// Copyright (c) Microsoft Corporation. All Rights Reserved. See License.txt in the project root for license information.

module internal FSharp.Compiler.AbstractIL.ILBinaryWriter

open System
open System.Collections.Generic
open System.IO

open Internal.Utilities
open FSharp.Compiler.AbstractIL.IL
open FSharp.Compiler.AbstractIL.Diagnostics
open FSharp.Compiler.AbstractIL.BinaryConstants
open FSharp.Compiler.AbstractIL.Support
open Internal.Utilities.Library
open FSharp.Compiler.AbstractIL.StrongNameSign
open FSharp.Compiler.AbstractIL.ILPdbWriter
open FSharp.Compiler.ErrorLogger
open FSharp.Compiler.IO
open FSharp.Compiler.Text.Range

#if DEBUG
let showEntryLookups = false
#endif

//---------------------------------------------------------------------
// Byte, byte array fragments and other concrete representations
// manipulations.
//---------------------------------------------------------------------

// Little-endian encoding of int32
let b0 n = byte (n &&& 0xFF)
let b1 n = byte ((n >>> 8) &&& 0xFF)
let b2 n = byte ((n >>> 16) &&& 0xFF)
let b3 n = byte ((n >>> 24) &&& 0xFF)

// Little-endian encoding of int64
let dw7 n = byte ((n >>> 56) &&& 0xFFL)
let dw6 n = byte ((n >>> 48) &&& 0xFFL)
let dw5 n = byte ((n >>> 40) &&& 0xFFL)
let dw4 n = byte ((n >>> 32) &&& 0xFFL)
let dw3 n = byte ((n >>> 24) &&& 0xFFL)
let dw2 n = byte ((n >>> 16) &&& 0xFFL)
let dw1 n = byte ((n >>> 8) &&& 0xFFL)
let dw0 n = byte (n &&& 0xFFL)

let bitsOfSingle (x: float32) = BitConverter.ToInt32(BitConverter.GetBytes x, 0)
let bitsOfDouble (x: float) = BitConverter.DoubleToInt64Bits x

/// Arbitrary value
[<Literal>]
let EmitBytesViaBufferCapacity = 10
let emitBytesViaBuffer f = use bb = ByteBuffer.Create EmitBytesViaBufferCapacity in f bb; bb.AsMemory().ToArray()

/// Alignment and padding
let align alignment n = ((n + alignment - 1) / alignment) * alignment

//---------------------------------------------------------------------
// Concrete token representations etc. used in PE files
//---------------------------------------------------------------------

type ByteBuffer with

    /// Z32 = compressed unsigned integer
    static member Z32Size n =
      if n <= 0x7F then 1
      elif n <= 0x3FFF then 2
      else 4

    /// Emit int32 as compressed unsigned integer
    member buf.EmitZ32 n =
        if n >= 0 && n <= 0x7F then
            buf.EmitIntAsByte n
        elif n >= 0x80 && n <= 0x3FFF then
            buf.EmitIntAsByte (0x80 ||| (n >>> 8))
            buf.EmitIntAsByte (n &&& 0xFF)
        else
            buf.EmitIntAsByte (0xC0 ||| ((n >>> 24) &&& 0xFF))
            buf.EmitIntAsByte ((n >>> 16) &&& 0xFF)
            buf.EmitIntAsByte ((n >>> 8) &&& 0xFF)
            buf.EmitIntAsByte (n &&& 0xFF)

    member buf.EmitPadding n =
        for i = 0 to n-1 do
            buf.EmitByte 0x0uy

    // Emit compressed untagged integer
    member buf.EmitZUntaggedIndex big idx =
        if big then buf.EmitInt32 idx
        else
            // Note, we can have idx=0x10000 generated for method table idx + 1 for just beyond last index of method table.
            // This indicates that a MethodList, FieldList, PropertyList or EventList has zero entries
            // For this case, the EmitInt32AsUInt16 writes a 0 (null) into the field.  Binary readers respect this as an empty
            // list of methods/fields/properties/events.
            if idx > 0x10000 then
                System.Diagnostics.Debug.Assert (false, "EmitZUntaggedIndex: too big for small address or simple index")
            buf.EmitInt32AsUInt16 idx

    // Emit compressed tagged integer
    member buf.EmitZTaggedIndex tag nbits big idx =
        let idx2 = (idx <<< nbits) ||| tag
        if big then buf.EmitInt32 idx2
        else buf.EmitInt32AsUInt16 idx2

let getUncodedToken (tab: TableName) idx = ((tab.Index <<< 24) ||| idx)

// From ECMA for UserStrings:
// This final byte holds the value 1 if and only if any UTF16 character within the string has any bit set in its top byte, or its low byte is any of the following:
// 0x01-0x08, 0x0E-0x1F, 0x27, 0x2D,
// 0x7F. Otherwise, it holds 0. The 1 signifies Unicode characters that require handling beyond that normally provided for 8-bit encoding sets.

// HOWEVER, there is a discrepancy here between the ECMA spec and the Microsoft C# implementation.
// The code below follows the latter. We've raised the issue with both teams. See Dev10 bug 850073 for details.

let markerForUnicodeBytes (b: byte[]) =
    let len = b.Length
    let rec scan i =
        i < len/2 &&
        (let b1 = Bytes.get b (i*2)
         let b2 = Bytes.get b (i*2+1)
         (b2 <> 0)
         || (b1 >= 0x01 && b1 <= 0x08)   // as per ECMA and C#
         || (b1 >= 0xE && b1 <= 0x1F)    // as per ECMA and C#
         || (b1 = 0x27)                  // as per ECMA and C#
         || (b1 = 0x2D)                  // as per ECMA and C#
         || (b1 > 0x7F)                  // as per C# (but ECMA omits this)
         || scan (i+1))
    let marker = if scan 0 then 0x01 else 0x00
    marker


// --------------------------------------------------------------------
// Fixups
// --------------------------------------------------------------------

/// Check that the data held at a fixup is some special magic value, as a sanity check
/// to ensure the fixup is being placed at a ood location.
let checkFixup32 (data: byte[]) offset exp =
    if data.[offset + 3] <> b3 exp then failwith "fixup sanity check failed"
    if data.[offset + 2] <> b2 exp then failwith "fixup sanity check failed"
    if data.[offset + 1] <> b1 exp then failwith "fixup sanity check failed"
    if data.[offset] <> b0 exp then failwith "fixup sanity check failed"

let applyFixup32 (data: byte[]) offset v =
    data.[offset] <- b0 v
    data.[offset+1] <- b1 v
    data.[offset+2] <- b2 v
    data.[offset+3] <- b3 v

//---------------------------------------------------------------------
// TYPES FOR TABLES
//---------------------------------------------------------------------

module RowElementTags =
    let [<Literal>] UShort = 0
    let [<Literal>] ULong = 1
    let [<Literal>] Data = 2
    let [<Literal>] DataResources = 3
    let [<Literal>] Guid = 4
    let [<Literal>] Blob = 5
    let [<Literal>] String = 6
    let [<Literal>] SimpleIndexMin = 7
    let SimpleIndex (t : TableName) = assert (t.Index <= 112); SimpleIndexMin + t.Index
    let [<Literal>] SimpleIndexMax = 119

    let [<Literal>] TypeDefOrRefOrSpecMin = 120
    let TypeDefOrRefOrSpec (t: TypeDefOrRefTag) = assert (t.Tag <= 2); TypeDefOrRefOrSpecMin + t.Tag (* + 111 + 1 = 0x70 + 1 = max TableName.Tndex + 1 *)
    let [<Literal>] TypeDefOrRefOrSpecMax = 122

    let [<Literal>] TypeOrMethodDefMin = 123
    let TypeOrMethodDef (t: TypeOrMethodDefTag) = assert (t.Tag <= 1); TypeOrMethodDefMin + t.Tag (* + 2 + 1 = max TypeDefOrRefOrSpec.Tag + 1 *)
    let [<Literal>] TypeOrMethodDefMax = 124

    let [<Literal>] HasConstantMin = 125
    let HasConstant (t: HasConstantTag) = assert (t.Tag <= 2); HasConstantMin + t.Tag (* + 1 + 1 = max TypeOrMethodDef.Tag + 1 *)
    let [<Literal>] HasConstantMax = 127

    let [<Literal>] HasCustomAttributeMin = 128
    let HasCustomAttribute (t: HasCustomAttributeTag) = assert (t.Tag <= 21); HasCustomAttributeMin + t.Tag (* + 2 + 1 = max HasConstant.Tag + 1 *)
    let [<Literal>] HasCustomAttributeMax = 149

    let [<Literal>] HasFieldMarshalMin = 150
    let HasFieldMarshal (t: HasFieldMarshalTag) = assert (t.Tag <= 1); HasFieldMarshalMin + t.Tag (* + 21 + 1 = max HasCustomAttribute.Tag + 1 *)
    let [<Literal>] HasFieldMarshalMax = 151

    let [<Literal>] HasDeclSecurityMin = 152
    let HasDeclSecurity (t: HasDeclSecurityTag) = assert (t.Tag <= 2); HasDeclSecurityMin + t.Tag (* + 1 + 1 = max HasFieldMarshal.Tag + 1 *)
    let [<Literal>] HasDeclSecurityMax = 154

    let [<Literal>] MemberRefParentMin = 155
    let MemberRefParent (t: MemberRefParentTag) = assert (t.Tag <= 4); MemberRefParentMin + t.Tag (* + 2 + 1 = max HasDeclSecurity.Tag + 1 *)
    let [<Literal>] MemberRefParentMax = 159

    let [<Literal>] HasSemanticsMin = 160
    let HasSemantics (t: HasSemanticsTag) = assert (t.Tag <= 1); HasSemanticsMin + t.Tag (* + 4 + 1 = max MemberRefParent.Tag + 1 *)
    let [<Literal>] HasSemanticsMax = 161

    let [<Literal>] MethodDefOrRefMin = 162
    let MethodDefOrRef (t: MethodDefOrRefTag) = assert (t.Tag <= 2); MethodDefOrRefMin + t.Tag (* + 1 + 1 = max HasSemantics.Tag + 1 *)
    let [<Literal>] MethodDefOrRefMax = 164

    let [<Literal>] MemberForwardedMin = 165
    let MemberForwarded (t: MemberForwardedTag) = assert (t.Tag <= 1); MemberForwardedMin + t.Tag (* + 2 + 1 = max MethodDefOrRef.Tag + 1 *)
    let [<Literal>] MemberForwardedMax = 166

    let [<Literal>] ImplementationMin = 167
    let Implementation (t: ImplementationTag) = assert (t.Tag <= 2); ImplementationMin + t.Tag (* + 1 + 1 = max MemberForwarded.Tag + 1 *)
    let [<Literal>] ImplementationMax = 169

    let [<Literal>] CustomAttributeTypeMin = 170
    let CustomAttributeType (t: CustomAttributeTypeTag) = assert (t.Tag <= 3); CustomAttributeTypeMin + t.Tag (* + 2 + 1 = max Implementation.Tag + 1 *)
    let [<Literal>] CustomAttributeTypeMax = 173

    let [<Literal>] ResolutionScopeMin = 174
    let ResolutionScope (t: ResolutionScopeTag) = assert (t.Tag <= 4); ResolutionScopeMin + t.Tag (* + 3 + 1 = max CustomAttributeType.Tag + 1 *)
    let [<Literal>] ResolutionScopeMax = 178

[<Struct>]
type RowElement(tag: int32, idx: int32) =

    member x.Tag = tag
    member x.Val = idx

// These create RowElements
let UShort (x: uint16) = RowElement(RowElementTags.UShort, int32 x)

let ULong (x: int32) = RowElement(RowElementTags.ULong, x)

/// Index into cenv.data or cenv.resources. Gets fixed up later once we known an overall
/// location for the data section. flag indicates if offset is relative to cenv.resources.
let Data (x: int, k: bool) = RowElement((if k then RowElementTags.DataResources else RowElementTags.Data ), x)

/// pos. in guid array
let Guid (x: int) = RowElement(RowElementTags.Guid, x)

/// pos. in blob array
let Blob (x: int) = RowElement(RowElementTags.Blob, x)

/// pos. in string array
let StringE (x: int) = RowElement(RowElementTags.String, x)

/// pos. in some table
let SimpleIndex (t, x: int) = RowElement(RowElementTags.SimpleIndex t, x)

let TypeDefOrRefOrSpec (t, x: int) = RowElement(RowElementTags.TypeDefOrRefOrSpec t, x)

let TypeOrMethodDef (t, x: int) = RowElement(RowElementTags.TypeOrMethodDef t, x)

let HasConstant (t, x: int) = RowElement(RowElementTags.HasConstant t, x)

let HasCustomAttribute (t, x: int) = RowElement(RowElementTags.HasCustomAttribute t, x)

let HasFieldMarshal (t, x: int) = RowElement(RowElementTags.HasFieldMarshal t, x)

let HasDeclSecurity (t, x: int) = RowElement(RowElementTags.HasDeclSecurity t, x)

let MemberRefParent (t, x: int) = RowElement(RowElementTags.MemberRefParent t, x)

let HasSemantics (t, x: int) = RowElement(RowElementTags.HasSemantics t, x)

let MethodDefOrRef (t, x: int) = RowElement(RowElementTags.MethodDefOrRef t, x)

let MemberForwarded (t, x: int) = RowElement(RowElementTags.MemberForwarded t, x)

let Implementation (t, x: int) = RowElement(RowElementTags.Implementation t, x)

let CustomAttributeType (t, x: int) = RowElement(RowElementTags.CustomAttributeType t, x)

let ResolutionScope (t, x: int) = RowElement(RowElementTags.ResolutionScope t, x)

type BlobIndex = int

type StringIndex = int

let BlobIndex (x: BlobIndex) : int = x

let StringIndex (x: StringIndex) : int = x

let inline combineHash x2 acc = 37 * acc + x2 // (acc <<< 6 + acc >>> 2 + x2 + 0x9e3779b9)

let hashRow (elems: RowElement[]) =
    let mutable acc = 0
    for i in 0 .. elems.Length - 1 do
        acc <- (acc <<< 1) + elems.[i].Tag + elems.[i].Val + 631
    acc

let equalRows (elems: RowElement[]) (elems2: RowElement[]) =
    if elems.Length <> elems2.Length then false else
    let mutable ok = true
    let n = elems.Length
    let mutable i = 0
    while ok && i < n do
        if elems.[i].Tag <> elems2.[i].Tag || elems.[i].Val <> elems2.[i].Val then ok <- false
        i <- i + 1
    ok

type GenericRow = RowElement[]

/// This is the representation of shared rows is used for most shared row types.
/// Rows ILAssemblyRef and ILMethodRef are very common and are given their own
/// representations.
[<Struct; CustomEquality; NoComparison>]
type SharedRow(elems: RowElement[], hashCode: int) =

    member x.GenericRow = elems

    override x.GetHashCode() = hashCode

    override x.Equals(obj: obj) =
        match obj with
        | :? SharedRow as y -> equalRows elems y.GenericRow
        | _ -> false

let SharedRow(elems: RowElement[]) = SharedRow(elems, hashRow elems)

/// Special representation : Note, only hashing by name
let AssemblyRefRow(s1, s2, s3, s4, l1, b1, nameIdx, str2, b2) =
    let hashCode = hash nameIdx
    let genericRow = [| UShort s1; UShort s2; UShort s3; UShort s4; ULong l1; Blob b1; StringE nameIdx; StringE str2; Blob b2 |]
    new SharedRow(genericRow, hashCode)

/// Special representation the computes the hash more efficiently
let MemberRefRow(mrp: RowElement, nmIdx: StringIndex, blobIdx: BlobIndex) =
    let hashCode = combineHash (hash blobIdx) (combineHash (hash nmIdx) (hash mrp))
    let genericRow = [| mrp; StringE nmIdx; Blob blobIdx |]
    new SharedRow(genericRow, hashCode)

/// Unshared rows are used for definitional tables where elements do not need to be made unique
/// e.g. ILMethodDef and ILTypeDef. Most tables are like this. We don't precompute a
/// hash code for these rows, and indeed the GetHashCode and Equals should not be needed.
[<Struct; CustomEquality; NoComparison>]
type UnsharedRow(elems: RowElement[]) =

    member x.GenericRow = elems

    override x.GetHashCode() = hashRow elems

    override x.Equals(obj: obj) =
        match obj with
        | :? UnsharedRow as y -> equalRows elems y.GenericRow
        | _ -> false

//=====================================================================
//=====================================================================
// IL --> TABLES+CODE
//=====================================================================
//=====================================================================

// This environment keeps track of how many generic parameters are in scope.
// This lets us translate AbsIL type variable number to IL type variable numbering
type ILTypeWriterEnv = { EnclosingTyparCount: int }
let envForTypeDef (td: ILTypeDef) = { EnclosingTyparCount=td.GenericParams.Length }
let envForMethodRef env (ty: ILType) = { EnclosingTyparCount=(match ty with ILType.Array _ -> env.EnclosingTyparCount | _ -> ty.GenericArgs.Length) }
let envForNonGenericMethodRef _mref = { EnclosingTyparCount=Int32.MaxValue }
let envForFieldSpec (fspec: ILFieldSpec) = { EnclosingTyparCount=fspec.DeclaringType.GenericArgs.Length }
let envForOverrideSpec (ospec: ILOverridesSpec) = { EnclosingTyparCount=ospec.DeclaringType.GenericArgs.Length }

//---------------------------------------------------------------------
// TABLES
//---------------------------------------------------------------------

[<NoEquality; NoComparison>]
type MetadataTable<'T> =
    { name: string
      dict: Dictionary<'T, int> // given a row, find its entry number
      mutable rows: ResizeArray<'T> }

    member x.Count = x.rows.Count

    static member New(nm, hashEq) =
        { name=nm
          dict = Dictionary<_, _>(100, hashEq)
          rows= ResizeArray<_>() }

    member tbl.EntriesAsArray =
        tbl.rows |> ResizeArray.toArray

    member tbl.Entries =
        tbl.rows |> ResizeArray.toList

    member tbl.AddSharedEntry x =
        let n = tbl.rows.Count + 1
        tbl.dict.[x] <- n
        tbl.rows.Add x
        n

    member tbl.AddUnsharedEntry x =
        let n = tbl.rows.Count + 1
        tbl.rows.Add x
        n

    member tbl.FindOrAddSharedEntry x =
        match tbl.dict.TryGetValue x with
        | true, res -> res
        | _ -> tbl.AddSharedEntry x


    /// This is only used in one special place - see further below.
    member tbl.SetRowsOfTable t =
        tbl.rows <- ResizeArray.ofArray t
        let h = tbl.dict
        h.Clear()
        t |> Array.iteri (fun i x -> h.[x] <- (i+1))

    member tbl.AddUniqueEntry nm getter x =
        if tbl.dict.ContainsKey x then failwith ("duplicate entry '"+getter x+"' in "+nm+" table")
        else tbl.AddSharedEntry x

    member tbl.GetTableEntry x = tbl.dict.[x]

//---------------------------------------------------------------------
// Keys into some of the tables
//---------------------------------------------------------------------

/// We use this key type to help find ILMethodDefs for MethodRefs
type MethodDefKey(ilg:ILGlobals, tidx: int, garity: int, nm: string, rty: ILType, argtys: ILTypes, isStatic: bool) =
    // Precompute the hash. The hash doesn't include the return type or
    // argument types (only argument type count). This is very important, since
    // hashing these is way too expensive
    let hashCode =
       hash tidx
       |> combineHash (hash garity)
       |> combineHash (hash nm)
       |> combineHash (hash argtys.Length)
       |> combineHash (hash isStatic)

    member _.TypeIdx = tidx

    member _.GenericArity = garity

    member _.Name = nm

    member _.ReturnType = rty

    member _.ArgTypes = argtys

    member _.IsStatic = isStatic

    override _.GetHashCode() = hashCode

    override _.Equals(obj: obj) =
        match obj with
        | :? MethodDefKey as y ->
            let compareILTypes o1 o2 =
                match o1, o2 with
                | ILType.Value v1, ILType.Value v2 -> v1.EqualsWithPrimaryScopeRef(ilg.primaryAssemblyScopeRef, v2 :> obj )
                | _ -> o1 = o2

            tidx = y.TypeIdx &&
            garity = y.GenericArity &&
            nm = y.Name &&
            // note: these next two use structural equality on AbstractIL ILType values
            rty = y.ReturnType && List.lengthsEqAndForall2 compareILTypes argtys y.ArgTypes &&
            isStatic = y.IsStatic
        | _ -> false

/// We use this key type to help find ILFieldDefs for FieldRefs
type FieldDefKey(tidx: int, nm: string, ty: ILType) =
    // precompute the hash. hash doesn't include the type
    let hashCode = hash tidx |> combineHash (hash nm)

    member _.TypeIdx = tidx

    member _.Name = nm

    member _.Type = ty

    override _.GetHashCode() = hashCode

    override _.Equals(obj: obj) =
        match obj with
        | :? FieldDefKey as y ->
            tidx = y.TypeIdx &&
            nm = y.Name &&
            ty = y.Type
        | _ -> false

type PropertyTableKey = PropKey of int (* type. def. idx. *) * string * ILType * ILTypes

type EventTableKey = EventKey of int (* type. def. idx. *) * string

type TypeDefTableKey = TdKey of string list (* enclosing *) * string (* type name *)

//---------------------------------------------------------------------
// The Writer Context
//---------------------------------------------------------------------

[<NoComparison; NoEquality; RequireQualifiedAccess>]
type MetadataTable =
    | Shared of MetadataTable<SharedRow>
    | Unshared of MetadataTable<UnsharedRow>
    member t.FindOrAddSharedEntry x = match t with Shared u -> u.FindOrAddSharedEntry x | Unshared u -> failwithf "FindOrAddSharedEntry: incorrect table kind, u.name = %s" u.name
    member t.AddSharedEntry x = match t with | Shared u -> u.AddSharedEntry x | Unshared u -> failwithf "AddSharedEntry: incorrect table kind, u.name = %s" u.name
    member t.AddUnsharedEntry x = match t with Unshared u -> u.AddUnsharedEntry x | Shared u -> failwithf "AddUnsharedEntry: incorrect table kind, u.name = %s" u.name
    member t.GenericRowsOfTable = match t with Unshared u -> u.EntriesAsArray |> Array.map (fun x -> x.GenericRow) | Shared u -> u.EntriesAsArray |> Array.map (fun x -> x.GenericRow)
    member t.SetRowsOfSharedTable rows = match t with Shared u -> u.SetRowsOfTable (Array.map SharedRow rows) | Unshared u -> failwithf "SetRowsOfSharedTable: incorrect table kind, u.name = %s" u.name
    member t.Count = match t with Unshared u -> u.Count | Shared u -> u.Count


[<NoEquality; NoComparison>]
type cenv =
    { ilg: ILGlobals

      emitTailcalls: bool

      deterministic: bool

      showTimes: bool

      desiredMetadataVersion: ILVersionInfo

      requiredDataFixups: (int32 * (int * bool)) list ref

      /// References to strings in codestreams: offset of code and a (fixup-location, string token) list)
      mutable requiredStringFixups: (int32 * (int * int) list) list

      codeChunks: ByteBuffer

      mutable nextCodeAddr: int32

      /// Collected debug information
      mutable moduleGuid: byte[]

      generatePdb: bool

      pdbinfo: ResizeArray<PdbMethodData>

      documents: MetadataTable<PdbDocumentData>

      /// Raw data, to go into the data section
      data: ByteBuffer

      /// Raw resource data, to go into the data section
      resources: ByteBuffer

      mutable entrypoint: (bool * int) option

      /// Caches
      trefCache: Dictionary<ILTypeRef, int>

      /// The following are all used to generate unique items in the output
      tables: MetadataTable[]

      AssemblyRefs: MetadataTable<SharedRow>

      fieldDefs: MetadataTable<FieldDefKey>

      methodDefIdxsByKey: MetadataTable<MethodDefKey>

      methodDefIdxs: Dictionary<ILMethodDef, int>

      propertyDefs: MetadataTable<PropertyTableKey>

      eventDefs: MetadataTable<EventTableKey>

      typeDefs: MetadataTable<TypeDefTableKey>

      guids: MetadataTable<byte[]>

      blobs: MetadataTable<byte[]>

      strings: MetadataTable<string>

      userStrings: MetadataTable<string>

      normalizeAssemblyRefs: ILAssemblyRef -> ILAssemblyRef

      /// Indicates that the writing assembly will have an assembly-level attribute, System.Runtime.CompilerServices.InternalsVisibleToAttribute.
      hasInternalsVisibleToAttrib: bool

      /// Indicates that the writing assembly will be a reference assembly. Method bodies will be replaced with a `throw null` if there are any.
      referenceAssemblyOnly: bool

      pdbImports: Dictionary<ILDebugImports, PdbImports>
    }
    member cenv.GetTable (tab: TableName) = cenv.tables.[tab.Index]


    member cenv.AddCode ((reqdStringFixupsOffset, requiredStringFixups), code) =
        if align 4 cenv.nextCodeAddr <> cenv.nextCodeAddr then dprintn "warning: code not 4-byte aligned"
        cenv.requiredStringFixups <- (cenv.nextCodeAddr + reqdStringFixupsOffset, requiredStringFixups) :: cenv.requiredStringFixups
        cenv.codeChunks.EmitBytes code
        cenv.nextCodeAddr <- cenv.nextCodeAddr + code.Length

    member cenv.GetCode() = cenv.codeChunks.AsMemory().ToArray()

    override x.ToString() = "<cenv>"

    interface IDisposable with
        member this.Dispose() =
            (this.codeChunks :> IDisposable).Dispose()
            (this.data :> IDisposable).Dispose()
            (this.resources :> IDisposable).Dispose()

let FindOrAddSharedRow (cenv: cenv) tbl x = cenv.GetTable(tbl).FindOrAddSharedEntry x

// Shared rows must be hash-cons'd to be made unique (no duplicates according to contents)
let AddSharedRow (cenv: cenv) tbl x = cenv.GetTable(tbl).AddSharedEntry x

// Unshared rows correspond to definition elements (e.g. a ILTypeDef or a ILMethodDef)
let AddUnsharedRow (cenv: cenv) tbl (x: UnsharedRow) = cenv.GetTable(tbl).AddUnsharedEntry x

let metadataSchemaVersionSupportedByCLRVersion v =
    // Whidbey Beta 1 version numbers are between 2.0.40520.0 and 2.0.40607.0
    // Later Whidbey versions are post 2.0.40607.0.. However we assume
    // internal builds such as 2.0.x86chk are Whidbey Beta 2 or later
    if compareILVersions v (parseILVersion "2.0.40520.0") >= 0 &&
       compareILVersions v (parseILVersion "2.0.40608.0") < 0 then 1, 1
    elif compareILVersions v (parseILVersion "2.0.0.0") >= 0 then 2, 0
    else 1, 0

let headerVersionSupportedByCLRVersion v =
   // The COM20HEADER version number
   // Whidbey version numbers are 2.5
   // Earlier are 2.0
   // From an email from jeffschw: "Be built with a compiler that marks the COM20HEADER with Major >=2 and Minor >= 5. The V2.0 compilers produce images with 2.5, V1.x produces images with 2.0."
    if compareILVersions v (parseILVersion "2.0.0.0") >= 0 then 2, 5
    else 2, 0

let peOptionalHeaderByteByCLRVersion v =
   //  A flag in the PE file optional header seems to depend on CLI version
   // Whidbey version numbers are 8
   // Earlier are 6
   // Tools are meant to ignore this, but the VS Profiler wants it to have the right value
    if compareILVersions v (parseILVersion "2.0.0.0") >= 0 then 8
    else 6

// returned by writeBinary
[<NoEquality; NoComparison>]
type ILTokenMappings =
    { TypeDefTokenMap: ILTypeDef list * ILTypeDef -> int32
      FieldDefTokenMap: ILTypeDef list * ILTypeDef -> ILFieldDef -> int32
      MethodDefTokenMap: ILTypeDef list * ILTypeDef -> ILMethodDef -> int32
      PropertyTokenMap: ILTypeDef list * ILTypeDef -> ILPropertyDef -> int32
      EventTokenMap: ILTypeDef list * ILTypeDef -> ILEventDef -> int32 }

let recordRequiredDataFixup (requiredDataFixups: ('T * 'U) list ref) (buf: ByteBuffer) pos lab =
    requiredDataFixups.Value <- (pos, lab) :: requiredDataFixups.Value
    // Write a special value in that we check later when applying the fixup
    buf.EmitInt32 0xdeaddddd

//---------------------------------------------------------------------
// The UserString, BlobHeap, GuidHeap tables
//---------------------------------------------------------------------

let GetUserStringHeapIdx cenv s =
    cenv.userStrings.FindOrAddSharedEntry s

let GetBytesAsBlobIdx cenv (bytes: byte[]) =
    if bytes.Length = 0 then 0
    else cenv.blobs.FindOrAddSharedEntry bytes

let GetStringHeapIdx cenv s =
    if s = "" then 0
    else cenv.strings.FindOrAddSharedEntry s

let GetGuidIdx cenv info = cenv.guids.FindOrAddSharedEntry info

let GetStringHeapIdxOption cenv sopt =
    match sopt with
    | Some ns -> GetStringHeapIdx cenv ns
    | None -> 0

let GetTypeNameAsElemPair cenv n =
    let n1, n2 = splitTypeNameRight n
    StringE (GetStringHeapIdxOption cenv n1),
    StringE (GetStringHeapIdx cenv n2)

//=====================================================================
// Pass 1 - allocate indexes for types
//=====================================================================

let rec GenTypeDefPass1 enc cenv (td: ILTypeDef) =
<<<<<<< HEAD
    ignore (cenv.typeDefs.AddUniqueEntry "type index" (fun (TdKey (_, n)) -> n) (TdKey (enc, td.Name)))
    GenTypeDefsPass1 (enc@[td.Name]) cenv td.NestedTypes.AsList
=======
  ignore (cenv.typeDefs.AddUniqueEntry "type index" (fun (TdKey (_, n)) -> n) (TdKey (enc, td.Name)))
  GenTypeDefsPass1 (enc@[td.Name]) cenv (td.NestedTypes.AsList())
>>>>>>> 12c8309f

and GenTypeDefsPass1 enc cenv tds = List.iter (GenTypeDefPass1 enc cenv) tds

//=====================================================================
// Pass 2 - allocate indexes for methods and fields and write rows for types
//=====================================================================

let rec GetIdxForTypeDef cenv key =
    try cenv.typeDefs.GetTableEntry key
    with
      :? KeyNotFoundException ->
        let (TdKey (enc, n) ) = key
        errorR(InternalError("One of your modules expects the type '"+String.concat "." (enc@[n])+"' to be defined within the module being emitted. You may be missing an input file", range0))
        0

// --------------------------------------------------------------------
// Assembly and module references
// --------------------------------------------------------------------

let rec GetAssemblyRefAsRow cenv (aref: ILAssemblyRef) =
    AssemblyRefRow
        ((match aref.Version with None -> 0us | Some version -> version.Major),
         (match aref.Version with None -> 0us | Some version -> version.Minor),
         (match aref.Version with None -> 0us | Some version -> version.Build),
         (match aref.Version with None -> 0us | Some version -> version.Revision),
         ((match aref.PublicKey with Some (PublicKey _) -> 0x0001 | _ -> 0x0000)
          ||| (if aref.Retargetable then 0x0100 else 0x0000)),
         BlobIndex (match aref.PublicKey with
                    | None -> 0
                    | Some (PublicKey b | PublicKeyToken b) -> GetBytesAsBlobIdx cenv b),
         StringIndex (GetStringHeapIdx cenv aref.Name),
         StringIndex (match aref.Locale with None -> 0 | Some s -> GetStringHeapIdx cenv s),
         BlobIndex (match aref.Hash with None -> 0 | Some s -> GetBytesAsBlobIdx cenv s))

and GetAssemblyRefAsIdx cenv aref =
    FindOrAddSharedRow cenv TableNames.AssemblyRef (GetAssemblyRefAsRow cenv (cenv.normalizeAssemblyRefs aref))

and GetModuleRefAsRow cenv (mref: ILModuleRef) =
    SharedRow
        [| StringE (GetStringHeapIdx cenv mref.Name) |]

and GetModuleRefAsFileRow cenv (mref: ILModuleRef) =
    SharedRow
        [| ULong (if mref.HasMetadata then 0x0000 else 0x0001)
           StringE (GetStringHeapIdx cenv mref.Name)
           (match mref.Hash with None -> Blob 0 | Some s -> Blob (GetBytesAsBlobIdx cenv s)) |]

and GetModuleRefAsIdx cenv mref =
    FindOrAddSharedRow cenv TableNames.ModuleRef (GetModuleRefAsRow cenv mref)

and GetModuleRefAsFileIdx cenv mref =
    FindOrAddSharedRow cenv TableNames.File (GetModuleRefAsFileRow cenv mref)

// --------------------------------------------------------------------
// Does a ILScopeRef point to this module?
// --------------------------------------------------------------------

let isScopeRefLocal scoref = (scoref = ILScopeRef.Local)
let isTypeRefLocal (tref: ILTypeRef) = isScopeRefLocal tref.Scope
let isTypeLocal (ty: ILType) = ty.IsNominal && isNil ty.GenericArgs && isTypeRefLocal ty.TypeRef

// --------------------------------------------------------------------
// Scopes to Implementation elements.
// --------------------------------------------------------------------

let GetScopeRefAsImplementationElem cenv scoref =
    match scoref with
    | ILScopeRef.Local -> (i_AssemblyRef, 0)
    | ILScopeRef.Assembly aref -> (i_AssemblyRef, GetAssemblyRefAsIdx cenv aref)
    | ILScopeRef.Module mref -> (i_File, GetModuleRefAsFileIdx cenv mref)
    | ILScopeRef.PrimaryAssembly -> (i_AssemblyRef, GetAssemblyRefAsIdx cenv cenv.ilg.primaryAssemblyRef)

// --------------------------------------------------------------------
// Type references, types etc.
// --------------------------------------------------------------------

let rec GetTypeRefAsTypeRefRow cenv (tref: ILTypeRef) =
    let nselem, nelem = GetTypeNameAsElemPair cenv tref.Name
    let rs1, rs2 = GetResolutionScopeAsElem cenv (tref.Scope, tref.Enclosing)
    SharedRow [| ResolutionScope (rs1, rs2); nelem; nselem |]

and GetTypeRefAsTypeRefIdx cenv tref =
    match cenv.trefCache.TryGetValue tref with
    | true, res -> res
    | _ ->
        let res = FindOrAddSharedRow cenv TableNames.TypeRef (GetTypeRefAsTypeRefRow cenv tref)
        cenv.trefCache.[tref] <- res
        res

and GetTypeDescAsTypeRefIdx cenv (scoref, enc, n) =
    GetTypeRefAsTypeRefIdx cenv (mkILNestedTyRef (scoref, enc, n))

and GetResolutionScopeAsElem cenv (scoref, enc) =
    if isNil enc then
        match scoref with
        | ILScopeRef.Local -> (rs_Module, 1)
        | ILScopeRef.Assembly aref -> (rs_AssemblyRef, GetAssemblyRefAsIdx cenv aref)
        | ILScopeRef.Module mref -> (rs_ModuleRef, GetModuleRefAsIdx cenv mref)
        | ILScopeRef.PrimaryAssembly -> (rs_AssemblyRef, GetAssemblyRefAsIdx cenv cenv.ilg.primaryAssemblyRef)
    else
        let enc2, n2 = List.frontAndBack enc
        (rs_TypeRef, GetTypeDescAsTypeRefIdx cenv (scoref, enc2, n2))


let emitTypeInfoAsTypeDefOrRefEncoded cenv (bb: ByteBuffer) (scoref, enc, nm) =
    if isScopeRefLocal scoref then
        let idx = GetIdxForTypeDef cenv (TdKey(enc, nm))
        bb.EmitZ32 (idx <<< 2) // ECMA 22.2.8 TypeDefOrRefEncoded - ILTypeDef
    else
        let idx = GetTypeDescAsTypeRefIdx cenv (scoref, enc, nm)
        bb.EmitZ32 ((idx <<< 2) ||| 0x01) // ECMA 22.2.8 TypeDefOrRefEncoded - ILTypeRef

let getTypeDefOrRefAsUncodedToken (tag, idx) =
    let tab =
        if tag = tdor_TypeDef then TableNames.TypeDef
        elif tag = tdor_TypeRef then TableNames.TypeRef
        elif tag = tdor_TypeSpec then TableNames.TypeSpec
        else failwith "getTypeDefOrRefAsUncodedToken"
    getUncodedToken tab idx

// REVIEW: write into an accumulating buffer
let EmitArrayShape (bb: ByteBuffer) (ILArrayShape shape) =
    let sized = List.filter (function _, Some _ -> true | _ -> false) shape
    let lobounded = List.filter (function Some _, _ -> true | _ -> false) shape
    bb.EmitZ32 shape.Length
    bb.EmitZ32 sized.Length
    sized |> List.iter (function _, Some sz -> bb.EmitZ32 sz | _ -> failwith "?")
    bb.EmitZ32 lobounded.Length
    lobounded |> List.iter (function Some low, _ -> bb.EmitZ32 low | _ -> failwith "?")

let hasthisToByte hasthis =
     match hasthis with
     | ILThisConvention.Instance -> e_IMAGE_CEE_CS_CALLCONV_INSTANCE
     | ILThisConvention.InstanceExplicit -> e_IMAGE_CEE_CS_CALLCONV_INSTANCE_EXPLICIT
     | ILThisConvention.Static -> 0x00uy

let callconvToByte ntypars (Callconv (hasthis, bcc)) =
    hasthisToByte hasthis |||
    (if ntypars > 0 then e_IMAGE_CEE_CS_CALLCONV_GENERIC else 0x00uy) |||
    (match bcc with
    | ILArgConvention.FastCall -> e_IMAGE_CEE_CS_CALLCONV_FASTCALL
    | ILArgConvention.StdCall -> e_IMAGE_CEE_CS_CALLCONV_STDCALL
    | ILArgConvention.ThisCall -> e_IMAGE_CEE_CS_CALLCONV_THISCALL
    | ILArgConvention.CDecl -> e_IMAGE_CEE_CS_CALLCONV_CDECL
    | ILArgConvention.Default -> 0x00uy
    | ILArgConvention.VarArg -> e_IMAGE_CEE_CS_CALLCONV_VARARG)


// REVIEW: write into an accumulating buffer
let rec EmitTypeSpec cenv env (bb: ByteBuffer) (et, tspec: ILTypeSpec) =
    if isNil tspec.GenericArgs then
        bb.EmitByte et
        emitTypeInfoAsTypeDefOrRefEncoded cenv bb (tspec.Scope, tspec.Enclosing, tspec.Name)
    else
        bb.EmitByte et_WITH
        bb.EmitByte et
        emitTypeInfoAsTypeDefOrRefEncoded cenv bb (tspec.Scope, tspec.Enclosing, tspec.Name)
        bb.EmitZ32 tspec.GenericArgs.Length
        EmitTypes cenv env bb tspec.GenericArgs

and GetTypeAsTypeDefOrRef cenv env (ty: ILType) =
    if isTypeLocal ty then
        let tref = ty.TypeRef
        (tdor_TypeDef, GetIdxForTypeDef cenv (TdKey(tref.Enclosing, tref.Name)))
    elif ty.IsNominal && isNil ty.GenericArgs then
        (tdor_TypeRef, GetTypeRefAsTypeRefIdx cenv ty.TypeRef)
    else
        (tdor_TypeSpec, GetTypeAsTypeSpecIdx cenv env ty)

and GetTypeAsBytes cenv env ty = emitBytesViaBuffer (fun bb -> EmitType cenv env bb ty)

and GetTypeOfLocalAsBytes cenv env (l: ILLocal) =
    emitBytesViaBuffer (fun bb -> EmitLocalInfo cenv env bb l)

and GetTypeAsBlobIdx cenv env (ty: ILType) =
    GetBytesAsBlobIdx cenv (GetTypeAsBytes cenv env ty)

and GetTypeAsTypeSpecRow cenv env (ty: ILType) =
    SharedRow [| Blob (GetTypeAsBlobIdx cenv env ty) |]

and GetTypeAsTypeSpecIdx cenv env ty =
    FindOrAddSharedRow cenv TableNames.TypeSpec (GetTypeAsTypeSpecRow cenv env ty)

and EmitType cenv env bb ty =
    let ilg = cenv.ilg
    match ty with
    | ty when isILSByteTy ilg ty -> bb.EmitByte et_I1
    | ty when isILInt16Ty ilg ty -> bb.EmitByte et_I2
    | ty when isILInt32Ty ilg ty -> bb.EmitByte et_I4
    | ty when isILInt64Ty ilg ty -> bb.EmitByte et_I8
    | ty when isILByteTy ilg ty -> bb.EmitByte et_U1
    | ty when isILUInt16Ty ilg ty -> bb.EmitByte et_U2
    | ty when isILUInt32Ty ilg ty -> bb.EmitByte et_U4
    | ty when isILUInt64Ty ilg ty -> bb.EmitByte et_U8
    | ty when isILDoubleTy ilg ty -> bb.EmitByte et_R8
    | ty when isILSingleTy ilg ty -> bb.EmitByte et_R4
    | ty when isILBoolTy ilg ty -> bb.EmitByte et_BOOLEAN
    | ty when isILCharTy ilg ty -> bb.EmitByte et_CHAR
    | ty when isILStringTy ilg ty -> bb.EmitByte et_STRING
    | ty when isILObjectTy ilg ty -> bb.EmitByte et_OBJECT
    | ty when isILIntPtrTy ilg ty -> bb.EmitByte et_I
    | ty when isILUIntPtrTy ilg ty -> bb.EmitByte et_U
    | ty when isILTypedReferenceTy ilg ty -> bb.EmitByte et_TYPEDBYREF

    | ILType.Boxed tspec -> EmitTypeSpec cenv env bb (et_CLASS, tspec)
    | ILType.Value tspec -> EmitTypeSpec cenv env bb (et_VALUETYPE, tspec)
    | ILType.Array (shape, ty) ->
        if shape = ILArrayShape.SingleDimensional then (bb.EmitByte et_SZARRAY ; EmitType cenv env bb ty)
        else (bb.EmitByte et_ARRAY; EmitType cenv env bb ty; EmitArrayShape bb shape)
    | ILType.TypeVar tv ->
        let cgparams = env.EnclosingTyparCount
        if int32 tv < cgparams then
            bb.EmitByte et_VAR
            bb.EmitZ32 (int32 tv)
        else
            bb.EmitByte et_MVAR
            bb.EmitZ32 (int32 tv - cgparams)

    | ILType.Byref ty ->
        bb.EmitByte et_BYREF
        EmitType cenv env bb ty
    | ILType.Ptr ty ->
        bb.EmitByte et_PTR
        EmitType cenv env bb ty
    | ILType.Void ->
        bb.EmitByte et_VOID
    | ILType.FunctionPointer x ->
        bb.EmitByte et_FNPTR
        EmitCallsig cenv env bb (x.CallingConv, x.ArgTypes, x.ReturnType, None, 0)
    | ILType.Modified (req, tref, ty) ->
        bb.EmitByte (if req then et_CMOD_REQD else et_CMOD_OPT)
        emitTypeInfoAsTypeDefOrRefEncoded cenv bb (tref.Scope, tref.Enclosing, tref.Name)
        EmitType cenv env bb ty

and EmitLocalInfo cenv env (bb: ByteBuffer) (l: ILLocal) =
    if l.IsPinned then
        bb.EmitByte et_PINNED
    EmitType cenv env bb l.Type

and EmitCallsig cenv env bb (callconv, args: ILTypes, ret, varargs: ILVarArgs, genarity) =
    bb.EmitByte (callconvToByte genarity callconv)
    if genarity > 0 then bb.EmitZ32 genarity
    bb.EmitZ32 (args.Length + (match varargs with None -> 0 | Some l -> l.Length))
    EmitType cenv env bb ret
    args |> List.iter (EmitType cenv env bb)
    match varargs with
     | None -> ()// no extra arg = no sentinel
     | Some tys ->
         if isNil tys then () // no extra arg = no sentinel
         else
            bb.EmitByte et_SENTINEL
            List.iter (EmitType cenv env bb) tys

and GetCallsigAsBytes cenv env x = emitBytesViaBuffer (fun bb -> EmitCallsig cenv env bb x)

// REVIEW: write into an accumulating buffer
and EmitTypes cenv env bb (inst: ILTypes) =
    inst |> List.iter (EmitType cenv env bb)

let GetTypeAsMemberRefParent cenv env ty =
    match GetTypeAsTypeDefOrRef cenv env ty with
    | tag, _ when tag = tdor_TypeDef -> dprintn "GetTypeAsMemberRefParent: mspec should have been encoded as mdtMethodDef?"; MemberRefParent (mrp_TypeRef, 1)
    | tag, tok when tag = tdor_TypeRef -> MemberRefParent (mrp_TypeRef, tok)
    | tag, tok when tag = tdor_TypeSpec -> MemberRefParent (mrp_TypeSpec, tok)
    | _ -> failwith "GetTypeAsMemberRefParent"


// --------------------------------------------------------------------
// Native types
// --------------------------------------------------------------------

let rec GetVariantTypeAsInt32 ty =
    if List.memAssoc ty (Lazy.force ILVariantTypeMap) then
        (List.assoc ty (Lazy.force ILVariantTypeMap ))
    else
        match ty with
        | ILNativeVariant.Array vt -> vt_ARRAY ||| GetVariantTypeAsInt32 vt
        | ILNativeVariant.Vector vt -> vt_VECTOR ||| GetVariantTypeAsInt32 vt
        | ILNativeVariant.Byref vt -> vt_BYREF ||| GetVariantTypeAsInt32 vt
        | _ -> failwith "Unexpected variant type"

// based on information in ECMA and asmparse.y in the CLR codebase
let rec GetNativeTypeAsBlobIdx cenv (ty: ILNativeType) =
    GetBytesAsBlobIdx cenv (GetNativeTypeAsBytes ty)

and GetNativeTypeAsBytes ty = emitBytesViaBuffer (fun bb -> EmitNativeType bb ty)

// REVIEW: write into an accumulating buffer
and EmitNativeType bb ty =
    if List.memAssoc ty (Lazy.force ILNativeTypeRevMap) then
        bb.EmitByte (List.assoc ty (Lazy.force ILNativeTypeRevMap))
    else
      match ty with
      | ILNativeType.Empty -> ()
      | ILNativeType.Custom (guid, nativeTypeName, custMarshallerName, cookieString) ->
          let u1 = System.Text.Encoding.UTF8.GetBytes nativeTypeName
          let u2 = System.Text.Encoding.UTF8.GetBytes custMarshallerName
          let u3 = cookieString
          bb.EmitByte nt_CUSTOMMARSHALER
          bb.EmitZ32 guid.Length
          bb.EmitBytes guid
          bb.EmitZ32 u1.Length; bb.EmitBytes u1
          bb.EmitZ32 u2.Length; bb.EmitBytes u2
          bb.EmitZ32 u3.Length; bb.EmitBytes u3
      | ILNativeType.FixedSysString i ->
          bb.EmitByte nt_FIXEDSYSSTRING
          bb.EmitZ32 i

      | ILNativeType.FixedArray i ->
          bb.EmitByte nt_FIXEDARRAY
          bb.EmitZ32 i
      | (* COM interop *) ILNativeType.SafeArray (vt, name) ->
          bb.EmitByte nt_SAFEARRAY
          bb.EmitZ32 (GetVariantTypeAsInt32 vt)
          match name with
          | None -> ()
          | Some n ->
               let u1 = Bytes.stringAsUtf8NullTerminated n
               bb.EmitZ32 (Array.length u1) ; bb.EmitBytes u1
      | ILNativeType.Array (nt, sizeinfo) -> (* REVIEW: check if this corresponds to the ECMA spec *)
          bb.EmitByte nt_ARRAY
          match nt with
          | None -> bb.EmitZ32 (int nt_MAX)
          | Some ntt ->
             (if ntt = ILNativeType.Empty then
               bb.EmitZ32 (int nt_MAX)
              else
                EmitNativeType bb ntt)
          match sizeinfo with
          | None -> ()  // chunk out with zeroes because some tools (e.g. asmmeta) read these poorly and expect further elements.
          | Some (pnum, additive) ->
              // ParamNum
              bb.EmitZ32 pnum
            (* ElemMul *) (* z_u32 0x1l *)
              match additive with
              | None -> ()
              | Some n -> (* NumElem *) bb.EmitZ32 n
      | _ -> failwith "Unexpected native type"

// --------------------------------------------------------------------
// Native types
// --------------------------------------------------------------------

let rec GetFieldInitAsBlobIdx cenv (x: ILFieldInit) =
    GetBytesAsBlobIdx cenv (emitBytesViaBuffer (fun bb -> GetFieldInit bb x))

// REVIEW: write into an accumulating buffer
and GetFieldInit (bb: ByteBuffer) x =
    match x with
    | ILFieldInit.String b -> bb.EmitBytes (System.Text.Encoding.Unicode.GetBytes b)
    | ILFieldInit.Bool b -> bb.EmitByte (if b then 0x01uy else 0x00uy)
    | ILFieldInit.Char x -> bb.EmitUInt16 x
    | ILFieldInit.Int8 x -> bb.EmitByte (byte x)
    | ILFieldInit.Int16 x -> bb.EmitUInt16 (uint16 x)
    | ILFieldInit.Int32 x -> bb.EmitInt32 x
    | ILFieldInit.Int64 x -> bb.EmitInt64 x
    | ILFieldInit.UInt8 x -> bb.EmitByte x
    | ILFieldInit.UInt16 x -> bb.EmitUInt16 x
    | ILFieldInit.UInt32 x -> bb.EmitInt32 (int32 x)
    | ILFieldInit.UInt64 x -> bb.EmitInt64 (int64 x)
    | ILFieldInit.Single x -> bb.EmitInt32 (bitsOfSingle x)
    | ILFieldInit.Double x -> bb.EmitInt64 (bitsOfDouble x)
    | ILFieldInit.Null -> bb.EmitInt32 0

and GetFieldInitFlags i =
    UShort
      (uint16
        (match i with
         | ILFieldInit.String _ -> et_STRING
         | ILFieldInit.Bool _ -> et_BOOLEAN
         | ILFieldInit.Char _ -> et_CHAR
         | ILFieldInit.Int8 _ -> et_I1
         | ILFieldInit.Int16 _ -> et_I2
         | ILFieldInit.Int32 _ -> et_I4
         | ILFieldInit.Int64 _ -> et_I8
         | ILFieldInit.UInt8 _ -> et_U1
         | ILFieldInit.UInt16 _ -> et_U2
         | ILFieldInit.UInt32 _ -> et_U4
         | ILFieldInit.UInt64 _ -> et_U8
         | ILFieldInit.Single _ -> et_R4
         | ILFieldInit.Double _ -> et_R8
         | ILFieldInit.Null -> et_CLASS))

// --------------------------------------------------------------------
// Type definitions
// --------------------------------------------------------------------

let GetMemberAccessFlags access =
    match access with
    | ILMemberAccess.Public -> 0x00000006
    | ILMemberAccess.Private -> 0x00000001
    | ILMemberAccess.Family -> 0x00000004
    | ILMemberAccess.CompilerControlled -> 0x00000000
    | ILMemberAccess.FamilyAndAssembly -> 0x00000002
    | ILMemberAccess.FamilyOrAssembly -> 0x00000005
    | ILMemberAccess.Assembly -> 0x00000003

let GetTypeAccessFlags access =
    match access with
    | ILTypeDefAccess.Public -> 0x00000001
    | ILTypeDefAccess.Private -> 0x00000000
    | ILTypeDefAccess.Nested ILMemberAccess.Public -> 0x00000002
    | ILTypeDefAccess.Nested ILMemberAccess.Private -> 0x00000003
    | ILTypeDefAccess.Nested ILMemberAccess.Family -> 0x00000004
    | ILTypeDefAccess.Nested ILMemberAccess.CompilerControlled -> failwith "bad type access"
    | ILTypeDefAccess.Nested ILMemberAccess.FamilyAndAssembly -> 0x00000006
    | ILTypeDefAccess.Nested ILMemberAccess.FamilyOrAssembly -> 0x00000007
    | ILTypeDefAccess.Nested ILMemberAccess.Assembly -> 0x00000005

exception MethodDefNotFound
let FindMethodDefIdx cenv mdkey =
    try cenv.methodDefIdxsByKey.GetTableEntry mdkey
    with :? KeyNotFoundException ->
      let typeNameOfIdx i =
        match
           (cenv.typeDefs.dict
             |> Seq.fold (fun sofar kvp ->
                let tkey2 = kvp.Key
                let tidx2 = kvp.Value
                if i = tidx2 then
                    if sofar = None then
                        Some tkey2
                    else failwith "multiple type names map to index"
                else sofar) None) with
          | Some x -> x
          | None -> raise MethodDefNotFound
      let (TdKey (tenc, tname)) = typeNameOfIdx mdkey.TypeIdx
      dprintn ("The local method '"+(String.concat "." (tenc@[tname]))+"'::'"+mdkey.Name+"' was referenced but not declared")
      dprintn ("generic arity: "+string mdkey.GenericArity)
      cenv.methodDefIdxsByKey.dict |> Seq.iter (fun (KeyValue(mdkey2, _)) ->
          if mdkey2.TypeIdx = mdkey.TypeIdx && mdkey.Name = mdkey2.Name then
              let (TdKey (tenc2, tname2)) = typeNameOfIdx mdkey2.TypeIdx
              dprintn ("A method in '"+(String.concat "." (tenc2@[tname2]))+"' had the right name but the wrong signature:")
              dprintn ("generic arity: "+string mdkey2.GenericArity)
              dprintn (sprintf "mdkey2: %+A" mdkey2))
      raise MethodDefNotFound

// --------------------------------------------------------------------
// ILMethodRef --> ILMethodDef.
//
// Only successfully converts ILMethodRef's referring to
// methods in the module being emitted.
// --------------------------------------------------------------------
let TryGetMethodRefAsMethodDefIdx cenv (mref: ILMethodRef) =
    let tref = mref.DeclaringTypeRef
    try
        if not (isTypeRefLocal tref) then
             Result.Error $"method referred to by method impl, event or property is not in a type defined in this module, method ref is %A{mref}"
        else
            let tidx = GetIdxForTypeDef cenv (TdKey(tref.Enclosing, tref.Name))
            let mdkey = MethodDefKey (cenv.ilg, tidx, mref.GenericArity, mref.Name, mref.ReturnType, mref.ArgTypes, mref.CallingConv.IsStatic)
            let idx = FindMethodDefIdx cenv mdkey
            Ok idx
    with e ->
        Result.Error $"Error in GetMethodRefAsMethodDefIdx for mref = %A{(mref.Name, tref.Name)}, error: %s{e.Message}"

let canGenMethodDef (td: ILTypeDef) cenv (md: ILMethodDef) =
    if not cenv.referenceAssemblyOnly then
        true
    // If the method is part of attribute type, generate get_* and set_* methods for it, consider the following case:
    //      [<AttributeUsage(AttributeTargets.All)>]
    //      type PublicWithInternalSetterPropertyAttribute() =
    //          inherit Attribute()
    //          member val internal Prop1 : int = 0 with get, set
    //      [<PublicWithInternalSetterPropertyAttribute(Prop1=4)>]
    //      type ClassPublicWithAttributes() = class end
    else if td.IsAttribute && md.IsSpecialName && (not md.IsConstructor) && (not md.IsClassInitializer) then
        true
    else
        match md.Access with
        | ILMemberAccess.Public -> true
        // When emitting a reference assembly, do not emit methods that are private/protected/internal unless they are virtual/abstract or provide an explicit interface implementation.
        | ILMemberAccess.Private | ILMemberAccess.Family | ILMemberAccess.Assembly | ILMemberAccess.FamilyOrAssembly
            when md.IsVirtual || md.IsAbstract || md.IsNewSlot || md.IsFinal -> true
        // When emitting a reference assembly, only generate internal methods if the assembly contains a System.Runtime.CompilerServices.InternalsVisibleToAttribute.
        | ILMemberAccess.FamilyOrAssembly | ILMemberAccess.Assembly
            when cenv.hasInternalsVisibleToAttrib -> true
        | _ -> false

let canGenFieldDef (td: ILTypeDef) cenv (fd: ILFieldDef) =
    if not cenv.referenceAssemblyOnly then
        true
    // We want to explicitly generate fields for struct types and attributes, since they can be part of `unmanaged constraint`.
    else if td.IsStruct || td.IsAttribute then
        true
    else
        match fd.Access with
        | ILMemberAccess.Public -> true
        // When emitting a reference assembly, we only generate internal fields if the assembly contains a System.Runtime.CompilerServices.InternalsVisibleToAttribute.
        | ILMemberAccess.FamilyOrAssembly | ILMemberAccess.Assembly
            when cenv.hasInternalsVisibleToAttrib -> true
        | _ -> false

let canGenEventDef cenv (ev: ILEventDef) =
    if not cenv.referenceAssemblyOnly then
        true
    else
        // If we have GetMethod or SetMethod set (i.e. not None), try and see if we have MethodDefs for them.
        // NOTE: They can be not-None and missing MethodDefs if we skip generating them for reference assembly in the earlier pass.
        // Only generate property if we have at least getter or setter, otherwise, we skip.
        [| ev.AddMethod; ev.RemoveMethod |]
        |> Array.map (TryGetMethodRefAsMethodDefIdx cenv)
        |> Array.exists (function | Ok _ -> true | _ -> false)

let canGenPropertyDef cenv (prop: ILPropertyDef) =
    if not cenv.referenceAssemblyOnly then
        true
    else
        // If we have GetMethod or SetMethod set (i.e. not None), try and see if we have MethodDefs for them.
        // NOTE: They can be not-None and missing MethodDefs if we skip generating them for reference assembly in the earlier pass.
        // Only generate property if we have at least getter or setter, otherwise, we skip.
        [| prop.GetMethod; prop.SetMethod |]
        |> Array.choose id
        |> Array.map (TryGetMethodRefAsMethodDefIdx cenv)
        |> Array.exists (function | Ok _ -> true | _ -> false)

let rec GetTypeDefAsRow cenv env _enc (td: ILTypeDef) =
    let nselem, nelem = GetTypeNameAsElemPair cenv td.Name
    let flags =
      if (isTypeNameForGlobalFunctions td.Name) then 0x00000000
      else
        int td.Attributes

    let tdorTag, tdorRow = GetTypeOptionAsTypeDefOrRef cenv env td.Extends
    UnsharedRow
       [| ULong flags
          nelem
          nselem
          TypeDefOrRefOrSpec (tdorTag, tdorRow)
          SimpleIndex (TableNames.Field, cenv.fieldDefs.Count + 1)
          SimpleIndex (TableNames.Method, cenv.methodDefIdxsByKey.Count + 1) |]

and GetTypeOptionAsTypeDefOrRef cenv env tyOpt =
    match tyOpt with
    | None -> (tdor_TypeDef, 0)
    | Some ty -> (GetTypeAsTypeDefOrRef cenv env ty)

and GetTypeDefAsPropertyMapRow cenv tidx =
    UnsharedRow
        [| SimpleIndex (TableNames.TypeDef, tidx)
           SimpleIndex (TableNames.Property, cenv.propertyDefs.Count + 1) |]

and GetTypeDefAsEventMapRow cenv tidx =
    UnsharedRow
        [| SimpleIndex (TableNames.TypeDef, tidx)
           SimpleIndex (TableNames.Event, cenv.eventDefs.Count + 1) |]

and GetKeyForFieldDef tidx (fd: ILFieldDef) =
    FieldDefKey (tidx, fd.Name, fd.FieldType)

and GenFieldDefPass2 td cenv tidx fd =
    if canGenFieldDef td cenv fd then
        ignore (cenv.fieldDefs.AddUniqueEntry "field" (fun (fdkey: FieldDefKey) -> fdkey.Name) (GetKeyForFieldDef tidx fd))

and GetKeyForMethodDef cenv tidx (md: ILMethodDef) =
    MethodDefKey (cenv.ilg, tidx, md.GenericParams.Length, md.Name, md.Return.Type, md.ParameterTypes, md.CallingConv.IsStatic)

and GenMethodDefPass2 td cenv tidx md =
    if canGenMethodDef td cenv md then
        let idx =
          cenv.methodDefIdxsByKey.AddUniqueEntry
             "method"
             (fun (key: MethodDefKey) ->
               dprintn "Duplicate in method table is:"
               dprintn (" Type index: "+string key.TypeIdx)
               dprintn (" Method name: "+key.Name)
               dprintn (" Method arity (num generic params): "+string key.GenericArity)
               key.Name
             )
             (GetKeyForMethodDef cenv tidx md)

        cenv.methodDefIdxs.[md] <- idx

and GetKeyForPropertyDef tidx (x: ILPropertyDef) =
    PropKey (tidx, x.Name, x.PropertyType, x.Args)

and GenPropertyDefPass2 cenv tidx x =
    if canGenPropertyDef cenv x then
        ignore (cenv.propertyDefs.AddUniqueEntry "property" (fun (PropKey (_, n, _, _)) -> n) (GetKeyForPropertyDef tidx x))

and GetTypeAsImplementsRow cenv env tidx ty =
    let tdorTag, tdorRow = GetTypeAsTypeDefOrRef cenv env ty
    UnsharedRow
        [| SimpleIndex (TableNames.TypeDef, tidx)
           TypeDefOrRefOrSpec (tdorTag, tdorRow) |]

and GenImplementsPass2 cenv env tidx ty =
    AddUnsharedRow cenv TableNames.InterfaceImpl (GetTypeAsImplementsRow cenv env tidx ty) |> ignore

and GetKeyForEvent tidx (x: ILEventDef) =
    EventKey (tidx, x.Name)

and GenEventDefPass2 cenv tidx x =
    if canGenEventDef cenv x then
        ignore (cenv.eventDefs.AddUniqueEntry "event" (fun (EventKey(_, b)) -> b) (GetKeyForEvent tidx x))

and GenTypeDefPass2 pidx enc cenv (td: ILTypeDef) =
   try
<<<<<<< HEAD
        let env = envForTypeDef td
        let tidx = GetIdxForTypeDef cenv (TdKey(enc, td.Name))
        let tidx2 = AddUnsharedRow cenv TableNames.TypeDef (GetTypeDefAsRow cenv env enc td)
        if tidx <> tidx2 then failwith "index of typedef on second pass does not match index on first pass"

        // Add entries to auxiliary mapping tables, e.g. Nested, PropertyMap etc.
        // Note Nested is organised differently to the others...
        if not (isNil enc) then
            AddUnsharedRow cenv TableNames.Nested
                (UnsharedRow
                    [| SimpleIndex (TableNames.TypeDef, tidx)
                       SimpleIndex (TableNames.TypeDef, pidx) |]) |> ignore

        let props = td.Properties.AsList

        if not (isNil props) then
            AddUnsharedRow cenv TableNames.PropertyMap (GetTypeDefAsPropertyMapRow cenv tidx) |> ignore
        let events = td.Events.AsList
        if not (isNil events) then
            AddUnsharedRow cenv TableNames.EventMap (GetTypeDefAsEventMapRow cenv tidx) |> ignore

        // Now generate or assign index numbers for tables referenced by the maps.
        // Don't yet generate contents of these tables - leave that to pass3, as
        // code may need to embed these entries.
        td.Implements |> List.iter (GenImplementsPass2 cenv env tidx)
        props |> List.iter (GenPropertyDefPass2 cenv tidx)
        events |> List.iter (GenEventDefPass2 cenv tidx)
        td.Fields.AsList |> List.iter (GenFieldDefPass2 td cenv tidx)
        td.Methods |> Seq.iter (GenMethodDefPass2 td cenv tidx)
        td.NestedTypes.AsList |> GenTypeDefsPass2 tidx (enc@[td.Name]) cenv
=======
      let env = envForTypeDef td
      let tidx = GetIdxForTypeDef cenv (TdKey(enc, td.Name))
      let tidx2 = AddUnsharedRow cenv TableNames.TypeDef (GetTypeDefAsRow cenv env enc td)
      if tidx <> tidx2 then failwith "index of typedef on second pass does not match index on first pass"

      // Add entries to auxiliary mapping tables, e.g. Nested, PropertyMap etc.
      // Note Nested is organised differently to the others...
      if not (isNil enc) then
          AddUnsharedRow cenv TableNames.Nested
              (UnsharedRow
                  [| SimpleIndex (TableNames.TypeDef, tidx)
                     SimpleIndex (TableNames.TypeDef, pidx) |]) |> ignore
      let props = td.Properties.AsList()
      if not (isNil props) then
          AddUnsharedRow cenv TableNames.PropertyMap (GetTypeDefAsPropertyMapRow cenv tidx) |> ignore
      let events = td.Events.AsList()
      if not (isNil events) then
          AddUnsharedRow cenv TableNames.EventMap (GetTypeDefAsEventMapRow cenv tidx) |> ignore

      // Now generate or assign index numbers for tables referenced by the maps.
      // Don't yet generate contents of these tables - leave that to pass3, as
      // code may need to embed these entries.
      td.Implements |> List.iter (GenImplementsPass2 cenv env tidx)
      props |> List.iter (GenPropertyDefPass2 cenv tidx)
      events |> List.iter (GenEventDefPass2 cenv tidx)
      td.Fields.AsList() |> List.iter (GenFieldDefPass2 cenv tidx)
      td.Methods |> Seq.iter (GenMethodDefPass2 cenv tidx)
      td.NestedTypes.AsList() |> GenTypeDefsPass2 tidx (enc@[td.Name]) cenv
>>>>>>> 12c8309f
   with e ->
     failwith ("Error in pass2 for type "+td.Name+", error: "+e.Message)

and GenTypeDefsPass2 pidx enc cenv tds =
    List.iter (GenTypeDefPass2 pidx enc cenv) tds

//=====================================================================
// Pass 3 - write details of methods, fields, IL code, custom attrs etc.
//=====================================================================

let rec GetMethodDefIdx cenv md =
    cenv.methodDefIdxs.[md]

and FindFieldDefIdx cenv fdkey =
    try cenv.fieldDefs.GetTableEntry fdkey
    with :? KeyNotFoundException ->
      errorR(InternalError("The local field "+fdkey.Name+" was referenced but not declared", range0))
      1

and GetFieldDefAsFieldDefIdx cenv tidx fd =
    FindFieldDefIdx cenv (GetKeyForFieldDef tidx fd)

let GetMethodRefAsMethodDefIdx cenv (mref: ILMethodRef) =
    match TryGetMethodRefAsMethodDefIdx cenv mref with
    | Result.Error msg -> failwith msg
    | Ok idx -> idx
    
let rec MethodRefInfoAsMemberRefRow cenv env fenv (nm, ty, callconv, args, ret, varargs, genarity) =
    MemberRefRow(GetTypeAsMemberRefParent cenv env ty,
                 GetStringHeapIdx cenv nm,
                 GetMethodRefInfoAsBlobIdx cenv fenv (callconv, args, ret, varargs, genarity))

and GetMethodRefInfoAsBlobIdx cenv env info =
    GetBytesAsBlobIdx cenv (GetCallsigAsBytes cenv env info)

let GetMethodRefInfoAsMemberRefIdx cenv env (_, ty, _, _, _, _, _ as minfo) =
    let fenv = envForMethodRef env ty
    FindOrAddSharedRow cenv TableNames.MemberRef (MethodRefInfoAsMemberRefRow cenv env fenv minfo)

let GetMethodRefInfoAsMethodRefOrDef isAlwaysMethodDef cenv env (nm, ty: ILType, cc, args, ret, varargs, genarity as minfo) =
    if Option.isNone varargs && (isAlwaysMethodDef || isTypeLocal ty) then
        if not ty.IsNominal then failwith "GetMethodRefInfoAsMethodRefOrDef: unexpected local tref-ty"
        try (mdor_MethodDef, GetMethodRefAsMethodDefIdx cenv (mkILMethRef (ty.TypeRef, cc, nm, genarity, args, ret)))
        with MethodDefNotFound -> (mdor_MemberRef, GetMethodRefInfoAsMemberRefIdx cenv env minfo)
    else (mdor_MemberRef, GetMethodRefInfoAsMemberRefIdx cenv env minfo)


// --------------------------------------------------------------------
// ILMethodSpec --> ILMethodRef/ILMethodDef/ILMethodSpec
// --------------------------------------------------------------------

let rec GetMethodSpecInfoAsMethodSpecIdx cenv env (nm, ty, cc, args, ret, varargs, minst: ILGenericArgs) =
    let mdorTag, mdorRow = GetMethodRefInfoAsMethodRefOrDef false cenv env (nm, ty, cc, args, ret, varargs, minst.Length)
    let blob =
        emitBytesViaBuffer (fun bb ->
            bb.EmitByte e_IMAGE_CEE_CS_CALLCONV_GENERICINST
            bb.EmitZ32 minst.Length
            minst |> List.iter (EmitType cenv env bb))
    FindOrAddSharedRow cenv TableNames.MethodSpec
      (SharedRow
          [| MethodDefOrRef (mdorTag, mdorRow)
             Blob (GetBytesAsBlobIdx cenv blob) |])

and GetMethodDefOrRefAsUncodedToken (tag, idx) =
    let tab =
        if tag = mdor_MethodDef then TableNames.Method
        elif tag = mdor_MemberRef then TableNames.MemberRef
        else failwith "GetMethodDefOrRefAsUncodedToken"
    getUncodedToken tab idx

and GetMethodSpecInfoAsUncodedToken cenv env (_, _, _, _, _, _, minst: ILGenericArgs as minfo) =
    if List.isEmpty minst then
        GetMethodDefOrRefAsUncodedToken (GetMethodRefInfoAsMethodRefOrDef false cenv env (GetMethodRefInfoOfMethodSpecInfo minfo))
    else
        getUncodedToken TableNames.MethodSpec (GetMethodSpecInfoAsMethodSpecIdx cenv env minfo)

and GetMethodSpecAsUncodedToken cenv env mspec =
    GetMethodSpecInfoAsUncodedToken cenv env (InfoOfMethodSpec mspec)

and GetMethodRefInfoOfMethodSpecInfo (nm, ty, cc, args, ret, varargs, minst: ILGenericArgs) =
    (nm, ty, cc, args, ret, varargs, minst.Length)

and GetMethodSpecAsMethodDefOrRef cenv env (mspec, varargs) =
    GetMethodRefInfoAsMethodRefOrDef false cenv env (GetMethodRefInfoOfMethodSpecInfo (InfoOfMethodSpec (mspec, varargs)))

and GetMethodSpecAsMethodDef cenv env (mspec, varargs) =
    GetMethodRefInfoAsMethodRefOrDef true cenv env (GetMethodRefInfoOfMethodSpecInfo (InfoOfMethodSpec (mspec, varargs)))

and InfoOfMethodSpec (mspec: ILMethodSpec, varargs) =
      (mspec.Name,
       mspec.DeclaringType,
       mspec.CallingConv,
       mspec.FormalArgTypes,
       mspec.FormalReturnType,
       varargs,
       mspec.GenericArgs)

// --------------------------------------------------------------------
// method_in_parent --> ILMethodRef/ILMethodDef
//
// Used for MethodImpls.
// --------------------------------------------------------------------

let rec GetOverridesSpecAsMemberRefIdx cenv env ospec =
    let fenv = envForOverrideSpec ospec
    let row = MethodRefInfoAsMemberRefRow cenv env fenv (ospec.MethodRef.Name, ospec.DeclaringType, ospec.MethodRef.CallingConv, ospec.MethodRef.ArgTypes, ospec.MethodRef.ReturnType, None, ospec.MethodRef.GenericArity)
    FindOrAddSharedRow cenv TableNames.MemberRef row

and GetOverridesSpecAsMethodDefOrRef cenv env (ospec: ILOverridesSpec) =
    let ty = ospec.DeclaringType
    if isTypeLocal ty then
        if not ty.IsNominal then failwith "GetOverridesSpecAsMethodDefOrRef: unexpected local tref-ty"
        try (mdor_MethodDef, GetMethodRefAsMethodDefIdx cenv ospec.MethodRef)
        with MethodDefNotFound -> (mdor_MemberRef, GetOverridesSpecAsMemberRefIdx cenv env ospec)
    else
        (mdor_MemberRef, GetOverridesSpecAsMemberRefIdx cenv env ospec)

// --------------------------------------------------------------------
// ILMethodRef --> ILMethodRef/ILMethodDef
//
// Used for Custom Attrs.
// --------------------------------------------------------------------

let rec GetMethodRefAsMemberRefIdx cenv env fenv (mref: ILMethodRef) =
    let row = MethodRefInfoAsMemberRefRow cenv env fenv (mref.Name, mkILNonGenericBoxedTy mref.DeclaringTypeRef, mref.CallingConv, mref.ArgTypes, mref.ReturnType, None, mref.GenericArity)
    FindOrAddSharedRow cenv TableNames.MemberRef row

and GetMethodRefAsCustomAttribType cenv (mref: ILMethodRef) =
    let fenv = envForNonGenericMethodRef mref
    let tref = mref.DeclaringTypeRef
    if isTypeRefLocal tref then
        try (cat_MethodDef, GetMethodRefAsMethodDefIdx cenv mref)
        with MethodDefNotFound -> (cat_MemberRef, GetMethodRefAsMemberRefIdx cenv fenv fenv mref)
    else
        (cat_MemberRef, GetMethodRefAsMemberRefIdx cenv fenv fenv mref)

// --------------------------------------------------------------------
// ILAttributes --> CustomAttribute rows
// --------------------------------------------------------------------

let rec GetCustomAttrDataAsBlobIdx cenv (data: byte[]) =
    if data.Length = 0 then 0 else GetBytesAsBlobIdx cenv data

and GetCustomAttrRow cenv hca (attr: ILAttribute) =
    let cat = GetMethodRefAsCustomAttribType cenv attr.Method.MethodRef
    let data = getCustomAttrData attr
    for element in attr.Elements do
        match element with
        | ILAttribElem.Type (Some ty) when ty.IsNominal -> GetTypeRefAsTypeRefIdx cenv ty.TypeRef |> ignore
        | ILAttribElem.TypeRef (Some tref) -> GetTypeRefAsTypeRefIdx cenv tref |> ignore
        | _ -> ()

    UnsharedRow
            [| HasCustomAttribute (fst hca, snd hca)
               CustomAttributeType (fst cat, snd cat)
               Blob (GetCustomAttrDataAsBlobIdx cenv data)
            |]

and GenCustomAttrPass3Or4 cenv hca attr =
    AddUnsharedRow cenv TableNames.CustomAttribute (GetCustomAttrRow cenv hca attr) |> ignore

and GenCustomAttrsPass3Or4 cenv hca (attrs: ILAttributes) =
    attrs.AsArray() |> Array.iter (GenCustomAttrPass3Or4 cenv hca)

// --------------------------------------------------------------------
// ILSecurityDecl --> DeclSecurity rows
// -------------------------------------------------------------------- *)

let rec GetSecurityDeclRow cenv hds (ILSecurityDecl (action, s)) =
    UnsharedRow
        [| UShort (uint16 (List.assoc action (Lazy.force ILSecurityActionMap)))
           HasDeclSecurity (fst hds, snd hds)
           Blob (GetBytesAsBlobIdx cenv s) |]

and GenSecurityDeclPass3 cenv hds attr =
    AddUnsharedRow cenv TableNames.Permission (GetSecurityDeclRow cenv hds attr) |> ignore

and GenSecurityDeclsPass3 cenv hds attrs =
    List.iter (GenSecurityDeclPass3 cenv hds) attrs

// --------------------------------------------------------------------
// ILFieldSpec --> FieldRef or ILFieldDef row
// --------------------------------------------------------------------

let rec GetFieldSpecAsMemberRefRow cenv env fenv (fspec: ILFieldSpec) =
    MemberRefRow (GetTypeAsMemberRefParent cenv env fspec.DeclaringType,
                  GetStringHeapIdx cenv fspec.Name,
                  GetFieldSpecSigAsBlobIdx cenv fenv fspec)

and GetFieldSpecAsMemberRefIdx cenv env fspec =
    let fenv = envForFieldSpec fspec
    FindOrAddSharedRow cenv TableNames.MemberRef (GetFieldSpecAsMemberRefRow cenv env fenv fspec)

// REVIEW: write into an accumulating buffer
and EmitFieldSpecSig cenv env (bb: ByteBuffer) (fspec: ILFieldSpec) =
    bb.EmitByte e_IMAGE_CEE_CS_CALLCONV_FIELD
    EmitType cenv env bb fspec.FormalType

and GetFieldSpecSigAsBytes cenv env x =
    emitBytesViaBuffer (fun bb -> EmitFieldSpecSig cenv env bb x)

and GetFieldSpecSigAsBlobIdx cenv env x =
    GetBytesAsBlobIdx cenv (GetFieldSpecSigAsBytes cenv env x)

and GetFieldSpecAsFieldDefOrRef cenv env (fspec: ILFieldSpec) =
    let ty = fspec.DeclaringType
    if isTypeLocal ty then
        if not ty.IsNominal then failwith "GetFieldSpecAsFieldDefOrRef: unexpected local tref-ty"
        let tref = ty.TypeRef
        let tidx = GetIdxForTypeDef cenv (TdKey(tref.Enclosing, tref.Name))
        let fdkey = FieldDefKey (tidx, fspec.Name, fspec.FormalType)
        (true, FindFieldDefIdx cenv fdkey)
    else
        (false, GetFieldSpecAsMemberRefIdx cenv env fspec)

and GetFieldDefOrRefAsUncodedToken (tag, idx) =
    let tab = if tag then TableNames.Field else TableNames.MemberRef
    getUncodedToken tab idx

// --------------------------------------------------------------------
// callsig --> StandAloneSig
// --------------------------------------------------------------------

let GetCallsigAsBlobIdx cenv env (callsig: ILCallingSignature, varargs) =
    GetBytesAsBlobIdx cenv
      (GetCallsigAsBytes cenv env (callsig.CallingConv,
                                      callsig.ArgTypes,
                                      callsig.ReturnType, varargs, 0))

let GetCallsigAsStandAloneSigRow cenv env x =
    SharedRow [| Blob (GetCallsigAsBlobIdx cenv env x) |]

let GetCallsigAsStandAloneSigIdx cenv env info =
    FindOrAddSharedRow cenv TableNames.StandAloneSig (GetCallsigAsStandAloneSigRow cenv env info)

// --------------------------------------------------------------------
// local signatures --> BlobHeap idx
// --------------------------------------------------------------------

let EmitLocalSig cenv env (bb: ByteBuffer) (locals: ILLocals) =
    bb.EmitByte e_IMAGE_CEE_CS_CALLCONV_LOCAL_SIG
    bb.EmitZ32 locals.Length
    locals |> List.iter (EmitLocalInfo cenv env bb)

let GetLocalSigAsBlobHeapIdx cenv env locals =
    GetBytesAsBlobIdx cenv (emitBytesViaBuffer (fun bb -> EmitLocalSig cenv env bb locals))

let GetLocalSigAsStandAloneSigIdx cenv env locals =
    SharedRow [| Blob (GetLocalSigAsBlobHeapIdx cenv env locals) |]



type ExceptionClauseKind =
  | FinallyClause
  | FaultClause
  | TypeFilterClause of int32
  | FilterClause of int

type ExceptionClauseSpec = int * int * int * int * ExceptionClauseKind

/// Arbitrary value
[<Literal>]
let CodeBufferCapacity = 200 

/// Buffer to write results of emitting code into. Also record:
///   - branch sources (where fixups will occur)
///   - possible branch destinations
///   - locations of embedded handles into the string table
///   - the exception table
type CodeBuffer =
    {
      code: ByteBuffer

      /// (instruction; optional short form); start of instr in code buffer; code loc for the end of the instruction the fixup resides in ; where is the destination of the fixup
      mutable reqdBrFixups: ((int * int option) * int * ILCodeLabel list) list

      availBrFixups: Dictionary<ILCodeLabel, int>

      /// code loc to fixup in code buffer
      mutable reqdStringFixupsInMethod: (int * int) list

      /// data for exception handling clauses
      mutable seh: ExceptionClauseSpec list

      seqpoints: ResizeArray<PdbDebugPoint>
    }

    interface IDisposable with
        member this.Dispose() =
            (this.code :> IDisposable).Dispose()

    static member Create _nm =
        { seh = []
          code= ByteBuffer.Create CodeBufferCapacity
          reqdBrFixups=[]
          reqdStringFixupsInMethod=[]
          availBrFixups = Dictionary<_, _>(10, HashIdentity.Structural)
          seqpoints = ResizeArray<_>(10)
        }

    member codebuf.EmitExceptionClause seh = codebuf.seh <- seh :: codebuf.seh

    member codebuf.EmitSeqPoint cenv (m: ILDebugPoint) =
        if cenv.generatePdb then
          // table indexes are 1-based, document array indexes are 0-based
          let doc = (cenv.documents.FindOrAddSharedEntry m.Document) - 1
          codebuf.seqpoints.Add
            { Document=doc
              Offset= codebuf.code.Position
              Line=m.Line
              Column=m.Column
              EndLine=m.EndLine
              EndColumn=m.EndColumn }

    member codebuf.EmitByte x = codebuf.code.EmitIntAsByte x

    member codebuf.EmitUInt16 x = codebuf.code.EmitUInt16 x

    member codebuf.EmitInt32 x = codebuf.code.EmitInt32 x

    member codebuf.EmitInt64 x = codebuf.code.EmitInt64 x

    member codebuf.EmitUncodedToken u = codebuf.EmitInt32 u

    member codebuf.RecordReqdStringFixup stringIdx =
        codebuf.reqdStringFixupsInMethod <- (codebuf.code.Position, stringIdx) :: codebuf.reqdStringFixupsInMethod
        // Write a special value in that we check later when applying the fixup
        codebuf.EmitInt32 0xdeadbeef

    member codebuf.RecordReqdBrFixups i tgs =
        codebuf.reqdBrFixups <- (i, codebuf.code.Position, tgs) :: codebuf.reqdBrFixups
        // Write a special value in that we check later when applying the fixup
        // Value is 0x11 {deadbbbb}* where 11 is for the instruction and deadbbbb is for each target
        codebuf.EmitByte 0x11 // for the instruction
        (if fst i = i_switch then
          codebuf.EmitInt32 tgs.Length)
        List.iter (fun _ -> codebuf.EmitInt32 0xdeadbbbb) tgs

    member codebuf.RecordReqdBrFixup i tg = codebuf.RecordReqdBrFixups i [tg]

    member codebuf.RecordAvailBrFixup tg =
        codebuf.availBrFixups.[tg] <- codebuf.code.Position

/// Applying branch fixups. Use short versions of instructions
/// wherever possible. Sadly we can only determine if we can use a short
/// version after we've layed out the code for all other instructions.
/// This in turn means that using a short version may change
/// the various offsets into the code.
module Codebuf =

    let binaryChop p (arr: 'T[]) =
        let rec go n m =
            if n > m then raise (KeyNotFoundException("binary chop did not find element"))
            else
                let i = (n+m)/2
                let c = p arr.[i]
                if c = 0 then i elif c < 0 then go n (i-1) else go (i+1) m
        go 0 (Array.length arr)

    let applyBrFixups (origCode : byte[]) origExnClauses origReqdStringFixups (origAvailBrFixups: Dictionary<ILCodeLabel, int>) origReqdBrFixups origSeqPoints origScopes =
      let orderedOrigReqdBrFixups = origReqdBrFixups |> List.sortBy (fun (_, fixupLoc, _) -> fixupLoc)

      use newCode = ByteBuffer.Create origCode.Length

      // Copy over all the code, working out whether the branches will be short
      // or long and adjusting the branch destinations. Record an adjust function to adjust all the other
      // gumpf that refers to fixed offsets in the code stream.
      let newCode, newReqdBrFixups, adjuster =
          let mutable remainingReqdFixups = orderedOrigReqdBrFixups
          let mutable origWhere = 0
          let mutable newWhere = 0
          let mutable doneLast = false
          let mutable newReqdBrFixups = []
          let mutable adjustments = []

          while (remainingReqdFixups <> [] || not doneLast) do
              let doingLast = isNil remainingReqdFixups
              let origStartOfNoBranchBlock = origWhere
              let newStartOfNoBranchBlock = newWhere

              let origEndOfNoBranchBlock =
                if doingLast then origCode.Length
                else
                  let _, origStartOfInstr, _ = List.head remainingReqdFixups
                  origStartOfInstr

              // Copy over a chunk of non-branching code
              let nobranch_len = origEndOfNoBranchBlock - origStartOfNoBranchBlock
              newCode.EmitBytes origCode.[origStartOfNoBranchBlock..origStartOfNoBranchBlock+nobranch_len-1]

              // Record how to adjust addresses in this range, including the branch instruction
              // we write below, or the end of the method if we're doing the last bblock
              adjustments <- (origStartOfNoBranchBlock, origEndOfNoBranchBlock, newStartOfNoBranchBlock) :: adjustments

              // Increment locations to the branch instruction we're really interested in
              origWhere <- origEndOfNoBranchBlock
              newWhere <- newWhere + nobranch_len

              // Now do the branch instruction. Decide whether the fixup will be short or long in the new code
              if doingLast then
                  doneLast <- true
              else
                  let (i, origStartOfInstr, tgs: ILCodeLabel list) = List.head remainingReqdFixups
                  remainingReqdFixups <-List.tail remainingReqdFixups
                  if origCode.[origStartOfInstr] <> 0x11uy then failwith "br fixup sanity check failed (1)"
                  let i_length = if fst i = i_switch then 5 else 1
                  origWhere <- origWhere + i_length

                  let origEndOfInstr = origStartOfInstr + i_length + 4 * tgs.Length
                  let newEndOfInstrIfSmall = newWhere + i_length + 1
                  let newEndOfInstrIfBig = newWhere + i_length + 4 * tgs.Length

                  let short =
                    match i, tgs with
                    | (_, Some i_short), [tg]
                        when
                           // Use the original offsets to compute if the branch is small or large. This is
                           // a safe approximation because code only gets smaller.
                           (let origDest =
                                match origAvailBrFixups.TryGetValue tg with
                                | true, fixup -> fixup
                                | _ ->
                                    dprintn ("branch target " + formatCodeLabel tg + " not found in code")
                                    666666
                            let origRelOffset = origDest - origEndOfInstr
                            -128 <= origRelOffset && origRelOffset <= 127)
                      ->
                        newCode.EmitIntAsByte i_short
                        true
                    | (i_long, _), _ ->
                        newCode.EmitIntAsByte i_long
                        (if i_long = i_switch then
                          newCode.EmitInt32 tgs.Length)
                        false

                  newWhere <- newWhere + i_length
                  if newWhere <> newCode.Position then dprintn "mismatch between newWhere and newCode"

                  tgs |> List.iter (fun tg ->
                        let origFixupLoc = origWhere
                        checkFixup32 origCode origFixupLoc 0xdeadbbbb

                        if short then
                            newReqdBrFixups <- (newWhere, newEndOfInstrIfSmall, tg, true) :: newReqdBrFixups
                            newCode.EmitIntAsByte 0x98 (* sanity check *)
                            newWhere <- newWhere + 1
                        else
                            newReqdBrFixups <- (newWhere, newEndOfInstrIfBig, tg, false) :: newReqdBrFixups
                            newCode.EmitInt32 0xf00dd00f (* sanity check *)
                            newWhere <- newWhere + 4
                        if newWhere <> newCode.Position then dprintn "mismatch between newWhere and newCode"
                        origWhere <- origWhere + 4)

                  if origWhere <> origEndOfInstr then dprintn "mismatch between origWhere and origEndOfInstr"

          let adjuster =
            let arr = Array.ofList (List.rev adjustments)
            fun addr ->
              let i =
                  try binaryChop (fun (a1, a2, _) -> if addr < a1 then -1 elif addr > a2 then 1 else 0) arr
                  with
                     :? KeyNotFoundException ->
                         failwith ("adjuster: address "+string addr+" is out of range")
              let origStartOfNoBranchBlock, _, newStartOfNoBranchBlock = arr.[i]
              addr - (origStartOfNoBranchBlock - newStartOfNoBranchBlock)

          newCode.AsMemory().ToArray(),
          newReqdBrFixups,
          adjuster

      // Now adjust everything
      let newAvailBrFixups =
          let tab = Dictionary<_, _>(10, HashIdentity.Structural)
          for KeyValue(tglab, origBrDest) in origAvailBrFixups do
              tab.[tglab] <- adjuster origBrDest
          tab
      let newReqdStringFixups = List.map (fun (origFixupLoc, stok) -> adjuster origFixupLoc, stok) origReqdStringFixups
      let newSeqPoints = Array.map (fun (sp: PdbDebugPoint) -> {sp with Offset=adjuster sp.Offset}) origSeqPoints
      let newExnClauses =
          origExnClauses |> List.map (fun (st1, sz1, st2, sz2, kind) ->
              (adjuster st1, (adjuster (st1 + sz1) - adjuster st1),
               adjuster st2, (adjuster (st2 + sz2) - adjuster st2),
               (match kind with
               | FinallyClause | FaultClause | TypeFilterClause _ -> kind
               | FilterClause n -> FilterClause (adjuster n))))

      let newScopes =
        let rec remap scope =
          {scope with StartOffset = adjuster scope.StartOffset
                      EndOffset = adjuster scope.EndOffset
                      Children = Array.map remap scope.Children }
        List.map remap origScopes

      // Now apply the adjusted fixups in the new code
      newReqdBrFixups |> List.iter (fun (newFixupLoc, endOfInstr, tg, small) ->
          match newAvailBrFixups.TryGetValue tg with
          | true, n ->
              let relOffset = n - endOfInstr
              if small then
                  if Bytes.get newCode newFixupLoc <> 0x98 then failwith "br fixup sanity check failed"
                  newCode.[newFixupLoc] <- b0 relOffset
              else
                  checkFixup32 newCode newFixupLoc 0xf00dd00fl
                  applyFixup32 newCode newFixupLoc relOffset
          | _ -> failwith ("target " + formatCodeLabel tg + " not found in new fixups"))

      newCode, newReqdStringFixups, newExnClauses, newSeqPoints, newScopes

    // --------------------------------------------------------------------
    // Structured residue of emitting instructions: SEH exception handling
    // and scopes for local variables.
    // --------------------------------------------------------------------

    // Emitting instructions generates a tree of seh specifications
    // We then emit the exception handling specs separately.
    // nb. ECMA spec says the SEH blocks must be returned inside-out
    type SEHTree =
      | Node of ExceptionClauseSpec option * SEHTree list

    // --------------------------------------------------------------------
    // Table of encodings for instructions without arguments, also indexes
    // for all instructions.
    // --------------------------------------------------------------------

    let encodingsForNoArgInstrs = Dictionary<_, _>(300, HashIdentity.Structural)
    let _ =
      List.iter
        (fun (x, mk) -> encodingsForNoArgInstrs.[mk] <- x)
        (noArgInstrs.Force())
    let encodingsOfNoArgInstr si = encodingsForNoArgInstrs.[si]

    // --------------------------------------------------------------------
    // Emit instructions
    // --------------------------------------------------------------------

    /// Emit the code for an instruction
    let emitInstrCode (codebuf: CodeBuffer) i =
        if i > 0xFF then
            assert (i >>> 8 = 0xFE)
            codebuf.EmitByte ((i >>> 8) &&& 0xFF)
            codebuf.EmitByte (i &&& 0xFF)
        else
            codebuf.EmitByte i

    let emitTypeInstr cenv codebuf env i ty =
        emitInstrCode codebuf i
        codebuf.EmitUncodedToken (getTypeDefOrRefAsUncodedToken (GetTypeAsTypeDefOrRef cenv env ty))

    let emitMethodSpecInfoInstr cenv codebuf env i mspecinfo =
        emitInstrCode codebuf i
        codebuf.EmitUncodedToken (GetMethodSpecInfoAsUncodedToken cenv env mspecinfo)

    let emitMethodSpecInstr cenv codebuf env i mspec =
        emitInstrCode codebuf i
        codebuf.EmitUncodedToken (GetMethodSpecAsUncodedToken cenv env mspec)

    let emitFieldSpecInstr cenv codebuf env i fspec =
        emitInstrCode codebuf i
        codebuf.EmitUncodedToken (GetFieldDefOrRefAsUncodedToken (GetFieldSpecAsFieldDefOrRef cenv env fspec))

    let emitShortUInt16Instr codebuf (i_short, i) x =
        let n = int32 x
        if n <= 255 then
            emitInstrCode codebuf i_short
            codebuf.EmitByte n
        else
            emitInstrCode codebuf i
            codebuf.EmitUInt16 x

    let emitShortInt32Instr codebuf (i_short, i) x =
        if x >= -128 && x <= 127 then
            emitInstrCode codebuf i_short
            codebuf.EmitByte (if x < 0x0 then x + 256 else x)
        else
            emitInstrCode codebuf i
            codebuf.EmitInt32 x

    let emitTailness (cenv: cenv) codebuf tl =
        if tl = Tailcall && cenv.emitTailcalls then emitInstrCode codebuf i_tail

    let emitVolatility codebuf tl =
        if tl = Volatile then emitInstrCode codebuf i_volatile

    let emitConstrained cenv codebuf env ty =
        emitInstrCode codebuf i_constrained
        codebuf.EmitUncodedToken (getTypeDefOrRefAsUncodedToken (GetTypeAsTypeDefOrRef cenv env ty))

    let emitAlignment codebuf tl =
        match tl with
        | Aligned -> ()
        | Unaligned1 -> emitInstrCode codebuf i_unaligned; codebuf.EmitByte 0x1
        | Unaligned2 -> emitInstrCode codebuf i_unaligned; codebuf.EmitByte 0x2
        | Unaligned4 -> emitInstrCode codebuf i_unaligned; codebuf.EmitByte 0x4

    let rec emitInstr cenv codebuf env instr =
        match instr with
        | si when isNoArgInstr si ->
             emitInstrCode codebuf (encodingsOfNoArgInstr si)
        | I_brcmp (cmp, tg1) ->
            codebuf.RecordReqdBrFixup ((Lazy.force ILCmpInstrMap).[cmp], Some (Lazy.force ILCmpInstrRevMap).[cmp]) tg1
        | I_br tg -> codebuf.RecordReqdBrFixup (i_br, Some i_br_s) tg
        | I_seqpoint s -> codebuf.EmitSeqPoint cenv s
        | I_leave tg -> codebuf.RecordReqdBrFixup (i_leave, Some i_leave_s) tg
        | I_call (tl, mspec, varargs) ->
            emitTailness cenv codebuf tl
            emitMethodSpecInstr cenv codebuf env i_call (mspec, varargs)
            //emitAfterTailcall codebuf tl
        | I_callvirt (tl, mspec, varargs) ->
            emitTailness cenv codebuf tl
            emitMethodSpecInstr cenv codebuf env i_callvirt (mspec, varargs)
            //emitAfterTailcall codebuf tl
        | I_callconstraint (tl, ty, mspec, varargs) ->
            emitTailness cenv codebuf tl
            emitConstrained cenv codebuf env ty
            emitMethodSpecInstr cenv codebuf env i_callvirt (mspec, varargs)
            //emitAfterTailcall codebuf tl
        | I_newobj (mspec, varargs) ->
            emitMethodSpecInstr cenv codebuf env i_newobj (mspec, varargs)
        | I_ldftn mspec ->
            emitMethodSpecInstr cenv codebuf env i_ldftn (mspec, None)
        | I_ldvirtftn mspec ->
            emitMethodSpecInstr cenv codebuf env i_ldvirtftn (mspec, None)

        | I_calli (tl, callsig, varargs) ->
            emitTailness cenv codebuf tl
            emitInstrCode codebuf i_calli
            codebuf.EmitUncodedToken (getUncodedToken TableNames.StandAloneSig (GetCallsigAsStandAloneSigIdx cenv env (callsig, varargs)))
            //emitAfterTailcall codebuf tl

        | I_ldarg u16 -> emitShortUInt16Instr codebuf (i_ldarg_s, i_ldarg) u16
        | I_starg u16 -> emitShortUInt16Instr codebuf (i_starg_s, i_starg) u16
        | I_ldarga u16 -> emitShortUInt16Instr codebuf (i_ldarga_s, i_ldarga) u16
        | I_ldloc u16 -> emitShortUInt16Instr codebuf (i_ldloc_s, i_ldloc) u16
        | I_stloc u16 -> emitShortUInt16Instr codebuf (i_stloc_s, i_stloc) u16
        | I_ldloca u16 -> emitShortUInt16Instr codebuf (i_ldloca_s, i_ldloca) u16

        | I_cpblk (al, vol) ->
            emitAlignment codebuf al
            emitVolatility codebuf vol
            emitInstrCode codebuf i_cpblk
        | I_initblk (al, vol) ->
            emitAlignment codebuf al
            emitVolatility codebuf vol
            emitInstrCode codebuf i_initblk

        | AI_ldc (DT_I4, ILConst.I4 x) ->
            emitShortInt32Instr codebuf (i_ldc_i4_s, i_ldc_i4) x
        | AI_ldc (DT_I8, ILConst.I8 x) ->
            emitInstrCode codebuf i_ldc_i8
            codebuf.EmitInt64 x
        | AI_ldc (_, ILConst.R4 x) ->
            emitInstrCode codebuf i_ldc_r4
            codebuf.EmitInt32 (bitsOfSingle x)
        | AI_ldc (_, ILConst.R8 x) ->
            emitInstrCode codebuf i_ldc_r8
            codebuf.EmitInt64 (bitsOfDouble x)

        | I_ldind (al, vol, dt) ->
            emitAlignment codebuf al
            emitVolatility codebuf vol
            emitInstrCode codebuf
              (match dt with
              | DT_I -> i_ldind_i
              | DT_I1 -> i_ldind_i1
              | DT_I2 -> i_ldind_i2
              | DT_I4 -> i_ldind_i4
              | DT_U1 -> i_ldind_u1
              | DT_U2 -> i_ldind_u2
              | DT_U4 -> i_ldind_u4
              | DT_I8 -> i_ldind_i8
              | DT_R4 -> i_ldind_r4
              | DT_R8 -> i_ldind_r8
              | DT_REF -> i_ldind_ref
              | _ -> failwith "ldind")

        | I_stelem dt ->
            emitInstrCode codebuf
              (match dt with
              | DT_I | DT_U -> i_stelem_i
              | DT_U1 | DT_I1 -> i_stelem_i1
              | DT_I2 | DT_U2 -> i_stelem_i2
              | DT_I4 | DT_U4 -> i_stelem_i4
              | DT_I8 | DT_U8 -> i_stelem_i8
              | DT_R4 -> i_stelem_r4
              | DT_R8 -> i_stelem_r8
              | DT_REF -> i_stelem_ref
              | _ -> failwith "stelem")

        | I_ldelem dt ->
            emitInstrCode codebuf
              (match dt with
              | DT_I -> i_ldelem_i
              | DT_I1 -> i_ldelem_i1
              | DT_I2 -> i_ldelem_i2
              | DT_I4 -> i_ldelem_i4
              | DT_I8 -> i_ldelem_i8
              | DT_U1 -> i_ldelem_u1
              | DT_U2 -> i_ldelem_u2
              | DT_U4 -> i_ldelem_u4
              | DT_R4 -> i_ldelem_r4
              | DT_R8 -> i_ldelem_r8
              | DT_REF -> i_ldelem_ref
              | _ -> failwith "ldelem")

        | I_stind (al, vol, dt) ->
            emitAlignment codebuf al
            emitVolatility codebuf vol
            emitInstrCode codebuf
              (match dt with
              | DT_U | DT_I -> i_stind_i
              | DT_U1 | DT_I1 -> i_stind_i1
              | DT_U2 | DT_I2 -> i_stind_i2
              | DT_U4 | DT_I4 -> i_stind_i4
              | DT_U8 | DT_I8 -> i_stind_i8
              | DT_R4 -> i_stind_r4
              | DT_R8 -> i_stind_r8
              | DT_REF -> i_stind_ref
              | _ -> failwith "stelem")

        | I_switch labs -> codebuf.RecordReqdBrFixups (i_switch, None) labs

        | I_ldfld (al, vol, fspec) ->
            emitAlignment codebuf al
            emitVolatility codebuf vol
            emitFieldSpecInstr cenv codebuf env i_ldfld fspec
        | I_ldflda fspec ->
            emitFieldSpecInstr cenv codebuf env i_ldflda fspec
        | I_ldsfld (vol, fspec) ->
            emitVolatility codebuf vol
            emitFieldSpecInstr cenv codebuf env i_ldsfld fspec
        | I_ldsflda fspec ->
            emitFieldSpecInstr cenv codebuf env i_ldsflda fspec
        | I_stfld (al, vol, fspec) ->
            emitAlignment codebuf al
            emitVolatility codebuf vol
            emitFieldSpecInstr cenv codebuf env i_stfld fspec
        | I_stsfld (vol, fspec) ->
            emitVolatility codebuf vol
            emitFieldSpecInstr cenv codebuf env i_stsfld fspec

        | I_ldtoken tok ->
            emitInstrCode codebuf i_ldtoken
            codebuf.EmitUncodedToken
              (match tok with
              | ILToken.ILType ty ->
                  match GetTypeAsTypeDefOrRef cenv env ty with
                  | tag, idx when tag = tdor_TypeDef -> getUncodedToken TableNames.TypeDef idx
                  | tag, idx when tag = tdor_TypeRef -> getUncodedToken TableNames.TypeRef idx
                  | tag, idx when tag = tdor_TypeSpec -> getUncodedToken TableNames.TypeSpec idx
                  | _ -> failwith "?"
              | ILToken.ILMethod mspec ->
                  match GetMethodSpecAsMethodDefOrRef cenv env (mspec, None) with
                  | tag, idx when tag = mdor_MethodDef -> getUncodedToken TableNames.Method idx
                  | tag, idx when tag = mdor_MemberRef -> getUncodedToken TableNames.MemberRef idx
                  | _ -> failwith "?"

              | ILToken.ILField fspec ->
                  match GetFieldSpecAsFieldDefOrRef cenv env fspec with
                  | true, idx -> getUncodedToken TableNames.Field idx
                  | false, idx -> getUncodedToken TableNames.MemberRef idx)
        | I_ldstr s ->
            emitInstrCode codebuf i_ldstr
            codebuf.RecordReqdStringFixup (GetUserStringHeapIdx cenv s)

        | I_box ty -> emitTypeInstr cenv codebuf env i_box ty
        | I_unbox ty -> emitTypeInstr cenv codebuf env i_unbox ty
        | I_unbox_any ty -> emitTypeInstr cenv codebuf env i_unbox_any ty

        | I_newarr (shape, ty) ->
            if (shape = ILArrayShape.SingleDimensional) then
                emitTypeInstr cenv codebuf env i_newarr ty
            else
                let args = List.init shape.Rank (fun _ -> cenv.ilg.typ_Int32)
                emitMethodSpecInfoInstr cenv codebuf env i_newobj (".ctor", mkILArrTy(ty, shape), ILCallingConv.Instance, args, ILType.Void, None, [])

        | I_stelem_any (shape, ty) ->
            if (shape = ILArrayShape.SingleDimensional) then
                emitTypeInstr cenv codebuf env i_stelem_any ty
            else
                let args = List.init (shape.Rank+1) (fun i -> if i < shape.Rank then cenv.ilg.typ_Int32 else ty)
                emitMethodSpecInfoInstr cenv codebuf env i_call ("Set", mkILArrTy(ty, shape), ILCallingConv.Instance, args, ILType.Void, None, [])

        | I_ldelem_any (shape, ty) ->
            if (shape = ILArrayShape.SingleDimensional) then
                emitTypeInstr cenv codebuf env i_ldelem_any ty
            else
                let args = List.init shape.Rank (fun _ -> cenv.ilg.typ_Int32)
                emitMethodSpecInfoInstr cenv codebuf env i_call ("Get", mkILArrTy(ty, shape), ILCallingConv.Instance, args, ty, None, [])

        | I_ldelema (ro, _isNativePtr, shape, ty) ->
            if (ro = ReadonlyAddress) then
                emitInstrCode codebuf i_readonly
            if (shape = ILArrayShape.SingleDimensional) then
                emitTypeInstr cenv codebuf env i_ldelema ty
            else
                let args = List.init shape.Rank (fun _ -> cenv.ilg.typ_Int32)
                emitMethodSpecInfoInstr cenv codebuf env i_call ("Address", mkILArrTy(ty, shape), ILCallingConv.Instance, args, ILType.Byref ty, None, [])

        | I_castclass ty -> emitTypeInstr cenv codebuf env i_castclass ty
        | I_isinst ty -> emitTypeInstr cenv codebuf env i_isinst ty
        | I_refanyval ty -> emitTypeInstr cenv codebuf env i_refanyval ty
        | I_mkrefany ty -> emitTypeInstr cenv codebuf env i_mkrefany ty
        | I_initobj ty -> emitTypeInstr cenv codebuf env i_initobj ty
        | I_ldobj (al, vol, ty) ->
            emitAlignment codebuf al
            emitVolatility codebuf vol
            emitTypeInstr cenv codebuf env i_ldobj ty
        | I_stobj (al, vol, ty) ->
            emitAlignment codebuf al
            emitVolatility codebuf vol
            emitTypeInstr cenv codebuf env i_stobj ty
        | I_cpobj ty -> emitTypeInstr cenv codebuf env i_cpobj ty
        | I_sizeof ty -> emitTypeInstr cenv codebuf env i_sizeof ty
        | EI_ldlen_multi (_, m) ->
            emitShortInt32Instr codebuf (i_ldc_i4_s, i_ldc_i4) m
            emitInstr cenv codebuf env (mkNormalCall(mkILNonGenericMethSpecInTy(cenv.ilg.typ_Array, ILCallingConv.Instance, "GetLength", [cenv.ilg.typ_Int32], cenv.ilg.typ_Int32)))

        | _ -> failwith "an IL instruction cannot be emitted"


    let mkScopeNode cenv importScope (localSigs: _[]) (startOffset, endOffset, ls: ILLocalDebugMapping list, childScopes) =
        if isNil ls || not cenv.generatePdb then
            childScopes
        else
          [ { Children= Array.ofList childScopes
              StartOffset=startOffset
              EndOffset=endOffset
              Locals=
                  [| for x in ls do 
                       if x.LocalName <> "" then
                           { Name=x.LocalName
                             Signature= (try localSigs.[x.LocalIndex] with _ -> failwith ("local variable index "+string x.LocalIndex+"in debug info does not reference a valid local"))
                             Index= x.LocalIndex } |]
              Imports = importScope
            } ]


    // Used to put local debug scopes and exception handlers into a tree form
    let rangeInsideRange (start_pc1, end_pc1) (start_pc2, end_pc2) =
      (start_pc1: int) >= start_pc2 && start_pc1 < end_pc2 &&
      (end_pc1: int) > start_pc2 && end_pc1 <= end_pc2

    let lranges_of_clause cl =
      match cl with
      | ILExceptionClause.Finally r1 -> [r1]
      | ILExceptionClause.Fault r1 -> [r1]
      | ILExceptionClause.FilterCatch (r1, r2) -> [r1;r2]
      | ILExceptionClause.TypeCatch (_ty, r1) -> [r1]


    let labelsToRange (lab2pc : Dictionary<ILCodeLabel, int>) p = let l1, l2 = p in lab2pc.[l1], lab2pc.[l2]

    let labelRangeInsideLabelRange lab2pc ls1 ls2 =
        rangeInsideRange (labelsToRange lab2pc ls1) (labelsToRange lab2pc ls2)

    let findRoots contains vs =
        // For each item, either make it a root or make it a child of an existing root
        let addToRoot roots x =
            // Look to see if 'x' is inside one of the roots
            let roots, found =
                (false, roots) ||> List.mapFold (fun found (r, children) ->
                    if found then ((r, children), true)
                    elif contains x r then ((r, x :: children), true)
                    else ((r, children), false))

            if found then roots
            else
                // Find the ones that 'x' encompasses and collapse them
                let yes, others = roots |> List.partition (fun (r, _) -> contains r x)
                (x, yes |> List.collect (fun (r, ch) -> r :: ch)) :: others

        ([], vs) ||> List.fold addToRoot

    let rec makeSEHTree cenv env (pc2pos: int[]) (lab2pc : Dictionary<ILCodeLabel, int>) (exs : ILExceptionSpec list) =

        let clause_inside_lrange cl lr =
          List.forall (fun lr1 -> labelRangeInsideLabelRange lab2pc lr1 lr) (lranges_of_clause cl)

        let tryspec_inside_lrange (tryspec1: ILExceptionSpec) lr =
          (labelRangeInsideLabelRange lab2pc tryspec1.Range lr && clause_inside_lrange tryspec1.Clause lr)

        let tryspec_inside_clause tryspec1 cl =
          List.exists (fun lr -> tryspec_inside_lrange tryspec1 lr) (lranges_of_clause cl)

        let tryspec_inside_tryspec tryspec1 (tryspec2: ILExceptionSpec) =
          tryspec_inside_lrange tryspec1 tryspec2.Range ||
          tryspec_inside_clause tryspec1 tryspec2.Clause

        let roots = findRoots tryspec_inside_tryspec exs
        let trees =
            roots |> List.map (fun (cl, ch) ->
                let r1 = labelsToRange lab2pc cl.Range
                let conv ((s1, e1), (s2, e2)) x = pc2pos.[s1], pc2pos.[e1] - pc2pos.[s1], pc2pos.[s2], pc2pos.[e2] - pc2pos.[s2], x
                let children = makeSEHTree cenv env pc2pos lab2pc ch
                let n =
                    match cl.Clause with
                    | ILExceptionClause.Finally r2 ->
                        conv (r1, labelsToRange lab2pc r2) ExceptionClauseKind.FinallyClause
                    | ILExceptionClause.Fault r2 ->
                        conv (r1, labelsToRange lab2pc r2) ExceptionClauseKind.FaultClause
                    | ILExceptionClause.FilterCatch ((filterStart, _), r3) ->
                        conv (r1, labelsToRange lab2pc r3) (ExceptionClauseKind.FilterClause pc2pos.[lab2pc.[filterStart]])
                    | ILExceptionClause.TypeCatch (ty, r2) ->
                        conv (r1, labelsToRange lab2pc r2) (TypeFilterClause (getTypeDefOrRefAsUncodedToken (GetTypeAsTypeDefOrRef cenv env ty)))
                SEHTree.Node (Some n, children) )

        trees

    let rec makeLocalsTree cenv importScope localSigs (pc2pos: int[]) (lab2pc : Dictionary<ILCodeLabel, int>) (exs : ILLocalDebugInfo list) =
        let localInsideLocal (locspec1: ILLocalDebugInfo) (locspec2: ILLocalDebugInfo) =
          labelRangeInsideLabelRange lab2pc locspec1.Range locspec2.Range

        let roots = findRoots localInsideLocal exs

        let trees =
            roots |> List.collect (fun (cl, ch) ->
                let s1, e1 = labelsToRange lab2pc cl.Range
                let s1, e1 = pc2pos.[s1], pc2pos.[e1]
                let children = makeLocalsTree cenv importScope localSigs pc2pos lab2pc ch
                mkScopeNode cenv importScope localSigs (s1, e1, cl.DebugMappings, children))
        trees

    // Emit the SEH tree
    let rec emitExceptionHandlerTree (codebuf: CodeBuffer) (Node (x, childSEH)) =
        List.iter (emitExceptionHandlerTree codebuf) childSEH // internal first
        x |> Option.iter codebuf.EmitExceptionClause

    let emitCode cenv importScope localSigs (codebuf: CodeBuffer) env (code: ILCode) =
        let instrs = code.Instrs

        // Build a table mapping Abstract IL pcs to positions in the generated code buffer
        let pc2pos = Array.zeroCreate (instrs.Length+1)
        let pc2labs = Dictionary()
        for KeyValue (lab, pc) in code.Labels do
            match pc2labs.TryGetValue pc with
            | true, labels ->
                pc2labs.[pc] <- lab :: labels
            | _ -> pc2labs.[pc] <- [lab]

        // Emit the instructions
        for pc = 0 to instrs.Length do
            match pc2labs.TryGetValue pc with
            | true, labels ->
                for lab in labels do
                    codebuf.RecordAvailBrFixup lab
            | _ -> ()
            pc2pos.[pc] <- codebuf.code.Position
            if pc < instrs.Length then
                match instrs.[pc] with
                | I_br l when code.Labels.[l] = pc + 1 -> () // compress I_br to next instruction
                | i -> emitInstr cenv codebuf env i

        // Build the exceptions and locals information, ready to emit
        let SEHTree = makeSEHTree cenv env pc2pos code.Labels code.Exceptions
        List.iter (emitExceptionHandlerTree codebuf) SEHTree

        // Build the locals information, ready to emit
        let localsTree = makeLocalsTree cenv importScope localSigs pc2pos code.Labels code.Locals

        // Adjust the scopes for shadowing
        let unshadowed = List.collect (unshadowScopes >> Array.toList) localsTree
        unshadowed

    let EmitMethodCode cenv importScope localSigs env nm code =
        use codebuf = CodeBuffer.Create nm
        let origScopes = emitCode cenv importScope localSigs codebuf env code
        let origCode = codebuf.code.AsMemory().ToArray()
        let origExnClauses = List.rev codebuf.seh
        let origReqdStringFixups = codebuf.reqdStringFixupsInMethod
        let origAvailBrFixups = codebuf.availBrFixups
        let origReqdBrFixups = codebuf.reqdBrFixups
        let origSeqPoints = codebuf.seqpoints.ToArray()

        let newCode, newReqdStringFixups, newExnClauses, newSeqPoints, newScopes =
            applyBrFixups origCode origExnClauses origReqdStringFixups origAvailBrFixups origReqdBrFixups origSeqPoints origScopes

        let rootScope =
            { 
              Children= Array.ofList newScopes
              StartOffset=0
              EndOffset=newCode.Length
              Locals=[| |] 
              Imports = importScope 
            }

        (newReqdStringFixups, newExnClauses, newCode, newSeqPoints, rootScope)

// --------------------------------------------------------------------
// ILMethodBody --> bytes
// --------------------------------------------------------------------
let GetFieldDefTypeAsBlobIdx cenv env ty =
    let bytes = emitBytesViaBuffer (fun bb -> bb.EmitByte e_IMAGE_CEE_CS_CALLCONV_FIELD
                                              EmitType cenv env bb ty)
    GetBytesAsBlobIdx cenv bytes

let GenPdbImport (cenv: cenv) env (input: ILDebugImport) =
    match input with 
    | ILDebugImport.ImportType ty -> PdbImport.ImportType (getTypeDefOrRefAsUncodedToken (GetTypeAsTypeDefOrRef cenv env ty))
    | ILDebugImport.ImportNamespace nsp -> PdbImport.ImportNamespace nsp

let rec GenPdbImports (cenv: cenv) env (input: ILDebugImports option) =
    match input with 
    | None -> None
    | Some ilImports -> 
        match cenv.pdbImports.TryGetValue(ilImports) with
        | true, v -> Some v
        | _ ->
            let v : PdbImports = 
                { Imports = ilImports.Imports |> Array.map (GenPdbImport cenv env)
                  Parent = GenPdbImports cenv env ilImports.Parent }
            cenv.pdbImports.[ilImports] <- v
            Some v

let GenILMethodBody mname cenv env (il: ILMethodBody) =
    let localSigs =
      if cenv.generatePdb then
        il.Locals |> List.toArray |> Array.map (fun l ->
            // Write a fake entry for the local signature headed by e_IMAGE_CEE_CS_CALLCONV_FIELD. This is referenced by the PDB file
            ignore (FindOrAddSharedRow cenv TableNames.StandAloneSig (SharedRow [| Blob (GetFieldDefTypeAsBlobIdx cenv env l.Type) |]))
            // Now write the type
            GetTypeOfLocalAsBytes cenv env l)
      else
        [| |]

    let imports = GenPdbImports cenv env il.DebugImports
    let requiredStringFixups, seh, code, seqpoints, scopes = Codebuf.EmitMethodCode cenv imports localSigs env mname il.Code
    let codeSize = code.Length
    use methbuf = ByteBuffer.Create (codeSize * 3)
    // Do we use the tiny format?
    if isNil il.Locals && il.MaxStack <= 8 && isNil seh && codeSize < 64 then
        // Use Tiny format
        let alignedCodeSize = align 4 (codeSize + 1)
        let codePadding = (alignedCodeSize - (codeSize + 1))
        let requiredStringFixups' = (1, requiredStringFixups)
        methbuf.EmitByte (byte codeSize <<< 2 ||| e_CorILMethod_TinyFormat)
        methbuf.EmitBytes code
        methbuf.EmitPadding codePadding
        0x0, (requiredStringFixups', methbuf.AsMemory().ToArray()), seqpoints, scopes
    else
        // Use Fat format
        let flags =
            e_CorILMethod_FatFormat |||
            (if seh <> [] then e_CorILMethod_MoreSects else 0x0uy) |||
            (if il.IsZeroInit then e_CorILMethod_InitLocals else 0x0uy)

        let localToken =
            if isNil il.Locals then 0x0 else
            getUncodedToken TableNames.StandAloneSig
              (FindOrAddSharedRow cenv TableNames.StandAloneSig (GetLocalSigAsStandAloneSigIdx cenv env il.Locals))

        let alignedCodeSize = align 0x4 codeSize
        let codePadding = (alignedCodeSize - codeSize)

        methbuf.EmitByte flags
        methbuf.EmitByte 0x30uy // last four bits record size of fat header in 4 byte chunks - this is always 12 bytes = 3 four word chunks
        methbuf.EmitUInt16 (uint16 il.MaxStack)
        methbuf.EmitInt32 codeSize
        methbuf.EmitInt32 localToken
        methbuf.EmitBytes code
        methbuf.EmitPadding codePadding

        if not (isNil seh) then
            // Can we use the small exception handling table format?
            let smallSize = (seh.Length * 12 + 4)
            let canUseSmall =
              smallSize <= 0xFF &&
              seh |> List.forall (fun (st1, sz1, st2, sz2, _) ->
                  st1 <= 0xFFFF && st2 <= 0xFFFF && sz1 <= 0xFF && sz2 <= 0xFF)

            let kindAsInt32 k =
              match k with
              | FinallyClause -> e_COR_ILEXCEPTION_CLAUSE_FINALLY
              | FaultClause -> e_COR_ILEXCEPTION_CLAUSE_FAULT
              | FilterClause _ -> e_COR_ILEXCEPTION_CLAUSE_FILTER
              | TypeFilterClause _ -> e_COR_ILEXCEPTION_CLAUSE_EXCEPTION
            let kindAsExtraInt32 k =
              match k with
              | FinallyClause | FaultClause -> 0x0
              | FilterClause i -> i
              | TypeFilterClause uncoded -> uncoded

            if canUseSmall then
                methbuf.EmitByte e_CorILMethod_Sect_EHTable
                methbuf.EmitByte (b0 smallSize)
                methbuf.EmitByte 0x00uy
                methbuf.EmitByte 0x00uy
                seh |> List.iter (fun (st1, sz1, st2, sz2, kind) ->
                    let k32 = kindAsInt32 kind
                    methbuf.EmitInt32AsUInt16 k32
                    methbuf.EmitInt32AsUInt16 st1
                    methbuf.EmitByte (b0 sz1)
                    methbuf.EmitInt32AsUInt16 st2
                    methbuf.EmitByte (b0 sz2)
                    methbuf.EmitInt32 (kindAsExtraInt32 kind))
            else
                let bigSize = (seh.Length * 24 + 4)
                methbuf.EmitByte (e_CorILMethod_Sect_EHTable ||| e_CorILMethod_Sect_FatFormat)
                methbuf.EmitByte (b0 bigSize)
                methbuf.EmitByte (b1 bigSize)
                methbuf.EmitByte (b2 bigSize)
                seh |> List.iter (fun (st1, sz1, st2, sz2, kind) ->
                    let k32 = kindAsInt32 kind
                    methbuf.EmitInt32 k32
                    methbuf.EmitInt32 st1
                    methbuf.EmitInt32 sz1
                    methbuf.EmitInt32 st2
                    methbuf.EmitInt32 sz2
                    methbuf.EmitInt32 (kindAsExtraInt32 kind))

        let requiredStringFixups' = (12, requiredStringFixups)

        localToken, (requiredStringFixups', methbuf.AsMemory().ToArray()), seqpoints, scopes

// --------------------------------------------------------------------
// ILFieldDef --> FieldDef Row
// --------------------------------------------------------------------

let rec GetFieldDefAsFieldDefRow cenv env (fd: ILFieldDef) =
    let flags = int fd.Attributes
    UnsharedRow
        [| UShort (uint16 flags)
           StringE (GetStringHeapIdx cenv fd.Name)
           Blob (GetFieldDefSigAsBlobIdx cenv env fd ) |]

and GetFieldDefSigAsBlobIdx cenv env fd = GetFieldDefTypeAsBlobIdx cenv env fd.FieldType

and GenFieldDefPass3 td cenv env fd =
    if canGenFieldDef td cenv fd then
        let fidx = AddUnsharedRow cenv TableNames.Field (GetFieldDefAsFieldDefRow cenv env fd)
        GenCustomAttrsPass3Or4 cenv (hca_FieldDef, fidx) fd.CustomAttrs
        // Write FieldRVA table - fixups into data section done later
        match fd.Data with
        | None -> ()
        | Some b ->
            let offs = cenv.data.Position
            cenv.data.EmitBytes b
            AddUnsharedRow cenv TableNames.FieldRVA
                (UnsharedRow [| Data (offs, false); SimpleIndex (TableNames.Field, fidx) |]) |> ignore
        // Write FieldMarshal table
        match fd.Marshal with
        | None -> ()
        | Some ntyp ->
            AddUnsharedRow cenv TableNames.FieldMarshal
                  (UnsharedRow [| HasFieldMarshal (hfm_FieldDef, fidx)
                                  Blob (GetNativeTypeAsBlobIdx cenv ntyp) |]) |> ignore
        // Write Content table
        match fd.LiteralValue with
        | None -> ()
        | Some i ->
            AddUnsharedRow cenv TableNames.Constant
                  (UnsharedRow
                      [| GetFieldInitFlags i
                         HasConstant (hc_FieldDef, fidx)
                         Blob (GetFieldInitAsBlobIdx cenv i) |]) |> ignore
        // Write FieldLayout table
        match fd.Offset with
        | None -> ()
        | Some offset ->
            AddUnsharedRow cenv TableNames.FieldLayout
                  (UnsharedRow [| ULong offset; SimpleIndex (TableNames.Field, fidx) |]) |> ignore


// --------------------------------------------------------------------
// ILGenericParameterDef --> GenericParam Row
// --------------------------------------------------------------------

let rec GetGenericParamAsGenericParamRow cenv _env idx owner gp =
    let flags =
        (match gp.Variance with
           | NonVariant -> 0x0000
           | CoVariant -> 0x0001
           | ContraVariant -> 0x0002) |||
        (if gp.HasReferenceTypeConstraint then 0x0004 else 0x0000) |||
        (if gp.HasNotNullableValueTypeConstraint then 0x0008 else 0x0000) |||
        (if gp.HasDefaultConstructorConstraint then 0x0010 else 0x0000)

    let mdVersionMajor, _ = metadataSchemaVersionSupportedByCLRVersion cenv.desiredMetadataVersion
    if (mdVersionMajor = 1) then
        SharedRow
            [| UShort (uint16 idx)
               UShort (uint16 flags)
               TypeOrMethodDef (fst owner, snd owner)
               StringE (GetStringHeapIdx cenv gp.Name)
               TypeDefOrRefOrSpec (tdor_TypeDef, 0) (* empty kind field in deprecated metadata *) |]
    else
        SharedRow
            [| UShort (uint16 idx)
               UShort (uint16 flags)
               TypeOrMethodDef (fst owner, snd owner)
               StringE (GetStringHeapIdx cenv gp.Name) |]

and GenTypeAsGenericParamConstraintRow cenv env gpidx ty =
    let tdorTag, tdorRow = GetTypeAsTypeDefOrRef cenv env ty
    UnsharedRow
        [| SimpleIndex (TableNames.GenericParam, gpidx)
           TypeDefOrRefOrSpec (tdorTag, tdorRow) |]

and GenGenericParamConstraintPass4 cenv env gpidx ty =
    AddUnsharedRow cenv TableNames.GenericParamConstraint (GenTypeAsGenericParamConstraintRow cenv env gpidx ty) |> ignore

and GenGenericParamPass3 cenv env idx owner gp =
    // here we just collect generic params, its constraints\custom attributes will be processed on pass4
    // shared since we look it up again below in GenGenericParamPass4
    AddSharedRow cenv TableNames.GenericParam (GetGenericParamAsGenericParamRow cenv env idx owner gp)
    |> ignore


and GenGenericParamPass4 cenv env idx owner gp =
    let gpidx = FindOrAddSharedRow cenv TableNames.GenericParam (GetGenericParamAsGenericParamRow cenv env idx owner gp)
    GenCustomAttrsPass3Or4 cenv (hca_GenericParam, gpidx) gp.CustomAttrs
    gp.Constraints |> List.iter (GenGenericParamConstraintPass4 cenv env gpidx)

// --------------------------------------------------------------------
// param and return --> Param Row
// --------------------------------------------------------------------

let rec GetParamAsParamRow cenv _env seq (param: ILParameter) =
    let flags =
        (if param.IsIn then 0x0001 else 0x0000) |||
        (if param.IsOut then 0x0002 else 0x0000) |||
        (if param.IsOptional then 0x0010 else 0x0000) |||
        (if param.Default <> None then 0x1000 else 0x0000) |||
        (if param.Marshal <> None then 0x2000 else 0x0000)

    UnsharedRow
        [| UShort (uint16 flags)
           UShort (uint16 seq)
           StringE (GetStringHeapIdxOption cenv param.Name) |]

and GenParamPass3 cenv env seq (param: ILParameter) =
    if not param.IsIn && not param.IsOut && not param.IsOptional && Option.isNone param.Default && Option.isNone param.Name && Option.isNone param.Marshal
    then ()
    else
      let pidx = AddUnsharedRow cenv TableNames.Param (GetParamAsParamRow cenv env seq param)
      GenCustomAttrsPass3Or4 cenv (hca_ParamDef, pidx) param.CustomAttrs
      // Write FieldRVA table - fixups into data section done later
      match param.Marshal with
      | None -> ()
      | Some ntyp ->
          AddUnsharedRow cenv TableNames.FieldMarshal
                (UnsharedRow [| HasFieldMarshal (hfm_ParamDef, pidx); Blob (GetNativeTypeAsBlobIdx cenv ntyp) |]) |> ignore
      // Write Content table for DefaultParameterValue attr
      match param.Default with
      | None -> ()
      | Some i ->
        AddUnsharedRow cenv TableNames.Constant
              (UnsharedRow
                  [| GetFieldInitFlags i
                     HasConstant (hc_ParamDef, pidx)
                     Blob (GetFieldInitAsBlobIdx cenv i) |]) |> ignore

let GenReturnAsParamRow (returnv : ILReturn) =
    let flags = (if returnv.Marshal <> None then 0x2000 else 0x0000)
    UnsharedRow
        [| UShort (uint16 flags)
           UShort 0us (* sequence num. *)
           StringE 0 |]

let GenReturnPass3 cenv (returnv: ILReturn) =
    if Option.isSome returnv.Marshal || not (Array.isEmpty (returnv.CustomAttrs.AsArray())) then
        let pidx = AddUnsharedRow cenv TableNames.Param (GenReturnAsParamRow returnv)
        GenCustomAttrsPass3Or4 cenv (hca_ParamDef, pidx) returnv.CustomAttrs
        match returnv.Marshal with
        | None -> ()
        | Some ntyp ->
            AddUnsharedRow cenv TableNames.FieldMarshal
                (UnsharedRow
                    [| HasFieldMarshal (hfm_ParamDef, pidx)
                       Blob (GetNativeTypeAsBlobIdx cenv ntyp) |]) |> ignore

// --------------------------------------------------------------------
// ILMethodDef --> ILMethodDef Row
// --------------------------------------------------------------------

let GetMethodDefSigAsBytes cenv env (mdef: ILMethodDef) =
    emitBytesViaBuffer (fun bb ->
      bb.EmitByte (callconvToByte mdef.GenericParams.Length mdef.CallingConv)
      if not (List.isEmpty mdef.GenericParams) then bb.EmitZ32 mdef.GenericParams.Length
      bb.EmitZ32 mdef.Parameters.Length
      EmitType cenv env bb mdef.Return.Type
      mdef.ParameterTypes |> List.iter (EmitType cenv env bb))

let GenMethodDefSigAsBlobIdx cenv env mdef =
    GetBytesAsBlobIdx cenv (GetMethodDefSigAsBytes cenv env mdef)

let ilMethodBodyThrowNull =
    let ilCode = IL.buildILCode "" (Dictionary()) [|ILInstr.AI_ldnull; ILInstr.I_throw|] [] []
    mkILMethodBody(false, ILLocals.Empty, 0, ilCode, None, None)

let GenMethodDefAsRow cenv env midx (md: ILMethodDef) =
    let flags = md.Attributes

    let implflags = md.ImplAttributes

    if md.IsEntryPoint then
        if cenv.entrypoint <> None then failwith "duplicate entrypoint"
        else cenv.entrypoint <- Some (true, midx)
    let codeAddr =
      (match md.Body with
      | MethodBody.IL ilmbodyLazy ->
          let ilmbody = 
            if cenv.referenceAssemblyOnly then
                ilMethodBodyThrowNull
            else
                ilmbodyLazy.Value
          let addr = cenv.nextCodeAddr
          let localToken, code, seqpoints, rootScope = GenILMethodBody md.Name cenv env ilmbody

          // Now record the PDB record for this method - we write this out later.
          if cenv.generatePdb then
            cenv.pdbinfo.Add
              { MethToken=getUncodedToken TableNames.Method midx
                MethName=md.Name
                LocalSignatureToken=localToken
                Params= [| |] (* REVIEW *)
                RootScope = Some rootScope
                DebugRange =
                  match ilmbody.DebugRange with
                  | Some m when cenv.generatePdb ->
                      // table indexes are 1-based, document array indexes are 0-based
                      let doc = (cenv.documents.FindOrAddSharedEntry m.Document) - 1

                      Some ({ Document=doc
                              Line=m.Line
                              Column=m.Column },
                            { Document=doc
                              Line=m.EndLine
                              Column=m.EndColumn })
                  | _ -> None
                DebugPoints=seqpoints }
          cenv.AddCode code
          addr
      | MethodBody.Abstract
      | MethodBody.PInvoke _ ->
          // Now record the PDB record for this method - we write this out later.
          if cenv.generatePdb then
            cenv.pdbinfo.Add
              { MethToken = getUncodedToken TableNames.Method midx
                MethName = md.Name
                LocalSignatureToken = 0x0                   // No locals it's abstract
                Params = [| |]
                RootScope = None
                DebugRange = None
                DebugPoints = [| |] }
          0x0000
      | MethodBody.Native ->
          failwith "cannot write body of native method - Abstract IL cannot roundtrip mixed native/managed binaries"
      | _ -> 0x0000)

    UnsharedRow
       [| ULong codeAddr
          UShort (uint16 implflags)
          UShort (uint16 flags)
          StringE (GetStringHeapIdx cenv md.Name)
          Blob (GenMethodDefSigAsBlobIdx cenv env md)
          SimpleIndex(TableNames.Param, cenv.GetTable(TableNames.Param).Count + 1) |]

let GenMethodImplPass3 cenv env _tgparams tidx mimpl =
    let midxTag, midxRow = GetMethodSpecAsMethodDef cenv env (mimpl.OverrideBy, None)
    let midx2Tag, midx2Row = GetOverridesSpecAsMethodDefOrRef cenv env mimpl.Overrides
    AddUnsharedRow cenv TableNames.MethodImpl
        (UnsharedRow
             [| SimpleIndex (TableNames.TypeDef, tidx)
                MethodDefOrRef (midxTag, midxRow)
                MethodDefOrRef (midx2Tag, midx2Row) |]) |> ignore

<<<<<<< HEAD
let GenMethodDefPass3 td cenv env (md: ILMethodDef) =
    if canGenMethodDef td cenv md then
        let midx = GetMethodDefIdx cenv md
        let idx2 = AddUnsharedRow cenv TableNames.Method (GenMethodDefAsRow cenv env midx md)
        if midx <> idx2 then failwith "index of method def on pass 3 does not match index on pass 2"
        GenReturnPass3 cenv md.Return
        md.Parameters |> List.iteri (fun n param -> GenParamPass3 cenv env (n+1) param)
        md.CustomAttrs |> GenCustomAttrsPass3Or4 cenv (hca_MethodDef, midx)
        md.SecurityDecls.AsList |> GenSecurityDeclsPass3 cenv (hds_MethodDef, midx)
        md.GenericParams |> List.iteri (fun n gp -> GenGenericParamPass3 cenv env n (tomd_MethodDef, midx) gp)
        match md.Body with
        | MethodBody.PInvoke attrLazy ->
            let attr = attrLazy.Value
            let flags =
              begin match attr.CallingConv with
              | PInvokeCallingConvention.None -> 0x0000
              | PInvokeCallingConvention.Cdecl -> 0x0200
              | PInvokeCallingConvention.Stdcall -> 0x0300
              | PInvokeCallingConvention.Thiscall -> 0x0400
              | PInvokeCallingConvention.Fastcall -> 0x0500
              | PInvokeCallingConvention.WinApi -> 0x0100
              end |||
              begin match attr.CharEncoding with
              | PInvokeCharEncoding.None -> 0x0000
              | PInvokeCharEncoding.Ansi -> 0x0002
              | PInvokeCharEncoding.Unicode -> 0x0004
              | PInvokeCharEncoding.Auto -> 0x0006
              end |||
              begin match attr.CharBestFit with
              | PInvokeCharBestFit.UseAssembly -> 0x0000
              | PInvokeCharBestFit.Enabled -> 0x0010
              | PInvokeCharBestFit.Disabled -> 0x0020
              end |||
              begin match attr.ThrowOnUnmappableChar with
              | PInvokeThrowOnUnmappableChar.UseAssembly -> 0x0000
              | PInvokeThrowOnUnmappableChar.Enabled -> 0x1000
              | PInvokeThrowOnUnmappableChar.Disabled -> 0x2000
              end |||
              (if attr.NoMangle then 0x0001 else 0x0000) |||
              (if attr.LastError then 0x0040 else 0x0000)
            AddUnsharedRow cenv TableNames.ImplMap
                (UnsharedRow
                   [| UShort (uint16 flags)
                      MemberForwarded (mf_MethodDef, midx)
                      StringE (GetStringHeapIdx cenv attr.Name)
                      SimpleIndex (TableNames.ModuleRef, GetModuleRefAsIdx cenv attr.Where) |]) |> ignore
        | _ -> ()
=======
let GenMethodDefPass3 cenv env (md: ILMethodDef) =
    let midx = GetMethodDefIdx cenv md
    let idx2 = AddUnsharedRow cenv TableNames.Method (GenMethodDefAsRow cenv env midx md)
    if midx <> idx2 then failwith "index of method def on pass 3 does not match index on pass 2"
    GenReturnPass3 cenv md.Return
    md.Parameters |> List.iteri (fun n param -> GenParamPass3 cenv env (n+1) param)
    md.CustomAttrs |> GenCustomAttrsPass3Or4 cenv (hca_MethodDef, midx)
    md.SecurityDecls.AsList() |> GenSecurityDeclsPass3 cenv (hds_MethodDef, midx)
    md.GenericParams |> List.iteri (fun n gp -> GenGenericParamPass3 cenv env n (tomd_MethodDef, midx) gp)
    match md.Body with
    | MethodBody.PInvoke attrLazy ->
        let attr = attrLazy.Value
        let flags =
          begin match attr.CallingConv with
          | PInvokeCallingConvention.None -> 0x0000
          | PInvokeCallingConvention.Cdecl -> 0x0200
          | PInvokeCallingConvention.Stdcall -> 0x0300
          | PInvokeCallingConvention.Thiscall -> 0x0400
          | PInvokeCallingConvention.Fastcall -> 0x0500
          | PInvokeCallingConvention.WinApi -> 0x0100
          end |||
          begin match attr.CharEncoding with
          | PInvokeCharEncoding.None -> 0x0000
          | PInvokeCharEncoding.Ansi -> 0x0002
          | PInvokeCharEncoding.Unicode -> 0x0004
          | PInvokeCharEncoding.Auto -> 0x0006
          end |||
          begin match attr.CharBestFit with
          | PInvokeCharBestFit.UseAssembly -> 0x0000
          | PInvokeCharBestFit.Enabled -> 0x0010
          | PInvokeCharBestFit.Disabled -> 0x0020
          end |||
          begin match attr.ThrowOnUnmappableChar with
          | PInvokeThrowOnUnmappableChar.UseAssembly -> 0x0000
          | PInvokeThrowOnUnmappableChar.Enabled -> 0x1000
          | PInvokeThrowOnUnmappableChar.Disabled -> 0x2000
          end |||
          (if attr.NoMangle then 0x0001 else 0x0000) |||
          (if attr.LastError then 0x0040 else 0x0000)
        AddUnsharedRow cenv TableNames.ImplMap
            (UnsharedRow
               [| UShort (uint16 flags)
                  MemberForwarded (mf_MethodDef, midx)
                  StringE (GetStringHeapIdx cenv attr.Name)
                  SimpleIndex (TableNames.ModuleRef, GetModuleRefAsIdx cenv attr.Where) |]) |> ignore
    | _ -> ()
>>>>>>> 12c8309f

let GenMethodDefPass4 td cenv env md =
    if canGenMethodDef td cenv md then
        let midx = GetMethodDefIdx cenv md
        List.iteri (fun n gp -> GenGenericParamPass4 cenv env n (tomd_MethodDef, midx) gp) md.GenericParams

let GenPropertyMethodSemanticsPass3 cenv pidx kind mref =
    // NOTE: We only generate get_* and set_* methods for properties if we have method refs for them.
    match TryGetMethodRefAsMethodDefIdx cenv mref with
    | Ok midx ->
        AddUnsharedRow cenv TableNames.MethodSemantics
            (UnsharedRow
               [| UShort (uint16 kind)
                  SimpleIndex (TableNames.Method, midx)
                  HasSemantics (hs_Property, pidx) |]) |> ignore
    | _ -> ()
    
let rec GetPropertySigAsBlobIdx cenv env prop =
    GetBytesAsBlobIdx cenv (GetPropertySigAsBytes cenv env prop)

and GetPropertySigAsBytes cenv env (prop: ILPropertyDef) =
    emitBytesViaBuffer (fun bb ->
        let b = ((hasthisToByte prop.CallingConv) ||| e_IMAGE_CEE_CS_CALLCONV_PROPERTY)
        bb.EmitByte b
        bb.EmitZ32 prop.Args.Length
        EmitType cenv env bb prop.PropertyType
        prop.Args |> List.iter (EmitType cenv env bb))

and GetPropertyAsPropertyRow cenv env (prop: ILPropertyDef) =
    let flags = prop.Attributes
    UnsharedRow
       [| UShort (uint16 flags)
          StringE (GetStringHeapIdx cenv prop.Name)
          Blob (GetPropertySigAsBlobIdx cenv env prop) |]

/// ILPropertyDef --> Property Row + MethodSemantics entries
and GenPropertyPass3 cenv env (prop: ILPropertyDef) =
    if canGenPropertyDef cenv prop then
    // REVIEW: We do double check here (via canGenerateProperty and GenPropertyMethodSemanticsPass3).
        let pidx = AddUnsharedRow cenv TableNames.Property (GetPropertyAsPropertyRow cenv env prop)
        prop.SetMethod |> Option.iter (GenPropertyMethodSemanticsPass3 cenv pidx 0x0001)
        prop.GetMethod |> Option.iter (GenPropertyMethodSemanticsPass3 cenv pidx 0x0002)
        // Write Constant table
        match prop.Init with
        | None -> ()
        | Some i ->
            AddUnsharedRow cenv TableNames.Constant
                (UnsharedRow
                    [| GetFieldInitFlags i
                       HasConstant (hc_Property, pidx)
                       Blob (GetFieldInitAsBlobIdx cenv i) |]) |> ignore
        GenCustomAttrsPass3Or4 cenv (hca_Property, pidx) prop.CustomAttrs

let rec GenEventMethodSemanticsPass3 cenv eidx kind mref =
    let addIdx = try GetMethodRefAsMethodDefIdx cenv mref with MethodDefNotFound -> 1
    AddUnsharedRow cenv TableNames.MethodSemantics
        (UnsharedRow
            [| UShort (uint16 kind)
               SimpleIndex (TableNames.Method, addIdx)
               HasSemantics (hs_Event, eidx) |]) |> ignore

/// ILEventDef --> Event Row + MethodSemantics entries
and GenEventAsEventRow cenv env (md: ILEventDef) =
    let flags = md.Attributes
    let tdorTag, tdorRow = GetTypeOptionAsTypeDefOrRef cenv env md.EventType
    UnsharedRow
       [| UShort (uint16 flags)
          StringE (GetStringHeapIdx cenv md.Name)
          TypeDefOrRefOrSpec (tdorTag, tdorRow) |]

and GenEventPass3 cenv env (md: ILEventDef) =
     if canGenEventDef cenv md then
        let eidx = AddUnsharedRow cenv TableNames.Event (GenEventAsEventRow cenv env md)
        md.AddMethod |> GenEventMethodSemanticsPass3 cenv eidx 0x0008
        md.RemoveMethod |> GenEventMethodSemanticsPass3 cenv eidx 0x0010
        Option.iter (GenEventMethodSemanticsPass3 cenv eidx 0x0020) md.FireMethod
        List.iter (GenEventMethodSemanticsPass3 cenv eidx 0x0004) md.OtherMethods
        GenCustomAttrsPass3Or4 cenv (hca_Event, eidx) md.CustomAttrs


// --------------------------------------------------------------------
// resource --> generate ...
// --------------------------------------------------------------------

let rec GetResourceAsManifestResourceRow cenv r =
    let data, impl =
        let embedManagedResources (bytes: ReadOnlyByteMemory) =
            // Embedded managed resources must be word-aligned. However resource format is
            // not specified in ECMA. Some mscorlib resources appear to be non-aligned - it seems it doesn't matter..
            let offset = cenv.resources.Position
            let alignedOffset = (align 0x8 offset)
            let pad = alignedOffset - offset
            let resourceSize = bytes.Length
            cenv.resources.EmitPadding pad
            cenv.resources.EmitInt32 resourceSize
            cenv.resources.EmitByteMemory bytes
            Data (alignedOffset, true), (i_File, 0)

        match r.Location with
        | ILResourceLocation.Local bytes -> embedManagedResources (bytes.GetByteMemory())
        | ILResourceLocation.File (mref, offset) -> ULong offset, (i_File, GetModuleRefAsFileIdx cenv mref)
        | ILResourceLocation.Assembly aref -> ULong 0x0, (i_AssemblyRef, GetAssemblyRefAsIdx cenv aref)

    UnsharedRow
       [| data
          ULong (match r.Access with ILResourceAccess.Public -> 0x01 | ILResourceAccess.Private -> 0x02)
          StringE (GetStringHeapIdx cenv r.Name)
          Implementation (fst impl, snd impl) |]

and GenResourcePass3 cenv r =
  let idx = AddUnsharedRow cenv TableNames.ManifestResource (GetResourceAsManifestResourceRow cenv r)
  GenCustomAttrsPass3Or4 cenv (hca_ManifestResource, idx) r.CustomAttrs

// --------------------------------------------------------------------
// ILTypeDef --> generate ILFieldDef, ILMethodDef, ILPropertyDef etc. rows
// --------------------------------------------------------------------

let rec GenTypeDefPass3 enc cenv (td: ILTypeDef) =
   try
<<<<<<< HEAD
        let env = envForTypeDef td
        let tidx = GetIdxForTypeDef cenv (TdKey(enc, td.Name))
        td.Properties.AsList |> List.iter (GenPropertyPass3 cenv env)
        td.Events.AsList |> List.iter (GenEventPass3 cenv env)
        td.Fields.AsList |> List.iter (GenFieldDefPass3 td cenv env)
        td.Methods |> Seq.iter (GenMethodDefPass3 td cenv env)
        td.MethodImpls.AsList |> List.iter (GenMethodImplPass3 cenv env td.GenericParams.Length tidx)
    // ClassLayout entry if needed
        match td.Layout with
        | ILTypeDefLayout.Auto -> ()
        | ILTypeDefLayout.Sequential layout | ILTypeDefLayout.Explicit layout ->
            if Option.isSome layout.Pack || Option.isSome layout.Size then
                AddUnsharedRow cenv TableNames.ClassLayout
                    (UnsharedRow
                        [| UShort (defaultArg layout.Pack (uint16 0x0))
                           ULong (defaultArg layout.Size 0x0)
                           SimpleIndex (TableNames.TypeDef, tidx) |]) |> ignore

        td.SecurityDecls.AsList |> GenSecurityDeclsPass3 cenv (hds_TypeDef, tidx)
        td.CustomAttrs |> GenCustomAttrsPass3Or4 cenv (hca_TypeDef, tidx)
        td.GenericParams |> List.iteri (fun n gp -> GenGenericParamPass3 cenv env n (tomd_TypeDef, tidx) gp)
        td.NestedTypes.AsList |> GenTypeDefsPass3 (enc@[td.Name]) cenv
=======
      let env = envForTypeDef td
      let tidx = GetIdxForTypeDef cenv (TdKey(enc, td.Name))
      td.Properties.AsList() |> List.iter (GenPropertyPass3 cenv env)
      td.Events.AsList() |> List.iter (GenEventPass3 cenv env)
      td.Fields.AsList() |> List.iter (GenFieldDefPass3 cenv env)
      td.Methods |> Seq.iter (GenMethodDefPass3 cenv env)
      td.MethodImpls.AsList() |> List.iter (GenMethodImplPass3 cenv env td.GenericParams.Length tidx)
    // ClassLayout entry if needed
      match td.Layout with
      | ILTypeDefLayout.Auto -> ()
      | ILTypeDefLayout.Sequential layout | ILTypeDefLayout.Explicit layout ->
          if Option.isSome layout.Pack || Option.isSome layout.Size then
            AddUnsharedRow cenv TableNames.ClassLayout
                (UnsharedRow
                    [| UShort (defaultArg layout.Pack (uint16 0x0))
                       ULong (defaultArg layout.Size 0x0)
                       SimpleIndex (TableNames.TypeDef, tidx) |]) |> ignore

      td.SecurityDecls.AsList() |> GenSecurityDeclsPass3 cenv (hds_TypeDef, tidx)
      td.CustomAttrs |> GenCustomAttrsPass3Or4 cenv (hca_TypeDef, tidx)
      td.GenericParams |> List.iteri (fun n gp -> GenGenericParamPass3 cenv env n (tomd_TypeDef, tidx) gp)
      td.NestedTypes.AsList() |> GenTypeDefsPass3 (enc@[td.Name]) cenv
>>>>>>> 12c8309f
   with e ->
      failwith ("Error in pass3 for type "+td.Name+", error: "+e.Message)
      reraise()
      raise e

and GenTypeDefsPass3 enc cenv tds =
  List.iter (GenTypeDefPass3 enc cenv) tds

/// ILTypeDef --> generate generic params on ILMethodDef: ensures
/// GenericParam table is built sorted by owner.

let rec GenTypeDefPass4 enc cenv (td: ILTypeDef) =
   try
<<<<<<< HEAD
        let env = envForTypeDef td
        let tidx = GetIdxForTypeDef cenv (TdKey(enc, td.Name))
        td.Methods |> Seq.iter (GenMethodDefPass4 td cenv env)
        List.iteri (fun n gp -> GenGenericParamPass4 cenv env n (tomd_TypeDef, tidx) gp) td.GenericParams
        GenTypeDefsPass4 (enc@[td.Name]) cenv td.NestedTypes.AsList
=======
       let env = envForTypeDef td
       let tidx = GetIdxForTypeDef cenv (TdKey(enc, td.Name))
       td.Methods |> Seq.iter (GenMethodDefPass4 cenv env)
       List.iteri (fun n gp -> GenGenericParamPass4 cenv env n (tomd_TypeDef, tidx) gp) td.GenericParams
       GenTypeDefsPass4 (enc@[td.Name]) cenv (td.NestedTypes.AsList())
>>>>>>> 12c8309f
   with e ->
       failwith ("Error in pass4 for type "+td.Name+", error: "+e.Message)
       reraise()
       raise e

and GenTypeDefsPass4 enc cenv tds =
    List.iter (GenTypeDefPass4 enc cenv) tds

let timestamp = absilWriteGetTimeStamp ()

// --------------------------------------------------------------------
// ILExportedTypesAndForwarders --> ILExportedTypeOrForwarder table
// --------------------------------------------------------------------

let rec GenNestedExportedTypePass3 cenv cidx (ce: ILNestedExportedType) =
    let flags = GetMemberAccessFlags ce.Access
    let nidx =
      AddUnsharedRow cenv TableNames.ExportedType
        (UnsharedRow
            [| ULong flags
               ULong 0x0
               StringE (GetStringHeapIdx cenv ce.Name)
               StringE 0
               Implementation (i_ExportedType, cidx) |])
    GenCustomAttrsPass3Or4 cenv (hca_ExportedType, nidx) ce.CustomAttrs
    GenNestedExportedTypesPass3 cenv nidx ce.Nested

and GenNestedExportedTypesPass3 cenv nidx (nce: ILNestedExportedTypes) =
    nce.AsList() |> List.iter (GenNestedExportedTypePass3 cenv nidx)

and GenExportedTypePass3 cenv (ce: ILExportedTypeOrForwarder) =
    let nselem, nelem = GetTypeNameAsElemPair cenv ce.Name
    let flags = int32 ce.Attributes
    let impl = GetScopeRefAsImplementationElem cenv ce.ScopeRef
    let cidx =
      AddUnsharedRow cenv TableNames.ExportedType
        (UnsharedRow
            [| ULong flags
               ULong 0x0
               nelem
               nselem
               Implementation (fst impl, snd impl) |])
    GenCustomAttrsPass3Or4 cenv (hca_ExportedType, cidx) ce.CustomAttrs
    GenNestedExportedTypesPass3 cenv cidx ce.Nested

and GenExportedTypesPass3 cenv (ce: ILExportedTypesAndForwarders) =
    List.iter (GenExportedTypePass3 cenv) (ce.AsList())

// --------------------------------------------------------------------
// manifest --> generate Assembly row
// --------------------------------------------------------------------

and GetManifestAsAssemblyRow cenv m =
    UnsharedRow
        [|ULong m.AuxModuleHashAlgorithm
          UShort (match m.Version with None -> 0us | Some version -> version.Major)
          UShort (match m.Version with None -> 0us | Some version -> version.Minor)
          UShort (match m.Version with None -> 0us | Some version -> version.Build)
          UShort (match m.Version with None -> 0us | Some version -> version.Revision)
          ULong
            ( (match m.AssemblyLongevity with
              | ILAssemblyLongevity.Unspecified -> 0x0000
              | ILAssemblyLongevity.Library -> 0x0002
              | ILAssemblyLongevity.PlatformAppDomain -> 0x0004
              | ILAssemblyLongevity.PlatformProcess -> 0x0006
              | ILAssemblyLongevity.PlatformSystem -> 0x0008) |||
              (if m.Retargetable then 0x100 else 0x0) |||
              // Setting these causes peverify errors. Hence both ilread and ilwrite ignore them and refuse to set them.
              // Any debugging customAttributes will automatically propagate
              // REVIEW: No longer appears to be the case
              (if m.JitTracking then 0x8000 else 0x0) |||
              (match m.PublicKey with None -> 0x0000 | Some _ -> 0x0001) ||| 0x0000)
          (match m.PublicKey with None -> Blob 0 | Some x -> Blob (GetBytesAsBlobIdx cenv x))
          StringE (GetStringHeapIdx cenv m.Name)
          (match m.Locale with None -> StringE 0 | Some x -> StringE (GetStringHeapIdx cenv x)) |]

and GenManifestPass3 cenv m =
    let aidx = AddUnsharedRow cenv TableNames.Assembly (GetManifestAsAssemblyRow cenv m)
    GenSecurityDeclsPass3 cenv (hds_Assembly, aidx) (m.SecurityDecls.AsList())
    GenCustomAttrsPass3Or4 cenv (hca_Assembly, aidx) m.CustomAttrs
    GenExportedTypesPass3 cenv m.ExportedTypes
    // Record the entrypoint decl if needed.
    match m.EntrypointElsewhere with
    | Some mref ->
        if cenv.entrypoint <> None then failwith "duplicate entrypoint"
        else cenv.entrypoint <- Some (false, GetModuleRefAsIdx cenv mref)
    | None -> ()

and newGuid (modul: ILModuleDef) =
    let n = timestamp
    let m = hash n
    let m2 = hash modul.Name
    [| b0 m; b1 m; b2 m; b3 m; b0 m2; b1 m2; b2 m2; b3 m2; 0xa7uy; 0x45uy; 0x03uy; 0x83uy; b0 n; b1 n; b2 n; b3 n |]

and deterministicGuid (modul: ILModuleDef) =
    let n = 16909060
    let m2 = Seq.sum (Seq.mapi (fun i x -> i + int x) modul.Name) // use a stable hash
    [| b0 n; b1 n; b2 n; b3 n; b0 m2; b1 m2; b2 m2; b3 m2; 0xa7uy; 0x45uy; 0x03uy; 0x83uy; b0 n; b1 n; b2 n; b3 n |]

and GetModuleAsRow (cenv: cenv) (modul: ILModuleDef) =
    // Store the generated MVID in the environment (needed for generating debug information)
    let modulGuid = if cenv.deterministic then deterministicGuid modul else newGuid modul
    cenv.moduleGuid <- modulGuid
    UnsharedRow
        [| UShort (uint16 0x0)
           StringE (GetStringHeapIdx cenv modul.Name)
           Guid (GetGuidIdx cenv modulGuid)
           Guid 0
           Guid 0 |]


let rowElemCompare (e1: RowElement) (e2: RowElement) =
    let c = compare e1.Val e2.Val
    if c <> 0 then c else
    compare e1.Tag e2.Tag

let TableRequiresSorting tab =
    List.memAssoc tab sortedTableInfo

let SortTableRows tab (rows: GenericRow[]) =
    assert (TableRequiresSorting tab)
    let col = List.assoc tab sortedTableInfo
    rows
        // This needs to be a stable sort, so we use List.sortWith
        |> Array.toList
        |> List.sortWith (fun r1 r2 -> rowElemCompare r1.[col] r2.[col])
        |> Array.ofList
        //|> Array.map SharedRow

let GenModule (cenv : cenv) (modul: ILModuleDef) =
    let midx = AddUnsharedRow cenv TableNames.Module (GetModuleAsRow cenv modul)
    List.iter (GenResourcePass3 cenv) (modul.Resources.AsList())
    let tds = destTypeDefsWithGlobalFunctionsFirst cenv.ilg modul.TypeDefs
    reportTime cenv.showTimes "Module Generation Preparation"
    GenTypeDefsPass1 [] cenv tds
    reportTime cenv.showTimes "Module Generation Pass 1"
    GenTypeDefsPass2 0 [] cenv tds
    reportTime cenv.showTimes "Module Generation Pass 2"
    (match modul.Manifest with None -> () | Some m -> GenManifestPass3 cenv m)
    GenTypeDefsPass3 [] cenv tds
    reportTime cenv.showTimes "Module Generation Pass 3"
    GenCustomAttrsPass3Or4 cenv (hca_Module, midx) modul.CustomAttrs
    // GenericParam is the only sorted table indexed by Columns in other tables (GenericParamConstraint\CustomAttributes).
    // Hence we need to sort it before we emit any entries in GenericParamConstraint\CustomAttributes that are attached to generic params.
    // Note this mutates the rows in a table. 'SetRowsOfTable' clears
    // the key --> index map since it is no longer valid
    cenv.GetTable(TableNames.GenericParam).SetRowsOfSharedTable (SortTableRows TableNames.GenericParam (cenv.GetTable(TableNames.GenericParam).GenericRowsOfTable))
    GenTypeDefsPass4 [] cenv tds
    reportTime cenv.showTimes "Module Generation Pass 4"

/// Arbitrary value
[<Literal>]
let CodeChunkCapacity = 40000
/// Arbitrary value
[<Literal>]
let DataCapacity = 200
/// Arbitrary value
[<Literal>]
let ResourceCapacity = 200

let generateIL requiredDataFixups (desiredMetadataVersion, generatePdb, ilg : ILGlobals, emitTailcalls, deterministic, showTimes, referenceAssemblyOnly, referenceAssemblyAttribOpt: ILAttribute option) (m : ILModuleDef) cilStartAddress normalizeAssemblyRefs =
    let isDll = m.IsDLL

    let hasInternalsVisibleToAttrib =
        (match m.Manifest with Some manifest -> manifest.CustomAttrs | None -> m.CustomAttrs).AsArray
        |> Array.exists (fun x -> x.Method.DeclaringType.TypeSpec.Name = "System.Runtime.CompilerServices.InternalsVisibleToAttribute")

    let m =
        // Emit System.Runtime.CompilerServices.ReferenceAssemblyAttribute as an assembly-level attribute when generating a reference assembly.
        // Useful for the runtime to know that the assembly is a reference assembly.
        match referenceAssemblyAttribOpt with
        | Some referenceAssemblyAttrib when referenceAssemblyOnly ->
            { m with 
                CustomAttrsStored = 
                    mkILCustomAttrsReader (fun _ -> Array.append [|referenceAssemblyAttrib|] m.CustomAttrs.AsArray) }
        | _ ->
            m
            
    let tables =
        Array.init 64 (fun i ->
            if (i = TableNames.AssemblyRef.Index ||
                i = TableNames.MemberRef.Index ||
                i = TableNames.ModuleRef.Index ||
                i = TableNames.File.Index ||
                i = TableNames.TypeRef.Index ||
                i = TableNames.TypeSpec.Index ||
                i = TableNames.MethodSpec.Index ||
                i = TableNames.StandAloneSig.Index ||
                i = TableNames.GenericParam.Index) then
                MetadataTable.Shared (MetadataTable<SharedRow>.New ("row table "+string i, EqualityComparer.Default))
            else
                MetadataTable.Unshared (MetadataTable<UnsharedRow>.New ("row table "+string i, EqualityComparer.Default)))
    use cenv =
        { emitTailcalls=emitTailcalls
          deterministic = deterministic
          showTimes=showTimes
          ilg = ilg
          desiredMetadataVersion=desiredMetadataVersion
          requiredDataFixups= requiredDataFixups
          requiredStringFixups = []
          codeChunks=ByteBuffer.Create(CodeChunkCapacity, useArrayPool = true)
          nextCodeAddr = cilStartAddress
          data = ByteBuffer.Create DataCapacity
          resources = ByteBuffer.Create ResourceCapacity
          tables= tables
          AssemblyRefs = MetadataTable<_>.New("ILAssemblyRef", EqualityComparer.Default)
          documents=MetadataTable<_>.New("pdbdocs", EqualityComparer.Default)
          trefCache=Dictionary<_, _>(100)
          pdbinfo= ResizeArray<_>(200)
          moduleGuid= Array.zeroCreate 16
          fieldDefs= MetadataTable<_>.New("field defs", EqualityComparer.Default)
          methodDefIdxsByKey = MetadataTable<_>.New("method defs", EqualityComparer.Default)
          // This uses reference identity on ILMethodDef objects
          methodDefIdxs = Dictionary<_, _>(100, HashIdentity.Reference)
          propertyDefs = MetadataTable<_>.New("property defs", EqualityComparer.Default)
          eventDefs = MetadataTable<_>.New("event defs", EqualityComparer.Default)
          typeDefs = MetadataTable<_>.New("type defs", EqualityComparer.Default)
          entrypoint=None
          generatePdb=generatePdb
          // These must use structural comparison since they are keyed by arrays
          guids=MetadataTable<_>.New("guids", HashIdentity.Structural)
          blobs= MetadataTable<_>.New("blobs", HashIdentity.Structural)
          strings= MetadataTable<_>.New("strings", EqualityComparer.Default)
          userStrings= MetadataTable<_>.New("user strings", EqualityComparer.Default)
          normalizeAssemblyRefs = normalizeAssemblyRefs
          hasInternalsVisibleToAttrib = hasInternalsVisibleToAttrib
          referenceAssemblyOnly = referenceAssemblyOnly
          pdbImports = Dictionary<_, _>(HashIdentity.Reference) }

    // Now the main compilation step
    GenModule cenv m

    // .exe files have a .entrypoint instruction. Do not write it to the entrypoint when writing dll.
    let entryPointToken =
        match cenv.entrypoint with
        | Some (epHere, tok) ->
            if isDll then 0x0
            else getUncodedToken (if epHere then TableNames.Method else TableNames.File) tok
        | None ->
            if not isDll then dprintn "warning: no entrypoint specified in executable binary"
            0x0

    let pdbData =
        { EntryPoint= (if isDll then None else Some entryPointToken)
          Timestamp = timestamp
          ModuleID = cenv.moduleGuid
          Documents = cenv.documents.EntriesAsArray
          Methods = cenv.pdbinfo.ToArray()
          TableRowCounts = cenv.tables |> Seq.map(fun t -> t.Count) |> Seq.toArray }

    let idxForNextedTypeDef (tds: ILTypeDef list, td: ILTypeDef) =
        let enc = tds |> List.map (fun td -> td.Name)
        GetIdxForTypeDef cenv (TdKey(enc, td.Name))

    let strings = Array.map Bytes.stringAsUtf8NullTerminated cenv.strings.EntriesAsArray
    let userStrings = cenv.userStrings.EntriesAsArray |> Array.map System.Text.Encoding.Unicode.GetBytes
    let blobs = cenv.blobs.EntriesAsArray
    let guids = cenv.guids.EntriesAsArray
    let tables = cenv.tables
    let code = cenv.GetCode()
    // turn idx tbls into token maps
    let mappings =
     { TypeDefTokenMap = (fun t ->
        getUncodedToken TableNames.TypeDef (idxForNextedTypeDef t))
       FieldDefTokenMap = (fun t fd ->
        let tidx = idxForNextedTypeDef t
        getUncodedToken TableNames.Field (GetFieldDefAsFieldDefIdx cenv tidx fd))
       MethodDefTokenMap = (fun t md ->
        let tidx = idxForNextedTypeDef t
        getUncodedToken TableNames.Method (FindMethodDefIdx cenv (GetKeyForMethodDef cenv tidx md)))
       PropertyTokenMap = (fun t pd ->
        let tidx = idxForNextedTypeDef t
        getUncodedToken TableNames.Property (cenv.propertyDefs.GetTableEntry (GetKeyForPropertyDef tidx pd)))
       EventTokenMap = (fun t ed ->
        let tidx = idxForNextedTypeDef t
        getUncodedToken TableNames.Event (cenv.eventDefs.GetTableEntry (EventKey (tidx, ed.Name)))) }
    reportTime cenv.showTimes "Finalize Module Generation Results"
    // New return the results
    let data = cenv.data.AsMemory().ToArray()
    let resources = cenv.resources.AsMemory().ToArray()
    (strings, userStrings, blobs, guids, tables, entryPointToken, code, cenv.requiredStringFixups, data, resources, pdbData, mappings)


//=====================================================================
// TABLES+BLOBS --> PHYSICAL METADATA+BLOBS
//=====================================================================
let chunk sz next = ({addr=next; size=sz}, next + sz)
let emptychunk next = ({addr=next; size=0}, next)
let nochunk next = ({addr= 0x0;size= 0x0; }, next)

let count f arr =
    Array.fold (fun x y -> x + f y) 0x0 arr

module FileSystemUtilities =
    open System.Reflection
    open System.Globalization
    let progress = try Environment.GetEnvironmentVariable("FSharp_DebugSetFilePermissions") <> null with _ -> false
    let setExecutablePermission (filename: string) =

#if ENABLE_MONO_SUPPORT
      if runningOnMono then
        try
            let monoPosix = Assembly.Load("Mono.Posix, Version=2.0.0.0, Culture=neutral, PublicKeyToken=0738eb9f132ed756")
            if progress then eprintf "loading type Mono.Unix.UnixFileInfo...\n"
            let monoUnixFileInfo = monoPosix.GetType("Mono.Unix.UnixFileSystemInfo")
            let fileEntry = monoUnixFileInfo.InvokeMember("GetFileSystemEntry", (BindingFlags.InvokeMethod ||| BindingFlags.Static ||| BindingFlags.Public), null, null, [| box filename |], CultureInfo.InvariantCulture)
            let prevPermissions = monoUnixFileInfo.InvokeMember("get_FileAccessPermissions", (BindingFlags.InvokeMethod ||| BindingFlags.Instance ||| BindingFlags.Public), null, fileEntry, [| |], CultureInfo.InvariantCulture)
            let prevPermissionsValue = prevPermissions |> unbox<int>
            let newPermissionsValue = prevPermissionsValue ||| 0x000001ED
            let newPermissions = Enum.ToObject(prevPermissions.GetType(), newPermissionsValue)
            // Add 0x000001ED (UserReadWriteExecute, GroupReadExecute, OtherReadExecute) to the access permissions on Unix
            monoUnixFileInfo.InvokeMember("set_FileAccessPermissions", (BindingFlags.InvokeMethod ||| BindingFlags.Instance ||| BindingFlags.Public), null, fileEntry, [| newPermissions |], CultureInfo.InvariantCulture) |> ignore
        with e ->
            if progress then eprintf "failure: %s...\n" (e.ToString())
            // Fail silently
      else
#else
        ignore filename
#endif
        ()

/// Arbitrary value
[<Literal>]
let TableCapacity = 20000
/// Arbitrary value
[<Literal>]
let MetadataCapacity = 500000

let writeILMetadataAndCode (generatePdb, desiredMetadataVersion, ilg, emitTailcalls, deterministic, showTimes, referenceAssemblyOnly, referenceAssemblyAttribOpt) modul cilStartAddress normalizeAssemblyRefs =

    // When we know the real RVAs of the data section we fixup the references for the FieldRVA table.
    // These references are stored as offsets into the metadata we return from this function
    let requiredDataFixups = ref []

    let next = cilStartAddress

    let strings, userStrings, blobs, guids, tables, entryPointToken, code, requiredStringFixups, data, resources, pdbData, mappings =
      generateIL requiredDataFixups (desiredMetadataVersion, generatePdb, ilg, emitTailcalls, deterministic, showTimes, referenceAssemblyOnly, referenceAssemblyAttribOpt) modul cilStartAddress normalizeAssemblyRefs

    reportTime showTimes "Generated Tables and Code"
    let tableSize (tab: TableName) = tables.[tab.Index].Count

   // Now place the code
    let codeSize = code.Length
    let alignedCodeSize = align 0x4 codeSize
    let codep, next = chunk codeSize next
    let codePadding = Array.create (alignedCodeSize - codeSize) 0x0uy
    let _codePaddingChunk, next = chunk codePadding.Length next

   // Now layout the chunks of metadata and IL
    let metadataHeaderStartChunk, _next = chunk 0x10 next

    let numStreams = 0x05

    let mdtableVersionMajor, mdtableVersionMinor = metadataSchemaVersionSupportedByCLRVersion desiredMetadataVersion

    let version =
      System.Text.Encoding.UTF8.GetBytes (sprintf "v%d.%d.%d" desiredMetadataVersion.Major desiredMetadataVersion.Minor desiredMetadataVersion.Build)


    let paddedVersionLength = align 0x4 (Array.length version)

    // Most addresses after this point are measured from the MD root
    // Switch to md-rooted addresses
    let next = metadataHeaderStartChunk.size
    let _metadataHeaderVersionChunk, next = chunk paddedVersionLength next
    let _metadataHeaderEndChunk, next = chunk 0x04 next
    let _tablesStreamHeaderChunk, next = chunk (0x08 + (align 4 ("#~".Length + 0x01))) next
    let _stringsStreamHeaderChunk, next = chunk (0x08 + (align 4 ("#Strings".Length + 0x01))) next
    let _userStringsStreamHeaderChunk, next = chunk (0x08 + (align 4 ("#US".Length + 0x01))) next
    let _guidsStreamHeaderChunk, next = chunk (0x08 + (align 4 ("#GUID".Length + 0x01))) next
    let _blobsStreamHeaderChunk, next = chunk (0x08 + (align 4 ("#Blob".Length + 0x01))) next

    let tablesStreamStart = next

    let stringsStreamUnpaddedSize = count (fun (s: byte[]) -> s.Length) strings + 1
    let stringsStreamPaddedSize = align 4 stringsStreamUnpaddedSize

    let userStringsStreamUnpaddedSize = count (fun (s: byte[]) -> let n = s.Length + 1 in n + ByteBuffer.Z32Size n) userStrings + 1
    let userStringsStreamPaddedSize = align 4 userStringsStreamUnpaddedSize

    let guidsStreamUnpaddedSize = (Array.length guids) * 0x10
    let guidsStreamPaddedSize = align 4 guidsStreamUnpaddedSize

    let blobsStreamUnpaddedSize = count (fun (blob: byte[]) -> let n = blob.Length in n + ByteBuffer.Z32Size n) blobs + 1
    let blobsStreamPaddedSize = align 4 blobsStreamUnpaddedSize

    let guidsBig = guidsStreamPaddedSize >= 0x10000
    let stringsBig = stringsStreamPaddedSize >= 0x10000
    let blobsBig = blobsStreamPaddedSize >= 0x10000

    // 64bit bitvector indicating which tables are in the metadata.
    let (valid1, valid2), _ =
       (((0, 0), 0), tables) ||> Array.fold (fun (valid1, valid2 as valid, n) rows ->
          let valid =
              if rows.Count = 0 then valid else
              ( (if n < 32 then valid1 ||| (1 <<< n ) else valid1),
                (if n >= 32 then valid2 ||| (1 <<< (n-32)) else valid2) )
          (valid, n+1))

    // 64bit bitvector indicating which tables are sorted.
    // Constant - REVIEW: make symbolic! compute from sorted table info!
    let sorted1 = 0x3301fa00
    let sorted2 =
      // If there are any generic parameters in the binary we're emitting then mark that
      // table as sorted, otherwise don't. This maximizes the number of assemblies we emit
      // which have an ECMA-v.1. compliant set of sorted tables.
      (if tableSize TableNames.GenericParam > 0 then 0x00000400 else 0x00000000) |||
      (if tableSize TableNames.GenericParamConstraint > 0 then 0x00001000 else 0x00000000) |||
      0x00000200

    reportTime showTimes "Layout Header of Tables"

    let guidAddress n = (if n = 0 then 0 else (n - 1) * 0x10 + 0x01)

    let stringAddressTable =
        let tab = Array.create (strings.Length + 1) 0
        let mutable pos = 1
        for i = 1 to strings.Length do
            tab.[i] <- pos
            let s = strings.[i - 1]
            pos <- pos + s.Length
        tab

    let stringAddress n =
        if n >= Array.length stringAddressTable then failwith ("string index "+string n+" out of range")
        stringAddressTable.[n]

    let userStringAddressTable =
        let tab = Array.create (Array.length userStrings + 1) 0
        let mutable pos = 1
        for i = 1 to Array.length userStrings do
            tab.[i] <- pos
            let s = userStrings.[i - 1]
            let n = s.Length + 1
            pos <- pos + n + ByteBuffer.Z32Size n
        tab

    let userStringAddress n =
        if n >= Array.length userStringAddressTable then failwith "userString index out of range"
        userStringAddressTable.[n]

    let blobAddressTable =
        let tab = Array.create (blobs.Length + 1) 0
        let mutable pos = 1
        for i = 1 to blobs.Length do
            tab.[i] <- pos
            let blob = blobs.[i - 1]
            pos <- pos + blob.Length + ByteBuffer.Z32Size blob.Length
        tab

    let blobAddress n =
        if n >= blobAddressTable.Length then failwith "blob index out of range"
        blobAddressTable.[n]

    reportTime showTimes "Build String/Blob Address Tables"

    let sortedTables =
      Array.init 64 (fun i ->
          let tab = tables.[i]
          let tabName = TableName.FromIndex i
          let rows = tab.GenericRowsOfTable
          if TableRequiresSorting tabName then SortTableRows tabName rows else rows)

    reportTime showTimes "Sort Tables"

    let codedTables =

        let bignessTable = Array.map (fun rows -> Array.length rows >= 0x10000) sortedTables
        let bigness (tab: int32) = bignessTable.[tab]

        let codedBigness nbits tab =
          (tableSize tab) >= (0x10000 >>> nbits)

        let tdorBigness =
            codedBigness 2 TableNames.TypeDef ||
            codedBigness 2 TableNames.TypeRef ||
            codedBigness 2 TableNames.TypeSpec

        let tomdBigness =
            codedBigness 1 TableNames.TypeDef ||
            codedBigness 1 TableNames.Method

        let hcBigness =
            codedBigness 2 TableNames.Field ||
            codedBigness 2 TableNames.Param ||
            codedBigness 2 TableNames.Property

        let hcaBigness =
            codedBigness 5 TableNames.Method ||
            codedBigness 5 TableNames.Field ||
            codedBigness 5 TableNames.TypeRef ||
            codedBigness 5 TableNames.TypeDef ||
            codedBigness 5 TableNames.Param ||
            codedBigness 5 TableNames.InterfaceImpl ||
            codedBigness 5 TableNames.MemberRef ||
            codedBigness 5 TableNames.Module ||
            codedBigness 5 TableNames.Permission ||
            codedBigness 5 TableNames.Property ||
            codedBigness 5 TableNames.Event ||
            codedBigness 5 TableNames.StandAloneSig ||
            codedBigness 5 TableNames.ModuleRef ||
            codedBigness 5 TableNames.TypeSpec ||
            codedBigness 5 TableNames.Assembly ||
            codedBigness 5 TableNames.AssemblyRef ||
            codedBigness 5 TableNames.File ||
            codedBigness 5 TableNames.ExportedType ||
            codedBigness 5 TableNames.ManifestResource ||
            codedBigness 5 TableNames.GenericParam ||
            codedBigness 5 TableNames.GenericParamConstraint ||
            codedBigness 5 TableNames.MethodSpec


        let hfmBigness =
            codedBigness 1 TableNames.Field ||
            codedBigness 1 TableNames.Param

        let hdsBigness =
            codedBigness 2 TableNames.TypeDef ||
            codedBigness 2 TableNames.Method ||
            codedBigness 2 TableNames.Assembly

        let mrpBigness =
            codedBigness 3 TableNames.TypeRef ||
            codedBigness 3 TableNames.ModuleRef ||
            codedBigness 3 TableNames.Method ||
            codedBigness 3 TableNames.TypeSpec

        let hsBigness =
            codedBigness 1 TableNames.Event ||
            codedBigness 1 TableNames.Property

        let mdorBigness =
            codedBigness 1 TableNames.Method ||
            codedBigness 1 TableNames.MemberRef

        let mfBigness =
            codedBigness 1 TableNames.Field ||
            codedBigness 1 TableNames.Method

        let iBigness =
            codedBigness 2 TableNames.File ||
            codedBigness 2 TableNames.AssemblyRef ||
            codedBigness 2 TableNames.ExportedType

        let catBigness =
            codedBigness 3 TableNames.Method ||
            codedBigness 3 TableNames.MemberRef

        let rsBigness =
            codedBigness 2 TableNames.Module ||
            codedBigness 2 TableNames.ModuleRef ||
            codedBigness 2 TableNames.AssemblyRef ||
            codedBigness 2 TableNames.TypeRef

        use tablesBuf = ByteBuffer.Create(TableCapacity, useArrayPool = true)

        // Now the coded tables themselves - first the schemata header
        tablesBuf.EmitIntsAsBytes
            [| 0x00; 0x00; 0x00; 0x00
               mdtableVersionMajor // major version of table schemata
               mdtableVersionMinor // minor version of table schemata

               ((if stringsBig then 0x01 else 0x00) |||  // bit vector for heap size
                (if guidsBig then 0x02 else 0x00) |||
                (if blobsBig then 0x04 else 0x00))
               0x01 (* reserved, always 1 *) |]

        tablesBuf.EmitInt32 valid1
        tablesBuf.EmitInt32 valid2
        tablesBuf.EmitInt32 sorted1
        tablesBuf.EmitInt32 sorted2

        // Numbers of rows in various tables
        for rows in sortedTables do
            if rows.Length <> 0 then
                tablesBuf.EmitInt32 rows.Length


        reportTime showTimes "Write Header of tablebuf"

      // The tables themselves
        for rows in sortedTables do
            for row in rows do
                for x in row do
                    // Emit the coded token for the array element
                    let t = x.Tag
                    let n = x.Val
                    match t with
                    | _ when t = RowElementTags.UShort -> tablesBuf.EmitUInt16 (uint16 n)
                    | _ when t = RowElementTags.ULong -> tablesBuf.EmitInt32 n
                    | _ when t = RowElementTags.Data -> recordRequiredDataFixup requiredDataFixups tablesBuf (tablesStreamStart + tablesBuf.Position) (n, false)
                    | _ when t = RowElementTags.DataResources -> recordRequiredDataFixup requiredDataFixups tablesBuf (tablesStreamStart + tablesBuf.Position) (n, true)
                    | _ when t = RowElementTags.Guid -> tablesBuf.EmitZUntaggedIndex guidsBig (guidAddress n)
                    | _ when t = RowElementTags.Blob -> tablesBuf.EmitZUntaggedIndex blobsBig (blobAddress n)
                    | _ when t = RowElementTags.String -> tablesBuf.EmitZUntaggedIndex stringsBig (stringAddress n)
                    | _ when t <= RowElementTags.SimpleIndexMax -> tablesBuf.EmitZUntaggedIndex (bigness (t - RowElementTags.SimpleIndexMin)) n
                    | _ when t <= RowElementTags.TypeDefOrRefOrSpecMax -> tablesBuf.EmitZTaggedIndex (t - RowElementTags.TypeDefOrRefOrSpecMin) 2 tdorBigness n
                    | _ when t <= RowElementTags.TypeOrMethodDefMax -> tablesBuf.EmitZTaggedIndex (t - RowElementTags.TypeOrMethodDefMin) 1 tomdBigness n
                    | _ when t <= RowElementTags.HasConstantMax -> tablesBuf.EmitZTaggedIndex (t - RowElementTags.HasConstantMin) 2 hcBigness n
                    | _ when t <= RowElementTags.HasCustomAttributeMax -> tablesBuf.EmitZTaggedIndex (t - RowElementTags.HasCustomAttributeMin) 5 hcaBigness n
                    | _ when t <= RowElementTags.HasFieldMarshalMax -> tablesBuf.EmitZTaggedIndex (t - RowElementTags.HasFieldMarshalMin) 1 hfmBigness n
                    | _ when t <= RowElementTags.HasDeclSecurityMax -> tablesBuf.EmitZTaggedIndex (t - RowElementTags.HasDeclSecurityMin) 2 hdsBigness n
                    | _ when t <= RowElementTags.MemberRefParentMax -> tablesBuf.EmitZTaggedIndex (t - RowElementTags.MemberRefParentMin) 3 mrpBigness n
                    | _ when t <= RowElementTags.HasSemanticsMax -> tablesBuf.EmitZTaggedIndex (t - RowElementTags.HasSemanticsMin) 1 hsBigness n
                    | _ when t <= RowElementTags.MethodDefOrRefMax -> tablesBuf.EmitZTaggedIndex (t - RowElementTags.MethodDefOrRefMin) 1 mdorBigness n
                    | _ when t <= RowElementTags.MemberForwardedMax -> tablesBuf.EmitZTaggedIndex (t - RowElementTags.MemberForwardedMin) 1 mfBigness n
                    | _ when t <= RowElementTags.ImplementationMax -> tablesBuf.EmitZTaggedIndex (t - RowElementTags.ImplementationMin) 2 iBigness n
                    | _ when t <= RowElementTags.CustomAttributeTypeMax -> tablesBuf.EmitZTaggedIndex (t - RowElementTags.CustomAttributeTypeMin) 3 catBigness n
                    | _ when t <= RowElementTags.ResolutionScopeMax -> tablesBuf.EmitZTaggedIndex (t - RowElementTags.ResolutionScopeMin) 2 rsBigness n
                    | _ -> failwith "invalid tag in row element"

        tablesBuf.AsMemory().ToArray()

    reportTime showTimes "Write Tables to tablebuf"

    let tablesStreamUnpaddedSize = codedTables.Length
    // QUERY: extra 4 empty bytes in array.exe - why? Include some extra padding after
    // the tables just in case there is a mistake in the ECMA spec.
    let tablesStreamPaddedSize = align 4 (tablesStreamUnpaddedSize + 4)
    let tablesChunk, next = chunk tablesStreamPaddedSize next
    let tablesStreamPadding = tablesChunk.size - tablesStreamUnpaddedSize

    let stringsChunk, next = chunk stringsStreamPaddedSize next
    let stringsStreamPadding = stringsChunk.size - stringsStreamUnpaddedSize
    let userStringsChunk, next = chunk userStringsStreamPaddedSize next
    let userStringsStreamPadding = userStringsChunk.size - userStringsStreamUnpaddedSize
    let guidsChunk, next = chunk (0x10 * guids.Length) next
    let blobsChunk, _next = chunk blobsStreamPaddedSize next
    let blobsStreamPadding = blobsChunk.size - blobsStreamUnpaddedSize

    reportTime showTimes "Layout Metadata"

    let metadata, guidStart =
      use mdbuf = ByteBuffer.Create(MetadataCapacity, useArrayPool = true)
      mdbuf.EmitIntsAsBytes
        [| 0x42; 0x53; 0x4a; 0x42 // Magic signature
           0x01; 0x00 // Major version
           0x01; 0x00 // Minor version
        |]
      mdbuf.EmitInt32 0x0 // Reserved

      mdbuf.EmitInt32 paddedVersionLength
      mdbuf.EmitBytes version
      for i = 1 to (paddedVersionLength - Array.length version) do
          mdbuf.EmitIntAsByte 0x00

      mdbuf.EmitBytes
        [| 0x00uy; 0x00uy // flags, reserved
           b0 numStreams; b1 numStreams; |]
      mdbuf.EmitInt32 tablesChunk.addr
      mdbuf.EmitInt32 tablesChunk.size
      mdbuf.EmitIntsAsBytes [| 0x23; 0x7e; 0x00; 0x00; (* #~00 *)|]
      mdbuf.EmitInt32 stringsChunk.addr
      mdbuf.EmitInt32 stringsChunk.size
      mdbuf.EmitIntsAsBytes [| 0x23; 0x53; 0x74; 0x72; 0x69; 0x6e; 0x67; 0x73; 0x00; 0x00; 0x00; 0x00 (* "#Strings0000" *)|]
      mdbuf.EmitInt32 userStringsChunk.addr
      mdbuf.EmitInt32 userStringsChunk.size
      mdbuf.EmitIntsAsBytes [| 0x23; 0x55; 0x53; 0x00; (* #US0*) |]
      mdbuf.EmitInt32 guidsChunk.addr
      mdbuf.EmitInt32 guidsChunk.size
      mdbuf.EmitIntsAsBytes [| 0x23; 0x47; 0x55; 0x49; 0x44; 0x00; 0x00; 0x00; (* #GUID000 *)|]
      mdbuf.EmitInt32 blobsChunk.addr
      mdbuf.EmitInt32 blobsChunk.size
      mdbuf.EmitIntsAsBytes [| 0x23; 0x42; 0x6c; 0x6f; 0x62; 0x00; 0x00; 0x00; (* #Blob000 *)|]

      reportTime showTimes "Write Metadata Header"
     // Now the coded tables themselves
      mdbuf.EmitBytes codedTables
      for i = 1 to tablesStreamPadding do
          mdbuf.EmitIntAsByte 0x00
      reportTime showTimes "Write Metadata Tables"

     // The string stream
      mdbuf.EmitByte 0x00uy
      for s in strings do
          mdbuf.EmitBytes s
      for i = 1 to stringsStreamPadding do
          mdbuf.EmitIntAsByte 0x00
      reportTime showTimes "Write Metadata Strings"
     // The user string stream
      mdbuf.EmitByte 0x00uy
      for s in userStrings do
          mdbuf.EmitZ32 (s.Length + 1)
          mdbuf.EmitBytes s
          mdbuf.EmitIntAsByte (markerForUnicodeBytes s)
      for i = 1 to userStringsStreamPadding do
          mdbuf.EmitIntAsByte 0x00

      reportTime showTimes "Write Metadata User Strings"
    // The GUID stream
      let guidStart = mdbuf.Position
      Array.iter mdbuf.EmitBytes guids

    // The blob stream
      mdbuf.EmitByte 0x00uy
      for s in blobs do
          mdbuf.EmitZ32 s.Length
          mdbuf.EmitBytes s
      for i = 1 to blobsStreamPadding do
          mdbuf.EmitIntAsByte 0x00
      reportTime showTimes "Write Blob Stream"
     // Done - close the buffer and return the result.
      mdbuf.AsMemory().ToArray(), guidStart


   // Now we know the user string tables etc. we can fixup the
   // uses of strings in the code
    for codeStartAddr, l in requiredStringFixups do
        for codeOffset, userStringIndex in l do
              if codeStartAddr < codep.addr || codeStartAddr >= codep.addr + codep.size then
                  failwith "strings-in-code fixup: a group of fixups is located outside the code array"
              let locInCode = ((codeStartAddr + codeOffset) - codep.addr)
              checkFixup32 code locInCode 0xdeadbeef
              let token = getUncodedToken TableNames.UserStrings (userStringAddress userStringIndex)
              if (Bytes.get code (locInCode-1) <> i_ldstr) then failwith "strings-in-code fixup: not at ldstr instruction!"
              applyFixup32 code locInCode token
    reportTime showTimes "Fixup Metadata"

    entryPointToken, code, codePadding, metadata, data, resources, requiredDataFixups.Value, pdbData, mappings, guidStart

//---------------------------------------------------------------------
// PHYSICAL METADATA+BLOBS --> PHYSICAL PE FORMAT
//---------------------------------------------------------------------

// THIS LAYS OUT A 2-SECTION .NET PE BINARY
// SECTIONS
// TEXT: physical 0x0200 --> RVA 0x00020000
//         e.g. raw size 0x9600,
//         e.g. virt size 0x9584
// RELOC: physical 0x9800 --> RVA 0x0000c000
//    i.e. physbase --> rvabase
//    where physbase = textbase + text raw size
//         phsrva = roundup(0x2000, 0x0002000 + text virt size)

let msdosHeader : byte[] =
     [| 0x4duy; 0x5auy; 0x90uy; 0x00uy; 0x03uy; 0x00uy; 0x00uy; 0x00uy
        0x04uy; 0x00uy; 0x00uy; 0x00uy; 0xFFuy; 0xFFuy; 0x00uy; 0x00uy
        0xb8uy; 0x00uy; 0x00uy; 0x00uy; 0x00uy; 0x00uy; 0x00uy; 0x00uy
        0x40uy; 0x00uy; 0x00uy; 0x00uy; 0x00uy; 0x00uy; 0x00uy; 0x00uy
        0x00uy; 0x00uy; 0x00uy; 0x00uy; 0x00uy; 0x00uy; 0x00uy; 0x00uy
        0x00uy; 0x00uy; 0x00uy; 0x00uy; 0x00uy; 0x00uy; 0x00uy; 0x00uy
        0x00uy; 0x00uy; 0x00uy; 0x00uy; 0x00uy; 0x00uy; 0x00uy; 0x00uy
        0x00uy; 0x00uy; 0x00uy; 0x00uy; 0x80uy; 0x00uy; 0x00uy; 0x00uy
        0x0euy; 0x1fuy; 0xbauy; 0x0euy; 0x00uy; 0xb4uy; 0x09uy; 0xcduy
        0x21uy; 0xb8uy; 0x01uy; 0x4cuy; 0xcduy; 0x21uy; 0x54uy; 0x68uy
        0x69uy; 0x73uy; 0x20uy; 0x70uy; 0x72uy; 0x6fuy; 0x67uy; 0x72uy
        0x61uy; 0x6duy; 0x20uy; 0x63uy; 0x61uy; 0x6euy; 0x6euy; 0x6fuy
        0x74uy; 0x20uy; 0x62uy; 0x65uy; 0x20uy; 0x72uy; 0x75uy; 0x6euy
        0x20uy; 0x69uy; 0x6euy; 0x20uy; 0x44uy; 0x4fuy; 0x53uy; 0x20uy
        0x6duy; 0x6fuy; 0x64uy; 0x65uy; 0x2euy; 0x0duy; 0x0duy; 0x0auy
        0x24uy; 0x00uy; 0x00uy; 0x00uy; 0x00uy; 0x00uy; 0x00uy; 0x00uy |]

let writeInt64 (os: BinaryWriter) x =
    os.Write (dw0 x)
    os.Write (dw1 x)
    os.Write (dw2 x)
    os.Write (dw3 x)
    os.Write (dw4 x)
    os.Write (dw5 x)
    os.Write (dw6 x)
    os.Write (dw7 x)

let writeInt32 (os: BinaryWriter) x =
    os.Write (byte (b0 x))
    os.Write (byte (b1 x))
    os.Write (byte (b2 x))
    os.Write (byte (b3 x))

let writeInt32AsUInt16 (os: BinaryWriter) x =
    os.Write (byte (b0 x))
    os.Write (byte (b1 x))

let writeDirectory os dict =
    writeInt32 os (if dict.size = 0x0 then 0x0 else dict.addr)
    writeInt32 os dict.size

let writeBytes (os: BinaryWriter) (chunk: byte[]) = os.Write(chunk, 0, chunk.Length)

let writePdb (
    dumpDebugInfo,
    showTimes,
    portablePDB,
    embeddedPDB,
    pdbfile,
    outfile,
    reopenOutput,
    writePdbInMemory,
    signer: ILStrongNameSigner option,
    deterministic,
    pathMap,
    pdbData,
    pdbInfoOpt,
    debugDirectoryChunk,
    debugDataChunk,
    debugChecksumPdbChunk,
    debugEmbeddedPdbChunk,
    debugDeterministicPdbChunk,
    textV2P) =

    if dumpDebugInfo then logDebugInfo outfile pdbData

<<<<<<< HEAD
    let pdbData, pdbOpt, debugDirectoryChunk, debugDataChunk, debugChecksumPdbChunk, debugEmbeddedPdbChunk, debugDeterministicPdbChunk, textV2P, mappings =
        try
            let res = writeBinaryAndReportMappingsAux(stream, false, ilg, pdbfile, signer, portablePDB, embeddedPDB, embedAllSource, embedSourceList, sourceLink,
                                                   checksumAlgorithm, emitTailcalls, deterministic, showTimes, false, None, pathMap) modul normalizeAssemblyRefs
=======
    // Used to capture the pdb file bytes in the case we're generating in-memory
    let mutable pdbBytes = None
>>>>>>> 12c8309f

    // Now we've done the bulk of the binary, do the PDB file and fixup the binary.
    match pdbfile with
    | None -> ()
#if ENABLE_MONO_SUPPORT
    | Some fmdb when runningOnMono && not portablePDB ->
        writeMdbInfo fmdb outfile pdbData
#endif
    | Some pdbfile ->
        let idd =
            match pdbInfoOpt with
            | Some (originalLength, contentId, stream: MemoryStream, algorithmName, checkSum) ->
                if embeddedPDB then
                    getInfoForEmbeddedPortablePdb originalLength contentId stream pdbfile debugDataChunk debugEmbeddedPdbChunk debugDeterministicPdbChunk debugChecksumPdbChunk algorithmName checkSum deterministic
                else
                    if writePdbInMemory then
                        let ms = new MemoryStream()
                        stream.WriteTo ms
                        ms.Close()
                        pdbBytes <- Some (ms.ToArray())
                    else
                        try FileSystem.FileDeleteShim pdbfile with _ -> ()
                        use fs = FileSystem.OpenFileForWriteShim(pdbfile, fileMode = FileMode.Create, fileAccess = FileAccess.ReadWrite)
                        stream.WriteTo fs
                    getInfoForPortablePdb contentId pdbfile pathMap debugDataChunk debugDeterministicPdbChunk debugChecksumPdbChunk algorithmName checkSum embeddedPDB deterministic
            | None ->
#if FX_NO_PDB_WRITER
                [| |]
#else
                writePdbInfo showTimes outfile pdbfile pdbData debugDataChunk
#endif
        reportTime showTimes "Generate PDB Info"

        // Now we have the debug data we can go back and fill in the debug directory in the image
        use fs2 = reopenOutput()
        let os2 = new BinaryWriter(fs2)
        try
            // write the IMAGE_DEBUG_DIRECTORY
            os2.BaseStream.Seek (int64 (textV2P debugDirectoryChunk.addr), SeekOrigin.Begin) |> ignore
            for i in idd do
                writeInt32 os2 i.iddCharacteristics           // IMAGE_DEBUG_DIRECTORY.Characteristics
                writeInt32 os2 i.iddTimestamp
                writeInt32AsUInt16 os2 i.iddMajorVersion
                writeInt32AsUInt16 os2 i.iddMinorVersion
                writeInt32 os2 i.iddType
                writeInt32 os2 i.iddData.Length               // IMAGE_DEBUG_DIRECTORY.SizeOfData
                writeInt32 os2 i.iddChunk.addr                // IMAGE_DEBUG_DIRECTORY.AddressOfRawData
                writeInt32 os2 (textV2P i.iddChunk.addr)      // IMAGE_DEBUG_DIRECTORY.PointerToRawData

            // Write the Debug Data
            for i in idd do
                if i.iddChunk.size <> 0 then
                    // write the debug raw data as given us by the PDB writer
                    os2.BaseStream.Seek (int64 (textV2P i.iddChunk.addr), SeekOrigin.Begin) |> ignore
                    if i.iddChunk.size < i.iddData.Length then failwith "Debug data area is not big enough. Debug info may not be usable"
                    writeBytes os2 i.iddData
            os2.Dispose()
        with e ->
            failwith ("Error while writing debug directory entry: "+e.Message)
            (try os2.Dispose(); FileSystem.FileDeleteShim outfile with _ -> ())
            reraise()

    reportTime showTimes "Finalize PDB"

<<<<<<< HEAD
and writeBinaryWithNoPdb (stream: Stream,
                            ilg: ILGlobals, signer: ILStrongNameSigner option, portablePDB, embeddedPDB,
                            embedAllSource, embedSourceList, sourceLink, checksumAlgorithm, emitTailcalls, deterministic, showTimes, referenceAssemblyOnly, referenceAssemblyAttribOpt, pathMap)
                            modul normalizeAssemblyRefs =

    writeBinaryAndReportMappingsAux(stream, true, ilg, None, signer, portablePDB, embeddedPDB, embedAllSource, embedSourceList, sourceLink,
                                            checksumAlgorithm, emitTailcalls, deterministic, showTimes, referenceAssemblyOnly, referenceAssemblyAttribOpt, pathMap) modul normalizeAssemblyRefs
    |> ignore

and writeBinaryAndReportMappingsAux (stream: Stream, leaveStreamOpen: bool,
                                        ilg: ILGlobals, pdbfile: string option, signer: ILStrongNameSigner option, portablePDB, embeddedPDB,
                                        embedAllSource, embedSourceList, sourceLink, checksumAlgorithm, emitTailcalls, deterministic, showTimes, referenceAssemblyOnly, referenceAssemblyAttribOpt, pathMap)
                                        modul normalizeAssemblyRefs =
=======
    // Sign the binary. No further changes to binary allowed past this point!
    match signer with
    | None -> ()
    | Some s ->
        try
            s.SignFile outfile
            s.Close()
        with e ->
            failwith ("Warning: A call to SignFile failed ("+e.Message+")")
            (try s.Close() with _ -> ())
            (try FileSystem.FileDeleteShim outfile with _ -> ())
            ()

    reportTime showTimes "Signing Image"
    pdbBytes

let writeBinaryAux (
    stream: Stream,
    ilg: ILGlobals,
    pdbfile: string option,
    signer: ILStrongNameSigner option,
    portablePDB,
    embeddedPDB,
    embedAllSource,
    embedSourceList,
    sourceLink,
    checksumAlgorithm,
    emitTailcalls,
    deterministic,
    showTimes,
    pathMap, modul, 
    normalizeAssemblyRefs) =

>>>>>>> 12c8309f
    // Store the public key from the signer into the manifest. This means it will be written
    // to the binary and also acts as an indicator to leave space for delay sign

    reportTime showTimes "Write Started"
    let isDll = modul.IsDLL

    let signer =
        match signer, modul.Manifest with
        | Some _, _ -> signer
        | _, None -> signer
        | None, Some {PublicKey=Some pubkey} ->
            (dprintn "Note: The output assembly will be delay-signed using the original public"
             dprintn "Note: key. In order to load it you will need to either sign it with"
             dprintn "Note: the original private key or to turn off strong-name verification"
             dprintn "Note: (use sn.exe from the .NET Framework SDK to do this, e.g. 'sn -Vr *')."
             dprintn "Note: Alternatively if this tool supports it you can provide the original"
             dprintn "Note: private key when converting the assembly, assuming you have access to"
             dprintn "Note: it."
             Some (ILStrongNameSigner.OpenPublicKey pubkey))
        | _ -> signer

    let modul =
        let pubkey =
          match signer with
          | None -> None
          | Some s ->
             try Some s.PublicKey
             with e ->
               failwith ("A call to StrongNameGetPublicKey failed ("+e.Message+")")
               None
        match modul.Manifest with
        | None -> ()
        | Some m ->
           if m.PublicKey <> None && m.PublicKey <> pubkey then
             dprintn "Warning: The output assembly is being signed or delay-signed with a strong name that is different to the original."
        { modul with Manifest = match modul.Manifest with None -> None | Some m -> Some {m with PublicKey = pubkey} }

    let pdbData, pdbInfoOpt, debugDirectoryChunk, debugDataChunk, debugChecksumPdbChunk, debugEmbeddedPdbChunk, debugDeterministicPdbChunk, textV2P, mappings =

          let os = new BinaryWriter(stream, System.Text.Encoding.UTF8)

          let imageBaseReal = modul.ImageBase // FIXED CHOICE
          let alignVirt = modul.VirtualAlignment // FIXED CHOICE
          let alignPhys = modul.PhysicalAlignment // FIXED CHOICE

          let isItanium = modul.Platform = Some IA64

          let numSections = 3 // .text, .sdata, .reloc

          // HEADERS
          let next = 0x0
          let headerSectionPhysLoc = 0x0
          let headerAddr = next
          let next = headerAddr

          let msdosHeaderSize = 0x80
          let msdosHeaderChunk, next = chunk msdosHeaderSize next

          let peSignatureSize = 0x04
          let peSignatureChunk, next = chunk peSignatureSize next

          let peFileHeaderSize = 0x14
          let peFileHeaderChunk, next = chunk peFileHeaderSize next

          let peOptionalHeaderSize = if modul.Is64Bit then 0xf0 else 0xe0
          let peOptionalHeaderChunk, next = chunk peOptionalHeaderSize next

          let textSectionHeaderSize = 0x28
          let textSectionHeaderChunk, next = chunk textSectionHeaderSize next

          let dataSectionHeaderSize = 0x28
          let dataSectionHeaderChunk, next = chunk dataSectionHeaderSize next

          let relocSectionHeaderSize = 0x28
          let relocSectionHeaderChunk, next = chunk relocSectionHeaderSize next

          let headerSize = next - headerAddr
          let nextPhys = align alignPhys (headerSectionPhysLoc + headerSize)
          let headerSectionPhysSize = nextPhys - headerSectionPhysLoc
          let next = align alignVirt (headerAddr + headerSize)

          // TEXT SECTION: 8 bytes IAT table 72 bytes CLI header

          let textSectionPhysLoc = nextPhys
          let textSectionAddr = next
          let next = textSectionAddr

          let importAddrTableChunk, next = chunk 0x08 next
          let cliHeaderPadding = (if isItanium then (align 16 next) else next) - next
          let next = next + cliHeaderPadding
          let cliHeaderChunk, next = chunk 0x48 next

          let desiredMetadataVersion =
            if modul.MetadataVersion <> "" then
                parseILVersion modul.MetadataVersion
            else
                match ilg.primaryAssemblyScopeRef with
                | ILScopeRef.Local -> failwith "Expected mscorlib to be ILScopeRef.Assembly was ILScopeRef.Local"
                | ILScopeRef.Module _ -> failwith "Expected mscorlib to be ILScopeRef.Assembly was ILScopeRef.Module"
                | ILScopeRef.PrimaryAssembly -> failwith "Expected mscorlib to be ILScopeRef.Assembly was ILScopeRef.PrimaryAssembly"
                | ILScopeRef.Assembly aref ->
                    match aref.Version with
                    | Some version when version.Major = 2us -> parseILVersion "2.0.50727.0"
                    | Some v -> v
                    | None -> failwith "Expected mscorlib to have a version number"

          let entryPointToken, code, codePadding, metadata, data, resources, requiredDataFixups, pdbData, mappings, guidStart =
            writeILMetadataAndCode ((pdbfile <> None), desiredMetadataVersion, ilg, emitTailcalls, deterministic, showTimes, referenceAssemblyOnly, referenceAssemblyAttribOpt) modul next normalizeAssemblyRefs

          reportTime showTimes "Generated IL and metadata"
          let _codeChunk, next = chunk code.Length next
          let _codePaddingChunk, next = chunk codePadding.Length next

          let metadataChunk, next = chunk metadata.Length next

          let strongnameChunk, next =
            match signer with
            | None -> nochunk next
            | Some s -> chunk s.SignatureSize next

          let resourcesChunk, next = chunk resources.Length next

          let rawdataChunk, next = chunk data.Length next

          let vtfixupsChunk, next = nochunk next   // Note: only needed for mixed mode assemblies
          let importTableChunkPrePadding = (if isItanium then (align 16 next) else next) - next
          let next = next + importTableChunkPrePadding
          let importTableChunk, next = chunk 0x28 next
          let importLookupTableChunk, next = chunk 0x14 next
          let importNameHintTableChunk, next = chunk 0x0e next
          let mscoreeStringChunk, next = chunk 0x0c next

          let next = align 0x10 (next + 0x05) - 0x05
          let importTableChunk = { addr=importTableChunk.addr; size = next - importTableChunk.addr}
          let importTableChunkPadding = importTableChunk.size - (0x28 + 0x14 + 0x0e + 0x0c)

          let next = next + 0x03
          let entrypointCodeChunk, next = chunk 0x06 next
          let globalpointerCodeChunk, next = chunk (if isItanium then 0x8 else 0x0) next

          let pdbInfoOpt =
            match pdbfile, portablePDB with
            | Some _, true ->
                let pdbInfo =
                    generatePortablePdb embedAllSource embedSourceList sourceLink checksumAlgorithm showTimes pdbData pathMap

                if embeddedPDB then
                    let (uncompressedLength, contentId, stream, algorithmName, checkSum) = pdbInfo
                    let compressedStream = compressPortablePdbStream stream
                    Some (uncompressedLength, contentId, compressedStream, algorithmName, checkSum)
                else
                    Some pdbInfo

            | _ -> None

          let debugDirectoryChunk, next =
            chunk (if pdbfile = None then
                        0x0
                   else
                        sizeof_IMAGE_DEBUG_DIRECTORY * 2 +
                        (if embeddedPDB then sizeof_IMAGE_DEBUG_DIRECTORY else 0) +
                        (if deterministic then sizeof_IMAGE_DEBUG_DIRECTORY else 0)
                  ) next

          // The debug data is given to us by the PDB writer and appears to
          // typically be the type of the data plus the PDB file name. We fill
          // this in after we've written the binary. We approximate the size according
          // to what PDB writers seem to require and leave extra space just in case...
          let debugDataJustInCase = 40
          let debugDataChunk, next =
              chunk (align 0x4 (match pdbfile with
                                | None -> 0
                                | Some f -> (24
                                            + System.Text.Encoding.Unicode.GetByteCount f // See bug 748444
                                            + debugDataJustInCase))) next

          let debugChecksumPdbChunk, next =
              chunk (align 0x4 (match pdbInfoOpt with
                                | Some (_, _, _, algorithmName, checkSum) ->
                                    let alg = System.Text.Encoding.UTF8.GetBytes(algorithmName)
                                    let size = alg.Length + 1 + checkSum.Length
                                    size
                                | None -> 0)) next

          let debugEmbeddedPdbChunk, next =
              if embeddedPDB then
                  let streamLength =
                      match pdbInfoOpt with
                      | Some (_, _, stream, _, _) -> int stream.Length
                      | None -> 0
                  chunk (align 0x4 (match embeddedPDB with
                                     | true -> 8 + streamLength
                                     | _ -> 0 )) next
              else
                  nochunk next

          let debugDeterministicPdbChunk, next =
              if deterministic then emptychunk next
              else nochunk next

          let textSectionSize = next - textSectionAddr
          let nextPhys = align alignPhys (textSectionPhysLoc + textSectionSize)
          let textSectionPhysSize = nextPhys - textSectionPhysLoc
          let next = align alignVirt (textSectionAddr + textSectionSize)

          // .RSRC SECTION (DATA)
          let dataSectionPhysLoc = nextPhys
          let dataSectionAddr = next
          let dataSectionVirtToPhys v = v - dataSectionAddr + dataSectionPhysLoc
          let nativeResources =
            match modul.NativeResources with
            | [] -> [||]
            | resources ->
                let unlinkedResources =
                    resources |> List.map (function
                        | ILNativeResource.Out bytes -> bytes
                        | ILNativeResource.In (fileName, linkedResourceBase, start, len) ->
                             use stream = FileSystem.OpenFileForReadShim(fileName)
                             let linkedResource = stream.ReadBytes(start, len)
                             unlinkResource linkedResourceBase linkedResource)

                try linkNativeResources unlinkedResources next
                with e -> failwith ("Linking a native resource failed: "+e.Message+"")

          let nativeResourcesSize = nativeResources.Length

          let nativeResourcesChunk, next = chunk nativeResourcesSize next

          let dummydatap, next = chunk (if next = dataSectionAddr then 0x01 else 0x0) next

          let dataSectionSize = next - dataSectionAddr
          let nextPhys = align alignPhys (dataSectionPhysLoc + dataSectionSize)
          let dataSectionPhysSize = nextPhys - dataSectionPhysLoc
          let next = align alignVirt (dataSectionAddr + dataSectionSize)

          // .RELOC SECTION base reloc table: 0x0c size
          let relocSectionPhysLoc = nextPhys
          let relocSectionAddr = next
          let baseRelocTableChunk, next = chunk 0x0c next

          let relocSectionSize = next - relocSectionAddr
          let nextPhys = align alignPhys (relocSectionPhysLoc + relocSectionSize)
          let relocSectionPhysSize = nextPhys - relocSectionPhysLoc
          let next = align alignVirt (relocSectionAddr + relocSectionSize)

         // Now we know where the data section lies we can fix up the
         // references into the data section from the metadata tables.
          requiredDataFixups |> List.iter
              (fun (metadataOffset32, (dataOffset, kind)) ->
                let metadataOffset = metadataOffset32
                if metadataOffset < 0 || metadataOffset >= metadata.Length - 4 then failwith "data RVA fixup: fixup located outside metadata"
                checkFixup32 metadata metadataOffset 0xdeaddddd
                let dataRva =
                  if kind then
                      let res = dataOffset
                      if res >= resourcesChunk.size then dprintn "resource offset bigger than resource data section"
                      res
                  else
                      let res = rawdataChunk.addr + dataOffset
                      if res < rawdataChunk.addr then dprintn "data rva before data section"
                      if res >= rawdataChunk.addr + rawdataChunk.size then
                          dprintn ("data rva after end of data section, dataRva = "+string res+", rawdataChunk.addr = "+string rawdataChunk.addr
                                   + ", rawdataChunk.size = "+string rawdataChunk.size)
                      res
                applyFixup32 metadata metadataOffset dataRva)

         // IMAGE TOTAL SIZE
          let imageEndSectionPhysLoc = nextPhys
          let imageEndAddr = next

          reportTime showTimes "Layout image"

          let write p (os: BinaryWriter) chunkName chunk =
              match p with
              | None -> ()
              | Some pExpected ->
                  os.Flush()
                  let pCurrent = int32 os.BaseStream.Position
                  if pCurrent <> pExpected then
                    failwith ("warning: "+chunkName+" not where expected, pCurrent = "+string pCurrent+", p.addr = "+string pExpected)
              writeBytes os chunk

          let writePadding (os: BinaryWriter) _comment sz =
              if sz < 0 then failwith "writePadding: size < 0"
              for i = 0 to sz - 1 do
                  os.Write 0uy

          // Now we've computed all the offsets, write the image

          write (Some msdosHeaderChunk.addr) os "msdos header" msdosHeader

          write (Some peSignatureChunk.addr) os "pe signature" [| |]

          writeInt32 os 0x4550

          write (Some peFileHeaderChunk.addr) os "pe file header" [| |]

          if (modul.Platform = Some AMD64) then
            writeInt32AsUInt16 os 0x8664    // Machine - IMAGE_FILE_MACHINE_AMD64
          elif isItanium then
            writeInt32AsUInt16 os 0x200
          else
            writeInt32AsUInt16 os 0x014c   // Machine - IMAGE_FILE_MACHINE_I386

          writeInt32AsUInt16 os numSections

          let pdbData =
            // Hash code, data and metadata
            if deterministic then
              use sha =
                  match checksumAlgorithm with
                  | HashAlgorithm.Sha1 -> System.Security.Cryptography.SHA1.Create() :> System.Security.Cryptography.HashAlgorithm
                  | HashAlgorithm.Sha256 -> System.Security.Cryptography.SHA256.Create() :> System.Security.Cryptography.HashAlgorithm

              let hCode = sha.ComputeHash code
              let hData = sha.ComputeHash data
              let hMeta = sha.ComputeHash metadata
              let final = [| hCode; hData; hMeta |] |> Array.collect id |> sha.ComputeHash

              // Confirm we have found the correct data and aren't corrupting the metadata
              if metadata.[ guidStart..guidStart+3] <> [| 4uy; 3uy; 2uy; 1uy |] then failwith "Failed to find MVID"
              if metadata.[ guidStart+12..guidStart+15] <> [| 4uy; 3uy; 2uy; 1uy |] then failwith "Failed to find MVID"

              // Update MVID guid in metadata
              Array.blit final 0 metadata guidStart 16

              // Use last 4 bytes for timestamp - High bit set, to stop tool chains becoming confused
              let timestamp = int final.[16] ||| (int final.[17] <<< 8) ||| (int final.[18] <<< 16) ||| (int (final.[19] ||| 128uy) <<< 24)
              writeInt32 os timestamp

              // Update pdbData with new guid and timestamp. Portable and embedded PDBs don't need the ModuleID
              // Full and PdbOnly aren't supported under deterministic builds currently, they rely on non-deterministic Windows native code
              { pdbData with ModuleID = final.[0..15] ; Timestamp = timestamp }
            else
              writeInt32 os timestamp   // date since 1970
              pdbData

          writeInt32 os 0x00 // Pointer to Symbol Table Always 0
       // 00000090
          writeInt32 os 0x00 // Number of Symbols Always 0
          writeInt32AsUInt16 os peOptionalHeaderSize // Size of the optional header, the format is described below.

          // 64bit: IMAGE_FILE_32BIT_MACHINE ||| IMAGE_FILE_LARGE_ADDRESS_AWARE
          // 32bit: IMAGE_FILE_32BIT_MACHINE
          // Yes, 32BIT_MACHINE is set for AMD64...
          let iMachineCharacteristic = match modul.Platform with | Some IA64 -> 0x20 | Some AMD64 -> 0x0120 | _ -> 0x0100

          writeInt32AsUInt16 os ((if isDll then 0x2000 else 0x0000) ||| 0x0002 ||| 0x0004 ||| 0x0008 ||| iMachineCharacteristic)

       // Now comes optional header

          let peOptionalHeaderByte = peOptionalHeaderByteByCLRVersion desiredMetadataVersion

          write (Some peOptionalHeaderChunk.addr) os "pe optional header" [| |]
          if modul.Is64Bit then
              writeInt32AsUInt16 os 0x020B // Magic number is 0x020B for 64-bit
          else
              writeInt32AsUInt16 os 0x010b // Always 0x10B (see Section 23.1).
          writeInt32AsUInt16 os peOptionalHeaderByte // ECMA spec says 6, some binaries, e.g. fscmanaged.exe say 7, Whidbey binaries say 8
          writeInt32 os textSectionPhysSize          // Size of the code (text) section, or the sum of all code sections if there are multiple sections.
        // 000000a0
          writeInt32 os dataSectionPhysSize          // Size of the initialized data section
          writeInt32 os 0x00                         // Size of the uninitialized data section
          writeInt32 os entrypointCodeChunk.addr     // RVA of entry point, needs to point to bytes 0xFF 0x25 followed by the RVA+!0x4000000
          writeInt32 os textSectionAddr              // e.g. 0x0002000
       // 000000b0
          if modul.Is64Bit then
              writeInt64 os (int64 imageBaseReal)    // REVIEW: For 64-bit, we should use a 64-bit image base
          else
              writeInt32 os dataSectionAddr // e.g. 0x0000c000
              writeInt32 os imageBaseReal // Image Base Always 0x400000 (see Section 23.1). - QUERY : no it's not always 0x400000, e.g. 0x034f0000

          writeInt32 os alignVirt //  Section Alignment Always 0x2000 (see Section 23.1).
          writeInt32 os alignPhys // File Alignment Either 0x200 or 0x1000.
       // 000000c0
          writeInt32AsUInt16 os 0x04 //  OS Major Always 4 (see Section 23.1).
          writeInt32AsUInt16 os 0x00 // OS Minor Always 0 (see Section 23.1).
          writeInt32AsUInt16 os 0x00 // User Major Always 0 (see Section 23.1).
          writeInt32AsUInt16 os 0x00 // User Minor Always 0 (see Section 23.1).
          let major, minor = modul.SubsystemVersion
          writeInt32AsUInt16 os major
          writeInt32AsUInt16 os minor
          writeInt32 os 0x00 // Reserved Always 0 (see Section 23.1).
       // 000000d0
          writeInt32 os imageEndAddr // Image Size: Size, in bytes, of image, including all headers and padding
          writeInt32 os headerSectionPhysSize // Header Size Combined size of MS-DOS Header, PE Header, PE Optional Header and padding
          writeInt32 os 0x00 // File Checksum Always 0 (see Section 23.1). QUERY: NOT ALWAYS ZERO
          writeInt32AsUInt16 os modul.SubSystemFlags // SubSystem Subsystem required to run this image.
          // DLL Flags Always 0x400 (no unmanaged windows exception handling - see Section 23.1).
          //  Itanium: see notes at end of file
          //  IMAGE_DLLCHARACTERISTICS_NX_COMPAT: See FSharp 1.0 bug 5019 and http://blogs.msdn.com/ed_maurer/archive/2007/12/14/nxcompat-and-the-c-compiler.aspx
          // Itanium : IMAGE_DLLCHARACTERISTICS_TERMINAL_SERVER_AWARE | IMAGE_DLLCHARACTERISTICS_ NO_SEH | IMAGE_DLL_CHARACTERISTICS_DYNAMIC_BASE | IMAGE_DLLCHARACTERISTICS_NX_COMPAT
          // x86 : IMAGE_DLLCHARACTERISTICS_ NO_SEH | IMAGE_DLL_CHARACTERISTICS_DYNAMIC_BASE | IMAGE_DLLCHARACTERISTICS_NX_COMPAT
          // x64 : IMAGE_DLLCHARACTERISTICS_ NO_SEH | IMAGE_DLL_CHARACTERISTICS_DYNAMIC_BASE | IMAGE_DLLCHARACTERISTICS_NX_COMPAT
          let dllCharacteristics =
            let flags =
                if modul.Is64Bit then (if isItanium then 0x8540 else 0x540)
                else 0x540
            if modul.UseHighEntropyVA then flags ||| 0x20 // IMAGE_DLLCHARACTERISTICS_HIGH_ENTROPY_VA
            else flags
          writeInt32AsUInt16 os dllCharacteristics
       // 000000e0
          // Note that the defaults differ between x86 and x64
          if modul.Is64Bit then
            let size = defaultArg modul.StackReserveSize 0x400000 |> int64
            writeInt64 os size // Stack Reserve Size Always 0x400000 (4Mb) (see Section 23.1).
            writeInt64 os 0x4000L // Stack Commit Size Always 0x4000 (16Kb) (see Section 23.1).
            writeInt64 os 0x100000L // Heap Reserve Size Always 0x100000 (1Mb) (see Section 23.1).
            writeInt64 os 0x2000L // Heap Commit Size Always 0x800 (8Kb) (see Section 23.1).
          else
            let size = defaultArg modul.StackReserveSize 0x100000
            writeInt32 os size // Stack Reserve Size Always 0x100000 (1Mb) (see Section 23.1).
            writeInt32 os 0x1000 // Stack Commit Size Always 0x1000 (4Kb) (see Section 23.1).
            writeInt32 os 0x100000 // Heap Reserve Size Always 0x100000 (1Mb) (see Section 23.1).
            writeInt32 os 0x1000 // Heap Commit Size Always 0x1000 (4Kb) (see Section 23.1).
       // 000000f0 - x86 location, moving on, for x64, add 0x10
          writeInt32 os 0x00 // Loader Flags Always 0 (see Section 23.1)
          writeInt32 os 0x10 // Number of Data Directories: Always 0x10 (see Section 23.1).
          writeInt32 os 0x00
          writeInt32 os 0x00 // Export Table Always 0 (see Section 23.1).
       // 00000100
          writeDirectory os importTableChunk // Import Table RVA of Import Table, (see clause 24.3.1). e.g. 0000b530
          // Native Resource Table: ECMA says Always 0 (see Section 23.1), but mscorlib and other files with resources bound into executable do not.
          writeDirectory os nativeResourcesChunk

       // 00000110
          writeInt32 os 0x00 // Exception Table Always 0 (see Section 23.1).
          writeInt32 os 0x00 // Exception Table Always 0 (see Section 23.1).
          writeInt32 os 0x00 // Certificate Table Always 0 (see Section 23.1).
          writeInt32 os 0x00 // Certificate Table Always 0 (see Section 23.1).
       // 00000120
          writeDirectory os baseRelocTableChunk
          writeDirectory os debugDirectoryChunk // Debug Directory
       // 00000130
          writeInt32 os 0x00 //  Copyright Always 0 (see Section 23.1).
          writeInt32 os 0x00 //  Copyright Always 0 (see Section 23.1).
          writeInt32 os 0x00 // Global Ptr Always 0 (see Section 23.1).
          writeInt32 os 0x00 // Global Ptr Always 0 (see Section 23.1).
       // 00000140
          writeInt32 os 0x00 // Load Config Table Always 0 (see Section 23.1).
          writeInt32 os 0x00 // Load Config Table Always 0 (see Section 23.1).
          writeInt32 os 0x00 // TLS Table Always 0 (see Section 23.1).
          writeInt32 os 0x00 // TLS Table Always 0 (see Section 23.1).
       // 00000150
          writeInt32 os 0x00 // Bound Import Always 0 (see Section 23.1).
          writeInt32 os 0x00 // Bound Import Always 0 (see Section 23.1).
          writeDirectory os importAddrTableChunk // Import Addr Table, (see clause 24.3.1). e.g. 0x00002000
       // 00000160
          writeInt32 os 0x00 // Delay Import Descriptor Always 0 (see Section 23.1).
          writeInt32 os 0x00 // Delay Import Descriptor Always 0 (see Section 23.1).
          writeDirectory os cliHeaderChunk
       // 00000170
          writeInt32 os 0x00 // Reserved Always 0 (see Section 23.1).
          writeInt32 os 0x00 // Reserved Always 0 (see Section 23.1).

          write (Some textSectionHeaderChunk.addr) os "text section header" [| |]

       // 00000178
          writeBytes os [| 0x2euy; 0x74uy; 0x65uy; 0x78uy; 0x74uy; 0x00uy; 0x00uy; 0x00uy; |] // ".text\000\000\000"
       // 00000180
          writeInt32 os textSectionSize // VirtualSize: Total size of the section when loaded into memory in bytes rounded to Section Alignment.
          writeInt32 os textSectionAddr //  VirtualAddress For executable images this is the address of the first byte of the section
          writeInt32 os textSectionPhysSize //  SizeOfRawData Size of the initialized data on disk in bytes
          writeInt32 os textSectionPhysLoc // PointerToRawData RVA to section's first page within the PE file.
       // 00000190
          writeInt32 os 0x00 // PointerToRelocations RVA of Relocation section.
          writeInt32 os 0x00 // PointerToLineNumbers Always 0 (see Section 23.1).
       // 00000198
          writeInt32AsUInt16 os 0x00// NumberOfRelocations Number of relocations, set to 0 if unused.
          writeInt32AsUInt16 os 0x00  //  NumberOfLinenumbers Always 0 (see Section 23.1).
          writeBytes os [| 0x20uy; 0x00uy; 0x00uy; 0x60uy |] //  Characteristics Flags IMAGE_SCN_CNT_CODE || IMAGE_SCN_MEM_EXECUTE || IMAGE_SCN_MEM_READ

          write (Some dataSectionHeaderChunk.addr) os "data section header" [| |]

       // 000001a0
          writeBytes os [| 0x2euy; 0x72uy; 0x73uy; 0x72uy; 0x63uy; 0x00uy; 0x00uy; 0x00uy; |] // ".rsrc\000\000\000"
    //  writeBytes os [| 0x2e; 0x73; 0x64; 0x61; 0x74; 0x61; 0x00; 0x00; |] // ".sdata\000\000"
          writeInt32 os dataSectionSize // VirtualSize: Total size of the section when loaded into memory in bytes rounded to Section Alignment.
          writeInt32 os dataSectionAddr //  VirtualAddress For executable images this is the address of the first byte of the section.
       // 000001b0
          writeInt32 os dataSectionPhysSize //  SizeOfRawData Size of the initialized data on disk in bytes,
          writeInt32 os dataSectionPhysLoc // PointerToRawData QUERY: Why does ECMA say "RVA" here? Offset to section's first page within the PE file.
       // 000001b8
          writeInt32 os 0x00 // PointerToRelocations RVA of Relocation section.
          writeInt32 os 0x00 // PointerToLineNumbers Always 0 (see Section 23.1).
       // 000001c0
          writeInt32AsUInt16 os 0x00 // NumberOfRelocations Number of relocations, set to 0 if unused.
          writeInt32AsUInt16 os 0x00  //  NumberOfLinenumbers Always 0 (see Section 23.1).
          writeBytes os [| 0x40uy; 0x00uy; 0x00uy; 0x40uy |] //  Characteristics Flags: IMAGE_SCN_MEM_READ | IMAGE_SCN_CNT_INITIALIZED_DATA

          write (Some relocSectionHeaderChunk.addr) os "reloc section header" [| |]
       // 000001a0
          writeBytes os [| 0x2euy; 0x72uy; 0x65uy; 0x6cuy; 0x6fuy; 0x63uy; 0x00uy; 0x00uy; |] // ".reloc\000\000"
          writeInt32 os relocSectionSize // VirtualSize: Total size of the section when loaded into memory in bytes rounded to Section Alignment.
          writeInt32 os relocSectionAddr //  VirtualAddress For executable images this is the address of the first byte of the section.
       // 000001b0
          writeInt32 os relocSectionPhysSize //  SizeOfRawData Size of the initialized reloc on disk in bytes
          writeInt32 os relocSectionPhysLoc // PointerToRawData QUERY: Why does ECMA say "RVA" here? Offset to section's first page within the PE file.
       // 000001b8
          writeInt32 os 0x00 // PointerToRelocations RVA of Relocation section.
          writeInt32 os 0x00 // PointerToLineNumbers Always 0 (see Section 23.1).
       // 000001c0
          writeInt32AsUInt16 os 0x00 // NumberOfRelocations Number of relocations, set to 0 if unused.
          writeInt32AsUInt16 os 0x00  //  NumberOfLinenumbers Always 0 (see Section 23.1).
          writeBytes os [| 0x40uy; 0x00uy; 0x00uy; 0x42uy |] //  Characteristics Flags: IMAGE_SCN_CNT_INITIALIZED_DATA | IMAGE_SCN_MEM_READ |

          writePadding os "pad to text begin" (textSectionPhysLoc - headerSize)

          // TEXT SECTION: e.g. 0x200

          let textV2P v = v - textSectionAddr + textSectionPhysLoc

          // e.g. 0x0200
          write (Some (textV2P importAddrTableChunk.addr)) os "import addr table" [| |]
          writeInt32 os importNameHintTableChunk.addr
          writeInt32 os 0x00  // QUERY 4 bytes of zeros not 2 like ECMA 24.3.1 says

          // e.g. 0x0208

          let flags =
            (if modul.IsILOnly then 0x01 else 0x00) |||
            (if modul.Is32Bit then 0x02 else 0x00) |||
            (if modul.Is32BitPreferred then 0x00020003 else 0x00) |||
            (if (match signer with None -> false | Some s -> s.IsFullySigned) then 0x08 else 0x00)

          let headerVersionMajor, headerVersionMinor = headerVersionSupportedByCLRVersion desiredMetadataVersion

          writePadding os "pad to cli header" cliHeaderPadding
          write (Some (textV2P cliHeaderChunk.addr)) os "cli header" [| |]
          writeInt32 os 0x48 // size of header
          writeInt32AsUInt16 os headerVersionMajor // Major part of minimum version of CLR reqd.
          writeInt32AsUInt16 os headerVersionMinor // Minor part of minimum version of CLR reqd. ...
          // e.g. 0x0210
          writeDirectory os metadataChunk
          writeInt32 os flags

          writeInt32 os entryPointToken
          write None os "rest of cli header" [| |]

          // e.g. 0x0220
          writeDirectory os resourcesChunk
          writeDirectory os strongnameChunk
          // e.g. 0x0230
          writeInt32 os 0x00 // code manager table, always 0
          writeInt32 os 0x00 // code manager table, always 0
          writeDirectory os vtfixupsChunk
          // e.g. 0x0240
          writeInt32 os 0x00  // export addr table jumps, always 0
          writeInt32 os 0x00  // export addr table jumps, always 0
          writeInt32 os 0x00  // managed native header, always 0
          writeInt32 os 0x00  // managed native header, always 0

          writeBytes os code
          write None os "code padding" codePadding

          writeBytes os metadata

          // write 0x80 bytes of empty space for encrypted SHA1 hash, written by SN.EXE or call to signing API
          if signer <> None then
            write (Some (textV2P strongnameChunk.addr)) os "strongname" (Array.create strongnameChunk.size 0x0uy)

          write (Some (textV2P resourcesChunk.addr)) os "raw resources" [| |]
          writeBytes os resources
          write (Some (textV2P rawdataChunk.addr)) os "raw data" [| |]
          writeBytes os data

          writePadding os "start of import table" importTableChunkPrePadding

          // vtfixups would go here
          write (Some (textV2P importTableChunk.addr)) os "import table" [| |]

          writeInt32 os importLookupTableChunk.addr
          writeInt32 os 0x00
          writeInt32 os 0x00
          writeInt32 os mscoreeStringChunk.addr
          writeInt32 os importAddrTableChunk.addr
          writeInt32 os 0x00
          writeInt32 os 0x00
          writeInt32 os 0x00
          writeInt32 os 0x00
          writeInt32 os 0x00

          write (Some (textV2P importLookupTableChunk.addr)) os "import lookup table" [| |]
          writeInt32 os importNameHintTableChunk.addr
          writeInt32 os 0x00
          writeInt32 os 0x00
          writeInt32 os 0x00
          writeInt32 os 0x00


          write (Some (textV2P importNameHintTableChunk.addr)) os "import name hint table" [| |]
          // Two zero bytes of hint, then Case sensitive, null-terminated ASCII string containing name to import.
          // Shall _CorExeMain a .exe file _CorDllMain for a .dll file.
          if isDll then
              writeBytes os [| 0x00uy; 0x00uy; 0x5fuy; 0x43uy ; 0x6fuy; 0x72uy; 0x44uy; 0x6cuy; 0x6cuy; 0x4duy; 0x61uy; 0x69uy; 0x6euy; 0x00uy |]
          else
              writeBytes os [| 0x00uy; 0x00uy; 0x5fuy; 0x43uy; 0x6fuy; 0x72uy; 0x45uy; 0x78uy; 0x65uy; 0x4duy; 0x61uy; 0x69uy; 0x6euy; 0x00uy |]

          write (Some (textV2P mscoreeStringChunk.addr)) os "mscoree string"
            [| 0x6duy; 0x73uy; 0x63uy; 0x6fuy ; 0x72uy; 0x65uy ; 0x65uy; 0x2euy ; 0x64uy; 0x6cuy ; 0x6cuy; 0x00uy ; |]

          writePadding os "end of import tab" importTableChunkPadding

          writePadding os "head of entrypoint" 0x03
          let ep = (imageBaseReal + textSectionAddr)
          write (Some (textV2P entrypointCodeChunk.addr)) os " entrypoint code"
                 [| 0xFFuy; 0x25uy; (* x86 Instructions for entry *) b0 ep; b1 ep; b2 ep; b3 ep |]
          if isItanium then
              write (Some (textV2P globalpointerCodeChunk.addr)) os " itanium global pointer"
                   [| 0x0uy; 0x0uy; 0x0uy; 0x0uy; 0x0uy; 0x0uy; 0x0uy; 0x0uy |]

          if pdbfile.IsSome then
              write (Some (textV2P debugDirectoryChunk.addr)) os "debug directory" (Array.create debugDirectoryChunk.size 0x0uy)
              write (Some (textV2P debugDataChunk.addr)) os "debug data" (Array.create debugDataChunk.size 0x0uy)
              write (Some (textV2P debugChecksumPdbChunk.addr)) os "debug checksum" (Array.create debugChecksumPdbChunk.size 0x0uy)

          if embeddedPDB then
              write (Some (textV2P debugEmbeddedPdbChunk.addr)) os "debug data" (Array.create debugEmbeddedPdbChunk.size 0x0uy)

          if deterministic then
              write (Some (textV2P debugDeterministicPdbChunk.addr)) os "debug deterministic" Array.empty

          writePadding os "end of .text" (dataSectionPhysLoc - textSectionPhysLoc - textSectionSize)

          // DATA SECTION
          match nativeResources with
          | [||] -> ()
          | resources ->
                write (Some (dataSectionVirtToPhys nativeResourcesChunk.addr)) os "raw native resources" [| |]
                writeBytes os resources

          if dummydatap.size <> 0x0 then
              write (Some (dataSectionVirtToPhys dummydatap.addr)) os "dummy data" [| 0x0uy |]

          writePadding os "end of .rsrc" (relocSectionPhysLoc - dataSectionPhysLoc - dataSectionSize)

          // RELOC SECTION

          // See ECMA 24.3.2
          let relocV2P v = v - relocSectionAddr + relocSectionPhysLoc

          let entrypointFixupAddr = entrypointCodeChunk.addr + 0x02
          let entrypointFixupBlock = (entrypointFixupAddr / 4096) * 4096
          let entrypointFixupOffset = entrypointFixupAddr - entrypointFixupBlock
          let reloc = (if modul.Is64Bit then 0xA000 (* IMAGE_REL_BASED_DIR64 *) else 0x3000 (* IMAGE_REL_BASED_HIGHLOW *)) ||| entrypointFixupOffset
          // For the itanium, you need to set a relocation entry for the global pointer
          let reloc2 =
              if not isItanium then
                  0x0
              else
                  0xA000 ||| (globalpointerCodeChunk.addr - ((globalpointerCodeChunk.addr / 4096) * 4096))

          write (Some (relocV2P baseRelocTableChunk.addr)) os "base reloc table"
              [| b0 entrypointFixupBlock; b1 entrypointFixupBlock; b2 entrypointFixupBlock; b3 entrypointFixupBlock
                 0x0cuy; 0x00uy; 0x00uy; 0x00uy
                 b0 reloc; b1 reloc
                 b0 reloc2; b1 reloc2; |]
          writePadding os "end of .reloc" (imageEndSectionPhysLoc - relocSectionPhysLoc - relocSectionSize)

          pdbData, pdbInfoOpt, debugDirectoryChunk, debugDataChunk, debugChecksumPdbChunk, debugEmbeddedPdbChunk, debugDeterministicPdbChunk, textV2P, mappings

    reportTime showTimes "Writing Image"
    pdbData, pdbInfoOpt, debugDirectoryChunk, debugDataChunk, debugChecksumPdbChunk, debugEmbeddedPdbChunk, debugDeterministicPdbChunk, textV2P, mappings

let writeBinaryFiles (outfile,
    ilg: ILGlobals,
    pdbfile: string option,
    signer: ILStrongNameSigner option,
    portablePDB,
    embeddedPDB,
    embedAllSource,
    embedSourceList,
    sourceLink,
    checksumAlgorithm,
    emitTailcalls,
    deterministic,
    showTimes,
    dumpDebugInfo,
    pathMap,
    modul, normalizeAssemblyRefs) =

    let stream =
        try
            // Ensure the output directory exists otherwise it will fail
            let dir = FileSystem.GetDirectoryNameShim outfile
            if not (FileSystem.DirectoryExistsShim dir) then FileSystem.DirectoryCreateShim dir |> ignore
            FileSystem.OpenFileForWriteShim(outfile, FileMode.Create, FileAccess.Write, FileShare.Read)
        with _ ->
            failwith ("Could not open file for writing (binary mode): " + outfile)

    let pdbData, pdbInfoOpt, debugDirectoryChunk, debugDataChunk, debugChecksumPdbChunk, debugEmbeddedPdbChunk, debugDeterministicPdbChunk, textV2P, mappings =
        try
            try 
                writeBinaryAux(
                    stream, ilg, pdbfile, signer,
                    portablePDB, embeddedPDB, embedAllSource,
                    embedSourceList, sourceLink,
                    checksumAlgorithm, emitTailcalls, deterministic, showTimes, pathMap,
                    modul, normalizeAssemblyRefs)
            finally
                stream.Close()

        with _ ->
            try FileSystem.FileDeleteShim outfile with | _ -> ()
            reraise()

    try
        FileSystemUtilities.setExecutablePermission outfile
    with _ ->
        ()

    let reopenOutput () =
        FileSystem.OpenFileForWriteShim(outfile, FileMode.Open, FileAccess.Write, FileShare.Read)

    writePdb (dumpDebugInfo, 
        showTimes, portablePDB,
        embeddedPDB, pdbfile, outfile,
        reopenOutput, false, signer, deterministic, pathMap,
        pdbData, pdbInfoOpt, debugDirectoryChunk,
        debugDataChunk, debugChecksumPdbChunk, debugEmbeddedPdbChunk,
        debugDeterministicPdbChunk, textV2P) |> ignore

    mappings

let writeBinaryInMemory (
    outfile: string,
    ilg: ILGlobals,
    pdbfile: string option,
    signer: ILStrongNameSigner option,
    portablePDB,
    embeddedPDB,
    embedAllSource,
    embedSourceList,
    sourceLink,
    checksumAlgorithm,
    emitTailcalls, deterministic,
    showTimes,
    dumpDebugInfo,
    pathMap,
    modul,
    normalizeAssemblyRefs) =

    let stream = new MemoryStream()
    let pdbData, pdbInfoOpt, debugDirectoryChunk, debugDataChunk, debugChecksumPdbChunk, debugEmbeddedPdbChunk, debugDeterministicPdbChunk, textV2P, _mappings =
        writeBinaryAux(stream, ilg,
            pdbfile, signer,
            portablePDB, embeddedPDB, embedAllSource,
            embedSourceList, sourceLink,
            checksumAlgorithm, emitTailcalls,
            deterministic, showTimes, pathMap, modul, normalizeAssemblyRefs)

    let reopenOutput () = stream

    let pdbBytes =
        writePdb (dumpDebugInfo,
            showTimes, portablePDB, embeddedPDB, pdbfile,
            outfile, reopenOutput, true,
            signer, deterministic, pathMap,
            pdbData, pdbInfoOpt, debugDirectoryChunk, debugDataChunk,
            debugChecksumPdbChunk, debugEmbeddedPdbChunk,
            debugDeterministicPdbChunk, textV2P)

    stream.Close()
    
    stream.ToArray(), pdbBytes


type options =
   { ilg: ILGlobals
     outfile: string
     pdbfile: string option
     portablePDB: bool
     embeddedPDB: bool
     embedAllSource: bool
     embedSourceList: string list
     sourceLink: string
     checksumAlgorithm: HashAlgorithm
     signer: ILStrongNameSigner option
     emitTailcalls: bool
     deterministic: bool
     showTimes: bool
     dumpDebugInfo: bool
     pathMap: PathMap }

let WriteILBinaryFile (options: options, inputModule, normalizeAssemblyRefs) =
    writeBinaryFiles (options.outfile,
        options.ilg, options.pdbfile, options.signer,
        options.portablePDB, options.embeddedPDB,options.embedAllSource,
        options.embedSourceList, options.sourceLink, options.checksumAlgorithm,
        options.emitTailcalls, options.deterministic, options.showTimes,
        options.dumpDebugInfo, options.pathMap,
        inputModule, normalizeAssemblyRefs)
    |> ignore

<<<<<<< HEAD
let WriteILBinaryStreamWithNoPDB (stream, (options: options), referenceAssemblyOnly, referenceAssemblyAttribOpt, inputModule, normalizeAssemblyRefs) =
    writeBinaryWithNoPdb (stream,
                            options.ilg, options.signer, options.portablePDB, options.embeddedPDB, options.embedAllSource,
                            options.embedSourceList, options.sourceLink, options.checksumAlgorithm, options.emitTailcalls, options.deterministic, options.showTimes, referenceAssemblyOnly, referenceAssemblyAttribOpt, options.pathMap) inputModule normalizeAssemblyRefs
    |> ignore
=======
let WriteILBinaryInMemory (options: options, inputModule: ILModuleDef, normalizeAssemblyRefs) =
    writeBinaryInMemory (options.outfile,
        options.ilg,
        options.pdbfile,
        options.signer,
        options.portablePDB, options.embeddedPDB, options.embedAllSource,
        options.embedSourceList, options.sourceLink, options.checksumAlgorithm,
        options.emitTailcalls, options.deterministic,
        options.showTimes, options.dumpDebugInfo, options.pathMap,
        inputModule, normalizeAssemblyRefs)
>>>>>>> 12c8309f
<|MERGE_RESOLUTION|>--- conflicted
+++ resolved
@@ -670,13 +670,8 @@
 //=====================================================================
 
 let rec GenTypeDefPass1 enc cenv (td: ILTypeDef) =
-<<<<<<< HEAD
-    ignore (cenv.typeDefs.AddUniqueEntry "type index" (fun (TdKey (_, n)) -> n) (TdKey (enc, td.Name)))
-    GenTypeDefsPass1 (enc@[td.Name]) cenv td.NestedTypes.AsList
-=======
   ignore (cenv.typeDefs.AddUniqueEntry "type index" (fun (TdKey (_, n)) -> n) (TdKey (enc, td.Name)))
   GenTypeDefsPass1 (enc@[td.Name]) cenv (td.NestedTypes.AsList())
->>>>>>> 12c8309f
 
 and GenTypeDefsPass1 enc cenv tds = List.iter (GenTypeDefPass1 enc cenv) tds
 
@@ -1275,7 +1270,6 @@
 
 and GenTypeDefPass2 pidx enc cenv (td: ILTypeDef) =
    try
-<<<<<<< HEAD
         let env = envForTypeDef td
         let tidx = GetIdxForTypeDef cenv (TdKey(enc, td.Name))
         let tidx2 = AddUnsharedRow cenv TableNames.TypeDef (GetTypeDefAsRow cenv env enc td)
@@ -1289,11 +1283,12 @@
                     [| SimpleIndex (TableNames.TypeDef, tidx)
                        SimpleIndex (TableNames.TypeDef, pidx) |]) |> ignore
 
-        let props = td.Properties.AsList
+        let props = td.Properties.AsList()
 
         if not (isNil props) then
             AddUnsharedRow cenv TableNames.PropertyMap (GetTypeDefAsPropertyMapRow cenv tidx) |> ignore
-        let events = td.Events.AsList
+
+        let events = td.Events.AsList()
         if not (isNil events) then
             AddUnsharedRow cenv TableNames.EventMap (GetTypeDefAsEventMapRow cenv tidx) |> ignore
 
@@ -1303,39 +1298,9 @@
         td.Implements |> List.iter (GenImplementsPass2 cenv env tidx)
         props |> List.iter (GenPropertyDefPass2 cenv tidx)
         events |> List.iter (GenEventDefPass2 cenv tidx)
-        td.Fields.AsList |> List.iter (GenFieldDefPass2 td cenv tidx)
+        td.Fields.AsList() |> List.iter (GenFieldDefPass2 td cenv tidx)
         td.Methods |> Seq.iter (GenMethodDefPass2 td cenv tidx)
-        td.NestedTypes.AsList |> GenTypeDefsPass2 tidx (enc@[td.Name]) cenv
-=======
-      let env = envForTypeDef td
-      let tidx = GetIdxForTypeDef cenv (TdKey(enc, td.Name))
-      let tidx2 = AddUnsharedRow cenv TableNames.TypeDef (GetTypeDefAsRow cenv env enc td)
-      if tidx <> tidx2 then failwith "index of typedef on second pass does not match index on first pass"
-
-      // Add entries to auxiliary mapping tables, e.g. Nested, PropertyMap etc.
-      // Note Nested is organised differently to the others...
-      if not (isNil enc) then
-          AddUnsharedRow cenv TableNames.Nested
-              (UnsharedRow
-                  [| SimpleIndex (TableNames.TypeDef, tidx)
-                     SimpleIndex (TableNames.TypeDef, pidx) |]) |> ignore
-      let props = td.Properties.AsList()
-      if not (isNil props) then
-          AddUnsharedRow cenv TableNames.PropertyMap (GetTypeDefAsPropertyMapRow cenv tidx) |> ignore
-      let events = td.Events.AsList()
-      if not (isNil events) then
-          AddUnsharedRow cenv TableNames.EventMap (GetTypeDefAsEventMapRow cenv tidx) |> ignore
-
-      // Now generate or assign index numbers for tables referenced by the maps.
-      // Don't yet generate contents of these tables - leave that to pass3, as
-      // code may need to embed these entries.
-      td.Implements |> List.iter (GenImplementsPass2 cenv env tidx)
-      props |> List.iter (GenPropertyDefPass2 cenv tidx)
-      events |> List.iter (GenEventDefPass2 cenv tidx)
-      td.Fields.AsList() |> List.iter (GenFieldDefPass2 cenv tidx)
-      td.Methods |> Seq.iter (GenMethodDefPass2 cenv tidx)
-      td.NestedTypes.AsList() |> GenTypeDefsPass2 tidx (enc@[td.Name]) cenv
->>>>>>> 12c8309f
+        td.NestedTypes.AsList() |> GenTypeDefsPass2 tidx (enc@[td.Name]) cenv
    with e ->
      failwith ("Error in pass2 for type "+td.Name+", error: "+e.Message)
 
@@ -1345,7 +1310,6 @@
 //=====================================================================
 // Pass 3 - write details of methods, fields, IL code, custom attrs etc.
 //=====================================================================
-
 let rec GetMethodDefIdx cenv md =
     cenv.methodDefIdxs.[md]
 
@@ -1358,11 +1322,13 @@
 and GetFieldDefAsFieldDefIdx cenv tidx fd =
     FindFieldDefIdx cenv (GetKeyForFieldDef tidx fd)
 
+
+
 let GetMethodRefAsMethodDefIdx cenv (mref: ILMethodRef) =
     match TryGetMethodRefAsMethodDefIdx cenv mref with
     | Result.Error msg -> failwith msg
     | Ok idx -> idx
-    
+
 let rec MethodRefInfoAsMemberRefRow cenv env fenv (nm, ty, callconv, args, ret, varargs, genarity) =
     MemberRefRow(GetTypeAsMemberRefParent cenv env ty,
                  GetStringHeapIdx cenv nm,
@@ -2636,7 +2602,7 @@
     let codeAddr =
       (match md.Body with
       | MethodBody.IL ilmbodyLazy ->
-          let ilmbody = 
+          let ilmbody =
             if cenv.referenceAssemblyOnly then
                 ilMethodBodyThrowNull
             else
@@ -2702,7 +2668,6 @@
                 MethodDefOrRef (midxTag, midxRow)
                 MethodDefOrRef (midx2Tag, midx2Row) |]) |> ignore
 
-<<<<<<< HEAD
 let GenMethodDefPass3 td cenv env (md: ILMethodDef) =
     if canGenMethodDef td cenv md then
         let midx = GetMethodDefIdx cenv md
@@ -2711,7 +2676,7 @@
         GenReturnPass3 cenv md.Return
         md.Parameters |> List.iteri (fun n param -> GenParamPass3 cenv env (n+1) param)
         md.CustomAttrs |> GenCustomAttrsPass3Or4 cenv (hca_MethodDef, midx)
-        md.SecurityDecls.AsList |> GenSecurityDeclsPass3 cenv (hds_MethodDef, midx)
+        md.SecurityDecls.AsList() |> GenSecurityDeclsPass3 cenv (hds_MethodDef, midx)
         md.GenericParams |> List.iteri (fun n gp -> GenGenericParamPass3 cenv env n (tomd_MethodDef, midx) gp)
         match md.Body with
         | MethodBody.PInvoke attrLazy ->
@@ -2750,54 +2715,6 @@
                       StringE (GetStringHeapIdx cenv attr.Name)
                       SimpleIndex (TableNames.ModuleRef, GetModuleRefAsIdx cenv attr.Where) |]) |> ignore
         | _ -> ()
-=======
-let GenMethodDefPass3 cenv env (md: ILMethodDef) =
-    let midx = GetMethodDefIdx cenv md
-    let idx2 = AddUnsharedRow cenv TableNames.Method (GenMethodDefAsRow cenv env midx md)
-    if midx <> idx2 then failwith "index of method def on pass 3 does not match index on pass 2"
-    GenReturnPass3 cenv md.Return
-    md.Parameters |> List.iteri (fun n param -> GenParamPass3 cenv env (n+1) param)
-    md.CustomAttrs |> GenCustomAttrsPass3Or4 cenv (hca_MethodDef, midx)
-    md.SecurityDecls.AsList() |> GenSecurityDeclsPass3 cenv (hds_MethodDef, midx)
-    md.GenericParams |> List.iteri (fun n gp -> GenGenericParamPass3 cenv env n (tomd_MethodDef, midx) gp)
-    match md.Body with
-    | MethodBody.PInvoke attrLazy ->
-        let attr = attrLazy.Value
-        let flags =
-          begin match attr.CallingConv with
-          | PInvokeCallingConvention.None -> 0x0000
-          | PInvokeCallingConvention.Cdecl -> 0x0200
-          | PInvokeCallingConvention.Stdcall -> 0x0300
-          | PInvokeCallingConvention.Thiscall -> 0x0400
-          | PInvokeCallingConvention.Fastcall -> 0x0500
-          | PInvokeCallingConvention.WinApi -> 0x0100
-          end |||
-          begin match attr.CharEncoding with
-          | PInvokeCharEncoding.None -> 0x0000
-          | PInvokeCharEncoding.Ansi -> 0x0002
-          | PInvokeCharEncoding.Unicode -> 0x0004
-          | PInvokeCharEncoding.Auto -> 0x0006
-          end |||
-          begin match attr.CharBestFit with
-          | PInvokeCharBestFit.UseAssembly -> 0x0000
-          | PInvokeCharBestFit.Enabled -> 0x0010
-          | PInvokeCharBestFit.Disabled -> 0x0020
-          end |||
-          begin match attr.ThrowOnUnmappableChar with
-          | PInvokeThrowOnUnmappableChar.UseAssembly -> 0x0000
-          | PInvokeThrowOnUnmappableChar.Enabled -> 0x1000
-          | PInvokeThrowOnUnmappableChar.Disabled -> 0x2000
-          end |||
-          (if attr.NoMangle then 0x0001 else 0x0000) |||
-          (if attr.LastError then 0x0040 else 0x0000)
-        AddUnsharedRow cenv TableNames.ImplMap
-            (UnsharedRow
-               [| UShort (uint16 flags)
-                  MemberForwarded (mf_MethodDef, midx)
-                  StringE (GetStringHeapIdx cenv attr.Name)
-                  SimpleIndex (TableNames.ModuleRef, GetModuleRefAsIdx cenv attr.Where) |]) |> ignore
-    | _ -> ()
->>>>>>> 12c8309f
 
 let GenMethodDefPass4 td cenv env md =
     if canGenMethodDef td cenv md then
@@ -2805,7 +2722,6 @@
         List.iteri (fun n gp -> GenGenericParamPass4 cenv env n (tomd_MethodDef, midx) gp) md.GenericParams
 
 let GenPropertyMethodSemanticsPass3 cenv pidx kind mref =
-    // NOTE: We only generate get_* and set_* methods for properties if we have method refs for them.
     match TryGetMethodRefAsMethodDefIdx cenv mref with
     | Ok midx ->
         AddUnsharedRow cenv TableNames.MethodSemantics
@@ -2814,7 +2730,7 @@
                   SimpleIndex (TableNames.Method, midx)
                   HasSemantics (hs_Property, pidx) |]) |> ignore
     | _ -> ()
-    
+
 let rec GetPropertySigAsBlobIdx cenv env prop =
     GetBytesAsBlobIdx cenv (GetPropertySigAsBytes cenv env prop)
 
@@ -2836,7 +2752,7 @@
 /// ILPropertyDef --> Property Row + MethodSemantics entries
 and GenPropertyPass3 cenv env (prop: ILPropertyDef) =
     if canGenPropertyDef cenv prop then
-    // REVIEW: We do double check here (via canGenerateProperty and GenPropertyMethodSemanticsPass3).
+        // REVIEW: We do double check here (via canGenerateProperty and GenPropertyMethodSemanticsPass3).
         let pidx = AddUnsharedRow cenv TableNames.Property (GetPropertyAsPropertyRow cenv env prop)
         prop.SetMethod |> Option.iter (GenPropertyMethodSemanticsPass3 cenv pidx 0x0001)
         prop.GetMethod |> Option.iter (GenPropertyMethodSemanticsPass3 cenv pidx 0x0002)
@@ -2869,7 +2785,7 @@
           TypeDefOrRefOrSpec (tdorTag, tdorRow) |]
 
 and GenEventPass3 cenv env (md: ILEventDef) =
-     if canGenEventDef cenv md then
+    if canGenEventDef cenv md then
         let eidx = AddUnsharedRow cenv TableNames.Event (GenEventAsEventRow cenv env md)
         md.AddMethod |> GenEventMethodSemanticsPass3 cenv eidx 0x0008
         md.RemoveMethod |> GenEventMethodSemanticsPass3 cenv eidx 0x0010
@@ -2917,15 +2833,14 @@
 
 let rec GenTypeDefPass3 enc cenv (td: ILTypeDef) =
    try
-<<<<<<< HEAD
         let env = envForTypeDef td
         let tidx = GetIdxForTypeDef cenv (TdKey(enc, td.Name))
-        td.Properties.AsList |> List.iter (GenPropertyPass3 cenv env)
-        td.Events.AsList |> List.iter (GenEventPass3 cenv env)
-        td.Fields.AsList |> List.iter (GenFieldDefPass3 td cenv env)
+        td.Properties.AsList() |> List.iter (GenPropertyPass3 cenv env)
+        td.Events.AsList() |> List.iter (GenEventPass3 cenv env)
+        td.Fields.AsList() |> List.iter (GenFieldDefPass3 td cenv env)
         td.Methods |> Seq.iter (GenMethodDefPass3 td cenv env)
-        td.MethodImpls.AsList |> List.iter (GenMethodImplPass3 cenv env td.GenericParams.Length tidx)
-    // ClassLayout entry if needed
+        td.MethodImpls.AsList() |> List.iter (GenMethodImplPass3 cenv env td.GenericParams.Length tidx)
+        // ClassLayout entry if needed
         match td.Layout with
         | ILTypeDefLayout.Auto -> ()
         | ILTypeDefLayout.Sequential layout | ILTypeDefLayout.Explicit layout ->
@@ -2936,34 +2851,10 @@
                            ULong (defaultArg layout.Size 0x0)
                            SimpleIndex (TableNames.TypeDef, tidx) |]) |> ignore
 
-        td.SecurityDecls.AsList |> GenSecurityDeclsPass3 cenv (hds_TypeDef, tidx)
+        td.SecurityDecls.AsList() |> GenSecurityDeclsPass3 cenv (hds_TypeDef, tidx)
         td.CustomAttrs |> GenCustomAttrsPass3Or4 cenv (hca_TypeDef, tidx)
         td.GenericParams |> List.iteri (fun n gp -> GenGenericParamPass3 cenv env n (tomd_TypeDef, tidx) gp)
-        td.NestedTypes.AsList |> GenTypeDefsPass3 (enc@[td.Name]) cenv
-=======
-      let env = envForTypeDef td
-      let tidx = GetIdxForTypeDef cenv (TdKey(enc, td.Name))
-      td.Properties.AsList() |> List.iter (GenPropertyPass3 cenv env)
-      td.Events.AsList() |> List.iter (GenEventPass3 cenv env)
-      td.Fields.AsList() |> List.iter (GenFieldDefPass3 cenv env)
-      td.Methods |> Seq.iter (GenMethodDefPass3 cenv env)
-      td.MethodImpls.AsList() |> List.iter (GenMethodImplPass3 cenv env td.GenericParams.Length tidx)
-    // ClassLayout entry if needed
-      match td.Layout with
-      | ILTypeDefLayout.Auto -> ()
-      | ILTypeDefLayout.Sequential layout | ILTypeDefLayout.Explicit layout ->
-          if Option.isSome layout.Pack || Option.isSome layout.Size then
-            AddUnsharedRow cenv TableNames.ClassLayout
-                (UnsharedRow
-                    [| UShort (defaultArg layout.Pack (uint16 0x0))
-                       ULong (defaultArg layout.Size 0x0)
-                       SimpleIndex (TableNames.TypeDef, tidx) |]) |> ignore
-
-      td.SecurityDecls.AsList() |> GenSecurityDeclsPass3 cenv (hds_TypeDef, tidx)
-      td.CustomAttrs |> GenCustomAttrsPass3Or4 cenv (hca_TypeDef, tidx)
-      td.GenericParams |> List.iteri (fun n gp -> GenGenericParamPass3 cenv env n (tomd_TypeDef, tidx) gp)
-      td.NestedTypes.AsList() |> GenTypeDefsPass3 (enc@[td.Name]) cenv
->>>>>>> 12c8309f
+        td.NestedTypes.AsList() |> GenTypeDefsPass3 (enc@[td.Name]) cenv
    with e ->
       failwith ("Error in pass3 for type "+td.Name+", error: "+e.Message)
       reraise()
@@ -2977,19 +2868,11 @@
 
 let rec GenTypeDefPass4 enc cenv (td: ILTypeDef) =
    try
-<<<<<<< HEAD
         let env = envForTypeDef td
         let tidx = GetIdxForTypeDef cenv (TdKey(enc, td.Name))
         td.Methods |> Seq.iter (GenMethodDefPass4 td cenv env)
         List.iteri (fun n gp -> GenGenericParamPass4 cenv env n (tomd_TypeDef, tidx) gp) td.GenericParams
-        GenTypeDefsPass4 (enc@[td.Name]) cenv td.NestedTypes.AsList
-=======
-       let env = envForTypeDef td
-       let tidx = GetIdxForTypeDef cenv (TdKey(enc, td.Name))
-       td.Methods |> Seq.iter (GenMethodDefPass4 cenv env)
-       List.iteri (fun n gp -> GenGenericParamPass4 cenv env n (tomd_TypeDef, tidx) gp) td.GenericParams
-       GenTypeDefsPass4 (enc@[td.Name]) cenv (td.NestedTypes.AsList())
->>>>>>> 12c8309f
+        GenTypeDefsPass4 (enc@[td.Name]) cenv (td.NestedTypes.AsList())
    with e ->
        failwith ("Error in pass4 for type "+td.Name+", error: "+e.Message)
        reraise()
@@ -3154,7 +3037,7 @@
     let isDll = m.IsDLL
 
     let hasInternalsVisibleToAttrib =
-        (match m.Manifest with Some manifest -> manifest.CustomAttrs | None -> m.CustomAttrs).AsArray
+        (match m.Manifest with Some manifest -> manifest.CustomAttrs | None -> m.CustomAttrs).AsArray()
         |> Array.exists (fun x -> x.Method.DeclaringType.TypeSpec.Name = "System.Runtime.CompilerServices.InternalsVisibleToAttribute")
 
     let m =
@@ -3162,12 +3045,12 @@
         // Useful for the runtime to know that the assembly is a reference assembly.
         match referenceAssemblyAttribOpt with
         | Some referenceAssemblyAttrib when referenceAssemblyOnly ->
-            { m with 
-                CustomAttrsStored = 
-                    mkILCustomAttrsReader (fun _ -> Array.append [|referenceAssemblyAttrib|] m.CustomAttrs.AsArray) }
+            { m with
+                CustomAttrsStored =
+                    mkILCustomAttrsReader (fun _ -> Array.append [|referenceAssemblyAttrib|] (m.CustomAttrs.AsArray())) }
         | _ ->
             m
-            
+
     let tables =
         Array.init 64 (fun i ->
             if (i = TableNames.AssemblyRef.Index ||
@@ -3319,7 +3202,6 @@
 let MetadataCapacity = 500000
 
 let writeILMetadataAndCode (generatePdb, desiredMetadataVersion, ilg, emitTailcalls, deterministic, showTimes, referenceAssemblyOnly, referenceAssemblyAttribOpt) modul cilStartAddress normalizeAssemblyRefs =
-
     // When we know the real RVAs of the data section we fixup the references for the FieldRVA table.
     // These references are stored as offsets into the metadata we return from this function
     let requiredDataFixups = ref []
@@ -3792,15 +3674,8 @@
 
     if dumpDebugInfo then logDebugInfo outfile pdbData
 
-<<<<<<< HEAD
-    let pdbData, pdbOpt, debugDirectoryChunk, debugDataChunk, debugChecksumPdbChunk, debugEmbeddedPdbChunk, debugDeterministicPdbChunk, textV2P, mappings =
-        try
-            let res = writeBinaryAndReportMappingsAux(stream, false, ilg, pdbfile, signer, portablePDB, embeddedPDB, embedAllSource, embedSourceList, sourceLink,
-                                                   checksumAlgorithm, emitTailcalls, deterministic, showTimes, false, None, pathMap) modul normalizeAssemblyRefs
-=======
     // Used to capture the pdb file bytes in the case we're generating in-memory
     let mutable pdbBytes = None
->>>>>>> 12c8309f
 
     // Now we've done the bulk of the binary, do the PDB file and fixup the binary.
     match pdbfile with
@@ -3865,21 +3740,6 @@
 
     reportTime showTimes "Finalize PDB"
 
-<<<<<<< HEAD
-and writeBinaryWithNoPdb (stream: Stream,
-                            ilg: ILGlobals, signer: ILStrongNameSigner option, portablePDB, embeddedPDB,
-                            embedAllSource, embedSourceList, sourceLink, checksumAlgorithm, emitTailcalls, deterministic, showTimes, referenceAssemblyOnly, referenceAssemblyAttribOpt, pathMap)
-                            modul normalizeAssemblyRefs =
-
-    writeBinaryAndReportMappingsAux(stream, true, ilg, None, signer, portablePDB, embeddedPDB, embedAllSource, embedSourceList, sourceLink,
-                                            checksumAlgorithm, emitTailcalls, deterministic, showTimes, referenceAssemblyOnly, referenceAssemblyAttribOpt, pathMap) modul normalizeAssemblyRefs
-    |> ignore
-
-and writeBinaryAndReportMappingsAux (stream: Stream, leaveStreamOpen: bool,
-                                        ilg: ILGlobals, pdbfile: string option, signer: ILStrongNameSigner option, portablePDB, embeddedPDB,
-                                        embedAllSource, embedSourceList, sourceLink, checksumAlgorithm, emitTailcalls, deterministic, showTimes, referenceAssemblyOnly, referenceAssemblyAttribOpt, pathMap)
-                                        modul normalizeAssemblyRefs =
-=======
     // Sign the binary. No further changes to binary allowed past this point!
     match signer with
     | None -> ()
@@ -3910,10 +3770,11 @@
     emitTailcalls,
     deterministic,
     showTimes,
+    referenceAssemblyOnly,
+    referenceAssemblyAttribOpt,
     pathMap, modul, 
     normalizeAssemblyRefs) =
 
->>>>>>> 12c8309f
     // Store the public key from the signer into the manifest. This means it will be written
     // to the binary and also acts as an indicator to leave space for delay sign
 
@@ -4592,6 +4453,8 @@
     deterministic,
     showTimes,
     dumpDebugInfo,
+    referenceAssemblyOnly,
+    referenceAssemblyAttribOpt,
     pathMap,
     modul, normalizeAssemblyRefs) =
 
@@ -4606,12 +4469,15 @@
 
     let pdbData, pdbInfoOpt, debugDirectoryChunk, debugDataChunk, debugChecksumPdbChunk, debugEmbeddedPdbChunk, debugDeterministicPdbChunk, textV2P, mappings =
         try
-            try 
+            try
                 writeBinaryAux(
                     stream, ilg, pdbfile, signer,
                     portablePDB, embeddedPDB, embedAllSource,
                     embedSourceList, sourceLink,
-                    checksumAlgorithm, emitTailcalls, deterministic, showTimes, pathMap,
+                    checksumAlgorithm, emitTailcalls, deterministic, showTimes,
+                    referenceAssemblyOnly,
+                    referenceAssemblyAttribOpt,
+                    pathMap,
                     modul, normalizeAssemblyRefs)
             finally
                 stream.Close()
@@ -4628,7 +4494,7 @@
     let reopenOutput () =
         FileSystem.OpenFileForWriteShim(outfile, FileMode.Open, FileAccess.Write, FileShare.Read)
 
-    writePdb (dumpDebugInfo, 
+    writePdb (dumpDebugInfo,
         showTimes, portablePDB,
         embeddedPDB, pdbfile, outfile,
         reopenOutput, false, signer, deterministic, pathMap,
@@ -4663,7 +4529,7 @@
             portablePDB, embeddedPDB, embedAllSource,
             embedSourceList, sourceLink,
             checksumAlgorithm, emitTailcalls,
-            deterministic, showTimes, pathMap, modul, normalizeAssemblyRefs)
+            deterministic, showTimes, false, None, pathMap, modul, normalizeAssemblyRefs)
 
     let reopenOutput () = stream
 
@@ -4677,7 +4543,7 @@
             debugDeterministicPdbChunk, textV2P)
 
     stream.Close()
-    
+
     stream.ToArray(), pdbBytes
 
 
@@ -4696,6 +4562,8 @@
      deterministic: bool
      showTimes: bool
      dumpDebugInfo: bool
+     referenceAssemblyOnly: bool
+     referenceAssemblyAttribOpt: ILAttribute option
      pathMap: PathMap }
 
 let WriteILBinaryFile (options: options, inputModule, normalizeAssemblyRefs) =
@@ -4704,17 +4572,13 @@
         options.portablePDB, options.embeddedPDB,options.embedAllSource,
         options.embedSourceList, options.sourceLink, options.checksumAlgorithm,
         options.emitTailcalls, options.deterministic, options.showTimes,
-        options.dumpDebugInfo, options.pathMap,
+        options.dumpDebugInfo,
+        options.referenceAssemblyOnly,
+        options.referenceAssemblyAttribOpt,
+        options.pathMap,
         inputModule, normalizeAssemblyRefs)
     |> ignore
 
-<<<<<<< HEAD
-let WriteILBinaryStreamWithNoPDB (stream, (options: options), referenceAssemblyOnly, referenceAssemblyAttribOpt, inputModule, normalizeAssemblyRefs) =
-    writeBinaryWithNoPdb (stream,
-                            options.ilg, options.signer, options.portablePDB, options.embeddedPDB, options.embedAllSource,
-                            options.embedSourceList, options.sourceLink, options.checksumAlgorithm, options.emitTailcalls, options.deterministic, options.showTimes, referenceAssemblyOnly, referenceAssemblyAttribOpt, options.pathMap) inputModule normalizeAssemblyRefs
-    |> ignore
-=======
 let WriteILBinaryInMemory (options: options, inputModule: ILModuleDef, normalizeAssemblyRefs) =
     writeBinaryInMemory (options.outfile,
         options.ilg,
@@ -4724,5 +4588,4 @@
         options.embedSourceList, options.sourceLink, options.checksumAlgorithm,
         options.emitTailcalls, options.deterministic,
         options.showTimes, options.dumpDebugInfo, options.pathMap,
-        inputModule, normalizeAssemblyRefs)
->>>>>>> 12c8309f
+        inputModule, normalizeAssemblyRefs)