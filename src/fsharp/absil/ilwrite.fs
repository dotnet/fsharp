// Copyright (c) Microsoft Corporation. All Rights Reserved. See License.txt in the project root for license information.

module internal FSharp.Compiler.AbstractIL.ILBinaryWriter

open System
open System.Collections.Generic
open System.IO

open Internal.Utilities
open FSharp.Compiler.AbstractIL.IL
open FSharp.Compiler.AbstractIL.Diagnostics
open FSharp.Compiler.AbstractIL.BinaryConstants
open FSharp.Compiler.AbstractIL.Support
open Internal.Utilities.Library
open FSharp.Compiler.AbstractIL.StrongNameSign
open FSharp.Compiler.AbstractIL.ILPdbWriter
open FSharp.Compiler.ErrorLogger
open FSharp.Compiler.IO
open FSharp.Compiler.Text.Range

#if DEBUG
let showEntryLookups = false
#endif

//---------------------------------------------------------------------
// Byte, byte array fragments and other concrete representations
// manipulations.
//---------------------------------------------------------------------

// Little-endian encoding of int32
let b0 n = byte (n &&& 0xFF)
let b1 n = byte ((n >>> 8) &&& 0xFF)
let b2 n = byte ((n >>> 16) &&& 0xFF)
let b3 n = byte ((n >>> 24) &&& 0xFF)

// Little-endian encoding of int64
let dw7 n = byte ((n >>> 56) &&& 0xFFL)
let dw6 n = byte ((n >>> 48) &&& 0xFFL)
let dw5 n = byte ((n >>> 40) &&& 0xFFL)
let dw4 n = byte ((n >>> 32) &&& 0xFFL)
let dw3 n = byte ((n >>> 24) &&& 0xFFL)
let dw2 n = byte ((n >>> 16) &&& 0xFFL)
let dw1 n = byte ((n >>> 8) &&& 0xFFL)
let dw0 n = byte (n &&& 0xFFL)

let bitsOfSingle (x: float32) = BitConverter.ToInt32(BitConverter.GetBytes x, 0)
let bitsOfDouble (x: float) = BitConverter.DoubleToInt64Bits x

/// Arbitrary value
[<Literal>]
let EmitBytesViaBufferCapacity = 10
let emitBytesViaBuffer f = use bb = ByteBuffer.Create EmitBytesViaBufferCapacity in f bb; bb.AsMemory().ToArray()

/// Alignment and padding
let align alignment n = ((n + alignment - 1) / alignment) * alignment

//---------------------------------------------------------------------
// Concrete token representations etc. used in PE files
//---------------------------------------------------------------------

type ByteBuffer with

    /// Z32 = compressed unsigned integer
    static member Z32Size n =
      if n <= 0x7F then 1
      elif n <= 0x3FFF then 2
      else 4

    /// Emit int32 as compressed unsigned integer
    member buf.EmitZ32 n =
        if n >= 0 && n <= 0x7F then
            buf.EmitIntAsByte n
        elif n >= 0x80 && n <= 0x3FFF then
            buf.EmitIntAsByte (0x80 ||| (n >>> 8))
            buf.EmitIntAsByte (n &&& 0xFF)
        else
            buf.EmitIntAsByte (0xC0 ||| ((n >>> 24) &&& 0xFF))
            buf.EmitIntAsByte ((n >>> 16) &&& 0xFF)
            buf.EmitIntAsByte ((n >>> 8) &&& 0xFF)
            buf.EmitIntAsByte (n &&& 0xFF)

    member buf.EmitPadding n =
        for i = 0 to n-1 do
            buf.EmitByte 0x0uy

    // Emit compressed untagged integer
    member buf.EmitZUntaggedIndex big idx =
        if big then buf.EmitInt32 idx
        else
            // Note, we can have idx=0x10000 generated for method table idx + 1 for just beyond last index of method table.
            // This indicates that a MethodList, FieldList, PropertyList or EventList has zero entries
            // For this case, the EmitInt32AsUInt16 writes a 0 (null) into the field.  Binary readers respect this as an empty
            // list of methods/fields/properties/events.
            if idx > 0x10000 then
                System.Diagnostics.Debug.Assert (false, "EmitZUntaggedIndex: too big for small address or simple index")
            buf.EmitInt32AsUInt16 idx

    // Emit compressed tagged integer
    member buf.EmitZTaggedIndex tag nbits big idx =
        let idx2 = (idx <<< nbits) ||| tag
        if big then buf.EmitInt32 idx2
        else buf.EmitInt32AsUInt16 idx2

let getUncodedToken (tab: TableName) idx = ((tab.Index <<< 24) ||| idx)

// From ECMA for UserStrings:
// This final byte holds the value 1 if and only if any UTF16 character within the string has any bit set in its top byte, or its low byte is any of the following:
// 0x01-0x08, 0x0E-0x1F, 0x27, 0x2D,
// 0x7F. Otherwise, it holds 0. The 1 signifies Unicode characters that require handling beyond that normally provided for 8-bit encoding sets.

// HOWEVER, there is a discrepancy here between the ECMA spec and the Microsoft C# implementation.
// The code below follows the latter. We've raised the issue with both teams. See Dev10 bug 850073 for details.

let markerForUnicodeBytes (b: byte[]) =
    let len = b.Length
    let rec scan i =
        i < len/2 &&
        (let b1 = Bytes.get b (i*2)
         let b2 = Bytes.get b (i*2+1)
         (b2 <> 0)
         || (b1 >= 0x01 && b1 <= 0x08)   // as per ECMA and C#
         || (b1 >= 0xE && b1 <= 0x1F)    // as per ECMA and C#
         || (b1 = 0x27)                  // as per ECMA and C#
         || (b1 = 0x2D)                  // as per ECMA and C#
         || (b1 > 0x7F)                  // as per C# (but ECMA omits this)
         || scan (i+1))
    let marker = if scan 0 then 0x01 else 0x00
    marker


// --------------------------------------------------------------------
// Fixups
// --------------------------------------------------------------------

/// Check that the data held at a fixup is some special magic value, as a sanity check
/// to ensure the fixup is being placed at a ood location.
let checkFixup32 (data: byte[]) offset exp =
    if data[offset + 3] <> b3 exp then failwith "fixup sanity check failed"
    if data[offset + 2] <> b2 exp then failwith "fixup sanity check failed"
    if data[offset + 1] <> b1 exp then failwith "fixup sanity check failed"
    if data[offset] <> b0 exp then failwith "fixup sanity check failed"

let applyFixup32 (data: byte[]) offset v =
    data[offset] <- b0 v
    data[offset+1] <- b1 v
    data[offset+2] <- b2 v
    data[offset+3] <- b3 v

//---------------------------------------------------------------------
// TYPES FOR TABLES
//---------------------------------------------------------------------

module RowElementTags =
    let [<Literal>] UShort = 0
    let [<Literal>] ULong = 1
    let [<Literal>] Data = 2
    let [<Literal>] DataResources = 3
    let [<Literal>] Guid = 4
    let [<Literal>] Blob = 5
    let [<Literal>] String = 6
    let [<Literal>] SimpleIndexMin = 7
    let SimpleIndex (t : TableName) = assert (t.Index <= 112); SimpleIndexMin + t.Index
    let [<Literal>] SimpleIndexMax = 119

    let [<Literal>] TypeDefOrRefOrSpecMin = 120
    let TypeDefOrRefOrSpec (t: TypeDefOrRefTag) = assert (t.Tag <= 2); TypeDefOrRefOrSpecMin + t.Tag (* + 111 + 1 = 0x70 + 1 = max TableName.Tndex + 1 *)
    let [<Literal>] TypeDefOrRefOrSpecMax = 122

    let [<Literal>] TypeOrMethodDefMin = 123
    let TypeOrMethodDef (t: TypeOrMethodDefTag) = assert (t.Tag <= 1); TypeOrMethodDefMin + t.Tag (* + 2 + 1 = max TypeDefOrRefOrSpec.Tag + 1 *)
    let [<Literal>] TypeOrMethodDefMax = 124

    let [<Literal>] HasConstantMin = 125
    let HasConstant (t: HasConstantTag) = assert (t.Tag <= 2); HasConstantMin + t.Tag (* + 1 + 1 = max TypeOrMethodDef.Tag + 1 *)
    let [<Literal>] HasConstantMax = 127

    let [<Literal>] HasCustomAttributeMin = 128
    let HasCustomAttribute (t: HasCustomAttributeTag) = assert (t.Tag <= 21); HasCustomAttributeMin + t.Tag (* + 2 + 1 = max HasConstant.Tag + 1 *)
    let [<Literal>] HasCustomAttributeMax = 149

    let [<Literal>] HasFieldMarshalMin = 150
    let HasFieldMarshal (t: HasFieldMarshalTag) = assert (t.Tag <= 1); HasFieldMarshalMin + t.Tag (* + 21 + 1 = max HasCustomAttribute.Tag + 1 *)
    let [<Literal>] HasFieldMarshalMax = 151

    let [<Literal>] HasDeclSecurityMin = 152
    let HasDeclSecurity (t: HasDeclSecurityTag) = assert (t.Tag <= 2); HasDeclSecurityMin + t.Tag (* + 1 + 1 = max HasFieldMarshal.Tag + 1 *)
    let [<Literal>] HasDeclSecurityMax = 154

    let [<Literal>] MemberRefParentMin = 155
    let MemberRefParent (t: MemberRefParentTag) = assert (t.Tag <= 4); MemberRefParentMin + t.Tag (* + 2 + 1 = max HasDeclSecurity.Tag + 1 *)
    let [<Literal>] MemberRefParentMax = 159

    let [<Literal>] HasSemanticsMin = 160
    let HasSemantics (t: HasSemanticsTag) = assert (t.Tag <= 1); HasSemanticsMin + t.Tag (* + 4 + 1 = max MemberRefParent.Tag + 1 *)
    let [<Literal>] HasSemanticsMax = 161

    let [<Literal>] MethodDefOrRefMin = 162
    let MethodDefOrRef (t: MethodDefOrRefTag) = assert (t.Tag <= 2); MethodDefOrRefMin + t.Tag (* + 1 + 1 = max HasSemantics.Tag + 1 *)
    let [<Literal>] MethodDefOrRefMax = 164

    let [<Literal>] MemberForwardedMin = 165
    let MemberForwarded (t: MemberForwardedTag) = assert (t.Tag <= 1); MemberForwardedMin + t.Tag (* + 2 + 1 = max MethodDefOrRef.Tag + 1 *)
    let [<Literal>] MemberForwardedMax = 166

    let [<Literal>] ImplementationMin = 167
    let Implementation (t: ImplementationTag) = assert (t.Tag <= 2); ImplementationMin + t.Tag (* + 1 + 1 = max MemberForwarded.Tag + 1 *)
    let [<Literal>] ImplementationMax = 169

    let [<Literal>] CustomAttributeTypeMin = 170
    let CustomAttributeType (t: CustomAttributeTypeTag) = assert (t.Tag <= 3); CustomAttributeTypeMin + t.Tag (* + 2 + 1 = max Implementation.Tag + 1 *)
    let [<Literal>] CustomAttributeTypeMax = 173

    let [<Literal>] ResolutionScopeMin = 174
    let ResolutionScope (t: ResolutionScopeTag) = assert (t.Tag <= 4); ResolutionScopeMin + t.Tag (* + 3 + 1 = max CustomAttributeType.Tag + 1 *)
    let [<Literal>] ResolutionScopeMax = 178

[<Struct>]
type RowElement(tag: int32, idx: int32) =

    member x.Tag = tag
    member x.Val = idx

// These create RowElements
let UShort (x: uint16) = RowElement(RowElementTags.UShort, int32 x)

let ULong (x: int32) = RowElement(RowElementTags.ULong, x)

/// Index into cenv.data or cenv.resources. Gets fixed up later once we known an overall
/// location for the data section. flag indicates if offset is relative to cenv.resources.
let Data (x: int, k: bool) = RowElement((if k then RowElementTags.DataResources else RowElementTags.Data ), x)

/// pos. in guid array
let Guid (x: int) = RowElement(RowElementTags.Guid, x)

/// pos. in blob array
let Blob (x: int) = RowElement(RowElementTags.Blob, x)

/// pos. in string array
let StringE (x: int) = RowElement(RowElementTags.String, x)

/// pos. in some table
let SimpleIndex (t, x: int) = RowElement(RowElementTags.SimpleIndex t, x)

let TypeDefOrRefOrSpec (t, x: int) = RowElement(RowElementTags.TypeDefOrRefOrSpec t, x)

let TypeOrMethodDef (t, x: int) = RowElement(RowElementTags.TypeOrMethodDef t, x)

let HasConstant (t, x: int) = RowElement(RowElementTags.HasConstant t, x)

let HasCustomAttribute (t, x: int) = RowElement(RowElementTags.HasCustomAttribute t, x)

let HasFieldMarshal (t, x: int) = RowElement(RowElementTags.HasFieldMarshal t, x)

let HasDeclSecurity (t, x: int) = RowElement(RowElementTags.HasDeclSecurity t, x)

let MemberRefParent (t, x: int) = RowElement(RowElementTags.MemberRefParent t, x)

let HasSemantics (t, x: int) = RowElement(RowElementTags.HasSemantics t, x)

let MethodDefOrRef (t, x: int) = RowElement(RowElementTags.MethodDefOrRef t, x)

let MemberForwarded (t, x: int) = RowElement(RowElementTags.MemberForwarded t, x)

let Implementation (t, x: int) = RowElement(RowElementTags.Implementation t, x)

let CustomAttributeType (t, x: int) = RowElement(RowElementTags.CustomAttributeType t, x)

let ResolutionScope (t, x: int) = RowElement(RowElementTags.ResolutionScope t, x)

type BlobIndex = int

type StringIndex = int

let BlobIndex (x: BlobIndex) : int = x

let StringIndex (x: StringIndex) : int = x

let inline combineHash x2 acc = 37 * acc + x2 // (acc <<< 6 + acc >>> 2 + x2 + 0x9e3779b9)

let hashRow (elems: RowElement[]) =
    let mutable acc = 0
    for i in 0 .. elems.Length - 1 do
        acc <- (acc <<< 1) + elems[i].Tag + elems[i].Val + 631
    acc

let equalRows (elems: RowElement[]) (elems2: RowElement[]) =
    if elems.Length <> elems2.Length then false else
    let mutable ok = true
    let n = elems.Length
    let mutable i = 0
    while ok && i < n do
        if elems[i].Tag <> elems2[i].Tag || elems[i].Val <> elems2[i].Val then ok <- false
        i <- i + 1
    ok

type GenericRow = RowElement[]

/// This is the representation of shared rows is used for most shared row types.
/// Rows ILAssemblyRef and ILMethodRef are very common and are given their own
/// representations.
[<Struct; CustomEquality; NoComparison>]
type SharedRow(elems: RowElement[], hashCode: int) =

    member x.GenericRow = elems

    override x.GetHashCode() = hashCode

    override x.Equals(obj: obj) =
        match obj with
        | :? SharedRow as y -> equalRows elems y.GenericRow
        | _ -> false

let SharedRow(elems: RowElement[]) = SharedRow(elems, hashRow elems)

/// Special representation : Note, only hashing by name
let AssemblyRefRow(s1, s2, s3, s4, l1, b1, nameIdx, str2, b2) =
    let hashCode = hash nameIdx
    let genericRow = [| UShort s1; UShort s2; UShort s3; UShort s4; ULong l1; Blob b1; StringE nameIdx; StringE str2; Blob b2 |]
    new SharedRow(genericRow, hashCode)

/// Special representation the computes the hash more efficiently
let MemberRefRow(mrp: RowElement, nmIdx: StringIndex, blobIdx: BlobIndex) =
    let hashCode = combineHash (hash blobIdx) (combineHash (hash nmIdx) (hash mrp))
    let genericRow = [| mrp; StringE nmIdx; Blob blobIdx |]
    new SharedRow(genericRow, hashCode)

/// Unshared rows are used for definitional tables where elements do not need to be made unique
/// e.g. ILMethodDef and ILTypeDef. Most tables are like this. We don't precompute a
/// hash code for these rows, and indeed the GetHashCode and Equals should not be needed.
[<Struct; CustomEquality; NoComparison>]
type UnsharedRow(elems: RowElement[]) =

    member x.GenericRow = elems

    override x.GetHashCode() = hashRow elems

    override x.Equals(obj: obj) =
        match obj with
        | :? UnsharedRow as y -> equalRows elems y.GenericRow
        | _ -> false

//=====================================================================
//=====================================================================
// IL --> TABLES+CODE
//=====================================================================
//=====================================================================

// This environment keeps track of how many generic parameters are in scope.
// This lets us translate AbsIL type variable number to IL type variable numbering
type ILTypeWriterEnv = { EnclosingTyparCount: int }
let envForTypeDef (td: ILTypeDef) = { EnclosingTyparCount=td.GenericParams.Length }
let envForMethodRef env (ty: ILType) = { EnclosingTyparCount=(match ty with ILType.Array _ -> env.EnclosingTyparCount | _ -> ty.GenericArgs.Length) }
let envForNonGenericMethodRef _mref = { EnclosingTyparCount=Int32.MaxValue }
let envForFieldSpec (fspec: ILFieldSpec) = { EnclosingTyparCount=fspec.DeclaringType.GenericArgs.Length }
let envForOverrideSpec (ospec: ILOverridesSpec) = { EnclosingTyparCount=ospec.DeclaringType.GenericArgs.Length }

//---------------------------------------------------------------------
// TABLES
//---------------------------------------------------------------------

[<NoEquality; NoComparison>]
type MetadataTable<'T> =
    { name: string
      dict: Dictionary<'T, int> // given a row, find its entry number
      mutable rows: ResizeArray<'T> }

    member x.Count = x.rows.Count

    static member New(nm, hashEq) =
        { name=nm
          dict = Dictionary<_, _>(100, hashEq)
          rows= ResizeArray<_>() }

    member tbl.EntriesAsArray =
        tbl.rows |> ResizeArray.toArray

    member tbl.Entries =
        tbl.rows |> ResizeArray.toList

    member tbl.AddSharedEntry x =
        let n = tbl.rows.Count + 1
        tbl.dict[x] <- n
        tbl.rows.Add x
        n

    member tbl.AddUnsharedEntry x =
        let n = tbl.rows.Count + 1
        tbl.rows.Add x
        n

    member tbl.FindOrAddSharedEntry x =
        match tbl.dict.TryGetValue x with
        | true, res -> res
        | _ -> tbl.AddSharedEntry x


    /// This is only used in one special place - see further below.
    member tbl.SetRowsOfTable t =
        tbl.rows <- ResizeArray.ofArray t
        let h = tbl.dict
        h.Clear()
        t |> Array.iteri (fun i x -> h[x] <- (i+1))

    member tbl.AddUniqueEntry nm getter x =
        if tbl.dict.ContainsKey x then failwith ("duplicate entry '"+getter x+"' in "+nm+" table")
        else tbl.AddSharedEntry x

    member tbl.GetTableEntry x = tbl.dict[x]

//---------------------------------------------------------------------
// Keys into some of the tables
//---------------------------------------------------------------------

/// We use this key type to help find ILMethodDefs for MethodRefs
type MethodDefKey(ilg:ILGlobals, tidx: int, garity: int, nm: string, rty: ILType, argtys: ILTypes, isStatic: bool) =
    // Precompute the hash. The hash doesn't include the return type or
    // argument types (only argument type count). This is very important, since
    // hashing these is way too expensive
    let hashCode =
       hash tidx
       |> combineHash (hash garity)
       |> combineHash (hash nm)
       |> combineHash (hash argtys.Length)
       |> combineHash (hash isStatic)

    member _.TypeIdx = tidx

    member _.GenericArity = garity

    member _.Name = nm

    member _.ReturnType = rty

    member _.ArgTypes = argtys

    member _.IsStatic = isStatic

    override _.GetHashCode() = hashCode

    override _.Equals(obj: obj) =
        match obj with
        | :? MethodDefKey as y ->
            let compareILTypes o1 o2 =
                match o1, o2 with
                | ILType.Value v1, ILType.Value v2 -> v1.EqualsWithPrimaryScopeRef(ilg.primaryAssemblyScopeRef, v2 :> obj )
                | _ -> o1 = o2

            tidx = y.TypeIdx &&
            garity = y.GenericArity &&
            nm = y.Name &&
            // note: these next two use structural equality on AbstractIL ILType values
            rty = y.ReturnType && List.lengthsEqAndForall2 compareILTypes argtys y.ArgTypes &&
            isStatic = y.IsStatic
        | _ -> false

/// We use this key type to help find ILFieldDefs for FieldRefs
type FieldDefKey(tidx: int, nm: string, ty: ILType) =
    // precompute the hash. hash doesn't include the type
    let hashCode = hash tidx |> combineHash (hash nm)

    member _.TypeIdx = tidx

    member _.Name = nm

    member _.Type = ty

    override _.GetHashCode() = hashCode

    override _.Equals(obj: obj) =
        match obj with
        | :? FieldDefKey as y ->
            tidx = y.TypeIdx &&
            nm = y.Name &&
            ty = y.Type
        | _ -> false

type PropertyTableKey = PropKey of int (* type. def. idx. *) * string * ILType * ILTypes

type EventTableKey = EventKey of int (* type. def. idx. *) * string

type TypeDefTableKey = TdKey of string list (* enclosing *) * string (* type name *)

//---------------------------------------------------------------------
// The Writer Context
//---------------------------------------------------------------------

[<NoComparison; NoEquality; RequireQualifiedAccess>]
type MetadataTable =
    | Shared of MetadataTable<SharedRow>
    | Unshared of MetadataTable<UnsharedRow>
    member t.FindOrAddSharedEntry x = match t with Shared u -> u.FindOrAddSharedEntry x | Unshared u -> failwithf "FindOrAddSharedEntry: incorrect table kind, u.name = %s" u.name
    member t.AddSharedEntry x = match t with | Shared u -> u.AddSharedEntry x | Unshared u -> failwithf "AddSharedEntry: incorrect table kind, u.name = %s" u.name
    member t.AddUnsharedEntry x = match t with Unshared u -> u.AddUnsharedEntry x | Shared u -> failwithf "AddUnsharedEntry: incorrect table kind, u.name = %s" u.name
    member t.GenericRowsOfTable = match t with Unshared u -> u.EntriesAsArray |> Array.map (fun x -> x.GenericRow) | Shared u -> u.EntriesAsArray |> Array.map (fun x -> x.GenericRow)
    member t.SetRowsOfSharedTable rows = match t with Shared u -> u.SetRowsOfTable (Array.map SharedRow rows) | Unshared u -> failwithf "SetRowsOfSharedTable: incorrect table kind, u.name = %s" u.name
    member t.Count = match t with Unshared u -> u.Count | Shared u -> u.Count


[<NoEquality; NoComparison>]
type cenv =
    { ilg: ILGlobals

      emitTailcalls: bool

      deterministic: bool

      showTimes: bool

      desiredMetadataVersion: ILVersionInfo

      requiredDataFixups: (int32 * (int * bool)) list ref

      /// References to strings in codestreams: offset of code and a (fixup-location, string token) list)
      mutable requiredStringFixups: (int32 * (int * int) list) list

      codeChunks: ByteBuffer

      mutable nextCodeAddr: int32

      /// Collected debug information
      mutable moduleGuid: byte[]

      generatePdb: bool

      pdbinfo: ResizeArray<PdbMethodData>

      documents: MetadataTable<PdbDocumentData>

      /// Raw data, to go into the data section
      data: ByteBuffer

      /// Raw resource data, to go into the data section
      resources: ByteBuffer

      mutable entrypoint: (bool * int) option

      /// Caches
      trefCache: Dictionary<ILTypeRef, int>

      /// The following are all used to generate unique items in the output
      tables: MetadataTable[]

      AssemblyRefs: MetadataTable<SharedRow>

      fieldDefs: MetadataTable<FieldDefKey>

      methodDefIdxsByKey: MetadataTable<MethodDefKey>

      methodDefIdxs: Dictionary<ILMethodDef, int>

      propertyDefs: MetadataTable<PropertyTableKey>

      eventDefs: MetadataTable<EventTableKey>

      typeDefs: MetadataTable<TypeDefTableKey>

      guids: MetadataTable<byte[]>

      blobs: MetadataTable<byte[]>

      strings: MetadataTable<string>

      userStrings: MetadataTable<string>

      normalizeAssemblyRefs: ILAssemblyRef -> ILAssemblyRef

      /// Indicates that the writing assembly will have an assembly-level attribute, System.Runtime.CompilerServices.InternalsVisibleToAttribute.
      hasInternalsVisibleToAttrib: bool

      /// Indicates that the writing assembly will be a reference assembly. Method bodies will be replaced with a `throw null` if there are any.
      referenceAssemblyOnly: bool

      pdbImports: Dictionary<ILDebugImports, PdbImports>
    }
    member cenv.GetTable (tab: TableName) = cenv.tables[tab.Index]


    member cenv.AddCode ((reqdStringFixupsOffset, requiredStringFixups), code) =
        if align 4 cenv.nextCodeAddr <> cenv.nextCodeAddr then dprintn "warning: code not 4-byte aligned"
        cenv.requiredStringFixups <- (cenv.nextCodeAddr + reqdStringFixupsOffset, requiredStringFixups) :: cenv.requiredStringFixups
        cenv.codeChunks.EmitBytes code
        cenv.nextCodeAddr <- cenv.nextCodeAddr + code.Length

    member cenv.GetCode() = cenv.codeChunks.AsMemory().ToArray()

    override x.ToString() = "<cenv>"

    interface IDisposable with
        member this.Dispose() =
            (this.codeChunks :> IDisposable).Dispose()
            (this.data :> IDisposable).Dispose()
            (this.resources :> IDisposable).Dispose()

let FindOrAddSharedRow (cenv: cenv) tbl x = cenv.GetTable(tbl).FindOrAddSharedEntry x

// Shared rows must be hash-cons'd to be made unique (no duplicates according to contents)
let AddSharedRow (cenv: cenv) tbl x = cenv.GetTable(tbl).AddSharedEntry x

// Unshared rows correspond to definition elements (e.g. a ILTypeDef or a ILMethodDef)
let AddUnsharedRow (cenv: cenv) tbl (x: UnsharedRow) = cenv.GetTable(tbl).AddUnsharedEntry x

let metadataSchemaVersionSupportedByCLRVersion v =
    // Whidbey Beta 1 version numbers are between 2.0.40520.0 and 2.0.40607.0
    // Later Whidbey versions are post 2.0.40607.0.. However we assume
    // internal builds such as 2.0.x86chk are Whidbey Beta 2 or later
    if compareILVersions v (parseILVersion "2.0.40520.0") >= 0 &&
       compareILVersions v (parseILVersion "2.0.40608.0") < 0 then 1, 1
    elif compareILVersions v (parseILVersion "2.0.0.0") >= 0 then 2, 0
    else 1, 0

let headerVersionSupportedByCLRVersion v =
   // The COM20HEADER version number
   // Whidbey version numbers are 2.5
   // Earlier are 2.0
   // From an email from jeffschw: "Be built with a compiler that marks the COM20HEADER with Major >=2 and Minor >= 5. The V2.0 compilers produce images with 2.5, V1.x produces images with 2.0."
    if compareILVersions v (parseILVersion "2.0.0.0") >= 0 then 2, 5
    else 2, 0

let peOptionalHeaderByteByCLRVersion v =
   //  A flag in the PE file optional header seems to depend on CLI version
   // Whidbey version numbers are 8
   // Earlier are 6
   // Tools are meant to ignore this, but the VS Profiler wants it to have the right value
    if compareILVersions v (parseILVersion "2.0.0.0") >= 0 then 8
    else 6

// returned by writeBinary
[<NoEquality; NoComparison>]
type ILTokenMappings =
    { TypeDefTokenMap: ILTypeDef list * ILTypeDef -> int32
      FieldDefTokenMap: ILTypeDef list * ILTypeDef -> ILFieldDef -> int32
      MethodDefTokenMap: ILTypeDef list * ILTypeDef -> ILMethodDef -> int32
      PropertyTokenMap: ILTypeDef list * ILTypeDef -> ILPropertyDef -> int32
      EventTokenMap: ILTypeDef list * ILTypeDef -> ILEventDef -> int32 }

let recordRequiredDataFixup (requiredDataFixups: ('T * 'U) list ref) (buf: ByteBuffer) pos lab =
    requiredDataFixups.Value <- (pos, lab) :: requiredDataFixups.Value
    // Write a special value in that we check later when applying the fixup
    buf.EmitInt32 0xdeaddddd

//---------------------------------------------------------------------
// The UserString, BlobHeap, GuidHeap tables
//---------------------------------------------------------------------

let GetUserStringHeapIdx cenv s =
    cenv.userStrings.FindOrAddSharedEntry s

let GetBytesAsBlobIdx cenv (bytes: byte[]) =
    if bytes.Length = 0 then 0
    else cenv.blobs.FindOrAddSharedEntry bytes

let GetStringHeapIdx cenv s =
    if s = "" then 0
    else cenv.strings.FindOrAddSharedEntry s

let GetGuidIdx cenv info = cenv.guids.FindOrAddSharedEntry info

let GetStringHeapIdxOption cenv sopt =
    match sopt with
    | Some ns -> GetStringHeapIdx cenv ns
    | None -> 0

let GetTypeNameAsElemPair cenv n =
    let n1, n2 = splitTypeNameRight n
    StringE (GetStringHeapIdxOption cenv n1),
    StringE (GetStringHeapIdx cenv n2)

//=====================================================================
// Pass 1 - allocate indexes for types
//=====================================================================

let rec GenTypeDefPass1 enc cenv (td: ILTypeDef) =
  ignore (cenv.typeDefs.AddUniqueEntry "type index" (fun (TdKey (_, n)) -> n) (TdKey (enc, td.Name)))
  GenTypeDefsPass1 (enc@[td.Name]) cenv (td.NestedTypes.AsList())

and GenTypeDefsPass1 enc cenv tds = List.iter (GenTypeDefPass1 enc cenv) tds

//=====================================================================
// Pass 2 - allocate indexes for methods and fields and write rows for types
//=====================================================================

let rec GetIdxForTypeDef cenv key =
    try cenv.typeDefs.GetTableEntry key
    with
      :? KeyNotFoundException ->
        let (TdKey (enc, n) ) = key
        errorR(InternalError("One of your modules expects the type '"+String.concat "." (enc@[n])+"' to be defined within the module being emitted. You may be missing an input file", range0))
        0

// --------------------------------------------------------------------
// Assembly and module references
// --------------------------------------------------------------------

let rec GetAssemblyRefAsRow cenv (aref: ILAssemblyRef) =
    AssemblyRefRow
        ((match aref.Version with None -> 0us | Some version -> version.Major),
         (match aref.Version with None -> 0us | Some version -> version.Minor),
         (match aref.Version with None -> 0us | Some version -> version.Build),
         (match aref.Version with None -> 0us | Some version -> version.Revision),
         ((match aref.PublicKey with Some (PublicKey _) -> 0x0001 | _ -> 0x0000)
          ||| (if aref.Retargetable then 0x0100 else 0x0000)),
         BlobIndex (match aref.PublicKey with
                    | None -> 0
                    | Some (PublicKey b | PublicKeyToken b) -> GetBytesAsBlobIdx cenv b),
         StringIndex (GetStringHeapIdx cenv aref.Name),
         StringIndex (match aref.Locale with None -> 0 | Some s -> GetStringHeapIdx cenv s),
         BlobIndex (match aref.Hash with None -> 0 | Some s -> GetBytesAsBlobIdx cenv s))

and GetAssemblyRefAsIdx cenv aref =
    FindOrAddSharedRow cenv TableNames.AssemblyRef (GetAssemblyRefAsRow cenv (cenv.normalizeAssemblyRefs aref))

and GetModuleRefAsRow cenv (mref: ILModuleRef) =
    SharedRow
        [| StringE (GetStringHeapIdx cenv mref.Name) |]

and GetModuleRefAsFileRow cenv (mref: ILModuleRef) =
    SharedRow
        [| ULong (if mref.HasMetadata then 0x0000 else 0x0001)
           StringE (GetStringHeapIdx cenv mref.Name)
           (match mref.Hash with None -> Blob 0 | Some s -> Blob (GetBytesAsBlobIdx cenv s)) |]

and GetModuleRefAsIdx cenv mref =
    FindOrAddSharedRow cenv TableNames.ModuleRef (GetModuleRefAsRow cenv mref)

and GetModuleRefAsFileIdx cenv mref =
    FindOrAddSharedRow cenv TableNames.File (GetModuleRefAsFileRow cenv mref)

// --------------------------------------------------------------------
// Does a ILScopeRef point to this module?
// --------------------------------------------------------------------

let isScopeRefLocal scoref = (scoref = ILScopeRef.Local)
let isTypeRefLocal (tref: ILTypeRef) = isScopeRefLocal tref.Scope
let isTypeLocal (ty: ILType) = ty.IsNominal && isNil ty.GenericArgs && isTypeRefLocal ty.TypeRef

// --------------------------------------------------------------------
// Scopes to Implementation elements.
// --------------------------------------------------------------------

let GetScopeRefAsImplementationElem cenv scoref =
    match scoref with
    | ILScopeRef.Local -> (i_AssemblyRef, 0)
    | ILScopeRef.Assembly aref -> (i_AssemblyRef, GetAssemblyRefAsIdx cenv aref)
    | ILScopeRef.Module mref -> (i_File, GetModuleRefAsFileIdx cenv mref)
    | ILScopeRef.PrimaryAssembly -> (i_AssemblyRef, GetAssemblyRefAsIdx cenv cenv.ilg.primaryAssemblyRef)

// --------------------------------------------------------------------
// Type references, types etc.
// --------------------------------------------------------------------

let rec GetTypeRefAsTypeRefRow cenv (tref: ILTypeRef) =
    let nselem, nelem = GetTypeNameAsElemPair cenv tref.Name
    let rs1, rs2 = GetResolutionScopeAsElem cenv (tref.Scope, tref.Enclosing)
    SharedRow [| ResolutionScope (rs1, rs2); nelem; nselem |]

and GetTypeRefAsTypeRefIdx cenv tref =
    match cenv.trefCache.TryGetValue tref with
    | true, res -> res
    | _ ->
        let res = FindOrAddSharedRow cenv TableNames.TypeRef (GetTypeRefAsTypeRefRow cenv tref)
        cenv.trefCache[tref] <- res
        res

and GetTypeDescAsTypeRefIdx cenv (scoref, enc, n) =
    GetTypeRefAsTypeRefIdx cenv (mkILNestedTyRef (scoref, enc, n))

and GetResolutionScopeAsElem cenv (scoref, enc) =
    if isNil enc then
        match scoref with
        | ILScopeRef.Local -> (rs_Module, 1)
        | ILScopeRef.Assembly aref -> (rs_AssemblyRef, GetAssemblyRefAsIdx cenv aref)
        | ILScopeRef.Module mref -> (rs_ModuleRef, GetModuleRefAsIdx cenv mref)
        | ILScopeRef.PrimaryAssembly -> (rs_AssemblyRef, GetAssemblyRefAsIdx cenv cenv.ilg.primaryAssemblyRef)
    else
        let enc2, n2 = List.frontAndBack enc
        (rs_TypeRef, GetTypeDescAsTypeRefIdx cenv (scoref, enc2, n2))


let getTypeInfoAsTypeDefOrRefEncoded cenv (scoref, enc, nm) =
    if isScopeRefLocal scoref then
        let idx = GetIdxForTypeDef cenv (TdKey(enc, nm))
        idx <<< 2 // ECMA 22.2.8 TypeDefOrRefEncoded - ILTypeDef
    else
        let idx = GetTypeDescAsTypeRefIdx cenv (scoref, enc, nm)
        ((idx <<< 2) ||| 0x01) // ECMA 22.2.8 TypeDefOrRefEncoded - ILTypeRef

let emitTypeInfoAsTypeDefOrRefEncoded cenv (bb: ByteBuffer) (scoref, enc, nm) =
    let tok = getTypeInfoAsTypeDefOrRefEncoded cenv (scoref, enc, nm)
    bb.EmitZ32 tok

let getTypeDefOrRefAsUncodedToken (tag, idx) =
    let tab =
        if tag = tdor_TypeDef then TableNames.TypeDef
        elif tag = tdor_TypeRef then TableNames.TypeRef
        elif tag = tdor_TypeSpec then TableNames.TypeSpec
        else failwith "getTypeDefOrRefAsUncodedToken"
    getUncodedToken tab idx

// REVIEW: write into an accumulating buffer
let EmitArrayShape (bb: ByteBuffer) (ILArrayShape shape) =
    let sized = List.filter (function _, Some _ -> true | _ -> false) shape
    let lobounded = List.filter (function Some _, _ -> true | _ -> false) shape
    bb.EmitZ32 shape.Length
    bb.EmitZ32 sized.Length
    sized |> List.iter (function _, Some sz -> bb.EmitZ32 sz | _ -> failwith "?")
    bb.EmitZ32 lobounded.Length
    lobounded |> List.iter (function Some low, _ -> bb.EmitZ32 low | _ -> failwith "?")

let hasthisToByte hasthis =
     match hasthis with
     | ILThisConvention.Instance -> e_IMAGE_CEE_CS_CALLCONV_INSTANCE
     | ILThisConvention.InstanceExplicit -> e_IMAGE_CEE_CS_CALLCONV_INSTANCE_EXPLICIT
     | ILThisConvention.Static -> 0x00uy

let callconvToByte ntypars (Callconv (hasthis, bcc)) =
    hasthisToByte hasthis |||
    (if ntypars > 0 then e_IMAGE_CEE_CS_CALLCONV_GENERIC else 0x00uy) |||
    (match bcc with
    | ILArgConvention.FastCall -> e_IMAGE_CEE_CS_CALLCONV_FASTCALL
    | ILArgConvention.StdCall -> e_IMAGE_CEE_CS_CALLCONV_STDCALL
    | ILArgConvention.ThisCall -> e_IMAGE_CEE_CS_CALLCONV_THISCALL
    | ILArgConvention.CDecl -> e_IMAGE_CEE_CS_CALLCONV_CDECL
    | ILArgConvention.Default -> 0x00uy
    | ILArgConvention.VarArg -> e_IMAGE_CEE_CS_CALLCONV_VARARG)


// REVIEW: write into an accumulating buffer
let rec EmitTypeSpec cenv env (bb: ByteBuffer) (et, tspec: ILTypeSpec) =
    if isNil tspec.GenericArgs then
        bb.EmitByte et
        emitTypeInfoAsTypeDefOrRefEncoded cenv bb (tspec.Scope, tspec.Enclosing, tspec.Name)
    else
        bb.EmitByte et_WITH
        bb.EmitByte et
        emitTypeInfoAsTypeDefOrRefEncoded cenv bb (tspec.Scope, tspec.Enclosing, tspec.Name)
        bb.EmitZ32 tspec.GenericArgs.Length
        EmitTypes cenv env bb tspec.GenericArgs

and GetTypeAsTypeDefOrRef cenv env (ty: ILType) =
    if isTypeLocal ty then
        let tref = ty.TypeRef
        (tdor_TypeDef, GetIdxForTypeDef cenv (TdKey(tref.Enclosing, tref.Name)))
    elif ty.IsNominal && isNil ty.GenericArgs then
        (tdor_TypeRef, GetTypeRefAsTypeRefIdx cenv ty.TypeRef)
    else
        (tdor_TypeSpec, GetTypeAsTypeSpecIdx cenv env ty)

and GetTypeAsBytes cenv env ty = emitBytesViaBuffer (fun bb -> EmitType cenv env bb ty)

and GetTypeOfLocalAsBytes cenv env (l: ILLocal) =
    emitBytesViaBuffer (fun bb -> EmitLocalInfo cenv env bb l)

and GetTypeAsBlobIdx cenv env (ty: ILType) =
    GetBytesAsBlobIdx cenv (GetTypeAsBytes cenv env ty)

and GetTypeAsTypeSpecRow cenv env (ty: ILType) =
    SharedRow [| Blob (GetTypeAsBlobIdx cenv env ty) |]

and GetTypeAsTypeSpecIdx cenv env ty =
    FindOrAddSharedRow cenv TableNames.TypeSpec (GetTypeAsTypeSpecRow cenv env ty)

and EmitType cenv env bb ty =
    let ilg = cenv.ilg
    match ty with
    | ty when isILSByteTy ilg ty -> bb.EmitByte et_I1
    | ty when isILInt16Ty ilg ty -> bb.EmitByte et_I2
    | ty when isILInt32Ty ilg ty -> bb.EmitByte et_I4
    | ty when isILInt64Ty ilg ty -> bb.EmitByte et_I8
    | ty when isILByteTy ilg ty -> bb.EmitByte et_U1
    | ty when isILUInt16Ty ilg ty -> bb.EmitByte et_U2
    | ty when isILUInt32Ty ilg ty -> bb.EmitByte et_U4
    | ty when isILUInt64Ty ilg ty -> bb.EmitByte et_U8
    | ty when isILDoubleTy ilg ty -> bb.EmitByte et_R8
    | ty when isILSingleTy ilg ty -> bb.EmitByte et_R4
    | ty when isILBoolTy ilg ty -> bb.EmitByte et_BOOLEAN
    | ty when isILCharTy ilg ty -> bb.EmitByte et_CHAR
    | ty when isILStringTy ilg ty -> bb.EmitByte et_STRING
    | ty when isILObjectTy ilg ty -> bb.EmitByte et_OBJECT
    | ty when isILIntPtrTy ilg ty -> bb.EmitByte et_I
    | ty when isILUIntPtrTy ilg ty -> bb.EmitByte et_U
    | ty when isILTypedReferenceTy ilg ty -> bb.EmitByte et_TYPEDBYREF

    | ILType.Boxed tspec -> EmitTypeSpec cenv env bb (et_CLASS, tspec)
    | ILType.Value tspec -> EmitTypeSpec cenv env bb (et_VALUETYPE, tspec)
    | ILType.Array (shape, ty) ->
        if shape = ILArrayShape.SingleDimensional then (bb.EmitByte et_SZARRAY ; EmitType cenv env bb ty)
        else (bb.EmitByte et_ARRAY; EmitType cenv env bb ty; EmitArrayShape bb shape)
    | ILType.TypeVar tv ->
        let cgparams = env.EnclosingTyparCount
        if int32 tv < cgparams then
            bb.EmitByte et_VAR
            bb.EmitZ32 (int32 tv)
        else
            bb.EmitByte et_MVAR
            bb.EmitZ32 (int32 tv - cgparams)

    | ILType.Byref ty ->
        bb.EmitByte et_BYREF
        EmitType cenv env bb ty
    | ILType.Ptr ty ->
        bb.EmitByte et_PTR
        EmitType cenv env bb ty
    | ILType.Void ->
        bb.EmitByte et_VOID
    | ILType.FunctionPointer x ->
        bb.EmitByte et_FNPTR
        EmitCallsig cenv env bb (x.CallingConv, x.ArgTypes, x.ReturnType, None, 0)
    | ILType.Modified (req, tref, ty) ->
        bb.EmitByte (if req then et_CMOD_REQD else et_CMOD_OPT)
        emitTypeInfoAsTypeDefOrRefEncoded cenv bb (tref.Scope, tref.Enclosing, tref.Name)
        EmitType cenv env bb ty

and EmitLocalInfo cenv env (bb: ByteBuffer) (l: ILLocal) =
    if l.IsPinned then
        bb.EmitByte et_PINNED
    EmitType cenv env bb l.Type

and EmitCallsig cenv env bb (callconv, args: ILTypes, ret, varargs: ILVarArgs, genarity) =
    bb.EmitByte (callconvToByte genarity callconv)
    if genarity > 0 then bb.EmitZ32 genarity
    bb.EmitZ32 (args.Length + (match varargs with None -> 0 | Some l -> l.Length))
    EmitType cenv env bb ret
    args |> List.iter (EmitType cenv env bb)
    match varargs with
     | None -> ()// no extra arg = no sentinel
     | Some tys ->
         if isNil tys then () // no extra arg = no sentinel
         else
            bb.EmitByte et_SENTINEL
            List.iter (EmitType cenv env bb) tys

and GetCallsigAsBytes cenv env x = emitBytesViaBuffer (fun bb -> EmitCallsig cenv env bb x)

// REVIEW: write into an accumulating buffer
and EmitTypes cenv env bb (inst: ILTypes) =
    inst |> List.iter (EmitType cenv env bb)

let GetTypeAsMemberRefParent cenv env ty =
    match GetTypeAsTypeDefOrRef cenv env ty with
    | tag, _ when tag = tdor_TypeDef -> dprintn "GetTypeAsMemberRefParent: mspec should have been encoded as mdtMethodDef?"; MemberRefParent (mrp_TypeRef, 1)
    | tag, tok when tag = tdor_TypeRef -> MemberRefParent (mrp_TypeRef, tok)
    | tag, tok when tag = tdor_TypeSpec -> MemberRefParent (mrp_TypeSpec, tok)
    | _ -> failwith "GetTypeAsMemberRefParent"


// --------------------------------------------------------------------
// Native types
// --------------------------------------------------------------------

let rec GetVariantTypeAsInt32 ty =
    if List.memAssoc ty (Lazy.force ILVariantTypeMap) then
        (List.assoc ty (Lazy.force ILVariantTypeMap ))
    else
        match ty with
        | ILNativeVariant.Array vt -> vt_ARRAY ||| GetVariantTypeAsInt32 vt
        | ILNativeVariant.Vector vt -> vt_VECTOR ||| GetVariantTypeAsInt32 vt
        | ILNativeVariant.Byref vt -> vt_BYREF ||| GetVariantTypeAsInt32 vt
        | _ -> failwith "Unexpected variant type"

// based on information in ECMA and asmparse.y in the CLR codebase
let rec GetNativeTypeAsBlobIdx cenv (ty: ILNativeType) =
    GetBytesAsBlobIdx cenv (GetNativeTypeAsBytes ty)

and GetNativeTypeAsBytes ty = emitBytesViaBuffer (fun bb -> EmitNativeType bb ty)

// REVIEW: write into an accumulating buffer
and EmitNativeType bb ty =
    if List.memAssoc ty (Lazy.force ILNativeTypeRevMap) then
        bb.EmitByte (List.assoc ty (Lazy.force ILNativeTypeRevMap))
    else
      match ty with
      | ILNativeType.Empty -> ()
      | ILNativeType.Custom (guid, nativeTypeName, custMarshallerName, cookieString) ->
          let u1 = System.Text.Encoding.UTF8.GetBytes nativeTypeName
          let u2 = System.Text.Encoding.UTF8.GetBytes custMarshallerName
          let u3 = cookieString
          bb.EmitByte nt_CUSTOMMARSHALER
          bb.EmitZ32 guid.Length
          bb.EmitBytes guid
          bb.EmitZ32 u1.Length; bb.EmitBytes u1
          bb.EmitZ32 u2.Length; bb.EmitBytes u2
          bb.EmitZ32 u3.Length; bb.EmitBytes u3
      | ILNativeType.FixedSysString i ->
          bb.EmitByte nt_FIXEDSYSSTRING
          bb.EmitZ32 i

      | ILNativeType.FixedArray i ->
          bb.EmitByte nt_FIXEDARRAY
          bb.EmitZ32 i
      | (* COM interop *) ILNativeType.SafeArray (vt, name) ->
          bb.EmitByte nt_SAFEARRAY
          bb.EmitZ32 (GetVariantTypeAsInt32 vt)
          match name with
          | None -> ()
          | Some n ->
               let u1 = Bytes.stringAsUtf8NullTerminated n
               bb.EmitZ32 (Array.length u1) ; bb.EmitBytes u1
      | ILNativeType.Array (nt, sizeinfo) -> (* REVIEW: check if this corresponds to the ECMA spec *)
          bb.EmitByte nt_ARRAY
          match nt with
          | None -> bb.EmitZ32 (int nt_MAX)
          | Some ntt ->
             (if ntt = ILNativeType.Empty then
               bb.EmitZ32 (int nt_MAX)
              else
                EmitNativeType bb ntt)
          match sizeinfo with
          | None -> ()  // chunk out with zeroes because some tools (e.g. asmmeta) read these poorly and expect further elements.
          | Some (pnum, additive) ->
              // ParamNum
              bb.EmitZ32 pnum
            (* ElemMul *) (* z_u32 0x1l *)
              match additive with
              | None -> ()
              | Some n -> (* NumElem *) bb.EmitZ32 n
      | _ -> failwith "Unexpected native type"

// --------------------------------------------------------------------
// Native types
// --------------------------------------------------------------------

let rec GetFieldInitAsBlobIdx cenv (x: ILFieldInit) =
    GetBytesAsBlobIdx cenv (emitBytesViaBuffer (fun bb -> GetFieldInit bb x))

// REVIEW: write into an accumulating buffer
and GetFieldInit (bb: ByteBuffer) x =
    match x with
    | ILFieldInit.String b -> bb.EmitBytes (System.Text.Encoding.Unicode.GetBytes b)
    | ILFieldInit.Bool b -> bb.EmitByte (if b then 0x01uy else 0x00uy)
    | ILFieldInit.Char x -> bb.EmitUInt16 x
    | ILFieldInit.Int8 x -> bb.EmitByte (byte x)
    | ILFieldInit.Int16 x -> bb.EmitUInt16 (uint16 x)
    | ILFieldInit.Int32 x -> bb.EmitInt32 x
    | ILFieldInit.Int64 x -> bb.EmitInt64 x
    | ILFieldInit.UInt8 x -> bb.EmitByte x
    | ILFieldInit.UInt16 x -> bb.EmitUInt16 x
    | ILFieldInit.UInt32 x -> bb.EmitInt32 (int32 x)
    | ILFieldInit.UInt64 x -> bb.EmitInt64 (int64 x)
    | ILFieldInit.Single x -> bb.EmitInt32 (bitsOfSingle x)
    | ILFieldInit.Double x -> bb.EmitInt64 (bitsOfDouble x)
    | ILFieldInit.Null -> bb.EmitInt32 0

and GetFieldInitFlags i =
    UShort
      (uint16
        (match i with
         | ILFieldInit.String _ -> et_STRING
         | ILFieldInit.Bool _ -> et_BOOLEAN
         | ILFieldInit.Char _ -> et_CHAR
         | ILFieldInit.Int8 _ -> et_I1
         | ILFieldInit.Int16 _ -> et_I2
         | ILFieldInit.Int32 _ -> et_I4
         | ILFieldInit.Int64 _ -> et_I8
         | ILFieldInit.UInt8 _ -> et_U1
         | ILFieldInit.UInt16 _ -> et_U2
         | ILFieldInit.UInt32 _ -> et_U4
         | ILFieldInit.UInt64 _ -> et_U8
         | ILFieldInit.Single _ -> et_R4
         | ILFieldInit.Double _ -> et_R8
         | ILFieldInit.Null -> et_CLASS))

// --------------------------------------------------------------------
// Type definitions
// --------------------------------------------------------------------

let GetMemberAccessFlags access =
    match access with
    | ILMemberAccess.Public -> 0x00000006
    | ILMemberAccess.Private -> 0x00000001
    | ILMemberAccess.Family -> 0x00000004
    | ILMemberAccess.CompilerControlled -> 0x00000000
    | ILMemberAccess.FamilyAndAssembly -> 0x00000002
    | ILMemberAccess.FamilyOrAssembly -> 0x00000005
    | ILMemberAccess.Assembly -> 0x00000003

let GetTypeAccessFlags access =
    match access with
    | ILTypeDefAccess.Public -> 0x00000001
    | ILTypeDefAccess.Private -> 0x00000000
    | ILTypeDefAccess.Nested ILMemberAccess.Public -> 0x00000002
    | ILTypeDefAccess.Nested ILMemberAccess.Private -> 0x00000003
    | ILTypeDefAccess.Nested ILMemberAccess.Family -> 0x00000004
    | ILTypeDefAccess.Nested ILMemberAccess.CompilerControlled -> failwith "bad type access"
    | ILTypeDefAccess.Nested ILMemberAccess.FamilyAndAssembly -> 0x00000006
    | ILTypeDefAccess.Nested ILMemberAccess.FamilyOrAssembly -> 0x00000007
    | ILTypeDefAccess.Nested ILMemberAccess.Assembly -> 0x00000005

exception MethodDefNotFound
let FindMethodDefIdx cenv mdkey =
    try cenv.methodDefIdxsByKey.GetTableEntry mdkey
    with :? KeyNotFoundException ->
      let typeNameOfIdx i =
        match
           (cenv.typeDefs.dict
             |> Seq.fold (fun sofar kvp ->
                let tkey2 = kvp.Key
                let tidx2 = kvp.Value
                if i = tidx2 then
                    if sofar = None then
                        Some tkey2
                    else failwith "multiple type names map to index"
                else sofar) None) with
          | Some x -> x
          | None -> raise MethodDefNotFound
      let (TdKey (tenc, tname)) = typeNameOfIdx mdkey.TypeIdx
      dprintn ("The local method '"+(String.concat "." (tenc@[tname]))+"'::'"+mdkey.Name+"' was referenced but not declared")
      dprintn ("generic arity: "+string mdkey.GenericArity)
      cenv.methodDefIdxsByKey.dict |> Seq.iter (fun (KeyValue(mdkey2, _)) ->
          if mdkey2.TypeIdx = mdkey.TypeIdx && mdkey.Name = mdkey2.Name then
              let (TdKey (tenc2, tname2)) = typeNameOfIdx mdkey2.TypeIdx
              dprintn ("A method in '"+(String.concat "." (tenc2@[tname2]))+"' had the right name but the wrong signature:")
              dprintn ("generic arity: "+string mdkey2.GenericArity)
              dprintn (sprintf "mdkey2: %+A" mdkey2))
      raise MethodDefNotFound

// --------------------------------------------------------------------
// ILMethodRef --> ILMethodDef.
//
// Only successfully converts ILMethodRef's referring to
// methods in the module being emitted.
// --------------------------------------------------------------------
let TryGetMethodRefAsMethodDefIdx cenv (mref: ILMethodRef) =
    let tref = mref.DeclaringTypeRef
    try
        if not (isTypeRefLocal tref) then
             Result.Error $"method referred to by method impl, event or property is not in a type defined in this module, method ref is %A{mref}"
        else
            let tidx = GetIdxForTypeDef cenv (TdKey(tref.Enclosing, tref.Name))
            let mdkey = MethodDefKey (cenv.ilg, tidx, mref.GenericArity, mref.Name, mref.ReturnType, mref.ArgTypes, mref.CallingConv.IsStatic)
            let idx = FindMethodDefIdx cenv mdkey
            Ok idx
    with e ->
        Result.Error $"Error in GetMethodRefAsMethodDefIdx for mref = %A{(mref.Name, tref.Name)}, error: %s{e.Message}"

let canGenMethodDef (td: ILTypeDef) cenv (md: ILMethodDef) =
    if not cenv.referenceAssemblyOnly then
        true
    // If the method is part of attribute type, generate get_* and set_* methods for it, consider the following case:
    //      [<AttributeUsage(AttributeTargets.All)>]
    //      type PublicWithInternalSetterPropertyAttribute() =
    //          inherit Attribute()
    //          member val internal Prop1 : int = 0 with get, set
    //      [<PublicWithInternalSetterPropertyAttribute(Prop1=4)>]
    //      type ClassPublicWithAttributes() = class end
    else if td.IsKnownToBeAttribute && md.IsSpecialName && (not md.IsConstructor) && (not md.IsClassInitializer) then
        true
    else
        match md.Access with
        | ILMemberAccess.Public -> true
        // When emitting a reference assembly, do not emit methods that are private/protected/internal unless they are virtual/abstract or provide an explicit interface implementation.
        | ILMemberAccess.Private | ILMemberAccess.Family | ILMemberAccess.Assembly | ILMemberAccess.FamilyOrAssembly
            when md.IsVirtual || md.IsAbstract || md.IsNewSlot || md.IsFinal -> true
        // When emitting a reference assembly, only generate internal methods if the assembly contains a System.Runtime.CompilerServices.InternalsVisibleToAttribute.
        | ILMemberAccess.FamilyOrAssembly | ILMemberAccess.Assembly
            when cenv.hasInternalsVisibleToAttrib -> true
        | _ -> false

let canGenFieldDef (td: ILTypeDef) cenv (fd: ILFieldDef) =
    if not cenv.referenceAssemblyOnly then
        true
    // We want to explicitly generate fields for struct types and attributes, since they can be part of `unmanaged constraint`.
    else if td.IsStruct || td.IsKnownToBeAttribute then
        true
    else
        match fd.Access with
        | ILMemberAccess.Public -> true
        // When emitting a reference assembly, we only generate internal fields if the assembly contains a System.Runtime.CompilerServices.InternalsVisibleToAttribute.
        | ILMemberAccess.FamilyOrAssembly | ILMemberAccess.Assembly
            when cenv.hasInternalsVisibleToAttrib -> true
        | _ -> false

let canGenEventDef cenv (ev: ILEventDef) =
    if not cenv.referenceAssemblyOnly then
        true
    else
        // If we have GetMethod or SetMethod set (i.e. not None), try and see if we have MethodDefs for them.
        // NOTE: They can be not-None and missing MethodDefs if we skip generating them for reference assembly in the earlier pass.
        // Only generate property if we have at least getter or setter, otherwise, we skip.
        [| ev.AddMethod; ev.RemoveMethod |]
        |> Array.map (TryGetMethodRefAsMethodDefIdx cenv)
        |> Array.exists (function | Ok _ -> true | _ -> false)

let canGenPropertyDef cenv (prop: ILPropertyDef) =
    if not cenv.referenceAssemblyOnly then
        true
    else
        // If we have GetMethod or SetMethod set (i.e. not None), try and see if we have MethodDefs for them.
        // NOTE: They can be not-None and missing MethodDefs if we skip generating them for reference assembly in the earlier pass.
        // Only generate property if we have at least getter or setter, otherwise, we skip.
        [| prop.GetMethod; prop.SetMethod |]
        |> Array.choose id
        |> Array.map (TryGetMethodRefAsMethodDefIdx cenv)
        |> Array.exists (function | Ok _ -> true | _ -> false)

let rec GetTypeDefAsRow cenv env _enc (td: ILTypeDef) =
    let nselem, nelem = GetTypeNameAsElemPair cenv td.Name
    let flags =
      if (isTypeNameForGlobalFunctions td.Name) then 0x00000000
      else
        int td.Attributes

    let tdorTag, tdorRow = GetTypeOptionAsTypeDefOrRef cenv env td.Extends
    UnsharedRow
       [| ULong flags
          nelem
          nselem
          TypeDefOrRefOrSpec (tdorTag, tdorRow)
          SimpleIndex (TableNames.Field, cenv.fieldDefs.Count + 1)
          SimpleIndex (TableNames.Method, cenv.methodDefIdxsByKey.Count + 1) |]

and GetTypeOptionAsTypeDefOrRef cenv env tyOpt =
    match tyOpt with
    | None -> (tdor_TypeDef, 0)
    | Some ty -> (GetTypeAsTypeDefOrRef cenv env ty)

and GetTypeDefAsPropertyMapRow cenv tidx =
    UnsharedRow
        [| SimpleIndex (TableNames.TypeDef, tidx)
           SimpleIndex (TableNames.Property, cenv.propertyDefs.Count + 1) |]

and GetTypeDefAsEventMapRow cenv tidx =
    UnsharedRow
        [| SimpleIndex (TableNames.TypeDef, tidx)
           SimpleIndex (TableNames.Event, cenv.eventDefs.Count + 1) |]

and GetKeyForFieldDef tidx (fd: ILFieldDef) =
    FieldDefKey (tidx, fd.Name, fd.FieldType)

and GenFieldDefPass2 td cenv tidx fd =
    if canGenFieldDef td cenv fd then
        ignore (cenv.fieldDefs.AddUniqueEntry "field" (fun (fdkey: FieldDefKey) -> fdkey.Name) (GetKeyForFieldDef tidx fd))

and GetKeyForMethodDef cenv tidx (md: ILMethodDef) =
    MethodDefKey (cenv.ilg, tidx, md.GenericParams.Length, md.Name, md.Return.Type, md.ParameterTypes, md.CallingConv.IsStatic)

<<<<<<< HEAD
and GenMethodDefPass2 td cenv tidx md =
    if canGenMethodDef td cenv md then
        let idx =
          cenv.methodDefIdxsByKey.AddUniqueEntry
             "method"
             (fun (key: MethodDefKey) ->
               dprintn "Duplicate in method table is:"
               dprintn (" Type index: "+string key.TypeIdx)
               dprintn (" Method name: "+key.Name)
               dprintn (" Method arity (num generic params): "+string key.GenericArity)
               key.Name
             )
             (GetKeyForMethodDef cenv tidx md)

        cenv.methodDefIdxs.[md] <- idx
=======
and GenMethodDefPass2 cenv tidx md =
    let idx =
      cenv.methodDefIdxsByKey.AddUniqueEntry
         "method"
         (fun (key: MethodDefKey) ->
           dprintn "Duplicate in method table is:"
           dprintn (" Type index: "+string key.TypeIdx)
           dprintn (" Method name: "+key.Name)
           dprintn (" Method arity (num generic params): "+string key.GenericArity)
           key.Name
         )
         (GetKeyForMethodDef cenv tidx md)

    cenv.methodDefIdxs[md] <- idx
>>>>>>> 8640a9c8

and GetKeyForPropertyDef tidx (x: ILPropertyDef) =
    PropKey (tidx, x.Name, x.PropertyType, x.Args)

and GenPropertyDefPass2 cenv tidx x =
    if canGenPropertyDef cenv x then
        ignore (cenv.propertyDefs.AddUniqueEntry "property" (fun (PropKey (_, n, _, _)) -> n) (GetKeyForPropertyDef tidx x))

and GetTypeAsImplementsRow cenv env tidx ty =
    let tdorTag, tdorRow = GetTypeAsTypeDefOrRef cenv env ty
    UnsharedRow
        [| SimpleIndex (TableNames.TypeDef, tidx)
           TypeDefOrRefOrSpec (tdorTag, tdorRow) |]

and GenImplementsPass2 cenv env tidx ty =
    AddUnsharedRow cenv TableNames.InterfaceImpl (GetTypeAsImplementsRow cenv env tidx ty) |> ignore

and GetKeyForEvent tidx (x: ILEventDef) =
    EventKey (tidx, x.Name)

and GenEventDefPass2 cenv tidx x =
    if canGenEventDef cenv x then
        ignore (cenv.eventDefs.AddUniqueEntry "event" (fun (EventKey(_, b)) -> b) (GetKeyForEvent tidx x))

and GenTypeDefPass2 pidx enc cenv (td: ILTypeDef) =
   try
        let env = envForTypeDef td
        let tidx = GetIdxForTypeDef cenv (TdKey(enc, td.Name))
        let tidx2 = AddUnsharedRow cenv TableNames.TypeDef (GetTypeDefAsRow cenv env enc td)
        if tidx <> tidx2 then failwith "index of typedef on second pass does not match index on first pass"

        // Add entries to auxiliary mapping tables, e.g. Nested, PropertyMap etc.
        // Note Nested is organised differently to the others...
        if not (isNil enc) then
            AddUnsharedRow cenv TableNames.Nested
                (UnsharedRow
                    [| SimpleIndex (TableNames.TypeDef, tidx)
                       SimpleIndex (TableNames.TypeDef, pidx) |]) |> ignore

        let props = td.Properties.AsList()

        if not (isNil props) then
            AddUnsharedRow cenv TableNames.PropertyMap (GetTypeDefAsPropertyMapRow cenv tidx) |> ignore

        let events = td.Events.AsList()
        if not (isNil events) then
            AddUnsharedRow cenv TableNames.EventMap (GetTypeDefAsEventMapRow cenv tidx) |> ignore

        // Now generate or assign index numbers for tables referenced by the maps.
        // Don't yet generate contents of these tables - leave that to pass3, as
        // code may need to embed these entries.
        td.Implements |> List.iter (GenImplementsPass2 cenv env tidx)
        props |> List.iter (GenPropertyDefPass2 cenv tidx)
        events |> List.iter (GenEventDefPass2 cenv tidx)
        td.Fields.AsList() |> List.iter (GenFieldDefPass2 td cenv tidx)
        td.Methods |> Seq.iter (GenMethodDefPass2 td cenv tidx)
        td.NestedTypes.AsList() |> GenTypeDefsPass2 tidx (enc@[td.Name]) cenv
   with e ->
     failwith ("Error in pass2 for type "+td.Name+", error: "+e.Message)

and GenTypeDefsPass2 pidx enc cenv tds =
    List.iter (GenTypeDefPass2 pidx enc cenv) tds

//=====================================================================
// Pass 3 - write details of methods, fields, IL code, custom attrs etc.
//=====================================================================
let rec GetMethodDefIdx cenv md =
    cenv.methodDefIdxs[md]

and FindFieldDefIdx cenv fdkey =
    try cenv.fieldDefs.GetTableEntry fdkey
    with :? KeyNotFoundException ->
      errorR(InternalError("The local field "+fdkey.Name+" was referenced but not declared", range0))
      1

and GetFieldDefAsFieldDefIdx cenv tidx fd =
    FindFieldDefIdx cenv (GetKeyForFieldDef tidx fd)



let GetMethodRefAsMethodDefIdx cenv (mref: ILMethodRef) =
    match TryGetMethodRefAsMethodDefIdx cenv mref with
    | Result.Error msg -> failwith msg
    | Ok idx -> idx

let rec MethodRefInfoAsMemberRefRow cenv env fenv (nm, ty, callconv, args, ret, varargs, genarity) =
    MemberRefRow(GetTypeAsMemberRefParent cenv env ty,
                 GetStringHeapIdx cenv nm,
                 GetMethodRefInfoAsBlobIdx cenv fenv (callconv, args, ret, varargs, genarity))

and GetMethodRefInfoAsBlobIdx cenv env info =
    GetBytesAsBlobIdx cenv (GetCallsigAsBytes cenv env info)

let GetMethodRefInfoAsMemberRefIdx cenv env (_, ty, _, _, _, _, _ as minfo) =
    let fenv = envForMethodRef env ty
    FindOrAddSharedRow cenv TableNames.MemberRef (MethodRefInfoAsMemberRefRow cenv env fenv minfo)

let GetMethodRefInfoAsMethodRefOrDef isAlwaysMethodDef cenv env (nm, ty: ILType, cc, args, ret, varargs, genarity as minfo) =
    if Option.isNone varargs && (isAlwaysMethodDef || isTypeLocal ty) then
        if not ty.IsNominal then failwith "GetMethodRefInfoAsMethodRefOrDef: unexpected local tref-ty"
        try (mdor_MethodDef, GetMethodRefAsMethodDefIdx cenv (mkILMethRef (ty.TypeRef, cc, nm, genarity, args, ret)))
        with MethodDefNotFound -> (mdor_MemberRef, GetMethodRefInfoAsMemberRefIdx cenv env minfo)
    else (mdor_MemberRef, GetMethodRefInfoAsMemberRefIdx cenv env minfo)


// --------------------------------------------------------------------
// ILMethodSpec --> ILMethodRef/ILMethodDef/ILMethodSpec
// --------------------------------------------------------------------

let rec GetMethodSpecInfoAsMethodSpecIdx cenv env (nm, ty, cc, args, ret, varargs, minst: ILGenericArgs) =
    let mdorTag, mdorRow = GetMethodRefInfoAsMethodRefOrDef false cenv env (nm, ty, cc, args, ret, varargs, minst.Length)
    let blob =
        emitBytesViaBuffer (fun bb ->
            bb.EmitByte e_IMAGE_CEE_CS_CALLCONV_GENERICINST
            bb.EmitZ32 minst.Length
            minst |> List.iter (EmitType cenv env bb))
    FindOrAddSharedRow cenv TableNames.MethodSpec
      (SharedRow
          [| MethodDefOrRef (mdorTag, mdorRow)
             Blob (GetBytesAsBlobIdx cenv blob) |])

and GetMethodDefOrRefAsUncodedToken (tag, idx) =
    let tab =
        if tag = mdor_MethodDef then TableNames.Method
        elif tag = mdor_MemberRef then TableNames.MemberRef
        else failwith "GetMethodDefOrRefAsUncodedToken"
    getUncodedToken tab idx

and GetMethodSpecInfoAsUncodedToken cenv env (_, _, _, _, _, _, minst: ILGenericArgs as minfo) =
    if List.isEmpty minst then
        GetMethodDefOrRefAsUncodedToken (GetMethodRefInfoAsMethodRefOrDef false cenv env (GetMethodRefInfoOfMethodSpecInfo minfo))
    else
        getUncodedToken TableNames.MethodSpec (GetMethodSpecInfoAsMethodSpecIdx cenv env minfo)

and GetMethodSpecAsUncodedToken cenv env mspec =
    GetMethodSpecInfoAsUncodedToken cenv env (InfoOfMethodSpec mspec)

and GetMethodRefInfoOfMethodSpecInfo (nm, ty, cc, args, ret, varargs, minst: ILGenericArgs) =
    (nm, ty, cc, args, ret, varargs, minst.Length)

and GetMethodSpecAsMethodDefOrRef cenv env (mspec, varargs) =
    GetMethodRefInfoAsMethodRefOrDef false cenv env (GetMethodRefInfoOfMethodSpecInfo (InfoOfMethodSpec (mspec, varargs)))

and GetMethodSpecAsMethodDef cenv env (mspec, varargs) =
    GetMethodRefInfoAsMethodRefOrDef true cenv env (GetMethodRefInfoOfMethodSpecInfo (InfoOfMethodSpec (mspec, varargs)))

and InfoOfMethodSpec (mspec: ILMethodSpec, varargs) =
      (mspec.Name,
       mspec.DeclaringType,
       mspec.CallingConv,
       mspec.FormalArgTypes,
       mspec.FormalReturnType,
       varargs,
       mspec.GenericArgs)

// --------------------------------------------------------------------
// method_in_parent --> ILMethodRef/ILMethodDef
//
// Used for MethodImpls.
// --------------------------------------------------------------------

let rec GetOverridesSpecAsMemberRefIdx cenv env ospec =
    let fenv = envForOverrideSpec ospec
    let row = MethodRefInfoAsMemberRefRow cenv env fenv (ospec.MethodRef.Name, ospec.DeclaringType, ospec.MethodRef.CallingConv, ospec.MethodRef.ArgTypes, ospec.MethodRef.ReturnType, None, ospec.MethodRef.GenericArity)
    FindOrAddSharedRow cenv TableNames.MemberRef row

and GetOverridesSpecAsMethodDefOrRef cenv env (ospec: ILOverridesSpec) =
    let ty = ospec.DeclaringType
    if isTypeLocal ty then
        if not ty.IsNominal then failwith "GetOverridesSpecAsMethodDefOrRef: unexpected local tref-ty"
        try (mdor_MethodDef, GetMethodRefAsMethodDefIdx cenv ospec.MethodRef)
        with MethodDefNotFound -> (mdor_MemberRef, GetOverridesSpecAsMemberRefIdx cenv env ospec)
    else
        (mdor_MemberRef, GetOverridesSpecAsMemberRefIdx cenv env ospec)

// --------------------------------------------------------------------
// ILMethodRef --> ILMethodRef/ILMethodDef
//
// Used for Custom Attrs.
// --------------------------------------------------------------------

let rec GetMethodRefAsMemberRefIdx cenv env fenv (mref: ILMethodRef) =
    let row = MethodRefInfoAsMemberRefRow cenv env fenv (mref.Name, mkILNonGenericBoxedTy mref.DeclaringTypeRef, mref.CallingConv, mref.ArgTypes, mref.ReturnType, None, mref.GenericArity)
    FindOrAddSharedRow cenv TableNames.MemberRef row

and GetMethodRefAsCustomAttribType cenv (mref: ILMethodRef) =
    let fenv = envForNonGenericMethodRef mref
    let tref = mref.DeclaringTypeRef
    if isTypeRefLocal tref then
        try (cat_MethodDef, GetMethodRefAsMethodDefIdx cenv mref)
        with MethodDefNotFound -> (cat_MemberRef, GetMethodRefAsMemberRefIdx cenv fenv fenv mref)
    else
        (cat_MemberRef, GetMethodRefAsMemberRefIdx cenv fenv fenv mref)

// --------------------------------------------------------------------
// ILAttributes --> CustomAttribute rows
// --------------------------------------------------------------------

let rec GetCustomAttrDataAsBlobIdx cenv (data: byte[]) =
    if data.Length = 0 then 0 else GetBytesAsBlobIdx cenv data

and GetCustomAttrRow cenv hca (attr: ILAttribute) =
    let cat = GetMethodRefAsCustomAttribType cenv attr.Method.MethodRef
    let data = getCustomAttrData attr
    for element in attr.Elements do
        match element with
        | ILAttribElem.Type (Some ty) when ty.IsNominal -> GetTypeRefAsTypeRefIdx cenv ty.TypeRef |> ignore
        | ILAttribElem.TypeRef (Some tref) -> GetTypeRefAsTypeRefIdx cenv tref |> ignore
        | _ -> ()

    UnsharedRow
            [| HasCustomAttribute (fst hca, snd hca)
               CustomAttributeType (fst cat, snd cat)
               Blob (GetCustomAttrDataAsBlobIdx cenv data)
            |]

and GenCustomAttrPass3Or4 cenv hca attr =
    AddUnsharedRow cenv TableNames.CustomAttribute (GetCustomAttrRow cenv hca attr) |> ignore

and GenCustomAttrsPass3Or4 cenv hca (attrs: ILAttributes) =
    attrs.AsArray() |> Array.iter (GenCustomAttrPass3Or4 cenv hca)

// --------------------------------------------------------------------
// ILSecurityDecl --> DeclSecurity rows
// -------------------------------------------------------------------- *)

let rec GetSecurityDeclRow cenv hds (ILSecurityDecl (action, s)) =
    UnsharedRow
        [| UShort (uint16 (List.assoc action (Lazy.force ILSecurityActionMap)))
           HasDeclSecurity (fst hds, snd hds)
           Blob (GetBytesAsBlobIdx cenv s) |]

and GenSecurityDeclPass3 cenv hds attr =
    AddUnsharedRow cenv TableNames.Permission (GetSecurityDeclRow cenv hds attr) |> ignore

and GenSecurityDeclsPass3 cenv hds attrs =
    List.iter (GenSecurityDeclPass3 cenv hds) attrs

// --------------------------------------------------------------------
// ILFieldSpec --> FieldRef or ILFieldDef row
// --------------------------------------------------------------------

let rec GetFieldSpecAsMemberRefRow cenv env fenv (fspec: ILFieldSpec) =
    MemberRefRow (GetTypeAsMemberRefParent cenv env fspec.DeclaringType,
                  GetStringHeapIdx cenv fspec.Name,
                  GetFieldSpecSigAsBlobIdx cenv fenv fspec)

and GetFieldSpecAsMemberRefIdx cenv env fspec =
    let fenv = envForFieldSpec fspec
    FindOrAddSharedRow cenv TableNames.MemberRef (GetFieldSpecAsMemberRefRow cenv env fenv fspec)

// REVIEW: write into an accumulating buffer
and EmitFieldSpecSig cenv env (bb: ByteBuffer) (fspec: ILFieldSpec) =
    bb.EmitByte e_IMAGE_CEE_CS_CALLCONV_FIELD
    EmitType cenv env bb fspec.FormalType

and GetFieldSpecSigAsBytes cenv env x =
    emitBytesViaBuffer (fun bb -> EmitFieldSpecSig cenv env bb x)

and GetFieldSpecSigAsBlobIdx cenv env x =
    GetBytesAsBlobIdx cenv (GetFieldSpecSigAsBytes cenv env x)

and GetFieldSpecAsFieldDefOrRef cenv env (fspec: ILFieldSpec) =
    let ty = fspec.DeclaringType
    if isTypeLocal ty then
        if not ty.IsNominal then failwith "GetFieldSpecAsFieldDefOrRef: unexpected local tref-ty"
        let tref = ty.TypeRef
        let tidx = GetIdxForTypeDef cenv (TdKey(tref.Enclosing, tref.Name))
        let fdkey = FieldDefKey (tidx, fspec.Name, fspec.FormalType)
        (true, FindFieldDefIdx cenv fdkey)
    else
        (false, GetFieldSpecAsMemberRefIdx cenv env fspec)

and GetFieldDefOrRefAsUncodedToken (tag, idx) =
    let tab = if tag then TableNames.Field else TableNames.MemberRef
    getUncodedToken tab idx

// --------------------------------------------------------------------
// callsig --> StandAloneSig
// --------------------------------------------------------------------

let GetCallsigAsBlobIdx cenv env (callsig: ILCallingSignature, varargs) =
    GetBytesAsBlobIdx cenv
      (GetCallsigAsBytes cenv env (callsig.CallingConv,
                                      callsig.ArgTypes,
                                      callsig.ReturnType, varargs, 0))

let GetCallsigAsStandAloneSigRow cenv env x =
    SharedRow [| Blob (GetCallsigAsBlobIdx cenv env x) |]

let GetCallsigAsStandAloneSigIdx cenv env info =
    FindOrAddSharedRow cenv TableNames.StandAloneSig (GetCallsigAsStandAloneSigRow cenv env info)

// --------------------------------------------------------------------
// local signatures --> BlobHeap idx
// --------------------------------------------------------------------

let EmitLocalSig cenv env (bb: ByteBuffer) (locals: ILLocals) =
    bb.EmitByte e_IMAGE_CEE_CS_CALLCONV_LOCAL_SIG
    bb.EmitZ32 locals.Length
    locals |> List.iter (EmitLocalInfo cenv env bb)

let GetLocalSigAsBlobHeapIdx cenv env locals =
    GetBytesAsBlobIdx cenv (emitBytesViaBuffer (fun bb -> EmitLocalSig cenv env bb locals))

let GetLocalSigAsStandAloneSigIdx cenv env locals =
    SharedRow [| Blob (GetLocalSigAsBlobHeapIdx cenv env locals) |]



type ExceptionClauseKind =
  | FinallyClause
  | FaultClause
  | TypeFilterClause of int32
  | FilterClause of int

type ExceptionClauseSpec = int * int * int * int * ExceptionClauseKind

/// Arbitrary value
[<Literal>]
let CodeBufferCapacity = 200 

/// Buffer to write results of emitting code into. Also record:
///   - branch sources (where fixups will occur)
///   - possible branch destinations
///   - locations of embedded handles into the string table
///   - the exception table
type CodeBuffer =
    {
      code: ByteBuffer

      /// (instruction; optional short form); start of instr in code buffer; code loc for the end of the instruction the fixup resides in ; where is the destination of the fixup
      mutable reqdBrFixups: ((int * int option) * int * ILCodeLabel list) list

      availBrFixups: Dictionary<ILCodeLabel, int>

      /// code loc to fixup in code buffer
      mutable reqdStringFixupsInMethod: (int * int) list

      /// data for exception handling clauses
      mutable seh: ExceptionClauseSpec list

      seqpoints: ResizeArray<PdbDebugPoint>
    }

    interface IDisposable with
        member this.Dispose() =
            (this.code :> IDisposable).Dispose()

    static member Create _nm =
        { seh = []
          code= ByteBuffer.Create CodeBufferCapacity
          reqdBrFixups=[]
          reqdStringFixupsInMethod=[]
          availBrFixups = Dictionary<_, _>(10, HashIdentity.Structural)
          seqpoints = ResizeArray<_>(10)
        }

    member codebuf.EmitExceptionClause seh = codebuf.seh <- seh :: codebuf.seh

    member codebuf.EmitSeqPoint cenv (m: ILDebugPoint) =
        if cenv.generatePdb then
          // table indexes are 1-based, document array indexes are 0-based
          let doc = (cenv.documents.FindOrAddSharedEntry m.Document) - 1
          codebuf.seqpoints.Add
            { Document=doc
              Offset= codebuf.code.Position
              Line=m.Line
              Column=m.Column
              EndLine=m.EndLine
              EndColumn=m.EndColumn }

    member codebuf.EmitByte x = codebuf.code.EmitIntAsByte x

    member codebuf.EmitUInt16 x = codebuf.code.EmitUInt16 x

    member codebuf.EmitInt32 x = codebuf.code.EmitInt32 x

    member codebuf.EmitInt64 x = codebuf.code.EmitInt64 x

    member codebuf.EmitUncodedToken u = codebuf.EmitInt32 u

    member codebuf.RecordReqdStringFixup stringIdx =
        codebuf.reqdStringFixupsInMethod <- (codebuf.code.Position, stringIdx) :: codebuf.reqdStringFixupsInMethod
        // Write a special value in that we check later when applying the fixup
        codebuf.EmitInt32 0xdeadbeef

    member codebuf.RecordReqdBrFixups i tgs =
        codebuf.reqdBrFixups <- (i, codebuf.code.Position, tgs) :: codebuf.reqdBrFixups
        // Write a special value in that we check later when applying the fixup
        // Value is 0x11 {deadbbbb}* where 11 is for the instruction and deadbbbb is for each target
        codebuf.EmitByte 0x11 // for the instruction
        (if fst i = i_switch then
          codebuf.EmitInt32 tgs.Length)
        List.iter (fun _ -> codebuf.EmitInt32 0xdeadbbbb) tgs

    member codebuf.RecordReqdBrFixup i tg = codebuf.RecordReqdBrFixups i [tg]

    member codebuf.RecordAvailBrFixup tg =
        codebuf.availBrFixups[tg] <- codebuf.code.Position

/// Applying branch fixups. Use short versions of instructions
/// wherever possible. Sadly we can only determine if we can use a short
/// version after we've layed out the code for all other instructions.
/// This in turn means that using a short version may change
/// the various offsets into the code.
module Codebuf =

    let binaryChop p (arr: 'T[]) =
        let rec go n m =
            if n > m then raise (KeyNotFoundException("binary chop did not find element"))
            else
                let i = (n+m)/2
                let c = p arr[i]
                if c = 0 then i elif c < 0 then go n (i-1) else go (i+1) m
        go 0 (Array.length arr)

    let applyBrFixups (origCode : byte[]) origExnClauses origReqdStringFixups (origAvailBrFixups: Dictionary<ILCodeLabel, int>) origReqdBrFixups origSeqPoints origScopes =
      let orderedOrigReqdBrFixups = origReqdBrFixups |> List.sortBy (fun (_, fixupLoc, _) -> fixupLoc)

      use newCode = ByteBuffer.Create origCode.Length

      // Copy over all the code, working out whether the branches will be short
      // or long and adjusting the branch destinations. Record an adjust function to adjust all the other
      // gumpf that refers to fixed offsets in the code stream.
      let newCode, newReqdBrFixups, adjuster =
          let mutable remainingReqdFixups = orderedOrigReqdBrFixups
          let mutable origWhere = 0
          let mutable newWhere = 0
          let mutable doneLast = false
          let mutable newReqdBrFixups = []
          let mutable adjustments = []

          while (remainingReqdFixups <> [] || not doneLast) do
              let doingLast = isNil remainingReqdFixups
              let origStartOfNoBranchBlock = origWhere
              let newStartOfNoBranchBlock = newWhere

              let origEndOfNoBranchBlock =
                if doingLast then origCode.Length
                else
                  let _, origStartOfInstr, _ = List.head remainingReqdFixups
                  origStartOfInstr

              // Copy over a chunk of non-branching code
              let nobranch_len = origEndOfNoBranchBlock - origStartOfNoBranchBlock
              newCode.EmitBytes origCode[origStartOfNoBranchBlock..origStartOfNoBranchBlock+nobranch_len-1]

              // Record how to adjust addresses in this range, including the branch instruction
              // we write below, or the end of the method if we're doing the last bblock
              adjustments <- (origStartOfNoBranchBlock, origEndOfNoBranchBlock, newStartOfNoBranchBlock) :: adjustments

              // Increment locations to the branch instruction we're really interested in
              origWhere <- origEndOfNoBranchBlock
              newWhere <- newWhere + nobranch_len

              // Now do the branch instruction. Decide whether the fixup will be short or long in the new code
              if doingLast then
                  doneLast <- true
              else
                  let (i, origStartOfInstr, tgs: ILCodeLabel list) = List.head remainingReqdFixups
                  remainingReqdFixups <-List.tail remainingReqdFixups
                  if origCode[origStartOfInstr] <> 0x11uy then failwith "br fixup sanity check failed (1)"
                  let i_length = if fst i = i_switch then 5 else 1
                  origWhere <- origWhere + i_length

                  let origEndOfInstr = origStartOfInstr + i_length + 4 * tgs.Length
                  let newEndOfInstrIfSmall = newWhere + i_length + 1
                  let newEndOfInstrIfBig = newWhere + i_length + 4 * tgs.Length

                  let short =
                    match i, tgs with
                    | (_, Some i_short), [tg]
                        when
                           // Use the original offsets to compute if the branch is small or large. This is
                           // a safe approximation because code only gets smaller.
                           (let origDest =
                                match origAvailBrFixups.TryGetValue tg with
                                | true, fixup -> fixup
                                | _ ->
                                    dprintn ("branch target " + formatCodeLabel tg + " not found in code")
                                    666666
                            let origRelOffset = origDest - origEndOfInstr
                            -128 <= origRelOffset && origRelOffset <= 127)
                      ->
                        newCode.EmitIntAsByte i_short
                        true
                    | (i_long, _), _ ->
                        newCode.EmitIntAsByte i_long
                        (if i_long = i_switch then
                          newCode.EmitInt32 tgs.Length)
                        false

                  newWhere <- newWhere + i_length
                  if newWhere <> newCode.Position then dprintn "mismatch between newWhere and newCode"

                  tgs |> List.iter (fun tg ->
                        let origFixupLoc = origWhere
                        checkFixup32 origCode origFixupLoc 0xdeadbbbb

                        if short then
                            newReqdBrFixups <- (newWhere, newEndOfInstrIfSmall, tg, true) :: newReqdBrFixups
                            newCode.EmitIntAsByte 0x98 (* sanity check *)
                            newWhere <- newWhere + 1
                        else
                            newReqdBrFixups <- (newWhere, newEndOfInstrIfBig, tg, false) :: newReqdBrFixups
                            newCode.EmitInt32 0xf00dd00f (* sanity check *)
                            newWhere <- newWhere + 4
                        if newWhere <> newCode.Position then dprintn "mismatch between newWhere and newCode"
                        origWhere <- origWhere + 4)

                  if origWhere <> origEndOfInstr then dprintn "mismatch between origWhere and origEndOfInstr"

          let adjuster =
            let arr = Array.ofList (List.rev adjustments)
            fun addr ->
              let i =
                  try binaryChop (fun (a1, a2, _) -> if addr < a1 then -1 elif addr > a2 then 1 else 0) arr
                  with
                     :? KeyNotFoundException ->
                         failwith ("adjuster: address "+string addr+" is out of range")
              let origStartOfNoBranchBlock, _, newStartOfNoBranchBlock = arr[i]
              addr - (origStartOfNoBranchBlock - newStartOfNoBranchBlock)

          newCode.AsMemory().ToArray(),
          newReqdBrFixups,
          adjuster

      // Now adjust everything
      let newAvailBrFixups =
          let tab = Dictionary<_, _>(10, HashIdentity.Structural)
          for KeyValue(tglab, origBrDest) in origAvailBrFixups do
              tab[tglab] <- adjuster origBrDest
          tab
      let newReqdStringFixups = List.map (fun (origFixupLoc, stok) -> adjuster origFixupLoc, stok) origReqdStringFixups
      let newSeqPoints = Array.map (fun (sp: PdbDebugPoint) -> {sp with Offset=adjuster sp.Offset}) origSeqPoints
      let newExnClauses =
          origExnClauses |> List.map (fun (st1, sz1, st2, sz2, kind) ->
              (adjuster st1, (adjuster (st1 + sz1) - adjuster st1),
               adjuster st2, (adjuster (st2 + sz2) - adjuster st2),
               (match kind with
               | FinallyClause | FaultClause | TypeFilterClause _ -> kind
               | FilterClause n -> FilterClause (adjuster n))))

      let newScopes =
        let rec remap scope =
          {scope with StartOffset = adjuster scope.StartOffset
                      EndOffset = adjuster scope.EndOffset
                      Children = Array.map remap scope.Children }
        List.map remap origScopes

      // Now apply the adjusted fixups in the new code
      newReqdBrFixups |> List.iter (fun (newFixupLoc, endOfInstr, tg, small) ->
          match newAvailBrFixups.TryGetValue tg with
          | true, n ->
              let relOffset = n - endOfInstr
              if small then
                  if Bytes.get newCode newFixupLoc <> 0x98 then failwith "br fixup sanity check failed"
                  newCode[newFixupLoc] <- b0 relOffset
              else
                  checkFixup32 newCode newFixupLoc 0xf00dd00fl
                  applyFixup32 newCode newFixupLoc relOffset
          | _ -> failwith ("target " + formatCodeLabel tg + " not found in new fixups"))

      newCode, newReqdStringFixups, newExnClauses, newSeqPoints, newScopes

    // --------------------------------------------------------------------
    // Structured residue of emitting instructions: SEH exception handling
    // and scopes for local variables.
    // --------------------------------------------------------------------

    // Emitting instructions generates a tree of seh specifications
    // We then emit the exception handling specs separately.
    // nb. ECMA spec says the SEH blocks must be returned inside-out
    type SEHTree =
      | Node of ExceptionClauseSpec option * SEHTree list

    // --------------------------------------------------------------------
    // Table of encodings for instructions without arguments, also indexes
    // for all instructions.
    // --------------------------------------------------------------------

    let encodingsForNoArgInstrs = Dictionary<_, _>(300, HashIdentity.Structural)
    let _ =
      List.iter
        (fun (x, mk) -> encodingsForNoArgInstrs[mk] <- x)
        (noArgInstrs.Force())
    let encodingsOfNoArgInstr si = encodingsForNoArgInstrs[si]

    // --------------------------------------------------------------------
    // Emit instructions
    // --------------------------------------------------------------------

    /// Emit the code for an instruction
    let emitInstrCode (codebuf: CodeBuffer) i =
        if i > 0xFF then
            assert (i >>> 8 = 0xFE)
            codebuf.EmitByte ((i >>> 8) &&& 0xFF)
            codebuf.EmitByte (i &&& 0xFF)
        else
            codebuf.EmitByte i

    let emitTypeInstr cenv codebuf env i ty =
        emitInstrCode codebuf i
        codebuf.EmitUncodedToken (getTypeDefOrRefAsUncodedToken (GetTypeAsTypeDefOrRef cenv env ty))

    let emitMethodSpecInfoInstr cenv codebuf env i mspecinfo =
        emitInstrCode codebuf i
        codebuf.EmitUncodedToken (GetMethodSpecInfoAsUncodedToken cenv env mspecinfo)

    let emitMethodSpecInstr cenv codebuf env i mspec =
        emitInstrCode codebuf i
        codebuf.EmitUncodedToken (GetMethodSpecAsUncodedToken cenv env mspec)

    let emitFieldSpecInstr cenv codebuf env i fspec =
        emitInstrCode codebuf i
        codebuf.EmitUncodedToken (GetFieldDefOrRefAsUncodedToken (GetFieldSpecAsFieldDefOrRef cenv env fspec))

    let emitShortUInt16Instr codebuf (i_short, i) x =
        let n = int32 x
        if n <= 255 then
            emitInstrCode codebuf i_short
            codebuf.EmitByte n
        else
            emitInstrCode codebuf i
            codebuf.EmitUInt16 x

    let emitShortInt32Instr codebuf (i_short, i) x =
        if x >= -128 && x <= 127 then
            emitInstrCode codebuf i_short
            codebuf.EmitByte (if x < 0x0 then x + 256 else x)
        else
            emitInstrCode codebuf i
            codebuf.EmitInt32 x

    let emitTailness (cenv: cenv) codebuf tl =
        if tl = Tailcall && cenv.emitTailcalls then emitInstrCode codebuf i_tail

    let emitVolatility codebuf tl =
        if tl = Volatile then emitInstrCode codebuf i_volatile

    let emitConstrained cenv codebuf env ty =
        emitInstrCode codebuf i_constrained
        codebuf.EmitUncodedToken (getTypeDefOrRefAsUncodedToken (GetTypeAsTypeDefOrRef cenv env ty))

    let emitAlignment codebuf tl =
        match tl with
        | Aligned -> ()
        | Unaligned1 -> emitInstrCode codebuf i_unaligned; codebuf.EmitByte 0x1
        | Unaligned2 -> emitInstrCode codebuf i_unaligned; codebuf.EmitByte 0x2
        | Unaligned4 -> emitInstrCode codebuf i_unaligned; codebuf.EmitByte 0x4

    let rec emitInstr cenv codebuf env instr =
        match instr with
        | si when isNoArgInstr si ->
             emitInstrCode codebuf (encodingsOfNoArgInstr si)
        | I_brcmp (cmp, tg1) ->
            codebuf.RecordReqdBrFixup ((Lazy.force ILCmpInstrMap)[cmp], Some (Lazy.force ILCmpInstrRevMap).[cmp]) tg1
        | I_br tg -> codebuf.RecordReqdBrFixup (i_br, Some i_br_s) tg
        | I_seqpoint s -> codebuf.EmitSeqPoint cenv s
        | I_leave tg -> codebuf.RecordReqdBrFixup (i_leave, Some i_leave_s) tg
        | I_call (tl, mspec, varargs) ->
            emitTailness cenv codebuf tl
            emitMethodSpecInstr cenv codebuf env i_call (mspec, varargs)
            //emitAfterTailcall codebuf tl
        | I_callvirt (tl, mspec, varargs) ->
            emitTailness cenv codebuf tl
            emitMethodSpecInstr cenv codebuf env i_callvirt (mspec, varargs)
            //emitAfterTailcall codebuf tl
        | I_callconstraint (tl, ty, mspec, varargs) ->
            emitTailness cenv codebuf tl
            emitConstrained cenv codebuf env ty
            emitMethodSpecInstr cenv codebuf env i_callvirt (mspec, varargs)
            //emitAfterTailcall codebuf tl
        | I_newobj (mspec, varargs) ->
            emitMethodSpecInstr cenv codebuf env i_newobj (mspec, varargs)
        | I_ldftn mspec ->
            emitMethodSpecInstr cenv codebuf env i_ldftn (mspec, None)
        | I_ldvirtftn mspec ->
            emitMethodSpecInstr cenv codebuf env i_ldvirtftn (mspec, None)

        | I_calli (tl, callsig, varargs) ->
            emitTailness cenv codebuf tl
            emitInstrCode codebuf i_calli
            codebuf.EmitUncodedToken (getUncodedToken TableNames.StandAloneSig (GetCallsigAsStandAloneSigIdx cenv env (callsig, varargs)))
            //emitAfterTailcall codebuf tl

        | I_ldarg u16 -> emitShortUInt16Instr codebuf (i_ldarg_s, i_ldarg) u16
        | I_starg u16 -> emitShortUInt16Instr codebuf (i_starg_s, i_starg) u16
        | I_ldarga u16 -> emitShortUInt16Instr codebuf (i_ldarga_s, i_ldarga) u16
        | I_ldloc u16 -> emitShortUInt16Instr codebuf (i_ldloc_s, i_ldloc) u16
        | I_stloc u16 -> emitShortUInt16Instr codebuf (i_stloc_s, i_stloc) u16
        | I_ldloca u16 -> emitShortUInt16Instr codebuf (i_ldloca_s, i_ldloca) u16

        | I_cpblk (al, vol) ->
            emitAlignment codebuf al
            emitVolatility codebuf vol
            emitInstrCode codebuf i_cpblk
        | I_initblk (al, vol) ->
            emitAlignment codebuf al
            emitVolatility codebuf vol
            emitInstrCode codebuf i_initblk

        | AI_ldc (DT_I4, ILConst.I4 x) ->
            emitShortInt32Instr codebuf (i_ldc_i4_s, i_ldc_i4) x
        | AI_ldc (DT_I8, ILConst.I8 x) ->
            emitInstrCode codebuf i_ldc_i8
            codebuf.EmitInt64 x
        | AI_ldc (_, ILConst.R4 x) ->
            emitInstrCode codebuf i_ldc_r4
            codebuf.EmitInt32 (bitsOfSingle x)
        | AI_ldc (_, ILConst.R8 x) ->
            emitInstrCode codebuf i_ldc_r8
            codebuf.EmitInt64 (bitsOfDouble x)

        | I_ldind (al, vol, dt) ->
            emitAlignment codebuf al
            emitVolatility codebuf vol
            emitInstrCode codebuf
              (match dt with
              | DT_I -> i_ldind_i
              | DT_I1 -> i_ldind_i1
              | DT_I2 -> i_ldind_i2
              | DT_I4 -> i_ldind_i4
              | DT_U1 -> i_ldind_u1
              | DT_U2 -> i_ldind_u2
              | DT_U4 -> i_ldind_u4
              | DT_I8 -> i_ldind_i8
              | DT_R4 -> i_ldind_r4
              | DT_R8 -> i_ldind_r8
              | DT_REF -> i_ldind_ref
              | _ -> failwith "ldind")

        | I_stelem dt ->
            emitInstrCode codebuf
              (match dt with
              | DT_I | DT_U -> i_stelem_i
              | DT_U1 | DT_I1 -> i_stelem_i1
              | DT_I2 | DT_U2 -> i_stelem_i2
              | DT_I4 | DT_U4 -> i_stelem_i4
              | DT_I8 | DT_U8 -> i_stelem_i8
              | DT_R4 -> i_stelem_r4
              | DT_R8 -> i_stelem_r8
              | DT_REF -> i_stelem_ref
              | _ -> failwith "stelem")

        | I_ldelem dt ->
            emitInstrCode codebuf
              (match dt with
              | DT_I -> i_ldelem_i
              | DT_I1 -> i_ldelem_i1
              | DT_I2 -> i_ldelem_i2
              | DT_I4 -> i_ldelem_i4
              | DT_I8 -> i_ldelem_i8
              | DT_U1 -> i_ldelem_u1
              | DT_U2 -> i_ldelem_u2
              | DT_U4 -> i_ldelem_u4
              | DT_R4 -> i_ldelem_r4
              | DT_R8 -> i_ldelem_r8
              | DT_REF -> i_ldelem_ref
              | _ -> failwith "ldelem")

        | I_stind (al, vol, dt) ->
            emitAlignment codebuf al
            emitVolatility codebuf vol
            emitInstrCode codebuf
              (match dt with
              | DT_U | DT_I -> i_stind_i
              | DT_U1 | DT_I1 -> i_stind_i1
              | DT_U2 | DT_I2 -> i_stind_i2
              | DT_U4 | DT_I4 -> i_stind_i4
              | DT_U8 | DT_I8 -> i_stind_i8
              | DT_R4 -> i_stind_r4
              | DT_R8 -> i_stind_r8
              | DT_REF -> i_stind_ref
              | _ -> failwith "stelem")

        | I_switch labs -> codebuf.RecordReqdBrFixups (i_switch, None) labs

        | I_ldfld (al, vol, fspec) ->
            emitAlignment codebuf al
            emitVolatility codebuf vol
            emitFieldSpecInstr cenv codebuf env i_ldfld fspec
        | I_ldflda fspec ->
            emitFieldSpecInstr cenv codebuf env i_ldflda fspec
        | I_ldsfld (vol, fspec) ->
            emitVolatility codebuf vol
            emitFieldSpecInstr cenv codebuf env i_ldsfld fspec
        | I_ldsflda fspec ->
            emitFieldSpecInstr cenv codebuf env i_ldsflda fspec
        | I_stfld (al, vol, fspec) ->
            emitAlignment codebuf al
            emitVolatility codebuf vol
            emitFieldSpecInstr cenv codebuf env i_stfld fspec
        | I_stsfld (vol, fspec) ->
            emitVolatility codebuf vol
            emitFieldSpecInstr cenv codebuf env i_stsfld fspec

        | I_ldtoken tok ->
            emitInstrCode codebuf i_ldtoken
            codebuf.EmitUncodedToken
              (match tok with
              | ILToken.ILType ty ->
                  match GetTypeAsTypeDefOrRef cenv env ty with
                  | tag, idx when tag = tdor_TypeDef -> getUncodedToken TableNames.TypeDef idx
                  | tag, idx when tag = tdor_TypeRef -> getUncodedToken TableNames.TypeRef idx
                  | tag, idx when tag = tdor_TypeSpec -> getUncodedToken TableNames.TypeSpec idx
                  | _ -> failwith "?"
              | ILToken.ILMethod mspec ->
                  match GetMethodSpecAsMethodDefOrRef cenv env (mspec, None) with
                  | tag, idx when tag = mdor_MethodDef -> getUncodedToken TableNames.Method idx
                  | tag, idx when tag = mdor_MemberRef -> getUncodedToken TableNames.MemberRef idx
                  | _ -> failwith "?"

              | ILToken.ILField fspec ->
                  match GetFieldSpecAsFieldDefOrRef cenv env fspec with
                  | true, idx -> getUncodedToken TableNames.Field idx
                  | false, idx -> getUncodedToken TableNames.MemberRef idx)
        | I_ldstr s ->
            emitInstrCode codebuf i_ldstr
            codebuf.RecordReqdStringFixup (GetUserStringHeapIdx cenv s)

        | I_box ty -> emitTypeInstr cenv codebuf env i_box ty
        | I_unbox ty -> emitTypeInstr cenv codebuf env i_unbox ty
        | I_unbox_any ty -> emitTypeInstr cenv codebuf env i_unbox_any ty

        | I_newarr (shape, ty) ->
            if (shape = ILArrayShape.SingleDimensional) then
                emitTypeInstr cenv codebuf env i_newarr ty
            else
                let args = List.init shape.Rank (fun _ -> cenv.ilg.typ_Int32)
                emitMethodSpecInfoInstr cenv codebuf env i_newobj (".ctor", mkILArrTy(ty, shape), ILCallingConv.Instance, args, ILType.Void, None, [])

        | I_stelem_any (shape, ty) ->
            if (shape = ILArrayShape.SingleDimensional) then
                emitTypeInstr cenv codebuf env i_stelem_any ty
            else
                let args = List.init (shape.Rank+1) (fun i -> if i < shape.Rank then cenv.ilg.typ_Int32 else ty)
                emitMethodSpecInfoInstr cenv codebuf env i_call ("Set", mkILArrTy(ty, shape), ILCallingConv.Instance, args, ILType.Void, None, [])

        | I_ldelem_any (shape, ty) ->
            if (shape = ILArrayShape.SingleDimensional) then
                emitTypeInstr cenv codebuf env i_ldelem_any ty
            else
                let args = List.init shape.Rank (fun _ -> cenv.ilg.typ_Int32)
                emitMethodSpecInfoInstr cenv codebuf env i_call ("Get", mkILArrTy(ty, shape), ILCallingConv.Instance, args, ty, None, [])

        | I_ldelema (ro, _isNativePtr, shape, ty) ->
            if (ro = ReadonlyAddress) then
                emitInstrCode codebuf i_readonly
            if (shape = ILArrayShape.SingleDimensional) then
                emitTypeInstr cenv codebuf env i_ldelema ty
            else
                let args = List.init shape.Rank (fun _ -> cenv.ilg.typ_Int32)
                emitMethodSpecInfoInstr cenv codebuf env i_call ("Address", mkILArrTy(ty, shape), ILCallingConv.Instance, args, ILType.Byref ty, None, [])

        | I_castclass ty -> emitTypeInstr cenv codebuf env i_castclass ty
        | I_isinst ty -> emitTypeInstr cenv codebuf env i_isinst ty
        | I_refanyval ty -> emitTypeInstr cenv codebuf env i_refanyval ty
        | I_mkrefany ty -> emitTypeInstr cenv codebuf env i_mkrefany ty
        | I_initobj ty -> emitTypeInstr cenv codebuf env i_initobj ty
        | I_ldobj (al, vol, ty) ->
            emitAlignment codebuf al
            emitVolatility codebuf vol
            emitTypeInstr cenv codebuf env i_ldobj ty
        | I_stobj (al, vol, ty) ->
            emitAlignment codebuf al
            emitVolatility codebuf vol
            emitTypeInstr cenv codebuf env i_stobj ty
        | I_cpobj ty -> emitTypeInstr cenv codebuf env i_cpobj ty
        | I_sizeof ty -> emitTypeInstr cenv codebuf env i_sizeof ty
        | EI_ldlen_multi (_, m) ->
            emitShortInt32Instr codebuf (i_ldc_i4_s, i_ldc_i4) m
            emitInstr cenv codebuf env (mkNormalCall(mkILNonGenericMethSpecInTy(cenv.ilg.typ_Array, ILCallingConv.Instance, "GetLength", [cenv.ilg.typ_Int32], cenv.ilg.typ_Int32)))

        | _ -> failwith "an IL instruction cannot be emitted"


    let mkScopeNode cenv importScope (localSigs: _[]) (startOffset, endOffset, ls: ILLocalDebugMapping list, childScopes) =
        if isNil ls || not cenv.generatePdb then
            childScopes
        else
          [ { Children= Array.ofList childScopes
              StartOffset=startOffset
              EndOffset=endOffset
              Locals=
                  [| for x in ls do 
                       if x.LocalName <> "" then
                           { Name=x.LocalName
                             Signature= (try localSigs[x.LocalIndex] with _ -> failwith ("local variable index "+string x.LocalIndex+"in debug info does not reference a valid local"))
                             Index= x.LocalIndex } |]
              Imports = importScope
            } ]


    // Used to put local debug scopes and exception handlers into a tree form
    let rangeInsideRange (start_pc1, end_pc1) (start_pc2, end_pc2) =
      (start_pc1: int) >= start_pc2 && start_pc1 < end_pc2 &&
      (end_pc1: int) > start_pc2 && end_pc1 <= end_pc2

    let lranges_of_clause cl =
      match cl with
      | ILExceptionClause.Finally r1 -> [r1]
      | ILExceptionClause.Fault r1 -> [r1]
      | ILExceptionClause.FilterCatch (r1, r2) -> [r1;r2]
      | ILExceptionClause.TypeCatch (_ty, r1) -> [r1]


    let labelsToRange (lab2pc : Dictionary<ILCodeLabel, int>) p = let l1, l2 = p in lab2pc[l1], lab2pc[l2]

    let labelRangeInsideLabelRange lab2pc ls1 ls2 =
        rangeInsideRange (labelsToRange lab2pc ls1) (labelsToRange lab2pc ls2)

    let findRoots contains vs =
        // For each item, either make it a root or make it a child of an existing root
        let addToRoot roots x =
            // Look to see if 'x' is inside one of the roots
            let roots, found =
                (false, roots) ||> List.mapFold (fun found (r, children) ->
                    if found then ((r, children), true)
                    elif contains x r then ((r, x :: children), true)
                    else ((r, children), false))

            if found then roots
            else
                // Find the ones that 'x' encompasses and collapse them
                let yes, others = roots |> List.partition (fun (r, _) -> contains r x)
                (x, yes |> List.collect (fun (r, ch) -> r :: ch)) :: others

        ([], vs) ||> List.fold addToRoot

    let rec makeSEHTree cenv env (pc2pos: int[]) (lab2pc : Dictionary<ILCodeLabel, int>) (exs : ILExceptionSpec list) =

        let clause_inside_lrange cl lr =
          List.forall (fun lr1 -> labelRangeInsideLabelRange lab2pc lr1 lr) (lranges_of_clause cl)

        let tryspec_inside_lrange (tryspec1: ILExceptionSpec) lr =
          (labelRangeInsideLabelRange lab2pc tryspec1.Range lr && clause_inside_lrange tryspec1.Clause lr)

        let tryspec_inside_clause tryspec1 cl =
          List.exists (fun lr -> tryspec_inside_lrange tryspec1 lr) (lranges_of_clause cl)

        let tryspec_inside_tryspec tryspec1 (tryspec2: ILExceptionSpec) =
          tryspec_inside_lrange tryspec1 tryspec2.Range ||
          tryspec_inside_clause tryspec1 tryspec2.Clause

        let roots = findRoots tryspec_inside_tryspec exs
        let trees =
            roots |> List.map (fun (cl, ch) ->
                let r1 = labelsToRange lab2pc cl.Range
                let conv ((s1, e1), (s2, e2)) x = pc2pos[s1], pc2pos[e1] - pc2pos[s1], pc2pos[s2], pc2pos[e2] - pc2pos[s2], x
                let children = makeSEHTree cenv env pc2pos lab2pc ch
                let n =
                    match cl.Clause with
                    | ILExceptionClause.Finally r2 ->
                        conv (r1, labelsToRange lab2pc r2) ExceptionClauseKind.FinallyClause
                    | ILExceptionClause.Fault r2 ->
                        conv (r1, labelsToRange lab2pc r2) ExceptionClauseKind.FaultClause
                    | ILExceptionClause.FilterCatch ((filterStart, _), r3) ->
                        conv (r1, labelsToRange lab2pc r3) (ExceptionClauseKind.FilterClause pc2pos[lab2pc[filterStart]])
                    | ILExceptionClause.TypeCatch (ty, r2) ->
                        conv (r1, labelsToRange lab2pc r2) (TypeFilterClause (getTypeDefOrRefAsUncodedToken (GetTypeAsTypeDefOrRef cenv env ty)))
                SEHTree.Node (Some n, children) )

        trees

    let rec makeLocalsTree cenv importScope localSigs (pc2pos: int[]) (lab2pc : Dictionary<ILCodeLabel, int>) (exs : ILLocalDebugInfo list) =
        let localInsideLocal (locspec1: ILLocalDebugInfo) (locspec2: ILLocalDebugInfo) =
          labelRangeInsideLabelRange lab2pc locspec1.Range locspec2.Range

        let roots = findRoots localInsideLocal exs

        let trees =
            roots |> List.collect (fun (cl, ch) ->
                let s1, e1 = labelsToRange lab2pc cl.Range
                let s1, e1 = pc2pos[s1], pc2pos[e1]
                let children = makeLocalsTree cenv importScope localSigs pc2pos lab2pc ch
                mkScopeNode cenv importScope localSigs (s1, e1, cl.DebugMappings, children))
        trees

    // Emit the SEH tree
    let rec emitExceptionHandlerTree (codebuf: CodeBuffer) (Node (x, childSEH)) =
        List.iter (emitExceptionHandlerTree codebuf) childSEH // internal first
        x |> Option.iter codebuf.EmitExceptionClause

    let emitCode cenv importScope localSigs (codebuf: CodeBuffer) env (code: ILCode) =
        let instrs = code.Instrs

        // Build a table mapping Abstract IL pcs to positions in the generated code buffer
        let pc2pos = Array.zeroCreate (instrs.Length+1)
        let pc2labs = Dictionary()
        for KeyValue (lab, pc) in code.Labels do
            match pc2labs.TryGetValue pc with
            | true, labels ->
                pc2labs[pc] <- lab :: labels
            | _ -> pc2labs[pc] <- [lab]

        // Emit the instructions
        for pc = 0 to instrs.Length do
            match pc2labs.TryGetValue pc with
            | true, labels ->
                for lab in labels do
                    codebuf.RecordAvailBrFixup lab
            | _ -> ()
            pc2pos[pc] <- codebuf.code.Position
            if pc < instrs.Length then
                match instrs[pc] with
                | I_br l when code.Labels[l] = pc + 1 -> () // compress I_br to next instruction
                | i -> emitInstr cenv codebuf env i

        // Build the exceptions and locals information, ready to emit
        let SEHTree = makeSEHTree cenv env pc2pos code.Labels code.Exceptions
        List.iter (emitExceptionHandlerTree codebuf) SEHTree

        // Build the locals information, ready to emit
        let localsTree = makeLocalsTree cenv importScope localSigs pc2pos code.Labels code.Locals

        // Adjust the scopes for shadowing
        let unshadowed = List.collect (unshadowScopes >> Array.toList) localsTree
        unshadowed

    let EmitMethodCode cenv importScope localSigs env nm code =
        use codebuf = CodeBuffer.Create nm
        let origScopes = emitCode cenv importScope localSigs codebuf env code
        let origCode = codebuf.code.AsMemory().ToArray()
        let origExnClauses = List.rev codebuf.seh
        let origReqdStringFixups = codebuf.reqdStringFixupsInMethod
        let origAvailBrFixups = codebuf.availBrFixups
        let origReqdBrFixups = codebuf.reqdBrFixups
        let origSeqPoints = codebuf.seqpoints.ToArray()

        let newCode, newReqdStringFixups, newExnClauses, newSeqPoints, newScopes =
            applyBrFixups origCode origExnClauses origReqdStringFixups origAvailBrFixups origReqdBrFixups origSeqPoints origScopes

        let rootScope =
            { 
              Children= Array.ofList newScopes
              StartOffset=0
              EndOffset=newCode.Length
              Locals=[| |] 
              Imports = importScope 
            }

        (newReqdStringFixups, newExnClauses, newCode, newSeqPoints, rootScope)

// --------------------------------------------------------------------
// ILMethodBody --> bytes
// --------------------------------------------------------------------
let GetFieldDefTypeAsBlobIdx cenv env ty =
    let bytes = emitBytesViaBuffer (fun bb -> bb.EmitByte e_IMAGE_CEE_CS_CALLCONV_FIELD
                                              EmitType cenv env bb ty)
    GetBytesAsBlobIdx cenv bytes

let GenPdbImport (cenv: cenv) (input: ILDebugImport) =
    match input with 
    | ILDebugImport.ImportType ty ->
        let tspec = ty.TypeSpec
        let tok = getTypeInfoAsTypeDefOrRefEncoded cenv (tspec.Scope, tspec.Enclosing, tspec.Name)
        PdbImport.ImportType tok

    | ILDebugImport.ImportNamespace nsp -> PdbImport.ImportNamespace nsp

let rec GenPdbImports (cenv: cenv) (input: ILDebugImports option) =
    match input with 
    | None -> None
    | Some ilImports -> 
        match cenv.pdbImports.TryGetValue(ilImports) with
        | true, v -> Some v
        | _ ->
            let v : PdbImports = 
                { Imports = ilImports.Imports |> Array.map (GenPdbImport cenv)
                  Parent = GenPdbImports cenv ilImports.Parent }
            cenv.pdbImports[ilImports] <- v
            Some v

let GenILMethodBody mname cenv env (il: ILMethodBody) =
    let localSigs =
      if cenv.generatePdb then
        il.Locals |> List.toArray |> Array.map (fun l ->
            // Write a fake entry for the local signature headed by e_IMAGE_CEE_CS_CALLCONV_FIELD. This is referenced by the PDB file
            ignore (FindOrAddSharedRow cenv TableNames.StandAloneSig (SharedRow [| Blob (GetFieldDefTypeAsBlobIdx cenv env l.Type) |]))
            // Now write the type
            GetTypeOfLocalAsBytes cenv env l)
      else
        [| |]

    let imports = GenPdbImports cenv il.DebugImports
    let requiredStringFixups, seh, code, seqpoints, scopes = Codebuf.EmitMethodCode cenv imports localSigs env mname il.Code
    let codeSize = code.Length
    use methbuf = ByteBuffer.Create (codeSize * 3)
    // Do we use the tiny format?
    if isNil il.Locals && il.MaxStack <= 8 && isNil seh && codeSize < 64 then
        // Use Tiny format
        let alignedCodeSize = align 4 (codeSize + 1)
        let codePadding = (alignedCodeSize - (codeSize + 1))
        let requiredStringFixups' = (1, requiredStringFixups)
        methbuf.EmitByte (byte codeSize <<< 2 ||| e_CorILMethod_TinyFormat)
        methbuf.EmitBytes code
        methbuf.EmitPadding codePadding
        0x0, (requiredStringFixups', methbuf.AsMemory().ToArray()), seqpoints, scopes
    else
        // Use Fat format
        let flags =
            e_CorILMethod_FatFormat |||
            (if seh <> [] then e_CorILMethod_MoreSects else 0x0uy) |||
            (if il.IsZeroInit then e_CorILMethod_InitLocals else 0x0uy)

        let localToken =
            if isNil il.Locals then 0x0 else
            getUncodedToken TableNames.StandAloneSig
              (FindOrAddSharedRow cenv TableNames.StandAloneSig (GetLocalSigAsStandAloneSigIdx cenv env il.Locals))

        let alignedCodeSize = align 0x4 codeSize
        let codePadding = (alignedCodeSize - codeSize)

        methbuf.EmitByte flags
        methbuf.EmitByte 0x30uy // last four bits record size of fat header in 4 byte chunks - this is always 12 bytes = 3 four word chunks
        methbuf.EmitUInt16 (uint16 il.MaxStack)
        methbuf.EmitInt32 codeSize
        methbuf.EmitInt32 localToken
        methbuf.EmitBytes code
        methbuf.EmitPadding codePadding

        if not (isNil seh) then
            // Can we use the small exception handling table format?
            let smallSize = (seh.Length * 12 + 4)
            let canUseSmall =
              smallSize <= 0xFF &&
              seh |> List.forall (fun (st1, sz1, st2, sz2, _) ->
                  st1 <= 0xFFFF && st2 <= 0xFFFF && sz1 <= 0xFF && sz2 <= 0xFF)

            let kindAsInt32 k =
              match k with
              | FinallyClause -> e_COR_ILEXCEPTION_CLAUSE_FINALLY
              | FaultClause -> e_COR_ILEXCEPTION_CLAUSE_FAULT
              | FilterClause _ -> e_COR_ILEXCEPTION_CLAUSE_FILTER
              | TypeFilterClause _ -> e_COR_ILEXCEPTION_CLAUSE_EXCEPTION
            let kindAsExtraInt32 k =
              match k with
              | FinallyClause | FaultClause -> 0x0
              | FilterClause i -> i
              | TypeFilterClause uncoded -> uncoded

            if canUseSmall then
                methbuf.EmitByte e_CorILMethod_Sect_EHTable
                methbuf.EmitByte (b0 smallSize)
                methbuf.EmitByte 0x00uy
                methbuf.EmitByte 0x00uy
                seh |> List.iter (fun (st1, sz1, st2, sz2, kind) ->
                    let k32 = kindAsInt32 kind
                    methbuf.EmitInt32AsUInt16 k32
                    methbuf.EmitInt32AsUInt16 st1
                    methbuf.EmitByte (b0 sz1)
                    methbuf.EmitInt32AsUInt16 st2
                    methbuf.EmitByte (b0 sz2)
                    methbuf.EmitInt32 (kindAsExtraInt32 kind))
            else
                let bigSize = (seh.Length * 24 + 4)
                methbuf.EmitByte (e_CorILMethod_Sect_EHTable ||| e_CorILMethod_Sect_FatFormat)
                methbuf.EmitByte (b0 bigSize)
                methbuf.EmitByte (b1 bigSize)
                methbuf.EmitByte (b2 bigSize)
                seh |> List.iter (fun (st1, sz1, st2, sz2, kind) ->
                    let k32 = kindAsInt32 kind
                    methbuf.EmitInt32 k32
                    methbuf.EmitInt32 st1
                    methbuf.EmitInt32 sz1
                    methbuf.EmitInt32 st2
                    methbuf.EmitInt32 sz2
                    methbuf.EmitInt32 (kindAsExtraInt32 kind))

        let requiredStringFixups' = (12, requiredStringFixups)

        localToken, (requiredStringFixups', methbuf.AsMemory().ToArray()), seqpoints, scopes

// --------------------------------------------------------------------
// ILFieldDef --> FieldDef Row
// --------------------------------------------------------------------

let rec GetFieldDefAsFieldDefRow cenv env (fd: ILFieldDef) =
    let flags = int fd.Attributes
    UnsharedRow
        [| UShort (uint16 flags)
           StringE (GetStringHeapIdx cenv fd.Name)
           Blob (GetFieldDefSigAsBlobIdx cenv env fd ) |]

and GetFieldDefSigAsBlobIdx cenv env fd = GetFieldDefTypeAsBlobIdx cenv env fd.FieldType

and GenFieldDefPass3 td cenv env fd =
    if canGenFieldDef td cenv fd then
        let fidx = AddUnsharedRow cenv TableNames.Field (GetFieldDefAsFieldDefRow cenv env fd)
        GenCustomAttrsPass3Or4 cenv (hca_FieldDef, fidx) fd.CustomAttrs
        // Write FieldRVA table - fixups into data section done later
        match fd.Data with
        | None -> ()
        | Some b ->
            let offs = cenv.data.Position
            cenv.data.EmitBytes b
            AddUnsharedRow cenv TableNames.FieldRVA
                (UnsharedRow [| Data (offs, false); SimpleIndex (TableNames.Field, fidx) |]) |> ignore
        // Write FieldMarshal table
        match fd.Marshal with
        | None -> ()
        | Some ntyp ->
            AddUnsharedRow cenv TableNames.FieldMarshal
                  (UnsharedRow [| HasFieldMarshal (hfm_FieldDef, fidx)
                                  Blob (GetNativeTypeAsBlobIdx cenv ntyp) |]) |> ignore
        // Write Content table
        match fd.LiteralValue with
        | None -> ()
        | Some i ->
            AddUnsharedRow cenv TableNames.Constant
                  (UnsharedRow
                      [| GetFieldInitFlags i
                         HasConstant (hc_FieldDef, fidx)
                         Blob (GetFieldInitAsBlobIdx cenv i) |]) |> ignore
        // Write FieldLayout table
        match fd.Offset with
        | None -> ()
        | Some offset ->
            AddUnsharedRow cenv TableNames.FieldLayout
                  (UnsharedRow [| ULong offset; SimpleIndex (TableNames.Field, fidx) |]) |> ignore


// --------------------------------------------------------------------
// ILGenericParameterDef --> GenericParam Row
// --------------------------------------------------------------------

let rec GetGenericParamAsGenericParamRow cenv _env idx owner gp =
    let flags =
        (match gp.Variance with
           | NonVariant -> 0x0000
           | CoVariant -> 0x0001
           | ContraVariant -> 0x0002) |||
        (if gp.HasReferenceTypeConstraint then 0x0004 else 0x0000) |||
        (if gp.HasNotNullableValueTypeConstraint then 0x0008 else 0x0000) |||
        (if gp.HasDefaultConstructorConstraint then 0x0010 else 0x0000)

    let mdVersionMajor, _ = metadataSchemaVersionSupportedByCLRVersion cenv.desiredMetadataVersion
    if (mdVersionMajor = 1) then
        SharedRow
            [| UShort (uint16 idx)
               UShort (uint16 flags)
               TypeOrMethodDef (fst owner, snd owner)
               StringE (GetStringHeapIdx cenv gp.Name)
               TypeDefOrRefOrSpec (tdor_TypeDef, 0) (* empty kind field in deprecated metadata *) |]
    else
        SharedRow
            [| UShort (uint16 idx)
               UShort (uint16 flags)
               TypeOrMethodDef (fst owner, snd owner)
               StringE (GetStringHeapIdx cenv gp.Name) |]

and GenTypeAsGenericParamConstraintRow cenv env gpidx ty =
    let tdorTag, tdorRow = GetTypeAsTypeDefOrRef cenv env ty
    UnsharedRow
        [| SimpleIndex (TableNames.GenericParam, gpidx)
           TypeDefOrRefOrSpec (tdorTag, tdorRow) |]

and GenGenericParamConstraintPass4 cenv env gpidx ty =
    AddUnsharedRow cenv TableNames.GenericParamConstraint (GenTypeAsGenericParamConstraintRow cenv env gpidx ty) |> ignore

and GenGenericParamPass3 cenv env idx owner gp =
    // here we just collect generic params, its constraints\custom attributes will be processed on pass4
    // shared since we look it up again below in GenGenericParamPass4
    AddSharedRow cenv TableNames.GenericParam (GetGenericParamAsGenericParamRow cenv env idx owner gp)
    |> ignore


and GenGenericParamPass4 cenv env idx owner gp =
    let gpidx = FindOrAddSharedRow cenv TableNames.GenericParam (GetGenericParamAsGenericParamRow cenv env idx owner gp)
    GenCustomAttrsPass3Or4 cenv (hca_GenericParam, gpidx) gp.CustomAttrs
    gp.Constraints |> List.iter (GenGenericParamConstraintPass4 cenv env gpidx)

// --------------------------------------------------------------------
// param and return --> Param Row
// --------------------------------------------------------------------

let rec GetParamAsParamRow cenv _env seq (param: ILParameter) =
    let flags =
        (if param.IsIn then 0x0001 else 0x0000) |||
        (if param.IsOut then 0x0002 else 0x0000) |||
        (if param.IsOptional then 0x0010 else 0x0000) |||
        (if param.Default <> None then 0x1000 else 0x0000) |||
        (if param.Marshal <> None then 0x2000 else 0x0000)

    UnsharedRow
        [| UShort (uint16 flags)
           UShort (uint16 seq)
           StringE (GetStringHeapIdxOption cenv param.Name) |]

and GenParamPass3 cenv env seq (param: ILParameter) =
    if not param.IsIn && not param.IsOut && not param.IsOptional && Option.isNone param.Default && Option.isNone param.Name && Option.isNone param.Marshal
    then ()
    else
      let pidx = AddUnsharedRow cenv TableNames.Param (GetParamAsParamRow cenv env seq param)
      GenCustomAttrsPass3Or4 cenv (hca_ParamDef, pidx) param.CustomAttrs
      // Write FieldRVA table - fixups into data section done later
      match param.Marshal with
      | None -> ()
      | Some ntyp ->
          AddUnsharedRow cenv TableNames.FieldMarshal
                (UnsharedRow [| HasFieldMarshal (hfm_ParamDef, pidx); Blob (GetNativeTypeAsBlobIdx cenv ntyp) |]) |> ignore
      // Write Content table for DefaultParameterValue attr
      match param.Default with
      | None -> ()
      | Some i ->
        AddUnsharedRow cenv TableNames.Constant
              (UnsharedRow
                  [| GetFieldInitFlags i
                     HasConstant (hc_ParamDef, pidx)
                     Blob (GetFieldInitAsBlobIdx cenv i) |]) |> ignore

let GenReturnAsParamRow (returnv : ILReturn) =
    let flags = (if returnv.Marshal <> None then 0x2000 else 0x0000)
    UnsharedRow
        [| UShort (uint16 flags)
           UShort 0us (* sequence num. *)
           StringE 0 |]

let GenReturnPass3 cenv (returnv: ILReturn) =
    if Option.isSome returnv.Marshal || not (Array.isEmpty (returnv.CustomAttrs.AsArray())) then
        let pidx = AddUnsharedRow cenv TableNames.Param (GenReturnAsParamRow returnv)
        GenCustomAttrsPass3Or4 cenv (hca_ParamDef, pidx) returnv.CustomAttrs
        match returnv.Marshal with
        | None -> ()
        | Some ntyp ->
            AddUnsharedRow cenv TableNames.FieldMarshal
                (UnsharedRow
                    [| HasFieldMarshal (hfm_ParamDef, pidx)
                       Blob (GetNativeTypeAsBlobIdx cenv ntyp) |]) |> ignore

// --------------------------------------------------------------------
// ILMethodDef --> ILMethodDef Row
// --------------------------------------------------------------------

let GetMethodDefSigAsBytes cenv env (mdef: ILMethodDef) =
    emitBytesViaBuffer (fun bb ->
      bb.EmitByte (callconvToByte mdef.GenericParams.Length mdef.CallingConv)
      if not (List.isEmpty mdef.GenericParams) then bb.EmitZ32 mdef.GenericParams.Length
      bb.EmitZ32 mdef.Parameters.Length
      EmitType cenv env bb mdef.Return.Type
      mdef.ParameterTypes |> List.iter (EmitType cenv env bb))

let GenMethodDefSigAsBlobIdx cenv env mdef =
    GetBytesAsBlobIdx cenv (GetMethodDefSigAsBytes cenv env mdef)

let ilMethodBodyThrowNull =
    let ilCode = IL.buildILCode "" (Dictionary()) [|ILInstr.AI_ldnull; ILInstr.I_throw|] [] []
    mkILMethodBody(false, ILLocals.Empty, 0, ilCode, None, None)

let GenMethodDefAsRow cenv env midx (md: ILMethodDef) =
    let flags = md.Attributes

    let implflags = md.ImplAttributes

    if md.IsEntryPoint then
        if cenv.entrypoint <> None then failwith "duplicate entrypoint"
        else cenv.entrypoint <- Some (true, midx)
    let codeAddr =
      (match md.Body with
      | MethodBody.IL ilmbodyLazy ->
          let ilmbody =
            if cenv.referenceAssemblyOnly then
                ilMethodBodyThrowNull
            else
                ilmbodyLazy.Value
          let addr = cenv.nextCodeAddr
          let localToken, code, seqpoints, rootScope = GenILMethodBody md.Name cenv env ilmbody

          // Now record the PDB record for this method - we write this out later.
          if cenv.generatePdb then
            cenv.pdbinfo.Add
              { MethToken=getUncodedToken TableNames.Method midx
                MethName=md.Name
                LocalSignatureToken=localToken
                Params= [| |] (* REVIEW *)
                RootScope = Some rootScope
                DebugRange =
                  match ilmbody.DebugRange with
                  | Some m when cenv.generatePdb ->
                      // table indexes are 1-based, document array indexes are 0-based
                      let doc = (cenv.documents.FindOrAddSharedEntry m.Document) - 1

                      Some ({ Document=doc
                              Line=m.Line
                              Column=m.Column },
                            { Document=doc
                              Line=m.EndLine
                              Column=m.EndColumn })
                  | _ -> None
                DebugPoints=seqpoints }
          cenv.AddCode code
          addr
      | MethodBody.Abstract
      | MethodBody.PInvoke _ ->
          // Now record the PDB record for this method - we write this out later.
          if cenv.generatePdb then
            cenv.pdbinfo.Add
              { MethToken = getUncodedToken TableNames.Method midx
                MethName = md.Name
                LocalSignatureToken = 0x0                   // No locals it's abstract
                Params = [| |]
                RootScope = None
                DebugRange = None
                DebugPoints = [| |] }
          0x0000
      | MethodBody.Native ->
          failwith "cannot write body of native method - Abstract IL cannot roundtrip mixed native/managed binaries"
      | _ -> 0x0000)

    UnsharedRow
       [| ULong codeAddr
          UShort (uint16 implflags)
          UShort (uint16 flags)
          StringE (GetStringHeapIdx cenv md.Name)
          Blob (GenMethodDefSigAsBlobIdx cenv env md)
          SimpleIndex(TableNames.Param, cenv.GetTable(TableNames.Param).Count + 1) |]

let GenMethodImplPass3 cenv env _tgparams tidx mimpl =
    let midxTag, midxRow = GetMethodSpecAsMethodDef cenv env (mimpl.OverrideBy, None)
    let midx2Tag, midx2Row = GetOverridesSpecAsMethodDefOrRef cenv env mimpl.Overrides
    AddUnsharedRow cenv TableNames.MethodImpl
        (UnsharedRow
             [| SimpleIndex (TableNames.TypeDef, tidx)
                MethodDefOrRef (midxTag, midxRow)
                MethodDefOrRef (midx2Tag, midx2Row) |]) |> ignore

let GenMethodDefPass3 td cenv env (md: ILMethodDef) =
    if canGenMethodDef td cenv md then
        let midx = GetMethodDefIdx cenv md
        let idx2 = AddUnsharedRow cenv TableNames.Method (GenMethodDefAsRow cenv env midx md)
        if midx <> idx2 then failwith "index of method def on pass 3 does not match index on pass 2"
        GenReturnPass3 cenv md.Return
        md.Parameters |> List.iteri (fun n param -> GenParamPass3 cenv env (n+1) param)
        md.CustomAttrs |> GenCustomAttrsPass3Or4 cenv (hca_MethodDef, midx)
        md.SecurityDecls.AsList() |> GenSecurityDeclsPass3 cenv (hds_MethodDef, midx)
        md.GenericParams |> List.iteri (fun n gp -> GenGenericParamPass3 cenv env n (tomd_MethodDef, midx) gp)
        match md.Body with
        | MethodBody.PInvoke attrLazy ->
            let attr = attrLazy.Value
            let flags =
              begin match attr.CallingConv with
              | PInvokeCallingConvention.None -> 0x0000
              | PInvokeCallingConvention.Cdecl -> 0x0200
              | PInvokeCallingConvention.Stdcall -> 0x0300
              | PInvokeCallingConvention.Thiscall -> 0x0400
              | PInvokeCallingConvention.Fastcall -> 0x0500
              | PInvokeCallingConvention.WinApi -> 0x0100
              end |||
              begin match attr.CharEncoding with
              | PInvokeCharEncoding.None -> 0x0000
              | PInvokeCharEncoding.Ansi -> 0x0002
              | PInvokeCharEncoding.Unicode -> 0x0004
              | PInvokeCharEncoding.Auto -> 0x0006
              end |||
              begin match attr.CharBestFit with
              | PInvokeCharBestFit.UseAssembly -> 0x0000
              | PInvokeCharBestFit.Enabled -> 0x0010
              | PInvokeCharBestFit.Disabled -> 0x0020
              end |||
              begin match attr.ThrowOnUnmappableChar with
              | PInvokeThrowOnUnmappableChar.UseAssembly -> 0x0000
              | PInvokeThrowOnUnmappableChar.Enabled -> 0x1000
              | PInvokeThrowOnUnmappableChar.Disabled -> 0x2000
              end |||
              (if attr.NoMangle then 0x0001 else 0x0000) |||
              (if attr.LastError then 0x0040 else 0x0000)
            AddUnsharedRow cenv TableNames.ImplMap
                (UnsharedRow
                   [| UShort (uint16 flags)
                      MemberForwarded (mf_MethodDef, midx)
                      StringE (GetStringHeapIdx cenv attr.Name)
                      SimpleIndex (TableNames.ModuleRef, GetModuleRefAsIdx cenv attr.Where) |]) |> ignore
        | _ -> ()

let GenMethodDefPass4 td cenv env md =
    if canGenMethodDef td cenv md then
        let midx = GetMethodDefIdx cenv md
        List.iteri (fun n gp -> GenGenericParamPass4 cenv env n (tomd_MethodDef, midx) gp) md.GenericParams

let GenPropertyMethodSemanticsPass3 cenv pidx kind mref =
    match TryGetMethodRefAsMethodDefIdx cenv mref with
    | Ok midx ->
        AddUnsharedRow cenv TableNames.MethodSemantics
            (UnsharedRow
               [| UShort (uint16 kind)
                  SimpleIndex (TableNames.Method, midx)
                  HasSemantics (hs_Property, pidx) |]) |> ignore
    | _ -> ()

let rec GetPropertySigAsBlobIdx cenv env prop =
    GetBytesAsBlobIdx cenv (GetPropertySigAsBytes cenv env prop)

and GetPropertySigAsBytes cenv env (prop: ILPropertyDef) =
    emitBytesViaBuffer (fun bb ->
        let b = ((hasthisToByte prop.CallingConv) ||| e_IMAGE_CEE_CS_CALLCONV_PROPERTY)
        bb.EmitByte b
        bb.EmitZ32 prop.Args.Length
        EmitType cenv env bb prop.PropertyType
        prop.Args |> List.iter (EmitType cenv env bb))

and GetPropertyAsPropertyRow cenv env (prop: ILPropertyDef) =
    let flags = prop.Attributes
    UnsharedRow
       [| UShort (uint16 flags)
          StringE (GetStringHeapIdx cenv prop.Name)
          Blob (GetPropertySigAsBlobIdx cenv env prop) |]

/// ILPropertyDef --> Property Row + MethodSemantics entries
and GenPropertyPass3 cenv env (prop: ILPropertyDef) =
    if canGenPropertyDef cenv prop then
        // REVIEW: We do double check here (via canGenerateProperty and GenPropertyMethodSemanticsPass3).
        let pidx = AddUnsharedRow cenv TableNames.Property (GetPropertyAsPropertyRow cenv env prop)
        prop.SetMethod |> Option.iter (GenPropertyMethodSemanticsPass3 cenv pidx 0x0001)
        prop.GetMethod |> Option.iter (GenPropertyMethodSemanticsPass3 cenv pidx 0x0002)
        // Write Constant table
        match prop.Init with
        | None -> ()
        | Some i ->
            AddUnsharedRow cenv TableNames.Constant
                (UnsharedRow
                    [| GetFieldInitFlags i
                       HasConstant (hc_Property, pidx)
                       Blob (GetFieldInitAsBlobIdx cenv i) |]) |> ignore
        GenCustomAttrsPass3Or4 cenv (hca_Property, pidx) prop.CustomAttrs

let rec GenEventMethodSemanticsPass3 cenv eidx kind mref =
    let addIdx = try GetMethodRefAsMethodDefIdx cenv mref with MethodDefNotFound -> 1
    AddUnsharedRow cenv TableNames.MethodSemantics
        (UnsharedRow
            [| UShort (uint16 kind)
               SimpleIndex (TableNames.Method, addIdx)
               HasSemantics (hs_Event, eidx) |]) |> ignore

/// ILEventDef --> Event Row + MethodSemantics entries
and GenEventAsEventRow cenv env (md: ILEventDef) =
    let flags = md.Attributes
    let tdorTag, tdorRow = GetTypeOptionAsTypeDefOrRef cenv env md.EventType
    UnsharedRow
       [| UShort (uint16 flags)
          StringE (GetStringHeapIdx cenv md.Name)
          TypeDefOrRefOrSpec (tdorTag, tdorRow) |]

and GenEventPass3 cenv env (md: ILEventDef) =
    if canGenEventDef cenv md then
        let eidx = AddUnsharedRow cenv TableNames.Event (GenEventAsEventRow cenv env md)
        md.AddMethod |> GenEventMethodSemanticsPass3 cenv eidx 0x0008
        md.RemoveMethod |> GenEventMethodSemanticsPass3 cenv eidx 0x0010
        Option.iter (GenEventMethodSemanticsPass3 cenv eidx 0x0020) md.FireMethod
        List.iter (GenEventMethodSemanticsPass3 cenv eidx 0x0004) md.OtherMethods
        GenCustomAttrsPass3Or4 cenv (hca_Event, eidx) md.CustomAttrs


// --------------------------------------------------------------------
// resource --> generate ...
// --------------------------------------------------------------------

let rec GetResourceAsManifestResourceRow cenv r =
    let data, impl =
        let embedManagedResources (bytes: ReadOnlyByteMemory) =
            // Embedded managed resources must be word-aligned. However resource format is
            // not specified in ECMA. Some mscorlib resources appear to be non-aligned - it seems it doesn't matter..
            let offset = cenv.resources.Position
            let alignedOffset = (align 0x8 offset)
            let pad = alignedOffset - offset
            let resourceSize = bytes.Length
            cenv.resources.EmitPadding pad
            cenv.resources.EmitInt32 resourceSize
            cenv.resources.EmitByteMemory bytes
            Data (alignedOffset, true), (i_File, 0)

        match r.Location with
        | ILResourceLocation.Local bytes -> embedManagedResources (bytes.GetByteMemory())
        | ILResourceLocation.File (mref, offset) -> ULong offset, (i_File, GetModuleRefAsFileIdx cenv mref)
        | ILResourceLocation.Assembly aref -> ULong 0x0, (i_AssemblyRef, GetAssemblyRefAsIdx cenv aref)

    UnsharedRow
       [| data
          ULong (match r.Access with ILResourceAccess.Public -> 0x01 | ILResourceAccess.Private -> 0x02)
          StringE (GetStringHeapIdx cenv r.Name)
          Implementation (fst impl, snd impl) |]

and GenResourcePass3 cenv r =
  let idx = AddUnsharedRow cenv TableNames.ManifestResource (GetResourceAsManifestResourceRow cenv r)
  GenCustomAttrsPass3Or4 cenv (hca_ManifestResource, idx) r.CustomAttrs

// --------------------------------------------------------------------
// ILTypeDef --> generate ILFieldDef, ILMethodDef, ILPropertyDef etc. rows
// --------------------------------------------------------------------

let rec GenTypeDefPass3 enc cenv (td: ILTypeDef) =
   try
        let env = envForTypeDef td
        let tidx = GetIdxForTypeDef cenv (TdKey(enc, td.Name))
        td.Properties.AsList() |> List.iter (GenPropertyPass3 cenv env)
        td.Events.AsList() |> List.iter (GenEventPass3 cenv env)
        td.Fields.AsList() |> List.iter (GenFieldDefPass3 td cenv env)
        td.Methods |> Seq.iter (GenMethodDefPass3 td cenv env)
        td.MethodImpls.AsList() |> List.iter (GenMethodImplPass3 cenv env td.GenericParams.Length tidx)
        // ClassLayout entry if needed
        match td.Layout with
        | ILTypeDefLayout.Auto -> ()
        | ILTypeDefLayout.Sequential layout | ILTypeDefLayout.Explicit layout ->
            if Option.isSome layout.Pack || Option.isSome layout.Size then
                AddUnsharedRow cenv TableNames.ClassLayout
                    (UnsharedRow
                        [| UShort (defaultArg layout.Pack (uint16 0x0))
                           ULong (defaultArg layout.Size 0x0)
                           SimpleIndex (TableNames.TypeDef, tidx) |]) |> ignore

        td.SecurityDecls.AsList() |> GenSecurityDeclsPass3 cenv (hds_TypeDef, tidx)
        td.CustomAttrs |> GenCustomAttrsPass3Or4 cenv (hca_TypeDef, tidx)
        td.GenericParams |> List.iteri (fun n gp -> GenGenericParamPass3 cenv env n (tomd_TypeDef, tidx) gp)
        td.NestedTypes.AsList() |> GenTypeDefsPass3 (enc@[td.Name]) cenv
   with e ->
      failwith ("Error in pass3 for type "+td.Name+", error: "+e.Message)
      reraise()
      raise e

and GenTypeDefsPass3 enc cenv tds =
  List.iter (GenTypeDefPass3 enc cenv) tds

/// ILTypeDef --> generate generic params on ILMethodDef: ensures
/// GenericParam table is built sorted by owner.

let rec GenTypeDefPass4 enc cenv (td: ILTypeDef) =
   try
        let env = envForTypeDef td
        let tidx = GetIdxForTypeDef cenv (TdKey(enc, td.Name))
        td.Methods |> Seq.iter (GenMethodDefPass4 td cenv env)
        List.iteri (fun n gp -> GenGenericParamPass4 cenv env n (tomd_TypeDef, tidx) gp) td.GenericParams
        GenTypeDefsPass4 (enc@[td.Name]) cenv (td.NestedTypes.AsList())
   with e ->
       failwith ("Error in pass4 for type "+td.Name+", error: "+e.Message)
       reraise()
       raise e

and GenTypeDefsPass4 enc cenv tds =
    List.iter (GenTypeDefPass4 enc cenv) tds

let timestamp = absilWriteGetTimeStamp ()

// --------------------------------------------------------------------
// ILExportedTypesAndForwarders --> ILExportedTypeOrForwarder table
// --------------------------------------------------------------------

let rec GenNestedExportedTypePass3 cenv cidx (ce: ILNestedExportedType) =
    let flags = GetMemberAccessFlags ce.Access
    let nidx =
      AddUnsharedRow cenv TableNames.ExportedType
        (UnsharedRow
            [| ULong flags
               ULong 0x0
               StringE (GetStringHeapIdx cenv ce.Name)
               StringE 0
               Implementation (i_ExportedType, cidx) |])
    GenCustomAttrsPass3Or4 cenv (hca_ExportedType, nidx) ce.CustomAttrs
    GenNestedExportedTypesPass3 cenv nidx ce.Nested

and GenNestedExportedTypesPass3 cenv nidx (nce: ILNestedExportedTypes) =
    nce.AsList() |> List.iter (GenNestedExportedTypePass3 cenv nidx)

and GenExportedTypePass3 cenv (ce: ILExportedTypeOrForwarder) =
    let nselem, nelem = GetTypeNameAsElemPair cenv ce.Name
    let flags = int32 ce.Attributes
    let impl = GetScopeRefAsImplementationElem cenv ce.ScopeRef
    let cidx =
      AddUnsharedRow cenv TableNames.ExportedType
        (UnsharedRow
            [| ULong flags
               ULong 0x0
               nelem
               nselem
               Implementation (fst impl, snd impl) |])
    GenCustomAttrsPass3Or4 cenv (hca_ExportedType, cidx) ce.CustomAttrs
    GenNestedExportedTypesPass3 cenv cidx ce.Nested

and GenExportedTypesPass3 cenv (ce: ILExportedTypesAndForwarders) =
    List.iter (GenExportedTypePass3 cenv) (ce.AsList())

// --------------------------------------------------------------------
// manifest --> generate Assembly row
// --------------------------------------------------------------------

and GetManifestAsAssemblyRow cenv m =
    UnsharedRow
        [|ULong m.AuxModuleHashAlgorithm
          UShort (match m.Version with None -> 0us | Some version -> version.Major)
          UShort (match m.Version with None -> 0us | Some version -> version.Minor)
          UShort (match m.Version with None -> 0us | Some version -> version.Build)
          UShort (match m.Version with None -> 0us | Some version -> version.Revision)
          ULong
            ( (match m.AssemblyLongevity with
              | ILAssemblyLongevity.Unspecified -> 0x0000
              | ILAssemblyLongevity.Library -> 0x0002
              | ILAssemblyLongevity.PlatformAppDomain -> 0x0004
              | ILAssemblyLongevity.PlatformProcess -> 0x0006
              | ILAssemblyLongevity.PlatformSystem -> 0x0008) |||
              (if m.Retargetable then 0x100 else 0x0) |||
              // Setting these causes peverify errors. Hence both ilread and ilwrite ignore them and refuse to set them.
              // Any debugging customAttributes will automatically propagate
              // REVIEW: No longer appears to be the case
              (if m.JitTracking then 0x8000 else 0x0) |||
              (match m.PublicKey with None -> 0x0000 | Some _ -> 0x0001) ||| 0x0000)
          (match m.PublicKey with None -> Blob 0 | Some x -> Blob (GetBytesAsBlobIdx cenv x))
          StringE (GetStringHeapIdx cenv m.Name)
          (match m.Locale with None -> StringE 0 | Some x -> StringE (GetStringHeapIdx cenv x)) |]

and GenManifestPass3 cenv m =
    let aidx = AddUnsharedRow cenv TableNames.Assembly (GetManifestAsAssemblyRow cenv m)
    GenSecurityDeclsPass3 cenv (hds_Assembly, aidx) (m.SecurityDecls.AsList())
    GenCustomAttrsPass3Or4 cenv (hca_Assembly, aidx) m.CustomAttrs
    GenExportedTypesPass3 cenv m.ExportedTypes
    // Record the entrypoint decl if needed.
    match m.EntrypointElsewhere with
    | Some mref ->
        if cenv.entrypoint <> None then failwith "duplicate entrypoint"
        else cenv.entrypoint <- Some (false, GetModuleRefAsIdx cenv mref)
    | None -> ()

and newGuid (modul: ILModuleDef) =
    let n = timestamp
    let m = hash n
    let m2 = hash modul.Name
    [| b0 m; b1 m; b2 m; b3 m; b0 m2; b1 m2; b2 m2; b3 m2; 0xa7uy; 0x45uy; 0x03uy; 0x83uy; b0 n; b1 n; b2 n; b3 n |]

and deterministicGuid (modul: ILModuleDef) =
    let n = 16909060
    let m2 = Seq.sum (Seq.mapi (fun i x -> i + int x) modul.Name) // use a stable hash
    [| b0 n; b1 n; b2 n; b3 n; b0 m2; b1 m2; b2 m2; b3 m2; 0xa7uy; 0x45uy; 0x03uy; 0x83uy; b0 n; b1 n; b2 n; b3 n |]

and GetModuleAsRow (cenv: cenv) (modul: ILModuleDef) =
    // Store the generated MVID in the environment (needed for generating debug information)
    let modulGuid = if cenv.deterministic then deterministicGuid modul else newGuid modul
    cenv.moduleGuid <- modulGuid
    UnsharedRow
        [| UShort (uint16 0x0)
           StringE (GetStringHeapIdx cenv modul.Name)
           Guid (GetGuidIdx cenv modulGuid)
           Guid 0
           Guid 0 |]


let rowElemCompare (e1: RowElement) (e2: RowElement) =
    let c = compare e1.Val e2.Val
    if c <> 0 then c else
    compare e1.Tag e2.Tag

let TableRequiresSorting tab =
    List.memAssoc tab sortedTableInfo

let SortTableRows tab (rows: GenericRow[]) =
    assert (TableRequiresSorting tab)
    let col = List.assoc tab sortedTableInfo
    rows
        // This needs to be a stable sort, so we use List.sortWith
        |> Array.toList
        |> List.sortWith (fun r1 r2 -> rowElemCompare r1[col] r2[col])
        |> Array.ofList
        //|> Array.map SharedRow

let GenModule (cenv : cenv) (modul: ILModuleDef) =
    let midx = AddUnsharedRow cenv TableNames.Module (GetModuleAsRow cenv modul)
    List.iter (GenResourcePass3 cenv) (modul.Resources.AsList())
    let tds = destTypeDefsWithGlobalFunctionsFirst cenv.ilg modul.TypeDefs
    reportTime cenv.showTimes "Module Generation Preparation"
    GenTypeDefsPass1 [] cenv tds
    reportTime cenv.showTimes "Module Generation Pass 1"
    GenTypeDefsPass2 0 [] cenv tds
    reportTime cenv.showTimes "Module Generation Pass 2"
    (match modul.Manifest with None -> () | Some m -> GenManifestPass3 cenv m)
    GenTypeDefsPass3 [] cenv tds
    reportTime cenv.showTimes "Module Generation Pass 3"
    GenCustomAttrsPass3Or4 cenv (hca_Module, midx) modul.CustomAttrs
    // GenericParam is the only sorted table indexed by Columns in other tables (GenericParamConstraint\CustomAttributes).
    // Hence we need to sort it before we emit any entries in GenericParamConstraint\CustomAttributes that are attached to generic params.
    // Note this mutates the rows in a table. 'SetRowsOfTable' clears
    // the key --> index map since it is no longer valid
    cenv.GetTable(TableNames.GenericParam).SetRowsOfSharedTable (SortTableRows TableNames.GenericParam (cenv.GetTable(TableNames.GenericParam).GenericRowsOfTable))
    GenTypeDefsPass4 [] cenv tds
    reportTime cenv.showTimes "Module Generation Pass 4"

/// Arbitrary value
[<Literal>]
let CodeChunkCapacity = 40000
/// Arbitrary value
[<Literal>]
let DataCapacity = 200
/// Arbitrary value
[<Literal>]
let ResourceCapacity = 200

let generateIL requiredDataFixups (desiredMetadataVersion, generatePdb, ilg : ILGlobals, emitTailcalls, deterministic, showTimes, referenceAssemblyOnly, referenceAssemblyAttribOpt: ILAttribute option) (m : ILModuleDef) cilStartAddress normalizeAssemblyRefs =
    let isDll = m.IsDLL

    let hasInternalsVisibleToAttrib =
        (match m.Manifest with Some manifest -> manifest.CustomAttrs | None -> m.CustomAttrs).AsArray()
        |> Array.exists (fun x -> x.Method.DeclaringType.TypeSpec.Name = "System.Runtime.CompilerServices.InternalsVisibleToAttribute")

    let m =
        // Emit System.Runtime.CompilerServices.ReferenceAssemblyAttribute as an assembly-level attribute when generating a reference assembly.
        // Useful for the runtime to know that the assembly is a reference assembly.
        match referenceAssemblyAttribOpt with
        | Some referenceAssemblyAttrib when referenceAssemblyOnly ->
            { m with
                CustomAttrsStored =
                    mkILCustomAttrsReader (fun _ -> Array.append [|referenceAssemblyAttrib|] (m.CustomAttrs.AsArray())) }
        | _ ->
            m

    let tables =
        Array.init 64 (fun i ->
            if (i = TableNames.AssemblyRef.Index ||
                i = TableNames.MemberRef.Index ||
                i = TableNames.ModuleRef.Index ||
                i = TableNames.File.Index ||
                i = TableNames.TypeRef.Index ||
                i = TableNames.TypeSpec.Index ||
                i = TableNames.MethodSpec.Index ||
                i = TableNames.StandAloneSig.Index ||
                i = TableNames.GenericParam.Index) then
                MetadataTable.Shared (MetadataTable<SharedRow>.New ("row table "+string i, EqualityComparer.Default))
            else
                MetadataTable.Unshared (MetadataTable<UnsharedRow>.New ("row table "+string i, EqualityComparer.Default)))
    use cenv =
        { emitTailcalls=emitTailcalls
          deterministic = deterministic
          showTimes=showTimes
          ilg = ilg
          desiredMetadataVersion=desiredMetadataVersion
          requiredDataFixups= requiredDataFixups
          requiredStringFixups = []
          codeChunks=ByteBuffer.Create(CodeChunkCapacity, useArrayPool = true)
          nextCodeAddr = cilStartAddress
          data = ByteBuffer.Create DataCapacity
          resources = ByteBuffer.Create ResourceCapacity
          tables= tables
          AssemblyRefs = MetadataTable<_>.New("ILAssemblyRef", EqualityComparer.Default)
          documents=MetadataTable<_>.New("pdbdocs", EqualityComparer.Default)
          trefCache=Dictionary<_, _>(100)
          pdbinfo= ResizeArray<_>(200)
          moduleGuid= Array.zeroCreate 16
          fieldDefs= MetadataTable<_>.New("field defs", EqualityComparer.Default)
          methodDefIdxsByKey = MetadataTable<_>.New("method defs", EqualityComparer.Default)
          // This uses reference identity on ILMethodDef objects
          methodDefIdxs = Dictionary<_, _>(100, HashIdentity.Reference)
          propertyDefs = MetadataTable<_>.New("property defs", EqualityComparer.Default)
          eventDefs = MetadataTable<_>.New("event defs", EqualityComparer.Default)
          typeDefs = MetadataTable<_>.New("type defs", EqualityComparer.Default)
          entrypoint=None
          generatePdb=generatePdb
          // These must use structural comparison since they are keyed by arrays
          guids=MetadataTable<_>.New("guids", HashIdentity.Structural)
          blobs= MetadataTable<_>.New("blobs", HashIdentity.Structural)
          strings= MetadataTable<_>.New("strings", EqualityComparer.Default)
          userStrings= MetadataTable<_>.New("user strings", EqualityComparer.Default)
          normalizeAssemblyRefs = normalizeAssemblyRefs
          hasInternalsVisibleToAttrib = hasInternalsVisibleToAttrib
          referenceAssemblyOnly = referenceAssemblyOnly
          pdbImports = Dictionary<_, _>(HashIdentity.Reference) }

    // Now the main compilation step
    GenModule cenv m

    // .exe files have a .entrypoint instruction. Do not write it to the entrypoint when writing dll.
    let entryPointToken =
        match cenv.entrypoint with
        | Some (epHere, tok) ->
            if isDll then 0x0
            else getUncodedToken (if epHere then TableNames.Method else TableNames.File) tok
        | None ->
            if not isDll then dprintn "warning: no entrypoint specified in executable binary"
            0x0

    let pdbData =
        { EntryPoint= (if isDll then None else Some entryPointToken)
          Timestamp = timestamp
          ModuleID = cenv.moduleGuid
          Documents = cenv.documents.EntriesAsArray
          Methods = cenv.pdbinfo.ToArray()
          TableRowCounts = cenv.tables |> Seq.map(fun t -> t.Count) |> Seq.toArray }

    let idxForNextedTypeDef (tds: ILTypeDef list, td: ILTypeDef) =
        let enc = tds |> List.map (fun td -> td.Name)
        GetIdxForTypeDef cenv (TdKey(enc, td.Name))

    let strings = Array.map Bytes.stringAsUtf8NullTerminated cenv.strings.EntriesAsArray
    let userStrings = cenv.userStrings.EntriesAsArray |> Array.map System.Text.Encoding.Unicode.GetBytes
    let blobs = cenv.blobs.EntriesAsArray
    let guids = cenv.guids.EntriesAsArray
    let tables = cenv.tables
    let code = cenv.GetCode()
    // turn idx tbls into token maps
    let mappings =
     { TypeDefTokenMap = (fun t ->
        getUncodedToken TableNames.TypeDef (idxForNextedTypeDef t))
       FieldDefTokenMap = (fun t fd ->
        let tidx = idxForNextedTypeDef t
        getUncodedToken TableNames.Field (GetFieldDefAsFieldDefIdx cenv tidx fd))
       MethodDefTokenMap = (fun t md ->
        let tidx = idxForNextedTypeDef t
        getUncodedToken TableNames.Method (FindMethodDefIdx cenv (GetKeyForMethodDef cenv tidx md)))
       PropertyTokenMap = (fun t pd ->
        let tidx = idxForNextedTypeDef t
        getUncodedToken TableNames.Property (cenv.propertyDefs.GetTableEntry (GetKeyForPropertyDef tidx pd)))
       EventTokenMap = (fun t ed ->
        let tidx = idxForNextedTypeDef t
        getUncodedToken TableNames.Event (cenv.eventDefs.GetTableEntry (EventKey (tidx, ed.Name)))) }
    reportTime cenv.showTimes "Finalize Module Generation Results"
    // New return the results
    let data = cenv.data.AsMemory().ToArray()
    let resources = cenv.resources.AsMemory().ToArray()
    (strings, userStrings, blobs, guids, tables, entryPointToken, code, cenv.requiredStringFixups, data, resources, pdbData, mappings)


//=====================================================================
// TABLES+BLOBS --> PHYSICAL METADATA+BLOBS
//=====================================================================
let chunk sz next = ({addr=next; size=sz}, next + sz)
let emptychunk next = ({addr=next; size=0}, next)
let nochunk next = ({addr= 0x0;size= 0x0; }, next)

let count f arr =
    Array.fold (fun x y -> x + f y) 0x0 arr

module FileSystemUtilities =
    open System.Reflection
    open System.Globalization
    let progress = try Environment.GetEnvironmentVariable("FSharp_DebugSetFilePermissions") <> null with _ -> false
    let setExecutablePermission (filename: string) =

#if ENABLE_MONO_SUPPORT
      if runningOnMono then
        try
            let monoPosix = Assembly.Load("Mono.Posix, Version=2.0.0.0, Culture=neutral, PublicKeyToken=0738eb9f132ed756")
            if progress then eprintf "loading type Mono.Unix.UnixFileInfo...\n"
            let monoUnixFileInfo = monoPosix.GetType("Mono.Unix.UnixFileSystemInfo")
            let fileEntry = monoUnixFileInfo.InvokeMember("GetFileSystemEntry", (BindingFlags.InvokeMethod ||| BindingFlags.Static ||| BindingFlags.Public), null, null, [| box filename |], CultureInfo.InvariantCulture)
            let prevPermissions = monoUnixFileInfo.InvokeMember("get_FileAccessPermissions", (BindingFlags.InvokeMethod ||| BindingFlags.Instance ||| BindingFlags.Public), null, fileEntry, [| |], CultureInfo.InvariantCulture)
            let prevPermissionsValue = prevPermissions |> unbox<int>
            let newPermissionsValue = prevPermissionsValue ||| 0x000001ED
            let newPermissions = Enum.ToObject(prevPermissions.GetType(), newPermissionsValue)
            // Add 0x000001ED (UserReadWriteExecute, GroupReadExecute, OtherReadExecute) to the access permissions on Unix
            monoUnixFileInfo.InvokeMember("set_FileAccessPermissions", (BindingFlags.InvokeMethod ||| BindingFlags.Instance ||| BindingFlags.Public), null, fileEntry, [| newPermissions |], CultureInfo.InvariantCulture) |> ignore
        with e ->
            if progress then eprintf "failure: %s...\n" (e.ToString())
            // Fail silently
      else
#else
        ignore filename
#endif
        ()

/// Arbitrary value
[<Literal>]
let TableCapacity = 20000
/// Arbitrary value
[<Literal>]
let MetadataCapacity = 500000

let writeILMetadataAndCode (generatePdb, desiredMetadataVersion, ilg, emitTailcalls, deterministic, showTimes, referenceAssemblyOnly, referenceAssemblyAttribOpt) modul cilStartAddress normalizeAssemblyRefs =
    // When we know the real RVAs of the data section we fixup the references for the FieldRVA table.
    // These references are stored as offsets into the metadata we return from this function
    let requiredDataFixups = ref []

    let next = cilStartAddress

    let strings, userStrings, blobs, guids, tables, entryPointToken, code, requiredStringFixups, data, resources, pdbData, mappings =
      generateIL requiredDataFixups (desiredMetadataVersion, generatePdb, ilg, emitTailcalls, deterministic, showTimes, referenceAssemblyOnly, referenceAssemblyAttribOpt) modul cilStartAddress normalizeAssemblyRefs

    reportTime showTimes "Generated Tables and Code"
    let tableSize (tab: TableName) = tables[tab.Index].Count

   // Now place the code
    let codeSize = code.Length
    let alignedCodeSize = align 0x4 codeSize
    let codep, next = chunk codeSize next
    let codePadding = Array.create (alignedCodeSize - codeSize) 0x0uy
    let _codePaddingChunk, next = chunk codePadding.Length next

   // Now layout the chunks of metadata and IL
    let metadataHeaderStartChunk, _next = chunk 0x10 next

    let numStreams = 0x05

    let mdtableVersionMajor, mdtableVersionMinor = metadataSchemaVersionSupportedByCLRVersion desiredMetadataVersion

    let version =
      System.Text.Encoding.UTF8.GetBytes (sprintf "v%d.%d.%d" desiredMetadataVersion.Major desiredMetadataVersion.Minor desiredMetadataVersion.Build)


    let paddedVersionLength = align 0x4 (Array.length version)

    // Most addresses after this point are measured from the MD root
    // Switch to md-rooted addresses
    let next = metadataHeaderStartChunk.size
    let _metadataHeaderVersionChunk, next = chunk paddedVersionLength next
    let _metadataHeaderEndChunk, next = chunk 0x04 next
    let _tablesStreamHeaderChunk, next = chunk (0x08 + (align 4 ("#~".Length + 0x01))) next
    let _stringsStreamHeaderChunk, next = chunk (0x08 + (align 4 ("#Strings".Length + 0x01))) next
    let _userStringsStreamHeaderChunk, next = chunk (0x08 + (align 4 ("#US".Length + 0x01))) next
    let _guidsStreamHeaderChunk, next = chunk (0x08 + (align 4 ("#GUID".Length + 0x01))) next
    let _blobsStreamHeaderChunk, next = chunk (0x08 + (align 4 ("#Blob".Length + 0x01))) next

    let tablesStreamStart = next

    let stringsStreamUnpaddedSize = count (fun (s: byte[]) -> s.Length) strings + 1
    let stringsStreamPaddedSize = align 4 stringsStreamUnpaddedSize

    let userStringsStreamUnpaddedSize = count (fun (s: byte[]) -> let n = s.Length + 1 in n + ByteBuffer.Z32Size n) userStrings + 1
    let userStringsStreamPaddedSize = align 4 userStringsStreamUnpaddedSize

    let guidsStreamUnpaddedSize = (Array.length guids) * 0x10
    let guidsStreamPaddedSize = align 4 guidsStreamUnpaddedSize

    let blobsStreamUnpaddedSize = count (fun (blob: byte[]) -> let n = blob.Length in n + ByteBuffer.Z32Size n) blobs + 1
    let blobsStreamPaddedSize = align 4 blobsStreamUnpaddedSize

    let guidsBig = guidsStreamPaddedSize >= 0x10000
    let stringsBig = stringsStreamPaddedSize >= 0x10000
    let blobsBig = blobsStreamPaddedSize >= 0x10000

    // 64bit bitvector indicating which tables are in the metadata.
    let (valid1, valid2), _ =
       (((0, 0), 0), tables) ||> Array.fold (fun (valid1, valid2 as valid, n) rows ->
          let valid =
              if rows.Count = 0 then valid else
              ( (if n < 32 then valid1 ||| (1 <<< n ) else valid1),
                (if n >= 32 then valid2 ||| (1 <<< (n-32)) else valid2) )
          (valid, n+1))

    // 64bit bitvector indicating which tables are sorted.
    // Constant - REVIEW: make symbolic! compute from sorted table info!
    let sorted1 = 0x3301fa00
    let sorted2 =
      // If there are any generic parameters in the binary we're emitting then mark that
      // table as sorted, otherwise don't. This maximizes the number of assemblies we emit
      // which have an ECMA-v.1. compliant set of sorted tables.
      (if tableSize TableNames.GenericParam > 0 then 0x00000400 else 0x00000000) |||
      (if tableSize TableNames.GenericParamConstraint > 0 then 0x00001000 else 0x00000000) |||
      0x00000200

    reportTime showTimes "Layout Header of Tables"

    let guidAddress n = (if n = 0 then 0 else (n - 1) * 0x10 + 0x01)

    let stringAddressTable =
        let tab = Array.create (strings.Length + 1) 0
        let mutable pos = 1
        for i = 1 to strings.Length do
            tab[i] <- pos
            let s = strings[i - 1]
            pos <- pos + s.Length
        tab

    let stringAddress n =
        if n >= Array.length stringAddressTable then failwith ("string index "+string n+" out of range")
        stringAddressTable[n]

    let userStringAddressTable =
        let tab = Array.create (Array.length userStrings + 1) 0
        let mutable pos = 1
        for i = 1 to Array.length userStrings do
            tab[i] <- pos
            let s = userStrings[i - 1]
            let n = s.Length + 1
            pos <- pos + n + ByteBuffer.Z32Size n
        tab

    let userStringAddress n =
        if n >= Array.length userStringAddressTable then failwith "userString index out of range"
        userStringAddressTable[n]

    let blobAddressTable =
        let tab = Array.create (blobs.Length + 1) 0
        let mutable pos = 1
        for i = 1 to blobs.Length do
            tab[i] <- pos
            let blob = blobs[i - 1]
            pos <- pos + blob.Length + ByteBuffer.Z32Size blob.Length
        tab

    let blobAddress n =
        if n >= blobAddressTable.Length then failwith "blob index out of range"
        blobAddressTable[n]

    reportTime showTimes "Build String/Blob Address Tables"

    let sortedTables =
      Array.init 64 (fun i ->
          let tab = tables[i]
          let tabName = TableName.FromIndex i
          let rows = tab.GenericRowsOfTable
          if TableRequiresSorting tabName then SortTableRows tabName rows else rows)

    reportTime showTimes "Sort Tables"

    let codedTables =

        let bignessTable = Array.map (fun rows -> Array.length rows >= 0x10000) sortedTables
        let bigness (tab: int32) = bignessTable[tab]

        let codedBigness nbits tab =
          (tableSize tab) >= (0x10000 >>> nbits)

        let tdorBigness =
            codedBigness 2 TableNames.TypeDef ||
            codedBigness 2 TableNames.TypeRef ||
            codedBigness 2 TableNames.TypeSpec

        let tomdBigness =
            codedBigness 1 TableNames.TypeDef ||
            codedBigness 1 TableNames.Method

        let hcBigness =
            codedBigness 2 TableNames.Field ||
            codedBigness 2 TableNames.Param ||
            codedBigness 2 TableNames.Property

        let hcaBigness =
            codedBigness 5 TableNames.Method ||
            codedBigness 5 TableNames.Field ||
            codedBigness 5 TableNames.TypeRef ||
            codedBigness 5 TableNames.TypeDef ||
            codedBigness 5 TableNames.Param ||
            codedBigness 5 TableNames.InterfaceImpl ||
            codedBigness 5 TableNames.MemberRef ||
            codedBigness 5 TableNames.Module ||
            codedBigness 5 TableNames.Permission ||
            codedBigness 5 TableNames.Property ||
            codedBigness 5 TableNames.Event ||
            codedBigness 5 TableNames.StandAloneSig ||
            codedBigness 5 TableNames.ModuleRef ||
            codedBigness 5 TableNames.TypeSpec ||
            codedBigness 5 TableNames.Assembly ||
            codedBigness 5 TableNames.AssemblyRef ||
            codedBigness 5 TableNames.File ||
            codedBigness 5 TableNames.ExportedType ||
            codedBigness 5 TableNames.ManifestResource ||
            codedBigness 5 TableNames.GenericParam ||
            codedBigness 5 TableNames.GenericParamConstraint ||
            codedBigness 5 TableNames.MethodSpec


        let hfmBigness =
            codedBigness 1 TableNames.Field ||
            codedBigness 1 TableNames.Param

        let hdsBigness =
            codedBigness 2 TableNames.TypeDef ||
            codedBigness 2 TableNames.Method ||
            codedBigness 2 TableNames.Assembly

        let mrpBigness =
            codedBigness 3 TableNames.TypeRef ||
            codedBigness 3 TableNames.ModuleRef ||
            codedBigness 3 TableNames.Method ||
            codedBigness 3 TableNames.TypeSpec

        let hsBigness =
            codedBigness 1 TableNames.Event ||
            codedBigness 1 TableNames.Property

        let mdorBigness =
            codedBigness 1 TableNames.Method ||
            codedBigness 1 TableNames.MemberRef

        let mfBigness =
            codedBigness 1 TableNames.Field ||
            codedBigness 1 TableNames.Method

        let iBigness =
            codedBigness 2 TableNames.File ||
            codedBigness 2 TableNames.AssemblyRef ||
            codedBigness 2 TableNames.ExportedType

        let catBigness =
            codedBigness 3 TableNames.Method ||
            codedBigness 3 TableNames.MemberRef

        let rsBigness =
            codedBigness 2 TableNames.Module ||
            codedBigness 2 TableNames.ModuleRef ||
            codedBigness 2 TableNames.AssemblyRef ||
            codedBigness 2 TableNames.TypeRef

        use tablesBuf = ByteBuffer.Create(TableCapacity, useArrayPool = true)

        // Now the coded tables themselves - first the schemata header
        tablesBuf.EmitIntsAsBytes
            [| 0x00; 0x00; 0x00; 0x00
               mdtableVersionMajor // major version of table schemata
               mdtableVersionMinor // minor version of table schemata

               ((if stringsBig then 0x01 else 0x00) |||  // bit vector for heap size
                (if guidsBig then 0x02 else 0x00) |||
                (if blobsBig then 0x04 else 0x00))
               0x01 (* reserved, always 1 *) |]

        tablesBuf.EmitInt32 valid1
        tablesBuf.EmitInt32 valid2
        tablesBuf.EmitInt32 sorted1
        tablesBuf.EmitInt32 sorted2

        // Numbers of rows in various tables
        for rows in sortedTables do
            if rows.Length <> 0 then
                tablesBuf.EmitInt32 rows.Length


        reportTime showTimes "Write Header of tablebuf"

      // The tables themselves
        for rows in sortedTables do
            for row in rows do
                for x in row do
                    // Emit the coded token for the array element
                    let t = x.Tag
                    let n = x.Val
                    match t with
                    | _ when t = RowElementTags.UShort -> tablesBuf.EmitUInt16 (uint16 n)
                    | _ when t = RowElementTags.ULong -> tablesBuf.EmitInt32 n
                    | _ when t = RowElementTags.Data -> recordRequiredDataFixup requiredDataFixups tablesBuf (tablesStreamStart + tablesBuf.Position) (n, false)
                    | _ when t = RowElementTags.DataResources -> recordRequiredDataFixup requiredDataFixups tablesBuf (tablesStreamStart + tablesBuf.Position) (n, true)
                    | _ when t = RowElementTags.Guid -> tablesBuf.EmitZUntaggedIndex guidsBig (guidAddress n)
                    | _ when t = RowElementTags.Blob -> tablesBuf.EmitZUntaggedIndex blobsBig (blobAddress n)
                    | _ when t = RowElementTags.String -> tablesBuf.EmitZUntaggedIndex stringsBig (stringAddress n)
                    | _ when t <= RowElementTags.SimpleIndexMax -> tablesBuf.EmitZUntaggedIndex (bigness (t - RowElementTags.SimpleIndexMin)) n
                    | _ when t <= RowElementTags.TypeDefOrRefOrSpecMax -> tablesBuf.EmitZTaggedIndex (t - RowElementTags.TypeDefOrRefOrSpecMin) 2 tdorBigness n
                    | _ when t <= RowElementTags.TypeOrMethodDefMax -> tablesBuf.EmitZTaggedIndex (t - RowElementTags.TypeOrMethodDefMin) 1 tomdBigness n
                    | _ when t <= RowElementTags.HasConstantMax -> tablesBuf.EmitZTaggedIndex (t - RowElementTags.HasConstantMin) 2 hcBigness n
                    | _ when t <= RowElementTags.HasCustomAttributeMax -> tablesBuf.EmitZTaggedIndex (t - RowElementTags.HasCustomAttributeMin) 5 hcaBigness n
                    | _ when t <= RowElementTags.HasFieldMarshalMax -> tablesBuf.EmitZTaggedIndex (t - RowElementTags.HasFieldMarshalMin) 1 hfmBigness n
                    | _ when t <= RowElementTags.HasDeclSecurityMax -> tablesBuf.EmitZTaggedIndex (t - RowElementTags.HasDeclSecurityMin) 2 hdsBigness n
                    | _ when t <= RowElementTags.MemberRefParentMax -> tablesBuf.EmitZTaggedIndex (t - RowElementTags.MemberRefParentMin) 3 mrpBigness n
                    | _ when t <= RowElementTags.HasSemanticsMax -> tablesBuf.EmitZTaggedIndex (t - RowElementTags.HasSemanticsMin) 1 hsBigness n
                    | _ when t <= RowElementTags.MethodDefOrRefMax -> tablesBuf.EmitZTaggedIndex (t - RowElementTags.MethodDefOrRefMin) 1 mdorBigness n
                    | _ when t <= RowElementTags.MemberForwardedMax -> tablesBuf.EmitZTaggedIndex (t - RowElementTags.MemberForwardedMin) 1 mfBigness n
                    | _ when t <= RowElementTags.ImplementationMax -> tablesBuf.EmitZTaggedIndex (t - RowElementTags.ImplementationMin) 2 iBigness n
                    | _ when t <= RowElementTags.CustomAttributeTypeMax -> tablesBuf.EmitZTaggedIndex (t - RowElementTags.CustomAttributeTypeMin) 3 catBigness n
                    | _ when t <= RowElementTags.ResolutionScopeMax -> tablesBuf.EmitZTaggedIndex (t - RowElementTags.ResolutionScopeMin) 2 rsBigness n
                    | _ -> failwith "invalid tag in row element"

        tablesBuf.AsMemory().ToArray()

    reportTime showTimes "Write Tables to tablebuf"

    let tablesStreamUnpaddedSize = codedTables.Length
    // QUERY: extra 4 empty bytes in array.exe - why? Include some extra padding after
    // the tables just in case there is a mistake in the ECMA spec.
    let tablesStreamPaddedSize = align 4 (tablesStreamUnpaddedSize + 4)
    let tablesChunk, next = chunk tablesStreamPaddedSize next
    let tablesStreamPadding = tablesChunk.size - tablesStreamUnpaddedSize

    let stringsChunk, next = chunk stringsStreamPaddedSize next
    let stringsStreamPadding = stringsChunk.size - stringsStreamUnpaddedSize
    let userStringsChunk, next = chunk userStringsStreamPaddedSize next
    let userStringsStreamPadding = userStringsChunk.size - userStringsStreamUnpaddedSize
    let guidsChunk, next = chunk (0x10 * guids.Length) next
    let blobsChunk, _next = chunk blobsStreamPaddedSize next
    let blobsStreamPadding = blobsChunk.size - blobsStreamUnpaddedSize

    reportTime showTimes "Layout Metadata"

    let metadata, guidStart =
      use mdbuf = ByteBuffer.Create(MetadataCapacity, useArrayPool = true)
      mdbuf.EmitIntsAsBytes
        [| 0x42; 0x53; 0x4a; 0x42 // Magic signature
           0x01; 0x00 // Major version
           0x01; 0x00 // Minor version
        |]
      mdbuf.EmitInt32 0x0 // Reserved

      mdbuf.EmitInt32 paddedVersionLength
      mdbuf.EmitBytes version
      for i = 1 to (paddedVersionLength - Array.length version) do
          mdbuf.EmitIntAsByte 0x00

      mdbuf.EmitBytes
        [| 0x00uy; 0x00uy // flags, reserved
           b0 numStreams; b1 numStreams; |]
      mdbuf.EmitInt32 tablesChunk.addr
      mdbuf.EmitInt32 tablesChunk.size
      mdbuf.EmitIntsAsBytes [| 0x23; 0x7e; 0x00; 0x00; (* #~00 *)|]
      mdbuf.EmitInt32 stringsChunk.addr
      mdbuf.EmitInt32 stringsChunk.size
      mdbuf.EmitIntsAsBytes [| 0x23; 0x53; 0x74; 0x72; 0x69; 0x6e; 0x67; 0x73; 0x00; 0x00; 0x00; 0x00 (* "#Strings0000" *)|]
      mdbuf.EmitInt32 userStringsChunk.addr
      mdbuf.EmitInt32 userStringsChunk.size
      mdbuf.EmitIntsAsBytes [| 0x23; 0x55; 0x53; 0x00; (* #US0*) |]
      mdbuf.EmitInt32 guidsChunk.addr
      mdbuf.EmitInt32 guidsChunk.size
      mdbuf.EmitIntsAsBytes [| 0x23; 0x47; 0x55; 0x49; 0x44; 0x00; 0x00; 0x00; (* #GUID000 *)|]
      mdbuf.EmitInt32 blobsChunk.addr
      mdbuf.EmitInt32 blobsChunk.size
      mdbuf.EmitIntsAsBytes [| 0x23; 0x42; 0x6c; 0x6f; 0x62; 0x00; 0x00; 0x00; (* #Blob000 *)|]

      reportTime showTimes "Write Metadata Header"
     // Now the coded tables themselves
      mdbuf.EmitBytes codedTables
      for i = 1 to tablesStreamPadding do
          mdbuf.EmitIntAsByte 0x00
      reportTime showTimes "Write Metadata Tables"

     // The string stream
      mdbuf.EmitByte 0x00uy
      for s in strings do
          mdbuf.EmitBytes s
      for i = 1 to stringsStreamPadding do
          mdbuf.EmitIntAsByte 0x00
      reportTime showTimes "Write Metadata Strings"
     // The user string stream
      mdbuf.EmitByte 0x00uy
      for s in userStrings do
          mdbuf.EmitZ32 (s.Length + 1)
          mdbuf.EmitBytes s
          mdbuf.EmitIntAsByte (markerForUnicodeBytes s)
      for i = 1 to userStringsStreamPadding do
          mdbuf.EmitIntAsByte 0x00

      reportTime showTimes "Write Metadata User Strings"
    // The GUID stream
      let guidStart = mdbuf.Position
      Array.iter mdbuf.EmitBytes guids

    // The blob stream
      mdbuf.EmitByte 0x00uy
      for s in blobs do
          mdbuf.EmitZ32 s.Length
          mdbuf.EmitBytes s
      for i = 1 to blobsStreamPadding do
          mdbuf.EmitIntAsByte 0x00
      reportTime showTimes "Write Blob Stream"
     // Done - close the buffer and return the result.
      mdbuf.AsMemory().ToArray(), guidStart


   // Now we know the user string tables etc. we can fixup the
   // uses of strings in the code
    for codeStartAddr, l in requiredStringFixups do
        for codeOffset, userStringIndex in l do
              if codeStartAddr < codep.addr || codeStartAddr >= codep.addr + codep.size then
                  failwith "strings-in-code fixup: a group of fixups is located outside the code array"
              let locInCode = ((codeStartAddr + codeOffset) - codep.addr)
              checkFixup32 code locInCode 0xdeadbeef
              let token = getUncodedToken TableNames.UserStrings (userStringAddress userStringIndex)
              if (Bytes.get code (locInCode-1) <> i_ldstr) then failwith "strings-in-code fixup: not at ldstr instruction!"
              applyFixup32 code locInCode token
    reportTime showTimes "Fixup Metadata"

    entryPointToken, code, codePadding, metadata, data, resources, requiredDataFixups.Value, pdbData, mappings, guidStart

//---------------------------------------------------------------------
// PHYSICAL METADATA+BLOBS --> PHYSICAL PE FORMAT
//---------------------------------------------------------------------

// THIS LAYS OUT A 2-SECTION .NET PE BINARY
// SECTIONS
// TEXT: physical 0x0200 --> RVA 0x00020000
//         e.g. raw size 0x9600,
//         e.g. virt size 0x9584
// RELOC: physical 0x9800 --> RVA 0x0000c000
//    i.e. physbase --> rvabase
//    where physbase = textbase + text raw size
//         phsrva = roundup(0x2000, 0x0002000 + text virt size)

let msdosHeader : byte[] =
     [| 0x4duy; 0x5auy; 0x90uy; 0x00uy; 0x03uy; 0x00uy; 0x00uy; 0x00uy
        0x04uy; 0x00uy; 0x00uy; 0x00uy; 0xFFuy; 0xFFuy; 0x00uy; 0x00uy
        0xb8uy; 0x00uy; 0x00uy; 0x00uy; 0x00uy; 0x00uy; 0x00uy; 0x00uy
        0x40uy; 0x00uy; 0x00uy; 0x00uy; 0x00uy; 0x00uy; 0x00uy; 0x00uy
        0x00uy; 0x00uy; 0x00uy; 0x00uy; 0x00uy; 0x00uy; 0x00uy; 0x00uy
        0x00uy; 0x00uy; 0x00uy; 0x00uy; 0x00uy; 0x00uy; 0x00uy; 0x00uy
        0x00uy; 0x00uy; 0x00uy; 0x00uy; 0x00uy; 0x00uy; 0x00uy; 0x00uy
        0x00uy; 0x00uy; 0x00uy; 0x00uy; 0x80uy; 0x00uy; 0x00uy; 0x00uy
        0x0euy; 0x1fuy; 0xbauy; 0x0euy; 0x00uy; 0xb4uy; 0x09uy; 0xcduy
        0x21uy; 0xb8uy; 0x01uy; 0x4cuy; 0xcduy; 0x21uy; 0x54uy; 0x68uy
        0x69uy; 0x73uy; 0x20uy; 0x70uy; 0x72uy; 0x6fuy; 0x67uy; 0x72uy
        0x61uy; 0x6duy; 0x20uy; 0x63uy; 0x61uy; 0x6euy; 0x6euy; 0x6fuy
        0x74uy; 0x20uy; 0x62uy; 0x65uy; 0x20uy; 0x72uy; 0x75uy; 0x6euy
        0x20uy; 0x69uy; 0x6euy; 0x20uy; 0x44uy; 0x4fuy; 0x53uy; 0x20uy
        0x6duy; 0x6fuy; 0x64uy; 0x65uy; 0x2euy; 0x0duy; 0x0duy; 0x0auy
        0x24uy; 0x00uy; 0x00uy; 0x00uy; 0x00uy; 0x00uy; 0x00uy; 0x00uy |]

let writeInt64 (os: BinaryWriter) x =
    os.Write (dw0 x)
    os.Write (dw1 x)
    os.Write (dw2 x)
    os.Write (dw3 x)
    os.Write (dw4 x)
    os.Write (dw5 x)
    os.Write (dw6 x)
    os.Write (dw7 x)

let writeInt32 (os: BinaryWriter) x =
    os.Write (byte (b0 x))
    os.Write (byte (b1 x))
    os.Write (byte (b2 x))
    os.Write (byte (b3 x))

let writeInt32AsUInt16 (os: BinaryWriter) x =
    os.Write (byte (b0 x))
    os.Write (byte (b1 x))

let writeDirectory os dict =
    writeInt32 os (if dict.size = 0x0 then 0x0 else dict.addr)
    writeInt32 os dict.size

let writeBytes (os: BinaryWriter) (chunk: byte[]) = os.Write(chunk, 0, chunk.Length)

let writePdb (
    dumpDebugInfo,
    showTimes,
    portablePDB,
    embeddedPDB,
    pdbfile,
    outfile,
    reopenOutput,
    writePdbInMemory,
    signer: ILStrongNameSigner option,
    deterministic,
    pathMap,
    pdbData,
    pdbInfoOpt,
    debugDirectoryChunk,
    debugDataChunk,
    debugChecksumPdbChunk,
    debugEmbeddedPdbChunk,
    debugDeterministicPdbChunk,
    textV2P) =

    if dumpDebugInfo then logDebugInfo outfile pdbData

    // Used to capture the pdb file bytes in the case we're generating in-memory
    let mutable pdbBytes = None

    // Now we've done the bulk of the binary, do the PDB file and fixup the binary.
    match pdbfile with
    | None -> ()
#if ENABLE_MONO_SUPPORT
    | Some fmdb when runningOnMono && not portablePDB ->
        writeMdbInfo fmdb outfile pdbData
#endif
    | Some pdbfile ->
        let idd =
            match pdbInfoOpt with
            | Some (originalLength, contentId, stream: MemoryStream, algorithmName, checkSum) ->
                if embeddedPDB then
                    getInfoForEmbeddedPortablePdb originalLength contentId stream pdbfile debugDataChunk debugEmbeddedPdbChunk debugDeterministicPdbChunk debugChecksumPdbChunk algorithmName checkSum deterministic
                else
                    if writePdbInMemory then
                        let ms = new MemoryStream()
                        stream.WriteTo ms
                        ms.Close()
                        pdbBytes <- Some (ms.ToArray())
                    else
                        try FileSystem.FileDeleteShim pdbfile with _ -> ()
                        use fs = FileSystem.OpenFileForWriteShim(pdbfile, fileMode = FileMode.Create, fileAccess = FileAccess.ReadWrite)
                        stream.WriteTo fs
                    getInfoForPortablePdb contentId pdbfile pathMap debugDataChunk debugDeterministicPdbChunk debugChecksumPdbChunk algorithmName checkSum embeddedPDB deterministic
            | None ->
#if FX_NO_PDB_WRITER
                [| |]
#else
                writePdbInfo showTimes outfile pdbfile pdbData debugDataChunk
#endif
        reportTime showTimes "Generate PDB Info"

        // Now we have the debug data we can go back and fill in the debug directory in the image
        use fs2 = reopenOutput()
        let os2 = new BinaryWriter(fs2)
        try
            // write the IMAGE_DEBUG_DIRECTORY
            os2.BaseStream.Seek (int64 (textV2P debugDirectoryChunk.addr), SeekOrigin.Begin) |> ignore
            for i in idd do
                writeInt32 os2 i.iddCharacteristics           // IMAGE_DEBUG_DIRECTORY.Characteristics
                writeInt32 os2 i.iddTimestamp
                writeInt32AsUInt16 os2 i.iddMajorVersion
                writeInt32AsUInt16 os2 i.iddMinorVersion
                writeInt32 os2 i.iddType
                writeInt32 os2 i.iddData.Length               // IMAGE_DEBUG_DIRECTORY.SizeOfData
                writeInt32 os2 i.iddChunk.addr                // IMAGE_DEBUG_DIRECTORY.AddressOfRawData
                writeInt32 os2 (textV2P i.iddChunk.addr)      // IMAGE_DEBUG_DIRECTORY.PointerToRawData

            // Write the Debug Data
            for i in idd do
                if i.iddChunk.size <> 0 then
                    // write the debug raw data as given us by the PDB writer
                    os2.BaseStream.Seek (int64 (textV2P i.iddChunk.addr), SeekOrigin.Begin) |> ignore
                    if i.iddChunk.size < i.iddData.Length then failwith "Debug data area is not big enough. Debug info may not be usable"
                    writeBytes os2 i.iddData
            os2.Dispose()
        with e ->
            failwith ("Error while writing debug directory entry: "+e.Message)
            (try os2.Dispose(); FileSystem.FileDeleteShim outfile with _ -> ())
            reraise()

    reportTime showTimes "Finalize PDB"

    // Sign the binary. No further changes to binary allowed past this point!
    match signer with
    | None -> ()
    | Some s ->
        try
            s.SignFile outfile
            s.Close()
        with e ->
            failwith ("Warning: A call to SignFile failed ("+e.Message+")")
            (try s.Close() with _ -> ())
            (try FileSystem.FileDeleteShim outfile with _ -> ())
            ()

    reportTime showTimes "Signing Image"
    pdbBytes

let writeBinaryAux (
    stream: Stream,
    ilg: ILGlobals,
    pdbfile: string option,
    signer: ILStrongNameSigner option,
    portablePDB,
    embeddedPDB,
    embedAllSource,
    embedSourceList,
    sourceLink,
    checksumAlgorithm,
    emitTailcalls,
    deterministic,
    showTimes,
    referenceAssemblyOnly,
    referenceAssemblyAttribOpt,
    pathMap, modul, 
    normalizeAssemblyRefs) =

    // Store the public key from the signer into the manifest. This means it will be written
    // to the binary and also acts as an indicator to leave space for delay sign

    reportTime showTimes "Write Started"
    let isDll = modul.IsDLL

    let signer =
        match signer, modul.Manifest with
        | Some _, _ -> signer
        | _, None -> signer
        | None, Some {PublicKey=Some pubkey} ->
            (dprintn "Note: The output assembly will be delay-signed using the original public"
             dprintn "Note: key. In order to load it you will need to either sign it with"
             dprintn "Note: the original private key or to turn off strong-name verification"
             dprintn "Note: (use sn.exe from the .NET Framework SDK to do this, e.g. 'sn -Vr *')."
             dprintn "Note: Alternatively if this tool supports it you can provide the original"
             dprintn "Note: private key when converting the assembly, assuming you have access to"
             dprintn "Note: it."
             Some (ILStrongNameSigner.OpenPublicKey pubkey))
        | _ -> signer

    let modul =
        let pubkey =
          match signer with
          | None -> None
          | Some s ->
             try Some s.PublicKey
             with e ->
               failwith ("A call to StrongNameGetPublicKey failed ("+e.Message+")")
               None
        match modul.Manifest with
        | None -> ()
        | Some m ->
           if m.PublicKey <> None && m.PublicKey <> pubkey then
             dprintn "Warning: The output assembly is being signed or delay-signed with a strong name that is different to the original."
        { modul with Manifest = match modul.Manifest with None -> None | Some m -> Some {m with PublicKey = pubkey} }

    let pdbData, pdbInfoOpt, debugDirectoryChunk, debugDataChunk, debugChecksumPdbChunk, debugEmbeddedPdbChunk, debugDeterministicPdbChunk, textV2P, mappings =

          let os = new BinaryWriter(stream, System.Text.Encoding.UTF8)

          let imageBaseReal = modul.ImageBase // FIXED CHOICE
          let alignVirt = modul.VirtualAlignment // FIXED CHOICE
          let alignPhys = modul.PhysicalAlignment // FIXED CHOICE

          let isItanium = modul.Platform = Some IA64

          let numSections = 3 // .text, .sdata, .reloc

          // HEADERS
          let next = 0x0
          let headerSectionPhysLoc = 0x0
          let headerAddr = next
          let next = headerAddr

          let msdosHeaderSize = 0x80
          let msdosHeaderChunk, next = chunk msdosHeaderSize next

          let peSignatureSize = 0x04
          let peSignatureChunk, next = chunk peSignatureSize next

          let peFileHeaderSize = 0x14
          let peFileHeaderChunk, next = chunk peFileHeaderSize next

          let peOptionalHeaderSize = if modul.Is64Bit then 0xf0 else 0xe0
          let peOptionalHeaderChunk, next = chunk peOptionalHeaderSize next

          let textSectionHeaderSize = 0x28
          let textSectionHeaderChunk, next = chunk textSectionHeaderSize next

          let dataSectionHeaderSize = 0x28
          let dataSectionHeaderChunk, next = chunk dataSectionHeaderSize next

          let relocSectionHeaderSize = 0x28
          let relocSectionHeaderChunk, next = chunk relocSectionHeaderSize next

          let headerSize = next - headerAddr
          let nextPhys = align alignPhys (headerSectionPhysLoc + headerSize)
          let headerSectionPhysSize = nextPhys - headerSectionPhysLoc
          let next = align alignVirt (headerAddr + headerSize)

          // TEXT SECTION: 8 bytes IAT table 72 bytes CLI header

          let textSectionPhysLoc = nextPhys
          let textSectionAddr = next
          let next = textSectionAddr

          let importAddrTableChunk, next = chunk 0x08 next
          let cliHeaderPadding = (if isItanium then (align 16 next) else next) - next
          let next = next + cliHeaderPadding
          let cliHeaderChunk, next = chunk 0x48 next

          let desiredMetadataVersion =
            if modul.MetadataVersion <> "" then
                parseILVersion modul.MetadataVersion
            else
                match ilg.primaryAssemblyScopeRef with
                | ILScopeRef.Local -> failwith "Expected mscorlib to be ILScopeRef.Assembly was ILScopeRef.Local"
                | ILScopeRef.Module _ -> failwith "Expected mscorlib to be ILScopeRef.Assembly was ILScopeRef.Module"
                | ILScopeRef.PrimaryAssembly -> failwith "Expected mscorlib to be ILScopeRef.Assembly was ILScopeRef.PrimaryAssembly"
                | ILScopeRef.Assembly aref ->
                    match aref.Version with
                    | Some version when version.Major = 2us -> parseILVersion "2.0.50727.0"
                    | Some v -> v
                    | None -> failwith "Expected mscorlib to have a version number"

          let entryPointToken, code, codePadding, metadata, data, resources, requiredDataFixups, pdbData, mappings, guidStart =
            writeILMetadataAndCode ((pdbfile <> None), desiredMetadataVersion, ilg, emitTailcalls, deterministic, showTimes, referenceAssemblyOnly, referenceAssemblyAttribOpt) modul next normalizeAssemblyRefs

          reportTime showTimes "Generated IL and metadata"
          let _codeChunk, next = chunk code.Length next
          let _codePaddingChunk, next = chunk codePadding.Length next

          let metadataChunk, next = chunk metadata.Length next

          let strongnameChunk, next =
            match signer with
            | None -> nochunk next
            | Some s -> chunk s.SignatureSize next

          let resourcesChunk, next = chunk resources.Length next

          let rawdataChunk, next = chunk data.Length next

          let vtfixupsChunk, next = nochunk next   // Note: only needed for mixed mode assemblies
          let importTableChunkPrePadding = (if isItanium then (align 16 next) else next) - next
          let next = next + importTableChunkPrePadding
          let importTableChunk, next = chunk 0x28 next
          let importLookupTableChunk, next = chunk 0x14 next
          let importNameHintTableChunk, next = chunk 0x0e next
          let mscoreeStringChunk, next = chunk 0x0c next

          let next = align 0x10 (next + 0x05) - 0x05
          let importTableChunk = { addr=importTableChunk.addr; size = next - importTableChunk.addr}
          let importTableChunkPadding = importTableChunk.size - (0x28 + 0x14 + 0x0e + 0x0c)

          let next = next + 0x03
          let entrypointCodeChunk, next = chunk 0x06 next
          let globalpointerCodeChunk, next = chunk (if isItanium then 0x8 else 0x0) next

          let pdbInfoOpt =
            match pdbfile, portablePDB with
            | Some _, true ->
                let pdbInfo =
                    generatePortablePdb embedAllSource embedSourceList sourceLink checksumAlgorithm showTimes pdbData pathMap

                if embeddedPDB then
                    let (uncompressedLength, contentId, stream, algorithmName, checkSum) = pdbInfo
                    let compressedStream = compressPortablePdbStream stream
                    Some (uncompressedLength, contentId, compressedStream, algorithmName, checkSum)
                else
                    Some pdbInfo

            | _ -> None

          let debugDirectoryChunk, next =
            chunk (if pdbfile = None then
                        0x0
                   else
                        sizeof_IMAGE_DEBUG_DIRECTORY * 2 +
                        (if embeddedPDB then sizeof_IMAGE_DEBUG_DIRECTORY else 0) +
                        (if deterministic then sizeof_IMAGE_DEBUG_DIRECTORY else 0)
                  ) next

          // The debug data is given to us by the PDB writer and appears to
          // typically be the type of the data plus the PDB file name. We fill
          // this in after we've written the binary. We approximate the size according
          // to what PDB writers seem to require and leave extra space just in case...
          let debugDataJustInCase = 40
          let debugDataChunk, next =
              chunk (align 0x4 (match pdbfile with
                                | None -> 0
                                | Some f -> (24
                                            + System.Text.Encoding.Unicode.GetByteCount f // See bug 748444
                                            + debugDataJustInCase))) next

          let debugChecksumPdbChunk, next =
              chunk (align 0x4 (match pdbInfoOpt with
                                | Some (_, _, _, algorithmName, checkSum) ->
                                    let alg = System.Text.Encoding.UTF8.GetBytes(algorithmName)
                                    let size = alg.Length + 1 + checkSum.Length
                                    size
                                | None -> 0)) next

          let debugEmbeddedPdbChunk, next =
              if embeddedPDB then
                  let streamLength =
                      match pdbInfoOpt with
                      | Some (_, _, stream, _, _) -> int stream.Length
                      | None -> 0
                  chunk (align 0x4 (match embeddedPDB with
                                     | true -> 8 + streamLength
                                     | _ -> 0 )) next
              else
                  nochunk next

          let debugDeterministicPdbChunk, next =
              if deterministic then emptychunk next
              else nochunk next

          let textSectionSize = next - textSectionAddr
          let nextPhys = align alignPhys (textSectionPhysLoc + textSectionSize)
          let textSectionPhysSize = nextPhys - textSectionPhysLoc
          let next = align alignVirt (textSectionAddr + textSectionSize)

          // .RSRC SECTION (DATA)
          let dataSectionPhysLoc = nextPhys
          let dataSectionAddr = next
          let dataSectionVirtToPhys v = v - dataSectionAddr + dataSectionPhysLoc
          let nativeResources =
            match modul.NativeResources with
            | [] -> [||]
            | resources ->
                let unlinkedResources =
                    resources |> List.map (function
                        | ILNativeResource.Out bytes -> bytes
                        | ILNativeResource.In (fileName, linkedResourceBase, start, len) ->
                             use stream = FileSystem.OpenFileForReadShim(fileName)
                             let linkedResource = stream.ReadBytes(start, len)
                             unlinkResource linkedResourceBase linkedResource)

                try linkNativeResources unlinkedResources next
                with e -> failwith ("Linking a native resource failed: "+e.Message+"")

          let nativeResourcesSize = nativeResources.Length

          let nativeResourcesChunk, next = chunk nativeResourcesSize next

          let dummydatap, next = chunk (if next = dataSectionAddr then 0x01 else 0x0) next

          let dataSectionSize = next - dataSectionAddr
          let nextPhys = align alignPhys (dataSectionPhysLoc + dataSectionSize)
          let dataSectionPhysSize = nextPhys - dataSectionPhysLoc
          let next = align alignVirt (dataSectionAddr + dataSectionSize)

          // .RELOC SECTION base reloc table: 0x0c size
          let relocSectionPhysLoc = nextPhys
          let relocSectionAddr = next
          let baseRelocTableChunk, next = chunk 0x0c next

          let relocSectionSize = next - relocSectionAddr
          let nextPhys = align alignPhys (relocSectionPhysLoc + relocSectionSize)
          let relocSectionPhysSize = nextPhys - relocSectionPhysLoc
          let next = align alignVirt (relocSectionAddr + relocSectionSize)

         // Now we know where the data section lies we can fix up the
         // references into the data section from the metadata tables.
          requiredDataFixups |> List.iter
              (fun (metadataOffset32, (dataOffset, kind)) ->
                let metadataOffset = metadataOffset32
                if metadataOffset < 0 || metadataOffset >= metadata.Length - 4 then failwith "data RVA fixup: fixup located outside metadata"
                checkFixup32 metadata metadataOffset 0xdeaddddd
                let dataRva =
                  if kind then
                      let res = dataOffset
                      if res >= resourcesChunk.size then dprintn "resource offset bigger than resource data section"
                      res
                  else
                      let res = rawdataChunk.addr + dataOffset
                      if res < rawdataChunk.addr then dprintn "data rva before data section"
                      if res >= rawdataChunk.addr + rawdataChunk.size then
                          dprintn ("data rva after end of data section, dataRva = "+string res+", rawdataChunk.addr = "+string rawdataChunk.addr
                                   + ", rawdataChunk.size = "+string rawdataChunk.size)
                      res
                applyFixup32 metadata metadataOffset dataRva)

         // IMAGE TOTAL SIZE
          let imageEndSectionPhysLoc = nextPhys
          let imageEndAddr = next

          reportTime showTimes "Layout image"

          let write p (os: BinaryWriter) chunkName chunk =
              match p with
              | None -> ()
              | Some pExpected ->
                  os.Flush()
                  let pCurrent = int32 os.BaseStream.Position
                  if pCurrent <> pExpected then
                    failwith ("warning: "+chunkName+" not where expected, pCurrent = "+string pCurrent+", p.addr = "+string pExpected)
              writeBytes os chunk

          let writePadding (os: BinaryWriter) _comment sz =
              if sz < 0 then failwith "writePadding: size < 0"
              for i = 0 to sz - 1 do
                  os.Write 0uy

          // Now we've computed all the offsets, write the image

          write (Some msdosHeaderChunk.addr) os "msdos header" msdosHeader

          write (Some peSignatureChunk.addr) os "pe signature" [| |]

          writeInt32 os 0x4550

          write (Some peFileHeaderChunk.addr) os "pe file header" [| |]

          if (modul.Platform = Some AMD64) then
            writeInt32AsUInt16 os 0x8664    // Machine - IMAGE_FILE_MACHINE_AMD64
          elif isItanium then
            writeInt32AsUInt16 os 0x200
          else
            writeInt32AsUInt16 os 0x014c   // Machine - IMAGE_FILE_MACHINE_I386

          writeInt32AsUInt16 os numSections

          let pdbData =
            // Hash code, data and metadata
            if deterministic then
              use sha =
                  match checksumAlgorithm with
                  | HashAlgorithm.Sha1 -> System.Security.Cryptography.SHA1.Create() :> System.Security.Cryptography.HashAlgorithm
                  | HashAlgorithm.Sha256 -> System.Security.Cryptography.SHA256.Create() :> System.Security.Cryptography.HashAlgorithm

              let hCode = sha.ComputeHash code
              let hData = sha.ComputeHash data
              let hMeta = sha.ComputeHash metadata
              let final = [| hCode; hData; hMeta |] |> Array.collect id |> sha.ComputeHash

              // Confirm we have found the correct data and aren't corrupting the metadata
              if metadata[ guidStart..guidStart+3] <> [| 4uy; 3uy; 2uy; 1uy |] then failwith "Failed to find MVID"
              if metadata[ guidStart+12..guidStart+15] <> [| 4uy; 3uy; 2uy; 1uy |] then failwith "Failed to find MVID"

              // Update MVID guid in metadata
              Array.blit final 0 metadata guidStart 16

              // Use last 4 bytes for timestamp - High bit set, to stop tool chains becoming confused
              let timestamp = int final[16] ||| (int final[17] <<< 8) ||| (int final[18] <<< 16) ||| (int (final[19] ||| 128uy) <<< 24)
              writeInt32 os timestamp

              // Update pdbData with new guid and timestamp. Portable and embedded PDBs don't need the ModuleID
              // Full and PdbOnly aren't supported under deterministic builds currently, they rely on non-deterministic Windows native code
              { pdbData with ModuleID = final[0..15] ; Timestamp = timestamp }
            else
              writeInt32 os timestamp   // date since 1970
              pdbData

          writeInt32 os 0x00 // Pointer to Symbol Table Always 0
       // 00000090
          writeInt32 os 0x00 // Number of Symbols Always 0
          writeInt32AsUInt16 os peOptionalHeaderSize // Size of the optional header, the format is described below.

          // 64bit: IMAGE_FILE_32BIT_MACHINE ||| IMAGE_FILE_LARGE_ADDRESS_AWARE
          // 32bit: IMAGE_FILE_32BIT_MACHINE
          // Yes, 32BIT_MACHINE is set for AMD64...
          let iMachineCharacteristic = match modul.Platform with | Some IA64 -> 0x20 | Some AMD64 -> 0x0120 | _ -> 0x0100

          writeInt32AsUInt16 os ((if isDll then 0x2000 else 0x0000) ||| 0x0002 ||| 0x0004 ||| 0x0008 ||| iMachineCharacteristic)

       // Now comes optional header

          let peOptionalHeaderByte = peOptionalHeaderByteByCLRVersion desiredMetadataVersion

          write (Some peOptionalHeaderChunk.addr) os "pe optional header" [| |]
          if modul.Is64Bit then
              writeInt32AsUInt16 os 0x020B // Magic number is 0x020B for 64-bit
          else
              writeInt32AsUInt16 os 0x010b // Always 0x10B (see Section 23.1).
          writeInt32AsUInt16 os peOptionalHeaderByte // ECMA spec says 6, some binaries, e.g. fscmanaged.exe say 7, Whidbey binaries say 8
          writeInt32 os textSectionPhysSize          // Size of the code (text) section, or the sum of all code sections if there are multiple sections.
        // 000000a0
          writeInt32 os dataSectionPhysSize          // Size of the initialized data section
          writeInt32 os 0x00                         // Size of the uninitialized data section
          writeInt32 os entrypointCodeChunk.addr     // RVA of entry point, needs to point to bytes 0xFF 0x25 followed by the RVA+!0x4000000
          writeInt32 os textSectionAddr              // e.g. 0x0002000
       // 000000b0
          if modul.Is64Bit then
              writeInt64 os (int64 imageBaseReal)    // REVIEW: For 64-bit, we should use a 64-bit image base
          else
              writeInt32 os dataSectionAddr // e.g. 0x0000c000
              writeInt32 os imageBaseReal // Image Base Always 0x400000 (see Section 23.1). - QUERY : no it's not always 0x400000, e.g. 0x034f0000

          writeInt32 os alignVirt //  Section Alignment Always 0x2000 (see Section 23.1).
          writeInt32 os alignPhys // File Alignment Either 0x200 or 0x1000.
       // 000000c0
          writeInt32AsUInt16 os 0x04 //  OS Major Always 4 (see Section 23.1).
          writeInt32AsUInt16 os 0x00 // OS Minor Always 0 (see Section 23.1).
          writeInt32AsUInt16 os 0x00 // User Major Always 0 (see Section 23.1).
          writeInt32AsUInt16 os 0x00 // User Minor Always 0 (see Section 23.1).
          let major, minor = modul.SubsystemVersion
          writeInt32AsUInt16 os major
          writeInt32AsUInt16 os minor
          writeInt32 os 0x00 // Reserved Always 0 (see Section 23.1).
       // 000000d0
          writeInt32 os imageEndAddr // Image Size: Size, in bytes, of image, including all headers and padding
          writeInt32 os headerSectionPhysSize // Header Size Combined size of MS-DOS Header, PE Header, PE Optional Header and padding
          writeInt32 os 0x00 // File Checksum Always 0 (see Section 23.1). QUERY: NOT ALWAYS ZERO
          writeInt32AsUInt16 os modul.SubSystemFlags // SubSystem Subsystem required to run this image.
          // DLL Flags Always 0x400 (no unmanaged windows exception handling - see Section 23.1).
          //  Itanium: see notes at end of file
          //  IMAGE_DLLCHARACTERISTICS_NX_COMPAT: See FSharp 1.0 bug 5019 and http://blogs.msdn.com/ed_maurer/archive/2007/12/14/nxcompat-and-the-c-compiler.aspx
          // Itanium : IMAGE_DLLCHARACTERISTICS_TERMINAL_SERVER_AWARE | IMAGE_DLLCHARACTERISTICS_ NO_SEH | IMAGE_DLL_CHARACTERISTICS_DYNAMIC_BASE | IMAGE_DLLCHARACTERISTICS_NX_COMPAT
          // x86 : IMAGE_DLLCHARACTERISTICS_ NO_SEH | IMAGE_DLL_CHARACTERISTICS_DYNAMIC_BASE | IMAGE_DLLCHARACTERISTICS_NX_COMPAT
          // x64 : IMAGE_DLLCHARACTERISTICS_ NO_SEH | IMAGE_DLL_CHARACTERISTICS_DYNAMIC_BASE | IMAGE_DLLCHARACTERISTICS_NX_COMPAT
          let dllCharacteristics =
            let flags =
                if modul.Is64Bit then (if isItanium then 0x8540 else 0x540)
                else 0x540
            if modul.UseHighEntropyVA then flags ||| 0x20 // IMAGE_DLLCHARACTERISTICS_HIGH_ENTROPY_VA
            else flags
          writeInt32AsUInt16 os dllCharacteristics
       // 000000e0
          // Note that the defaults differ between x86 and x64
          if modul.Is64Bit then
            let size = defaultArg modul.StackReserveSize 0x400000 |> int64
            writeInt64 os size // Stack Reserve Size Always 0x400000 (4Mb) (see Section 23.1).
            writeInt64 os 0x4000L // Stack Commit Size Always 0x4000 (16Kb) (see Section 23.1).
            writeInt64 os 0x100000L // Heap Reserve Size Always 0x100000 (1Mb) (see Section 23.1).
            writeInt64 os 0x2000L // Heap Commit Size Always 0x800 (8Kb) (see Section 23.1).
          else
            let size = defaultArg modul.StackReserveSize 0x100000
            writeInt32 os size // Stack Reserve Size Always 0x100000 (1Mb) (see Section 23.1).
            writeInt32 os 0x1000 // Stack Commit Size Always 0x1000 (4Kb) (see Section 23.1).
            writeInt32 os 0x100000 // Heap Reserve Size Always 0x100000 (1Mb) (see Section 23.1).
            writeInt32 os 0x1000 // Heap Commit Size Always 0x1000 (4Kb) (see Section 23.1).
       // 000000f0 - x86 location, moving on, for x64, add 0x10
          writeInt32 os 0x00 // Loader Flags Always 0 (see Section 23.1)
          writeInt32 os 0x10 // Number of Data Directories: Always 0x10 (see Section 23.1).
          writeInt32 os 0x00
          writeInt32 os 0x00 // Export Table Always 0 (see Section 23.1).
       // 00000100
          writeDirectory os importTableChunk // Import Table RVA of Import Table, (see clause 24.3.1). e.g. 0000b530
          // Native Resource Table: ECMA says Always 0 (see Section 23.1), but mscorlib and other files with resources bound into executable do not.
          writeDirectory os nativeResourcesChunk

       // 00000110
          writeInt32 os 0x00 // Exception Table Always 0 (see Section 23.1).
          writeInt32 os 0x00 // Exception Table Always 0 (see Section 23.1).
          writeInt32 os 0x00 // Certificate Table Always 0 (see Section 23.1).
          writeInt32 os 0x00 // Certificate Table Always 0 (see Section 23.1).
       // 00000120
          writeDirectory os baseRelocTableChunk
          writeDirectory os debugDirectoryChunk // Debug Directory
       // 00000130
          writeInt32 os 0x00 //  Copyright Always 0 (see Section 23.1).
          writeInt32 os 0x00 //  Copyright Always 0 (see Section 23.1).
          writeInt32 os 0x00 // Global Ptr Always 0 (see Section 23.1).
          writeInt32 os 0x00 // Global Ptr Always 0 (see Section 23.1).
       // 00000140
          writeInt32 os 0x00 // Load Config Table Always 0 (see Section 23.1).
          writeInt32 os 0x00 // Load Config Table Always 0 (see Section 23.1).
          writeInt32 os 0x00 // TLS Table Always 0 (see Section 23.1).
          writeInt32 os 0x00 // TLS Table Always 0 (see Section 23.1).
       // 00000150
          writeInt32 os 0x00 // Bound Import Always 0 (see Section 23.1).
          writeInt32 os 0x00 // Bound Import Always 0 (see Section 23.1).
          writeDirectory os importAddrTableChunk // Import Addr Table, (see clause 24.3.1). e.g. 0x00002000
       // 00000160
          writeInt32 os 0x00 // Delay Import Descriptor Always 0 (see Section 23.1).
          writeInt32 os 0x00 // Delay Import Descriptor Always 0 (see Section 23.1).
          writeDirectory os cliHeaderChunk
       // 00000170
          writeInt32 os 0x00 // Reserved Always 0 (see Section 23.1).
          writeInt32 os 0x00 // Reserved Always 0 (see Section 23.1).

          write (Some textSectionHeaderChunk.addr) os "text section header" [| |]

       // 00000178
          writeBytes os [| 0x2euy; 0x74uy; 0x65uy; 0x78uy; 0x74uy; 0x00uy; 0x00uy; 0x00uy; |] // ".text\000\000\000"
       // 00000180
          writeInt32 os textSectionSize // VirtualSize: Total size of the section when loaded into memory in bytes rounded to Section Alignment.
          writeInt32 os textSectionAddr //  VirtualAddress For executable images this is the address of the first byte of the section
          writeInt32 os textSectionPhysSize //  SizeOfRawData Size of the initialized data on disk in bytes
          writeInt32 os textSectionPhysLoc // PointerToRawData RVA to section's first page within the PE file.
       // 00000190
          writeInt32 os 0x00 // PointerToRelocations RVA of Relocation section.
          writeInt32 os 0x00 // PointerToLineNumbers Always 0 (see Section 23.1).
       // 00000198
          writeInt32AsUInt16 os 0x00// NumberOfRelocations Number of relocations, set to 0 if unused.
          writeInt32AsUInt16 os 0x00  //  NumberOfLinenumbers Always 0 (see Section 23.1).
          writeBytes os [| 0x20uy; 0x00uy; 0x00uy; 0x60uy |] //  Characteristics Flags IMAGE_SCN_CNT_CODE || IMAGE_SCN_MEM_EXECUTE || IMAGE_SCN_MEM_READ

          write (Some dataSectionHeaderChunk.addr) os "data section header" [| |]

       // 000001a0
          writeBytes os [| 0x2euy; 0x72uy; 0x73uy; 0x72uy; 0x63uy; 0x00uy; 0x00uy; 0x00uy; |] // ".rsrc\000\000\000"
    //  writeBytes os [| 0x2e; 0x73; 0x64; 0x61; 0x74; 0x61; 0x00; 0x00; |] // ".sdata\000\000"
          writeInt32 os dataSectionSize // VirtualSize: Total size of the section when loaded into memory in bytes rounded to Section Alignment.
          writeInt32 os dataSectionAddr //  VirtualAddress For executable images this is the address of the first byte of the section.
       // 000001b0
          writeInt32 os dataSectionPhysSize //  SizeOfRawData Size of the initialized data on disk in bytes,
          writeInt32 os dataSectionPhysLoc // PointerToRawData QUERY: Why does ECMA say "RVA" here? Offset to section's first page within the PE file.
       // 000001b8
          writeInt32 os 0x00 // PointerToRelocations RVA of Relocation section.
          writeInt32 os 0x00 // PointerToLineNumbers Always 0 (see Section 23.1).
       // 000001c0
          writeInt32AsUInt16 os 0x00 // NumberOfRelocations Number of relocations, set to 0 if unused.
          writeInt32AsUInt16 os 0x00  //  NumberOfLinenumbers Always 0 (see Section 23.1).
          writeBytes os [| 0x40uy; 0x00uy; 0x00uy; 0x40uy |] //  Characteristics Flags: IMAGE_SCN_MEM_READ | IMAGE_SCN_CNT_INITIALIZED_DATA

          write (Some relocSectionHeaderChunk.addr) os "reloc section header" [| |]
       // 000001a0
          writeBytes os [| 0x2euy; 0x72uy; 0x65uy; 0x6cuy; 0x6fuy; 0x63uy; 0x00uy; 0x00uy; |] // ".reloc\000\000"
          writeInt32 os relocSectionSize // VirtualSize: Total size of the section when loaded into memory in bytes rounded to Section Alignment.
          writeInt32 os relocSectionAddr //  VirtualAddress For executable images this is the address of the first byte of the section.
       // 000001b0
          writeInt32 os relocSectionPhysSize //  SizeOfRawData Size of the initialized reloc on disk in bytes
          writeInt32 os relocSectionPhysLoc // PointerToRawData QUERY: Why does ECMA say "RVA" here? Offset to section's first page within the PE file.
       // 000001b8
          writeInt32 os 0x00 // PointerToRelocations RVA of Relocation section.
          writeInt32 os 0x00 // PointerToLineNumbers Always 0 (see Section 23.1).
       // 000001c0
          writeInt32AsUInt16 os 0x00 // NumberOfRelocations Number of relocations, set to 0 if unused.
          writeInt32AsUInt16 os 0x00  //  NumberOfLinenumbers Always 0 (see Section 23.1).
          writeBytes os [| 0x40uy; 0x00uy; 0x00uy; 0x42uy |] //  Characteristics Flags: IMAGE_SCN_CNT_INITIALIZED_DATA | IMAGE_SCN_MEM_READ |

          writePadding os "pad to text begin" (textSectionPhysLoc - headerSize)

          // TEXT SECTION: e.g. 0x200

          let textV2P v = v - textSectionAddr + textSectionPhysLoc

          // e.g. 0x0200
          write (Some (textV2P importAddrTableChunk.addr)) os "import addr table" [| |]
          writeInt32 os importNameHintTableChunk.addr
          writeInt32 os 0x00  // QUERY 4 bytes of zeros not 2 like ECMA 24.3.1 says

          // e.g. 0x0208

          let flags =
            (if modul.IsILOnly then 0x01 else 0x00) |||
            (if modul.Is32Bit then 0x02 else 0x00) |||
            (if modul.Is32BitPreferred then 0x00020003 else 0x00) |||
            (if (match signer with None -> false | Some s -> s.IsFullySigned) then 0x08 else 0x00)

          let headerVersionMajor, headerVersionMinor = headerVersionSupportedByCLRVersion desiredMetadataVersion

          writePadding os "pad to cli header" cliHeaderPadding
          write (Some (textV2P cliHeaderChunk.addr)) os "cli header" [| |]
          writeInt32 os 0x48 // size of header
          writeInt32AsUInt16 os headerVersionMajor // Major part of minimum version of CLR reqd.
          writeInt32AsUInt16 os headerVersionMinor // Minor part of minimum version of CLR reqd. ...
          // e.g. 0x0210
          writeDirectory os metadataChunk
          writeInt32 os flags

          writeInt32 os entryPointToken
          write None os "rest of cli header" [| |]

          // e.g. 0x0220
          writeDirectory os resourcesChunk
          writeDirectory os strongnameChunk
          // e.g. 0x0230
          writeInt32 os 0x00 // code manager table, always 0
          writeInt32 os 0x00 // code manager table, always 0
          writeDirectory os vtfixupsChunk
          // e.g. 0x0240
          writeInt32 os 0x00  // export addr table jumps, always 0
          writeInt32 os 0x00  // export addr table jumps, always 0
          writeInt32 os 0x00  // managed native header, always 0
          writeInt32 os 0x00  // managed native header, always 0

          writeBytes os code
          write None os "code padding" codePadding

          writeBytes os metadata

          // write 0x80 bytes of empty space for encrypted SHA1 hash, written by SN.EXE or call to signing API
          if signer <> None then
            write (Some (textV2P strongnameChunk.addr)) os "strongname" (Array.create strongnameChunk.size 0x0uy)

          write (Some (textV2P resourcesChunk.addr)) os "raw resources" [| |]
          writeBytes os resources
          write (Some (textV2P rawdataChunk.addr)) os "raw data" [| |]
          writeBytes os data

          writePadding os "start of import table" importTableChunkPrePadding

          // vtfixups would go here
          write (Some (textV2P importTableChunk.addr)) os "import table" [| |]

          writeInt32 os importLookupTableChunk.addr
          writeInt32 os 0x00
          writeInt32 os 0x00
          writeInt32 os mscoreeStringChunk.addr
          writeInt32 os importAddrTableChunk.addr
          writeInt32 os 0x00
          writeInt32 os 0x00
          writeInt32 os 0x00
          writeInt32 os 0x00
          writeInt32 os 0x00

          write (Some (textV2P importLookupTableChunk.addr)) os "import lookup table" [| |]
          writeInt32 os importNameHintTableChunk.addr
          writeInt32 os 0x00
          writeInt32 os 0x00
          writeInt32 os 0x00
          writeInt32 os 0x00


          write (Some (textV2P importNameHintTableChunk.addr)) os "import name hint table" [| |]
          // Two zero bytes of hint, then Case sensitive, null-terminated ASCII string containing name to import.
          // Shall _CorExeMain a .exe file _CorDllMain for a .dll file.
          if isDll then
              writeBytes os [| 0x00uy; 0x00uy; 0x5fuy; 0x43uy ; 0x6fuy; 0x72uy; 0x44uy; 0x6cuy; 0x6cuy; 0x4duy; 0x61uy; 0x69uy; 0x6euy; 0x00uy |]
          else
              writeBytes os [| 0x00uy; 0x00uy; 0x5fuy; 0x43uy; 0x6fuy; 0x72uy; 0x45uy; 0x78uy; 0x65uy; 0x4duy; 0x61uy; 0x69uy; 0x6euy; 0x00uy |]

          write (Some (textV2P mscoreeStringChunk.addr)) os "mscoree string"
            [| 0x6duy; 0x73uy; 0x63uy; 0x6fuy ; 0x72uy; 0x65uy ; 0x65uy; 0x2euy ; 0x64uy; 0x6cuy ; 0x6cuy; 0x00uy ; |]

          writePadding os "end of import tab" importTableChunkPadding

          writePadding os "head of entrypoint" 0x03
          let ep = (imageBaseReal + textSectionAddr)
          write (Some (textV2P entrypointCodeChunk.addr)) os " entrypoint code"
                 [| 0xFFuy; 0x25uy; (* x86 Instructions for entry *) b0 ep; b1 ep; b2 ep; b3 ep |]
          if isItanium then
              write (Some (textV2P globalpointerCodeChunk.addr)) os " itanium global pointer"
                   [| 0x0uy; 0x0uy; 0x0uy; 0x0uy; 0x0uy; 0x0uy; 0x0uy; 0x0uy |]

          if pdbfile.IsSome then
              write (Some (textV2P debugDirectoryChunk.addr)) os "debug directory" (Array.create debugDirectoryChunk.size 0x0uy)
              write (Some (textV2P debugDataChunk.addr)) os "debug data" (Array.create debugDataChunk.size 0x0uy)
              write (Some (textV2P debugChecksumPdbChunk.addr)) os "debug checksum" (Array.create debugChecksumPdbChunk.size 0x0uy)

          if embeddedPDB then
              write (Some (textV2P debugEmbeddedPdbChunk.addr)) os "debug data" (Array.create debugEmbeddedPdbChunk.size 0x0uy)

          if deterministic then
              write (Some (textV2P debugDeterministicPdbChunk.addr)) os "debug deterministic" Array.empty

          writePadding os "end of .text" (dataSectionPhysLoc - textSectionPhysLoc - textSectionSize)

          // DATA SECTION
          match nativeResources with
          | [||] -> ()
          | resources ->
                write (Some (dataSectionVirtToPhys nativeResourcesChunk.addr)) os "raw native resources" [| |]
                writeBytes os resources

          if dummydatap.size <> 0x0 then
              write (Some (dataSectionVirtToPhys dummydatap.addr)) os "dummy data" [| 0x0uy |]

          writePadding os "end of .rsrc" (relocSectionPhysLoc - dataSectionPhysLoc - dataSectionSize)

          // RELOC SECTION

          // See ECMA 24.3.2
          let relocV2P v = v - relocSectionAddr + relocSectionPhysLoc

          let entrypointFixupAddr = entrypointCodeChunk.addr + 0x02
          let entrypointFixupBlock = (entrypointFixupAddr / 4096) * 4096
          let entrypointFixupOffset = entrypointFixupAddr - entrypointFixupBlock
          let reloc = (if modul.Is64Bit then 0xA000 (* IMAGE_REL_BASED_DIR64 *) else 0x3000 (* IMAGE_REL_BASED_HIGHLOW *)) ||| entrypointFixupOffset
          // For the itanium, you need to set a relocation entry for the global pointer
          let reloc2 =
              if not isItanium then
                  0x0
              else
                  0xA000 ||| (globalpointerCodeChunk.addr - ((globalpointerCodeChunk.addr / 4096) * 4096))

          write (Some (relocV2P baseRelocTableChunk.addr)) os "base reloc table"
              [| b0 entrypointFixupBlock; b1 entrypointFixupBlock; b2 entrypointFixupBlock; b3 entrypointFixupBlock
                 0x0cuy; 0x00uy; 0x00uy; 0x00uy
                 b0 reloc; b1 reloc
                 b0 reloc2; b1 reloc2; |]
          writePadding os "end of .reloc" (imageEndSectionPhysLoc - relocSectionPhysLoc - relocSectionSize)

          pdbData, pdbInfoOpt, debugDirectoryChunk, debugDataChunk, debugChecksumPdbChunk, debugEmbeddedPdbChunk, debugDeterministicPdbChunk, textV2P, mappings

    reportTime showTimes "Writing Image"
    pdbData, pdbInfoOpt, debugDirectoryChunk, debugDataChunk, debugChecksumPdbChunk, debugEmbeddedPdbChunk, debugDeterministicPdbChunk, textV2P, mappings

let writeBinaryFiles (outfile,
    ilg: ILGlobals,
    pdbfile: string option,
    signer: ILStrongNameSigner option,
    portablePDB,
    embeddedPDB,
    embedAllSource,
    embedSourceList,
    sourceLink,
    checksumAlgorithm,
    emitTailcalls,
    deterministic,
    showTimes,
    dumpDebugInfo,
    referenceAssemblyOnly,
    referenceAssemblyAttribOpt,
    pathMap,
    modul, normalizeAssemblyRefs) =

    let stream =
        try
            // Ensure the output directory exists otherwise it will fail
            let dir = FileSystem.GetDirectoryNameShim outfile
            if not (FileSystem.DirectoryExistsShim dir) then FileSystem.DirectoryCreateShim dir |> ignore
            FileSystem.OpenFileForWriteShim(outfile, FileMode.Create, FileAccess.Write, FileShare.Read)
        with _ ->
            failwith ("Could not open file for writing (binary mode): " + outfile)

    let pdbData, pdbInfoOpt, debugDirectoryChunk, debugDataChunk, debugChecksumPdbChunk, debugEmbeddedPdbChunk, debugDeterministicPdbChunk, textV2P, mappings =
        try
            try
                writeBinaryAux(
                    stream, ilg, pdbfile, signer,
                    portablePDB, embeddedPDB, embedAllSource,
                    embedSourceList, sourceLink,
                    checksumAlgorithm, emitTailcalls, deterministic, showTimes,
                    referenceAssemblyOnly,
                    referenceAssemblyAttribOpt,
                    pathMap,
                    modul, normalizeAssemblyRefs)
            finally
                stream.Close()

        with _ ->
            try FileSystem.FileDeleteShim outfile with | _ -> ()
            reraise()

    try
        FileSystemUtilities.setExecutablePermission outfile
    with _ ->
        ()

    let reopenOutput () =
        FileSystem.OpenFileForWriteShim(outfile, FileMode.Open, FileAccess.Write, FileShare.Read)

    writePdb (dumpDebugInfo,
        showTimes, portablePDB,
        embeddedPDB, pdbfile, outfile,
        reopenOutput, false, signer, deterministic, pathMap,
        pdbData, pdbInfoOpt, debugDirectoryChunk,
        debugDataChunk, debugChecksumPdbChunk, debugEmbeddedPdbChunk,
        debugDeterministicPdbChunk, textV2P) |> ignore

    mappings

let writeBinaryInMemory (
    outfile: string,
    ilg: ILGlobals,
    pdbfile: string option,
    signer: ILStrongNameSigner option,
    portablePDB,
    embeddedPDB,
    embedAllSource,
    embedSourceList,
    sourceLink,
    checksumAlgorithm,
    emitTailcalls, deterministic,
    showTimes,
    dumpDebugInfo,
    pathMap,
    modul,
    normalizeAssemblyRefs) =

    let stream = new MemoryStream()
    let pdbData, pdbInfoOpt, debugDirectoryChunk, debugDataChunk, debugChecksumPdbChunk, debugEmbeddedPdbChunk, debugDeterministicPdbChunk, textV2P, _mappings =
        writeBinaryAux(stream, ilg,
            pdbfile, signer,
            portablePDB, embeddedPDB, embedAllSource,
            embedSourceList, sourceLink,
            checksumAlgorithm, emitTailcalls,
            deterministic, showTimes, false, None, pathMap, modul, normalizeAssemblyRefs)

    let reopenOutput () = stream

    let pdbBytes =
        writePdb (dumpDebugInfo,
            showTimes, portablePDB, embeddedPDB, pdbfile,
            outfile, reopenOutput, true,
            signer, deterministic, pathMap,
            pdbData, pdbInfoOpt, debugDirectoryChunk, debugDataChunk,
            debugChecksumPdbChunk, debugEmbeddedPdbChunk,
            debugDeterministicPdbChunk, textV2P)

    stream.Close()

    stream.ToArray(), pdbBytes


type options =
   { ilg: ILGlobals
     outfile: string
     pdbfile: string option
     portablePDB: bool
     embeddedPDB: bool
     embedAllSource: bool
     embedSourceList: string list
     sourceLink: string
     checksumAlgorithm: HashAlgorithm
     signer: ILStrongNameSigner option
     emitTailcalls: bool
     deterministic: bool
     showTimes: bool
     dumpDebugInfo: bool
     referenceAssemblyOnly: bool
     referenceAssemblyAttribOpt: ILAttribute option
     pathMap: PathMap }

let WriteILBinaryFile (options: options, inputModule, normalizeAssemblyRefs) =
    writeBinaryFiles (options.outfile,
        options.ilg, options.pdbfile, options.signer,
        options.portablePDB, options.embeddedPDB,options.embedAllSource,
        options.embedSourceList, options.sourceLink, options.checksumAlgorithm,
        options.emitTailcalls, options.deterministic, options.showTimes,
        options.dumpDebugInfo,
        options.referenceAssemblyOnly,
        options.referenceAssemblyAttribOpt,
        options.pathMap,
        inputModule, normalizeAssemblyRefs)
    |> ignore

let WriteILBinaryInMemory (options: options, inputModule: ILModuleDef, normalizeAssemblyRefs) =
    writeBinaryInMemory (options.outfile,
        options.ilg,
        options.pdbfile,
        options.signer,
        options.portablePDB, options.embeddedPDB, options.embedAllSource,
        options.embedSourceList, options.sourceLink, options.checksumAlgorithm,
        options.emitTailcalls, options.deterministic,
        options.showTimes, options.dumpDebugInfo, options.pathMap,
        inputModule, normalizeAssemblyRefs)<|MERGE_RESOLUTION|>--- conflicted
+++ resolved
@@ -1233,7 +1233,6 @@
 and GetKeyForMethodDef cenv tidx (md: ILMethodDef) =
     MethodDefKey (cenv.ilg, tidx, md.GenericParams.Length, md.Name, md.Return.Type, md.ParameterTypes, md.CallingConv.IsStatic)
 
-<<<<<<< HEAD
 and GenMethodDefPass2 td cenv tidx md =
     if canGenMethodDef td cenv md then
         let idx =
@@ -1248,23 +1247,7 @@
              )
              (GetKeyForMethodDef cenv tidx md)
 
-        cenv.methodDefIdxs.[md] <- idx
-=======
-and GenMethodDefPass2 cenv tidx md =
-    let idx =
-      cenv.methodDefIdxsByKey.AddUniqueEntry
-         "method"
-         (fun (key: MethodDefKey) ->
-           dprintn "Duplicate in method table is:"
-           dprintn (" Type index: "+string key.TypeIdx)
-           dprintn (" Method name: "+key.Name)
-           dprintn (" Method arity (num generic params): "+string key.GenericArity)
-           key.Name
-         )
-         (GetKeyForMethodDef cenv tidx md)
-
-    cenv.methodDefIdxs[md] <- idx
->>>>>>> 8640a9c8
+        cenv.methodDefIdxs[md] <- idx
 
 and GetKeyForPropertyDef tidx (x: ILPropertyDef) =
     PropKey (tidx, x.Name, x.PropertyType, x.Args)
