// Copyright (c) Microsoft Corporation. All Rights Reserved. See License.txt in the project root for license information.

module internal FSharp.Compiler.AbstractIL.ILBinaryWriter

open System
open System.Collections.Generic
open System.IO

open Internal.Utilities
open FSharp.Compiler.AbstractIL.IL
open FSharp.Compiler.AbstractIL.Diagnostics
open FSharp.Compiler.AbstractIL.BinaryConstants
open FSharp.Compiler.AbstractIL.Support
open Internal.Utilities.Library
open FSharp.Compiler.AbstractIL.StrongNameSign
open FSharp.Compiler.AbstractIL.ILPdbWriter
open FSharp.Compiler.ErrorLogger
open FSharp.Compiler.IO
open FSharp.Compiler.Text.Range

#if DEBUG
let showEntryLookups = false
#endif

//---------------------------------------------------------------------
// Byte, byte array fragments and other concrete representations
// manipulations.
//---------------------------------------------------------------------

// Little-endian encoding of int32
let b0 n = byte (n &&& 0xFF)
let b1 n = byte ((n >>> 8) &&& 0xFF)
let b2 n = byte ((n >>> 16) &&& 0xFF)
let b3 n = byte ((n >>> 24) &&& 0xFF)

// Little-endian encoding of int64
let dw7 n = byte ((n >>> 56) &&& 0xFFL)
let dw6 n = byte ((n >>> 48) &&& 0xFFL)
let dw5 n = byte ((n >>> 40) &&& 0xFFL)
let dw4 n = byte ((n >>> 32) &&& 0xFFL)
let dw3 n = byte ((n >>> 24) &&& 0xFFL)
let dw2 n = byte ((n >>> 16) &&& 0xFFL)
let dw1 n = byte ((n >>> 8) &&& 0xFFL)
let dw0 n = byte (n &&& 0xFFL)

let bitsOfSingle (x: float32) = BitConverter.ToInt32(BitConverter.GetBytes x, 0)
let bitsOfDouble (x: float) = BitConverter.DoubleToInt64Bits x

/// Arbitrary value
[<Literal>]
let EmitBytesViaBufferCapacity = 10
let emitBytesViaBuffer f = use bb = ByteBuffer.Create EmitBytesViaBufferCapacity in f bb; bb.AsMemory().ToArray()

/// Alignment and padding
let align alignment n = ((n + alignment - 1) / alignment) * alignment

//---------------------------------------------------------------------
// Concrete token representations etc. used in PE files
//---------------------------------------------------------------------

type ByteBuffer with

    /// Z32 = compressed unsigned integer
    static member Z32Size n =
      if n <= 0x7F then 1
      elif n <= 0x3FFF then 2
      else 4

    /// Emit int32 as compressed unsigned integer
    member buf.EmitZ32 n =
        if n >= 0 && n <= 0x7F then
            buf.EmitIntAsByte n
        elif n >= 0x80 && n <= 0x3FFF then
            buf.EmitIntAsByte (0x80 ||| (n >>> 8))
            buf.EmitIntAsByte (n &&& 0xFF)
        else
            buf.EmitIntAsByte (0xC0 ||| ((n >>> 24) &&& 0xFF))
            buf.EmitIntAsByte ((n >>> 16) &&& 0xFF)
            buf.EmitIntAsByte ((n >>> 8) &&& 0xFF)
            buf.EmitIntAsByte (n &&& 0xFF)

    member buf.EmitPadding n =
        for i = 0 to n-1 do
            buf.EmitByte 0x0uy

    // Emit compressed untagged integer
    member buf.EmitZUntaggedIndex big idx =
        if big then buf.EmitInt32 idx
        else
            // Note, we can have idx=0x10000 generated for method table idx + 1 for just beyond last index of method table.
            // This indicates that a MethodList, FieldList, PropertyList or EventList has zero entries
            // For this case, the EmitInt32AsUInt16 writes a 0 (null) into the field.  Binary readers respect this as an empty
            // list of methods/fields/properties/events.
            if idx > 0x10000 then
                System.Diagnostics.Debug.Assert (false, "EmitZUntaggedIndex: too big for small address or simple index")
            buf.EmitInt32AsUInt16 idx

    // Emit compressed tagged integer
    member buf.EmitZTaggedIndex tag nbits big idx =
        let idx2 = (idx <<< nbits) ||| tag
        if big then buf.EmitInt32 idx2
        else buf.EmitInt32AsUInt16 idx2

let getUncodedToken (tab: TableName) idx = ((tab.Index <<< 24) ||| idx)

// From ECMA for UserStrings:
// This final byte holds the value 1 if and only if any UTF16 character within the string has any bit set in its top byte, or its low byte is any of the following:
// 0x01-0x08, 0x0E-0x1F, 0x27, 0x2D,
// 0x7F. Otherwise, it holds 0. The 1 signifies Unicode characters that require handling beyond that normally provided for 8-bit encoding sets.

// HOWEVER, there is a discrepancy here between the ECMA spec and the Microsoft C# implementation.
// The code below follows the latter. We've raised the issue with both teams. See Dev10 bug 850073 for details.

let markerForUnicodeBytes (b: byte[]) =
    let len = b.Length
    let rec scan i =
        i < len/2 &&
        (let b1 = Bytes.get b (i*2)
         let b2 = Bytes.get b (i*2+1)
         (b2 <> 0)
         || (b1 >= 0x01 && b1 <= 0x08)   // as per ECMA and C#
         || (b1 >= 0xE && b1 <= 0x1F)    // as per ECMA and C#
         || (b1 = 0x27)                  // as per ECMA and C#
         || (b1 = 0x2D)                  // as per ECMA and C#
         || (b1 > 0x7F)                  // as per C# (but ECMA omits this)
         || scan (i+1))
    let marker = if scan 0 then 0x01 else 0x00
    marker


// --------------------------------------------------------------------
// Fixups
// --------------------------------------------------------------------

/// Check that the data held at a fixup is some special magic value, as a sanity check
/// to ensure the fixup is being placed at a ood location.
let checkFixup32 (data: byte[]) offset exp =
    if data.[offset + 3] <> b3 exp then failwith "fixup sanity check failed"
    if data.[offset + 2] <> b2 exp then failwith "fixup sanity check failed"
    if data.[offset + 1] <> b1 exp then failwith "fixup sanity check failed"
    if data.[offset] <> b0 exp then failwith "fixup sanity check failed"

let applyFixup32 (data: byte[]) offset v =
    data.[offset] <- b0 v
    data.[offset+1] <- b1 v
    data.[offset+2] <- b2 v
    data.[offset+3] <- b3 v

//---------------------------------------------------------------------
// TYPES FOR TABLES
//---------------------------------------------------------------------

module RowElementTags =
    let [<Literal>] UShort = 0
    let [<Literal>] ULong = 1
    let [<Literal>] Data = 2
    let [<Literal>] DataResources = 3
    let [<Literal>] Guid = 4
    let [<Literal>] Blob = 5
    let [<Literal>] String = 6
    let [<Literal>] SimpleIndexMin = 7
    let SimpleIndex (t : TableName) = assert (t.Index <= 112); SimpleIndexMin + t.Index
    let [<Literal>] SimpleIndexMax = 119

    let [<Literal>] TypeDefOrRefOrSpecMin = 120
    let TypeDefOrRefOrSpec (t: TypeDefOrRefTag) = assert (t.Tag <= 2); TypeDefOrRefOrSpecMin + t.Tag (* + 111 + 1 = 0x70 + 1 = max TableName.Tndex + 1 *)
    let [<Literal>] TypeDefOrRefOrSpecMax = 122

    let [<Literal>] TypeOrMethodDefMin = 123
    let TypeOrMethodDef (t: TypeOrMethodDefTag) = assert (t.Tag <= 1); TypeOrMethodDefMin + t.Tag (* + 2 + 1 = max TypeDefOrRefOrSpec.Tag + 1 *)
    let [<Literal>] TypeOrMethodDefMax = 124

    let [<Literal>] HasConstantMin = 125
    let HasConstant (t: HasConstantTag) = assert (t.Tag <= 2); HasConstantMin + t.Tag (* + 1 + 1 = max TypeOrMethodDef.Tag + 1 *)
    let [<Literal>] HasConstantMax = 127

    let [<Literal>] HasCustomAttributeMin = 128
    let HasCustomAttribute (t: HasCustomAttributeTag) = assert (t.Tag <= 21); HasCustomAttributeMin + t.Tag (* + 2 + 1 = max HasConstant.Tag + 1 *)
    let [<Literal>] HasCustomAttributeMax = 149

    let [<Literal>] HasFieldMarshalMin = 150
    let HasFieldMarshal (t: HasFieldMarshalTag) = assert (t.Tag <= 1); HasFieldMarshalMin + t.Tag (* + 21 + 1 = max HasCustomAttribute.Tag + 1 *)
    let [<Literal>] HasFieldMarshalMax = 151

    let [<Literal>] HasDeclSecurityMin = 152
    let HasDeclSecurity (t: HasDeclSecurityTag) = assert (t.Tag <= 2); HasDeclSecurityMin + t.Tag (* + 1 + 1 = max HasFieldMarshal.Tag + 1 *)
    let [<Literal>] HasDeclSecurityMax = 154

    let [<Literal>] MemberRefParentMin = 155
    let MemberRefParent (t: MemberRefParentTag) = assert (t.Tag <= 4); MemberRefParentMin + t.Tag (* + 2 + 1 = max HasDeclSecurity.Tag + 1 *)
    let [<Literal>] MemberRefParentMax = 159

    let [<Literal>] HasSemanticsMin = 160
    let HasSemantics (t: HasSemanticsTag) = assert (t.Tag <= 1); HasSemanticsMin + t.Tag (* + 4 + 1 = max MemberRefParent.Tag + 1 *)
    let [<Literal>] HasSemanticsMax = 161

    let [<Literal>] MethodDefOrRefMin = 162
    let MethodDefOrRef (t: MethodDefOrRefTag) = assert (t.Tag <= 2); MethodDefOrRefMin + t.Tag (* + 1 + 1 = max HasSemantics.Tag + 1 *)
    let [<Literal>] MethodDefOrRefMax = 164

    let [<Literal>] MemberForwardedMin = 165
    let MemberForwarded (t: MemberForwardedTag) = assert (t.Tag <= 1); MemberForwardedMin + t.Tag (* + 2 + 1 = max MethodDefOrRef.Tag + 1 *)
    let [<Literal>] MemberForwardedMax = 166

    let [<Literal>] ImplementationMin = 167
    let Implementation (t: ImplementationTag) = assert (t.Tag <= 2); ImplementationMin + t.Tag (* + 1 + 1 = max MemberForwarded.Tag + 1 *)
    let [<Literal>] ImplementationMax = 169

    let [<Literal>] CustomAttributeTypeMin = 170
    let CustomAttributeType (t: CustomAttributeTypeTag) = assert (t.Tag <= 3); CustomAttributeTypeMin + t.Tag (* + 2 + 1 = max Implementation.Tag + 1 *)
    let [<Literal>] CustomAttributeTypeMax = 173

    let [<Literal>] ResolutionScopeMin = 174
    let ResolutionScope (t: ResolutionScopeTag) = assert (t.Tag <= 4); ResolutionScopeMin + t.Tag (* + 3 + 1 = max CustomAttributeType.Tag + 1 *)
    let [<Literal>] ResolutionScopeMax = 178

[<Struct>]
type RowElement(tag: int32, idx: int32) =

    member x.Tag = tag
    member x.Val = idx

// These create RowElements
let UShort (x: uint16) = RowElement(RowElementTags.UShort, int32 x)
let ULong (x: int32) = RowElement(RowElementTags.ULong, x)
/// Index into cenv.data or cenv.resources. Gets fixed up later once we known an overall
/// location for the data section. flag indicates if offset is relative to cenv.resources.
let Data (x: int, k: bool) = RowElement((if k then RowElementTags.DataResources else RowElementTags.Data ), x)
/// pos. in guid array
let Guid (x: int) = RowElement(RowElementTags.Guid, x)
/// pos. in blob array
let Blob (x: int) = RowElement(RowElementTags.Blob, x)
/// pos. in string array
let StringE (x: int) = RowElement(RowElementTags.String, x)
/// pos. in some table
let SimpleIndex (t, x: int) = RowElement(RowElementTags.SimpleIndex t, x)
let TypeDefOrRefOrSpec (t, x: int) = RowElement(RowElementTags.TypeDefOrRefOrSpec t, x)
let TypeOrMethodDef (t, x: int) = RowElement(RowElementTags.TypeOrMethodDef t, x)
let HasConstant (t, x: int) = RowElement(RowElementTags.HasConstant t, x)
let HasCustomAttribute (t, x: int) = RowElement(RowElementTags.HasCustomAttribute t, x)
let HasFieldMarshal (t, x: int) = RowElement(RowElementTags.HasFieldMarshal t, x)
let HasDeclSecurity (t, x: int) = RowElement(RowElementTags.HasDeclSecurity t, x)
let MemberRefParent (t, x: int) = RowElement(RowElementTags.MemberRefParent t, x)
let HasSemantics (t, x: int) = RowElement(RowElementTags.HasSemantics t, x)
let MethodDefOrRef (t, x: int) = RowElement(RowElementTags.MethodDefOrRef t, x)
let MemberForwarded (t, x: int) = RowElement(RowElementTags.MemberForwarded t, x)
let Implementation (t, x: int) = RowElement(RowElementTags.Implementation t, x)
let CustomAttributeType (t, x: int) = RowElement(RowElementTags.CustomAttributeType t, x)
let ResolutionScope (t, x: int) = RowElement(RowElementTags.ResolutionScope t, x)
(*
type RowElement =
    | UShort of uint16
    | ULong of int32
    | Data of int * bool // Index into cenv.data or cenv.resources. Will be adjusted later in writing once we fix an overall location for the data section. flag indicates if offset is relative to cenv.resources.
    | Guid of int // pos. in guid array
    | Blob of int // pos. in blob array
    | String of int // pos. in string array
    | SimpleIndex of TableName * int // pos. in some table
    | TypeDefOrRefOrSpec of TypeDefOrRefTag * int
    | TypeOrMethodDef of TypeOrMethodDefTag * int
    | HasConstant of HasConstantTag * int
    | HasCustomAttribute of HasCustomAttributeTag * int
    | HasFieldMarshal of HasFieldMarshalTag * int
    | HasDeclSecurity of HasDeclSecurityTag * int
    | MemberRefParent of MemberRefParentTag * int
    | HasSemantics of HasSemanticsTag * int
    | MethodDefOrRef of MethodDefOrRefTag * int
    | MemberForwarded of MemberForwardedTag * int
    | Implementation of ImplementationTag * int
    | CustomAttributeType of CustomAttributeTypeTag * int
    | ResolutionScope of ResolutionScopeTag * int
*)

type BlobIndex = int
type StringIndex = int

let BlobIndex (x: BlobIndex) : int = x
let StringIndex (x: StringIndex) : int = x

let inline combineHash x2 acc = 37 * acc + x2 // (acc <<< 6 + acc >>> 2 + x2 + 0x9e3779b9)

let hashRow (elems: RowElement[]) =
    let mutable acc = 0
    for i in 0 .. elems.Length - 1 do
        acc <- (acc <<< 1) + elems.[i].Tag + elems.[i].Val + 631
    acc

let equalRows (elems: RowElement[]) (elems2: RowElement[]) =
    if elems.Length <> elems2.Length then false else
    let mutable ok = true
    let n = elems.Length
    let mutable i = 0
    while ok && i < n do
        if elems.[i].Tag <> elems2.[i].Tag || elems.[i].Val <> elems2.[i].Val then ok <- false
        i <- i + 1
    ok


type GenericRow = RowElement[]

/// This is the representation of shared rows is used for most shared row types.
/// Rows ILAssemblyRef and ILMethodRef are very common and are given their own
/// representations.
[<Struct; CustomEquality; NoComparison>]
type SharedRow(elems: RowElement[], hashCode: int) =
    member x.GenericRow = elems
    override x.GetHashCode() = hashCode
    override x.Equals(obj: obj) =
        match obj with
        | :? SharedRow as y -> equalRows elems y.GenericRow
        | _ -> false

let SharedRow(elems: RowElement[]) = SharedRow(elems, hashRow elems)

/// Special representation : Note, only hashing by name
let AssemblyRefRow(s1, s2, s3, s4, l1, b1, nameIdx, str2, b2) =
    let hashCode = hash nameIdx
    let genericRow = [| UShort s1; UShort s2; UShort s3; UShort s4; ULong l1; Blob b1; StringE nameIdx; StringE str2; Blob b2 |]
    new SharedRow(genericRow, hashCode)

/// Special representation the computes the hash more efficiently
let MemberRefRow(mrp: RowElement, nmIdx: StringIndex, blobIdx: BlobIndex) =
    let hashCode = combineHash (hash blobIdx) (combineHash (hash nmIdx) (hash mrp))
    let genericRow = [| mrp; StringE nmIdx; Blob blobIdx |]
    new SharedRow(genericRow, hashCode)

/// Unshared rows are used for definitional tables where elements do not need to be made unique
/// e.g. ILMethodDef and ILTypeDef. Most tables are like this. We don't precompute a
/// hash code for these rows, and indeed the GetHashCode and Equals should not be needed.
[<Struct; CustomEquality; NoComparison>]
type UnsharedRow(elems: RowElement[]) =
    member x.GenericRow = elems
    override x.GetHashCode() = hashRow elems
    override x.Equals(obj: obj) =
        match obj with
        | :? UnsharedRow as y -> equalRows elems y.GenericRow
        | _ -> false


//=====================================================================
//=====================================================================
// IL --> TABLES+CODE
//=====================================================================
//=====================================================================

// This environment keeps track of how many generic parameters are in scope.
// This lets us translate AbsIL type variable number to IL type variable numbering
type ILTypeWriterEnv = { EnclosingTyparCount: int }
let envForTypeDef (td: ILTypeDef) = { EnclosingTyparCount=td.GenericParams.Length }
let envForMethodRef env (ty: ILType) = { EnclosingTyparCount=(match ty with ILType.Array _ -> env.EnclosingTyparCount | _ -> ty.GenericArgs.Length) }
let envForNonGenericMethodRef _mref = { EnclosingTyparCount=Int32.MaxValue }
let envForFieldSpec (fspec: ILFieldSpec) = { EnclosingTyparCount=fspec.DeclaringType.GenericArgs.Length }
let envForOverrideSpec (ospec: ILOverridesSpec) = { EnclosingTyparCount=ospec.DeclaringType.GenericArgs.Length }

//---------------------------------------------------------------------
// TABLES
//---------------------------------------------------------------------

[<NoEquality; NoComparison>]
type MetadataTable<'T> =
    { name: string
      dict: Dictionary<'T, int> // given a row, find its entry number
#if DEBUG
      mutable lookups: int
#endif
      mutable rows: ResizeArray<'T> }
    member x.Count = x.rows.Count

    static member New(nm, hashEq) =
        { name=nm
#if DEBUG
          lookups=0
#endif
          dict = Dictionary<_, _>(100, hashEq)
          rows= ResizeArray<_>() }

    member tbl.EntriesAsArray =
#if DEBUG
        if showEntryLookups then dprintf "--> table %s had %d entries and %d lookups\n" tbl.name tbl.Count tbl.lookups
#endif
        tbl.rows |> ResizeArray.toArray

    member tbl.Entries =
#if DEBUG
        if showEntryLookups then dprintf "--> table %s had %d entries and %d lookups\n" tbl.name tbl.Count tbl.lookups
#endif
        tbl.rows |> ResizeArray.toList

    member tbl.AddSharedEntry x =
        let n = tbl.rows.Count + 1
        tbl.dict.[x] <- n
        tbl.rows.Add x
        n

    member tbl.AddUnsharedEntry x =
        let n = tbl.rows.Count + 1
        tbl.rows.Add x
        n

    member tbl.FindOrAddSharedEntry x =
#if DEBUG
        tbl.lookups <- tbl.lookups + 1
#endif
        match tbl.dict.TryGetValue x with
        | true, res -> res
        | _ -> tbl.AddSharedEntry x


    /// This is only used in one special place - see further below.
    member tbl.SetRowsOfTable t =
        tbl.rows <- ResizeArray.ofArray t
        let h = tbl.dict
        h.Clear()
        t |> Array.iteri (fun i x -> h.[x] <- (i+1))

    member tbl.AddUniqueEntry nm getter x =
        if tbl.dict.ContainsKey x then failwith ("duplicate entry '"+getter x+"' in "+nm+" table")
        else tbl.AddSharedEntry x

    member tbl.GetTableEntry x = tbl.dict.[x]

//---------------------------------------------------------------------
// Keys into some of the tables
//---------------------------------------------------------------------

/// We use this key type to help find ILMethodDefs for MethodRefs
type MethodDefKey(ilg:ILGlobals, tidx: int, garity: int, nm: string, rty: ILType, argtys: ILTypes, isStatic: bool) =
    // Precompute the hash. The hash doesn't include the return type or
    // argument types (only argument type count). This is very important, since
    // hashing these is way too expensive
    let hashCode =
       hash tidx
       |> combineHash (hash garity)
       |> combineHash (hash nm)
       |> combineHash (hash argtys.Length)
       |> combineHash (hash isStatic)

    member key.TypeIdx = tidx
    member key.GenericArity = garity
    member key.Name = nm
    member key.ReturnType = rty
    member key.ArgTypes = argtys
    member key.IsStatic = isStatic
    override x.GetHashCode() = hashCode
    override x.Equals(obj: obj) =
        match obj with
        | :? MethodDefKey as y ->
            let compareILTypes o1 o2 =
                match o1, o2 with
                | ILType.Value v1, ILType.Value v2 -> v1.EqualsWithPrimaryScopeRef(ilg.primaryAssemblyScopeRef, v2 :> obj )
                | _ -> o1 = o2

            tidx = y.TypeIdx &&
            garity = y.GenericArity &&
            nm = y.Name &&
            // note: these next two use structural equality on AbstractIL ILType values
            rty = y.ReturnType && List.lengthsEqAndForall2 compareILTypes argtys y.ArgTypes &&
            isStatic = y.IsStatic
        | _ -> false

/// We use this key type to help find ILFieldDefs for FieldRefs
type FieldDefKey(tidx: int, nm: string, ty: ILType) =
    // precompute the hash. hash doesn't include the type
    let hashCode = hash tidx |> combineHash (hash nm)
    member key.TypeIdx = tidx
    member key.Name = nm
    member key.Type = ty
    override x.GetHashCode() = hashCode
    override x.Equals(obj: obj) =
        match obj with
        | :? FieldDefKey as y ->
            tidx = y.TypeIdx &&
            nm = y.Name &&
            ty = y.Type
        | _ -> false

type PropertyTableKey = PropKey of int (* type. def. idx. *) * string * ILType * ILTypes
type EventTableKey = EventKey of int (* type. def. idx. *) * string
type TypeDefTableKey = TdKey of string list (* enclosing *) * string (* type name *)

//---------------------------------------------------------------------
// The Writer Context
//---------------------------------------------------------------------

[<NoComparison; NoEquality; RequireQualifiedAccess>]
type MetadataTable =
    | Shared of MetadataTable<SharedRow>
    | Unshared of MetadataTable<UnsharedRow>
    member t.FindOrAddSharedEntry x = match t with Shared u -> u.FindOrAddSharedEntry x | Unshared u -> failwithf "FindOrAddSharedEntry: incorrect table kind, u.name = %s" u.name
    member t.AddSharedEntry x = match t with | Shared u -> u.AddSharedEntry x | Unshared u -> failwithf "AddSharedEntry: incorrect table kind, u.name = %s" u.name
    member t.AddUnsharedEntry x = match t with Unshared u -> u.AddUnsharedEntry x | Shared u -> failwithf "AddUnsharedEntry: incorrect table kind, u.name = %s" u.name
    member t.GenericRowsOfTable = match t with Unshared u -> u.EntriesAsArray |> Array.map (fun x -> x.GenericRow) | Shared u -> u.EntriesAsArray |> Array.map (fun x -> x.GenericRow)
    member t.SetRowsOfSharedTable rows = match t with Shared u -> u.SetRowsOfTable (Array.map SharedRow rows) | Unshared u -> failwithf "SetRowsOfSharedTable: incorrect table kind, u.name = %s" u.name
    member t.Count = match t with Unshared u -> u.Count | Shared u -> u.Count


[<NoEquality; NoComparison>]
type cenv =
    { ilg: ILGlobals
      emitTailcalls: bool
      deterministic: bool
      showTimes: bool
      desiredMetadataVersion: ILVersionInfo
      requiredDataFixups: (int32 * (int * bool)) list ref
      /// References to strings in codestreams: offset of code and a (fixup-location, string token) list)
      mutable requiredStringFixups: (int32 * (int * int) list) list
      codeChunks: ByteBuffer
      mutable nextCodeAddr: int32

      // Collected debug information
      mutable moduleGuid: byte[]
      generatePdb: bool
      pdbinfo: ResizeArray<PdbMethodData>
      documents: MetadataTable<PdbDocumentData>
      /// Raw data, to go into the data section
      data: ByteBuffer
      /// Raw resource data, to go into the data section
      resources: ByteBuffer
      mutable entrypoint: (bool * int) option

      /// Caches
      trefCache: Dictionary<ILTypeRef, int>

      /// The following are all used to generate unique items in the output
      tables: MetadataTable[]
      AssemblyRefs: MetadataTable<SharedRow>
      fieldDefs: MetadataTable<FieldDefKey>
      methodDefIdxsByKey: MetadataTable<MethodDefKey>
      methodDefIdxs: Dictionary<ILMethodDef, int>
      propertyDefs: MetadataTable<PropertyTableKey>
      eventDefs: MetadataTable<EventTableKey>
      typeDefs: MetadataTable<TypeDefTableKey>
      guids: MetadataTable<byte[]>
      blobs: MetadataTable<byte[]>
      strings: MetadataTable<string>
      userStrings: MetadataTable<string>
      normalizeAssemblyRefs: ILAssemblyRef -> ILAssemblyRef

      /// Indicates that the writing assembly will have an assembly-level attribute, System.Runtime.CompilerServices.InternalsVisibleToAttribute.
      hasInternalsVisibleToAttrib: bool

      /// Indicates that the writing assembly will be a reference assembly. Method bodies will be replaced with a `throw null` if there are any.
      referenceAssemblyOnly: bool
    }
    member cenv.GetTable (tab: TableName) = cenv.tables.[tab.Index]


    member cenv.AddCode ((reqdStringFixupsOffset, requiredStringFixups), code) =
        if align 4 cenv.nextCodeAddr <> cenv.nextCodeAddr then dprintn "warning: code not 4-byte aligned"
        cenv.requiredStringFixups <- (cenv.nextCodeAddr + reqdStringFixupsOffset, requiredStringFixups) :: cenv.requiredStringFixups
        cenv.codeChunks.EmitBytes code
        cenv.nextCodeAddr <- cenv.nextCodeAddr + code.Length

    member cenv.GetCode() = cenv.codeChunks.AsMemory().ToArray()

    override x.ToString() = "<cenv>"

    interface IDisposable with
        member this.Dispose() =
            (this.codeChunks :> IDisposable).Dispose()
            (this.data :> IDisposable).Dispose()
            (this.resources :> IDisposable).Dispose()

let FindOrAddSharedRow (cenv: cenv) tbl x = cenv.GetTable(tbl).FindOrAddSharedEntry x

// Shared rows must be hash-cons'd to be made unique (no duplicates according to contents)
let AddSharedRow (cenv: cenv) tbl x = cenv.GetTable(tbl).AddSharedEntry x

// Unshared rows correspond to definition elements (e.g. a ILTypeDef or a ILMethodDef)
let AddUnsharedRow (cenv: cenv) tbl (x: UnsharedRow) = cenv.GetTable(tbl).AddUnsharedEntry x

let metadataSchemaVersionSupportedByCLRVersion v =
    // Whidbey Beta 1 version numbers are between 2.0.40520.0 and 2.0.40607.0
    // Later Whidbey versions are post 2.0.40607.0.. However we assume
    // internal builds such as 2.0.x86chk are Whidbey Beta 2 or later
    if compareILVersions v (parseILVersion "2.0.40520.0") >= 0 &&
       compareILVersions v (parseILVersion "2.0.40608.0") < 0 then 1, 1
    elif compareILVersions v (parseILVersion "2.0.0.0") >= 0 then 2, 0
    else 1, 0

let headerVersionSupportedByCLRVersion v =
   // The COM20HEADER version number
   // Whidbey version numbers are 2.5
   // Earlier are 2.0
   // From an email from jeffschw: "Be built with a compiler that marks the COM20HEADER with Major >=2 and Minor >= 5. The V2.0 compilers produce images with 2.5, V1.x produces images with 2.0."
    if compareILVersions v (parseILVersion "2.0.0.0") >= 0 then 2, 5
    else 2, 0

let peOptionalHeaderByteByCLRVersion v =
   //  A flag in the PE file optional header seems to depend on CLI version
   // Whidbey version numbers are 8
   // Earlier are 6
   // Tools are meant to ignore this, but the VS Profiler wants it to have the right value
    if compareILVersions v (parseILVersion "2.0.0.0") >= 0 then 8
    else 6

// returned by writeBinaryAndReportMappings
[<NoEquality; NoComparison>]
type ILTokenMappings =
    { TypeDefTokenMap: ILTypeDef list * ILTypeDef -> int32
      FieldDefTokenMap: ILTypeDef list * ILTypeDef -> ILFieldDef -> int32
      MethodDefTokenMap: ILTypeDef list * ILTypeDef -> ILMethodDef -> int32
      PropertyTokenMap: ILTypeDef list * ILTypeDef -> ILPropertyDef -> int32
      EventTokenMap: ILTypeDef list * ILTypeDef -> ILEventDef -> int32 }

let recordRequiredDataFixup requiredDataFixups (buf: ByteBuffer) pos lab =
    requiredDataFixups := (pos, lab) :: !requiredDataFixups
    // Write a special value in that we check later when applying the fixup
    buf.EmitInt32 0xdeaddddd

//---------------------------------------------------------------------
// The UserString, BlobHeap, GuidHeap tables
//---------------------------------------------------------------------

let GetUserStringHeapIdx cenv s =
    cenv.userStrings.FindOrAddSharedEntry s

let GetBytesAsBlobIdx cenv (bytes: byte[]) =
    if bytes.Length = 0 then 0
    else cenv.blobs.FindOrAddSharedEntry bytes

let GetStringHeapIdx cenv s =
    if s = "" then 0
    else cenv.strings.FindOrAddSharedEntry s

let GetGuidIdx cenv info = cenv.guids.FindOrAddSharedEntry info

let GetStringHeapIdxOption cenv sopt =
    match sopt with
    | Some ns -> GetStringHeapIdx cenv ns
    | None -> 0

let GetTypeNameAsElemPair cenv n =
    let n1, n2 = splitTypeNameRight n
    StringE (GetStringHeapIdxOption cenv n1),
    StringE (GetStringHeapIdx cenv n2)

//=====================================================================
// Pass 1 - allocate indexes for types
//=====================================================================

let rec GenTypeDefPass1 enc cenv (td: ILTypeDef) =
  ignore (cenv.typeDefs.AddUniqueEntry "type index" (fun (TdKey (_, n)) -> n) (TdKey (enc, td.Name)))
  GenTypeDefsPass1 (enc@[td.Name]) cenv td.NestedTypes.AsList

and GenTypeDefsPass1 enc cenv tds = List.iter (GenTypeDefPass1 enc cenv) tds

//=====================================================================
// Pass 2 - allocate indexes for methods and fields and write rows for types
//=====================================================================

let rec GetIdxForTypeDef cenv key =
    try cenv.typeDefs.GetTableEntry key
    with
      :? KeyNotFoundException ->
        let (TdKey (enc, n) ) = key
        errorR(InternalError("One of your modules expects the type '"+String.concat "." (enc@[n])+"' to be defined within the module being emitted. You may be missing an input file", range0))
        0

// --------------------------------------------------------------------
// Assembly and module references
// --------------------------------------------------------------------

let rec GetAssemblyRefAsRow cenv (aref: ILAssemblyRef) =
    AssemblyRefRow
        ((match aref.Version with None -> 0us | Some version -> version.Major),
         (match aref.Version with None -> 0us | Some version -> version.Minor),
         (match aref.Version with None -> 0us | Some version -> version.Build),
         (match aref.Version with None -> 0us | Some version -> version.Revision),
         ((match aref.PublicKey with Some (PublicKey _) -> 0x0001 | _ -> 0x0000)
          ||| (if aref.Retargetable then 0x0100 else 0x0000)),
         BlobIndex (match aref.PublicKey with
                    | None -> 0
                    | Some (PublicKey b | PublicKeyToken b) -> GetBytesAsBlobIdx cenv b),
         StringIndex (GetStringHeapIdx cenv aref.Name),
         StringIndex (match aref.Locale with None -> 0 | Some s -> GetStringHeapIdx cenv s),
         BlobIndex (match aref.Hash with None -> 0 | Some s -> GetBytesAsBlobIdx cenv s))

and GetAssemblyRefAsIdx cenv aref =
    FindOrAddSharedRow cenv TableNames.AssemblyRef (GetAssemblyRefAsRow cenv (cenv.normalizeAssemblyRefs aref))

and GetModuleRefAsRow cenv (mref: ILModuleRef) =
    SharedRow
        [| StringE (GetStringHeapIdx cenv mref.Name) |]

and GetModuleRefAsFileRow cenv (mref: ILModuleRef) =
    SharedRow
        [| ULong (if mref.HasMetadata then 0x0000 else 0x0001)
           StringE (GetStringHeapIdx cenv mref.Name)
           (match mref.Hash with None -> Blob 0 | Some s -> Blob (GetBytesAsBlobIdx cenv s)) |]

and GetModuleRefAsIdx cenv mref =
    FindOrAddSharedRow cenv TableNames.ModuleRef (GetModuleRefAsRow cenv mref)

and GetModuleRefAsFileIdx cenv mref =
    FindOrAddSharedRow cenv TableNames.File (GetModuleRefAsFileRow cenv mref)

// --------------------------------------------------------------------
// Does a ILScopeRef point to this module?
// --------------------------------------------------------------------

let isScopeRefLocal scoref = (scoref = ILScopeRef.Local)
let isTypeRefLocal (tref: ILTypeRef) = isScopeRefLocal tref.Scope
let isTypeLocal (ty: ILType) = ty.IsNominal && isNil ty.GenericArgs && isTypeRefLocal ty.TypeRef

// --------------------------------------------------------------------
// Scopes to Implementation elements.
// --------------------------------------------------------------------

let GetScopeRefAsImplementationElem cenv scoref =
    match scoref with
    | ILScopeRef.Local -> (i_AssemblyRef, 0)
    | ILScopeRef.Assembly aref -> (i_AssemblyRef, GetAssemblyRefAsIdx cenv aref)
    | ILScopeRef.Module mref -> (i_File, GetModuleRefAsFileIdx cenv mref)
    | ILScopeRef.PrimaryAssembly -> (i_AssemblyRef, GetAssemblyRefAsIdx cenv cenv.ilg.primaryAssemblyRef)

// --------------------------------------------------------------------
// Type references, types etc.
// --------------------------------------------------------------------

let rec GetTypeRefAsTypeRefRow cenv (tref: ILTypeRef) =
    let nselem, nelem = GetTypeNameAsElemPair cenv tref.Name
    let rs1, rs2 = GetResolutionScopeAsElem cenv (tref.Scope, tref.Enclosing)
    SharedRow [| ResolutionScope (rs1, rs2); nelem; nselem |]

and GetTypeRefAsTypeRefIdx cenv tref =
    match cenv.trefCache.TryGetValue tref with
    | true, res -> res
    | _ ->
        let res = FindOrAddSharedRow cenv TableNames.TypeRef (GetTypeRefAsTypeRefRow cenv tref)
        cenv.trefCache.[tref] <- res
        res

and GetTypeDescAsTypeRefIdx cenv (scoref, enc, n) =
    GetTypeRefAsTypeRefIdx cenv (mkILNestedTyRef (scoref, enc, n))

and GetResolutionScopeAsElem cenv (scoref, enc) =
    if isNil enc then
        match scoref with
        | ILScopeRef.Local -> (rs_Module, 1)
        | ILScopeRef.Assembly aref -> (rs_AssemblyRef, GetAssemblyRefAsIdx cenv aref)
        | ILScopeRef.Module mref -> (rs_ModuleRef, GetModuleRefAsIdx cenv mref)
        | ILScopeRef.PrimaryAssembly -> (rs_AssemblyRef, GetAssemblyRefAsIdx cenv cenv.ilg.primaryAssemblyRef)
    else
        let enc2, n2 = List.frontAndBack enc
        (rs_TypeRef, GetTypeDescAsTypeRefIdx cenv (scoref, enc2, n2))


let emitTypeInfoAsTypeDefOrRefEncoded cenv (bb: ByteBuffer) (scoref, enc, nm) =
    if isScopeRefLocal scoref then
        let idx = GetIdxForTypeDef cenv (TdKey(enc, nm))
        bb.EmitZ32 (idx <<< 2) // ECMA 22.2.8 TypeDefOrRefEncoded - ILTypeDef
    else
        let idx = GetTypeDescAsTypeRefIdx cenv (scoref, enc, nm)
        bb.EmitZ32 ((idx <<< 2) ||| 0x01) // ECMA 22.2.8 TypeDefOrRefEncoded - ILTypeRef

let getTypeDefOrRefAsUncodedToken (tag, idx) =
    let tab =
        if tag = tdor_TypeDef then TableNames.TypeDef
        elif tag = tdor_TypeRef then TableNames.TypeRef
        elif tag = tdor_TypeSpec then TableNames.TypeSpec
        else failwith "getTypeDefOrRefAsUncodedToken"
    getUncodedToken tab idx

// REVIEW: write into an accumulating buffer
let EmitArrayShape (bb: ByteBuffer) (ILArrayShape shape) =
    let sized = List.filter (function _, Some _ -> true | _ -> false) shape
    let lobounded = List.filter (function Some _, _ -> true | _ -> false) shape
    bb.EmitZ32 shape.Length
    bb.EmitZ32 sized.Length
    sized |> List.iter (function _, Some sz -> bb.EmitZ32 sz | _ -> failwith "?")
    bb.EmitZ32 lobounded.Length
    lobounded |> List.iter (function Some low, _ -> bb.EmitZ32 low | _ -> failwith "?")

let hasthisToByte hasthis =
     match hasthis with
     | ILThisConvention.Instance -> e_IMAGE_CEE_CS_CALLCONV_INSTANCE
     | ILThisConvention.InstanceExplicit -> e_IMAGE_CEE_CS_CALLCONV_INSTANCE_EXPLICIT
     | ILThisConvention.Static -> 0x00uy

let callconvToByte ntypars (Callconv (hasthis, bcc)) =
    hasthisToByte hasthis |||
    (if ntypars > 0 then e_IMAGE_CEE_CS_CALLCONV_GENERIC else 0x00uy) |||
    (match bcc with
    | ILArgConvention.FastCall -> e_IMAGE_CEE_CS_CALLCONV_FASTCALL
    | ILArgConvention.StdCall -> e_IMAGE_CEE_CS_CALLCONV_STDCALL
    | ILArgConvention.ThisCall -> e_IMAGE_CEE_CS_CALLCONV_THISCALL
    | ILArgConvention.CDecl -> e_IMAGE_CEE_CS_CALLCONV_CDECL
    | ILArgConvention.Default -> 0x00uy
    | ILArgConvention.VarArg -> e_IMAGE_CEE_CS_CALLCONV_VARARG)


// REVIEW: write into an accumulating buffer
let rec EmitTypeSpec cenv env (bb: ByteBuffer) (et, tspec: ILTypeSpec) =
    if isNil tspec.GenericArgs then
        bb.EmitByte et
        emitTypeInfoAsTypeDefOrRefEncoded cenv bb (tspec.Scope, tspec.Enclosing, tspec.Name)
    else
        bb.EmitByte et_WITH
        bb.EmitByte et
        emitTypeInfoAsTypeDefOrRefEncoded cenv bb (tspec.Scope, tspec.Enclosing, tspec.Name)
        bb.EmitZ32 tspec.GenericArgs.Length
        EmitTypes cenv env bb tspec.GenericArgs

and GetTypeAsTypeDefOrRef cenv env (ty: ILType) =
    if isTypeLocal ty then
        let tref = ty.TypeRef
        (tdor_TypeDef, GetIdxForTypeDef cenv (TdKey(tref.Enclosing, tref.Name)))
    elif ty.IsNominal && isNil ty.GenericArgs then
        (tdor_TypeRef, GetTypeRefAsTypeRefIdx cenv ty.TypeRef)
    else
        (tdor_TypeSpec, GetTypeAsTypeSpecIdx cenv env ty)

and GetTypeAsBytes cenv env ty = emitBytesViaBuffer (fun bb -> EmitType cenv env bb ty)

and GetTypeOfLocalAsBytes cenv env (l: ILLocal) =
    emitBytesViaBuffer (fun bb -> EmitLocalInfo cenv env bb l)

and GetTypeAsBlobIdx cenv env (ty: ILType) =
    GetBytesAsBlobIdx cenv (GetTypeAsBytes cenv env ty)

and GetTypeAsTypeSpecRow cenv env (ty: ILType) =
    SharedRow [| Blob (GetTypeAsBlobIdx cenv env ty) |]

and GetTypeAsTypeSpecIdx cenv env ty =
    FindOrAddSharedRow cenv TableNames.TypeSpec (GetTypeAsTypeSpecRow cenv env ty)

and EmitType cenv env bb ty =
    let ilg = cenv.ilg
    match ty with
    | ty when isILSByteTy ilg ty -> bb.EmitByte et_I1
    | ty when isILInt16Ty ilg ty -> bb.EmitByte et_I2
    | ty when isILInt32Ty ilg ty -> bb.EmitByte et_I4
    | ty when isILInt64Ty ilg ty -> bb.EmitByte et_I8
    | ty when isILByteTy ilg ty -> bb.EmitByte et_U1
    | ty when isILUInt16Ty ilg ty -> bb.EmitByte et_U2
    | ty when isILUInt32Ty ilg ty -> bb.EmitByte et_U4
    | ty when isILUInt64Ty ilg ty -> bb.EmitByte et_U8
    | ty when isILDoubleTy ilg ty -> bb.EmitByte et_R8
    | ty when isILSingleTy ilg ty -> bb.EmitByte et_R4
    | ty when isILBoolTy ilg ty -> bb.EmitByte et_BOOLEAN
    | ty when isILCharTy ilg ty -> bb.EmitByte et_CHAR
    | ty when isILStringTy ilg ty -> bb.EmitByte et_STRING
    | ty when isILObjectTy ilg ty -> bb.EmitByte et_OBJECT
    | ty when isILIntPtrTy ilg ty -> bb.EmitByte et_I
    | ty when isILUIntPtrTy ilg ty -> bb.EmitByte et_U
    | ty when isILTypedReferenceTy ilg ty -> bb.EmitByte et_TYPEDBYREF

    | ILType.Boxed tspec -> EmitTypeSpec cenv env bb (et_CLASS, tspec)
    | ILType.Value tspec -> EmitTypeSpec cenv env bb (et_VALUETYPE, tspec)
    | ILType.Array (shape, ty) ->
        if shape = ILArrayShape.SingleDimensional then (bb.EmitByte et_SZARRAY ; EmitType cenv env bb ty)
        else (bb.EmitByte et_ARRAY; EmitType cenv env bb ty; EmitArrayShape bb shape)
    | ILType.TypeVar tv ->
        let cgparams = env.EnclosingTyparCount
        if int32 tv < cgparams then
            bb.EmitByte et_VAR
            bb.EmitZ32 (int32 tv)
        else
            bb.EmitByte et_MVAR
            bb.EmitZ32 (int32 tv - cgparams)

    | ILType.Byref ty ->
        bb.EmitByte et_BYREF
        EmitType cenv env bb ty
    | ILType.Ptr ty ->
        bb.EmitByte et_PTR
        EmitType cenv env bb ty
    | ILType.Void ->
        bb.EmitByte et_VOID
    | ILType.FunctionPointer x ->
        bb.EmitByte et_FNPTR
        EmitCallsig cenv env bb (x.CallingConv, x.ArgTypes, x.ReturnType, None, 0)
    | ILType.Modified (req, tref, ty) ->
        bb.EmitByte (if req then et_CMOD_REQD else et_CMOD_OPT)
        emitTypeInfoAsTypeDefOrRefEncoded cenv bb (tref.Scope, tref.Enclosing, tref.Name)
        EmitType cenv env bb ty
     | _ -> failwith "EmitType"

and EmitLocalInfo cenv env (bb: ByteBuffer) (l: ILLocal) =
    if l.IsPinned then
        bb.EmitByte et_PINNED
    EmitType cenv env bb l.Type

and EmitCallsig cenv env bb (callconv, args: ILTypes, ret, varargs: ILVarArgs, genarity) =
    bb.EmitByte (callconvToByte genarity callconv)
    if genarity > 0 then bb.EmitZ32 genarity
    bb.EmitZ32 (args.Length + (match varargs with None -> 0 | Some l -> l.Length))
    EmitType cenv env bb ret
    args |> List.iter (EmitType cenv env bb)
    match varargs with
     | None -> ()// no extra arg = no sentinel
     | Some tys ->
         if isNil tys then () // no extra arg = no sentinel
         else
            bb.EmitByte et_SENTINEL
            List.iter (EmitType cenv env bb) tys

and GetCallsigAsBytes cenv env x = emitBytesViaBuffer (fun bb -> EmitCallsig cenv env bb x)

// REVIEW: write into an accumulating buffer
and EmitTypes cenv env bb (inst: ILTypes) =
    inst |> List.iter (EmitType cenv env bb)

let GetTypeAsMemberRefParent cenv env ty =
    match GetTypeAsTypeDefOrRef cenv env ty with
    | tag, _ when tag = tdor_TypeDef -> dprintn "GetTypeAsMemberRefParent: mspec should have been encoded as mdtMethodDef?"; MemberRefParent (mrp_TypeRef, 1)
    | tag, tok when tag = tdor_TypeRef -> MemberRefParent (mrp_TypeRef, tok)
    | tag, tok when tag = tdor_TypeSpec -> MemberRefParent (mrp_TypeSpec, tok)
    | _ -> failwith "GetTypeAsMemberRefParent"


// --------------------------------------------------------------------
// Native types
// --------------------------------------------------------------------

let rec GetVariantTypeAsInt32 ty =
    if List.memAssoc ty (Lazy.force ILVariantTypeMap) then
        (List.assoc ty (Lazy.force ILVariantTypeMap ))
    else
        match ty with
        | ILNativeVariant.Array vt -> vt_ARRAY ||| GetVariantTypeAsInt32 vt
        | ILNativeVariant.Vector vt -> vt_VECTOR ||| GetVariantTypeAsInt32 vt
        | ILNativeVariant.Byref vt -> vt_BYREF ||| GetVariantTypeAsInt32 vt
        | _ -> failwith "Unexpected variant type"

// based on information in ECMA and asmparse.y in the CLR codebase
let rec GetNativeTypeAsBlobIdx cenv (ty: ILNativeType) =
    GetBytesAsBlobIdx cenv (GetNativeTypeAsBytes ty)

and GetNativeTypeAsBytes ty = emitBytesViaBuffer (fun bb -> EmitNativeType bb ty)

// REVIEW: write into an accumulating buffer
and EmitNativeType bb ty =
    if List.memAssoc ty (Lazy.force ILNativeTypeRevMap) then
        bb.EmitByte (List.assoc ty (Lazy.force ILNativeTypeRevMap))
    else
      match ty with
      | ILNativeType.Empty -> ()
      | ILNativeType.Custom (guid, nativeTypeName, custMarshallerName, cookieString) ->
          let u1 = System.Text.Encoding.UTF8.GetBytes nativeTypeName
          let u2 = System.Text.Encoding.UTF8.GetBytes custMarshallerName
          let u3 = cookieString
          bb.EmitByte nt_CUSTOMMARSHALER
          bb.EmitZ32 guid.Length
          bb.EmitBytes guid
          bb.EmitZ32 u1.Length; bb.EmitBytes u1
          bb.EmitZ32 u2.Length; bb.EmitBytes u2
          bb.EmitZ32 u3.Length; bb.EmitBytes u3
      | ILNativeType.FixedSysString i ->
          bb.EmitByte nt_FIXEDSYSSTRING
          bb.EmitZ32 i

      | ILNativeType.FixedArray i ->
          bb.EmitByte nt_FIXEDARRAY
          bb.EmitZ32 i
      | (* COM interop *) ILNativeType.SafeArray (vt, name) ->
          bb.EmitByte nt_SAFEARRAY
          bb.EmitZ32 (GetVariantTypeAsInt32 vt)
          match name with
          | None -> ()
          | Some n ->
               let u1 = Bytes.stringAsUtf8NullTerminated n
               bb.EmitZ32 (Array.length u1) ; bb.EmitBytes u1
      | ILNativeType.Array (nt, sizeinfo) -> (* REVIEW: check if this corresponds to the ECMA spec *)
          bb.EmitByte nt_ARRAY
          match nt with
          | None -> bb.EmitZ32 (int nt_MAX)
          | Some ntt ->
             (if ntt = ILNativeType.Empty then
               bb.EmitZ32 (int nt_MAX)
              else
                EmitNativeType bb ntt)
          match sizeinfo with
          | None -> ()  // chunk out with zeroes because some tools (e.g. asmmeta) read these poorly and expect further elements.
          | Some (pnum, additive) ->
              // ParamNum
              bb.EmitZ32 pnum
            (* ElemMul *) (* z_u32 0x1l *)
              match additive with
              | None -> ()
              | Some n -> (* NumElem *) bb.EmitZ32 n
      | _ -> failwith "Unexpected native type"

// --------------------------------------------------------------------
// Native types
// --------------------------------------------------------------------

let rec GetFieldInitAsBlobIdx cenv (x: ILFieldInit) =
    GetBytesAsBlobIdx cenv (emitBytesViaBuffer (fun bb -> GetFieldInit bb x))

// REVIEW: write into an accumulating buffer
and GetFieldInit (bb: ByteBuffer) x =
    match x with
    | ILFieldInit.String b -> bb.EmitBytes (System.Text.Encoding.Unicode.GetBytes b)
    | ILFieldInit.Bool b -> bb.EmitByte (if b then 0x01uy else 0x00uy)
    | ILFieldInit.Char x -> bb.EmitUInt16 x
    | ILFieldInit.Int8 x -> bb.EmitByte (byte x)
    | ILFieldInit.Int16 x -> bb.EmitUInt16 (uint16 x)
    | ILFieldInit.Int32 x -> bb.EmitInt32 x
    | ILFieldInit.Int64 x -> bb.EmitInt64 x
    | ILFieldInit.UInt8 x -> bb.EmitByte x
    | ILFieldInit.UInt16 x -> bb.EmitUInt16 x
    | ILFieldInit.UInt32 x -> bb.EmitInt32 (int32 x)
    | ILFieldInit.UInt64 x -> bb.EmitInt64 (int64 x)
    | ILFieldInit.Single x -> bb.EmitInt32 (bitsOfSingle x)
    | ILFieldInit.Double x -> bb.EmitInt64 (bitsOfDouble x)
    | ILFieldInit.Null -> bb.EmitInt32 0

and GetFieldInitFlags i =
    UShort
      (uint16
        (match i with
         | ILFieldInit.String _ -> et_STRING
         | ILFieldInit.Bool _ -> et_BOOLEAN
         | ILFieldInit.Char _ -> et_CHAR
         | ILFieldInit.Int8 _ -> et_I1
         | ILFieldInit.Int16 _ -> et_I2
         | ILFieldInit.Int32 _ -> et_I4
         | ILFieldInit.Int64 _ -> et_I8
         | ILFieldInit.UInt8 _ -> et_U1
         | ILFieldInit.UInt16 _ -> et_U2
         | ILFieldInit.UInt32 _ -> et_U4
         | ILFieldInit.UInt64 _ -> et_U8
         | ILFieldInit.Single _ -> et_R4
         | ILFieldInit.Double _ -> et_R8
         | ILFieldInit.Null -> et_CLASS))

// --------------------------------------------------------------------
// Type definitions
// --------------------------------------------------------------------

let GetMemberAccessFlags access =
    match access with
    | ILMemberAccess.Public -> 0x00000006
    | ILMemberAccess.Private -> 0x00000001
    | ILMemberAccess.Family -> 0x00000004
    | ILMemberAccess.CompilerControlled -> 0x00000000
    | ILMemberAccess.FamilyAndAssembly -> 0x00000002
    | ILMemberAccess.FamilyOrAssembly -> 0x00000005
    | ILMemberAccess.Assembly -> 0x00000003

let GetTypeAccessFlags access =
    match access with
    | ILTypeDefAccess.Public -> 0x00000001
    | ILTypeDefAccess.Private -> 0x00000000
    | ILTypeDefAccess.Nested ILMemberAccess.Public -> 0x00000002
    | ILTypeDefAccess.Nested ILMemberAccess.Private -> 0x00000003
    | ILTypeDefAccess.Nested ILMemberAccess.Family -> 0x00000004
    | ILTypeDefAccess.Nested ILMemberAccess.CompilerControlled -> failwith "bad type access"
    | ILTypeDefAccess.Nested ILMemberAccess.FamilyAndAssembly -> 0x00000006
    | ILTypeDefAccess.Nested ILMemberAccess.FamilyOrAssembly -> 0x00000007
    | ILTypeDefAccess.Nested ILMemberAccess.Assembly -> 0x00000005

let canGenMethodDef cenv (md: ILMethodDef) =
    // When emitting a reference assembly, do not emit methods that are private unless they are virtual/abstract or provide an explicit interface implementation.
    // Internal methods can be omitted only if the assembly does not contain a System.Runtime.CompilerServices.InternalsVisibleToAttribute.
    if cenv.referenceAssemblyOnly &&
        (match md.Access with ILMemberAccess.Private -> true | ILMemberAccess.Assembly | ILMemberAccess.FamilyAndAssembly -> not cenv.hasInternalsVisibleToAttrib | _ -> false) &&
        not (md.IsVirtual || md.IsAbstract || md.IsNewSlot || md.IsFinal) then false
    else true

let rec GetTypeDefAsRow cenv env _enc (td: ILTypeDef) =
    let nselem, nelem = GetTypeNameAsElemPair cenv td.Name
    let flags =
      if (isTypeNameForGlobalFunctions td.Name) then 0x00000000
      else
        int td.Attributes

    let tdorTag, tdorRow = GetTypeOptionAsTypeDefOrRef cenv env td.Extends
    UnsharedRow
       [| ULong flags
          nelem
          nselem
          TypeDefOrRefOrSpec (tdorTag, tdorRow)
          SimpleIndex (TableNames.Field, cenv.fieldDefs.Count + 1)
          SimpleIndex (TableNames.Method, cenv.methodDefIdxsByKey.Count + 1) |]

and GetTypeOptionAsTypeDefOrRef cenv env tyOpt =
    match tyOpt with
    | None -> (tdor_TypeDef, 0)
    | Some ty -> (GetTypeAsTypeDefOrRef cenv env ty)

and GetTypeDefAsPropertyMapRow cenv tidx =
    UnsharedRow
        [| SimpleIndex (TableNames.TypeDef, tidx)
           SimpleIndex (TableNames.Property, cenv.propertyDefs.Count + 1) |]

and GetTypeDefAsEventMapRow cenv tidx =
    UnsharedRow
        [| SimpleIndex (TableNames.TypeDef, tidx)
           SimpleIndex (TableNames.Event, cenv.eventDefs.Count + 1) |]

and GetKeyForFieldDef tidx (fd: ILFieldDef) =
    FieldDefKey (tidx, fd.Name, fd.FieldType)

and GenFieldDefPass2 cenv tidx fd =
    ignore (cenv.fieldDefs.AddUniqueEntry "field" (fun (fdkey: FieldDefKey) -> fdkey.Name) (GetKeyForFieldDef tidx fd))

and GetKeyForMethodDef cenv tidx (md: ILMethodDef) =
    MethodDefKey (cenv.ilg, tidx, md.GenericParams.Length, md.Name, md.Return.Type, md.ParameterTypes, md.CallingConv.IsStatic)

and GenMethodDefPass2 cenv tidx md =
    if canGenMethodDef cenv md then
        let idx =
          cenv.methodDefIdxsByKey.AddUniqueEntry
             "method"
             (fun (key: MethodDefKey) ->
               dprintn "Duplicate in method table is:"
               dprintn (" Type index: "+string key.TypeIdx)
               dprintn (" Method name: "+key.Name)
               dprintn (" Method arity (num generic params): "+string key.GenericArity)
               key.Name
             )
             (GetKeyForMethodDef cenv tidx md)

        cenv.methodDefIdxs.[md] <- idx

and GetKeyForPropertyDef tidx (x: ILPropertyDef) =
    PropKey (tidx, x.Name, x.PropertyType, x.Args)

and GenPropertyDefPass2 cenv tidx x =
    ignore (cenv.propertyDefs.AddUniqueEntry "property" (fun (PropKey (_, n, _, _)) -> n) (GetKeyForPropertyDef tidx x))

and GetTypeAsImplementsRow cenv env tidx ty =
    let tdorTag, tdorRow = GetTypeAsTypeDefOrRef cenv env ty
    UnsharedRow
        [| SimpleIndex (TableNames.TypeDef, tidx)
           TypeDefOrRefOrSpec (tdorTag, tdorRow) |]

and GenImplementsPass2 cenv env tidx ty =
    AddUnsharedRow cenv TableNames.InterfaceImpl (GetTypeAsImplementsRow cenv env tidx ty) |> ignore

and GetKeyForEvent tidx (x: ILEventDef) =
    EventKey (tidx, x.Name)

and GenEventDefPass2 cenv tidx x =
    ignore (cenv.eventDefs.AddUniqueEntry "event" (fun (EventKey(_, b)) -> b) (GetKeyForEvent tidx x))

and GenTypeDefPass2 pidx enc cenv (td: ILTypeDef) =
   try
      let env = envForTypeDef td
      let tidx = GetIdxForTypeDef cenv (TdKey(enc, td.Name))
      let tidx2 = AddUnsharedRow cenv TableNames.TypeDef (GetTypeDefAsRow cenv env enc td)
      if tidx <> tidx2 then failwith "index of typedef on second pass does not match index on first pass"

      // Add entries to auxiliary mapping tables, e.g. Nested, PropertyMap etc.
      // Note Nested is organised differently to the others...
      if not (isNil enc) then
          AddUnsharedRow cenv TableNames.Nested
              (UnsharedRow
                  [| SimpleIndex (TableNames.TypeDef, tidx)
                     SimpleIndex (TableNames.TypeDef, pidx) |]) |> ignore
      let props = td.Properties.AsList
      if not (isNil props) then
          AddUnsharedRow cenv TableNames.PropertyMap (GetTypeDefAsPropertyMapRow cenv tidx) |> ignore
      let events = td.Events.AsList
      if not (isNil events) then
          AddUnsharedRow cenv TableNames.EventMap (GetTypeDefAsEventMapRow cenv tidx) |> ignore

      // Now generate or assign index numbers for tables referenced by the maps.
      // Don't yet generate contents of these tables - leave that to pass3, as
      // code may need to embed these entries.
      td.Implements |> List.iter (GenImplementsPass2 cenv env tidx)
      props |> List.iter (GenPropertyDefPass2 cenv tidx)
      events |> List.iter (GenEventDefPass2 cenv tidx)
      td.Fields.AsList |> List.iter (GenFieldDefPass2 cenv tidx)
      td.Methods |> Seq.iter (GenMethodDefPass2 cenv tidx)
      td.NestedTypes.AsList |> GenTypeDefsPass2 tidx (enc@[td.Name]) cenv
   with e ->
     failwith ("Error in pass2 for type "+td.Name+", error: "+e.Message)

and GenTypeDefsPass2 pidx enc cenv tds =
    List.iter (GenTypeDefPass2 pidx enc cenv) tds

//=====================================================================
// Pass 3 - write details of methods, fields, IL code, custom attrs etc.
//=====================================================================

exception MethodDefNotFound
let FindMethodDefIdx cenv mdkey =
    try cenv.methodDefIdxsByKey.GetTableEntry mdkey
    with :? KeyNotFoundException ->
      let typeNameOfIdx i =
        match
           (cenv.typeDefs.dict
             |> Seq.fold (fun sofar kvp ->
                let tkey2 = kvp.Key
                let tidx2 = kvp.Value
                if i = tidx2 then
                    if sofar = None then
                        Some tkey2
                    else failwith "multiple type names map to index"
                else sofar) None) with
          | Some x -> x
          | None -> raise MethodDefNotFound
      let (TdKey (tenc, tname)) = typeNameOfIdx mdkey.TypeIdx
      dprintn ("The local method '"+(String.concat "." (tenc@[tname]))+"'::'"+mdkey.Name+"' was referenced but not declared")
      dprintn ("generic arity: "+string mdkey.GenericArity)
      cenv.methodDefIdxsByKey.dict |> Seq.iter (fun (KeyValue(mdkey2, _)) ->
          if mdkey2.TypeIdx = mdkey.TypeIdx && mdkey.Name = mdkey2.Name then
              let (TdKey (tenc2, tname2)) = typeNameOfIdx mdkey2.TypeIdx
              dprintn ("A method in '"+(String.concat "." (tenc2@[tname2]))+"' had the right name but the wrong signature:")
              dprintn ("generic arity: "+string mdkey2.GenericArity)
              dprintn (sprintf "mdkey2: %+A" mdkey2))
      raise MethodDefNotFound


let rec GetMethodDefIdx cenv md =
    cenv.methodDefIdxs.[md]

and FindFieldDefIdx cenv fdkey =
    try cenv.fieldDefs.GetTableEntry fdkey
    with :? KeyNotFoundException ->
      errorR(InternalError("The local field "+fdkey.Name+" was referenced but not declared", range0))
      1

and GetFieldDefAsFieldDefIdx cenv tidx fd =
    FindFieldDefIdx cenv (GetKeyForFieldDef tidx fd)

// --------------------------------------------------------------------
// ILMethodRef --> ILMethodDef.
//
// Only successfully converts ILMethodRef's referring to
// methods in the module being emitted.
// --------------------------------------------------------------------

let GetMethodRefAsMethodDefIdx cenv (mref: ILMethodRef) =
    let tref = mref.DeclaringTypeRef
    try
        if not (isTypeRefLocal tref) then
             failwithf "method referred to by method impl, event or property is not in a type defined in this module, method ref is %A" mref
        let tidx = GetIdxForTypeDef cenv (TdKey(tref.Enclosing, tref.Name))
        let mdkey = MethodDefKey (cenv.ilg, tidx, mref.GenericArity, mref.Name, mref.ReturnType, mref.ArgTypes, mref.CallingConv.IsStatic)
        FindMethodDefIdx cenv mdkey
    with e ->
        failwithf "Error in GetMethodRefAsMethodDefIdx for mref = %A, error: %s" (mref.Name, tref.Name) e.Message

let rec MethodRefInfoAsMemberRefRow cenv env fenv (nm, ty, callconv, args, ret, varargs, genarity) =
    MemberRefRow(GetTypeAsMemberRefParent cenv env ty,
                 GetStringHeapIdx cenv nm,
                 GetMethodRefInfoAsBlobIdx cenv fenv (callconv, args, ret, varargs, genarity))

and GetMethodRefInfoAsBlobIdx cenv env info =
    GetBytesAsBlobIdx cenv (GetCallsigAsBytes cenv env info)

let GetMethodRefInfoAsMemberRefIdx cenv env (_, ty, _, _, _, _, _ as minfo) =
    let fenv = envForMethodRef env ty
    FindOrAddSharedRow cenv TableNames.MemberRef (MethodRefInfoAsMemberRefRow cenv env fenv minfo)

let GetMethodRefInfoAsMethodRefOrDef isAlwaysMethodDef cenv env (nm, ty: ILType, cc, args, ret, varargs, genarity as minfo) =
    if Option.isNone varargs && (isAlwaysMethodDef || isTypeLocal ty) then
        if not ty.IsNominal then failwith "GetMethodRefInfoAsMethodRefOrDef: unexpected local tref-ty"
        try (mdor_MethodDef, GetMethodRefAsMethodDefIdx cenv (mkILMethRef (ty.TypeRef, cc, nm, genarity, args, ret)))
        with MethodDefNotFound -> (mdor_MemberRef, GetMethodRefInfoAsMemberRefIdx cenv env minfo)
    else (mdor_MemberRef, GetMethodRefInfoAsMemberRefIdx cenv env minfo)


// --------------------------------------------------------------------
// ILMethodSpec --> ILMethodRef/ILMethodDef/ILMethodSpec
// --------------------------------------------------------------------

let rec GetMethodSpecInfoAsMethodSpecIdx cenv env (nm, ty, cc, args, ret, varargs, minst: ILGenericArgs) =
    let mdorTag, mdorRow = GetMethodRefInfoAsMethodRefOrDef false cenv env (nm, ty, cc, args, ret, varargs, minst.Length)
    let blob =
        emitBytesViaBuffer (fun bb ->
            bb.EmitByte e_IMAGE_CEE_CS_CALLCONV_GENERICINST
            bb.EmitZ32 minst.Length
            minst |> List.iter (EmitType cenv env bb))
    FindOrAddSharedRow cenv TableNames.MethodSpec
      (SharedRow
          [| MethodDefOrRef (mdorTag, mdorRow)
             Blob (GetBytesAsBlobIdx cenv blob) |])

and GetMethodDefOrRefAsUncodedToken (tag, idx) =
    let tab =
        if tag = mdor_MethodDef then TableNames.Method
        elif tag = mdor_MemberRef then TableNames.MemberRef
        else failwith "GetMethodDefOrRefAsUncodedToken"
    getUncodedToken tab idx

and GetMethodSpecInfoAsUncodedToken cenv env (_, _, _, _, _, _, minst: ILGenericArgs as minfo) =
    if List.isEmpty minst then
        GetMethodDefOrRefAsUncodedToken (GetMethodRefInfoAsMethodRefOrDef false cenv env (GetMethodRefInfoOfMethodSpecInfo minfo))
    else
        getUncodedToken TableNames.MethodSpec (GetMethodSpecInfoAsMethodSpecIdx cenv env minfo)

and GetMethodSpecAsUncodedToken cenv env mspec =
    GetMethodSpecInfoAsUncodedToken cenv env (InfoOfMethodSpec mspec)

and GetMethodRefInfoOfMethodSpecInfo (nm, ty, cc, args, ret, varargs, minst: ILGenericArgs) =
    (nm, ty, cc, args, ret, varargs, minst.Length)

and GetMethodSpecAsMethodDefOrRef cenv env (mspec, varargs) =
    GetMethodRefInfoAsMethodRefOrDef false cenv env (GetMethodRefInfoOfMethodSpecInfo (InfoOfMethodSpec (mspec, varargs)))

and GetMethodSpecAsMethodDef cenv env (mspec, varargs) =
    GetMethodRefInfoAsMethodRefOrDef true cenv env (GetMethodRefInfoOfMethodSpecInfo (InfoOfMethodSpec (mspec, varargs)))

and InfoOfMethodSpec (mspec: ILMethodSpec, varargs) =
      (mspec.Name,
       mspec.DeclaringType,
       mspec.CallingConv,
       mspec.FormalArgTypes,
       mspec.FormalReturnType,
       varargs,
       mspec.GenericArgs)

// --------------------------------------------------------------------
// method_in_parent --> ILMethodRef/ILMethodDef
//
// Used for MethodImpls.
// --------------------------------------------------------------------

let rec GetOverridesSpecAsMemberRefIdx cenv env ospec =
    let fenv = envForOverrideSpec ospec
    let row = MethodRefInfoAsMemberRefRow cenv env fenv (ospec.MethodRef.Name, ospec.DeclaringType, ospec.MethodRef.CallingConv, ospec.MethodRef.ArgTypes, ospec.MethodRef.ReturnType, None, ospec.MethodRef.GenericArity)
    FindOrAddSharedRow cenv TableNames.MemberRef row

and GetOverridesSpecAsMethodDefOrRef cenv env (ospec: ILOverridesSpec) =
    let ty = ospec.DeclaringType
    if isTypeLocal ty then
        if not ty.IsNominal then failwith "GetOverridesSpecAsMethodDefOrRef: unexpected local tref-ty"
        try (mdor_MethodDef, GetMethodRefAsMethodDefIdx cenv ospec.MethodRef)
        with MethodDefNotFound -> (mdor_MemberRef, GetOverridesSpecAsMemberRefIdx cenv env ospec)
    else
        (mdor_MemberRef, GetOverridesSpecAsMemberRefIdx cenv env ospec)

// --------------------------------------------------------------------
// ILMethodRef --> ILMethodRef/ILMethodDef
//
// Used for Custom Attrs.
// --------------------------------------------------------------------

let rec GetMethodRefAsMemberRefIdx cenv env fenv (mref: ILMethodRef) =
    let row = MethodRefInfoAsMemberRefRow cenv env fenv (mref.Name, mkILNonGenericBoxedTy mref.DeclaringTypeRef, mref.CallingConv, mref.ArgTypes, mref.ReturnType, None, mref.GenericArity)
    FindOrAddSharedRow cenv TableNames.MemberRef row

and GetMethodRefAsCustomAttribType cenv (mref: ILMethodRef) =
    let fenv = envForNonGenericMethodRef mref
    let tref = mref.DeclaringTypeRef
    if isTypeRefLocal tref then
        try (cat_MethodDef, GetMethodRefAsMethodDefIdx cenv mref)
        with MethodDefNotFound -> (cat_MemberRef, GetMethodRefAsMemberRefIdx cenv fenv fenv mref)
    else
        (cat_MemberRef, GetMethodRefAsMemberRefIdx cenv fenv fenv mref)

// --------------------------------------------------------------------
// ILAttributes --> CustomAttribute rows
// --------------------------------------------------------------------

let rec GetCustomAttrDataAsBlobIdx cenv (data: byte[]) =
    if data.Length = 0 then 0 else GetBytesAsBlobIdx cenv data

and GetCustomAttrRow cenv hca (attr: ILAttribute) =
    let cat = GetMethodRefAsCustomAttribType cenv attr.Method.MethodRef
    let data = getCustomAttrData attr
    for element in attr.Elements do
        match element with
        | ILAttribElem.Type (Some ty) when ty.IsNominal -> GetTypeRefAsTypeRefIdx cenv ty.TypeRef |> ignore
        | ILAttribElem.TypeRef (Some tref) -> GetTypeRefAsTypeRefIdx cenv tref |> ignore
        | _ -> ()

    UnsharedRow
            [| HasCustomAttribute (fst hca, snd hca)
               CustomAttributeType (fst cat, snd cat)
               Blob (GetCustomAttrDataAsBlobIdx cenv data)
            |]

and GenCustomAttrPass3Or4 cenv hca attr =
    AddUnsharedRow cenv TableNames.CustomAttribute (GetCustomAttrRow cenv hca attr) |> ignore

and GenCustomAttrsPass3Or4 cenv hca (attrs: ILAttributes) =
    attrs.AsArray |> Array.iter (GenCustomAttrPass3Or4 cenv hca)

// --------------------------------------------------------------------
// ILSecurityDecl --> DeclSecurity rows
// -------------------------------------------------------------------- *)

let rec GetSecurityDeclRow cenv hds (ILSecurityDecl (action, s)) =
    UnsharedRow
        [| UShort (uint16 (List.assoc action (Lazy.force ILSecurityActionMap)))
           HasDeclSecurity (fst hds, snd hds)
           Blob (GetBytesAsBlobIdx cenv s) |]

and GenSecurityDeclPass3 cenv hds attr =
    AddUnsharedRow cenv TableNames.Permission (GetSecurityDeclRow cenv hds attr) |> ignore

and GenSecurityDeclsPass3 cenv hds attrs =
    List.iter (GenSecurityDeclPass3 cenv hds) attrs

// --------------------------------------------------------------------
// ILFieldSpec --> FieldRef or ILFieldDef row
// --------------------------------------------------------------------

let rec GetFieldSpecAsMemberRefRow cenv env fenv (fspec: ILFieldSpec) =
    MemberRefRow (GetTypeAsMemberRefParent cenv env fspec.DeclaringType,
                  GetStringHeapIdx cenv fspec.Name,
                  GetFieldSpecSigAsBlobIdx cenv fenv fspec)

and GetFieldSpecAsMemberRefIdx cenv env fspec =
    let fenv = envForFieldSpec fspec
    FindOrAddSharedRow cenv TableNames.MemberRef (GetFieldSpecAsMemberRefRow cenv env fenv fspec)

// REVIEW: write into an accumulating buffer
and EmitFieldSpecSig cenv env (bb: ByteBuffer) (fspec: ILFieldSpec) =
    bb.EmitByte e_IMAGE_CEE_CS_CALLCONV_FIELD
    EmitType cenv env bb fspec.FormalType

and GetFieldSpecSigAsBytes cenv env x =
    emitBytesViaBuffer (fun bb -> EmitFieldSpecSig cenv env bb x)

and GetFieldSpecSigAsBlobIdx cenv env x =
    GetBytesAsBlobIdx cenv (GetFieldSpecSigAsBytes cenv env x)

and GetFieldSpecAsFieldDefOrRef cenv env (fspec: ILFieldSpec) =
    let ty = fspec.DeclaringType
    if isTypeLocal ty then
        if not ty.IsNominal then failwith "GetFieldSpecAsFieldDefOrRef: unexpected local tref-ty"
        let tref = ty.TypeRef
        let tidx = GetIdxForTypeDef cenv (TdKey(tref.Enclosing, tref.Name))
        let fdkey = FieldDefKey (tidx, fspec.Name, fspec.FormalType)
        (true, FindFieldDefIdx cenv fdkey)
    else
        (false, GetFieldSpecAsMemberRefIdx cenv env fspec)

and GetFieldDefOrRefAsUncodedToken (tag, idx) =
    let tab = if tag then TableNames.Field else TableNames.MemberRef
    getUncodedToken tab idx

// --------------------------------------------------------------------
// callsig --> StandAloneSig
// --------------------------------------------------------------------

let GetCallsigAsBlobIdx cenv env (callsig: ILCallingSignature, varargs) =
    GetBytesAsBlobIdx cenv
      (GetCallsigAsBytes cenv env (callsig.CallingConv,
                                      callsig.ArgTypes,
                                      callsig.ReturnType, varargs, 0))

let GetCallsigAsStandAloneSigRow cenv env x =
    SharedRow [| Blob (GetCallsigAsBlobIdx cenv env x) |]

let GetCallsigAsStandAloneSigIdx cenv env info =
    FindOrAddSharedRow cenv TableNames.StandAloneSig (GetCallsigAsStandAloneSigRow cenv env info)

// --------------------------------------------------------------------
// local signatures --> BlobHeap idx
// --------------------------------------------------------------------

let EmitLocalSig cenv env (bb: ByteBuffer) (locals: ILLocals) =
    bb.EmitByte e_IMAGE_CEE_CS_CALLCONV_LOCAL_SIG
    bb.EmitZ32 locals.Length
    locals |> List.iter (EmitLocalInfo cenv env bb)

let GetLocalSigAsBlobHeapIdx cenv env locals =
    GetBytesAsBlobIdx cenv (emitBytesViaBuffer (fun bb -> EmitLocalSig cenv env bb locals))

let GetLocalSigAsStandAloneSigIdx cenv env locals =
    SharedRow [| Blob (GetLocalSigAsBlobHeapIdx cenv env locals) |]



type ExceptionClauseKind =
  | FinallyClause
  | FaultClause
  | TypeFilterClause of int32
  | FilterClause of int

type ExceptionClauseSpec = int * int * int * int * ExceptionClauseKind

/// Arbitrary value
[<Literal>]
let CodeBufferCapacity = 200 

type CodeBuffer =

    // --------------------------------------------------------------------
    // Buffer to write results of emitting code into. Also record:
    //   - branch sources (where fixups will occur)
    //   - possible branch destinations
    //   - locations of embedded handles into the string table
    //   - the exception table
    // --------------------------------------------------------------------
    { code: ByteBuffer
      /// (instruction; optional short form); start of instr in code buffer; code loc for the end of the instruction the fixup resides in ; where is the destination of the fixup
      mutable reqdBrFixups: ((int * int option) * int * ILCodeLabel list) list
      availBrFixups: Dictionary<ILCodeLabel, int>
      /// code loc to fixup in code buffer
      mutable reqdStringFixupsInMethod: (int * int) list
      /// data for exception handling clauses
      mutable seh: ExceptionClauseSpec list
      seqpoints: ResizeArray<PdbSequencePoint> }

    interface IDisposable with
        member this.Dispose() =
            (this.code :> IDisposable).Dispose()

    static member Create _nm =
        { seh = []
          code= ByteBuffer.Create CodeBufferCapacity
          reqdBrFixups=[]
          reqdStringFixupsInMethod=[]
          availBrFixups = Dictionary<_, _>(10, HashIdentity.Structural)
          seqpoints = ResizeArray<_>(10)
        }

    member codebuf.EmitExceptionClause seh = codebuf.seh <- seh :: codebuf.seh

    member codebuf.EmitSeqPoint cenv (m: ILSourceMarker) =
        if cenv.generatePdb then
          // table indexes are 1-based, document array indexes are 0-based
          let doc = (cenv.documents.FindOrAddSharedEntry m.Document) - 1
          codebuf.seqpoints.Add
            { Document=doc
              Offset= codebuf.code.Position
              Line=m.Line
              Column=m.Column
              EndLine=m.EndLine
              EndColumn=m.EndColumn }

    member codebuf.EmitByte x = codebuf.code.EmitIntAsByte x
    member codebuf.EmitUInt16 x = codebuf.code.EmitUInt16 x
    member codebuf.EmitInt32 x = codebuf.code.EmitInt32 x
    member codebuf.EmitInt64 x = codebuf.code.EmitInt64 x

    member codebuf.EmitUncodedToken u = codebuf.EmitInt32 u

    member codebuf.RecordReqdStringFixup stringIdx =
        codebuf.reqdStringFixupsInMethod <- (codebuf.code.Position, stringIdx) :: codebuf.reqdStringFixupsInMethod
        // Write a special value in that we check later when applying the fixup
        codebuf.EmitInt32 0xdeadbeef

    member codebuf.RecordReqdBrFixups i tgs =
        codebuf.reqdBrFixups <- (i, codebuf.code.Position, tgs) :: codebuf.reqdBrFixups
        // Write a special value in that we check later when applying the fixup
        // Value is 0x11 {deadbbbb}* where 11 is for the instruction and deadbbbb is for each target
        codebuf.EmitByte 0x11 // for the instruction
        (if fst i = i_switch then
          codebuf.EmitInt32 tgs.Length)
        List.iter (fun _ -> codebuf.EmitInt32 0xdeadbbbb) tgs

    member codebuf.RecordReqdBrFixup i tg = codebuf.RecordReqdBrFixups i [tg]
    member codebuf.RecordAvailBrFixup tg =
        codebuf.availBrFixups.[tg] <- codebuf.code.Position

module Codebuf =
     // --------------------------------------------------------------------
     // Applying branch fixups. Use short versions of instructions
     // wherever possible. Sadly we can only determine if we can use a short
     // version after we've layed out the code for all other instructions.
     // This in turn means that using a short version may change
     // the various offsets into the code.
     // --------------------------------------------------------------------

    let binaryChop p (arr: 'T[]) =
        let rec go n m =
            if n > m then raise (KeyNotFoundException("binary chop did not find element"))
            else
                let i = (n+m)/2
                let c = p arr.[i]
                if c = 0 then i elif c < 0 then go n (i-1) else go (i+1) m
        go 0 (Array.length arr)

    let applyBrFixups (origCode : byte[]) origExnClauses origReqdStringFixups (origAvailBrFixups: Dictionary<ILCodeLabel, int>) origReqdBrFixups origSeqPoints origScopes =
      let orderedOrigReqdBrFixups = origReqdBrFixups |> List.sortBy (fun (_, fixupLoc, _) -> fixupLoc)

      use newCode = ByteBuffer.Create origCode.Length

      // Copy over all the code, working out whether the branches will be short
      // or long and adjusting the branch destinations. Record an adjust function to adjust all the other
      // gumpf that refers to fixed offsets in the code stream.
      let newCode, newReqdBrFixups, adjuster =
          let remainingReqdFixups = ref orderedOrigReqdBrFixups
          let origWhere = ref 0
          let newWhere = ref 0
          let doneLast = ref false
          let newReqdBrFixups = ref []

          let adjustments = ref []

          while (!remainingReqdFixups <> [] || not !doneLast) do
              let doingLast = isNil !remainingReqdFixups
              let origStartOfNoBranchBlock = !origWhere
              let newStartOfNoBranchBlock = !newWhere

              let origEndOfNoBranchBlock =
                if doingLast then origCode.Length
                else
                  let _, origStartOfInstr, _ = List.head !remainingReqdFixups
                  origStartOfInstr

              // Copy over a chunk of non-branching code
              let nobranch_len = origEndOfNoBranchBlock - origStartOfNoBranchBlock
              newCode.EmitBytes origCode.[origStartOfNoBranchBlock..origStartOfNoBranchBlock+nobranch_len-1]

              // Record how to adjust addresses in this range, including the branch instruction
              // we write below, or the end of the method if we're doing the last bblock
              adjustments := (origStartOfNoBranchBlock, origEndOfNoBranchBlock, newStartOfNoBranchBlock) :: !adjustments

              // Increment locations to the branch instruction we're really interested in
              origWhere := origEndOfNoBranchBlock
              newWhere := !newWhere + nobranch_len

              // Now do the branch instruction. Decide whether the fixup will be short or long in the new code
              if doingLast then
                  doneLast := true
              else
                  let (i, origStartOfInstr, tgs: ILCodeLabel list) = List.head !remainingReqdFixups
                  remainingReqdFixups := List.tail !remainingReqdFixups
                  if origCode.[origStartOfInstr] <> 0x11uy then failwith "br fixup sanity check failed (1)"
                  let i_length = if fst i = i_switch then 5 else 1
                  origWhere := !origWhere + i_length

                  let origEndOfInstr = origStartOfInstr + i_length + 4 * tgs.Length
                  let newEndOfInstrIfSmall = !newWhere + i_length + 1
                  let newEndOfInstrIfBig = !newWhere + i_length + 4 * tgs.Length

                  let short =
                    match i, tgs with
                    | (_, Some i_short), [tg]
                        when
                           // Use the original offsets to compute if the branch is small or large. This is
                           // a safe approximation because code only gets smaller.
                           (let origDest =
                                match origAvailBrFixups.TryGetValue tg with
                                | true, fixup -> fixup
                                | _ ->
                                    dprintn ("branch target " + formatCodeLabel tg + " not found in code")
                                    666666
                            let origRelOffset = origDest - origEndOfInstr
                            -128 <= origRelOffset && origRelOffset <= 127)
                      ->
                        newCode.EmitIntAsByte i_short
                        true
                    | (i_long, _), _ ->
                        newCode.EmitIntAsByte i_long
                        (if i_long = i_switch then
                          newCode.EmitInt32 tgs.Length)
                        false

                  newWhere := !newWhere + i_length
                  if !newWhere <> newCode.Position then dprintn "mismatch between newWhere and newCode"

                  tgs |> List.iter (fun tg ->
                        let origFixupLoc = !origWhere
                        checkFixup32 origCode origFixupLoc 0xdeadbbbb

                        if short then
                            newReqdBrFixups := (!newWhere, newEndOfInstrIfSmall, tg, true) :: !newReqdBrFixups
                            newCode.EmitIntAsByte 0x98 (* sanity check *)
                            newWhere := !newWhere + 1
                        else
                            newReqdBrFixups := (!newWhere, newEndOfInstrIfBig, tg, false) :: !newReqdBrFixups
                            newCode.EmitInt32 0xf00dd00f (* sanity check *)
                            newWhere := !newWhere + 4
                        if !newWhere <> newCode.Position then dprintn "mismatch between newWhere and newCode"
                        origWhere := !origWhere + 4)

                  if !origWhere <> origEndOfInstr then dprintn "mismatch between origWhere and origEndOfInstr"

          let adjuster =
            let arr = Array.ofList (List.rev !adjustments)
            fun addr ->
              let i =
                  try binaryChop (fun (a1, a2, _) -> if addr < a1 then -1 elif addr > a2 then 1 else 0) arr
                  with
                     :? KeyNotFoundException ->
                         failwith ("adjuster: address "+string addr+" is out of range")
              let origStartOfNoBranchBlock, _, newStartOfNoBranchBlock = arr.[i]
              addr - (origStartOfNoBranchBlock - newStartOfNoBranchBlock)

          newCode.AsMemory().ToArray(),
          !newReqdBrFixups,
          adjuster

      // Now adjust everything
      let newAvailBrFixups =
          let tab = Dictionary<_, _>(10, HashIdentity.Structural)
          for KeyValue(tglab, origBrDest) in origAvailBrFixups do
              tab.[tglab] <- adjuster origBrDest
          tab
      let newReqdStringFixups = List.map (fun (origFixupLoc, stok) -> adjuster origFixupLoc, stok) origReqdStringFixups
      let newSeqPoints = Array.map (fun (sp: PdbSequencePoint) -> {sp with Offset=adjuster sp.Offset}) origSeqPoints
      let newExnClauses =
          origExnClauses |> List.map (fun (st1, sz1, st2, sz2, kind) ->
              (adjuster st1, (adjuster (st1 + sz1) - adjuster st1),
               adjuster st2, (adjuster (st2 + sz2) - adjuster st2),
               (match kind with
               | FinallyClause | FaultClause | TypeFilterClause _ -> kind
               | FilterClause n -> FilterClause (adjuster n))))

      let newScopes =
        let rec remap scope =
          {scope with StartOffset = adjuster scope.StartOffset
                      EndOffset = adjuster scope.EndOffset
                      Children = Array.map remap scope.Children }
        List.map remap origScopes

      // Now apply the adjusted fixups in the new code
      newReqdBrFixups |> List.iter (fun (newFixupLoc, endOfInstr, tg, small) ->
          match newAvailBrFixups.TryGetValue tg with
          | true, n ->
              let relOffset = n - endOfInstr
              if small then
                  if Bytes.get newCode newFixupLoc <> 0x98 then failwith "br fixup sanity check failed"
                  newCode.[newFixupLoc] <- b0 relOffset
              else
                  checkFixup32 newCode newFixupLoc 0xf00dd00fl
                  applyFixup32 newCode newFixupLoc relOffset
          | _ -> failwith ("target " + formatCodeLabel tg + " not found in new fixups"))

      newCode, newReqdStringFixups, newExnClauses, newSeqPoints, newScopes


    // --------------------------------------------------------------------
    // Structured residue of emitting instructions: SEH exception handling
    // and scopes for local variables.
    // --------------------------------------------------------------------

    // Emitting instructions generates a tree of seh specifications
    // We then emit the exception handling specs separately.
    // nb. ECMA spec says the SEH blocks must be returned inside-out
    type SEHTree =
      | Node of ExceptionClauseSpec option * SEHTree list


    // --------------------------------------------------------------------
    // Table of encodings for instructions without arguments, also indexes
    // for all instructions.
    // --------------------------------------------------------------------

    let encodingsForNoArgInstrs = Dictionary<_, _>(300, HashIdentity.Structural)
    let _ =
      List.iter
        (fun (x, mk) -> encodingsForNoArgInstrs.[mk] <- x)
        (noArgInstrs.Force())
    let encodingsOfNoArgInstr si = encodingsForNoArgInstrs.[si]

    // --------------------------------------------------------------------
    // Emit instructions
    // --------------------------------------------------------------------

    /// Emit the code for an instruction
    let emitInstrCode (codebuf: CodeBuffer) i =
        if i > 0xFF then
            assert (i >>> 8 = 0xFE)
            codebuf.EmitByte ((i >>> 8) &&& 0xFF)
            codebuf.EmitByte (i &&& 0xFF)
        else
            codebuf.EmitByte i

    let emitTypeInstr cenv codebuf env i ty =
        emitInstrCode codebuf i
        codebuf.EmitUncodedToken (getTypeDefOrRefAsUncodedToken (GetTypeAsTypeDefOrRef cenv env ty))

    let emitMethodSpecInfoInstr cenv codebuf env i mspecinfo =
        emitInstrCode codebuf i
        codebuf.EmitUncodedToken (GetMethodSpecInfoAsUncodedToken cenv env mspecinfo)

    let emitMethodSpecInstr cenv codebuf env i mspec =
        emitInstrCode codebuf i
        codebuf.EmitUncodedToken (GetMethodSpecAsUncodedToken cenv env mspec)

    let emitFieldSpecInstr cenv codebuf env i fspec =
        emitInstrCode codebuf i
        codebuf.EmitUncodedToken (GetFieldDefOrRefAsUncodedToken (GetFieldSpecAsFieldDefOrRef cenv env fspec))

    let emitShortUInt16Instr codebuf (i_short, i) x =
        let n = int32 x
        if n <= 255 then
            emitInstrCode codebuf i_short
            codebuf.EmitByte n
        else
            emitInstrCode codebuf i
            codebuf.EmitUInt16 x

    let emitShortInt32Instr codebuf (i_short, i) x =
        if x >= -128 && x <= 127 then
            emitInstrCode codebuf i_short
            codebuf.EmitByte (if x < 0x0 then x + 256 else x)
        else
            emitInstrCode codebuf i
            codebuf.EmitInt32 x

    let emitTailness (cenv: cenv) codebuf tl =
        if tl = Tailcall && cenv.emitTailcalls then emitInstrCode codebuf i_tail

    //let emitAfterTailcall codebuf tl =
    //    if tl = Tailcall then emitInstrCode codebuf i_ret

    let emitVolatility codebuf tl =
        if tl = Volatile then emitInstrCode codebuf i_volatile

    let emitConstrained cenv codebuf env ty =
        emitInstrCode codebuf i_constrained
        codebuf.EmitUncodedToken (getTypeDefOrRefAsUncodedToken (GetTypeAsTypeDefOrRef cenv env ty))

    let emitAlignment codebuf tl =
        match tl with
        | Aligned -> ()
        | Unaligned1 -> emitInstrCode codebuf i_unaligned; codebuf.EmitByte 0x1
        | Unaligned2 -> emitInstrCode codebuf i_unaligned; codebuf.EmitByte 0x2
        | Unaligned4 -> emitInstrCode codebuf i_unaligned; codebuf.EmitByte 0x4

    let rec emitInstr cenv codebuf env instr =
        match instr with
        | si when isNoArgInstr si ->
             emitInstrCode codebuf (encodingsOfNoArgInstr si)
        | I_brcmp (cmp, tg1) ->
            codebuf.RecordReqdBrFixup ((Lazy.force ILCmpInstrMap).[cmp], Some (Lazy.force ILCmpInstrRevMap).[cmp]) tg1
        | I_br tg -> codebuf.RecordReqdBrFixup (i_br, Some i_br_s) tg
        | I_seqpoint s -> codebuf.EmitSeqPoint cenv s
        | I_leave tg -> codebuf.RecordReqdBrFixup (i_leave, Some i_leave_s) tg
        | I_call (tl, mspec, varargs) ->
            emitTailness cenv codebuf tl
            emitMethodSpecInstr cenv codebuf env i_call (mspec, varargs)
            //emitAfterTailcall codebuf tl
        | I_callvirt (tl, mspec, varargs) ->
            emitTailness cenv codebuf tl
            emitMethodSpecInstr cenv codebuf env i_callvirt (mspec, varargs)
            //emitAfterTailcall codebuf tl
        | I_callconstraint (tl, ty, mspec, varargs) ->
            emitTailness cenv codebuf tl
            emitConstrained cenv codebuf env ty
            emitMethodSpecInstr cenv codebuf env i_callvirt (mspec, varargs)
            //emitAfterTailcall codebuf tl
        | I_newobj (mspec, varargs) ->
            emitMethodSpecInstr cenv codebuf env i_newobj (mspec, varargs)
        | I_ldftn mspec ->
            emitMethodSpecInstr cenv codebuf env i_ldftn (mspec, None)
        | I_ldvirtftn mspec ->
            emitMethodSpecInstr cenv codebuf env i_ldvirtftn (mspec, None)

        | I_calli (tl, callsig, varargs) ->
            emitTailness cenv codebuf tl
            emitInstrCode codebuf i_calli
            codebuf.EmitUncodedToken (getUncodedToken TableNames.StandAloneSig (GetCallsigAsStandAloneSigIdx cenv env (callsig, varargs)))
            //emitAfterTailcall codebuf tl

        | I_ldarg u16 -> emitShortUInt16Instr codebuf (i_ldarg_s, i_ldarg) u16
        | I_starg u16 -> emitShortUInt16Instr codebuf (i_starg_s, i_starg) u16
        | I_ldarga u16 -> emitShortUInt16Instr codebuf (i_ldarga_s, i_ldarga) u16
        | I_ldloc u16 -> emitShortUInt16Instr codebuf (i_ldloc_s, i_ldloc) u16
        | I_stloc u16 -> emitShortUInt16Instr codebuf (i_stloc_s, i_stloc) u16
        | I_ldloca u16 -> emitShortUInt16Instr codebuf (i_ldloca_s, i_ldloca) u16

        | I_cpblk (al, vol) ->
            emitAlignment codebuf al
            emitVolatility codebuf vol
            emitInstrCode codebuf i_cpblk
        | I_initblk (al, vol) ->
            emitAlignment codebuf al
            emitVolatility codebuf vol
            emitInstrCode codebuf i_initblk

        | AI_ldc (DT_I4, ILConst.I4 x) ->
            emitShortInt32Instr codebuf (i_ldc_i4_s, i_ldc_i4) x
        | AI_ldc (DT_I8, ILConst.I8 x) ->
            emitInstrCode codebuf i_ldc_i8
            codebuf.EmitInt64 x
        | AI_ldc (_, ILConst.R4 x) ->
            emitInstrCode codebuf i_ldc_r4
            codebuf.EmitInt32 (bitsOfSingle x)
        | AI_ldc (_, ILConst.R8 x) ->
            emitInstrCode codebuf i_ldc_r8
            codebuf.EmitInt64 (bitsOfDouble x)

        | I_ldind (al, vol, dt) ->
            emitAlignment codebuf al
            emitVolatility codebuf vol
            emitInstrCode codebuf
              (match dt with
              | DT_I -> i_ldind_i
              | DT_I1 -> i_ldind_i1
              | DT_I2 -> i_ldind_i2
              | DT_I4 -> i_ldind_i4
              | DT_U1 -> i_ldind_u1
              | DT_U2 -> i_ldind_u2
              | DT_U4 -> i_ldind_u4
              | DT_I8 -> i_ldind_i8
              | DT_R4 -> i_ldind_r4
              | DT_R8 -> i_ldind_r8
              | DT_REF -> i_ldind_ref
              | _ -> failwith "ldind")

        | I_stelem dt ->
            emitInstrCode codebuf
              (match dt with
              | DT_I | DT_U -> i_stelem_i
              | DT_U1 | DT_I1 -> i_stelem_i1
              | DT_I2 | DT_U2 -> i_stelem_i2
              | DT_I4 | DT_U4 -> i_stelem_i4
              | DT_I8 | DT_U8 -> i_stelem_i8
              | DT_R4 -> i_stelem_r4
              | DT_R8 -> i_stelem_r8
              | DT_REF -> i_stelem_ref
              | _ -> failwith "stelem")

        | I_ldelem dt ->
            emitInstrCode codebuf
              (match dt with
              | DT_I -> i_ldelem_i
              | DT_I1 -> i_ldelem_i1
              | DT_I2 -> i_ldelem_i2
              | DT_I4 -> i_ldelem_i4
              | DT_I8 -> i_ldelem_i8
              | DT_U1 -> i_ldelem_u1
              | DT_U2 -> i_ldelem_u2
              | DT_U4 -> i_ldelem_u4
              | DT_R4 -> i_ldelem_r4
              | DT_R8 -> i_ldelem_r8
              | DT_REF -> i_ldelem_ref
              | _ -> failwith "ldelem")

        | I_stind (al, vol, dt) ->
            emitAlignment codebuf al
            emitVolatility codebuf vol
            emitInstrCode codebuf
              (match dt with
              | DT_U | DT_I -> i_stind_i
              | DT_U1 | DT_I1 -> i_stind_i1
              | DT_U2 | DT_I2 -> i_stind_i2
              | DT_U4 | DT_I4 -> i_stind_i4
              | DT_U8 | DT_I8 -> i_stind_i8
              | DT_R4 -> i_stind_r4
              | DT_R8 -> i_stind_r8
              | DT_REF -> i_stind_ref
              | _ -> failwith "stelem")

        | I_switch labs -> codebuf.RecordReqdBrFixups (i_switch, None) labs

        | I_ldfld (al, vol, fspec) ->
            emitAlignment codebuf al
            emitVolatility codebuf vol
            emitFieldSpecInstr cenv codebuf env i_ldfld fspec
        | I_ldflda fspec ->
            emitFieldSpecInstr cenv codebuf env i_ldflda fspec
        | I_ldsfld (vol, fspec) ->
            emitVolatility codebuf vol
            emitFieldSpecInstr cenv codebuf env i_ldsfld fspec
        | I_ldsflda fspec ->
            emitFieldSpecInstr cenv codebuf env i_ldsflda fspec
        | I_stfld (al, vol, fspec) ->
            emitAlignment codebuf al
            emitVolatility codebuf vol
            emitFieldSpecInstr cenv codebuf env i_stfld fspec
        | I_stsfld (vol, fspec) ->
            emitVolatility codebuf vol
            emitFieldSpecInstr cenv codebuf env i_stsfld fspec

        | I_ldtoken tok ->
            emitInstrCode codebuf i_ldtoken
            codebuf.EmitUncodedToken
              (match tok with
              | ILToken.ILType ty ->
                  match GetTypeAsTypeDefOrRef cenv env ty with
                  | tag, idx when tag = tdor_TypeDef -> getUncodedToken TableNames.TypeDef idx
                  | tag, idx when tag = tdor_TypeRef -> getUncodedToken TableNames.TypeRef idx
                  | tag, idx when tag = tdor_TypeSpec -> getUncodedToken TableNames.TypeSpec idx
                  | _ -> failwith "?"
              | ILToken.ILMethod mspec ->
                  match GetMethodSpecAsMethodDefOrRef cenv env (mspec, None) with
                  | tag, idx when tag = mdor_MethodDef -> getUncodedToken TableNames.Method idx
                  | tag, idx when tag = mdor_MemberRef -> getUncodedToken TableNames.MemberRef idx
                  | _ -> failwith "?"

              | ILToken.ILField fspec ->
                  match GetFieldSpecAsFieldDefOrRef cenv env fspec with
                  | true, idx -> getUncodedToken TableNames.Field idx
                  | false, idx -> getUncodedToken TableNames.MemberRef idx)
        | I_ldstr s ->
            emitInstrCode codebuf i_ldstr
            codebuf.RecordReqdStringFixup (GetUserStringHeapIdx cenv s)

        | I_box ty -> emitTypeInstr cenv codebuf env i_box ty
        | I_unbox ty -> emitTypeInstr cenv codebuf env i_unbox ty
        | I_unbox_any ty -> emitTypeInstr cenv codebuf env i_unbox_any ty

        | I_newarr (shape, ty) ->
            if (shape = ILArrayShape.SingleDimensional) then
                emitTypeInstr cenv codebuf env i_newarr ty
            else
                let args = List.init shape.Rank (fun _ -> cenv.ilg.typ_Int32)
                emitMethodSpecInfoInstr cenv codebuf env i_newobj (".ctor", mkILArrTy(ty, shape), ILCallingConv.Instance, args, ILType.Void, None, [])

        | I_stelem_any (shape, ty) ->
            if (shape = ILArrayShape.SingleDimensional) then
                emitTypeInstr cenv codebuf env i_stelem_any ty
            else
                let args = List.init (shape.Rank+1) (fun i -> if i < shape.Rank then cenv.ilg.typ_Int32 else ty)
                emitMethodSpecInfoInstr cenv codebuf env i_call ("Set", mkILArrTy(ty, shape), ILCallingConv.Instance, args, ILType.Void, None, [])

        | I_ldelem_any (shape, ty) ->
            if (shape = ILArrayShape.SingleDimensional) then
                emitTypeInstr cenv codebuf env i_ldelem_any ty
            else
                let args = List.init shape.Rank (fun _ -> cenv.ilg.typ_Int32)
                emitMethodSpecInfoInstr cenv codebuf env i_call ("Get", mkILArrTy(ty, shape), ILCallingConv.Instance, args, ty, None, [])

        | I_ldelema (ro, _isNativePtr, shape, ty) ->
            if (ro = ReadonlyAddress) then
                emitInstrCode codebuf i_readonly
            if (shape = ILArrayShape.SingleDimensional) then
                emitTypeInstr cenv codebuf env i_ldelema ty
            else
                let args = List.init shape.Rank (fun _ -> cenv.ilg.typ_Int32)
                emitMethodSpecInfoInstr cenv codebuf env i_call ("Address", mkILArrTy(ty, shape), ILCallingConv.Instance, args, ILType.Byref ty, None, [])

        | I_castclass ty -> emitTypeInstr cenv codebuf env i_castclass ty
        | I_isinst ty -> emitTypeInstr cenv codebuf env i_isinst ty
        | I_refanyval ty -> emitTypeInstr cenv codebuf env i_refanyval ty
        | I_mkrefany ty -> emitTypeInstr cenv codebuf env i_mkrefany ty
        | I_initobj ty -> emitTypeInstr cenv codebuf env i_initobj ty
        | I_ldobj (al, vol, ty) ->
            emitAlignment codebuf al
            emitVolatility codebuf vol
            emitTypeInstr cenv codebuf env i_ldobj ty
        | I_stobj (al, vol, ty) ->
            emitAlignment codebuf al
            emitVolatility codebuf vol
            emitTypeInstr cenv codebuf env i_stobj ty
        | I_cpobj ty -> emitTypeInstr cenv codebuf env i_cpobj ty
        | I_sizeof ty -> emitTypeInstr cenv codebuf env i_sizeof ty
        | EI_ldlen_multi (_, m) ->
            emitShortInt32Instr codebuf (i_ldc_i4_s, i_ldc_i4) m
            emitInstr cenv codebuf env (mkNormalCall(mkILNonGenericMethSpecInTy(cenv.ilg.typ_Array, ILCallingConv.Instance, "GetLength", [cenv.ilg.typ_Int32], cenv.ilg.typ_Int32)))

        | _ -> failwith "an IL instruction cannot be emitted"


    let mkScopeNode cenv (localSigs: _[]) (startOffset, endOffset, ls: ILLocalDebugMapping list, childScopes) =
        if isNil ls || not cenv.generatePdb then childScopes
        else
          [ { Children= Array.ofList childScopes
              StartOffset=startOffset
              EndOffset=endOffset
              Locals=
                  ls |> List.filter (fun v -> v.LocalName <> "")
                     |> List.map (fun x ->
                          { Name=x.LocalName
                            Signature= (try localSigs.[x.LocalIndex] with _ -> failwith ("local variable index "+string x.LocalIndex+"in debug info does not reference a valid local"))
                            Index= x.LocalIndex } )
                      |> Array.ofList } ]


    // Used to put local debug scopes and exception handlers into a tree form
    let rangeInsideRange (start_pc1, end_pc1) (start_pc2, end_pc2) =
      (start_pc1: int) >= start_pc2 && start_pc1 < end_pc2 &&
      (end_pc1: int) > start_pc2 && end_pc1 <= end_pc2

    let lranges_of_clause cl =
      match cl with
      | ILExceptionClause.Finally r1 -> [r1]
      | ILExceptionClause.Fault r1 -> [r1]
      | ILExceptionClause.FilterCatch (r1, r2) -> [r1;r2]
      | ILExceptionClause.TypeCatch (_ty, r1) -> [r1]


    let labelsToRange (lab2pc : Dictionary<ILCodeLabel, int>) p = let l1, l2 = p in lab2pc.[l1], lab2pc.[l2]

    let labelRangeInsideLabelRange lab2pc ls1 ls2 =
        rangeInsideRange (labelsToRange lab2pc ls1) (labelsToRange lab2pc ls2)

    let findRoots contains vs =
        // For each item, either make it a root or make it a child of an existing root
        let addToRoot roots x =
            // Look to see if 'x' is inside one of the roots
            let roots, found =
                (false, roots) ||> List.mapFold (fun found (r, children) ->
                    if found then ((r, children), true)
                    elif contains x r then ((r, x :: children), true)
                    else ((r, children), false))

            if found then roots
            else
                // Find the ones that 'x' encompasses and collapse them
                let yes, others = roots |> List.partition (fun (r, _) -> contains r x)
                (x, yes |> List.collect (fun (r, ch) -> r :: ch)) :: others

        ([], vs) ||> List.fold addToRoot

    let rec makeSEHTree cenv env (pc2pos: int[]) (lab2pc : Dictionary<ILCodeLabel, int>) (exs : ILExceptionSpec list) =

        let clause_inside_lrange cl lr =
          List.forall (fun lr1 -> labelRangeInsideLabelRange lab2pc lr1 lr) (lranges_of_clause cl)

        let tryspec_inside_lrange (tryspec1: ILExceptionSpec) lr =
          (labelRangeInsideLabelRange lab2pc tryspec1.Range lr && clause_inside_lrange tryspec1.Clause lr)

        let tryspec_inside_clause tryspec1 cl =
          List.exists (fun lr -> tryspec_inside_lrange tryspec1 lr) (lranges_of_clause cl)

        let tryspec_inside_tryspec tryspec1 (tryspec2: ILExceptionSpec) =
          tryspec_inside_lrange tryspec1 tryspec2.Range ||
          tryspec_inside_clause tryspec1 tryspec2.Clause

        let roots = findRoots tryspec_inside_tryspec exs
        let trees =
            roots |> List.map (fun (cl, ch) ->
                let r1 = labelsToRange lab2pc cl.Range
                let conv ((s1, e1), (s2, e2)) x = pc2pos.[s1], pc2pos.[e1] - pc2pos.[s1], pc2pos.[s2], pc2pos.[e2] - pc2pos.[s2], x
                let children = makeSEHTree cenv env pc2pos lab2pc ch
                let n =
                    match cl.Clause with
                    | ILExceptionClause.Finally r2 ->
                        conv (r1, labelsToRange lab2pc r2) ExceptionClauseKind.FinallyClause
                    | ILExceptionClause.Fault r2 ->
                        conv (r1, labelsToRange lab2pc r2) ExceptionClauseKind.FaultClause
                    | ILExceptionClause.FilterCatch ((filterStart, _), r3) ->
                        conv (r1, labelsToRange lab2pc r3) (ExceptionClauseKind.FilterClause pc2pos.[lab2pc.[filterStart]])
                    | ILExceptionClause.TypeCatch (ty, r2) ->
                        conv (r1, labelsToRange lab2pc r2) (TypeFilterClause (getTypeDefOrRefAsUncodedToken (GetTypeAsTypeDefOrRef cenv env ty)))
                SEHTree.Node (Some n, children) )

        trees

    let rec makeLocalsTree cenv localSigs (pc2pos: int[]) (lab2pc : Dictionary<ILCodeLabel, int>) (exs : ILLocalDebugInfo list) =
        let localInsideLocal (locspec1: ILLocalDebugInfo) (locspec2: ILLocalDebugInfo) =
          labelRangeInsideLabelRange lab2pc locspec1.Range locspec2.Range

        let roots = findRoots localInsideLocal exs

        let trees =
            roots |> List.collect (fun (cl, ch) ->
                let s1, e1 = labelsToRange lab2pc cl.Range
                let s1, e1 = pc2pos.[s1], pc2pos.[e1]
                let children = makeLocalsTree cenv localSigs pc2pos lab2pc ch
                mkScopeNode cenv localSigs (s1, e1, cl.DebugMappings, children))
        trees


    // Emit the SEH tree
    let rec emitExceptionHandlerTree (codebuf: CodeBuffer) (Node (x, childSEH)) =
        List.iter (emitExceptionHandlerTree codebuf) childSEH // internal first
        x |> Option.iter codebuf.EmitExceptionClause

    let emitCode cenv localSigs (codebuf: CodeBuffer) env (code: ILCode) =
        let instrs = code.Instrs

        // Build a table mapping Abstract IL pcs to positions in the generated code buffer
        let pc2pos = Array.zeroCreate (instrs.Length+1)
        let pc2labs = Dictionary()
        for KeyValue (lab, pc) in code.Labels do
            match pc2labs.TryGetValue pc with
            | true, labels ->
                pc2labs.[pc] <- lab :: labels
            | _ -> pc2labs.[pc] <- [lab]

        // Emit the instructions
        for pc = 0 to instrs.Length do
            match pc2labs.TryGetValue pc with
            | true, labels ->
                for lab in labels do
                    codebuf.RecordAvailBrFixup lab
            | _ -> ()
            pc2pos.[pc] <- codebuf.code.Position
            if pc < instrs.Length then
                match instrs.[pc] with
                | I_br l when code.Labels.[l] = pc + 1 -> () // compress I_br to next instruction
                | i -> emitInstr cenv codebuf env i

        // Build the exceptions and locals information, ready to emit
        let SEHTree = makeSEHTree cenv env pc2pos code.Labels code.Exceptions
        List.iter (emitExceptionHandlerTree codebuf) SEHTree

        // Build the locals information, ready to emit
        let localsTree = makeLocalsTree cenv localSigs pc2pos code.Labels code.Locals
        localsTree

    let EmitTopCode cenv localSigs env nm code =
        use codebuf = CodeBuffer.Create nm
        let origScopes = emitCode cenv localSigs codebuf env code
        let origCode = codebuf.code.AsMemory().ToArray()
        let origExnClauses = List.rev codebuf.seh
        let origReqdStringFixups = codebuf.reqdStringFixupsInMethod
        let origAvailBrFixups = codebuf.availBrFixups
        let origReqdBrFixups = codebuf.reqdBrFixups
        let origSeqPoints = codebuf.seqpoints.ToArray()

        let newCode, newReqdStringFixups, newExnClauses, newSeqPoints, newScopes =
            applyBrFixups origCode origExnClauses origReqdStringFixups origAvailBrFixups origReqdBrFixups origSeqPoints origScopes

        let rootScope =
            { Children= Array.ofList newScopes
              StartOffset=0
              EndOffset=newCode.Length
              Locals=[| |] }

        (newReqdStringFixups, newExnClauses, newCode, newSeqPoints, rootScope)

// --------------------------------------------------------------------
// ILMethodBody --> bytes
// --------------------------------------------------------------------
let GetFieldDefTypeAsBlobIdx cenv env ty =
    let bytes = emitBytesViaBuffer (fun bb -> bb.EmitByte e_IMAGE_CEE_CS_CALLCONV_FIELD
                                              EmitType cenv env bb ty)
    GetBytesAsBlobIdx cenv bytes

let GenILMethodBody mname cenv env (il: ILMethodBody) =
    let localSigs =
      if cenv.generatePdb then
        il.Locals |> List.toArray |> Array.map (fun l ->
            // Write a fake entry for the local signature headed by e_IMAGE_CEE_CS_CALLCONV_FIELD. This is referenced by the PDB file
            ignore (FindOrAddSharedRow cenv TableNames.StandAloneSig (SharedRow [| Blob (GetFieldDefTypeAsBlobIdx cenv env l.Type) |]))
            // Now write the type
            GetTypeOfLocalAsBytes cenv env l)
      else
        [| |]

    let requiredStringFixups, seh, code, seqpoints, scopes = Codebuf.EmitTopCode cenv localSigs env mname il.Code
    let codeSize = code.Length
    use methbuf = ByteBuffer.Create (codeSize * 3)
    // Do we use the tiny format?
    if isNil il.Locals && il.MaxStack <= 8 && isNil seh && codeSize < 64 then
        // Use Tiny format
        let alignedCodeSize = align 4 (codeSize + 1)
        let codePadding = (alignedCodeSize - (codeSize + 1))
        let requiredStringFixups' = (1, requiredStringFixups)
        methbuf.EmitByte (byte codeSize <<< 2 ||| e_CorILMethod_TinyFormat)
        methbuf.EmitBytes code
        methbuf.EmitPadding codePadding
        0x0, (requiredStringFixups', methbuf.AsMemory().ToArray()), seqpoints, scopes
    else
        // Use Fat format
        let flags =
            e_CorILMethod_FatFormat |||
            (if seh <> [] then e_CorILMethod_MoreSects else 0x0uy) |||
            (if il.IsZeroInit then e_CorILMethod_InitLocals else 0x0uy)

        let localToken =
            if isNil il.Locals then 0x0 else
            getUncodedToken TableNames.StandAloneSig
              (FindOrAddSharedRow cenv TableNames.StandAloneSig (GetLocalSigAsStandAloneSigIdx cenv env il.Locals))

        let alignedCodeSize = align 0x4 codeSize
        let codePadding = (alignedCodeSize - codeSize)

        methbuf.EmitByte flags
        methbuf.EmitByte 0x30uy // last four bits record size of fat header in 4 byte chunks - this is always 12 bytes = 3 four word chunks
        methbuf.EmitUInt16 (uint16 il.MaxStack)
        methbuf.EmitInt32 codeSize
        methbuf.EmitInt32 localToken
        methbuf.EmitBytes code
        methbuf.EmitPadding codePadding

        if not (isNil seh) then
            // Can we use the small exception handling table format?
            let smallSize = (seh.Length * 12 + 4)
            let canUseSmall =
              smallSize <= 0xFF &&
              seh |> List.forall (fun (st1, sz1, st2, sz2, _) ->
                  st1 <= 0xFFFF && st2 <= 0xFFFF && sz1 <= 0xFF && sz2 <= 0xFF)

            let kindAsInt32 k =
              match k with
              | FinallyClause -> e_COR_ILEXCEPTION_CLAUSE_FINALLY
              | FaultClause -> e_COR_ILEXCEPTION_CLAUSE_FAULT
              | FilterClause _ -> e_COR_ILEXCEPTION_CLAUSE_FILTER
              | TypeFilterClause _ -> e_COR_ILEXCEPTION_CLAUSE_EXCEPTION
            let kindAsExtraInt32 k =
              match k with
              | FinallyClause | FaultClause -> 0x0
              | FilterClause i -> i
              | TypeFilterClause uncoded -> uncoded

            if canUseSmall then
                methbuf.EmitByte e_CorILMethod_Sect_EHTable
                methbuf.EmitByte (b0 smallSize)
                methbuf.EmitByte 0x00uy
                methbuf.EmitByte 0x00uy
                seh |> List.iter (fun (st1, sz1, st2, sz2, kind) ->
                    let k32 = kindAsInt32 kind
                    methbuf.EmitInt32AsUInt16 k32
                    methbuf.EmitInt32AsUInt16 st1
                    methbuf.EmitByte (b0 sz1)
                    methbuf.EmitInt32AsUInt16 st2
                    methbuf.EmitByte (b0 sz2)
                    methbuf.EmitInt32 (kindAsExtraInt32 kind))
            else
                let bigSize = (seh.Length * 24 + 4)
                methbuf.EmitByte (e_CorILMethod_Sect_EHTable ||| e_CorILMethod_Sect_FatFormat)
                methbuf.EmitByte (b0 bigSize)
                methbuf.EmitByte (b1 bigSize)
                methbuf.EmitByte (b2 bigSize)
                seh |> List.iter (fun (st1, sz1, st2, sz2, kind) ->
                    let k32 = kindAsInt32 kind
                    methbuf.EmitInt32 k32
                    methbuf.EmitInt32 st1
                    methbuf.EmitInt32 sz1
                    methbuf.EmitInt32 st2
                    methbuf.EmitInt32 sz2
                    methbuf.EmitInt32 (kindAsExtraInt32 kind))

        let requiredStringFixups' = (12, requiredStringFixups)

        localToken, (requiredStringFixups', methbuf.AsMemory().ToArray()), seqpoints, scopes

// --------------------------------------------------------------------
// ILFieldDef --> FieldDef Row
// --------------------------------------------------------------------

let rec GetFieldDefAsFieldDefRow cenv env (fd: ILFieldDef) =
    let flags = int fd.Attributes
    UnsharedRow
        [| UShort (uint16 flags)
           StringE (GetStringHeapIdx cenv fd.Name)
           Blob (GetFieldDefSigAsBlobIdx cenv env fd ) |]

and GetFieldDefSigAsBlobIdx cenv env fd = GetFieldDefTypeAsBlobIdx cenv env fd.FieldType

and GenFieldDefPass3 cenv env fd =
    let fidx = AddUnsharedRow cenv TableNames.Field (GetFieldDefAsFieldDefRow cenv env fd)
    GenCustomAttrsPass3Or4 cenv (hca_FieldDef, fidx) fd.CustomAttrs
    // Write FieldRVA table - fixups into data section done later
    match fd.Data with
    | None -> ()
    | Some b ->
        let offs = cenv.data.Position
        cenv.data.EmitBytes b
        AddUnsharedRow cenv TableNames.FieldRVA
            (UnsharedRow [| Data (offs, false); SimpleIndex (TableNames.Field, fidx) |]) |> ignore
    // Write FieldMarshal table
    match fd.Marshal with
    | None -> ()
    | Some ntyp ->
        AddUnsharedRow cenv TableNames.FieldMarshal
              (UnsharedRow [| HasFieldMarshal (hfm_FieldDef, fidx)
                              Blob (GetNativeTypeAsBlobIdx cenv ntyp) |]) |> ignore
    // Write Content table
    match fd.LiteralValue with
    | None -> ()
    | Some i ->
        AddUnsharedRow cenv TableNames.Constant
              (UnsharedRow
                  [| GetFieldInitFlags i
                     HasConstant (hc_FieldDef, fidx)
                     Blob (GetFieldInitAsBlobIdx cenv i) |]) |> ignore
    // Write FieldLayout table
    match fd.Offset with
    | None -> ()
    | Some offset ->
        AddUnsharedRow cenv TableNames.FieldLayout
              (UnsharedRow [| ULong offset; SimpleIndex (TableNames.Field, fidx) |]) |> ignore


// --------------------------------------------------------------------
// ILGenericParameterDef --> GenericParam Row
// --------------------------------------------------------------------

let rec GetGenericParamAsGenericParamRow cenv _env idx owner gp =
    let flags =
        (match gp.Variance with
           | NonVariant -> 0x0000
           | CoVariant -> 0x0001
           | ContraVariant -> 0x0002) |||
        (if gp.HasReferenceTypeConstraint then 0x0004 else 0x0000) |||
        (if gp.HasNotNullableValueTypeConstraint then 0x0008 else 0x0000) |||
        (if gp.HasDefaultConstructorConstraint then 0x0010 else 0x0000)

    let mdVersionMajor, _ = metadataSchemaVersionSupportedByCLRVersion cenv.desiredMetadataVersion
    if (mdVersionMajor = 1) then
        SharedRow
            [| UShort (uint16 idx)
               UShort (uint16 flags)
               TypeOrMethodDef (fst owner, snd owner)
               StringE (GetStringHeapIdx cenv gp.Name)
               TypeDefOrRefOrSpec (tdor_TypeDef, 0) (* empty kind field in deprecated metadata *) |]
    else
        SharedRow
            [| UShort (uint16 idx)
               UShort (uint16 flags)
               TypeOrMethodDef (fst owner, snd owner)
               StringE (GetStringHeapIdx cenv gp.Name) |]

and GenTypeAsGenericParamConstraintRow cenv env gpidx ty =
    let tdorTag, tdorRow = GetTypeAsTypeDefOrRef cenv env ty
    UnsharedRow
        [| SimpleIndex (TableNames.GenericParam, gpidx)
           TypeDefOrRefOrSpec (tdorTag, tdorRow) |]

and GenGenericParamConstraintPass4 cenv env gpidx ty =
    AddUnsharedRow cenv TableNames.GenericParamConstraint (GenTypeAsGenericParamConstraintRow cenv env gpidx ty) |> ignore

and GenGenericParamPass3 cenv env idx owner gp =
    // here we just collect generic params, its constraints\custom attributes will be processed on pass4
    // shared since we look it up again below in GenGenericParamPass4
    AddSharedRow cenv TableNames.GenericParam (GetGenericParamAsGenericParamRow cenv env idx owner gp)
    |> ignore


and GenGenericParamPass4 cenv env idx owner gp =
    let gpidx = FindOrAddSharedRow cenv TableNames.GenericParam (GetGenericParamAsGenericParamRow cenv env idx owner gp)
    GenCustomAttrsPass3Or4 cenv (hca_GenericParam, gpidx) gp.CustomAttrs
    gp.Constraints |> List.iter (GenGenericParamConstraintPass4 cenv env gpidx)

// --------------------------------------------------------------------
// param and return --> Param Row
// --------------------------------------------------------------------

let rec GetParamAsParamRow cenv _env seq (param: ILParameter) =
    let flags =
        (if param.IsIn then 0x0001 else 0x0000) |||
        (if param.IsOut then 0x0002 else 0x0000) |||
        (if param.IsOptional then 0x0010 else 0x0000) |||
        (if param.Default <> None then 0x1000 else 0x0000) |||
        (if param.Marshal <> None then 0x2000 else 0x0000)

    UnsharedRow
        [| UShort (uint16 flags)
           UShort (uint16 seq)
           StringE (GetStringHeapIdxOption cenv param.Name) |]

and GenParamPass3 cenv env seq (param: ILParameter) =
    if not param.IsIn && not param.IsOut && not param.IsOptional && Option.isNone param.Default && Option.isNone param.Name && Option.isNone param.Marshal
    then ()
    else
      let pidx = AddUnsharedRow cenv TableNames.Param (GetParamAsParamRow cenv env seq param)
      GenCustomAttrsPass3Or4 cenv (hca_ParamDef, pidx) param.CustomAttrs
      // Write FieldRVA table - fixups into data section done later
      match param.Marshal with
      | None -> ()
      | Some ntyp ->
          AddUnsharedRow cenv TableNames.FieldMarshal
                (UnsharedRow [| HasFieldMarshal (hfm_ParamDef, pidx); Blob (GetNativeTypeAsBlobIdx cenv ntyp) |]) |> ignore
      // Write Content table for DefaultParameterValue attr
      match param.Default with
      | None -> ()
      | Some i ->
        AddUnsharedRow cenv TableNames.Constant
              (UnsharedRow
                  [| GetFieldInitFlags i
                     HasConstant (hc_ParamDef, pidx)
                     Blob (GetFieldInitAsBlobIdx cenv i) |]) |> ignore

let GenReturnAsParamRow (returnv : ILReturn) =
    let flags = (if returnv.Marshal <> None then 0x2000 else 0x0000)
    UnsharedRow
        [| UShort (uint16 flags)
           UShort 0us (* sequence num. *)
           StringE 0 |]

let GenReturnPass3 cenv (returnv: ILReturn) =
    if Option.isSome returnv.Marshal || not (Array.isEmpty returnv.CustomAttrs.AsArray) then
        let pidx = AddUnsharedRow cenv TableNames.Param (GenReturnAsParamRow returnv)
        GenCustomAttrsPass3Or4 cenv (hca_ParamDef, pidx) returnv.CustomAttrs
        match returnv.Marshal with
        | None -> ()
        | Some ntyp ->
            AddUnsharedRow cenv TableNames.FieldMarshal
                (UnsharedRow
                    [| HasFieldMarshal (hfm_ParamDef, pidx)
                       Blob (GetNativeTypeAsBlobIdx cenv ntyp) |]) |> ignore

// --------------------------------------------------------------------
// ILMethodDef --> ILMethodDef Row
// --------------------------------------------------------------------

let GetMethodDefSigAsBytes cenv env (mdef: ILMethodDef) =
    emitBytesViaBuffer (fun bb ->
      bb.EmitByte (callconvToByte mdef.GenericParams.Length mdef.CallingConv)
      if not (List.isEmpty mdef.GenericParams) then bb.EmitZ32 mdef.GenericParams.Length
      bb.EmitZ32 mdef.Parameters.Length
      EmitType cenv env bb mdef.Return.Type
      mdef.ParameterTypes |> List.iter (EmitType cenv env bb))

let GenMethodDefSigAsBlobIdx cenv env mdef =
    GetBytesAsBlobIdx cenv (GetMethodDefSigAsBytes cenv env mdef)

let ilMethodBodyThrowNull =
    let ilCode = IL.buildILCode "" (Dictionary()) [|ILInstr.AI_ldnull; ILInstr.I_throw|] [] []
    mkILMethodBody(false, ILLocals.Empty, 0, ilCode, None)

let GenMethodDefAsRow cenv env midx (md: ILMethodDef) =
    let flags = md.Attributes

    let implflags = md.ImplAttributes

    if md.IsEntryPoint then
        if cenv.entrypoint <> None then failwith "duplicate entrypoint"
        else cenv.entrypoint <- Some (true, midx)
    let codeAddr =
      (match md.Body with
      | MethodBody.IL ilmbodyLazy ->
          let ilmbody = 
            if cenv.referenceAssemblyOnly then
                ilMethodBodyThrowNull
            else
                ilmbodyLazy.Value
          let addr = cenv.nextCodeAddr
          let localToken, code, seqpoints, rootScope = GenILMethodBody md.Name cenv env ilmbody

          // Now record the PDB record for this method - we write this out later.
          if cenv.generatePdb then
            cenv.pdbinfo.Add
              { MethToken=getUncodedToken TableNames.Method midx
                MethName=md.Name
                LocalSignatureToken=localToken
                Params= [| |] (* REVIEW *)
                RootScope = Some rootScope
                Range=
                  match ilmbody.SourceMarker with
                  | Some m when cenv.generatePdb ->
                      // table indexes are 1-based, document array indexes are 0-based
                      let doc = (cenv.documents.FindOrAddSharedEntry m.Document) - 1

                      Some ({ Document=doc
                              Line=m.Line
                              Column=m.Column },
                            { Document=doc
                              Line=m.EndLine
                              Column=m.EndColumn })
                  | _ -> None
                SequencePoints=seqpoints }
          cenv.AddCode code
          addr
      | MethodBody.Abstract
      | MethodBody.PInvoke _ ->
          // Now record the PDB record for this method - we write this out later.
          if cenv.generatePdb then
            cenv.pdbinfo.Add
              { MethToken = getUncodedToken TableNames.Method midx
                MethName = md.Name
                LocalSignatureToken = 0x0                   // No locals it's abstract
                Params = [| |]
                RootScope = None
                Range = None
                SequencePoints = [| |] }
          0x0000
      | MethodBody.Native ->
          failwith "cannot write body of native method - Abstract IL cannot roundtrip mixed native/managed binaries"
      | _ -> 0x0000)

    UnsharedRow
       [| ULong codeAddr
          UShort (uint16 implflags)
          UShort (uint16 flags)
          StringE (GetStringHeapIdx cenv md.Name)
          Blob (GenMethodDefSigAsBlobIdx cenv env md)
          SimpleIndex(TableNames.Param, cenv.GetTable(TableNames.Param).Count + 1) |]

let GenMethodImplPass3 cenv env _tgparams tidx mimpl =
    let midxTag, midxRow = GetMethodSpecAsMethodDef cenv env (mimpl.OverrideBy, None)
    let midx2Tag, midx2Row = GetOverridesSpecAsMethodDefOrRef cenv env mimpl.Overrides
    AddUnsharedRow cenv TableNames.MethodImpl
        (UnsharedRow
             [| SimpleIndex (TableNames.TypeDef, tidx)
                MethodDefOrRef (midxTag, midxRow)
                MethodDefOrRef (midx2Tag, midx2Row) |]) |> ignore

let GenMethodDefPass3 cenv env (md: ILMethodDef) =
    if canGenMethodDef cenv md then
        let midx = GetMethodDefIdx cenv md
        let idx2 = AddUnsharedRow cenv TableNames.Method (GenMethodDefAsRow cenv env midx md)
        if midx <> idx2 then failwith "index of method def on pass 3 does not match index on pass 2"
        GenReturnPass3 cenv md.Return
        md.Parameters |> List.iteri (fun n param -> GenParamPass3 cenv env (n+1) param)
        md.CustomAttrs |> GenCustomAttrsPass3Or4 cenv (hca_MethodDef, midx)
        md.SecurityDecls.AsList |> GenSecurityDeclsPass3 cenv (hds_MethodDef, midx)
        md.GenericParams |> List.iteri (fun n gp -> GenGenericParamPass3 cenv env n (tomd_MethodDef, midx) gp)
        match md.Body with
        | MethodBody.PInvoke attrLazy ->
            let attr = attrLazy.Value
            let flags =
              begin match attr.CallingConv with
              | PInvokeCallingConvention.None -> 0x0000
              | PInvokeCallingConvention.Cdecl -> 0x0200
              | PInvokeCallingConvention.Stdcall -> 0x0300
              | PInvokeCallingConvention.Thiscall -> 0x0400
              | PInvokeCallingConvention.Fastcall -> 0x0500
              | PInvokeCallingConvention.WinApi -> 0x0100
              end |||
              begin match attr.CharEncoding with
              | PInvokeCharEncoding.None -> 0x0000
              | PInvokeCharEncoding.Ansi -> 0x0002
              | PInvokeCharEncoding.Unicode -> 0x0004
              | PInvokeCharEncoding.Auto -> 0x0006
              end |||
              begin match attr.CharBestFit with
              | PInvokeCharBestFit.UseAssembly -> 0x0000
              | PInvokeCharBestFit.Enabled -> 0x0010
              | PInvokeCharBestFit.Disabled -> 0x0020
              end |||
              begin match attr.ThrowOnUnmappableChar with
              | PInvokeThrowOnUnmappableChar.UseAssembly -> 0x0000
              | PInvokeThrowOnUnmappableChar.Enabled -> 0x1000
              | PInvokeThrowOnUnmappableChar.Disabled -> 0x2000
              end |||
              (if attr.NoMangle then 0x0001 else 0x0000) |||
              (if attr.LastError then 0x0040 else 0x0000)
            AddUnsharedRow cenv TableNames.ImplMap
                (UnsharedRow
                   [| UShort (uint16 flags)
                      MemberForwarded (mf_MethodDef, midx)
                      StringE (GetStringHeapIdx cenv attr.Name)
                      SimpleIndex (TableNames.ModuleRef, GetModuleRefAsIdx cenv attr.Where) |]) |> ignore
        | _ -> ()

let GenMethodDefPass4 cenv env md =
    if canGenMethodDef cenv md then
        let midx = GetMethodDefIdx cenv md
        List.iteri (fun n gp -> GenGenericParamPass4 cenv env n (tomd_MethodDef, midx) gp) md.GenericParams

let GenPropertyMethodSemanticsPass3 cenv pidx kind mref =
    // REVIEW: why are we catching exceptions here?
    let midx = try GetMethodRefAsMethodDefIdx cenv mref with MethodDefNotFound -> 1
    AddUnsharedRow cenv TableNames.MethodSemantics
        (UnsharedRow
           [| UShort (uint16 kind)
              SimpleIndex (TableNames.Method, midx)
              HasSemantics (hs_Property, pidx) |]) |> ignore

let rec GetPropertySigAsBlobIdx cenv env prop =
    GetBytesAsBlobIdx cenv (GetPropertySigAsBytes cenv env prop)

and GetPropertySigAsBytes cenv env (prop: ILPropertyDef) =
    emitBytesViaBuffer (fun bb ->
        let b = ((hasthisToByte prop.CallingConv) ||| e_IMAGE_CEE_CS_CALLCONV_PROPERTY)
        bb.EmitByte b
        bb.EmitZ32 prop.Args.Length
        EmitType cenv env bb prop.PropertyType
        prop.Args |> List.iter (EmitType cenv env bb))

and GetPropertyAsPropertyRow cenv env (prop: ILPropertyDef) =
    let flags = prop.Attributes
    UnsharedRow
       [| UShort (uint16 flags)
          StringE (GetStringHeapIdx cenv prop.Name)
          Blob (GetPropertySigAsBlobIdx cenv env prop) |]

/// ILPropertyDef --> Property Row + MethodSemantics entries
and GenPropertyPass3 cenv env prop =
    let pidx = AddUnsharedRow cenv TableNames.Property (GetPropertyAsPropertyRow cenv env prop)
    prop.SetMethod |> Option.iter (GenPropertyMethodSemanticsPass3 cenv pidx 0x0001)
    prop.GetMethod |> Option.iter (GenPropertyMethodSemanticsPass3 cenv pidx 0x0002)
    // Write Constant table
    match prop.Init with
    | None -> ()
    | Some i ->
        AddUnsharedRow cenv TableNames.Constant
            (UnsharedRow
                [| GetFieldInitFlags i
                   HasConstant (hc_Property, pidx)
                   Blob (GetFieldInitAsBlobIdx cenv i) |]) |> ignore
    GenCustomAttrsPass3Or4 cenv (hca_Property, pidx) prop.CustomAttrs

let rec GenEventMethodSemanticsPass3 cenv eidx kind mref =
    let addIdx = try GetMethodRefAsMethodDefIdx cenv mref with MethodDefNotFound -> 1
    AddUnsharedRow cenv TableNames.MethodSemantics
        (UnsharedRow
            [| UShort (uint16 kind)
               SimpleIndex (TableNames.Method, addIdx)
               HasSemantics (hs_Event, eidx) |]) |> ignore

/// ILEventDef --> Event Row + MethodSemantics entries
and GenEventAsEventRow cenv env (md: ILEventDef) =
    let flags = md.Attributes
    let tdorTag, tdorRow = GetTypeOptionAsTypeDefOrRef cenv env md.EventType
    UnsharedRow
       [| UShort (uint16 flags)
          StringE (GetStringHeapIdx cenv md.Name)
          TypeDefOrRefOrSpec (tdorTag, tdorRow) |]

and GenEventPass3 cenv env (md: ILEventDef) =
    let eidx = AddUnsharedRow cenv TableNames.Event (GenEventAsEventRow cenv env md)
    md.AddMethod |> GenEventMethodSemanticsPass3 cenv eidx 0x0008
    md.RemoveMethod |> GenEventMethodSemanticsPass3 cenv eidx 0x0010
    Option.iter (GenEventMethodSemanticsPass3 cenv eidx 0x0020) md.FireMethod
    List.iter (GenEventMethodSemanticsPass3 cenv eidx 0x0004) md.OtherMethods
    GenCustomAttrsPass3Or4 cenv (hca_Event, eidx) md.CustomAttrs


// --------------------------------------------------------------------
// resource --> generate ...
// --------------------------------------------------------------------

let rec GetResourceAsManifestResourceRow cenv r =
    let data, impl =
        let embedManagedResources (bytes: ReadOnlyByteMemory) =
            // Embedded managed resources must be word-aligned. However resource format is
            // not specified in ECMA. Some mscorlib resources appear to be non-aligned - it seems it doesn't matter..
            let offset = cenv.resources.Position
            let alignedOffset = (align 0x8 offset)
            let pad = alignedOffset - offset
            let resourceSize = bytes.Length
            cenv.resources.EmitPadding pad
            cenv.resources.EmitInt32 resourceSize
            cenv.resources.EmitByteMemory bytes
            Data (alignedOffset, true), (i_File, 0)

        match r.Location with
        | ILResourceLocation.Local bytes -> embedManagedResources (bytes.GetByteMemory())
        | ILResourceLocation.File (mref, offset) -> ULong offset, (i_File, GetModuleRefAsFileIdx cenv mref)
        | ILResourceLocation.Assembly aref -> ULong 0x0, (i_AssemblyRef, GetAssemblyRefAsIdx cenv aref)

    UnsharedRow
       [| data
          ULong (match r.Access with ILResourceAccess.Public -> 0x01 | ILResourceAccess.Private -> 0x02)
          StringE (GetStringHeapIdx cenv r.Name)
          Implementation (fst impl, snd impl) |]

and GenResourcePass3 cenv r =
  let idx = AddUnsharedRow cenv TableNames.ManifestResource (GetResourceAsManifestResourceRow cenv r)
  GenCustomAttrsPass3Or4 cenv (hca_ManifestResource, idx) r.CustomAttrs

// --------------------------------------------------------------------
// ILTypeDef --> generate ILFieldDef, ILMethodDef, ILPropertyDef etc. rows
// --------------------------------------------------------------------

let rec GenTypeDefPass3 enc cenv (td: ILTypeDef) =
   try
      let env = envForTypeDef td
      let tidx = GetIdxForTypeDef cenv (TdKey(enc, td.Name))
      td.Properties.AsList |> List.iter (GenPropertyPass3 cenv env)
      td.Events.AsList |> List.iter (GenEventPass3 cenv env)
      td.Fields.AsList |> List.iter (GenFieldDefPass3 cenv env)
      td.Methods |> Seq.iter (GenMethodDefPass3 cenv env)
      td.MethodImpls.AsList |> List.iter (GenMethodImplPass3 cenv env td.GenericParams.Length tidx)
    // ClassLayout entry if needed
      match td.Layout with
      | ILTypeDefLayout.Auto -> ()
      | ILTypeDefLayout.Sequential layout | ILTypeDefLayout.Explicit layout ->
          if Option.isSome layout.Pack || Option.isSome layout.Size then
            AddUnsharedRow cenv TableNames.ClassLayout
                (UnsharedRow
                    [| UShort (defaultArg layout.Pack (uint16 0x0))
                       ULong (defaultArg layout.Size 0x0)
                       SimpleIndex (TableNames.TypeDef, tidx) |]) |> ignore

      td.SecurityDecls.AsList |> GenSecurityDeclsPass3 cenv (hds_TypeDef, tidx)
      td.CustomAttrs |> GenCustomAttrsPass3Or4 cenv (hca_TypeDef, tidx)
      td.GenericParams |> List.iteri (fun n gp -> GenGenericParamPass3 cenv env n (tomd_TypeDef, tidx) gp)
      td.NestedTypes.AsList |> GenTypeDefsPass3 (enc@[td.Name]) cenv
   with e ->
      failwith ("Error in pass3 for type "+td.Name+", error: "+e.Message)
      reraise()
      raise e

and GenTypeDefsPass3 enc cenv tds =
  List.iter (GenTypeDefPass3 enc cenv) tds

/// ILTypeDef --> generate generic params on ILMethodDef: ensures
/// GenericParam table is built sorted by owner.

let rec GenTypeDefPass4 enc cenv (td: ILTypeDef) =
   try
       let env = envForTypeDef td
       let tidx = GetIdxForTypeDef cenv (TdKey(enc, td.Name))
       td.Methods |> Seq.iter (GenMethodDefPass4 cenv env)
       List.iteri (fun n gp -> GenGenericParamPass4 cenv env n (tomd_TypeDef, tidx) gp) td.GenericParams
       GenTypeDefsPass4 (enc@[td.Name]) cenv td.NestedTypes.AsList
   with e ->
       failwith ("Error in pass4 for type "+td.Name+", error: "+e.Message)
       reraise()
       raise e

and GenTypeDefsPass4 enc cenv tds =
    List.iter (GenTypeDefPass4 enc cenv) tds


let timestamp = absilWriteGetTimeStamp ()

// --------------------------------------------------------------------
// ILExportedTypesAndForwarders --> ILExportedTypeOrForwarder table
// --------------------------------------------------------------------

let rec GenNestedExportedTypePass3 cenv cidx (ce: ILNestedExportedType) =
    let flags = GetMemberAccessFlags ce.Access
    let nidx =
      AddUnsharedRow cenv TableNames.ExportedType
        (UnsharedRow
            [| ULong flags
               ULong 0x0
               StringE (GetStringHeapIdx cenv ce.Name)
               StringE 0
               Implementation (i_ExportedType, cidx) |])
    GenCustomAttrsPass3Or4 cenv (hca_ExportedType, nidx) ce.CustomAttrs
    GenNestedExportedTypesPass3 cenv nidx ce.Nested

and GenNestedExportedTypesPass3 cenv nidx (nce: ILNestedExportedTypes) =
    nce.AsList |> List.iter (GenNestedExportedTypePass3 cenv nidx)

and GenExportedTypePass3 cenv (ce: ILExportedTypeOrForwarder) =
    let nselem, nelem = GetTypeNameAsElemPair cenv ce.Name
    let flags = int32 ce.Attributes
    let impl = GetScopeRefAsImplementationElem cenv ce.ScopeRef
    let cidx =
      AddUnsharedRow cenv TableNames.ExportedType
        (UnsharedRow
            [| ULong flags
               ULong 0x0
               nelem
               nselem
               Implementation (fst impl, snd impl) |])
    GenCustomAttrsPass3Or4 cenv (hca_ExportedType, cidx) ce.CustomAttrs
    GenNestedExportedTypesPass3 cenv cidx ce.Nested

and GenExportedTypesPass3 cenv (ce: ILExportedTypesAndForwarders) =
    List.iter (GenExportedTypePass3 cenv) ce.AsList

// --------------------------------------------------------------------
// manifest --> generate Assembly row
// --------------------------------------------------------------------

and GetManifestAsAssemblyRow cenv m =
    UnsharedRow
        [|ULong m.AuxModuleHashAlgorithm
          UShort (match m.Version with None -> 0us | Some version -> version.Major)
          UShort (match m.Version with None -> 0us | Some version -> version.Minor)
          UShort (match m.Version with None -> 0us | Some version -> version.Build)
          UShort (match m.Version with None -> 0us | Some version -> version.Revision)
          ULong
            ( (match m.AssemblyLongevity with
              | ILAssemblyLongevity.Unspecified -> 0x0000
              | ILAssemblyLongevity.Library -> 0x0002
              | ILAssemblyLongevity.PlatformAppDomain -> 0x0004
              | ILAssemblyLongevity.PlatformProcess -> 0x0006
              | ILAssemblyLongevity.PlatformSystem -> 0x0008) |||
              (if m.Retargetable then 0x100 else 0x0) |||
              // Setting these causes peverify errors. Hence both ilread and ilwrite ignore them and refuse to set them.
              // Any debugging customAttributes will automatically propagate
              // REVIEW: No longer appears to be the case
              (if m.JitTracking then 0x8000 else 0x0) |||
              (match m.PublicKey with None -> 0x0000 | Some _ -> 0x0001) ||| 0x0000)
          (match m.PublicKey with None -> Blob 0 | Some x -> Blob (GetBytesAsBlobIdx cenv x))
          StringE (GetStringHeapIdx cenv m.Name)
          (match m.Locale with None -> StringE 0 | Some x -> StringE (GetStringHeapIdx cenv x)) |]

and GenManifestPass3 cenv m =
    let aidx = AddUnsharedRow cenv TableNames.Assembly (GetManifestAsAssemblyRow cenv m)
    GenSecurityDeclsPass3 cenv (hds_Assembly, aidx) m.SecurityDecls.AsList
    GenCustomAttrsPass3Or4 cenv (hca_Assembly, aidx) m.CustomAttrs
    GenExportedTypesPass3 cenv m.ExportedTypes
    // Record the entrypoint decl if needed.
    match m.EntrypointElsewhere with
    | Some mref ->
        if cenv.entrypoint <> None then failwith "duplicate entrypoint"
        else cenv.entrypoint <- Some (false, GetModuleRefAsIdx cenv mref)
    | None -> ()

and newGuid (modul: ILModuleDef) =
    let n = timestamp
    let m = hash n
    let m2 = hash modul.Name
    [| b0 m; b1 m; b2 m; b3 m; b0 m2; b1 m2; b2 m2; b3 m2; 0xa7uy; 0x45uy; 0x03uy; 0x83uy; b0 n; b1 n; b2 n; b3 n |]

and deterministicGuid (modul: ILModuleDef) =
    let n = 16909060
    let m2 = Seq.sum (Seq.mapi (fun i x -> i + int x) modul.Name) // use a stable hash
    [| b0 n; b1 n; b2 n; b3 n; b0 m2; b1 m2; b2 m2; b3 m2; 0xa7uy; 0x45uy; 0x03uy; 0x83uy; b0 n; b1 n; b2 n; b3 n |]

and GetModuleAsRow (cenv: cenv) (modul: ILModuleDef) =
    // Store the generated MVID in the environment (needed for generating debug information)
    let modulGuid = if cenv.deterministic then deterministicGuid modul else newGuid modul
    cenv.moduleGuid <- modulGuid
    UnsharedRow
        [| UShort (uint16 0x0)
           StringE (GetStringHeapIdx cenv modul.Name)
           Guid (GetGuidIdx cenv modulGuid)
           Guid 0
           Guid 0 |]


let rowElemCompare (e1: RowElement) (e2: RowElement) =
    let c = compare e1.Val e2.Val
    if c <> 0 then c else
    compare e1.Tag e2.Tag

let TableRequiresSorting tab =
    List.memAssoc tab sortedTableInfo

let SortTableRows tab (rows: GenericRow[]) =
    assert (TableRequiresSorting tab)
    let col = List.assoc tab sortedTableInfo
    rows
        // This needs to be a stable sort, so we use List.sortWith
        |> Array.toList
        |> List.sortWith (fun r1 r2 -> rowElemCompare r1.[col] r2.[col])
        |> Array.ofList
        //|> Array.map SharedRow

let GenModule (cenv : cenv) (modul: ILModuleDef) =
    let midx = AddUnsharedRow cenv TableNames.Module (GetModuleAsRow cenv modul)
    List.iter (GenResourcePass3 cenv) modul.Resources.AsList
    let tds = destTypeDefsWithGlobalFunctionsFirst cenv.ilg modul.TypeDefs
    reportTime cenv.showTimes "Module Generation Preparation"
    GenTypeDefsPass1 [] cenv tds
    reportTime cenv.showTimes "Module Generation Pass 1"
    GenTypeDefsPass2 0 [] cenv tds
    reportTime cenv.showTimes "Module Generation Pass 2"
    (match modul.Manifest with None -> () | Some m -> GenManifestPass3 cenv m)
    GenTypeDefsPass3 [] cenv tds
    reportTime cenv.showTimes "Module Generation Pass 3"
    GenCustomAttrsPass3Or4 cenv (hca_Module, midx) modul.CustomAttrs
    // GenericParam is the only sorted table indexed by Columns in other tables (GenericParamConstraint\CustomAttributes).
    // Hence we need to sort it before we emit any entries in GenericParamConstraint\CustomAttributes that are attached to generic params.
    // Note this mutates the rows in a table. 'SetRowsOfTable' clears
    // the key --> index map since it is no longer valid
    cenv.GetTable(TableNames.GenericParam).SetRowsOfSharedTable (SortTableRows TableNames.GenericParam (cenv.GetTable(TableNames.GenericParam).GenericRowsOfTable))
    GenTypeDefsPass4 [] cenv tds
    reportTime cenv.showTimes "Module Generation Pass 4"

<<<<<<< HEAD
let generateIL requiredDataFixups (desiredMetadataVersion, generatePdb, ilg : ILGlobals, emitTailcalls, deterministic, showTimes, referenceAssemblyOnly, referenceAssemblyAttribOpt: ILAttribute option) (m : ILModuleDef) cilStartAddress normalizeAssemblyRefs =
    let isDll = m.IsDLL

    let hasInternalsVisibleToAttrib =
        m.CustomAttrs.AsArray
        |> Array.exists (fun x ->
            x.Method.MethodRef.Name = "InternalsVisibleToAttribute" &&
            x.Method.MethodRef.DeclaringTypeRef.FullName = "System.Runtime.CompilerServices"
        )

    let m =
        // Emit System.Runtime.CompilerServices.ReferenceAssemblyAttribute as an assembly-level attribute when generating a reference assembly.
        // Useful for the runtime to know that the assembly is a reference assembly.
        match referenceAssemblyAttribOpt with
        | Some referenceAssemblyAttrib when referenceAssemblyOnly ->
            { m with 
                CustomAttrsStored = 
                    mkILCustomAttrsReader (fun _ -> Array.append [|referenceAssemblyAttrib|] m.CustomAttrs.AsArray) }
        | _ ->
            m

    let cenv =
=======
/// Arbitrary value
[<Literal>]
let CodeChunkCapacity = 40000
/// Arbitrary value
[<Literal>]
let DataCapacity = 200
/// Arbitrary value
[<Literal>]
let ResourceCapacity = 200

let generateIL requiredDataFixups (desiredMetadataVersion, generatePdb, ilg : ILGlobals, emitTailcalls, deterministic, showTimes) (m : ILModuleDef) cilStartAddress normalizeAssemblyRefs =
    let isDll = m.IsDLL

    use cenv =
>>>>>>> 11d81eaf
        { emitTailcalls=emitTailcalls
          deterministic = deterministic
          showTimes=showTimes
          ilg = ilg
          desiredMetadataVersion=desiredMetadataVersion
          requiredDataFixups= requiredDataFixups
          requiredStringFixups = []
          codeChunks=ByteBuffer.Create(CodeChunkCapacity, useArrayPool = true)
          nextCodeAddr = cilStartAddress
          data = ByteBuffer.Create DataCapacity
          resources = ByteBuffer.Create ResourceCapacity
          tables=
              Array.init 64 (fun i ->
                  if (i = TableNames.AssemblyRef.Index ||
                      i = TableNames.MemberRef.Index ||
                      i = TableNames.ModuleRef.Index ||
                      i = TableNames.File.Index ||
                      i = TableNames.TypeRef.Index ||
                      i = TableNames.TypeSpec.Index ||
                      i = TableNames.MethodSpec.Index ||
                      i = TableNames.StandAloneSig.Index ||
                      i = TableNames.GenericParam.Index) then
                      MetadataTable.Shared (MetadataTable<SharedRow>.New ("row table "+string i, EqualityComparer.Default))
                    else
                      MetadataTable.Unshared (MetadataTable<UnsharedRow>.New ("row table "+string i, EqualityComparer.Default)))

          AssemblyRefs = MetadataTable<_>.New("ILAssemblyRef", EqualityComparer.Default)
          documents=MetadataTable<_>.New("pdbdocs", EqualityComparer.Default)
          trefCache=Dictionary<_, _>(100)
          pdbinfo= ResizeArray<_>(200)
          moduleGuid= Array.zeroCreate 16
          fieldDefs= MetadataTable<_>.New("field defs", EqualityComparer.Default)
          methodDefIdxsByKey = MetadataTable<_>.New("method defs", EqualityComparer.Default)
          // This uses reference identity on ILMethodDef objects
          methodDefIdxs = Dictionary<_, _>(100, HashIdentity.Reference)
          propertyDefs = MetadataTable<_>.New("property defs", EqualityComparer.Default)
          eventDefs = MetadataTable<_>.New("event defs", EqualityComparer.Default)
          typeDefs = MetadataTable<_>.New("type defs", EqualityComparer.Default)
          entrypoint=None
          generatePdb=generatePdb
          // These must use structural comparison since they are keyed by arrays
          guids=MetadataTable<_>.New("guids", HashIdentity.Structural)
          blobs= MetadataTable<_>.New("blobs", HashIdentity.Structural)
          strings= MetadataTable<_>.New("strings", EqualityComparer.Default)
          userStrings= MetadataTable<_>.New("user strings", EqualityComparer.Default)
          normalizeAssemblyRefs = normalizeAssemblyRefs
          hasInternalsVisibleToAttrib = hasInternalsVisibleToAttrib
          referenceAssemblyOnly = referenceAssemblyOnly }

    // Now the main compilation step
    GenModule cenv m

    // .exe files have a .entrypoint instruction. Do not write it to the entrypoint when writing dll.
    let entryPointToken =
        match cenv.entrypoint with
        | Some (epHere, tok) ->
            if isDll then 0x0
            else getUncodedToken (if epHere then TableNames.Method else TableNames.File) tok
        | None ->
            if not isDll then dprintn "warning: no entrypoint specified in executable binary"
            0x0

    let pdbData =
        { EntryPoint= (if isDll then None else Some entryPointToken)
          Timestamp = timestamp
          ModuleID = cenv.moduleGuid
          Documents = cenv.documents.EntriesAsArray
          Methods = cenv.pdbinfo.ToArray()
          TableRowCounts = cenv.tables |> Seq.map(fun t -> t.Count) |> Seq.toArray }

    let idxForNextedTypeDef (tds: ILTypeDef list, td: ILTypeDef) =
        let enc = tds |> List.map (fun td -> td.Name)
        GetIdxForTypeDef cenv (TdKey(enc, td.Name))

    let strings = Array.map Bytes.stringAsUtf8NullTerminated cenv.strings.EntriesAsArray
    let userStrings = cenv.userStrings.EntriesAsArray |> Array.map System.Text.Encoding.Unicode.GetBytes
    let blobs = cenv.blobs.EntriesAsArray
    let guids = cenv.guids.EntriesAsArray
    let tables = cenv.tables
    let code = cenv.GetCode()
    // turn idx tbls into token maps
    let mappings =
     { TypeDefTokenMap = (fun t ->
        getUncodedToken TableNames.TypeDef (idxForNextedTypeDef t))
       FieldDefTokenMap = (fun t fd ->
        let tidx = idxForNextedTypeDef t
        getUncodedToken TableNames.Field (GetFieldDefAsFieldDefIdx cenv tidx fd))
       MethodDefTokenMap = (fun t md ->
        let tidx = idxForNextedTypeDef t
        getUncodedToken TableNames.Method (FindMethodDefIdx cenv (GetKeyForMethodDef cenv tidx md)))
       PropertyTokenMap = (fun t pd ->
        let tidx = idxForNextedTypeDef t
        getUncodedToken TableNames.Property (cenv.propertyDefs.GetTableEntry (GetKeyForPropertyDef tidx pd)))
       EventTokenMap = (fun t ed ->
        let tidx = idxForNextedTypeDef t
        getUncodedToken TableNames.Event (cenv.eventDefs.GetTableEntry (EventKey (tidx, ed.Name)))) }
    reportTime cenv.showTimes "Finalize Module Generation Results"
    // New return the results
    let data = cenv.data.AsMemory().ToArray()
    let resources = cenv.resources.AsMemory().ToArray()
    (strings, userStrings, blobs, guids, tables, entryPointToken, code, cenv.requiredStringFixups, data, resources, pdbData, mappings)


//=====================================================================
// TABLES+BLOBS --> PHYSICAL METADATA+BLOBS
//=====================================================================
let chunk sz next = ({addr=next; size=sz}, next + sz)
let emptychunk next = ({addr=next; size=0}, next)
let nochunk next = ({addr= 0x0;size= 0x0; }, next)

let count f arr =
    Array.fold (fun x y -> x + f y) 0x0 arr

module FileSystemUtilities =
    open System.Reflection
    open System.Globalization
    let progress = try Environment.GetEnvironmentVariable("FSharp_DebugSetFilePermissions") <> null with _ -> false
    let setExecutablePermission (filename: string) =

#if ENABLE_MONO_SUPPORT
      if runningOnMono then
        try
            let monoPosix = Assembly.Load("Mono.Posix, Version=2.0.0.0, Culture=neutral, PublicKeyToken=0738eb9f132ed756")
            if progress then eprintf "loading type Mono.Unix.UnixFileInfo...\n"
            let monoUnixFileInfo = monoPosix.GetType("Mono.Unix.UnixFileSystemInfo")
            let fileEntry = monoUnixFileInfo.InvokeMember("GetFileSystemEntry", (BindingFlags.InvokeMethod ||| BindingFlags.Static ||| BindingFlags.Public), null, null, [| box filename |], CultureInfo.InvariantCulture)
            let prevPermissions = monoUnixFileInfo.InvokeMember("get_FileAccessPermissions", (BindingFlags.InvokeMethod ||| BindingFlags.Instance ||| BindingFlags.Public), null, fileEntry, [| |], CultureInfo.InvariantCulture)
            let prevPermissionsValue = prevPermissions |> unbox<int>
            let newPermissionsValue = prevPermissionsValue ||| 0x000001ED
            let newPermissions = Enum.ToObject(prevPermissions.GetType(), newPermissionsValue)
            // Add 0x000001ED (UserReadWriteExecute, GroupReadExecute, OtherReadExecute) to the access permissions on Unix
            monoUnixFileInfo.InvokeMember("set_FileAccessPermissions", (BindingFlags.InvokeMethod ||| BindingFlags.Instance ||| BindingFlags.Public), null, fileEntry, [| newPermissions |], CultureInfo.InvariantCulture) |> ignore
        with e ->
            if progress then eprintf "failure: %s...\n" (e.ToString())
            // Fail silently
      else
#else
        ignore filename
#endif
        ()

<<<<<<< HEAD
let writeILMetadataAndCode (generatePdb, desiredMetadataVersion, ilg, emitTailcalls, deterministic, showTimes, referenceAssemblyOnly, referenceAssemblyAttribOpt) modul cilStartAddress normalizeAssemblyRefs =
=======
/// Arbitrary value
[<Literal>]
let TableCapacity = 20000
/// Arbitrary value
[<Literal>]
let MetadataCapacity = 500000

let writeILMetadataAndCode (generatePdb, desiredMetadataVersion, ilg, emitTailcalls, deterministic, showTimes) modul cilStartAddress normalizeAssemblyRefs =
>>>>>>> 11d81eaf

    // When we know the real RVAs of the data section we fixup the references for the FieldRVA table.
    // These references are stored as offsets into the metadata we return from this function
    let requiredDataFixups = ref []

    let next = cilStartAddress

    let strings, userStrings, blobs, guids, tables, entryPointToken, code, requiredStringFixups, data, resources, pdbData, mappings =
      generateIL requiredDataFixups (desiredMetadataVersion, generatePdb, ilg, emitTailcalls, deterministic, showTimes, referenceAssemblyOnly, referenceAssemblyAttribOpt) modul cilStartAddress normalizeAssemblyRefs

    reportTime showTimes "Generated Tables and Code"
    let tableSize (tab: TableName) = tables.[tab.Index].Count

   // Now place the code
    let codeSize = code.Length
    let alignedCodeSize = align 0x4 codeSize
    let codep, next = chunk codeSize next
    let codePadding = Array.create (alignedCodeSize - codeSize) 0x0uy
    let _codePaddingChunk, next = chunk codePadding.Length next

   // Now layout the chunks of metadata and IL
    let metadataHeaderStartChunk, _next = chunk 0x10 next

    let numStreams = 0x05

    let mdtableVersionMajor, mdtableVersionMinor = metadataSchemaVersionSupportedByCLRVersion desiredMetadataVersion

    let version =
      System.Text.Encoding.UTF8.GetBytes (sprintf "v%d.%d.%d" desiredMetadataVersion.Major desiredMetadataVersion.Minor desiredMetadataVersion.Build)


    let paddedVersionLength = align 0x4 (Array.length version)

    // Most addresses after this point are measured from the MD root
    // Switch to md-rooted addresses
    let next = metadataHeaderStartChunk.size
    let _metadataHeaderVersionChunk, next = chunk paddedVersionLength next
    let _metadataHeaderEndChunk, next = chunk 0x04 next
    let _tablesStreamHeaderChunk, next = chunk (0x08 + (align 4 ("#~".Length + 0x01))) next
    let _stringsStreamHeaderChunk, next = chunk (0x08 + (align 4 ("#Strings".Length + 0x01))) next
    let _userStringsStreamHeaderChunk, next = chunk (0x08 + (align 4 ("#US".Length + 0x01))) next
    let _guidsStreamHeaderChunk, next = chunk (0x08 + (align 4 ("#GUID".Length + 0x01))) next
    let _blobsStreamHeaderChunk, next = chunk (0x08 + (align 4 ("#Blob".Length + 0x01))) next

    let tablesStreamStart = next

    let stringsStreamUnpaddedSize = count (fun (s: byte[]) -> s.Length) strings + 1
    let stringsStreamPaddedSize = align 4 stringsStreamUnpaddedSize

    let userStringsStreamUnpaddedSize = count (fun (s: byte[]) -> let n = s.Length + 1 in n + ByteBuffer.Z32Size n) userStrings + 1
    let userStringsStreamPaddedSize = align 4 userStringsStreamUnpaddedSize

    let guidsStreamUnpaddedSize = (Array.length guids) * 0x10
    let guidsStreamPaddedSize = align 4 guidsStreamUnpaddedSize

    let blobsStreamUnpaddedSize = count (fun (blob: byte[]) -> let n = blob.Length in n + ByteBuffer.Z32Size n) blobs + 1
    let blobsStreamPaddedSize = align 4 blobsStreamUnpaddedSize

    let guidsBig = guidsStreamPaddedSize >= 0x10000
    let stringsBig = stringsStreamPaddedSize >= 0x10000
    let blobsBig = blobsStreamPaddedSize >= 0x10000

    // 64bit bitvector indicating which tables are in the metadata.
    let (valid1, valid2), _ =
       (((0, 0), 0), tables) ||> Array.fold (fun (valid1, valid2 as valid, n) rows ->
          let valid =
              if rows.Count = 0 then valid else
              ( (if n < 32 then valid1 ||| (1 <<< n ) else valid1),
                (if n >= 32 then valid2 ||| (1 <<< (n-32)) else valid2) )
          (valid, n+1))

    // 64bit bitvector indicating which tables are sorted.
    // Constant - REVIEW: make symbolic! compute from sorted table info!
    let sorted1 = 0x3301fa00
    let sorted2 =
      // If there are any generic parameters in the binary we're emitting then mark that
      // table as sorted, otherwise don't. This maximizes the number of assemblies we emit
      // which have an ECMA-v.1. compliant set of sorted tables.
      (if tableSize TableNames.GenericParam > 0 then 0x00000400 else 0x00000000) |||
      (if tableSize TableNames.GenericParamConstraint > 0 then 0x00001000 else 0x00000000) |||
      0x00000200

    reportTime showTimes "Layout Header of Tables"

    let guidAddress n = (if n = 0 then 0 else (n - 1) * 0x10 + 0x01)

    let stringAddressTable =
        let tab = Array.create (strings.Length + 1) 0
        let pos = ref 1
        for i = 1 to strings.Length do
            tab.[i] <- !pos
            let s = strings.[i - 1]
            pos := !pos + s.Length
        tab

    let stringAddress n =
        if n >= Array.length stringAddressTable then failwith ("string index "+string n+" out of range")
        stringAddressTable.[n]

    let userStringAddressTable =
        let tab = Array.create (Array.length userStrings + 1) 0
        let pos = ref 1
        for i = 1 to Array.length userStrings do
            tab.[i] <- !pos
            let s = userStrings.[i - 1]
            let n = s.Length + 1
            pos := !pos + n + ByteBuffer.Z32Size n
        tab

    let userStringAddress n =
        if n >= Array.length userStringAddressTable then failwith "userString index out of range"
        userStringAddressTable.[n]

    let blobAddressTable =
        let tab = Array.create (blobs.Length + 1) 0
        let pos = ref 1
        for i = 1 to blobs.Length do
            tab.[i] <- !pos
            let blob = blobs.[i - 1]
            pos := !pos + blob.Length + ByteBuffer.Z32Size blob.Length
        tab

    let blobAddress n =
        if n >= blobAddressTable.Length then failwith "blob index out of range"
        blobAddressTable.[n]

    reportTime showTimes "Build String/Blob Address Tables"

    let sortedTables =
      Array.init 64 (fun i ->
          let tab = tables.[i]
          let tabName = TableName.FromIndex i
          let rows = tab.GenericRowsOfTable
          if TableRequiresSorting tabName then SortTableRows tabName rows else rows)

    reportTime showTimes "Sort Tables"

    let codedTables =

        let bignessTable = Array.map (fun rows -> Array.length rows >= 0x10000) sortedTables
        let bigness (tab: int32) = bignessTable.[tab]

        let codedBigness nbits tab =
          (tableSize tab) >= (0x10000 >>> nbits)

        let tdorBigness =
            codedBigness 2 TableNames.TypeDef ||
            codedBigness 2 TableNames.TypeRef ||
            codedBigness 2 TableNames.TypeSpec

        let tomdBigness =
            codedBigness 1 TableNames.TypeDef ||
            codedBigness 1 TableNames.Method

        let hcBigness =
            codedBigness 2 TableNames.Field ||
            codedBigness 2 TableNames.Param ||
            codedBigness 2 TableNames.Property

        let hcaBigness =
            codedBigness 5 TableNames.Method ||
            codedBigness 5 TableNames.Field ||
            codedBigness 5 TableNames.TypeRef ||
            codedBigness 5 TableNames.TypeDef ||
            codedBigness 5 TableNames.Param ||
            codedBigness 5 TableNames.InterfaceImpl ||
            codedBigness 5 TableNames.MemberRef ||
            codedBigness 5 TableNames.Module ||
            codedBigness 5 TableNames.Permission ||
            codedBigness 5 TableNames.Property ||
            codedBigness 5 TableNames.Event ||
            codedBigness 5 TableNames.StandAloneSig ||
            codedBigness 5 TableNames.ModuleRef ||
            codedBigness 5 TableNames.TypeSpec ||
            codedBigness 5 TableNames.Assembly ||
            codedBigness 5 TableNames.AssemblyRef ||
            codedBigness 5 TableNames.File ||
            codedBigness 5 TableNames.ExportedType ||
            codedBigness 5 TableNames.ManifestResource ||
            codedBigness 5 TableNames.GenericParam ||
            codedBigness 5 TableNames.GenericParamConstraint ||
            codedBigness 5 TableNames.MethodSpec


        let hfmBigness =
            codedBigness 1 TableNames.Field ||
            codedBigness 1 TableNames.Param

        let hdsBigness =
            codedBigness 2 TableNames.TypeDef ||
            codedBigness 2 TableNames.Method ||
            codedBigness 2 TableNames.Assembly

        let mrpBigness =
            codedBigness 3 TableNames.TypeRef ||
            codedBigness 3 TableNames.ModuleRef ||
            codedBigness 3 TableNames.Method ||
            codedBigness 3 TableNames.TypeSpec

        let hsBigness =
            codedBigness 1 TableNames.Event ||
            codedBigness 1 TableNames.Property

        let mdorBigness =
            codedBigness 1 TableNames.Method ||
            codedBigness 1 TableNames.MemberRef

        let mfBigness =
            codedBigness 1 TableNames.Field ||
            codedBigness 1 TableNames.Method

        let iBigness =
            codedBigness 2 TableNames.File ||
            codedBigness 2 TableNames.AssemblyRef ||
            codedBigness 2 TableNames.ExportedType

        let catBigness =
            codedBigness 3 TableNames.Method ||
            codedBigness 3 TableNames.MemberRef

        let rsBigness =
            codedBigness 2 TableNames.Module ||
            codedBigness 2 TableNames.ModuleRef ||
            codedBigness 2 TableNames.AssemblyRef ||
            codedBigness 2 TableNames.TypeRef

        use tablesBuf = ByteBuffer.Create(TableCapacity, useArrayPool = true)

        // Now the coded tables themselves - first the schemata header
        tablesBuf.EmitIntsAsBytes
            [| 0x00; 0x00; 0x00; 0x00
               mdtableVersionMajor // major version of table schemata
               mdtableVersionMinor // minor version of table schemata

               ((if stringsBig then 0x01 else 0x00) |||  // bit vector for heap size
                (if guidsBig then 0x02 else 0x00) |||
                (if blobsBig then 0x04 else 0x00))
               0x01 (* reserved, always 1 *) |]

        tablesBuf.EmitInt32 valid1
        tablesBuf.EmitInt32 valid2
        tablesBuf.EmitInt32 sorted1
        tablesBuf.EmitInt32 sorted2

        // Numbers of rows in various tables
        for rows in sortedTables do
            if rows.Length <> 0 then
                tablesBuf.EmitInt32 rows.Length


        reportTime showTimes "Write Header of tablebuf"

      // The tables themselves
        for rows in sortedTables do
            for row in rows do
                for x in row do
                    // Emit the coded token for the array element
                    let t = x.Tag
                    let n = x.Val
                    match t with
                    | _ when t = RowElementTags.UShort -> tablesBuf.EmitUInt16 (uint16 n)
                    | _ when t = RowElementTags.ULong -> tablesBuf.EmitInt32 n
                    | _ when t = RowElementTags.Data -> recordRequiredDataFixup requiredDataFixups tablesBuf (tablesStreamStart + tablesBuf.Position) (n, false)
                    | _ when t = RowElementTags.DataResources -> recordRequiredDataFixup requiredDataFixups tablesBuf (tablesStreamStart + tablesBuf.Position) (n, true)
                    | _ when t = RowElementTags.Guid -> tablesBuf.EmitZUntaggedIndex guidsBig (guidAddress n)
                    | _ when t = RowElementTags.Blob -> tablesBuf.EmitZUntaggedIndex blobsBig (blobAddress n)
                    | _ when t = RowElementTags.String -> tablesBuf.EmitZUntaggedIndex stringsBig (stringAddress n)
                    | _ when t <= RowElementTags.SimpleIndexMax -> tablesBuf.EmitZUntaggedIndex (bigness (t - RowElementTags.SimpleIndexMin)) n
                    | _ when t <= RowElementTags.TypeDefOrRefOrSpecMax -> tablesBuf.EmitZTaggedIndex (t - RowElementTags.TypeDefOrRefOrSpecMin) 2 tdorBigness n
                    | _ when t <= RowElementTags.TypeOrMethodDefMax -> tablesBuf.EmitZTaggedIndex (t - RowElementTags.TypeOrMethodDefMin) 1 tomdBigness n
                    | _ when t <= RowElementTags.HasConstantMax -> tablesBuf.EmitZTaggedIndex (t - RowElementTags.HasConstantMin) 2 hcBigness n
                    | _ when t <= RowElementTags.HasCustomAttributeMax -> tablesBuf.EmitZTaggedIndex (t - RowElementTags.HasCustomAttributeMin) 5 hcaBigness n
                    | _ when t <= RowElementTags.HasFieldMarshalMax -> tablesBuf.EmitZTaggedIndex (t - RowElementTags.HasFieldMarshalMin) 1 hfmBigness n
                    | _ when t <= RowElementTags.HasDeclSecurityMax -> tablesBuf.EmitZTaggedIndex (t - RowElementTags.HasDeclSecurityMin) 2 hdsBigness n
                    | _ when t <= RowElementTags.MemberRefParentMax -> tablesBuf.EmitZTaggedIndex (t - RowElementTags.MemberRefParentMin) 3 mrpBigness n
                    | _ when t <= RowElementTags.HasSemanticsMax -> tablesBuf.EmitZTaggedIndex (t - RowElementTags.HasSemanticsMin) 1 hsBigness n
                    | _ when t <= RowElementTags.MethodDefOrRefMax -> tablesBuf.EmitZTaggedIndex (t - RowElementTags.MethodDefOrRefMin) 1 mdorBigness n
                    | _ when t <= RowElementTags.MemberForwardedMax -> tablesBuf.EmitZTaggedIndex (t - RowElementTags.MemberForwardedMin) 1 mfBigness n
                    | _ when t <= RowElementTags.ImplementationMax -> tablesBuf.EmitZTaggedIndex (t - RowElementTags.ImplementationMin) 2 iBigness n
                    | _ when t <= RowElementTags.CustomAttributeTypeMax -> tablesBuf.EmitZTaggedIndex (t - RowElementTags.CustomAttributeTypeMin) 3 catBigness n
                    | _ when t <= RowElementTags.ResolutionScopeMax -> tablesBuf.EmitZTaggedIndex (t - RowElementTags.ResolutionScopeMin) 2 rsBigness n
                    | _ -> failwith "invalid tag in row element"

        tablesBuf.AsMemory().ToArray()

    reportTime showTimes "Write Tables to tablebuf"

    let tablesStreamUnpaddedSize = codedTables.Length
    // QUERY: extra 4 empty bytes in array.exe - why? Include some extra padding after
    // the tables just in case there is a mistake in the ECMA spec.
    let tablesStreamPaddedSize = align 4 (tablesStreamUnpaddedSize + 4)
    let tablesChunk, next = chunk tablesStreamPaddedSize next
    let tablesStreamPadding = tablesChunk.size - tablesStreamUnpaddedSize

    let stringsChunk, next = chunk stringsStreamPaddedSize next
    let stringsStreamPadding = stringsChunk.size - stringsStreamUnpaddedSize
    let userStringsChunk, next = chunk userStringsStreamPaddedSize next
    let userStringsStreamPadding = userStringsChunk.size - userStringsStreamUnpaddedSize
    let guidsChunk, next = chunk (0x10 * guids.Length) next
    let blobsChunk, _next = chunk blobsStreamPaddedSize next
    let blobsStreamPadding = blobsChunk.size - blobsStreamUnpaddedSize

    reportTime showTimes "Layout Metadata"

    let metadata, guidStart =
      use mdbuf = ByteBuffer.Create(MetadataCapacity, useArrayPool = true)
      mdbuf.EmitIntsAsBytes
        [| 0x42; 0x53; 0x4a; 0x42 // Magic signature
           0x01; 0x00 // Major version
           0x01; 0x00 // Minor version
        |]
      mdbuf.EmitInt32 0x0 // Reserved

      mdbuf.EmitInt32 paddedVersionLength
      mdbuf.EmitBytes version
      for i = 1 to (paddedVersionLength - Array.length version) do
          mdbuf.EmitIntAsByte 0x00

      mdbuf.EmitBytes
        [| 0x00uy; 0x00uy // flags, reserved
           b0 numStreams; b1 numStreams; |]
      mdbuf.EmitInt32 tablesChunk.addr
      mdbuf.EmitInt32 tablesChunk.size
      mdbuf.EmitIntsAsBytes [| 0x23; 0x7e; 0x00; 0x00; (* #~00 *)|]
      mdbuf.EmitInt32 stringsChunk.addr
      mdbuf.EmitInt32 stringsChunk.size
      mdbuf.EmitIntsAsBytes [| 0x23; 0x53; 0x74; 0x72; 0x69; 0x6e; 0x67; 0x73; 0x00; 0x00; 0x00; 0x00 (* "#Strings0000" *)|]
      mdbuf.EmitInt32 userStringsChunk.addr
      mdbuf.EmitInt32 userStringsChunk.size
      mdbuf.EmitIntsAsBytes [| 0x23; 0x55; 0x53; 0x00; (* #US0*) |]
      mdbuf.EmitInt32 guidsChunk.addr
      mdbuf.EmitInt32 guidsChunk.size
      mdbuf.EmitIntsAsBytes [| 0x23; 0x47; 0x55; 0x49; 0x44; 0x00; 0x00; 0x00; (* #GUID000 *)|]
      mdbuf.EmitInt32 blobsChunk.addr
      mdbuf.EmitInt32 blobsChunk.size
      mdbuf.EmitIntsAsBytes [| 0x23; 0x42; 0x6c; 0x6f; 0x62; 0x00; 0x00; 0x00; (* #Blob000 *)|]

      reportTime showTimes "Write Metadata Header"
     // Now the coded tables themselves
      mdbuf.EmitBytes codedTables
      for i = 1 to tablesStreamPadding do
          mdbuf.EmitIntAsByte 0x00
      reportTime showTimes "Write Metadata Tables"

     // The string stream
      mdbuf.EmitByte 0x00uy
      for s in strings do
          mdbuf.EmitBytes s
      for i = 1 to stringsStreamPadding do
          mdbuf.EmitIntAsByte 0x00
      reportTime showTimes "Write Metadata Strings"
     // The user string stream
      mdbuf.EmitByte 0x00uy
      for s in userStrings do
          mdbuf.EmitZ32 (s.Length + 1)
          mdbuf.EmitBytes s
          mdbuf.EmitIntAsByte (markerForUnicodeBytes s)
      for i = 1 to userStringsStreamPadding do
          mdbuf.EmitIntAsByte 0x00

      reportTime showTimes "Write Metadata User Strings"
    // The GUID stream
      let guidStart = mdbuf.Position
      Array.iter mdbuf.EmitBytes guids

    // The blob stream
      mdbuf.EmitByte 0x00uy
      for s in blobs do
          mdbuf.EmitZ32 s.Length
          mdbuf.EmitBytes s
      for i = 1 to blobsStreamPadding do
          mdbuf.EmitIntAsByte 0x00
      reportTime showTimes "Write Blob Stream"
     // Done - close the buffer and return the result.
      mdbuf.AsMemory().ToArray(), guidStart


   // Now we know the user string tables etc. we can fixup the
   // uses of strings in the code
    for codeStartAddr, l in requiredStringFixups do
        for codeOffset, userStringIndex in l do
              if codeStartAddr < codep.addr || codeStartAddr >= codep.addr + codep.size then
                  failwith "strings-in-code fixup: a group of fixups is located outside the code array"
              let locInCode = ((codeStartAddr + codeOffset) - codep.addr)
              checkFixup32 code locInCode 0xdeadbeef
              let token = getUncodedToken TableNames.UserStrings (userStringAddress userStringIndex)
              if (Bytes.get code (locInCode-1) <> i_ldstr) then failwith "strings-in-code fixup: not at ldstr instruction!"
              applyFixup32 code locInCode token
    reportTime showTimes "Fixup Metadata"

    entryPointToken, code, codePadding, metadata, data, resources, !requiredDataFixups, pdbData, mappings, guidStart

//---------------------------------------------------------------------
// PHYSICAL METADATA+BLOBS --> PHYSICAL PE FORMAT
//---------------------------------------------------------------------

// THIS LAYS OUT A 2-SECTION .NET PE BINARY
// SECTIONS
// TEXT: physical 0x0200 --> RVA 0x00020000
//         e.g. raw size 0x9600,
//         e.g. virt size 0x9584
// RELOC: physical 0x9800 --> RVA 0x0000c000
//    i.e. physbase --> rvabase
//    where physbase = textbase + text raw size
//         phsrva = roundup(0x2000, 0x0002000 + text virt size)

let msdosHeader : byte[] =
     [| 0x4duy; 0x5auy; 0x90uy; 0x00uy; 0x03uy; 0x00uy; 0x00uy; 0x00uy
        0x04uy; 0x00uy; 0x00uy; 0x00uy; 0xFFuy; 0xFFuy; 0x00uy; 0x00uy
        0xb8uy; 0x00uy; 0x00uy; 0x00uy; 0x00uy; 0x00uy; 0x00uy; 0x00uy
        0x40uy; 0x00uy; 0x00uy; 0x00uy; 0x00uy; 0x00uy; 0x00uy; 0x00uy
        0x00uy; 0x00uy; 0x00uy; 0x00uy; 0x00uy; 0x00uy; 0x00uy; 0x00uy
        0x00uy; 0x00uy; 0x00uy; 0x00uy; 0x00uy; 0x00uy; 0x00uy; 0x00uy
        0x00uy; 0x00uy; 0x00uy; 0x00uy; 0x00uy; 0x00uy; 0x00uy; 0x00uy
        0x00uy; 0x00uy; 0x00uy; 0x00uy; 0x80uy; 0x00uy; 0x00uy; 0x00uy
        0x0euy; 0x1fuy; 0xbauy; 0x0euy; 0x00uy; 0xb4uy; 0x09uy; 0xcduy
        0x21uy; 0xb8uy; 0x01uy; 0x4cuy; 0xcduy; 0x21uy; 0x54uy; 0x68uy
        0x69uy; 0x73uy; 0x20uy; 0x70uy; 0x72uy; 0x6fuy; 0x67uy; 0x72uy
        0x61uy; 0x6duy; 0x20uy; 0x63uy; 0x61uy; 0x6euy; 0x6euy; 0x6fuy
        0x74uy; 0x20uy; 0x62uy; 0x65uy; 0x20uy; 0x72uy; 0x75uy; 0x6euy
        0x20uy; 0x69uy; 0x6euy; 0x20uy; 0x44uy; 0x4fuy; 0x53uy; 0x20uy
        0x6duy; 0x6fuy; 0x64uy; 0x65uy; 0x2euy; 0x0duy; 0x0duy; 0x0auy
        0x24uy; 0x00uy; 0x00uy; 0x00uy; 0x00uy; 0x00uy; 0x00uy; 0x00uy |]

let writeInt64 (os: BinaryWriter) x =
    os.Write (dw0 x)
    os.Write (dw1 x)
    os.Write (dw2 x)
    os.Write (dw3 x)
    os.Write (dw4 x)
    os.Write (dw5 x)
    os.Write (dw6 x)
    os.Write (dw7 x)

let writeInt32 (os: BinaryWriter) x =
    os.Write (byte (b0 x))
    os.Write (byte (b1 x))
    os.Write (byte (b2 x))
    os.Write (byte (b3 x))

let writeInt32AsUInt16 (os: BinaryWriter) x =
    os.Write (byte (b0 x))
    os.Write (byte (b1 x))

let writeDirectory os dict =
    writeInt32 os (if dict.size = 0x0 then 0x0 else dict.addr)
    writeInt32 os dict.size

let writeBytes (os: BinaryWriter) (chunk: byte[]) = os.Write(chunk, 0, chunk.Length)

let rec writeBinaryAndReportMappings (outfile,
                                        ilg: ILGlobals, pdbfile: string option, signer: ILStrongNameSigner option, portablePDB, embeddedPDB,
                                        embedAllSource, embedSourceList, sourceLink, checksumAlgorithm, emitTailcalls, deterministic, showTimes, dumpDebugInfo, pathMap)
                                        modul normalizeAssemblyRefs =

    let stream =
        try
            // Ensure the output directory exists otherwise it will fail
            let dir = FileSystem.GetDirectoryNameShim outfile
            if not (FileSystem.DirectoryExistsShim dir) then FileSystem.DirectoryCreateShim dir |> ignore
            FileSystem.OpenFileForWriteShim(outfile, FileMode.Create, FileAccess.Write, FileShare.Read)
        with _ ->
            failwith ("Could not open file for writing (binary mode): " + outfile)

    let pdbData, pdbOpt, debugDirectoryChunk, debugDataChunk, debugChecksumPdbChunk, debugEmbeddedPdbChunk, debugDeterministicPdbChunk, textV2P, mappings =
        try
            let res = writeBinaryAndReportMappingsAux(stream, false, ilg, pdbfile, signer, portablePDB, embeddedPDB, embedAllSource, embedSourceList, sourceLink,
                                                   checksumAlgorithm, emitTailcalls, deterministic, showTimes, false, None, pathMap) modul normalizeAssemblyRefs

            try
                FileSystemUtilities.setExecutablePermission outfile
            with _ ->
                ()

            res
        with
        | _ ->
            try FileSystem.FileDeleteShim outfile with | _ -> ()
            reraise()

    writePdb
        (dumpDebugInfo, showTimes, portablePDB, embeddedPDB, pdbfile, outfile, signer, deterministic, pathMap)
        (pdbData, pdbOpt, debugDirectoryChunk, debugDataChunk, debugChecksumPdbChunk, debugEmbeddedPdbChunk, debugDeterministicPdbChunk, textV2P, mappings)

and writeBinaryWithNoPdb (stream: Stream,
                            ilg: ILGlobals, signer: ILStrongNameSigner option, portablePDB, embeddedPDB,
                            embedAllSource, embedSourceList, sourceLink, checksumAlgorithm, emitTailcalls, deterministic, showTimes, referenceAssemblyOnly, referenceAssemblyAttribOpt, pathMap)
                            modul normalizeAssemblyRefs =

    writeBinaryAndReportMappingsAux(stream, true, ilg, None, signer, portablePDB, embeddedPDB, embedAllSource, embedSourceList, sourceLink,
                                            checksumAlgorithm, emitTailcalls, deterministic, showTimes, referenceAssemblyOnly, referenceAssemblyAttribOpt, pathMap) modul normalizeAssemblyRefs
    |> ignore

and writeBinaryAndReportMappingsAux (stream: Stream, leaveStreamOpen: bool,
                                        ilg: ILGlobals, pdbfile: string option, signer: ILStrongNameSigner option, portablePDB, embeddedPDB,
                                        embedAllSource, embedSourceList, sourceLink, checksumAlgorithm, emitTailcalls, deterministic, showTimes, referenceAssemblyOnly, referenceAssemblyAttribOpt, pathMap)
                                        modul normalizeAssemblyRefs =
    // Store the public key from the signer into the manifest. This means it will be written
    // to the binary and also acts as an indicator to leave space for delay sign

    reportTime showTimes "Write Started"
    let isDll = modul.IsDLL

    let signer =
        match signer, modul.Manifest with
        | Some _, _ -> signer
        | _, None -> signer
        | None, Some {PublicKey=Some pubkey} ->
            (dprintn "Note: The output assembly will be delay-signed using the original public"
             dprintn "Note: key. In order to load it you will need to either sign it with"
             dprintn "Note: the original private key or to turn off strong-name verification"
             dprintn "Note: (use sn.exe from the .NET Framework SDK to do this, e.g. 'sn -Vr *')."
             dprintn "Note: Alternatively if this tool supports it you can provide the original"
             dprintn "Note: private key when converting the assembly, assuming you have access to"
             dprintn "Note: it."
             Some (ILStrongNameSigner.OpenPublicKey pubkey))
        | _ -> signer

    let modul =
        let pubkey =
          match signer with
          | None -> None
          | Some s ->
             try Some s.PublicKey
             with e ->
               failwith ("A call to StrongNameGetPublicKey failed ("+e.Message+")")
               None
        begin match modul.Manifest with
        | None -> ()
        | Some m ->
           if m.PublicKey <> None && m.PublicKey <> pubkey then
             dprintn "Warning: The output assembly is being signed or delay-signed with a strong name that is different to the original."
        end
        { modul with Manifest = match modul.Manifest with None -> None | Some m -> Some {m with PublicKey = pubkey} }

    let os = new BinaryWriter(stream, System.Text.Encoding.UTF8, leaveOpen=leaveStreamOpen)

    let pdbData, pdbOpt, debugDirectoryChunk, debugDataChunk, debugChecksumPdbChunk, debugEmbeddedPdbChunk, debugDeterministicPdbChunk, textV2P, mappings =
        try

          let imageBaseReal = modul.ImageBase // FIXED CHOICE
          let alignVirt = modul.VirtualAlignment // FIXED CHOICE
          let alignPhys = modul.PhysicalAlignment // FIXED CHOICE

          let isItanium = modul.Platform = Some IA64

          let numSections = 3 // .text, .sdata, .reloc


          // HEADERS
          let next = 0x0
          let headerSectionPhysLoc = 0x0
          let headerAddr = next
          let next = headerAddr

          let msdosHeaderSize = 0x80
          let msdosHeaderChunk, next = chunk msdosHeaderSize next

          let peSignatureSize = 0x04
          let peSignatureChunk, next = chunk peSignatureSize next

          let peFileHeaderSize = 0x14
          let peFileHeaderChunk, next = chunk peFileHeaderSize next

          let peOptionalHeaderSize = if modul.Is64Bit then 0xf0 else 0xe0
          let peOptionalHeaderChunk, next = chunk peOptionalHeaderSize next

          let textSectionHeaderSize = 0x28
          let textSectionHeaderChunk, next = chunk textSectionHeaderSize next

          let dataSectionHeaderSize = 0x28
          let dataSectionHeaderChunk, next = chunk dataSectionHeaderSize next

          let relocSectionHeaderSize = 0x28
          let relocSectionHeaderChunk, next = chunk relocSectionHeaderSize next

          let headerSize = next - headerAddr
          let nextPhys = align alignPhys (headerSectionPhysLoc + headerSize)
          let headerSectionPhysSize = nextPhys - headerSectionPhysLoc
          let next = align alignVirt (headerAddr + headerSize)

          // TEXT SECTION: 8 bytes IAT table 72 bytes CLI header

          let textSectionPhysLoc = nextPhys
          let textSectionAddr = next
          let next = textSectionAddr

          let importAddrTableChunk, next = chunk 0x08 next
          let cliHeaderPadding = (if isItanium then (align 16 next) else next) - next
          let next = next + cliHeaderPadding
          let cliHeaderChunk, next = chunk 0x48 next

          let desiredMetadataVersion =
            if modul.MetadataVersion <> "" then
                parseILVersion modul.MetadataVersion
            else
                match ilg.primaryAssemblyScopeRef with
                | ILScopeRef.Local -> failwith "Expected mscorlib to be ILScopeRef.Assembly was ILScopeRef.Local"
                | ILScopeRef.Module _ -> failwith "Expected mscorlib to be ILScopeRef.Assembly was ILScopeRef.Module"
                | ILScopeRef.PrimaryAssembly -> failwith "Expected mscorlib to be ILScopeRef.Assembly was ILScopeRef.PrimaryAssembly"
                | ILScopeRef.Assembly aref ->
                    match aref.Version with
                    | Some version when version.Major = 2us -> parseILVersion "2.0.50727.0"
                    | Some v -> v
                    | None -> failwith "Expected mscorlib to have a version number"

          let entryPointToken, code, codePadding, metadata, data, resources, requiredDataFixups, pdbData, mappings, guidStart =
            writeILMetadataAndCode ((pdbfile <> None), desiredMetadataVersion, ilg, emitTailcalls, deterministic, showTimes, referenceAssemblyOnly, referenceAssemblyAttribOpt) modul next normalizeAssemblyRefs

          reportTime showTimes "Generated IL and metadata"
          let _codeChunk, next = chunk code.Length next
          let _codePaddingChunk, next = chunk codePadding.Length next

          let metadataChunk, next = chunk metadata.Length next

          let strongnameChunk, next =
            match signer with
            | None -> nochunk next
            | Some s -> chunk s.SignatureSize next

          let resourcesChunk, next = chunk resources.Length next

          let rawdataChunk, next = chunk data.Length next

          let vtfixupsChunk, next = nochunk next   // Note: only needed for mixed mode assemblies
          let importTableChunkPrePadding = (if isItanium then (align 16 next) else next) - next
          let next = next + importTableChunkPrePadding
          let importTableChunk, next = chunk 0x28 next
          let importLookupTableChunk, next = chunk 0x14 next
          let importNameHintTableChunk, next = chunk 0x0e next
          let mscoreeStringChunk, next = chunk 0x0c next

          let next = align 0x10 (next + 0x05) - 0x05
          let importTableChunk = { addr=importTableChunk.addr; size = next - importTableChunk.addr}
          let importTableChunkPadding = importTableChunk.size - (0x28 + 0x14 + 0x0e + 0x0c)

          let next = next + 0x03
          let entrypointCodeChunk, next = chunk 0x06 next
          let globalpointerCodeChunk, next = chunk (if isItanium then 0x8 else 0x0) next

          let pdbOpt =
            match portablePDB with
            | true ->
                let uncompressedLength, contentId, stream, algorithmName, checkSum as pdbStream =
                    generatePortablePdb embedAllSource embedSourceList sourceLink checksumAlgorithm showTimes pdbData pathMap

                if embeddedPDB then
                    let uncompressedLength, contentId, stream = compressPortablePdbStream uncompressedLength contentId stream
                    Some (uncompressedLength, contentId, stream, algorithmName, checkSum)
                else Some pdbStream

            | _ -> None

          let debugDirectoryChunk, next =
            chunk (if pdbfile = None then
                        0x0
                   else
                        sizeof_IMAGE_DEBUG_DIRECTORY * 2 +
                        (if embeddedPDB then sizeof_IMAGE_DEBUG_DIRECTORY else 0) +
                        (if deterministic then sizeof_IMAGE_DEBUG_DIRECTORY else 0)
                  ) next

          // The debug data is given to us by the PDB writer and appears to
          // typically be the type of the data plus the PDB file name. We fill
          // this in after we've written the binary. We approximate the size according
          // to what PDB writers seem to require and leave extra space just in case...
          let debugDataJustInCase = 40
          let debugDataChunk, next =
              chunk (align 0x4 (match pdbfile with
                                | None -> 0
                                | Some f -> (24
                                            + System.Text.Encoding.Unicode.GetByteCount f // See bug 748444
                                            + debugDataJustInCase))) next

          let debugChecksumPdbChunk, next =
              chunk (align 0x4 (match pdbOpt with
                                | Some (_, _, _, algorithmName, checkSum) ->
                                    let alg = System.Text.Encoding.UTF8.GetBytes(algorithmName)
                                    let size = alg.Length + 1 + checkSum.Length
                                    size
                                | None -> 0)) next

          let debugEmbeddedPdbChunk, next =
              if embeddedPDB then
                  let streamLength =
                      match pdbOpt with
                      | Some (_, _, stream, _, _) -> int stream.Length
                      | None -> 0
                  chunk (align 0x4 (match embeddedPDB with
                                     | true -> 8 + streamLength
                                     | _ -> 0 )) next
              else
                  nochunk next

          let debugDeterministicPdbChunk, next =
              if deterministic then emptychunk next
              else nochunk next


          let textSectionSize = next - textSectionAddr
          let nextPhys = align alignPhys (textSectionPhysLoc + textSectionSize)
          let textSectionPhysSize = nextPhys - textSectionPhysLoc
          let next = align alignVirt (textSectionAddr + textSectionSize)

          // .RSRC SECTION (DATA)
          let dataSectionPhysLoc = nextPhys
          let dataSectionAddr = next
          let dataSectionVirtToPhys v = v - dataSectionAddr + dataSectionPhysLoc
          let nativeResources =
            match modul.NativeResources with
            | [] -> [||]
            | resources ->
                let unlinkedResources =
                    resources |> List.map (function
                        | ILNativeResource.Out bytes -> bytes
                        | ILNativeResource.In (fileName, linkedResourceBase, start, len) ->
                             use stream = FileSystem.OpenFileForReadShim(fileName)
                             let linkedResource = stream.ReadBytes(start, len)
                             unlinkResource linkedResourceBase linkedResource)

                begin
                  try linkNativeResources unlinkedResources next
                  with e -> failwith ("Linking a native resource failed: "+e.Message+"")
                end

          let nativeResourcesSize = nativeResources.Length

          let nativeResourcesChunk, next = chunk nativeResourcesSize next

          let dummydatap, next = chunk (if next = dataSectionAddr then 0x01 else 0x0) next

          let dataSectionSize = next - dataSectionAddr
          let nextPhys = align alignPhys (dataSectionPhysLoc + dataSectionSize)
          let dataSectionPhysSize = nextPhys - dataSectionPhysLoc
          let next = align alignVirt (dataSectionAddr + dataSectionSize)

          // .RELOC SECTION base reloc table: 0x0c size
          let relocSectionPhysLoc = nextPhys
          let relocSectionAddr = next
          let baseRelocTableChunk, next = chunk 0x0c next

          let relocSectionSize = next - relocSectionAddr
          let nextPhys = align alignPhys (relocSectionPhysLoc + relocSectionSize)
          let relocSectionPhysSize = nextPhys - relocSectionPhysLoc
          let next = align alignVirt (relocSectionAddr + relocSectionSize)

         // Now we know where the data section lies we can fix up the
         // references into the data section from the metadata tables.
          begin
            requiredDataFixups |> List.iter
              (fun (metadataOffset32, (dataOffset, kind)) ->
                let metadataOffset = metadataOffset32
                if metadataOffset < 0 || metadataOffset >= metadata.Length - 4 then failwith "data RVA fixup: fixup located outside metadata"
                checkFixup32 metadata metadataOffset 0xdeaddddd
                let dataRva =
                  if kind then
                      let res = dataOffset
                      if res >= resourcesChunk.size then dprintn "resource offset bigger than resource data section"
                      res
                  else
                      let res = rawdataChunk.addr + dataOffset
                      if res < rawdataChunk.addr then dprintn "data rva before data section"
                      if res >= rawdataChunk.addr + rawdataChunk.size then
                          dprintn ("data rva after end of data section, dataRva = "+string res+", rawdataChunk.addr = "+string rawdataChunk.addr
                                   + ", rawdataChunk.size = "+string rawdataChunk.size)
                      res
                applyFixup32 metadata metadataOffset dataRva)
          end

         // IMAGE TOTAL SIZE
          let imageEndSectionPhysLoc = nextPhys
          let imageEndAddr = next

          reportTime showTimes "Layout image"

          let write p (os: BinaryWriter) chunkName chunk =
              match p with
              | None -> ()
              | Some pExpected ->
                  os.Flush()
                  let pCurrent = int32 os.BaseStream.Position
                  if pCurrent <> pExpected then
                    failwith ("warning: "+chunkName+" not where expected, pCurrent = "+string pCurrent+", p.addr = "+string pExpected)
              writeBytes os chunk

          let writePadding (os: BinaryWriter) _comment sz =
              if sz < 0 then failwith "writePadding: size < 0"
              for i = 0 to sz - 1 do
                  os.Write 0uy

          // Now we've computed all the offsets, write the image

          write (Some msdosHeaderChunk.addr) os "msdos header" msdosHeader

          write (Some peSignatureChunk.addr) os "pe signature" [| |]

          writeInt32 os 0x4550

          write (Some peFileHeaderChunk.addr) os "pe file header" [| |]

          if (modul.Platform = Some AMD64) then
            writeInt32AsUInt16 os 0x8664    // Machine - IMAGE_FILE_MACHINE_AMD64
          elif isItanium then
            writeInt32AsUInt16 os 0x200
          else
            writeInt32AsUInt16 os 0x014c   // Machine - IMAGE_FILE_MACHINE_I386

          writeInt32AsUInt16 os numSections

          let pdbData =
            // Hash code, data and metadata
            if deterministic then
              use sha =
                  match checksumAlgorithm with
                  | HashAlgorithm.Sha1 -> System.Security.Cryptography.SHA1.Create() :> System.Security.Cryptography.HashAlgorithm
                  | HashAlgorithm.Sha256 -> System.Security.Cryptography.SHA256.Create() :> System.Security.Cryptography.HashAlgorithm

              let hCode = sha.ComputeHash code
              let hData = sha.ComputeHash data
              let hMeta = sha.ComputeHash metadata
              let final = [| hCode; hData; hMeta |] |> Array.collect id |> sha.ComputeHash

              // Confirm we have found the correct data and aren't corrupting the metadata
              if metadata.[ guidStart..guidStart+3] <> [| 4uy; 3uy; 2uy; 1uy |] then failwith "Failed to find MVID"
              if metadata.[ guidStart+12..guidStart+15] <> [| 4uy; 3uy; 2uy; 1uy |] then failwith "Failed to find MVID"

              // Update MVID guid in metadata
              Array.blit final 0 metadata guidStart 16

              // Use last 4 bytes for timestamp - High bit set, to stop tool chains becoming confused
              let timestamp = int final.[16] ||| (int final.[17] <<< 8) ||| (int final.[18] <<< 16) ||| (int (final.[19] ||| 128uy) <<< 24)
              writeInt32 os timestamp

              // Update pdbData with new guid and timestamp. Portable and embedded PDBs don't need the ModuleID
              // Full and PdbOnly aren't supported under deterministic builds currently, they rely on non-deterministic Windows native code
              { pdbData with ModuleID = final.[0..15] ; Timestamp = timestamp }
            else
              writeInt32 os timestamp   // date since 1970
              pdbData

          writeInt32 os 0x00 // Pointer to Symbol Table Always 0
       // 00000090
          writeInt32 os 0x00 // Number of Symbols Always 0
          writeInt32AsUInt16 os peOptionalHeaderSize // Size of the optional header, the format is described below.

          // 64bit: IMAGE_FILE_32BIT_MACHINE ||| IMAGE_FILE_LARGE_ADDRESS_AWARE
          // 32bit: IMAGE_FILE_32BIT_MACHINE
          // Yes, 32BIT_MACHINE is set for AMD64...
          let iMachineCharacteristic = match modul.Platform with | Some IA64 -> 0x20 | Some AMD64 -> 0x0120 | _ -> 0x0100

          writeInt32AsUInt16 os ((if isDll then 0x2000 else 0x0000) ||| 0x0002 ||| 0x0004 ||| 0x0008 ||| iMachineCharacteristic)

       // Now comes optional header

          let peOptionalHeaderByte = peOptionalHeaderByteByCLRVersion desiredMetadataVersion

          write (Some peOptionalHeaderChunk.addr) os "pe optional header" [| |]
          if modul.Is64Bit then
            writeInt32AsUInt16 os 0x020B // Magic number is 0x020B for 64-bit
          else
            writeInt32AsUInt16 os 0x010b // Always 0x10B (see Section 23.1).
          writeInt32AsUInt16 os peOptionalHeaderByte // ECMA spec says 6, some binaries, e.g. fscmanaged.exe say 7, Whidbey binaries say 8
          writeInt32 os textSectionPhysSize          // Size of the code (text) section, or the sum of all code sections if there are multiple sections.
        // 000000a0
          writeInt32 os dataSectionPhysSize          // Size of the initialized data section
          writeInt32 os 0x00                         // Size of the uninitialized data section
          writeInt32 os entrypointCodeChunk.addr     // RVA of entry point, needs to point to bytes 0xFF 0x25 followed by the RVA+!0x4000000
          writeInt32 os textSectionAddr              // e.g. 0x0002000
       // 000000b0
          if modul.Is64Bit then
            writeInt64 os (int64 imageBaseReal)    // REVIEW: For 64-bit, we should use a 64-bit image base
          else
            writeInt32 os dataSectionAddr // e.g. 0x0000c000
            writeInt32 os imageBaseReal // Image Base Always 0x400000 (see Section 23.1). - QUERY : no it's not always 0x400000, e.g. 0x034f0000

          writeInt32 os alignVirt //  Section Alignment Always 0x2000 (see Section 23.1).
          writeInt32 os alignPhys // File Alignment Either 0x200 or 0x1000.
       // 000000c0
          writeInt32AsUInt16 os 0x04 //  OS Major Always 4 (see Section 23.1).
          writeInt32AsUInt16 os 0x00 // OS Minor Always 0 (see Section 23.1).
          writeInt32AsUInt16 os 0x00 // User Major Always 0 (see Section 23.1).
          writeInt32AsUInt16 os 0x00 // User Minor Always 0 (see Section 23.1).
          do
            let major, minor = modul.SubsystemVersion
            writeInt32AsUInt16 os major
            writeInt32AsUInt16 os minor
          writeInt32 os 0x00 // Reserved Always 0 (see Section 23.1).
       // 000000d0
          writeInt32 os imageEndAddr // Image Size: Size, in bytes, of image, including all headers and padding
          writeInt32 os headerSectionPhysSize // Header Size Combined size of MS-DOS Header, PE Header, PE Optional Header and padding
          writeInt32 os 0x00 // File Checksum Always 0 (see Section 23.1). QUERY: NOT ALWAYS ZERO
          writeInt32AsUInt16 os modul.SubSystemFlags // SubSystem Subsystem required to run this image.
          // DLL Flags Always 0x400 (no unmanaged windows exception handling - see Section 23.1).
          //  Itanium: see notes at end of file
          //  IMAGE_DLLCHARACTERISTICS_NX_COMPAT: See FSharp 1.0 bug 5019 and http://blogs.msdn.com/ed_maurer/archive/2007/12/14/nxcompat-and-the-c-compiler.aspx
          // Itanium : IMAGE_DLLCHARACTERISTICS_TERMINAL_SERVER_AWARE | IMAGE_DLLCHARACTERISTICS_ NO_SEH | IMAGE_DLL_CHARACTERISTICS_DYNAMIC_BASE | IMAGE_DLLCHARACTERISTICS_NX_COMPAT
          // x86 : IMAGE_DLLCHARACTERISTICS_ NO_SEH | IMAGE_DLL_CHARACTERISTICS_DYNAMIC_BASE | IMAGE_DLLCHARACTERISTICS_NX_COMPAT
          // x64 : IMAGE_DLLCHARACTERISTICS_ NO_SEH | IMAGE_DLL_CHARACTERISTICS_DYNAMIC_BASE | IMAGE_DLLCHARACTERISTICS_NX_COMPAT
          let dllCharacteristics =
            let flags =
                if modul.Is64Bit then (if isItanium then 0x8540 else 0x540)
                else 0x540
            if modul.UseHighEntropyVA then flags ||| 0x20 // IMAGE_DLLCHARACTERISTICS_HIGH_ENTROPY_VA
            else flags
          writeInt32AsUInt16 os dllCharacteristics
       // 000000e0
          // Note that the defaults differ between x86 and x64
          if modul.Is64Bit then
            let size = defaultArg modul.StackReserveSize 0x400000 |> int64
            writeInt64 os size // Stack Reserve Size Always 0x400000 (4Mb) (see Section 23.1).
            writeInt64 os 0x4000L // Stack Commit Size Always 0x4000 (16Kb) (see Section 23.1).
            writeInt64 os 0x100000L // Heap Reserve Size Always 0x100000 (1Mb) (see Section 23.1).
            writeInt64 os 0x2000L // Heap Commit Size Always 0x800 (8Kb) (see Section 23.1).
          else
            let size = defaultArg modul.StackReserveSize 0x100000
            writeInt32 os size // Stack Reserve Size Always 0x100000 (1Mb) (see Section 23.1).
            writeInt32 os 0x1000 // Stack Commit Size Always 0x1000 (4Kb) (see Section 23.1).
            writeInt32 os 0x100000 // Heap Reserve Size Always 0x100000 (1Mb) (see Section 23.1).
            writeInt32 os 0x1000 // Heap Commit Size Always 0x1000 (4Kb) (see Section 23.1).
       // 000000f0 - x86 location, moving on, for x64, add 0x10
          writeInt32 os 0x00 // Loader Flags Always 0 (see Section 23.1)
          writeInt32 os 0x10 // Number of Data Directories: Always 0x10 (see Section 23.1).
          writeInt32 os 0x00
          writeInt32 os 0x00 // Export Table Always 0 (see Section 23.1).
       // 00000100
          writeDirectory os importTableChunk // Import Table RVA of Import Table, (see clause 24.3.1). e.g. 0000b530
          // Native Resource Table: ECMA says Always 0 (see Section 23.1), but mscorlib and other files with resources bound into executable do not.
          writeDirectory os nativeResourcesChunk

       // 00000110
          writeInt32 os 0x00 // Exception Table Always 0 (see Section 23.1).
          writeInt32 os 0x00 // Exception Table Always 0 (see Section 23.1).
          writeInt32 os 0x00 // Certificate Table Always 0 (see Section 23.1).
          writeInt32 os 0x00 // Certificate Table Always 0 (see Section 23.1).
       // 00000120
          writeDirectory os baseRelocTableChunk
          writeDirectory os debugDirectoryChunk // Debug Directory
       // 00000130
          writeInt32 os 0x00 //  Copyright Always 0 (see Section 23.1).
          writeInt32 os 0x00 //  Copyright Always 0 (see Section 23.1).
          writeInt32 os 0x00 // Global Ptr Always 0 (see Section 23.1).
          writeInt32 os 0x00 // Global Ptr Always 0 (see Section 23.1).
       // 00000140
          writeInt32 os 0x00 // Load Config Table Always 0 (see Section 23.1).
          writeInt32 os 0x00 // Load Config Table Always 0 (see Section 23.1).
          writeInt32 os 0x00 // TLS Table Always 0 (see Section 23.1).
          writeInt32 os 0x00 // TLS Table Always 0 (see Section 23.1).
       // 00000150
          writeInt32 os 0x00 // Bound Import Always 0 (see Section 23.1).
          writeInt32 os 0x00 // Bound Import Always 0 (see Section 23.1).
          writeDirectory os importAddrTableChunk // Import Addr Table, (see clause 24.3.1). e.g. 0x00002000
       // 00000160
          writeInt32 os 0x00 // Delay Import Descriptor Always 0 (see Section 23.1).
          writeInt32 os 0x00 // Delay Import Descriptor Always 0 (see Section 23.1).
          writeDirectory os cliHeaderChunk
       // 00000170
          writeInt32 os 0x00 // Reserved Always 0 (see Section 23.1).
          writeInt32 os 0x00 // Reserved Always 0 (see Section 23.1).

          write (Some textSectionHeaderChunk.addr) os "text section header" [| |]

       // 00000178
          writeBytes os [| 0x2euy; 0x74uy; 0x65uy; 0x78uy; 0x74uy; 0x00uy; 0x00uy; 0x00uy; |] // ".text\000\000\000"
       // 00000180
          writeInt32 os textSectionSize // VirtualSize: Total size of the section when loaded into memory in bytes rounded to Section Alignment.
          writeInt32 os textSectionAddr //  VirtualAddress For executable images this is the address of the first byte of the section
          writeInt32 os textSectionPhysSize //  SizeOfRawData Size of the initialized data on disk in bytes
          writeInt32 os textSectionPhysLoc // PointerToRawData RVA to section's first page within the PE file.
       // 00000190
          writeInt32 os 0x00 // PointerToRelocations RVA of Relocation section.
          writeInt32 os 0x00 // PointerToLineNumbers Always 0 (see Section 23.1).
       // 00000198
          writeInt32AsUInt16 os 0x00// NumberOfRelocations Number of relocations, set to 0 if unused.
          writeInt32AsUInt16 os 0x00  //  NumberOfLinenumbers Always 0 (see Section 23.1).
          writeBytes os [| 0x20uy; 0x00uy; 0x00uy; 0x60uy |] //  Characteristics Flags IMAGE_SCN_CNT_CODE || IMAGE_SCN_MEM_EXECUTE || IMAGE_SCN_MEM_READ

          write (Some dataSectionHeaderChunk.addr) os "data section header" [| |]

       // 000001a0
          writeBytes os [| 0x2euy; 0x72uy; 0x73uy; 0x72uy; 0x63uy; 0x00uy; 0x00uy; 0x00uy; |] // ".rsrc\000\000\000"
    //  writeBytes os [| 0x2e; 0x73; 0x64; 0x61; 0x74; 0x61; 0x00; 0x00; |] // ".sdata\000\000"
          writeInt32 os dataSectionSize // VirtualSize: Total size of the section when loaded into memory in bytes rounded to Section Alignment.
          writeInt32 os dataSectionAddr //  VirtualAddress For executable images this is the address of the first byte of the section.
       // 000001b0
          writeInt32 os dataSectionPhysSize //  SizeOfRawData Size of the initialized data on disk in bytes,
          writeInt32 os dataSectionPhysLoc // PointerToRawData QUERY: Why does ECMA say "RVA" here? Offset to section's first page within the PE file.
       // 000001b8
          writeInt32 os 0x00 // PointerToRelocations RVA of Relocation section.
          writeInt32 os 0x00 // PointerToLineNumbers Always 0 (see Section 23.1).
       // 000001c0
          writeInt32AsUInt16 os 0x00 // NumberOfRelocations Number of relocations, set to 0 if unused.
          writeInt32AsUInt16 os 0x00  //  NumberOfLinenumbers Always 0 (see Section 23.1).
          writeBytes os [| 0x40uy; 0x00uy; 0x00uy; 0x40uy |] //  Characteristics Flags: IMAGE_SCN_MEM_READ | IMAGE_SCN_CNT_INITIALIZED_DATA

          write (Some relocSectionHeaderChunk.addr) os "reloc section header" [| |]
       // 000001a0
          writeBytes os [| 0x2euy; 0x72uy; 0x65uy; 0x6cuy; 0x6fuy; 0x63uy; 0x00uy; 0x00uy; |] // ".reloc\000\000"
          writeInt32 os relocSectionSize // VirtualSize: Total size of the section when loaded into memory in bytes rounded to Section Alignment.
          writeInt32 os relocSectionAddr //  VirtualAddress For executable images this is the address of the first byte of the section.
       // 000001b0
          writeInt32 os relocSectionPhysSize //  SizeOfRawData Size of the initialized reloc on disk in bytes
          writeInt32 os relocSectionPhysLoc // PointerToRawData QUERY: Why does ECMA say "RVA" here? Offset to section's first page within the PE file.
       // 000001b8
          writeInt32 os 0x00 // PointerToRelocations RVA of Relocation section.
          writeInt32 os 0x00 // PointerToLineNumbers Always 0 (see Section 23.1).
       // 000001c0
          writeInt32AsUInt16 os 0x00 // NumberOfRelocations Number of relocations, set to 0 if unused.
          writeInt32AsUInt16 os 0x00  //  NumberOfLinenumbers Always 0 (see Section 23.1).
          writeBytes os [| 0x40uy; 0x00uy; 0x00uy; 0x42uy |] //  Characteristics Flags: IMAGE_SCN_CNT_INITIALIZED_DATA | IMAGE_SCN_MEM_READ |

          writePadding os "pad to text begin" (textSectionPhysLoc - headerSize)

          // TEXT SECTION: e.g. 0x200

          let textV2P v = v - textSectionAddr + textSectionPhysLoc

          // e.g. 0x0200
          write (Some (textV2P importAddrTableChunk.addr)) os "import addr table" [| |]
          writeInt32 os importNameHintTableChunk.addr
          writeInt32 os 0x00  // QUERY 4 bytes of zeros not 2 like ECMA 24.3.1 says

          // e.g. 0x0208

          let flags =
            (if modul.IsILOnly then 0x01 else 0x00) |||
            (if modul.Is32Bit then 0x02 else 0x00) |||
            (if modul.Is32BitPreferred then 0x00020003 else 0x00) |||
            (if (match signer with None -> false | Some s -> s.IsFullySigned) then 0x08 else 0x00)

          let headerVersionMajor, headerVersionMinor = headerVersionSupportedByCLRVersion desiredMetadataVersion

          writePadding os "pad to cli header" cliHeaderPadding
          write (Some (textV2P cliHeaderChunk.addr)) os "cli header" [| |]
          writeInt32 os 0x48 // size of header
          writeInt32AsUInt16 os headerVersionMajor // Major part of minimum version of CLR reqd.
          writeInt32AsUInt16 os headerVersionMinor // Minor part of minimum version of CLR reqd. ...
          // e.g. 0x0210
          writeDirectory os metadataChunk
          writeInt32 os flags

          writeInt32 os entryPointToken
          write None os "rest of cli header" [| |]

          // e.g. 0x0220
          writeDirectory os resourcesChunk
          writeDirectory os strongnameChunk
          // e.g. 0x0230
          writeInt32 os 0x00 // code manager table, always 0
          writeInt32 os 0x00 // code manager table, always 0
          writeDirectory os vtfixupsChunk
          // e.g. 0x0240
          writeInt32 os 0x00  // export addr table jumps, always 0
          writeInt32 os 0x00  // export addr table jumps, always 0
          writeInt32 os 0x00  // managed native header, always 0
          writeInt32 os 0x00  // managed native header, always 0

          writeBytes os code
          write None os "code padding" codePadding

          writeBytes os metadata

          // write 0x80 bytes of empty space for encrypted SHA1 hash, written by SN.EXE or call to signing API
          if signer <> None then
            write (Some (textV2P strongnameChunk.addr)) os "strongname" (Array.create strongnameChunk.size 0x0uy)

          write (Some (textV2P resourcesChunk.addr)) os "raw resources" [| |]
          writeBytes os resources
          write (Some (textV2P rawdataChunk.addr)) os "raw data" [| |]
          writeBytes os data

          writePadding os "start of import table" importTableChunkPrePadding

          // vtfixups would go here
          write (Some (textV2P importTableChunk.addr)) os "import table" [| |]

          writeInt32 os importLookupTableChunk.addr
          writeInt32 os 0x00
          writeInt32 os 0x00
          writeInt32 os mscoreeStringChunk.addr
          writeInt32 os importAddrTableChunk.addr
          writeInt32 os 0x00
          writeInt32 os 0x00
          writeInt32 os 0x00
          writeInt32 os 0x00
          writeInt32 os 0x00

          write (Some (textV2P importLookupTableChunk.addr)) os "import lookup table" [| |]
          writeInt32 os importNameHintTableChunk.addr
          writeInt32 os 0x00
          writeInt32 os 0x00
          writeInt32 os 0x00
          writeInt32 os 0x00


          write (Some (textV2P importNameHintTableChunk.addr)) os "import name hint table" [| |]
          // Two zero bytes of hint, then Case sensitive, null-terminated ASCII string containing name to import.
          // Shall _CorExeMain a .exe file _CorDllMain for a .dll file.
          if isDll then
              writeBytes os [| 0x00uy; 0x00uy; 0x5fuy; 0x43uy ; 0x6fuy; 0x72uy; 0x44uy; 0x6cuy; 0x6cuy; 0x4duy; 0x61uy; 0x69uy; 0x6euy; 0x00uy |]
          else
              writeBytes os [| 0x00uy; 0x00uy; 0x5fuy; 0x43uy; 0x6fuy; 0x72uy; 0x45uy; 0x78uy; 0x65uy; 0x4duy; 0x61uy; 0x69uy; 0x6euy; 0x00uy |]

          write (Some (textV2P mscoreeStringChunk.addr)) os "mscoree string"
            [| 0x6duy; 0x73uy; 0x63uy; 0x6fuy ; 0x72uy; 0x65uy ; 0x65uy; 0x2euy ; 0x64uy; 0x6cuy ; 0x6cuy; 0x00uy ; |]

          writePadding os "end of import tab" importTableChunkPadding

          writePadding os "head of entrypoint" 0x03
          let ep = (imageBaseReal + textSectionAddr)
          write (Some (textV2P entrypointCodeChunk.addr)) os " entrypoint code"
                 [| 0xFFuy; 0x25uy; (* x86 Instructions for entry *) b0 ep; b1 ep; b2 ep; b3 ep |]
          if isItanium then
              write (Some (textV2P globalpointerCodeChunk.addr)) os " itanium global pointer"
                   [| 0x0uy; 0x0uy; 0x0uy; 0x0uy; 0x0uy; 0x0uy; 0x0uy; 0x0uy |]

          if pdbfile.IsSome then
              write (Some (textV2P debugDirectoryChunk.addr)) os "debug directory" (Array.create debugDirectoryChunk.size 0x0uy)
              write (Some (textV2P debugDataChunk.addr)) os "debug data" (Array.create debugDataChunk.size 0x0uy)
              write (Some (textV2P debugChecksumPdbChunk.addr)) os "debug checksum" (Array.create debugChecksumPdbChunk.size 0x0uy)

          if embeddedPDB then
              write (Some (textV2P debugEmbeddedPdbChunk.addr)) os "debug data" (Array.create debugEmbeddedPdbChunk.size 0x0uy)

          if deterministic then
              write (Some (textV2P debugDeterministicPdbChunk.addr)) os "debug deterministic" Array.empty

          writePadding os "end of .text" (dataSectionPhysLoc - textSectionPhysLoc - textSectionSize)

          // DATA SECTION
          match nativeResources with
          | [||] -> ()
          | resources ->
                write (Some (dataSectionVirtToPhys nativeResourcesChunk.addr)) os "raw native resources" [| |]
                writeBytes os resources

          if dummydatap.size <> 0x0 then
              write (Some (dataSectionVirtToPhys dummydatap.addr)) os "dummy data" [| 0x0uy |]

          writePadding os "end of .rsrc" (relocSectionPhysLoc - dataSectionPhysLoc - dataSectionSize)

          // RELOC SECTION

          // See ECMA 24.3.2
          let relocV2P v = v - relocSectionAddr + relocSectionPhysLoc

          let entrypointFixupAddr = entrypointCodeChunk.addr + 0x02
          let entrypointFixupBlock = (entrypointFixupAddr / 4096) * 4096
          let entrypointFixupOffset = entrypointFixupAddr - entrypointFixupBlock
          let reloc = (if modul.Is64Bit then 0xA000 (* IMAGE_REL_BASED_DIR64 *) else 0x3000 (* IMAGE_REL_BASED_HIGHLOW *)) ||| entrypointFixupOffset
          // For the itanium, you need to set a relocation entry for the global pointer
          let reloc2 =
              if not isItanium then
                  0x0
              else
                  0xA000 ||| (globalpointerCodeChunk.addr - ((globalpointerCodeChunk.addr / 4096) * 4096))

          write (Some (relocV2P baseRelocTableChunk.addr)) os "base reloc table"
              [| b0 entrypointFixupBlock; b1 entrypointFixupBlock; b2 entrypointFixupBlock; b3 entrypointFixupBlock
                 0x0cuy; 0x00uy; 0x00uy; 0x00uy
                 b0 reloc; b1 reloc
                 b0 reloc2; b1 reloc2; |]
          writePadding os "end of .reloc" (imageEndSectionPhysLoc - relocSectionPhysLoc - relocSectionSize)

          os.Dispose()

          pdbData, pdbOpt, debugDirectoryChunk, debugDataChunk, debugChecksumPdbChunk, debugEmbeddedPdbChunk, debugDeterministicPdbChunk, textV2P, mappings

        // Looks like a finally
        with e ->
            (try
                os.Dispose()
             with _ -> ())
            reraise()

    reportTime showTimes "Writing Image"
    pdbData, pdbOpt, debugDirectoryChunk, debugDataChunk, debugChecksumPdbChunk, debugEmbeddedPdbChunk, debugDeterministicPdbChunk, textV2P, mappings

and writePdb (dumpDebugInfo, showTimes, portablePDB, embeddedPDB, pdbfile, outfile, signer, deterministic, pathMap) (pdbData, pdbOpt, debugDirectoryChunk, debugDataChunk, debugChecksumPdbChunk, debugEmbeddedPdbChunk, debugDeterministicPdbChunk, textV2P, mappings) =
    if dumpDebugInfo then logDebugInfo outfile pdbData

    // Now we've done the bulk of the binary, do the PDB file and fixup the binary.
    begin match pdbfile with
    | None -> ()
#if ENABLE_MONO_SUPPORT
    | Some fmdb when runningOnMono && not portablePDB ->
        writeMdbInfo fmdb outfile pdbData
#endif
    | Some fpdb ->
        try
            let idd =
                match pdbOpt with
                | Some (originalLength, contentId, stream, algorithmName, checkSum) ->
                    if embeddedPDB then
                        embedPortablePdbInfo originalLength contentId stream showTimes fpdb debugDataChunk debugEmbeddedPdbChunk debugDeterministicPdbChunk debugChecksumPdbChunk algorithmName checkSum embeddedPDB deterministic
                    else
                        writePortablePdbInfo contentId stream showTimes fpdb pathMap debugDataChunk debugDeterministicPdbChunk debugChecksumPdbChunk algorithmName checkSum embeddedPDB deterministic
                | None ->
#if FX_NO_PDB_WRITER
                    Array.empty<idd>
#else
                    writePdbInfo showTimes outfile fpdb pdbData debugDataChunk
#endif
            reportTime showTimes "Generate PDB Info"

            // Now we have the debug data we can go back and fill in the debug directory in the image
            use fs2 = FileSystem.OpenFileForWriteShim(outfile, FileMode.Open, FileAccess.Write, FileShare.Read)
            let os2 = new BinaryWriter(fs2)
            try
                // write the IMAGE_DEBUG_DIRECTORY
                os2.BaseStream.Seek (int64 (textV2P debugDirectoryChunk.addr), SeekOrigin.Begin) |> ignore
                for i in idd do
                    writeInt32 os2 i.iddCharacteristics           // IMAGE_DEBUG_DIRECTORY.Characteristics
                    writeInt32 os2 i.iddTimestamp
                    writeInt32AsUInt16 os2 i.iddMajorVersion
                    writeInt32AsUInt16 os2 i.iddMinorVersion
                    writeInt32 os2 i.iddType
                    writeInt32 os2 i.iddData.Length               // IMAGE_DEBUG_DIRECTORY.SizeOfData
                    writeInt32 os2 i.iddChunk.addr                // IMAGE_DEBUG_DIRECTORY.AddressOfRawData
                    writeInt32 os2 (textV2P i.iddChunk.addr)      // IMAGE_DEBUG_DIRECTORY.PointerToRawData

                // Write the Debug Data
                for i in idd do
                    if i.iddChunk.size <> 0 then
                        // write the debug raw data as given us by the PDB writer
                        os2.BaseStream.Seek (int64 (textV2P i.iddChunk.addr), SeekOrigin.Begin) |> ignore
                        if i.iddChunk.size < i.iddData.Length then failwith "Debug data area is not big enough. Debug info may not be usable"
                        writeBytes os2 i.iddData
                os2.Dispose()
            with e ->
                failwith ("Error while writing debug directory entry: "+e.Message)
                (try os2.Dispose(); FileSystem.FileDeleteShim outfile with _ -> ())
                reraise()
        with e ->
            reraise()

    end
    reportTime showTimes "Finalize PDB"

    /// Sign the binary. No further changes to binary allowed past this point!
    match signer with
    | None -> ()
    | Some s ->
        try
            s.SignFile outfile
            s.Close()
        with e ->
            failwith ("Warning: A call to SignFile failed ("+e.Message+")")
            (try s.Close() with _ -> ())
            (try FileSystem.FileDeleteShim outfile with _ -> ())
            ()

    reportTime showTimes "Signing Image"
    //Finished writing and signing the binary and debug info...
    mappings

type options =
   { ilg: ILGlobals
     pdbfile: string option
     portablePDB: bool
     embeddedPDB: bool
     embedAllSource: bool
     embedSourceList: string list
     sourceLink: string
     checksumAlgorithm: HashAlgorithm
     signer: ILStrongNameSigner option
     emitTailcalls: bool
     deterministic: bool
     showTimes: bool
     dumpDebugInfo: bool
     pathMap: PathMap }

let WriteILBinary (filename, options: options, inputModule, normalizeAssemblyRefs) =
    writeBinaryAndReportMappings (filename,
                                  options.ilg, options.pdbfile, options.signer, options.portablePDB, options.embeddedPDB, options.embedAllSource,
                                  options.embedSourceList, options.sourceLink, options.checksumAlgorithm, options.emitTailcalls, options.deterministic, options.showTimes, options.dumpDebugInfo, options.pathMap) inputModule normalizeAssemblyRefs
    |> ignore

<<<<<<< HEAD
let WriteILBinaryStreamWithNoPDB (stream, (options: options), referenceAssemblyOnly, referenceAssemblyAttribOpt, inputModule, normalizeAssemblyRefs) =
=======
let WriteILBinaryStreamWithNoPDB (stream, options: options, inputModule, normalizeAssemblyRefs) =
>>>>>>> 11d81eaf
    writeBinaryWithNoPdb (stream,
                            options.ilg, options.signer, options.portablePDB, options.embeddedPDB, options.embedAllSource,
                            options.embedSourceList, options.sourceLink, options.checksumAlgorithm, options.emitTailcalls, options.deterministic, options.showTimes, referenceAssemblyOnly, referenceAssemblyAttribOpt, options.pathMap) inputModule normalizeAssemblyRefs
    |> ignore<|MERGE_RESOLUTION|>--- conflicted
+++ resolved
@@ -2900,7 +2900,16 @@
     GenTypeDefsPass4 [] cenv tds
     reportTime cenv.showTimes "Module Generation Pass 4"
 
-<<<<<<< HEAD
+/// Arbitrary value
+[<Literal>]
+let CodeChunkCapacity = 40000
+/// Arbitrary value
+[<Literal>]
+let DataCapacity = 200
+/// Arbitrary value
+[<Literal>]
+let ResourceCapacity = 200
+
 let generateIL requiredDataFixups (desiredMetadataVersion, generatePdb, ilg : ILGlobals, emitTailcalls, deterministic, showTimes, referenceAssemblyOnly, referenceAssemblyAttribOpt: ILAttribute option) (m : ILModuleDef) cilStartAddress normalizeAssemblyRefs =
     let isDll = m.IsDLL
 
@@ -2923,22 +2932,6 @@
             m
 
     let cenv =
-=======
-/// Arbitrary value
-[<Literal>]
-let CodeChunkCapacity = 40000
-/// Arbitrary value
-[<Literal>]
-let DataCapacity = 200
-/// Arbitrary value
-[<Literal>]
-let ResourceCapacity = 200
-
-let generateIL requiredDataFixups (desiredMetadataVersion, generatePdb, ilg : ILGlobals, emitTailcalls, deterministic, showTimes) (m : ILModuleDef) cilStartAddress normalizeAssemblyRefs =
-    let isDll = m.IsDLL
-
-    use cenv =
->>>>>>> 11d81eaf
         { emitTailcalls=emitTailcalls
           deterministic = deterministic
           showTimes=showTimes
@@ -3080,9 +3073,6 @@
 #endif
         ()
 
-<<<<<<< HEAD
-let writeILMetadataAndCode (generatePdb, desiredMetadataVersion, ilg, emitTailcalls, deterministic, showTimes, referenceAssemblyOnly, referenceAssemblyAttribOpt) modul cilStartAddress normalizeAssemblyRefs =
-=======
 /// Arbitrary value
 [<Literal>]
 let TableCapacity = 20000
@@ -3090,8 +3080,7 @@
 [<Literal>]
 let MetadataCapacity = 500000
 
-let writeILMetadataAndCode (generatePdb, desiredMetadataVersion, ilg, emitTailcalls, deterministic, showTimes) modul cilStartAddress normalizeAssemblyRefs =
->>>>>>> 11d81eaf
+let writeILMetadataAndCode (generatePdb, desiredMetadataVersion, ilg, emitTailcalls, deterministic, showTimes, referenceAssemblyOnly, referenceAssemblyAttribOpt) modul cilStartAddress normalizeAssemblyRefs =
 
     // When we know the real RVAs of the data section we fixup the references for the FieldRVA table.
     // These references are stored as offsets into the metadata we return from this function
@@ -4369,11 +4358,7 @@
                                   options.embedSourceList, options.sourceLink, options.checksumAlgorithm, options.emitTailcalls, options.deterministic, options.showTimes, options.dumpDebugInfo, options.pathMap) inputModule normalizeAssemblyRefs
     |> ignore
 
-<<<<<<< HEAD
 let WriteILBinaryStreamWithNoPDB (stream, (options: options), referenceAssemblyOnly, referenceAssemblyAttribOpt, inputModule, normalizeAssemblyRefs) =
-=======
-let WriteILBinaryStreamWithNoPDB (stream, options: options, inputModule, normalizeAssemblyRefs) =
->>>>>>> 11d81eaf
     writeBinaryWithNoPdb (stream,
                             options.ilg, options.signer, options.portablePDB, options.embeddedPDB, options.embedAllSource,
                             options.embedSourceList, options.sourceLink, options.checksumAlgorithm, options.emitTailcalls, options.deterministic, options.showTimes, referenceAssemblyOnly, referenceAssemblyAttribOpt, options.pathMap) inputModule normalizeAssemblyRefs
