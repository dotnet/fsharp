--- conflicted
+++ resolved
@@ -390,22 +390,15 @@
       emEntryPts = []
       delayedFieldInits = [] }
 
-<<<<<<< HEAD
-#if BUILDING_WITH_LKG || BUILD_FROM_SOURCE
-let envBindTypeRef emEnv (tref: ILTypeRef) (typT: System.Type, typB, typeDef)= 
+#if BUILDING_WITH_LKG || BUILD_FROM_SOURCE || NO_CHECKNULLS
+let envBindTypeRef emEnv (tref: ILTypeRef) (typT: System.Type, typB, typeDef) =
 #else
-let envBindTypeRef emEnv (tref: ILTypeRef) (typT: System.Type?, typB, typeDef)= 
-#endif
-    match typT with 
+let envBindTypeRef emEnv (tref: ILTypeRef) (typT: System.Type?, typB, typeDef) =
+#endif
+    match typT with
     | Null -> failwithf "binding null type in envBindTypeRef: %s\n" tref.Name
     | NonNull typT ->
         {emEnv with emTypMap = Zmap.add tref (typT, typB, typeDef, None) emEnv.emTypMap}
-=======
-let envBindTypeRef emEnv (tref: ILTypeRef) (typT, typB, typeDef) =
-    match typT with
-    | null -> failwithf "binding null type in envBindTypeRef: %s\n" tref.Name
-    | _ -> {emEnv with emTypMap = Zmap.add tref (typT, typB, typeDef, None) emEnv.emTypMap}
->>>>>>> a70f3bea
 
 let envUpdateCreatedTypeRef emEnv (tref: ILTypeRef) =
     // The tref's TypeBuilder has been created, so we have a Type proper.
@@ -433,27 +426,13 @@
 #endif
         emEnv
 
-<<<<<<< HEAD
-let convTypeRef cenv emEnv preferCreated (tref: ILTypeRef) = 
+let convTypeRef cenv emEnv preferCreated (tref: ILTypeRef) =
     match Zmap.tryFind tref emEnv.emTypMap with
-    | Some (_typT, _typB, _typeDef, Some createdTy) when preferCreated -> createdTy 
-    | Some (typT, _typB, _typeDef, _) -> typT       
-    | None -> convTypeRefAux cenv tref 
-  
-let envBindConsRef emEnv (mref: ILMethodRef) consB = 
-=======
-let convTypeRef cenv emEnv preferCreated (tref: ILTypeRef) =
-    let res =
-        match Zmap.tryFind tref emEnv.emTypMap with
-        | Some (_typT, _typB, _typeDef, Some createdTy) when preferCreated -> createdTy
-        | Some (typT, _typB, _typeDef, _) -> typT
-        | None -> convTypeRefAux cenv tref
-    match res with
-    | null -> error(Error(FSComp.SR.itemNotFoundDuringDynamicCodeGen ("type", tref.QualifiedName, tref.Scope.QualifiedName), range0))
-    | _ -> res
+    | Some (_typT, _typB, _typeDef, Some createdTy) when preferCreated -> createdTy
+    | Some (typT, _typB, _typeDef, _) -> typT
+    | None -> convTypeRefAux cenv tref
 
 let envBindConsRef emEnv (mref: ILMethodRef) consB =
->>>>>>> a70f3bea
     {emEnv with emConsMap = Zmap.add mref consB emEnv.emConsMap}
 
 let envGetConsB emEnv (mref: ILMethodRef) =
@@ -551,17 +530,10 @@
         | _, true -> typT.MakeGenericType(List.toArray tyargs)
         | true, false -> typT
         | _, false -> null
-<<<<<<< HEAD
-    match res with 
+    match res with
     | Null -> error(Error(FSComp.SR.itemNotFoundDuringDynamicCodeGen ("type", tspec.TypeRef.QualifiedName, tspec.Scope.QualifiedName), range0))
     | NonNull res -> res
-      
-=======
-    match res with
-    | null -> error(Error(FSComp.SR.itemNotFoundDuringDynamicCodeGen ("type", tspec.TypeRef.QualifiedName, tspec.Scope.QualifiedName), range0))
-    | _ -> res
-
->>>>>>> a70f3bea
+
 and convTypeAux cenv emEnv preferCreated ty =
     match ty with
     | ILType.Void -> Type.GetType("System.Void")
@@ -674,34 +646,18 @@
 //----------------------------------------------------------------------------
 
 let queryableTypeGetField _emEnv (parentT: Type) (fref: ILFieldRef) =
-<<<<<<< HEAD
-    let res = parentT.GetField(fref.Name, BindingFlags.Public ||| BindingFlags.NonPublic ||| BindingFlags.Instance ||| BindingFlags.Static )  
-    match res with 
+    let res = parentT.GetField(fref.Name, BindingFlags.Public ||| BindingFlags.NonPublic ||| BindingFlags.Instance ||| BindingFlags.Static )
+    match res with
     | Null -> error(Error(FSComp.SR.itemNotFoundInTypeDuringDynamicCodeGen ("field", fref.Name, fref.DeclaringTypeRef.FullName, fref.DeclaringTypeRef.Scope.QualifiedName), range0))
     | NonNull res -> res
-    
-let nonQueryableTypeGetField (parentTI: Type) (fieldInfo: FieldInfo) : FieldInfo = 
-    let res = 
-        if parentTI.IsGenericType then TypeBuilder.GetField(parentTI, fieldInfo) 
-        else fieldInfo
-    match res with 
-    | Null -> error(Error(FSComp.SR.itemNotFoundInTypeDuringDynamicCodeGen ("field", fieldInfo.Name, parentTI.AssemblyQualifiedName, parentTI.Assembly.FullName), range0))
-    | NonNull res -> res
-=======
-    let res = parentT.GetField(fref.Name, BindingFlags.Public ||| BindingFlags.NonPublic ||| BindingFlags.Instance ||| BindingFlags.Static )
-    match res with
-    | null -> error(Error(FSComp.SR.itemNotFoundInTypeDuringDynamicCodeGen ("field", fref.Name, fref.DeclaringTypeRef.FullName, fref.DeclaringTypeRef.Scope.QualifiedName), range0))
-    | _ -> res
 
 let nonQueryableTypeGetField (parentTI: Type) (fieldInfo: FieldInfo) : FieldInfo =
     let res =
         if parentTI.IsGenericType then TypeBuilder.GetField(parentTI, fieldInfo)
         else fieldInfo
     match res with
-    | null -> error(Error(FSComp.SR.itemNotFoundInTypeDuringDynamicCodeGen ("field", fieldInfo.Name, parentTI.AssemblyQualifiedName, parentTI.Assembly.FullName), range0))
-    | _ -> res
->>>>>>> a70f3bea
-
+    | Null -> error(Error(FSComp.SR.itemNotFoundInTypeDuringDynamicCodeGen ("field", fieldInfo.Name, parentTI.AssemblyQualifiedName, parentTI.Assembly.FullName), range0))
+    | NonNull res -> res
 
 let convFieldSpec cenv emEnv fspec : FieldInfo =
     let fref = fspec.FieldRef
@@ -794,48 +750,29 @@
             let methNames = methInfos |> List.map (fun m -> m.Name) |> List.distinct
             failwithf "convMethodRef: could not bind to method '%A' of type '%s'" (System.String.Join(", ", methNames)) parentT.AssemblyQualifiedName
         | Some methInfo -> methInfo (* return MethodInfo for (generic) type's (generic) method *)
-<<<<<<< HEAD
-          
+
 let queryableTypeGetMethod cenv emEnv parentT (mref: ILMethodRef) : MethodInfo =
     assert(not (typeIsNotQueryable(parentT)))
-    if mref.GenericArity = 0 then 
-        let tyargTs = getGenericArgumentsOfType parentT      
-        let argTs, resT = 
-=======
-
-let queryableTypeGetMethod cenv emEnv parentT (mref: ILMethodRef) =
-    assert(not (typeIsNotQueryable parentT))
     if mref.GenericArity = 0 then
         let tyargTs = getGenericArgumentsOfType parentT
         let argTs, resT =
->>>>>>> a70f3bea
             let emEnv = envPushTyvars emEnv tyargTs
             let argTs = convTypesToArray cenv emEnv mref.ArgTypes
             let resT = convType cenv emEnv mref.ReturnType
             argTs, resT
         let stat = mref.CallingConv.IsStatic
         let cconv = (if stat then BindingFlags.Static else BindingFlags.Instance)
-<<<<<<< HEAD
-        let methInfo = 
-            try 
-              parentT.GetMethod(mref.Name, cconv ||| BindingFlags.Public ||| BindingFlags.NonPublic, 
-                                null, 
-                                argTs, 
-#if BUILDING_WITH_LKG || BUILD_FROM_SOURCE
-                                (null: ParameterModifier[]))
-#else
-                                (null:ParameterModifier[]?))
-#endif
-            // This can fail if there is an ambiguity w.r.t. return type 
-=======
         let methInfo =
             try
               parentT.GetMethod(mref.Name, cconv ||| BindingFlags.Public ||| BindingFlags.NonPublic,
                                 null,
                                 argTs,
+#if BUILDING_WITH_LKG || BUILD_FROM_SOURCE || NO_CHECKNULLS
                                 (null: ParameterModifier[]))
+#else
+                                (null:ParameterModifier[]?))
+#endif
             // This can fail if there is an ambiguity w.r.t. return type
->>>>>>> a70f3bea
             with _ -> null
         if (isNonNull methInfo && equalTypes resT methInfo.ReturnType) then
              methInfo
@@ -844,15 +781,11 @@
     else
         queryableTypeGetMethodBySearch cenv emEnv parentT mref
 
-<<<<<<< HEAD
-#if BUILDING_WITH_LKG || BUILD_FROM_SOURCE
-let nonQueryableTypeGetMethod (parentTI:Type) (methInfo : MethodInfo) : MethodInfo = 
+#if BUILDING_WITH_LKG || BUILD_FROM_SOURCE || NO_CHECKNULLS
+let nonQueryableTypeGetMethod (parentTI:Type) (methInfo : MethodInfo) : MethodInfo =
 #else
-let nonQueryableTypeGetMethod (parentTI:Type) (methInfo : MethodInfo) : MethodInfo? = 
-#endif
-=======
-let nonQueryableTypeGetMethod (parentTI: Type) (methInfo: MethodInfo) : MethodInfo =
->>>>>>> a70f3bea
+let nonQueryableTypeGetMethod (parentTI:Type) (methInfo : MethodInfo) : MethodInfo? =
+#endif
     if (parentTI.IsGenericType &&
         not (equalTypes parentTI (getTypeConstructor parentTI)))
     then TypeBuilder.GetMethod(parentTI, methInfo )
@@ -872,19 +805,11 @@
                 let parentT = getTypeConstructor parentTI
                 let methInfo = queryableTypeGetMethod cenv emEnv parentT mref
                 nonQueryableTypeGetMethod parentTI methInfo
-<<<<<<< HEAD
-            else 
-                queryableTypeGetMethod cenv emEnv parentTI mref 
-    match res with 
-    | Null -> error(Error(FSComp.SR.itemNotFoundInTypeDuringDynamicCodeGen ("method", mref.Name, parentTI.FullName, parentTI.Assembly.FullName), range0))
-    | NonNull res -> res 
-=======
             else
                 queryableTypeGetMethod cenv emEnv parentTI mref
     match res with
-    | null -> error(Error(FSComp.SR.itemNotFoundInTypeDuringDynamicCodeGen ("method", mref.Name, parentTI.FullName, parentTI.Assembly.FullName), range0))
-    | _ -> res
->>>>>>> a70f3bea
+    | Null -> error(Error(FSComp.SR.itemNotFoundInTypeDuringDynamicCodeGen ("method", mref.Name, parentTI.FullName, parentTI.Assembly.FullName), range0))
+    | NonNull res -> res
 
 //----------------------------------------------------------------------------
 // convMethodSpec
@@ -902,42 +827,25 @@
             methInfo
     methInfo
 
-<<<<<<< HEAD
 //----------------------------------------------------------------------------
 // - QueryableTypeGetConstructors: get a constructor on a non-TypeBuilder type
 //----------------------------------------------------------------------------
 
 let queryableTypeGetConstructor cenv emEnv (parentT: Type) (mref: ILMethodRef) : ConstructorInfo =
     let tyargTs  = getGenericArgumentsOfType parentT
-    let reqArgTs  = 
-        let emEnv = envPushTyvars emEnv tyargTs
-        convTypesToArray cenv emEnv mref.ArgTypes
-    let res = parentT.GetConstructor(BindingFlags.Public ||| BindingFlags.NonPublic ||| BindingFlags.Instance, null, reqArgTs, null)  
-    match res with 
-    | Null -> error(Error(FSComp.SR.itemNotFoundInTypeDuringDynamicCodeGen ("constructor", mref.Name, parentT.FullName, parentT.Assembly.FullName), range0))
-    | NonNull res -> res
-
-
-#if BUILDING_WITH_LKG || BUILD_FROM_SOURCE
-let nonQueryableTypeGetConstructor (parentTI:Type) (consInfo : ConstructorInfo) : ConstructorInfo = 
-#else
-let nonQueryableTypeGetConstructor (parentTI:Type) (consInfo : ConstructorInfo) : ConstructorInfo? = 
-#endif
-=======
-/// Get a constructor on a non-TypeBuilder type
-let queryableTypeGetConstructor cenv emEnv (parentT: Type) (mref: ILMethodRef) =
-    let tyargTs = getGenericArgumentsOfType parentT
-    let reqArgTs =
+    let reqArgTs  =
         let emEnv = envPushTyvars emEnv tyargTs
         convTypesToArray cenv emEnv mref.ArgTypes
     let res = parentT.GetConstructor(BindingFlags.Public ||| BindingFlags.NonPublic ||| BindingFlags.Instance, null, reqArgTs, null)
     match res with
-    | null -> error(Error(FSComp.SR.itemNotFoundInTypeDuringDynamicCodeGen ("constructor", mref.Name, parentT.FullName, parentT.Assembly.FullName), range0))
-    | _ -> res
-
-
-let nonQueryableTypeGetConstructor (parentTI: Type) (consInfo: ConstructorInfo) : ConstructorInfo =
->>>>>>> a70f3bea
+    | Null -> error(Error(FSComp.SR.itemNotFoundInTypeDuringDynamicCodeGen ("constructor", mref.Name, parentT.FullName, parentT.Assembly.FullName), range0))
+    | NonNull res -> res
+
+#if BUILDING_WITH_LKG || BUILD_FROM_SOURCE || NO_CHECKNULLS
+let nonQueryableTypeGetConstructor (parentTI:Type) (consInfo : ConstructorInfo) : ConstructorInfo =
+#else
+let nonQueryableTypeGetConstructor (parentTI:Type) (consInfo : ConstructorInfo) : ConstructorInfo? =
+#endif
     if parentTI.IsGenericType then TypeBuilder.GetConstructor(parentTI, consInfo) else consInfo
 
 /// convConstructorSpec (like convMethodSpec)
@@ -955,17 +863,10 @@
                 let ctorG = queryableTypeGetConstructor cenv emEnv parentT mref
                 nonQueryableTypeGetConstructor parentTI ctorG
             else
-<<<<<<< HEAD
-                queryableTypeGetConstructor cenv emEnv parentTI mref 
-    match res with 
+                queryableTypeGetConstructor cenv emEnv parentTI mref
+    match res with
     | Null -> error(Error(FSComp.SR.itemNotFoundInTypeDuringDynamicCodeGen ("constructor", "", parentTI.FullName, parentTI.Assembly.FullName), range0))
     | NonNull res -> res
-=======
-                queryableTypeGetConstructor cenv emEnv parentTI mref
-    match res with
-    | null -> error(Error(FSComp.SR.itemNotFoundInTypeDuringDynamicCodeGen ("constructor", "", parentTI.FullName, parentTI.Assembly.FullName), range0))
-    | _ -> res
->>>>>>> a70f3bea
 
 let emitLabelMark emEnv (ilG: ILGenerator) (label: ILCodeLabel) =
     let lab = envGetLabel emEnv label
@@ -1036,36 +937,19 @@
         | _ -> failwith "unexpected failure decoding quotation at ilreflect startup"
     gminfo.MakeGenericMethod [| ty |]
 
-<<<<<<< HEAD
-let getArrayMethInfo n ty = 
-    match n with 
+let getArrayMethInfo n ty =
+    match n with
     | 2 -> getGenericMethodDefinition <@@ LanguagePrimitives.IntrinsicFunctions.GetArray2D<int> Unchecked.defaultof<_> 0 0 @@> ty
     | 3 -> getGenericMethodDefinition <@@ LanguagePrimitives.IntrinsicFunctions.GetArray3D<int> Unchecked.defaultof<_> 0 0 0 @@> ty
     | 4 -> getGenericMethodDefinition <@@ LanguagePrimitives.IntrinsicFunctions.GetArray4D<int> Unchecked.defaultof<_> 0 0 0 0 @@> ty
     | _ -> invalidArg "n" "not expecting array dimension > 4"
-    
-let setArrayMethInfo n ty = 
-    match n with 
+
+let setArrayMethInfo n ty =
+    match n with
     | 2 -> getGenericMethodDefinition <@@ LanguagePrimitives.IntrinsicFunctions.SetArray2D<int> Unchecked.defaultof<_> 0 0 0 @@> ty
     | 3 -> getGenericMethodDefinition <@@ LanguagePrimitives.IntrinsicFunctions.SetArray3D<int> Unchecked.defaultof<_> 0 0 0 0 @@> ty
     | 4 -> getGenericMethodDefinition <@@ LanguagePrimitives.IntrinsicFunctions.SetArray4D<int> Unchecked.defaultof<_> 0 0 0 0 0 @@> ty
     | _ -> invalidArg "n"  "not expecting array dimension > 4"
-=======
-let getArrayMethInfo n ty =
-    match n with
-    | 2 -> getGenericMethodDefinition <@@ LanguagePrimitives.IntrinsicFunctions.GetArray2D<int> null 0 0 @@> ty
-    | 3 -> getGenericMethodDefinition <@@ LanguagePrimitives.IntrinsicFunctions.GetArray3D<int> null 0 0 0 @@> ty
-    | 4 -> getGenericMethodDefinition <@@ LanguagePrimitives.IntrinsicFunctions.GetArray4D<int> null 0 0 0 0 @@> ty
-    | _ -> invalidArg "n" "not expecting array dimension > 4"
-
-let setArrayMethInfo n ty =
-    match n with
-    | 2 -> getGenericMethodDefinition <@@ LanguagePrimitives.IntrinsicFunctions.SetArray2D<int> null 0 0 0 @@> ty
-    | 3 -> getGenericMethodDefinition <@@ LanguagePrimitives.IntrinsicFunctions.SetArray3D<int> null 0 0 0 0 @@> ty
-    | 4 -> getGenericMethodDefinition <@@ LanguagePrimitives.IntrinsicFunctions.SetArray4D<int> null 0 0 0 0 0 @@> ty
-    | _ -> invalidArg "n" "not expecting array dimension > 4"
->>>>>>> a70f3bea
-
 
 //----------------------------------------------------------------------------
 // emitInstr cenv
@@ -1370,25 +1254,15 @@
                     setArrayMethInfo shape.Rank ety
                 else
 #endif
-<<<<<<< HEAD
                     modB.GetArrayMethodAndLog(aty, "Set", System.Reflection.CallingConventions.HasThis, null, Array.append (Array.create shape.Rank (typeof<int>)) (Array.ofList [ ety ]))
-=======
-                    modB.GetArrayMethodAndLog (aty, "Set", System.Reflection.CallingConventions.HasThis, (null: Type), Array.append (Array.create shape.Rank (typeof<int>)) (Array.ofList [ ety ]))
->>>>>>> a70f3bea
             ilG.EmitAndLog (OpCodes.Call, meth)
 
     | I_newarr (shape, ty) ->
         if (shape = ILArrayShape.SingleDimensional)
         then ilG.EmitAndLog (OpCodes.Newarr, convType cenv emEnv ty)
-<<<<<<< HEAD
-        else 
-            let aty = convType cenv emEnv  (ILType.Array(shape, ty)) 
+        else
+            let aty = convType cenv emEnv  (ILType.Array(shape, ty))
             let meth = modB.GetArrayMethodAndLog(aty, ".ctor", System.Reflection.CallingConventions.HasThis, null, Array.create shape.Rank (typeof<int>))
-=======
-        else
-            let aty = convType cenv emEnv (ILType.Array(shape, ty))
-            let meth = modB.GetArrayMethodAndLog (aty, ".ctor", System.Reflection.CallingConventions.HasThis, (null: Type), Array.create shape.Rank (typeof<int>))
->>>>>>> a70f3bea
             ilG.EmitAndLog (OpCodes.Newobj, meth)
 
     | I_ldlen -> ilG.EmitAndLog OpCodes.Ldlen
@@ -1519,14 +1393,7 @@
     | MethodBody.NotAvailable -> failwith "emitMethodBody: metadata only"
 
 let convCustomAttr cenv emEnv (cattr: ILAttribute) =
-<<<<<<< HEAD
     let methInfo = convConstructorSpec cenv emEnv cattr.Method
-=======
-    let methInfo =
-       match convConstructorSpec cenv emEnv cattr.Method with
-       | null -> failwithf "convCustomAttr: %+A" cattr.Method
-       | res -> res
->>>>>>> a70f3bea
     let data = getCustomAttrData cenv.ilg cattr
     (methInfo, data)
 
