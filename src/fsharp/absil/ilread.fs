// Copyright (c) Microsoft Corporation. All Rights Reserved. See License.txt in the project root for license information.

//---------------------------------------------------------------------
// The big binary reader
//
//---------------------------------------------------------------------

module FSharp.Compiler.AbstractIL.ILBinaryReader

#nowarn "42" // This construct is deprecated: it is only for use in the F# library

open System
open System.Collections.Concurrent
open System.Collections.Generic
open System.Collections.Immutable
open System.Diagnostics
open System.IO
open System.IO.MemoryMappedFiles
open System.Text
open Internal.Utilities.Collections
open FSharp.Compiler.AbstractIL.Diagnostics
open FSharp.Compiler.AbstractIL.IL
open FSharp.Compiler.AbstractIL.BinaryConstants
open Internal.Utilities.Library
open FSharp.Compiler.AbstractIL.Support
open FSharp.Compiler.ErrorLogger
open FSharp.Compiler.IO
open FSharp.Compiler.Text.Range
open System.Reflection
open System.Reflection.PortableExecutable
open FSharp.NativeInterop

#nowarn "9"

let checking = false
let logging = false
let _ = if checking then dprintn "warning: ILBinaryReader.checking is on"
let noStableFileHeuristic = try (System.Environment.GetEnvironmentVariable("FSharp_NoStableFileHeuristic") <> null) with _ -> false
let alwaysMemoryMapFSC = try (System.Environment.GetEnvironmentVariable("FSharp_AlwaysMemoryMapCommandLineCompiler") <> null) with _ -> false
let stronglyHeldReaderCacheSizeDefault = 30
let stronglyHeldReaderCacheSize = try (match System.Environment.GetEnvironmentVariable("FSharp_StronglyHeldBinaryReaderCacheSize") with null -> stronglyHeldReaderCacheSizeDefault | s -> int32 s) with _ -> stronglyHeldReaderCacheSizeDefault

let singleOfBits (x: int32) = System.BitConverter.ToSingle(System.BitConverter.GetBytes x, 0)
let doubleOfBits (x: int64) = System.BitConverter.Int64BitsToDouble x

//---------------------------------------------------------------------
// Utilities.
//---------------------------------------------------------------------

let align alignment n = ((n + alignment - 0x1) / alignment) * alignment

let uncodedToken (tab: TableName) idx = ((tab.Index <<< 24) ||| idx)

let i32ToUncodedToken tok =
    let idx = tok &&& 0xffffff
    let tab = tok >>>& 24
    (TableName.FromIndex tab, idx)


[<Struct>]
type TaggedIndex<'T> =
    val tag: 'T
    val index: int32
    new(tag, index) = { tag=tag; index=index }

let uncodedTokenToTypeDefOrRefOrSpec (tab, tok) =
    let tag =
        if tab = TableNames.TypeDef then tdor_TypeDef
        elif tab = TableNames.TypeRef then tdor_TypeRef
        elif tab = TableNames.TypeSpec then tdor_TypeSpec
        else failwith "bad table in uncodedTokenToTypeDefOrRefOrSpec"
    TaggedIndex(tag, tok)

let uncodedTokenToMethodDefOrRef (tab, tok) =
    let tag =
        if tab = TableNames.Method then mdor_MethodDef
        elif tab = TableNames.MemberRef then mdor_MemberRef
        else failwith "bad table in uncodedTokenToMethodDefOrRef"
    TaggedIndex(tag, tok)

let (|TaggedIndex|) (x: TaggedIndex<'T>) = x.tag, x.index
let inline tokToTaggedIdx f nbits tok =
    let tagmask =
        if nbits = 1 then 1
        elif nbits = 2 then 3
        elif nbits = 3 then 7
        elif nbits = 4 then 15
           elif nbits = 5 then 31
           else failwith "too many nbits"
    let tag = tok &&& tagmask
    let idx = tok >>>& nbits
    TaggedIndex(f tag, idx)

type Statistics =
    { mutable rawMemoryFileCount: int
      mutable memoryMapFileOpenedCount: int
      mutable memoryMapFileClosedCount: int
      mutable weakByteFileCount: int
      mutable byteFileCount: int }

let stats =
    { rawMemoryFileCount = 0
      memoryMapFileOpenedCount = 0
      memoryMapFileClosedCount = 0
      weakByteFileCount = 0
      byteFileCount = 0 }

let GetStatistics() = stats

type private BinaryView = ReadOnlyByteMemory

/// An abstraction over how we access the contents of .NET binaries.
type BinaryFile =
    abstract GetView: unit -> BinaryView

/// Gives views over a raw chunk of memory, for example those returned to us by the memory manager in Roslyn's
/// Visual Studio integration. 'obj' must keep the memory alive. The object will capture it and thus also keep the memory alive for
/// the lifetime of this object.
type RawMemoryFile =
    val mutable private holder: obj
    val mutable private fileName: string
    val mutable private view: ReadOnlyByteMemory

    new (fileName: string, obj: obj, addr: nativeint, length: int) =
        stats.rawMemoryFileCount <- stats.rawMemoryFileCount + 1
        {
            holder = obj
            fileName = fileName
            view = ByteMemory.FromUnsafePointer(addr, length, obj).AsReadOnly()
        }

    new (fileName: string, holder: obj, bmem: ByteMemory) =
        {
            holder = holder // gonna be finalized due to how we pass the holder when create RawByteMemory
            fileName = fileName
            view = bmem.AsReadOnly()
        }

    member r.HoldObj() = r.holder // make sure we capture the holder.
    member r.FileName = r.fileName

    interface BinaryFile with
        override r.GetView() = r.view

/// Gives a view over any ByteMemory, can be stream-based, mmap-ed, or just byte array.
type ByteMemoryFile(fileName: string, view: ByteMemory) =
    member _.FileName = fileName
    interface BinaryFile with
        override _.GetView() = view.AsReadOnly()

/// A BinaryFile backed by an array of bytes held strongly as managed memory
[<DebuggerDisplay("{FileName}")>]
type ByteFile(fileName: string, bytes: byte[]) =
    let view = ByteMemory.FromArray(bytes).AsReadOnly()
    do stats.byteFileCount <- stats.byteFileCount + 1
    member _.FileName = fileName
    interface BinaryFile with
        override bf.GetView() = view

type PEFile(fileName: string, peReader: PEReader) as this =

    // We store a weak byte memory reference so we do not constantly create a lot of byte memory objects.
    // We could just have a single ByteMemory stored in the PEFile, but we need to dispose of the stream via the finalizer; we cannot have a cicular reference.
    let mutable weakMemory = new WeakReference<ByteMemory>(Unchecked.defaultof<_>)

    member _.FileName = fileName

    override _.Finalize() =
        peReader.Dispose()

    interface BinaryFile with
        override _.GetView() =
            match weakMemory.TryGetTarget() with
            | true, m -> m.AsReadOnly()
            | _ ->
                let block = peReader.GetEntireImage() // it's ok to call this everytime we do GetView as it is cached in the PEReader.
                let m = ByteMemory.FromUnsafePointer(block.Pointer |> NativePtr.toNativeInt, block.Length, this)
                weakMemory <- WeakReference<ByteMemory>(m)
                m.AsReadOnly()

/// Same as ByteFile but holds the bytes weakly. The bytes will be re-read from the backing file when a view is requested.
/// This is the default implementation used by F# Compiler Services when accessing "stable" binaries. It is not used
/// by Visual Studio, where tryGetMetadataSnapshot provides a RawMemoryFile backed by Roslyn data.
[<DebuggerDisplay("{FileName}")>]
type WeakByteFile(fileName: string, chunk: (int * int) option) =

    do stats.weakByteFileCount <- stats.weakByteFileCount + 1

    /// Used to check that the file hasn't changed
    let fileStamp = FileSystem.GetLastWriteTimeShim fileName

    /// The weak handle to the bytes for the file
    let weakBytes = new WeakReference<byte[]> (null)

    member _.FileName = fileName

    /// Get the bytes for the file
    interface BinaryFile with

        override this.GetView() =
            let strongBytes =
                let mutable tg = null
                if not (weakBytes.TryGetTarget(&tg)) then
                    if FileSystem.GetLastWriteTimeShim fileName <> fileStamp then
                        error (Error (FSComp.SR.ilreadFileChanged fileName, range0))

                    let bytes =
                        use stream = FileSystem.OpenFileForReadShim(fileName)
                        match chunk with
<<<<<<< HEAD
                        | None -> FileSystem.OpenFileForReadShim(fileName).ReadAllBytes()
                        | Some(start, length) -> FileSystem.OpenFileForReadShim(fileName).AsByteMemory().ReadBytes(start, length)
=======
                        | None -> stream.ReadAllBytes()
                        | Some(start, length) -> stream.ReadBytes(start, length)
>>>>>>> 98e11ae6

                    tg <- bytes

                    weakBytes.SetTarget bytes

                tg

            ByteMemory.FromArray(strongBytes).AsReadOnly()


let seekReadByte (mdv: BinaryView) addr = mdv.[addr]
let seekReadBytes (mdv: BinaryView) addr len = mdv.ReadBytes(addr, len)
let seekReadInt32 (mdv: BinaryView) addr = mdv.ReadInt32 addr
let seekReadUInt16 (mdv: BinaryView) addr = mdv.ReadUInt16 addr

let seekReadByteAsInt32 mdv addr = int32 (seekReadByte mdv addr)

let seekReadInt64 mdv addr =
    let b0 = seekReadByte mdv addr
    let b1 = seekReadByte mdv (addr+1)
    let b2 = seekReadByte mdv (addr+2)
    let b3 = seekReadByte mdv (addr+3)
    let b4 = seekReadByte mdv (addr+4)
    let b5 = seekReadByte mdv (addr+5)
    let b6 = seekReadByte mdv (addr+6)
    let b7 = seekReadByte mdv (addr+7)
    int64 b0 ||| (int64 b1 <<< 8) ||| (int64 b2 <<< 16) ||| (int64 b3 <<< 24) |||
    (int64 b4 <<< 32) ||| (int64 b5 <<< 40) ||| (int64 b6 <<< 48) ||| (int64 b7 <<< 56)

let seekReadUInt16AsInt32 mdv addr = int32 (seekReadUInt16 mdv addr)

let seekReadCompressedUInt32 mdv addr =
    let b0 = seekReadByte mdv addr
    if b0 <= 0x7Fuy then struct (int b0, addr+1)
    elif b0 <= 0xBFuy then
        let b0 = b0 &&& 0x7Fuy
        let b1 = seekReadByteAsInt32 mdv (addr+1)
        struct ((int b0 <<< 8) ||| int b1, addr+2)
    else
        let b0 = b0 &&& 0x3Fuy
        let b1 = seekReadByteAsInt32 mdv (addr+1)
        let b2 = seekReadByteAsInt32 mdv (addr+2)
        let b3 = seekReadByteAsInt32 mdv (addr+3)
        struct ((int b0 <<< 24) ||| (int b1 <<< 16) ||| (int b2 <<< 8) ||| int b3, addr+4)

let seekReadSByte mdv addr = sbyte (seekReadByte mdv addr)
let seekReadSingle mdv addr = singleOfBits (seekReadInt32 mdv addr)
let seekReadDouble mdv addr = doubleOfBits (seekReadInt64 mdv addr)

let rec seekCountUtf8String mdv addr n =
    let c = seekReadByteAsInt32 mdv addr
    if c = 0 then n
    else seekCountUtf8String mdv (addr+1) (n+1)

let seekReadUTF8String (mdv: BinaryView) addr =
    let n = seekCountUtf8String mdv addr 0
    mdv.ReadUtf8String (addr, n)

let seekReadBlob mdv addr =
    let struct (len, addr) = seekReadCompressedUInt32 mdv addr
    seekReadBytes mdv addr len

let seekReadUserString mdv addr =
    let struct (len, addr) = seekReadCompressedUInt32 mdv addr
    let bytes = seekReadBytes mdv addr (len - 1)
    Encoding.Unicode.GetString(bytes, 0, bytes.Length)

let seekReadGuid mdv addr = seekReadBytes mdv addr 0x10

let seekReadUncodedToken mdv addr =
    i32ToUncodedToken (seekReadInt32 mdv addr)


//---------------------------------------------------------------------
// Primitives to help read signatures. These do not use the file cursor
//---------------------------------------------------------------------

let sigptrCheck (bytes: byte[]) sigptr =
    if checking && sigptr >= bytes.Length then failwith "read past end of sig. "

// All this code should be moved to use a mutable index into the signature
//
//type SigPtr(bytes: byte[], sigptr: int) =
//    let mutable curr = sigptr
//    member x.GetByte() = let res = bytes.[curr] in curr <- curr + 1; res

let sigptrGetByte (bytes: byte[]) sigptr =
    sigptrCheck bytes sigptr
    bytes.[sigptr], sigptr + 1

let sigptrGetBool bytes sigptr =
    let b0, sigptr = sigptrGetByte bytes sigptr
    (b0 = 0x01uy), sigptr

let sigptrGetSByte bytes sigptr =
    let i, sigptr = sigptrGetByte bytes sigptr
    sbyte i, sigptr

let sigptrGetUInt16 bytes sigptr =
    let b0, sigptr = sigptrGetByte bytes sigptr
    let b1, sigptr = sigptrGetByte bytes sigptr
    uint16 (int b0 ||| (int b1 <<< 8)), sigptr

let sigptrGetInt16 bytes sigptr =
    let u, sigptr = sigptrGetUInt16 bytes sigptr
    int16 u, sigptr

let sigptrGetInt32 bytes sigptr =
    sigptrCheck bytes sigptr
    let b0 = bytes.[sigptr]
    let b1 = bytes.[sigptr+1]
    let b2 = bytes.[sigptr+2]
    let b3 = bytes.[sigptr+3]
    let res = int b0 ||| (int b1 <<< 8) ||| (int b2 <<< 16) ||| (int b3 <<< 24)
    res, sigptr + 4

let sigptrGetUInt32 bytes sigptr =
    let u, sigptr = sigptrGetInt32 bytes sigptr
    uint32 u, sigptr

let sigptrGetUInt64 bytes sigptr =
    let u0, sigptr = sigptrGetUInt32 bytes sigptr
    let u1, sigptr = sigptrGetUInt32 bytes sigptr
    (uint64 u0 ||| (uint64 u1 <<< 32)), sigptr

let sigptrGetInt64 bytes sigptr =
    let u, sigptr = sigptrGetUInt64 bytes sigptr
    int64 u, sigptr

let sigptrGetSingle bytes sigptr =
    let u, sigptr = sigptrGetInt32 bytes sigptr
    singleOfBits u, sigptr

let sigptrGetDouble bytes sigptr =
    let u, sigptr = sigptrGetInt64 bytes sigptr
    doubleOfBits u, sigptr

let sigptrGetZInt32 bytes sigptr =
    let b0, sigptr = sigptrGetByte bytes sigptr
    if b0 <= 0x7Fuy then struct (int b0, sigptr)
    elif b0 <= 0xBFuy then
        let b0 = b0 &&& 0x7Fuy
        let b1, sigptr = sigptrGetByte bytes sigptr
        struct ((int b0 <<< 8) ||| int b1, sigptr)
    else
        let b0 = b0 &&& 0x3Fuy
        let b1, sigptr = sigptrGetByte bytes sigptr
        let b2, sigptr = sigptrGetByte bytes sigptr
        let b3, sigptr = sigptrGetByte bytes sigptr
        struct ((int b0 <<< 24) ||| (int b1 <<< 16) ||| (int b2 <<< 8) ||| int b3, sigptr)

let rec sigptrFoldAcc f n (bytes: byte[]) (sigptr: int) i acc =
    if i < n then
        let x, sp = f bytes sigptr
        sigptrFoldAcc f n bytes sp (i+1) (x :: acc)
    else
        List.rev acc, sigptr

let sigptrFold f n (bytes: byte[]) (sigptr: int) =
    sigptrFoldAcc f n bytes sigptr 0 []

let sigptrFoldStruct f n (bytes: byte[]) (sigptr: int) =
    let rec sigptrFoldAcc f n (bytes: byte[]) (sigptr: int) i acc =
        if i < n then
            let struct (x, sp) = f bytes sigptr
            sigptrFoldAcc f n bytes sp (i+1) (x :: acc)
        else
            struct (List.rev acc, sigptr)
    sigptrFoldAcc f n bytes sigptr 0 []

let sigptrGetBytes n (bytes: byte[]) sigptr =
    if checking && sigptr + n >= bytes.Length then
        dprintn "read past end of sig. in sigptrGetString"
        Bytes.zeroCreate 0, sigptr
    else
        let res = Bytes.zeroCreate n
        for i = 0 to (n - 1) do
            res.[i] <- bytes.[sigptr + i]
        res, sigptr + n

let sigptrGetString n bytes sigptr =
    let bytearray, sigptr = sigptrGetBytes n bytes sigptr
    (System.Text.Encoding.UTF8.GetString(bytearray, 0, bytearray.Length)), sigptr


// --------------------------------------------------------------------
// Now the tables of instructions
// --------------------------------------------------------------------

[<NoEquality; NoComparison>]
type ILInstrPrefixesRegister =
   { mutable al: ILAlignment
     mutable tl: ILTailcall
     mutable vol: ILVolatility
     mutable ro: ILReadonly
     mutable constrained: ILType option}

let noPrefixes mk prefixes =
    if prefixes.al <> Aligned then failwith "an unaligned prefix is not allowed here"
    if prefixes.vol <> Nonvolatile then failwith "a volatile prefix is not allowed here"
    if prefixes.tl <> Normalcall then failwith "a tailcall prefix is not allowed here"
    if prefixes.ro <> NormalAddress then failwith "a readonly prefix is not allowed here"
    if prefixes.constrained <> None then failwith "a constrained prefix is not allowed here"
    mk

let volatileOrUnalignedPrefix mk prefixes =
    if prefixes.tl <> Normalcall then failwith "a tailcall prefix is not allowed here"
    if prefixes.constrained <> None then failwith "a constrained prefix is not allowed here"
    if prefixes.ro <> NormalAddress then failwith "a readonly prefix is not allowed here"
    mk (prefixes.al, prefixes.vol)

let volatilePrefix mk prefixes =
    if prefixes.al <> Aligned then failwith "an unaligned prefix is not allowed here"
    if prefixes.tl <> Normalcall then failwith "a tailcall prefix is not allowed here"
    if prefixes.constrained <> None then failwith "a constrained prefix is not allowed here"
    if prefixes.ro <> NormalAddress then failwith "a readonly prefix is not allowed here"
    mk prefixes.vol

let tailPrefix mk prefixes =
    if prefixes.al <> Aligned then failwith "an unaligned prefix is not allowed here"
    if prefixes.vol <> Nonvolatile then failwith "a volatile prefix is not allowed here"
    if prefixes.constrained <> None then failwith "a constrained prefix is not allowed here"
    if prefixes.ro <> NormalAddress then failwith "a readonly prefix is not allowed here"
    mk prefixes.tl

let constraintOrTailPrefix mk prefixes =
    if prefixes.al <> Aligned then failwith "an unaligned prefix is not allowed here"
    if prefixes.vol <> Nonvolatile then failwith "a volatile prefix is not allowed here"
    if prefixes.ro <> NormalAddress then failwith "a readonly prefix is not allowed here"
    mk (prefixes.constrained, prefixes.tl )

let readonlyPrefix mk prefixes =
    if prefixes.al <> Aligned then failwith "an unaligned prefix is not allowed here"
    if prefixes.vol <> Nonvolatile then failwith "a volatile prefix is not allowed here"
    if prefixes.tl <> Normalcall then failwith "a tailcall prefix is not allowed here"
    if prefixes.constrained <> None then failwith "a constrained prefix is not allowed here"
    mk prefixes.ro


[<NoEquality; NoComparison>]
type ILInstrDecoder =
    | I_u16_u8_instr of (ILInstrPrefixesRegister -> uint16 -> ILInstr)
    | I_u16_u16_instr of (ILInstrPrefixesRegister -> uint16 -> ILInstr)
    | I_none_instr of (ILInstrPrefixesRegister -> ILInstr)
    | I_i64_instr of (ILInstrPrefixesRegister -> int64 -> ILInstr)
    | I_i32_i32_instr of (ILInstrPrefixesRegister -> int32 -> ILInstr)
    | I_i32_i8_instr of (ILInstrPrefixesRegister -> int32 -> ILInstr)
    | I_r4_instr of (ILInstrPrefixesRegister -> single -> ILInstr)
    | I_r8_instr of (ILInstrPrefixesRegister -> double -> ILInstr)
    | I_field_instr of (ILInstrPrefixesRegister -> ILFieldSpec -> ILInstr)
    | I_method_instr of (ILInstrPrefixesRegister -> ILMethodSpec * ILVarArgs -> ILInstr)
    | I_unconditional_i32_instr of (ILInstrPrefixesRegister -> ILCodeLabel -> ILInstr)
    | I_unconditional_i8_instr of (ILInstrPrefixesRegister -> ILCodeLabel -> ILInstr)
    | I_conditional_i32_instr of (ILInstrPrefixesRegister -> ILCodeLabel -> ILInstr)
    | I_conditional_i8_instr of (ILInstrPrefixesRegister -> ILCodeLabel -> ILInstr)
    | I_string_instr of (ILInstrPrefixesRegister -> string -> ILInstr)
    | I_switch_instr of (ILInstrPrefixesRegister -> ILCodeLabel list -> ILInstr)
    | I_tok_instr of (ILInstrPrefixesRegister -> ILToken -> ILInstr)
    | I_sig_instr of (ILInstrPrefixesRegister -> ILCallingSignature * ILVarArgs -> ILInstr)
    | I_type_instr of (ILInstrPrefixesRegister -> ILType -> ILInstr)
    | I_invalid_instr

let mkStind dt = volatileOrUnalignedPrefix (fun (x, y) -> I_stind(x, y, dt))
let mkLdind dt = volatileOrUnalignedPrefix (fun (x, y) -> I_ldind(x, y, dt))

let instrs () =
 [ i_ldarg_s, I_u16_u8_instr (noPrefixes mkLdarg)
   i_starg_s, I_u16_u8_instr (noPrefixes I_starg)
   i_ldarga_s, I_u16_u8_instr (noPrefixes I_ldarga)
   i_stloc_s, I_u16_u8_instr (noPrefixes mkStloc)
   i_ldloc_s, I_u16_u8_instr (noPrefixes mkLdloc)
   i_ldloca_s, I_u16_u8_instr (noPrefixes I_ldloca)
   i_ldarg, I_u16_u16_instr (noPrefixes mkLdarg)
   i_starg, I_u16_u16_instr (noPrefixes I_starg)
   i_ldarga, I_u16_u16_instr (noPrefixes I_ldarga)
   i_stloc, I_u16_u16_instr (noPrefixes mkStloc)
   i_ldloc, I_u16_u16_instr (noPrefixes mkLdloc)
   i_ldloca, I_u16_u16_instr (noPrefixes I_ldloca)
   i_stind_i, I_none_instr (mkStind DT_I)
   i_stind_i1, I_none_instr (mkStind DT_I1)
   i_stind_i2, I_none_instr (mkStind DT_I2)
   i_stind_i4, I_none_instr (mkStind DT_I4)
   i_stind_i8, I_none_instr (mkStind DT_I8)
   i_stind_r4, I_none_instr (mkStind DT_R4)
   i_stind_r8, I_none_instr (mkStind DT_R8)
   i_stind_ref, I_none_instr (mkStind DT_REF)
   i_ldind_i, I_none_instr (mkLdind DT_I)
   i_ldind_i1, I_none_instr (mkLdind DT_I1)
   i_ldind_i2, I_none_instr (mkLdind DT_I2)
   i_ldind_i4, I_none_instr (mkLdind DT_I4)
   i_ldind_i8, I_none_instr (mkLdind DT_I8)
   i_ldind_u1, I_none_instr (mkLdind DT_U1)
   i_ldind_u2, I_none_instr (mkLdind DT_U2)
   i_ldind_u4, I_none_instr (mkLdind DT_U4)
   i_ldind_r4, I_none_instr (mkLdind DT_R4)
   i_ldind_r8, I_none_instr (mkLdind DT_R8)
   i_ldind_ref, I_none_instr (mkLdind DT_REF)
   i_cpblk, I_none_instr (volatileOrUnalignedPrefix I_cpblk)
   i_initblk, I_none_instr (volatileOrUnalignedPrefix I_initblk)
   i_ldc_i8, I_i64_instr (noPrefixes (fun x ->(AI_ldc (DT_I8, ILConst.I8 x))))
   i_ldc_i4, I_i32_i32_instr (noPrefixes mkLdcInt32)
   i_ldc_i4_s, I_i32_i8_instr (noPrefixes mkLdcInt32)
   i_ldc_r4, I_r4_instr (noPrefixes (fun x -> (AI_ldc (DT_R4, ILConst.R4 x))))
   i_ldc_r8, I_r8_instr (noPrefixes (fun x -> (AI_ldc (DT_R8, ILConst.R8 x))))
   i_ldfld, I_field_instr (volatileOrUnalignedPrefix(fun (x, y) fspec -> I_ldfld (x, y, fspec)))
   i_stfld, I_field_instr (volatileOrUnalignedPrefix(fun (x, y) fspec -> I_stfld (x, y, fspec)))
   i_ldsfld, I_field_instr (volatilePrefix (fun x fspec -> I_ldsfld (x, fspec)))
   i_stsfld, I_field_instr (volatilePrefix (fun x fspec -> I_stsfld (x, fspec)))
   i_ldflda, I_field_instr (noPrefixes I_ldflda)
   i_ldsflda, I_field_instr (noPrefixes I_ldsflda)
   i_call, I_method_instr (tailPrefix (fun tl (mspec, y) -> I_call (tl, mspec, y)))
   i_ldftn, I_method_instr (noPrefixes (fun (mspec, _y) -> I_ldftn mspec))
   i_ldvirtftn, I_method_instr (noPrefixes (fun (mspec, _y) -> I_ldvirtftn mspec))
   i_newobj, I_method_instr (noPrefixes I_newobj)
   i_callvirt, I_method_instr (constraintOrTailPrefix (fun (c, tl) (mspec, y) -> match c with Some ty -> I_callconstraint(tl, ty, mspec, y) | None -> I_callvirt (tl, mspec, y)))
   i_leave_s, I_unconditional_i8_instr (noPrefixes (fun x -> I_leave x))
   i_br_s, I_unconditional_i8_instr (noPrefixes I_br)
   i_leave, I_unconditional_i32_instr (noPrefixes (fun x -> I_leave x))
   i_br, I_unconditional_i32_instr (noPrefixes I_br)
   i_brtrue_s, I_conditional_i8_instr (noPrefixes (fun x -> I_brcmp (BI_brtrue, x)))
   i_brfalse_s, I_conditional_i8_instr (noPrefixes (fun x -> I_brcmp (BI_brfalse, x)))
   i_beq_s, I_conditional_i8_instr (noPrefixes (fun x -> I_brcmp (BI_beq, x)))
   i_blt_s, I_conditional_i8_instr (noPrefixes (fun x -> I_brcmp (BI_blt, x)))
   i_blt_un_s, I_conditional_i8_instr (noPrefixes (fun x -> I_brcmp (BI_blt_un, x)))
   i_ble_s, I_conditional_i8_instr (noPrefixes (fun x -> I_brcmp (BI_ble, x)))
   i_ble_un_s, I_conditional_i8_instr (noPrefixes (fun x -> I_brcmp (BI_ble_un, x)))
   i_bgt_s, I_conditional_i8_instr (noPrefixes (fun x -> I_brcmp (BI_bgt, x)))
   i_bgt_un_s, I_conditional_i8_instr (noPrefixes (fun x -> I_brcmp (BI_bgt_un, x)))
   i_bge_s, I_conditional_i8_instr (noPrefixes (fun x -> I_brcmp (BI_bge, x)))
   i_bge_un_s, I_conditional_i8_instr (noPrefixes (fun x -> I_brcmp (BI_bge_un, x)))
   i_bne_un_s, I_conditional_i8_instr (noPrefixes (fun x -> I_brcmp (BI_bne_un, x)))
   i_brtrue, I_conditional_i32_instr (noPrefixes (fun x -> I_brcmp (BI_brtrue, x)))
   i_brfalse, I_conditional_i32_instr (noPrefixes (fun x -> I_brcmp (BI_brfalse, x)))
   i_beq, I_conditional_i32_instr (noPrefixes (fun x -> I_brcmp (BI_beq, x)))
   i_blt, I_conditional_i32_instr (noPrefixes (fun x -> I_brcmp (BI_blt, x)))
   i_blt_un, I_conditional_i32_instr (noPrefixes (fun x -> I_brcmp (BI_blt_un, x)))
   i_ble, I_conditional_i32_instr (noPrefixes (fun x -> I_brcmp (BI_ble, x)))
   i_ble_un, I_conditional_i32_instr (noPrefixes (fun x -> I_brcmp (BI_ble_un, x)))
   i_bgt, I_conditional_i32_instr (noPrefixes (fun x -> I_brcmp (BI_bgt, x)))
   i_bgt_un, I_conditional_i32_instr (noPrefixes (fun x -> I_brcmp (BI_bgt_un, x)))
   i_bge, I_conditional_i32_instr (noPrefixes (fun x -> I_brcmp (BI_bge, x)))
   i_bge_un, I_conditional_i32_instr (noPrefixes (fun x -> I_brcmp (BI_bge_un, x)))
   i_bne_un, I_conditional_i32_instr (noPrefixes (fun x -> I_brcmp (BI_bne_un, x)))
   i_ldstr, I_string_instr (noPrefixes I_ldstr)
   i_switch, I_switch_instr (noPrefixes I_switch)
   i_ldtoken, I_tok_instr (noPrefixes I_ldtoken)
   i_calli, I_sig_instr (tailPrefix (fun tl (x, y) -> I_calli (tl, x, y)))
   i_mkrefany, I_type_instr (noPrefixes I_mkrefany)
   i_refanyval, I_type_instr (noPrefixes I_refanyval)
   i_ldelema, I_type_instr (readonlyPrefix (fun ro x -> I_ldelema (ro, false, ILArrayShape.SingleDimensional, x)))
   i_ldelem_any, I_type_instr (noPrefixes (fun x -> I_ldelem_any (ILArrayShape.SingleDimensional, x)))
   i_stelem_any, I_type_instr (noPrefixes (fun x -> I_stelem_any (ILArrayShape.SingleDimensional, x)))
   i_newarr, I_type_instr (noPrefixes (fun x -> I_newarr (ILArrayShape.SingleDimensional, x)))
   i_castclass, I_type_instr (noPrefixes I_castclass)
   i_isinst, I_type_instr (noPrefixes I_isinst)
   i_unbox_any, I_type_instr (noPrefixes I_unbox_any)
   i_cpobj, I_type_instr (noPrefixes I_cpobj)
   i_initobj, I_type_instr (noPrefixes I_initobj)
   i_ldobj, I_type_instr (volatileOrUnalignedPrefix (fun (x, y) z -> I_ldobj (x, y, z)))
   i_stobj, I_type_instr (volatileOrUnalignedPrefix (fun (x, y) z -> I_stobj (x, y, z)))
   i_sizeof, I_type_instr (noPrefixes I_sizeof)
   i_box, I_type_instr (noPrefixes I_box)
   i_unbox, I_type_instr (noPrefixes I_unbox) ]

// The tables are delayed to avoid building them unnecessarily at startup
// Many applications of AbsIL (e.g. a compiler) don't need to read instructions.
let oneByteInstrs = ref None
let twoByteInstrs = ref None
let fillInstrs () =
    let oneByteInstrTable = Array.create 256 I_invalid_instr
    let twoByteInstrTable = Array.create 256 I_invalid_instr
    let addInstr (i, f) =
        if i > 0xff then
            assert (i >>>& 8 = 0xfe)
            let i = (i &&& 0xff)
            match twoByteInstrTable.[i] with
            | I_invalid_instr -> ()
            | _ -> dprintn ("warning: duplicate decode entries for "+string i)
            twoByteInstrTable.[i] <- f
        else
            match oneByteInstrTable.[i] with
            | I_invalid_instr -> ()
            | _ -> dprintn ("warning: duplicate decode entries for "+string i)
            oneByteInstrTable.[i] <- f
    List.iter addInstr (instrs())
    List.iter (fun (x, mk) -> addInstr (x, I_none_instr (noPrefixes mk))) (noArgInstrs.Force())
    oneByteInstrs := Some oneByteInstrTable
    twoByteInstrs := Some twoByteInstrTable

let rec getOneByteInstr i =
    match !oneByteInstrs with
    | None -> fillInstrs(); getOneByteInstr i
    | Some t -> t.[i]

let rec getTwoByteInstr i =
    match !twoByteInstrs with
    | None -> fillInstrs(); getTwoByteInstr i
    | Some t -> t.[i]

//---------------------------------------------------------------------
//
//---------------------------------------------------------------------

type ImageChunk = { size: int32; addr: int32 }

let chunk sz next = ({addr=next; size=sz}, next + sz)
let nochunk next = ({addr= 0x0;size= 0x0; }, next)

type RowElementKind =
    | UShort
    | ULong
    | Byte
    | Data
    | GGuid
    | Blob
    | SString
    | SimpleIndex of TableName
    | TypeDefOrRefOrSpec
    | TypeOrMethodDef
    | HasConstant
    | HasCustomAttribute
    | HasFieldMarshal
    | HasDeclSecurity
    | MemberRefParent
    | HasSemantics
    | MethodDefOrRef
    | MemberForwarded
    | Implementation
    | CustomAttributeType
    | ResolutionScope

type RowKind = RowKind of RowElementKind list

let kindAssemblyRef = RowKind [ UShort; UShort; UShort; UShort; ULong; Blob; SString; SString; Blob; ]
let kindModuleRef = RowKind [ SString ]
let kindFileRef = RowKind [ ULong; SString; Blob ]
let kindTypeRef = RowKind [ ResolutionScope; SString; SString ]
let kindTypeSpec = RowKind [ Blob ]
let kindTypeDef = RowKind [ ULong; SString; SString; TypeDefOrRefOrSpec; SimpleIndex TableNames.Field; SimpleIndex TableNames.Method ]
let kindPropertyMap = RowKind [ SimpleIndex TableNames.TypeDef; SimpleIndex TableNames.Property ]
let kindEventMap = RowKind [ SimpleIndex TableNames.TypeDef; SimpleIndex TableNames.Event ]
let kindInterfaceImpl = RowKind [ SimpleIndex TableNames.TypeDef; TypeDefOrRefOrSpec ]
let kindNested = RowKind [ SimpleIndex TableNames.TypeDef; SimpleIndex TableNames.TypeDef ]
let kindCustomAttribute = RowKind [ HasCustomAttribute; CustomAttributeType; Blob ]
let kindDeclSecurity = RowKind [ UShort; HasDeclSecurity; Blob ]
let kindMemberRef = RowKind [ MemberRefParent; SString; Blob ]
let kindStandAloneSig = RowKind [ Blob ]
let kindFieldDef = RowKind [ UShort; SString; Blob ]
let kindFieldRVA = RowKind [ Data; SimpleIndex TableNames.Field ]
let kindFieldMarshal = RowKind [ HasFieldMarshal; Blob ]
let kindConstant = RowKind [ UShort;HasConstant; Blob ]
let kindFieldLayout = RowKind [ ULong; SimpleIndex TableNames.Field ]
let kindParam = RowKind [ UShort; UShort; SString ]
let kindMethodDef = RowKind [ ULong; UShort; UShort; SString; Blob; SimpleIndex TableNames.Param ]
let kindMethodImpl = RowKind [ SimpleIndex TableNames.TypeDef; MethodDefOrRef; MethodDefOrRef ]
let kindImplMap = RowKind [ UShort; MemberForwarded; SString; SimpleIndex TableNames.ModuleRef ]
let kindMethodSemantics = RowKind [ UShort; SimpleIndex TableNames.Method; HasSemantics ]
let kindProperty = RowKind [ UShort; SString; Blob ]
let kindEvent = RowKind [ UShort; SString; TypeDefOrRefOrSpec ]
let kindManifestResource = RowKind [ ULong; ULong; SString; Implementation ]
let kindClassLayout = RowKind [ UShort; ULong; SimpleIndex TableNames.TypeDef ]
let kindExportedType = RowKind [ ULong; ULong; SString; SString; Implementation ]
let kindAssembly = RowKind [ ULong; UShort; UShort; UShort; UShort; ULong; Blob; SString; SString ]
let kindGenericParam_v1_1 = RowKind [ UShort; UShort; TypeOrMethodDef; SString; TypeDefOrRefOrSpec ]
let kindGenericParam_v2_0 = RowKind [ UShort; UShort; TypeOrMethodDef; SString ]
let kindMethodSpec = RowKind [ MethodDefOrRef; Blob ]
let kindGenericParamConstraint = RowKind [ SimpleIndex TableNames.GenericParam; TypeDefOrRefOrSpec ]
let kindModule = RowKind [ UShort; SString; GGuid; GGuid; GGuid ]
let kindIllegal = RowKind [ ]

//---------------------------------------------------------------------
// Used for binary searches of sorted tables. Each function that reads
// a table row returns a tuple that contains the elements of the row.
// One of these elements may be a key for a sorted table. These
// keys can be compared using the functions below depending on the
// kind of element in that column.
//---------------------------------------------------------------------

let hcCompare (TaggedIndex((t1: HasConstantTag), (idx1: int))) (TaggedIndex((t2: HasConstantTag), idx2)) =
    if idx1 < idx2 then -1 elif idx1 > idx2 then 1 else compare t1.Tag t2.Tag

let hsCompare (TaggedIndex((t1: HasSemanticsTag), (idx1: int))) (TaggedIndex((t2: HasSemanticsTag), idx2)) =
    if idx1 < idx2 then -1 elif idx1 > idx2 then 1 else compare t1.Tag t2.Tag

let hcaCompare (TaggedIndex((t1: HasCustomAttributeTag), (idx1: int))) (TaggedIndex((t2: HasCustomAttributeTag), idx2)) =
    if idx1 < idx2 then -1 elif idx1 > idx2 then 1 else compare t1.Tag t2.Tag

let mfCompare (TaggedIndex((t1: MemberForwardedTag), (idx1: int))) (TaggedIndex((t2: MemberForwardedTag), idx2)) =
    if idx1 < idx2 then -1 elif idx1 > idx2 then 1 else compare t1.Tag t2.Tag

let hdsCompare (TaggedIndex((t1: HasDeclSecurityTag), (idx1: int))) (TaggedIndex((t2: HasDeclSecurityTag), idx2)) =
    if idx1 < idx2 then -1 elif idx1 > idx2 then 1 else compare t1.Tag t2.Tag

let hfmCompare (TaggedIndex((t1: HasFieldMarshalTag), idx1)) (TaggedIndex((t2: HasFieldMarshalTag), idx2)) =
    if idx1 < idx2 then -1 elif idx1 > idx2 then 1 else compare t1.Tag t2.Tag

let tomdCompare (TaggedIndex((t1: TypeOrMethodDefTag), idx1)) (TaggedIndex((t2: TypeOrMethodDefTag), idx2)) =
    if idx1 < idx2 then -1 elif idx1 > idx2 then 1 else compare t1.Tag t2.Tag

let simpleIndexCompare (idx1: int) (idx2: int) =
    compare idx1 idx2

//---------------------------------------------------------------------
// The various keys for the various caches.
//---------------------------------------------------------------------

type TypeDefAsTypIdx = TypeDefAsTypIdx of ILBoxity * ILGenericArgs * int
type TypeRefAsTypIdx = TypeRefAsTypIdx of ILBoxity * ILGenericArgs * int
type BlobAsMethodSigIdx = BlobAsMethodSigIdx of numtypars: int * blobIdx: int32
type BlobAsFieldSigIdx = BlobAsFieldSigIdx of numtypars: int * blobIdx: int32
type BlobAsPropSigIdx = BlobAsPropSigIdx of numtypars: int * blobIdx: int32
type BlobAsLocalSigIdx = BlobAsLocalSigIdx of numtypars: int * blobIdx: int32
type MemberRefAsMspecIdx = MemberRefAsMspecIdx of numtypars: int * idx: int
type MethodSpecAsMspecIdx = MethodSpecAsMspecIdx of numtypars: int * idx: int
type MemberRefAsFspecIdx = MemberRefAsFspecIdx of numtypars: int * idx: int
type CustomAttrIdx = CustomAttrIdx of CustomAttributeTypeTag * idx: int * valIdx: int32
type GenericParamsIdx = GenericParamsIdx of numtypars: int * TypeOrMethodDefTag * idx: int

//---------------------------------------------------------------------
// Polymorphic caches for row and heap readers
//---------------------------------------------------------------------

let mkCacheInt32 lowMem _inbase _nm _sz =
    if lowMem then (fun f x -> f x) else
    let cache = ref null
    let count = ref 0
#if STATISTICS
    addReport (fun oc -> if !count <> 0 then oc.WriteLine ((_inbase + string !count + " "+ _nm + " cache hits"): string))
#endif
    fun f (idx: int32) ->
        let cache =
            match !cache with
            | null -> cache := new ConcurrentDictionary<int32, _>(Environment.ProcessorCount, 11)
            | _ -> ()
            !cache
        match cache.TryGetValue idx with
        | true, res ->
            incr count
            res
        | _ ->
            let res = f idx
            cache.[idx] <- res
            res

let mkCacheGeneric lowMem _inbase _nm _sz =
    if lowMem then (fun f x -> f x) else
    let cache = ref null
    let count = ref 0
#if STATISTICS
    addReport (fun oc -> if !count <> 0 then oc.WriteLine ((_inbase + string !count + " " + _nm + " cache hits"): string))
#endif
    fun f (idx :'T) ->
        let cache =
            match !cache with
            | null -> cache := new ConcurrentDictionary<_, _>(Environment.ProcessorCount, 11 (* sz: int *) )
            | _ -> ()
            !cache
        match cache.TryGetValue idx with
        | true, v ->
            incr count
            v
        | _ ->
            let res = f idx
            cache.[idx] <- res
            res

//-----------------------------------------------------------------------
// Polymorphic general helpers for searching for particular rows.
// ----------------------------------------------------------------------

let seekFindRow numRows rowChooser =
    let mutable i = 1
    while (i <= numRows && not (rowChooser i)) do
        i <- i + 1
    if i > numRows then dprintn "warning: seekFindRow: row not found"
    i

// search for rows satisfying predicate
let seekReadIndexedRows (numRows, rowReader, keyFunc, keyComparer, binaryChop, rowConverter) =
    if binaryChop then
        let mutable low = 0
        let mutable high = numRows + 1
        begin
          let mutable fin = false
          while not fin do
              if high - low <= 1 then
                  fin <- true
              else
                  let mid = (low + high) / 2
                  let midrow = rowReader mid
                  let c = keyComparer (keyFunc midrow)
                  if c > 0 then
                      low <- mid
                  elif c < 0 then
                      high <- mid
                  else
                      fin <- true
        end
        let mutable res = []
        if high - low > 1 then
            // now read off rows, forward and backwards
            let mid = (low + high) / 2
            // read forward
            let mutable fin = false
            let mutable curr = mid
            while not fin do
                if curr > numRows then
                    fin <- true
                else
                    let currrow = rowReader curr
                    if keyComparer (keyFunc currrow) = 0 then
                        res <- rowConverter currrow :: res
                    else
                        fin <- true
                    curr <- curr + 1

            res <- List.rev res
            // read backwards
            let mutable fin = false
            let mutable curr = mid - 1
            while not fin do
                if curr = 0 then
                    fin <- true
                else
                    let currrow = rowReader curr
                    if keyComparer (keyFunc currrow) = 0 then
                        res <- rowConverter currrow :: res
                    else
                        fin <- true
                    curr <- curr - 1
        // sanity check
#if CHECKING
        if checking then
            let res2 =
                [ for i = 1 to numRows do
                    let rowinfo = rowReader i
                    if keyComparer (keyFunc rowinfo) = 0 then
                      yield rowConverter rowinfo ]
            if (res2 <> res) then
                failwith ("results of binary search did not match results of linear search: linear search produced "+string res2.Length+", binary search produced "+string res.Length)
#endif

        res
    else
        let res = ref []
        for i = 1 to numRows do
            let rowinfo = rowReader i
            if keyComparer (keyFunc rowinfo) = 0 then
              res := rowConverter rowinfo :: !res
        List.rev !res


let seekReadOptionalIndexedRow info =
    match seekReadIndexedRows info with
    | [k] -> Some k
    | [] -> None
    | h :: _ ->
        dprintn ("multiple rows found when indexing table")
        Some h

let seekReadIndexedRow info =
    match seekReadOptionalIndexedRow info with
    | Some row -> row
    | None -> failwith ("no row found for key when indexing table")

//---------------------------------------------------------------------
// IL Reading proper
//---------------------------------------------------------------------

type MethodData = MethodData of enclTy: ILType * ILCallingConv * name: string * argtys: ILTypes * retty: ILType * minst: ILTypes
type VarArgMethodData = VarArgMethodData of enclTy: ILType * ILCallingConv * name: string * argtys: ILTypes * ILVarArgs * retty: ILType * minst: ILTypes

[<NoEquality; NoComparison; RequireQualifiedAccess>]
type PEReader =
  { fileName: string
#if FX_NO_PDB_READER
    pdb: obj option
#else
    pdb: (PdbReader * (string -> ILSourceDocument)) option
#endif
    entryPointToken: TableName * int
    pefile: BinaryFile
    textSegmentPhysicalLoc: int32
    textSegmentPhysicalSize: int32
    dataSegmentPhysicalLoc: int32
    dataSegmentPhysicalSize: int32
    anyV2P: (string * int32) -> int32
    metadataAddr: int32
    sectionHeaders: (int32 * int32 * int32) list
    nativeResourcesAddr: int32
    nativeResourcesSize: int32
    resourcesAddr: int32
    strongnameAddr: int32
    vtableFixupsAddr: int32
    noFileOnDisk: bool
}

[<NoEquality; NoComparison; RequireQualifiedAccess>]
type ILMetadataReader =
  { sorted: int64
    mdfile: BinaryFile
    pectxtCaptured: PEReader option // only set when reading full PE including code etc. for static linking
    entryPointToken: TableName * int
    dataEndPoints: Lazy<int32 list>
    fileName: string
    getNumRows: TableName -> int
    userStringsStreamPhysicalLoc: int32
    stringsStreamPhysicalLoc: int32
    blobsStreamPhysicalLoc: int32
    blobsStreamSize: int32
    readUserStringHeap: (int32 -> string)
    memoizeString: string -> string
    readStringHeap: (int32 -> string)
    readBlobHeap: (int32 -> byte[])
    guidsStreamPhysicalLoc: int32
    rowAddr: (TableName -> int -> int32)
    tableBigness: bool []
    rsBigness: bool
    tdorBigness: bool
    tomdBigness: bool
    hcBigness: bool
    hcaBigness: bool
    hfmBigness: bool
    hdsBigness: bool
    mrpBigness: bool
    hsBigness: bool
    mdorBigness: bool
    mfBigness: bool
    iBigness: bool
    catBigness: bool
    stringsBigness: bool
    guidsBigness: bool
    blobsBigness: bool
    seekReadNestedRow: int -> int * int
    seekReadConstantRow: int -> uint16 * TaggedIndex<HasConstantTag> * int32
    seekReadMethodSemanticsRow: int -> int32 * int * TaggedIndex<HasSemanticsTag>
    seekReadTypeDefRow: int -> int32 * int32 * int32 * TaggedIndex<TypeDefOrRefTag> * int * int
    seekReadAssemblyRef: int -> ILAssemblyRef
    seekReadMethodSpecAsMethodData: MethodSpecAsMspecIdx -> VarArgMethodData
    seekReadMemberRefAsMethodData: MemberRefAsMspecIdx -> VarArgMethodData
    seekReadMemberRefAsFieldSpec: MemberRefAsFspecIdx -> ILFieldSpec
    seekReadCustomAttr: CustomAttrIdx -> ILAttribute
    seekReadTypeRef: int ->ILTypeRef
    seekReadTypeRefAsType: TypeRefAsTypIdx -> ILType
    readBlobHeapAsPropertySig: BlobAsPropSigIdx -> ILThisConvention * ILType * ILTypes
    readBlobHeapAsFieldSig: BlobAsFieldSigIdx -> ILType
    readBlobHeapAsMethodSig: BlobAsMethodSigIdx -> bool * int32 * ILCallingConv * ILType * ILTypes * ILVarArgs
    readBlobHeapAsLocalsSig: BlobAsLocalSigIdx -> ILLocal list
    seekReadTypeDefAsType: TypeDefAsTypIdx -> ILType
    seekReadMethodDefAsMethodData: int -> MethodData
    seekReadGenericParams: GenericParamsIdx -> ILGenericParameterDef list
    seekReadFieldDefAsFieldSpec: int -> ILFieldSpec
    customAttrsReader_Module: ILAttributesStored
    customAttrsReader_Assembly: ILAttributesStored
    customAttrsReader_TypeDef: ILAttributesStored
    customAttrsReader_GenericParam: ILAttributesStored
    customAttrsReader_FieldDef: ILAttributesStored
    customAttrsReader_MethodDef: ILAttributesStored
    customAttrsReader_ParamDef: ILAttributesStored
    customAttrsReader_Event: ILAttributesStored
    customAttrsReader_Property: ILAttributesStored
    customAttrsReader_ManifestResource: ILAttributesStored
    customAttrsReader_ExportedType: ILAttributesStored
    securityDeclsReader_TypeDef: ILSecurityDeclsStored
    securityDeclsReader_MethodDef: ILSecurityDeclsStored
    securityDeclsReader_Assembly: ILSecurityDeclsStored
    typeDefReader: ILTypeDefStored }

type ISeekReadIndexedRowReader<'RowT, 'KeyT, 'T when 'RowT : struct> =
    abstract GetRow: int * byref<'RowT> -> unit
    abstract GetKey: byref<'RowT> -> 'KeyT
    abstract CompareKey: 'KeyT -> int
    abstract ConvertRow: byref<'RowT> -> 'T

let seekReadIndexedRowsByInterface numRows binaryChop (reader: ISeekReadIndexedRowReader<'RowT, _, _>) =
    let mutable row = Unchecked.defaultof<'RowT>
    if binaryChop then
        let mutable low = 0
        let mutable high = numRows + 1

        let mutable fin = false
        while not fin do
            if high - low <= 1  then
                fin <- true
            else
                let mid = (low + high) / 2
                reader.GetRow(mid, &row)
                let c = reader.CompareKey(reader.GetKey(&row))
                if c > 0 then
                    low <- mid
                elif c < 0 then
                    high <- mid
                else
                    fin <- true

        let res = ImmutableArray.CreateBuilder()
        if high - low > 1 then
            // now read off rows, forward and backwards
            let mid = (low + high) / 2

            // read backwards
            let mutable fin = false
            let mutable curr = mid - 1
            while not fin do
                if curr = 0 then
                    fin <- true
                else
                    reader.GetRow(curr, &row)
                    if reader.CompareKey(reader.GetKey(&row)) = 0 then
                        res.Add(reader.ConvertRow(&row))
                    else
                        fin <- true
                curr <- curr - 1

            res.Reverse()

            // read forward
            let mutable fin = false
            let mutable curr = mid
            while not fin do
                if curr > numRows then
                    fin <- true
                else
                    reader.GetRow(curr, &row)
                    if reader.CompareKey(reader.GetKey(&row)) = 0 then
                        res.Add(reader.ConvertRow(&row))
                    else
                        fin <- true
                    curr <- curr + 1

        res.ToArray()
    else
        let res = ImmutableArray.CreateBuilder()
        for i = 1 to numRows do
            reader.GetRow(i, &row)
            if reader.CompareKey(reader.GetKey(&row)) = 0 then
              res.Add(reader.ConvertRow(&row))
        res.ToArray()

[<Struct>]
type CustomAttributeRow =
    val mutable parentIndex: TaggedIndex<HasCustomAttributeTag>
    val mutable typeIndex: TaggedIndex<CustomAttributeTypeTag>
    val mutable valueIndex: int

let seekReadUInt16Adv mdv (addr: byref<int>) =
    let res = seekReadUInt16 mdv addr
    addr <- addr + 2
    res

let seekReadInt32Adv mdv (addr: byref<int>) =
    let res = seekReadInt32 mdv addr
    addr <- addr+4
    res

let seekReadUInt16AsInt32Adv mdv (addr: byref<int>) =
    let res = seekReadUInt16AsInt32 mdv addr
    addr <- addr+2
    res

let inline seekReadTaggedIdx f nbits big mdv (addr: byref<int>) =
    let tok = if big then seekReadInt32Adv mdv &addr else seekReadUInt16AsInt32Adv mdv &addr
    tokToTaggedIdx f nbits tok

let seekReadIdx big mdv (addr: byref<int>) =
    if big then seekReadInt32Adv mdv &addr else seekReadUInt16AsInt32Adv mdv &addr

let seekReadUntaggedIdx (tab: TableName) (ctxt: ILMetadataReader) mdv (addr: byref<int>) =
    seekReadIdx ctxt.tableBigness.[tab.Index] mdv &addr

let seekReadResolutionScopeIdx (ctxt: ILMetadataReader) mdv (addr: byref<int>) = seekReadTaggedIdx mkResolutionScopeTag 2 ctxt.rsBigness mdv &addr
let seekReadTypeDefOrRefOrSpecIdx (ctxt: ILMetadataReader) mdv (addr: byref<int>) = seekReadTaggedIdx mkTypeDefOrRefOrSpecTag 2 ctxt.tdorBigness mdv &addr
let seekReadTypeOrMethodDefIdx (ctxt: ILMetadataReader) mdv (addr: byref<int>) = seekReadTaggedIdx mkTypeOrMethodDefTag 1 ctxt.tomdBigness mdv &addr
let seekReadHasConstantIdx (ctxt: ILMetadataReader) mdv (addr: byref<int>) = seekReadTaggedIdx mkHasConstantTag 2 ctxt.hcBigness mdv &addr
let seekReadHasCustomAttributeIdx (ctxt: ILMetadataReader) mdv (addr: byref<int>) = seekReadTaggedIdx mkHasCustomAttributeTag 5 ctxt.hcaBigness mdv &addr
let seekReadHasFieldMarshalIdx (ctxt: ILMetadataReader) mdv (addr: byref<int>) = seekReadTaggedIdx mkHasFieldMarshalTag 1 ctxt.hfmBigness mdv &addr
let seekReadHasDeclSecurityIdx (ctxt: ILMetadataReader) mdv (addr: byref<int>) = seekReadTaggedIdx mkHasDeclSecurityTag 2 ctxt.hdsBigness mdv &addr
let seekReadMemberRefParentIdx (ctxt: ILMetadataReader) mdv (addr: byref<int>) = seekReadTaggedIdx mkMemberRefParentTag 3 ctxt.mrpBigness mdv &addr
let seekReadHasSemanticsIdx (ctxt: ILMetadataReader) mdv (addr: byref<int>) = seekReadTaggedIdx mkHasSemanticsTag 1 ctxt.hsBigness mdv &addr
let seekReadMethodDefOrRefIdx (ctxt: ILMetadataReader) mdv (addr: byref<int>) = seekReadTaggedIdx mkMethodDefOrRefTag 1 ctxt.mdorBigness mdv &addr
let seekReadMemberForwardedIdx (ctxt: ILMetadataReader) mdv (addr: byref<int>) = seekReadTaggedIdx mkMemberForwardedTag 1 ctxt.mfBigness mdv &addr
let seekReadImplementationIdx (ctxt: ILMetadataReader) mdv (addr: byref<int>) = seekReadTaggedIdx mkImplementationTag 2 ctxt.iBigness mdv &addr
let seekReadCustomAttributeTypeIdx (ctxt: ILMetadataReader) mdv (addr: byref<int>) = seekReadTaggedIdx mkILCustomAttributeTypeTag 3 ctxt.catBigness mdv &addr
let seekReadStringIdx (ctxt: ILMetadataReader) mdv (addr: byref<int>) = seekReadIdx ctxt.stringsBigness mdv &addr
let seekReadGuidIdx (ctxt: ILMetadataReader) mdv (addr: byref<int>) = seekReadIdx ctxt.guidsBigness mdv &addr
let seekReadBlobIdx (ctxt: ILMetadataReader) mdv (addr: byref<int>) = seekReadIdx ctxt.blobsBigness mdv &addr

let seekReadModuleRow (ctxt: ILMetadataReader) mdv idx =
    if idx = 0 then failwith "cannot read Module table row 0"
    let mutable addr = ctxt.rowAddr TableNames.Module idx
    let generation = seekReadUInt16Adv mdv &addr
    let nameIdx = seekReadStringIdx ctxt mdv &addr
    let mvidIdx = seekReadGuidIdx ctxt mdv &addr
    let encidIdx = seekReadGuidIdx ctxt mdv &addr
    let encbaseidIdx = seekReadGuidIdx ctxt mdv &addr
    (generation, nameIdx, mvidIdx, encidIdx, encbaseidIdx)

/// Read Table ILTypeRef.
let seekReadTypeRefRow (ctxt: ILMetadataReader) mdv idx =
    let mutable addr = ctxt.rowAddr TableNames.TypeRef idx
    let scopeIdx = seekReadResolutionScopeIdx ctxt mdv &addr
    let nameIdx = seekReadStringIdx ctxt mdv &addr
    let namespaceIdx = seekReadStringIdx ctxt mdv &addr
    (scopeIdx, nameIdx, namespaceIdx)

/// Read Table ILTypeDef.
let seekReadTypeDefRow (ctxt: ILMetadataReader) idx = ctxt.seekReadTypeDefRow idx
let seekReadTypeDefRowUncached ctxtH idx =
    let (ctxt: ILMetadataReader) = getHole ctxtH
    let mdv = ctxt.mdfile.GetView()
    let mutable addr = ctxt.rowAddr TableNames.TypeDef idx
    let flags = seekReadInt32Adv mdv &addr
    let nameIdx = seekReadStringIdx ctxt mdv &addr
    let namespaceIdx = seekReadStringIdx ctxt mdv &addr
    let extendsIdx = seekReadTypeDefOrRefOrSpecIdx ctxt mdv &addr
    let fieldsIdx = seekReadUntaggedIdx TableNames.Field ctxt mdv &addr
    let methodsIdx = seekReadUntaggedIdx TableNames.Method ctxt mdv &addr
    (flags, nameIdx, namespaceIdx, extendsIdx, fieldsIdx, methodsIdx)

/// Read Table Field.
let seekReadFieldRow (ctxt: ILMetadataReader) mdv idx =
    let mutable addr = ctxt.rowAddr TableNames.Field idx
    let flags = seekReadUInt16AsInt32Adv mdv &addr
    let nameIdx = seekReadStringIdx ctxt mdv &addr
    let typeIdx = seekReadBlobIdx ctxt mdv &addr
    (flags, nameIdx, typeIdx)

/// Read Table Method.
let seekReadMethodRow (ctxt: ILMetadataReader) mdv idx =
    let mutable addr = ctxt.rowAddr TableNames.Method idx
    let codeRVA = seekReadInt32Adv mdv &addr
    let implflags = seekReadUInt16AsInt32Adv mdv &addr
    let flags = seekReadUInt16AsInt32Adv mdv &addr
    let nameIdx = seekReadStringIdx ctxt mdv &addr
    let typeIdx = seekReadBlobIdx ctxt mdv &addr
    let paramIdx = seekReadUntaggedIdx TableNames.Param ctxt mdv &addr
    (codeRVA, implflags, flags, nameIdx, typeIdx, paramIdx)

/// Read Table Param.
let seekReadParamRow (ctxt: ILMetadataReader) mdv idx =
    let mutable addr = ctxt.rowAddr TableNames.Param idx
    let flags = seekReadUInt16AsInt32Adv mdv &addr
    let seq = seekReadUInt16AsInt32Adv mdv &addr
    let nameIdx = seekReadStringIdx ctxt mdv &addr
    (flags, seq, nameIdx)

/// Read Table InterfaceImpl.
let seekReadInterfaceImplRow (ctxt: ILMetadataReader) mdv idx =
    let mutable addr = ctxt.rowAddr TableNames.InterfaceImpl idx
    let tidx = seekReadUntaggedIdx TableNames.TypeDef ctxt mdv &addr
    let intfIdx = seekReadTypeDefOrRefOrSpecIdx ctxt mdv &addr
    (tidx, intfIdx)

/// Read Table MemberRef.
let seekReadMemberRefRow (ctxt: ILMetadataReader) mdv idx =
    let mutable addr = ctxt.rowAddr TableNames.MemberRef idx
    let mrpIdx = seekReadMemberRefParentIdx ctxt mdv &addr
    let nameIdx = seekReadStringIdx ctxt mdv &addr
    let typeIdx = seekReadBlobIdx ctxt mdv &addr
    (mrpIdx, nameIdx, typeIdx)

/// Read Table Constant.
let seekReadConstantRow (ctxt: ILMetadataReader) idx = ctxt.seekReadConstantRow idx
let seekReadConstantRowUncached ctxtH idx =
    let (ctxt: ILMetadataReader) = getHole ctxtH
    let mdv = ctxt.mdfile.GetView()
    let mutable addr = ctxt.rowAddr TableNames.Constant idx
    let kind = seekReadUInt16Adv mdv &addr
    let parentIdx = seekReadHasConstantIdx ctxt mdv &addr
    let valIdx = seekReadBlobIdx ctxt mdv &addr
    (kind, parentIdx, valIdx)

/// Read Table CustomAttribute.
let seekReadCustomAttributeRow (ctxt: ILMetadataReader) mdv idx (attrRow: byref<CustomAttributeRow>) =
    let mutable addr = ctxt.rowAddr TableNames.CustomAttribute idx
    attrRow.parentIndex <- seekReadHasCustomAttributeIdx ctxt mdv &addr
    attrRow.typeIndex <- seekReadCustomAttributeTypeIdx ctxt mdv &addr
    attrRow.valueIndex <- seekReadBlobIdx ctxt mdv &addr

/// Read Table FieldMarshal.
let seekReadFieldMarshalRow (ctxt: ILMetadataReader) mdv idx =
    let mutable addr = ctxt.rowAddr TableNames.FieldMarshal idx
    let parentIdx = seekReadHasFieldMarshalIdx ctxt mdv &addr
    let typeIdx = seekReadBlobIdx ctxt mdv &addr
    (parentIdx, typeIdx)

/// Read Table Permission.
let seekReadPermissionRow (ctxt: ILMetadataReader) mdv idx =
    let mutable addr = ctxt.rowAddr TableNames.Permission idx
    let action = seekReadUInt16Adv mdv &addr
    let parentIdx = seekReadHasDeclSecurityIdx ctxt mdv &addr
    let typeIdx = seekReadBlobIdx ctxt mdv &addr
    (action, parentIdx, typeIdx)

/// Read Table ClassLayout.
let seekReadClassLayoutRow (ctxt: ILMetadataReader) mdv idx =
    let mutable addr = ctxt.rowAddr TableNames.ClassLayout idx
    let pack = seekReadUInt16Adv mdv &addr
    let size = seekReadInt32Adv mdv &addr
    let tidx = seekReadUntaggedIdx TableNames.TypeDef ctxt mdv &addr
    (pack, size, tidx)

/// Read Table FieldLayout.
let seekReadFieldLayoutRow (ctxt: ILMetadataReader) mdv idx =
    let mutable addr = ctxt.rowAddr TableNames.FieldLayout idx
    let offset = seekReadInt32Adv mdv &addr
    let fidx = seekReadUntaggedIdx TableNames.Field ctxt mdv &addr
    (offset, fidx)

//// Read Table StandAloneSig.
let seekReadStandAloneSigRow (ctxt: ILMetadataReader) mdv idx =
    let mutable addr = ctxt.rowAddr TableNames.StandAloneSig idx
    let sigIdx = seekReadBlobIdx ctxt mdv &addr
    sigIdx

/// Read Table EventMap.
let seekReadEventMapRow (ctxt: ILMetadataReader) mdv idx =
    let mutable addr = ctxt.rowAddr TableNames.EventMap idx
    let tidx = seekReadUntaggedIdx TableNames.TypeDef ctxt mdv &addr
    let eventsIdx = seekReadUntaggedIdx TableNames.Event ctxt mdv &addr
    (tidx, eventsIdx)

/// Read Table Event.
let seekReadEventRow (ctxt: ILMetadataReader) mdv idx =
    let mutable addr = ctxt.rowAddr TableNames.Event idx
    let flags = seekReadUInt16AsInt32Adv mdv &addr
    let nameIdx = seekReadStringIdx ctxt mdv &addr
    let typIdx = seekReadTypeDefOrRefOrSpecIdx ctxt mdv &addr
    (flags, nameIdx, typIdx)

/// Read Table PropertyMap.
let seekReadPropertyMapRow (ctxt: ILMetadataReader) mdv idx =
    let mutable addr = ctxt.rowAddr TableNames.PropertyMap idx
    let tidx = seekReadUntaggedIdx TableNames.TypeDef ctxt mdv &addr
    let propsIdx = seekReadUntaggedIdx TableNames.Property ctxt mdv &addr
    (tidx, propsIdx)

/// Read Table Property.
let seekReadPropertyRow (ctxt: ILMetadataReader) mdv idx =
    let mutable addr = ctxt.rowAddr TableNames.Property idx
    let flags = seekReadUInt16AsInt32Adv mdv &addr
    let nameIdx = seekReadStringIdx ctxt mdv &addr
    let typIdx = seekReadBlobIdx ctxt mdv &addr
    (flags, nameIdx, typIdx)

/// Read Table MethodSemantics.
let seekReadMethodSemanticsRow (ctxt: ILMetadataReader) idx = ctxt.seekReadMethodSemanticsRow idx
let seekReadMethodSemanticsRowUncached ctxtH idx =
    let (ctxt: ILMetadataReader) = getHole ctxtH
    let mdv = ctxt.mdfile.GetView()
    let mutable addr = ctxt.rowAddr TableNames.MethodSemantics idx
    let flags = seekReadUInt16AsInt32Adv mdv &addr
    let midx = seekReadUntaggedIdx TableNames.Method ctxt mdv &addr
    let assocIdx = seekReadHasSemanticsIdx ctxt mdv &addr
    (flags, midx, assocIdx)

/// Read Table MethodImpl.
let seekReadMethodImplRow (ctxt: ILMetadataReader) mdv idx =
    let mutable addr = ctxt.rowAddr TableNames.MethodImpl idx
    let tidx = seekReadUntaggedIdx TableNames.TypeDef ctxt mdv &addr
    let mbodyIdx = seekReadMethodDefOrRefIdx ctxt mdv &addr
    let mdeclIdx = seekReadMethodDefOrRefIdx ctxt mdv &addr
    (tidx, mbodyIdx, mdeclIdx)

/// Read Table ILModuleRef.
let seekReadModuleRefRow (ctxt: ILMetadataReader) mdv idx =
    let mutable addr = ctxt.rowAddr TableNames.ModuleRef idx
    let nameIdx = seekReadStringIdx ctxt mdv &addr
    nameIdx

/// Read Table ILTypeSpec.
let seekReadTypeSpecRow (ctxt: ILMetadataReader) mdv idx =
    let mutable addr = ctxt.rowAddr TableNames.TypeSpec idx
    let blobIdx = seekReadBlobIdx ctxt mdv &addr
    blobIdx

/// Read Table ImplMap.
let seekReadImplMapRow (ctxt: ILMetadataReader) mdv idx =
    let mutable addr = ctxt.rowAddr TableNames.ImplMap idx
    let flags = seekReadUInt16AsInt32Adv mdv &addr
    let forwrdedIdx = seekReadMemberForwardedIdx ctxt mdv &addr
    let nameIdx = seekReadStringIdx ctxt mdv &addr
    let scopeIdx = seekReadUntaggedIdx TableNames.ModuleRef ctxt mdv &addr
    (flags, forwrdedIdx, nameIdx, scopeIdx)

/// Read Table FieldRVA.
let seekReadFieldRVARow (ctxt: ILMetadataReader) mdv idx =
    let mutable addr = ctxt.rowAddr TableNames.FieldRVA idx
    let rva = seekReadInt32Adv mdv &addr
    let fidx = seekReadUntaggedIdx TableNames.Field ctxt mdv &addr
    (rva, fidx)

/// Read Table Assembly.
let seekReadAssemblyRow (ctxt: ILMetadataReader) mdv idx =
    let mutable addr = ctxt.rowAddr TableNames.Assembly idx
    let hash = seekReadInt32Adv mdv &addr
    let v1 = seekReadUInt16Adv mdv &addr
    let v2 = seekReadUInt16Adv mdv &addr
    let v3 = seekReadUInt16Adv mdv &addr
    let v4 = seekReadUInt16Adv mdv &addr
    let flags = seekReadInt32Adv mdv &addr
    let publicKeyIdx = seekReadBlobIdx ctxt mdv &addr
    let nameIdx = seekReadStringIdx ctxt mdv &addr
    let localeIdx = seekReadStringIdx ctxt mdv &addr
    (hash, v1, v2, v3, v4, flags, publicKeyIdx, nameIdx, localeIdx)

/// Read Table ILAssemblyRef.
let seekReadAssemblyRefRow (ctxt: ILMetadataReader) mdv idx =
    let mutable addr = ctxt.rowAddr TableNames.AssemblyRef idx
    let v1 = seekReadUInt16Adv mdv &addr
    let v2 = seekReadUInt16Adv mdv &addr
    let v3 = seekReadUInt16Adv mdv &addr
    let v4 = seekReadUInt16Adv mdv &addr
    let flags = seekReadInt32Adv mdv &addr
    let publicKeyOrTokenIdx = seekReadBlobIdx ctxt mdv &addr
    let nameIdx = seekReadStringIdx ctxt mdv &addr
    let localeIdx = seekReadStringIdx ctxt mdv &addr
    let hashValueIdx = seekReadBlobIdx ctxt mdv &addr
    (v1, v2, v3, v4, flags, publicKeyOrTokenIdx, nameIdx, localeIdx, hashValueIdx)

/// Read Table File.
let seekReadFileRow (ctxt: ILMetadataReader) mdv idx =
    let mutable addr = ctxt.rowAddr TableNames.File idx
    let flags = seekReadInt32Adv mdv &addr
    let nameIdx = seekReadStringIdx ctxt mdv &addr
    let hashValueIdx = seekReadBlobIdx ctxt mdv &addr
    (flags, nameIdx, hashValueIdx)

/// Read Table ILExportedTypeOrForwarder.
let seekReadExportedTypeRow (ctxt: ILMetadataReader) mdv idx =
    let mutable addr = ctxt.rowAddr TableNames.ExportedType idx
    let flags = seekReadInt32Adv mdv &addr
    let tok = seekReadInt32Adv mdv &addr
    let nameIdx = seekReadStringIdx ctxt mdv &addr
    let namespaceIdx = seekReadStringIdx ctxt mdv &addr
    let implIdx = seekReadImplementationIdx ctxt mdv &addr
    (flags, tok, nameIdx, namespaceIdx, implIdx)

/// Read Table ManifestResource.
let seekReadManifestResourceRow (ctxt: ILMetadataReader) mdv idx =
    let mutable addr = ctxt.rowAddr TableNames.ManifestResource idx
    let offset = seekReadInt32Adv mdv &addr
    let flags = seekReadInt32Adv mdv &addr
    let nameIdx = seekReadStringIdx ctxt mdv &addr
    let implIdx = seekReadImplementationIdx ctxt mdv &addr
    (offset, flags, nameIdx, implIdx)

/// Read Table Nested.
let seekReadNestedRow (ctxt: ILMetadataReader) idx = ctxt.seekReadNestedRow idx
let seekReadNestedRowUncached ctxtH idx =
    let (ctxt: ILMetadataReader) = getHole ctxtH
    let mdv = ctxt.mdfile.GetView()
    let mutable addr = ctxt.rowAddr TableNames.Nested idx
    let nestedIdx = seekReadUntaggedIdx TableNames.TypeDef ctxt mdv &addr
    let enclIdx = seekReadUntaggedIdx TableNames.TypeDef ctxt mdv &addr
    (nestedIdx, enclIdx)

/// Read Table GenericParam.
let seekReadGenericParamRow (ctxt: ILMetadataReader) mdv idx =
    let mutable addr = ctxt.rowAddr TableNames.GenericParam idx
    let seq = seekReadUInt16Adv mdv &addr
    let flags = seekReadUInt16Adv mdv &addr
    let ownerIdx = seekReadTypeOrMethodDefIdx ctxt mdv &addr
    let nameIdx = seekReadStringIdx ctxt mdv &addr
    (idx, seq, flags, ownerIdx, nameIdx)

// Read Table GenericParamConstraint.
let seekReadGenericParamConstraintRow (ctxt: ILMetadataReader) mdv idx =
    let mutable addr = ctxt.rowAddr TableNames.GenericParamConstraint idx
    let pidx = seekReadUntaggedIdx TableNames.GenericParam ctxt mdv &addr
    let constraintIdx = seekReadTypeDefOrRefOrSpecIdx ctxt mdv &addr
    (pidx, constraintIdx)

/// Read Table ILMethodSpec.
let seekReadMethodSpecRow (ctxt: ILMetadataReader) mdv idx =
    let mutable addr = ctxt.rowAddr TableNames.MethodSpec idx
    let mdorIdx = seekReadMethodDefOrRefIdx ctxt mdv &addr
    let instIdx = seekReadBlobIdx ctxt mdv &addr
    (mdorIdx, instIdx)


let readUserStringHeapUncached ctxtH idx =
    let (ctxt: ILMetadataReader) = getHole ctxtH
    let mdv = ctxt.mdfile.GetView()
    seekReadUserString mdv (ctxt.userStringsStreamPhysicalLoc + idx)

let readUserStringHeap (ctxt: ILMetadataReader) idx = ctxt.readUserStringHeap idx

let readStringHeapUncached ctxtH idx =
    let (ctxt: ILMetadataReader) = getHole ctxtH
    let mdv = ctxt.mdfile.GetView()
    seekReadUTF8String mdv (ctxt.stringsStreamPhysicalLoc + idx)

let readStringHeap (ctxt: ILMetadataReader) idx = ctxt.readStringHeap idx

let readStringHeapOption (ctxt: ILMetadataReader) idx = if idx = 0 then None else Some (readStringHeap ctxt idx)

let emptyByteArray: byte[] = [||]

let readBlobHeapUncached ctxtH idx =
    let (ctxt: ILMetadataReader) = getHole ctxtH
    let mdv = ctxt.mdfile.GetView()
    // valid index lies in range [1..streamSize)
    // NOTE: idx cannot be 0 - Blob\String heap has first empty element that mdv one byte 0
    if idx <= 0 || idx >= ctxt.blobsStreamSize then emptyByteArray
    else seekReadBlob mdv (ctxt.blobsStreamPhysicalLoc + idx)

let readBlobHeap (ctxt: ILMetadataReader) idx = ctxt.readBlobHeap idx

let readBlobHeapOption ctxt idx = if idx = 0 then None else Some (readBlobHeap ctxt idx)

//let readGuidHeap ctxt idx = seekReadGuid ctxt.mdv (ctxt.guidsStreamPhysicalLoc + idx)

// read a single value out of a blob heap using the given function
let readBlobHeapAsBool ctxt vidx = fst (sigptrGetBool (readBlobHeap ctxt vidx) 0)
let readBlobHeapAsSByte ctxt vidx = fst (sigptrGetSByte (readBlobHeap ctxt vidx) 0)
let readBlobHeapAsInt16 ctxt vidx = fst (sigptrGetInt16 (readBlobHeap ctxt vidx) 0)
let readBlobHeapAsInt32 ctxt vidx = fst (sigptrGetInt32 (readBlobHeap ctxt vidx) 0)
let readBlobHeapAsInt64 ctxt vidx = fst (sigptrGetInt64 (readBlobHeap ctxt vidx) 0)
let readBlobHeapAsByte ctxt vidx = fst (sigptrGetByte (readBlobHeap ctxt vidx) 0)
let readBlobHeapAsUInt16 ctxt vidx = fst (sigptrGetUInt16 (readBlobHeap ctxt vidx) 0)
let readBlobHeapAsUInt32 ctxt vidx = fst (sigptrGetUInt32 (readBlobHeap ctxt vidx) 0)
let readBlobHeapAsUInt64 ctxt vidx = fst (sigptrGetUInt64 (readBlobHeap ctxt vidx) 0)
let readBlobHeapAsSingle ctxt vidx = fst (sigptrGetSingle (readBlobHeap ctxt vidx) 0)
let readBlobHeapAsDouble ctxt vidx = fst (sigptrGetDouble (readBlobHeap ctxt vidx) 0)

//-----------------------------------------------------------------------
// Some binaries have raw data embedded their text sections, e.g. mscorlib, for
// field inits. And there is no information that definitively tells us the extent of
// the text section that may be interesting data. But we certainly don't want to duplicate
// the entire text section as data!
//
// So, we assume:
//   1. no part of the metadata is double-used for raw data
//   2. the data bits are all the bits of the text section
//      that stretch from a Field or Resource RVA to one of
//        (a) the next Field or resource RVA
//        (b) a MethodRVA
//        (c) the start of the metadata
//        (d) the end of a section
//        (e) the start of the native resources attached to the binary if any
// ----------------------------------------------------------------------*)

// noFileOnDisk indicates that the PE file was read from Memory using OpenILModuleReaderFromBytes
// For example the assembly came from a type provider
// In this case we eagerly read the native resources into memory
let readNativeResources (pectxt: PEReader) =
    [ if pectxt.nativeResourcesSize <> 0x0 && pectxt.nativeResourcesAddr <> 0x0 then
        let start = pectxt.anyV2P (pectxt.fileName + ": native resources", pectxt.nativeResourcesAddr)
        if pectxt.noFileOnDisk then
            let unlinkedResource =
                let linkedResource = seekReadBytes (pectxt.pefile.GetView()) start pectxt.nativeResourcesSize
                unlinkResource pectxt.nativeResourcesAddr linkedResource
            yield ILNativeResource.Out unlinkedResource
        else
            yield ILNativeResource.In (pectxt.fileName, pectxt.nativeResourcesAddr, start, pectxt.nativeResourcesSize ) ]


let getDataEndPointsDelayed (pectxt: PEReader) ctxtH =
    lazy
        let (ctxt: ILMetadataReader) = getHole ctxtH
        let mdv = ctxt.mdfile.GetView()
        let dataStartPoints =
            let res = ref []
            for i = 1 to ctxt.getNumRows TableNames.FieldRVA do
                let rva, _fidx = seekReadFieldRVARow ctxt mdv i
                res := ("field", rva) :: !res
            for i = 1 to ctxt.getNumRows TableNames.ManifestResource do
                let (offset, _, _, TaggedIndex(_tag, idx)) = seekReadManifestResourceRow ctxt mdv i
                if idx = 0 then
                  let rva = pectxt.resourcesAddr + offset
                  res := ("manifest resource", rva) :: !res
            !res
        if isNil dataStartPoints then []
        else
          let methodRVAs =
              let res = ref []
              for i = 1 to ctxt.getNumRows TableNames.Method do
                  let (rva, _, _, nameIdx, _, _) = seekReadMethodRow ctxt mdv i
                  if rva <> 0 then
                     let nm = readStringHeap ctxt nameIdx
                     res := (nm, rva) :: !res
              !res
          ([ pectxt.textSegmentPhysicalLoc + pectxt.textSegmentPhysicalSize
             pectxt.dataSegmentPhysicalLoc + pectxt.dataSegmentPhysicalSize ]
           @
           (List.map pectxt.anyV2P
              (dataStartPoints
                @ [for (virtAddr, _virtSize, _physLoc) in pectxt.sectionHeaders do yield ("section start", virtAddr) done]
                @ [("md", pectxt.metadataAddr)]
                @ (if pectxt.nativeResourcesAddr = 0x0 then [] else [("native resources", pectxt.nativeResourcesAddr) ])
                @ (if pectxt.resourcesAddr = 0x0 then [] else [("managed resources", pectxt.resourcesAddr) ])
                @ (if pectxt.strongnameAddr = 0x0 then [] else [("managed strongname", pectxt.strongnameAddr) ])
                @ (if pectxt.vtableFixupsAddr = 0x0 then [] else [("managed vtable_fixups", pectxt.vtableFixupsAddr) ])
                @ methodRVAs)))
           |> List.distinct
           |> List.sort


let rvaToData (ctxt: ILMetadataReader) (pectxt: PEReader) nm rva =
    if rva = 0x0 then failwith "rva is zero"
    let start = pectxt.anyV2P (nm, rva)
    let endPoints = (Lazy.force ctxt.dataEndPoints)
    let rec look l =
        match l with
        | [] ->
            failwithf "find_text_data_extent: none found for fileName=%s, name=%s, rva=0x%08x, start=0x%08x" ctxt.fileName nm rva start
        | e :: t ->
           if start < e then
             let pev = pectxt.pefile.GetView()
             seekReadBytes pev start (e - start)
           else look t
    look endPoints


//-----------------------------------------------------------------------
// Read the AbsIL structure (lazily) by reading off the relevant rows.
// ----------------------------------------------------------------------

let isSorted (ctxt: ILMetadataReader) (tab: TableName) = ((ctxt.sorted &&& (int64 1 <<< tab.Index)) <> int64 0x0)

// Note, pectxtEager and pevEager must not be captured by the results of this function
let rec seekReadModule (ctxt: ILMetadataReader) canReduceMemory (pectxtEager: PEReader) pevEager peinfo ilMetadataVersion idx =
    let (subsys, subsysversion, useHighEntropyVA, ilOnly, only32, is32bitpreferred, only64, platform, isDll, alignVirt, alignPhys, imageBaseReal) = peinfo
    let mdv = ctxt.mdfile.GetView()
    let (_generation, nameIdx, _mvidIdx, _encidIdx, _encbaseidIdx) = seekReadModuleRow ctxt mdv idx
    let ilModuleName = readStringHeap ctxt nameIdx
    let nativeResources = readNativeResources pectxtEager

    { Manifest =
         if ctxt.getNumRows TableNames.Assembly > 0 then Some (seekReadAssemblyManifest ctxt pectxtEager 1)
         else None
      CustomAttrsStored = ctxt.customAttrsReader_Module
      MetadataIndex = idx
      Name = ilModuleName
      NativeResources=nativeResources
      TypeDefs = mkILTypeDefsComputed (fun () -> seekReadTopTypeDefs ctxt)
      SubSystemFlags = int32 subsys
      IsILOnly = ilOnly
      SubsystemVersion = subsysversion
      UseHighEntropyVA = useHighEntropyVA
      Platform = platform
      StackReserveSize = None  // TODO
      Is32Bit = only32
      Is32BitPreferred = is32bitpreferred
      Is64Bit = only64
      IsDLL=isDll
      VirtualAlignment = alignVirt
      PhysicalAlignment = alignPhys
      ImageBase = imageBaseReal
      MetadataVersion = ilMetadataVersion
      Resources = seekReadManifestResources ctxt canReduceMemory mdv pectxtEager pevEager }

and seekReadAssemblyManifest (ctxt: ILMetadataReader) pectxt idx =
    let mdview = ctxt.mdfile.GetView()
    let (hash, v1, v2, v3, v4, flags, publicKeyIdx, nameIdx, localeIdx) = seekReadAssemblyRow ctxt mdview idx
    let name = readStringHeap ctxt nameIdx
    let pubkey = readBlobHeapOption ctxt publicKeyIdx
    { Name= name
      AuxModuleHashAlgorithm=hash
      SecurityDeclsStored= ctxt.securityDeclsReader_Assembly
      PublicKey= pubkey
      Version= Some (ILVersionInfo (v1, v2, v3, v4))
      Locale= readStringHeapOption ctxt localeIdx
      CustomAttrsStored = ctxt.customAttrsReader_Assembly
      MetadataIndex = idx
      AssemblyLongevity =
        let masked = flags &&& 0x000e
        if masked = 0x0000 then ILAssemblyLongevity.Unspecified
        elif masked = 0x0002 then ILAssemblyLongevity.Library
        elif masked = 0x0004 then ILAssemblyLongevity.PlatformAppDomain
        elif masked = 0x0006 then ILAssemblyLongevity.PlatformProcess
        elif masked = 0x0008 then ILAssemblyLongevity.PlatformSystem
        else ILAssemblyLongevity.Unspecified
      ExportedTypes= seekReadTopExportedTypes ctxt
      EntrypointElsewhere=
            let (tab, tok) = pectxt.entryPointToken
            if tab = TableNames.File then Some (seekReadFile ctxt mdview tok) else None
      Retargetable = 0 <> (flags &&& 0x100)
      DisableJitOptimizations = 0 <> (flags &&& 0x4000)
      JitTracking = 0 <> (flags &&& 0x8000)
      IgnoreSymbolStoreSequencePoints = 0 <> (flags &&& 0x2000) }

and seekReadAssemblyRef (ctxt: ILMetadataReader) idx = ctxt.seekReadAssemblyRef idx
and seekReadAssemblyRefUncached ctxtH idx =
    let (ctxt: ILMetadataReader) = getHole ctxtH
    let mdv = ctxt.mdfile.GetView()
    let (v1, v2, v3, v4, flags, publicKeyOrTokenIdx, nameIdx, localeIdx, hashValueIdx) = seekReadAssemblyRefRow ctxt mdv idx
    let nm = readStringHeap ctxt nameIdx
    let publicKey =
        match readBlobHeapOption ctxt publicKeyOrTokenIdx with
          | None -> None
          | Some blob -> Some (if (flags &&& 0x0001) <> 0x0 then PublicKey blob else PublicKeyToken blob)

    ILAssemblyRef.Create
        (name = nm,
         hash = readBlobHeapOption ctxt hashValueIdx,
         publicKey = publicKey,
         retargetable = ((flags &&& 0x0100) <> 0x0),
         version = Some (ILVersionInfo (v1, v2, v3, v4)),
         locale = readStringHeapOption ctxt localeIdx)

and seekReadModuleRef (ctxt: ILMetadataReader) mdv idx =
    let nameIdx = seekReadModuleRefRow ctxt mdv idx
    ILModuleRef.Create(name = readStringHeap ctxt nameIdx, hasMetadata=true, hash=None)

and seekReadFile (ctxt: ILMetadataReader) mdv idx =
    let (flags, nameIdx, hashValueIdx) = seekReadFileRow ctxt mdv idx
    ILModuleRef.Create(name = readStringHeap ctxt nameIdx, hasMetadata= ((flags &&& 0x0001) = 0x0), hash= readBlobHeapOption ctxt hashValueIdx)

and seekReadClassLayout (ctxt: ILMetadataReader) mdv idx =
    let res =
        seekReadOptionalIndexedRow (ctxt.getNumRows TableNames.ClassLayout,
            seekReadClassLayoutRow ctxt mdv,
            (fun (_, _, tidx) -> tidx),
            simpleIndexCompare idx,
            isSorted ctxt TableNames.ClassLayout,
            (fun (pack, size, _) -> pack, size))
    match res  with
    | None -> { Size = None; Pack = None }
    | Some (pack, size) -> { Size = Some size; Pack = Some pack }

and typeAccessOfFlags flags =
    let f = (flags &&& 0x00000007)
    if f = 0x00000001 then ILTypeDefAccess.Public
    elif f = 0x00000002 then ILTypeDefAccess.Nested ILMemberAccess.Public
    elif f = 0x00000003 then ILTypeDefAccess.Nested ILMemberAccess.Private
    elif f = 0x00000004 then ILTypeDefAccess.Nested ILMemberAccess.Family
    elif f = 0x00000006 then ILTypeDefAccess.Nested ILMemberAccess.FamilyAndAssembly
    elif f = 0x00000007 then ILTypeDefAccess.Nested ILMemberAccess.FamilyOrAssembly
    elif f = 0x00000005 then ILTypeDefAccess.Nested ILMemberAccess.Assembly
    else ILTypeDefAccess.Private

and typeLayoutOfFlags (ctxt: ILMetadataReader) mdv flags tidx =
    let f = (flags &&& 0x00000018)
    if f = 0x00000008 then ILTypeDefLayout.Sequential (seekReadClassLayout ctxt mdv tidx)
    elif f = 0x00000010 then ILTypeDefLayout.Explicit (seekReadClassLayout ctxt mdv tidx)
    else ILTypeDefLayout.Auto

and isTopTypeDef flags =
    (typeAccessOfFlags flags = ILTypeDefAccess.Private) ||
     typeAccessOfFlags flags = ILTypeDefAccess.Public

and seekIsTopTypeDefOfIdx ctxt idx =
    let (flags, _, _, _, _, _) = seekReadTypeDefRow ctxt idx
    isTopTypeDef flags

and readBlobHeapAsSplitTypeName ctxt (nameIdx, namespaceIdx) =
    let name = readStringHeap ctxt nameIdx
    let nspace = readStringHeapOption ctxt namespaceIdx
    match nspace with
    | Some nspace -> splitNamespace nspace, name
    | None -> [], name

and readBlobHeapAsTypeName ctxt (nameIdx, namespaceIdx) =
    let name = readStringHeap ctxt nameIdx
    let nspace = readStringHeapOption ctxt namespaceIdx
    match nspace with
    | None -> name
    | Some ns -> ctxt.memoizeString (ns+"."+name)

and seekReadTypeDefRowExtents (ctxt: ILMetadataReader) _info (idx: int) =
    if idx >= ctxt.getNumRows TableNames.TypeDef then
        struct (ctxt.getNumRows TableNames.Field + 1, ctxt.getNumRows TableNames.Method + 1)
    else
        let (_, _, _, _, fieldsIdx, methodsIdx) = seekReadTypeDefRow ctxt (idx + 1)
        struct (fieldsIdx, methodsIdx )

and seekReadTypeDefRowWithExtents ctxt (idx: int) =
    let info= seekReadTypeDefRow ctxt idx
    info, seekReadTypeDefRowExtents ctxt info idx

and seekReadPreTypeDef ctxt toponly (idx: int) =
    let (flags, nameIdx, namespaceIdx, _, _, _) = seekReadTypeDefRow ctxt idx
    if toponly && not (isTopTypeDef flags) then None
    else
     let ns, n = readBlobHeapAsSplitTypeName ctxt (nameIdx, namespaceIdx)
     // Return the ILPreTypeDef
     Some (mkILPreTypeDefRead (ns, n, idx, ctxt.typeDefReader))

and typeDefReader ctxtH: ILTypeDefStored =
  mkILTypeDefReader
    (fun idx ->
           let (ctxt: ILMetadataReader) = getHole ctxtH
           let mdv = ctxt.mdfile.GetView()
           // Re-read so as not to save all these in the lazy closure - this suspension ctxt.is the largest
           // heavily allocated one in all of AbsIL

           let ((flags, nameIdx, namespaceIdx, extendsIdx, fieldsIdx, methodsIdx) as info) = seekReadTypeDefRow ctxt idx
           let nm = readBlobHeapAsTypeName ctxt (nameIdx, namespaceIdx)
           let struct (endFieldsIdx, endMethodsIdx) = seekReadTypeDefRowExtents ctxt info idx
           let typars = seekReadGenericParams ctxt 0 (tomd_TypeDef, idx)
           let numtypars = typars.Length
           let super = seekReadOptionalTypeDefOrRef ctxt numtypars AsObject extendsIdx
           let layout = typeLayoutOfFlags ctxt mdv flags idx
           let hasLayout = (match layout with ILTypeDefLayout.Explicit _ -> true | _ -> false)
           let mdefs = seekReadMethods ctxt numtypars methodsIdx endMethodsIdx
           let fdefs = seekReadFields ctxt (numtypars, hasLayout) fieldsIdx endFieldsIdx
           let nested = seekReadNestedTypeDefs ctxt idx
           let impls = seekReadInterfaceImpls ctxt mdv numtypars idx
           let mimpls = seekReadMethodImpls ctxt numtypars idx
           let props = seekReadProperties ctxt numtypars idx
           let events = seekReadEvents ctxt numtypars idx
           ILTypeDef(name=nm,
                     genericParams=typars,
                     attributes= enum<TypeAttributes>(flags),
                     layout = layout,
                     nestedTypes= nested,
                     implements = impls,
                     extends = super,
                     methods = mdefs,
                     securityDeclsStored = ctxt.securityDeclsReader_TypeDef,
                     fields=fdefs,
                     methodImpls=mimpls,
                     events= events,
                     properties=props,
                     customAttrsStored=ctxt.customAttrsReader_TypeDef,
                     metadataIndex=idx)
    )

and seekReadTopTypeDefs (ctxt: ILMetadataReader) =
    [| for i = 1 to ctxt.getNumRows TableNames.TypeDef do
          match seekReadPreTypeDef ctxt true i with
          | None -> ()
          | Some td -> yield td |]

and seekReadNestedTypeDefs (ctxt: ILMetadataReader) tidx =
    mkILTypeDefsComputed (fun () ->
           let nestedIdxs = seekReadIndexedRows (ctxt.getNumRows TableNames.Nested, seekReadNestedRow ctxt, snd, simpleIndexCompare tidx, false, fst)
           [| for i in nestedIdxs do
                 match seekReadPreTypeDef ctxt false i with
                 | None -> ()
                 | Some td -> yield td |])

and seekReadInterfaceImpls (ctxt: ILMetadataReader) mdv numtypars tidx =
    seekReadIndexedRows (ctxt.getNumRows TableNames.InterfaceImpl,
                         seekReadInterfaceImplRow ctxt mdv,
                         fst,
                         simpleIndexCompare tidx,
                         isSorted ctxt TableNames.InterfaceImpl,
                         (snd >> seekReadTypeDefOrRef ctxt numtypars AsObject (*ok*) List.empty))

and seekReadGenericParams ctxt numtypars (a, b): ILGenericParameterDefs =
    ctxt.seekReadGenericParams (GenericParamsIdx(numtypars, a, b))

and seekReadGenericParamsUncached ctxtH (GenericParamsIdx(numtypars, a, b)) =
    let (ctxt: ILMetadataReader) = getHole ctxtH
    let mdv = ctxt.mdfile.GetView()
    let pars =
        seekReadIndexedRows
            (ctxt.getNumRows TableNames.GenericParam, seekReadGenericParamRow ctxt mdv,
             (fun (_, _, _, tomd, _) -> tomd),
             tomdCompare (TaggedIndex(a, b)),
             isSorted ctxt TableNames.GenericParam,
             (fun (gpidx, seq, flags, _, nameIdx) ->
                 let flags = int32 flags
                 let variance_flags = flags &&& 0x0003
                 let variance =
                     if variance_flags = 0x0000 then NonVariant
                     elif variance_flags = 0x0001 then CoVariant
                     elif variance_flags = 0x0002 then ContraVariant
                     else NonVariant
                 let constraints = seekReadGenericParamConstraints ctxt mdv numtypars gpidx
                 seq, {Name=readStringHeap ctxt nameIdx
                       Constraints = constraints
                       Variance=variance
                       CustomAttrsStored = ctxt.customAttrsReader_GenericParam
                       MetadataIndex=gpidx
                       HasReferenceTypeConstraint= (flags &&& 0x0004) <> 0
                       HasNotNullableValueTypeConstraint= (flags &&& 0x0008) <> 0
                       HasDefaultConstructorConstraint=(flags &&& 0x0010) <> 0 }))
    pars |> List.sortBy fst |> List.map snd

and seekReadGenericParamConstraints (ctxt: ILMetadataReader) mdv numtypars gpidx =
    seekReadIndexedRows
        (ctxt.getNumRows TableNames.GenericParamConstraint,
         seekReadGenericParamConstraintRow ctxt mdv,
         fst,
         simpleIndexCompare gpidx,
         isSorted ctxt TableNames.GenericParamConstraint,
         (snd >> seekReadTypeDefOrRef ctxt numtypars AsObject (*ok*) List.empty))

and seekReadTypeDefAsType (ctxt: ILMetadataReader) boxity (ginst: ILTypes) idx =
      ctxt.seekReadTypeDefAsType (TypeDefAsTypIdx (boxity, ginst, idx))

and seekReadTypeDefAsTypeUncached ctxtH (TypeDefAsTypIdx (boxity, ginst, idx)) =
    let ctxt = getHole ctxtH
    mkILTy boxity (ILTypeSpec.Create(seekReadTypeDefAsTypeRef ctxt idx, ginst))

and seekReadTypeDefAsTypeRef (ctxt: ILMetadataReader) idx =
     let enc =
       if seekIsTopTypeDefOfIdx ctxt idx then []
       else
         let enclIdx = seekReadIndexedRow (ctxt.getNumRows TableNames.Nested, seekReadNestedRow ctxt, fst, simpleIndexCompare idx, isSorted ctxt TableNames.Nested, snd)
         let tref = seekReadTypeDefAsTypeRef ctxt enclIdx
         tref.Enclosing@[tref.Name]
     let (_, nameIdx, namespaceIdx, _, _, _) = seekReadTypeDefRow ctxt idx
     let nm = readBlobHeapAsTypeName ctxt (nameIdx, namespaceIdx)
     ILTypeRef.Create(scope=ILScopeRef.Local, enclosing=enc, name = nm )

and seekReadTypeRef (ctxt: ILMetadataReader) idx = ctxt.seekReadTypeRef idx
and seekReadTypeRefUncached ctxtH idx =
     let (ctxt: ILMetadataReader) = getHole ctxtH
     let mdv = ctxt.mdfile.GetView()
     let scopeIdx, nameIdx, namespaceIdx = seekReadTypeRefRow ctxt mdv idx
     let scope, enc = seekReadTypeRefScope ctxt mdv scopeIdx
     let nm = readBlobHeapAsTypeName ctxt (nameIdx, namespaceIdx)
     ILTypeRef.Create(scope=scope, enclosing=enc, name = nm)

and seekReadTypeRefAsType (ctxt: ILMetadataReader) boxity ginst idx = ctxt.seekReadTypeRefAsType (TypeRefAsTypIdx (boxity, ginst, idx))
and seekReadTypeRefAsTypeUncached ctxtH (TypeRefAsTypIdx (boxity, ginst, idx)) =
     let ctxt = getHole ctxtH
     mkILTy boxity (ILTypeSpec.Create(seekReadTypeRef ctxt idx, ginst))

and seekReadTypeDefOrRef (ctxt: ILMetadataReader) numtypars boxity (ginst: ILTypes) (TaggedIndex(tag, idx) ) =
    let mdv = ctxt.mdfile.GetView()
    match tag with
    | tag when tag = tdor_TypeDef -> seekReadTypeDefAsType ctxt boxity ginst idx
    | tag when tag = tdor_TypeRef -> seekReadTypeRefAsType ctxt boxity ginst idx
    | tag when tag = tdor_TypeSpec ->
        if not (List.isEmpty ginst) then dprintn ("type spec used as type constructor for a generic instantiation: ignoring instantiation")
        readBlobHeapAsType ctxt numtypars (seekReadTypeSpecRow ctxt mdv idx)
    | _ -> failwith "seekReadTypeDefOrRef ctxt"

and seekReadTypeDefOrRefAsTypeRef (ctxt: ILMetadataReader) (TaggedIndex(tag, idx) ) =
    match tag with
    | tag when tag = tdor_TypeDef -> seekReadTypeDefAsTypeRef ctxt idx
    | tag when tag = tdor_TypeRef -> seekReadTypeRef ctxt idx
    | tag when tag = tdor_TypeSpec ->
        dprintn ("type spec used where a type ref or def is required")
        PrimaryAssemblyILGlobals.typ_Object.TypeRef
    | _ -> failwith "seekReadTypeDefOrRefAsTypeRef_readTypeDefOrRefOrSpec"

and seekReadMethodRefParent (ctxt: ILMetadataReader) mdv numtypars (TaggedIndex(tag, idx)) =
    match tag with
    | tag when tag = mrp_TypeRef -> seekReadTypeRefAsType ctxt AsObject (* not ok - no way to tell if a member ref parent is a value type or not *) List.empty idx
    | tag when tag = mrp_ModuleRef -> mkILTypeForGlobalFunctions (ILScopeRef.Module (seekReadModuleRef ctxt mdv idx))
    | tag when tag = mrp_MethodDef ->
        let (MethodData(enclTy, cc, nm, argtys, retty, minst)) = seekReadMethodDefAsMethodData ctxt idx
        let mspec = mkILMethSpecInTy (enclTy, cc, nm, argtys, retty, minst)
        mspec.DeclaringType
    | tag when tag = mrp_TypeSpec -> readBlobHeapAsType ctxt numtypars (seekReadTypeSpecRow ctxt mdv idx)
    | _ -> failwith "seekReadMethodRefParent"

and seekReadMethodDefOrRef (ctxt: ILMetadataReader) numtypars (TaggedIndex(tag, idx)) =
    match tag with
    | tag when tag = mdor_MethodDef ->
        let (MethodData(enclTy, cc, nm, argtys, retty, minst)) = seekReadMethodDefAsMethodData ctxt idx
        VarArgMethodData(enclTy, cc, nm, argtys, None, retty, minst)
    | tag when tag = mdor_MemberRef ->
        seekReadMemberRefAsMethodData ctxt numtypars idx
    | _ -> failwith "seekReadMethodDefOrRef"

and seekReadMethodDefOrRefNoVarargs (ctxt: ILMetadataReader) numtypars x =
     let (VarArgMethodData(enclTy, cc, nm, argtys, varargs, retty, minst)) = seekReadMethodDefOrRef ctxt numtypars x
     if varargs <> None then dprintf "ignoring sentinel and varargs in ILMethodDef token signature"
     MethodData(enclTy, cc, nm, argtys, retty, minst)

and seekReadCustomAttrType (ctxt: ILMetadataReader) (TaggedIndex(tag, idx) ) =
    match tag with
    | tag when tag = cat_MethodDef ->
        let (MethodData(enclTy, cc, nm, argtys, retty, minst)) = seekReadMethodDefAsMethodData ctxt idx
        mkILMethSpecInTy (enclTy, cc, nm, argtys, retty, minst)
    | tag when tag = cat_MemberRef ->
        let (MethodData(enclTy, cc, nm, argtys, retty, minst)) = seekReadMemberRefAsMethDataNoVarArgs ctxt 0 idx
        mkILMethSpecInTy (enclTy, cc, nm, argtys, retty, minst)
    | _ -> failwith "seekReadCustomAttrType ctxt"

and seekReadImplAsScopeRef (ctxt: ILMetadataReader) mdv (TaggedIndex(tag, idx) ) =
     if idx = 0 then ILScopeRef.Local
     else
       match tag with
       | tag when tag = i_File -> ILScopeRef.Module (seekReadFile ctxt mdv idx)
       | tag when tag = i_AssemblyRef -> ILScopeRef.Assembly (seekReadAssemblyRef ctxt idx)
       | tag when tag = i_ExportedType -> failwith "seekReadImplAsScopeRef"
       | _ -> failwith "seekReadImplAsScopeRef"

and seekReadTypeRefScope (ctxt: ILMetadataReader) mdv (TaggedIndex(tag, idx) ) =
    match tag with
    | tag when tag = rs_Module -> ILScopeRef.Local, []
    | tag when tag = rs_ModuleRef -> ILScopeRef.Module (seekReadModuleRef ctxt mdv idx), []
    | tag when tag = rs_AssemblyRef -> ILScopeRef.Assembly (seekReadAssemblyRef ctxt idx), []
    | tag when tag = rs_TypeRef ->
        let tref = seekReadTypeRef ctxt idx
        tref.Scope, (tref.Enclosing@[tref.Name])
    | _ -> failwith "seekReadTypeRefScope"

and seekReadOptionalTypeDefOrRef (ctxt: ILMetadataReader) numtypars boxity idx =
    if idx = TaggedIndex(tdor_TypeDef, 0) then None
    else Some (seekReadTypeDefOrRef ctxt numtypars boxity List.empty idx)

and seekReadField ctxt mdv (numtypars, hasLayout) (idx: int) =
    let (flags, nameIdx, typeIdx) = seekReadFieldRow ctxt mdv idx
    let nm = readStringHeap ctxt nameIdx
    let isStatic = (flags &&& 0x0010) <> 0
    ILFieldDef(name = nm,
               fieldType= readBlobHeapAsFieldSig ctxt numtypars typeIdx,
               attributes = enum<FieldAttributes>(flags),
               literalValue = (if (flags &&& 0x8000) = 0 then None else Some (seekReadConstant ctxt (TaggedIndex(hc_FieldDef, idx)))),
               marshal =
                   (if (flags &&& 0x1000) = 0 then
                       None
                    else
                       Some (seekReadIndexedRow (ctxt.getNumRows TableNames.FieldMarshal, seekReadFieldMarshalRow ctxt mdv,
                                                 fst, hfmCompare (TaggedIndex(hfm_FieldDef, idx)),
                                                 isSorted ctxt TableNames.FieldMarshal,
                                                 (snd >> readBlobHeapAsNativeType ctxt)))),
               data =
                   (if (flags &&& 0x0100) = 0 then
                       None
                    else
                        match ctxt.pectxtCaptured with
                        | None -> None // indicates metadata only, where Data is not available
                        | Some pectxt ->
                            let rva = seekReadIndexedRow (ctxt.getNumRows TableNames.FieldRVA, seekReadFieldRVARow ctxt mdv,
                                                          snd, simpleIndexCompare idx, isSorted ctxt TableNames.FieldRVA, fst)
                            Some (rvaToData ctxt pectxt "field" rva)),
               offset =
                   (if hasLayout && not isStatic then
                       Some (seekReadIndexedRow (ctxt.getNumRows TableNames.FieldLayout, seekReadFieldLayoutRow ctxt mdv,
                                               snd, simpleIndexCompare idx, isSorted ctxt TableNames.FieldLayout, fst)) else None),
               customAttrsStored=ctxt.customAttrsReader_FieldDef,
               metadataIndex = idx)

and seekReadFields (ctxt: ILMetadataReader) (numtypars, hasLayout) fidx1 fidx2 =
    mkILFieldsLazy
       (lazy
           let mdv = ctxt.mdfile.GetView()
           [ if fidx1 > 0 then
               for i = fidx1 to fidx2 - 1 do
                   yield seekReadField ctxt mdv (numtypars, hasLayout) i ])

and seekReadMethods (ctxt: ILMetadataReader) numtypars midx1 midx2 =
    mkILMethodsComputed (fun () ->
           let mdv = ctxt.mdfile.GetView()
           [| if midx1 > 0 then
                 for i = midx1 to midx2 - 1 do
                     yield seekReadMethod ctxt mdv numtypars i |])

and sigptrGetTypeDefOrRefOrSpecIdx bytes sigptr =
    let struct (n, sigptr) = sigptrGetZInt32 bytes sigptr
    if (n &&& 0x01) = 0x0 then (* Type Def *)
        TaggedIndex(tdor_TypeDef, (n >>>& 2)), sigptr
    else (* Type Ref *)
        TaggedIndex(tdor_TypeRef, (n >>>& 2)), sigptr

and sigptrGetTy (ctxt: ILMetadataReader) numtypars bytes sigptr =
    let b0, sigptr = sigptrGetByte bytes sigptr
    if b0 = et_OBJECT then PrimaryAssemblyILGlobals.typ_Object, sigptr
    elif b0 = et_STRING then PrimaryAssemblyILGlobals.typ_String, sigptr
    elif b0 = et_I1 then PrimaryAssemblyILGlobals.typ_SByte, sigptr
    elif b0 = et_I2 then PrimaryAssemblyILGlobals.typ_Int16, sigptr
    elif b0 = et_I4 then PrimaryAssemblyILGlobals.typ_Int32, sigptr
    elif b0 = et_I8 then PrimaryAssemblyILGlobals.typ_Int64, sigptr
    elif b0 = et_I then PrimaryAssemblyILGlobals.typ_IntPtr, sigptr
    elif b0 = et_U1 then PrimaryAssemblyILGlobals.typ_Byte, sigptr
    elif b0 = et_U2 then PrimaryAssemblyILGlobals.typ_UInt16, sigptr
    elif b0 = et_U4 then PrimaryAssemblyILGlobals.typ_UInt32, sigptr
    elif b0 = et_U8 then PrimaryAssemblyILGlobals.typ_UInt64, sigptr
    elif b0 = et_U then PrimaryAssemblyILGlobals.typ_UIntPtr, sigptr
    elif b0 = et_R4 then PrimaryAssemblyILGlobals.typ_Single, sigptr
    elif b0 = et_R8 then PrimaryAssemblyILGlobals.typ_Double, sigptr
    elif b0 = et_CHAR then PrimaryAssemblyILGlobals.typ_Char, sigptr
    elif b0 = et_BOOLEAN then PrimaryAssemblyILGlobals.typ_Bool, sigptr
    elif b0 = et_WITH then
        let b0, sigptr = sigptrGetByte bytes sigptr
        let tdorIdx, sigptr = sigptrGetTypeDefOrRefOrSpecIdx bytes sigptr
        let struct (n, sigptr) = sigptrGetZInt32 bytes sigptr
        let argtys, sigptr = sigptrFold (sigptrGetTy ctxt numtypars) n bytes sigptr
        seekReadTypeDefOrRef ctxt numtypars (if b0 = et_CLASS then AsObject else AsValue) argtys tdorIdx,
        sigptr

    elif b0 = et_CLASS then
        let tdorIdx, sigptr = sigptrGetTypeDefOrRefOrSpecIdx bytes sigptr
        seekReadTypeDefOrRef ctxt numtypars AsObject List.empty tdorIdx, sigptr
    elif b0 = et_VALUETYPE then
        let tdorIdx, sigptr = sigptrGetTypeDefOrRefOrSpecIdx bytes sigptr
        seekReadTypeDefOrRef ctxt numtypars AsValue List.empty tdorIdx, sigptr
    elif b0 = et_VAR then
        let struct (n, sigptr) = sigptrGetZInt32 bytes sigptr
        ILType.TypeVar (uint16 n), sigptr
    elif b0 = et_MVAR then
        let struct (n, sigptr) = sigptrGetZInt32 bytes sigptr
        ILType.TypeVar (uint16 (n + numtypars)), sigptr
    elif b0 = et_BYREF then
        let ty, sigptr = sigptrGetTy ctxt numtypars bytes sigptr
        ILType.Byref ty, sigptr
    elif b0 = et_PTR then
        let ty, sigptr = sigptrGetTy ctxt numtypars bytes sigptr
        ILType.Ptr ty, sigptr
    elif b0 = et_SZARRAY then
        let ty, sigptr = sigptrGetTy ctxt numtypars bytes sigptr
        mkILArr1DTy ty, sigptr
    elif b0 = et_ARRAY then
        let ty, sigptr = sigptrGetTy ctxt numtypars bytes sigptr
        let struct (rank, sigptr) = sigptrGetZInt32 bytes sigptr
        let struct (numSized, sigptr) = sigptrGetZInt32 bytes sigptr
        let struct (sizes, sigptr) = sigptrFoldStruct sigptrGetZInt32 numSized bytes sigptr
        let struct (numLoBounded, sigptr) = sigptrGetZInt32 bytes sigptr
        let struct (lobounds, sigptr) = sigptrFoldStruct sigptrGetZInt32 numLoBounded bytes sigptr
        let shape =
            let dim i =
              (if i < numLoBounded then Some (List.item i lobounds) else None),
              (if i < numSized then Some (List.item i sizes) else None)
            ILArrayShape (List.init rank dim)
        mkILArrTy (ty, shape), sigptr

    elif b0 = et_VOID then ILType.Void, sigptr
    elif b0 = et_TYPEDBYREF then
        PrimaryAssemblyILGlobals.typ_TypedReference, sigptr
    elif b0 = et_CMOD_REQD || b0 = et_CMOD_OPT then
        let tdorIdx, sigptr = sigptrGetTypeDefOrRefOrSpecIdx bytes sigptr
        let ty, sigptr = sigptrGetTy ctxt numtypars bytes sigptr
        ILType.Modified((b0 = et_CMOD_REQD), seekReadTypeDefOrRefAsTypeRef ctxt tdorIdx, ty), sigptr
    elif b0 = et_FNPTR then
        let ccByte, sigptr = sigptrGetByte bytes sigptr
        let generic, cc = byteAsCallConv ccByte
        if generic then failwith "fptr sig may not be generic"
        let struct (numparams, sigptr) = sigptrGetZInt32 bytes sigptr
        let retty, sigptr = sigptrGetTy ctxt numtypars bytes sigptr
        let argtys, sigptr = sigptrFold (sigptrGetTy ctxt numtypars) ( numparams) bytes sigptr
        let typ =
            ILType.FunctionPointer
              { CallingConv=cc
                ArgTypes = argtys
                ReturnType=retty }
        typ, sigptr
    elif b0 = et_SENTINEL then failwith "varargs NYI"
    else ILType.Void, sigptr

and sigptrGetVarArgTys (ctxt: ILMetadataReader) n numtypars bytes sigptr =
    sigptrFold (sigptrGetTy ctxt numtypars) n bytes sigptr

and sigptrGetArgTys (ctxt: ILMetadataReader) n numtypars bytes sigptr acc =
    if n <= 0 then (List.rev acc, None), sigptr
    else
      let b0, sigptr2 = sigptrGetByte bytes sigptr
      if b0 = et_SENTINEL then
        let varargs, sigptr = sigptrGetVarArgTys ctxt n numtypars bytes sigptr2
        (List.rev acc, Some varargs), sigptr
      else
        let x, sigptr = sigptrGetTy ctxt numtypars bytes sigptr
        sigptrGetArgTys ctxt (n-1) numtypars bytes sigptr (x :: acc)

and sigptrGetLocal (ctxt: ILMetadataReader) numtypars bytes sigptr =
    let pinned, sigptr =
        let b0, sigptr' = sigptrGetByte bytes sigptr
        if b0 = et_PINNED then
            true, sigptr'
        else
            false, sigptr
    let ty, sigptr = sigptrGetTy ctxt numtypars bytes sigptr
    let loc: ILLocal = { IsPinned = pinned; Type = ty; DebugInfo = None }
    loc, sigptr

and readBlobHeapAsMethodSig (ctxt: ILMetadataReader) numtypars blobIdx =
    ctxt.readBlobHeapAsMethodSig (BlobAsMethodSigIdx (numtypars, blobIdx))

and readBlobHeapAsMethodSigUncached ctxtH (BlobAsMethodSigIdx (numtypars, blobIdx)) =
    let (ctxt: ILMetadataReader) = getHole ctxtH
    let bytes = readBlobHeap ctxt blobIdx
    let sigptr = 0
    let ccByte, sigptr = sigptrGetByte bytes sigptr
    let generic, cc = byteAsCallConv ccByte
    let struct (genarity, sigptr) = if generic then sigptrGetZInt32 bytes sigptr else 0x0, sigptr
    let struct (numparams, sigptr) = sigptrGetZInt32 bytes sigptr
    let retty, sigptr = sigptrGetTy ctxt numtypars bytes sigptr
    let (argtys, varargs), _sigptr = sigptrGetArgTys ctxt numparams numtypars bytes sigptr []
    generic, genarity, cc, retty, argtys, varargs

and readBlobHeapAsType ctxt numtypars blobIdx =
    let bytes = readBlobHeap ctxt blobIdx
    let ty, _sigptr = sigptrGetTy ctxt numtypars bytes 0
    ty

and readBlobHeapAsFieldSig ctxt numtypars blobIdx =
    ctxt.readBlobHeapAsFieldSig (BlobAsFieldSigIdx (numtypars, blobIdx))

and readBlobHeapAsFieldSigUncached ctxtH (BlobAsFieldSigIdx (numtypars, blobIdx)) =
    let ctxt = getHole ctxtH
    let bytes = readBlobHeap ctxt blobIdx
    let sigptr = 0
    let ccByte, sigptr = sigptrGetByte bytes sigptr
    if ccByte <> e_IMAGE_CEE_CS_CALLCONV_FIELD then dprintn "warning: field sig was not CC_FIELD"
    let retty, _sigptr = sigptrGetTy ctxt numtypars bytes sigptr
    retty


and readBlobHeapAsPropertySig (ctxt: ILMetadataReader) numtypars blobIdx =
    ctxt.readBlobHeapAsPropertySig (BlobAsPropSigIdx (numtypars, blobIdx))

and readBlobHeapAsPropertySigUncached ctxtH (BlobAsPropSigIdx (numtypars, blobIdx)) =
    let ctxt = getHole ctxtH
    let bytes = readBlobHeap ctxt blobIdx
    let sigptr = 0
    let ccByte, sigptr = sigptrGetByte bytes sigptr
    let hasthis = byteAsHasThis ccByte
    let ccMaxked = (ccByte &&& 0x0Fuy)
    if ccMaxked <> e_IMAGE_CEE_CS_CALLCONV_PROPERTY then dprintn ("warning: property sig was "+string ccMaxked+" instead of CC_PROPERTY")
    let struct (numparams, sigptr) = sigptrGetZInt32 bytes sigptr
    let retty, sigptr = sigptrGetTy ctxt numtypars bytes sigptr
    let argtys, _sigptr = sigptrFold (sigptrGetTy ctxt numtypars) ( numparams) bytes sigptr
    hasthis, retty, argtys

and readBlobHeapAsLocalsSig (ctxt: ILMetadataReader) numtypars blobIdx =
    ctxt.readBlobHeapAsLocalsSig (BlobAsLocalSigIdx (numtypars, blobIdx))

and readBlobHeapAsLocalsSigUncached ctxtH (BlobAsLocalSigIdx (numtypars, blobIdx)) =
    let ctxt = getHole ctxtH
    let bytes = readBlobHeap ctxt blobIdx
    let sigptr = 0
    let ccByte, sigptr = sigptrGetByte bytes sigptr
    if ccByte <> e_IMAGE_CEE_CS_CALLCONV_LOCAL_SIG then dprintn "warning: local sig was not CC_LOCAL"
    let struct (numlocals, sigptr) = sigptrGetZInt32 bytes sigptr
    let localtys, _sigptr = sigptrFold (sigptrGetLocal ctxt numtypars) ( numlocals) bytes sigptr
    localtys

and byteAsHasThis b =
    let hasthis_masked = b &&& 0x60uy
    if hasthis_masked = e_IMAGE_CEE_CS_CALLCONV_INSTANCE then ILThisConvention.Instance
    elif hasthis_masked = e_IMAGE_CEE_CS_CALLCONV_INSTANCE_EXPLICIT then ILThisConvention.InstanceExplicit
    else ILThisConvention.Static

and byteAsCallConv b =
    let cc =
        let ccMaxked = b &&& 0x0Fuy
        if ccMaxked = e_IMAGE_CEE_CS_CALLCONV_FASTCALL then ILArgConvention.FastCall
        elif ccMaxked = e_IMAGE_CEE_CS_CALLCONV_STDCALL then ILArgConvention.StdCall
        elif ccMaxked = e_IMAGE_CEE_CS_CALLCONV_THISCALL then ILArgConvention.ThisCall
        elif ccMaxked = e_IMAGE_CEE_CS_CALLCONV_CDECL then ILArgConvention.CDecl
        elif ccMaxked = e_IMAGE_CEE_CS_CALLCONV_VARARG then ILArgConvention.VarArg
        else ILArgConvention.Default
    let generic = (b &&& e_IMAGE_CEE_CS_CALLCONV_GENERIC) <> 0x0uy
    generic, Callconv (byteAsHasThis b, cc)

and seekReadMemberRefAsMethodData ctxt numtypars idx: VarArgMethodData =
    ctxt.seekReadMemberRefAsMethodData (MemberRefAsMspecIdx (numtypars, idx))

and seekReadMemberRefAsMethodDataUncached ctxtH (MemberRefAsMspecIdx (numtypars, idx)) =
    let (ctxt: ILMetadataReader) = getHole ctxtH
    let mdv = ctxt.mdfile.GetView()
    let (mrpIdx, nameIdx, typeIdx) = seekReadMemberRefRow ctxt mdv idx
    let nm = readStringHeap ctxt nameIdx
    let enclTy = seekReadMethodRefParent ctxt mdv numtypars mrpIdx
    let _generic, genarity, cc, retty, argtys, varargs = readBlobHeapAsMethodSig ctxt enclTy.GenericArgs.Length typeIdx
    let minst = List.init genarity (fun n -> mkILTyvarTy (uint16 (numtypars+n)))
    (VarArgMethodData(enclTy, cc, nm, argtys, varargs, retty, minst))

and seekReadMemberRefAsMethDataNoVarArgs ctxt numtypars idx: MethodData =
   let (VarArgMethodData(enclTy, cc, nm, argtys, varargs, retty, minst)) = seekReadMemberRefAsMethodData ctxt numtypars idx
   if Option.isSome varargs then dprintf "ignoring sentinel and varargs in ILMethodDef token signature"
   (MethodData(enclTy, cc, nm, argtys, retty, minst))

and seekReadMethodSpecAsMethodData (ctxt: ILMetadataReader) numtypars idx =
    ctxt.seekReadMethodSpecAsMethodData (MethodSpecAsMspecIdx (numtypars, idx))

and seekReadMethodSpecAsMethodDataUncached ctxtH (MethodSpecAsMspecIdx (numtypars, idx)) =
    let (ctxt: ILMetadataReader) = getHole ctxtH
    let mdv = ctxt.mdfile.GetView()
    let (mdorIdx, instIdx) = seekReadMethodSpecRow ctxt mdv idx
    let (VarArgMethodData(enclTy, cc, nm, argtys, varargs, retty, _)) = seekReadMethodDefOrRef ctxt numtypars mdorIdx
    let minst =
        let bytes = readBlobHeap ctxt instIdx
        let sigptr = 0
        let ccByte, sigptr = sigptrGetByte bytes sigptr
        if ccByte <> e_IMAGE_CEE_CS_CALLCONV_GENERICINST then dprintn ("warning: method inst ILCallingConv was "+string ccByte+" instead of CC_GENERICINST")
        let struct (numgpars, sigptr) = sigptrGetZInt32 bytes sigptr
        let argtys, _sigptr = sigptrFold (sigptrGetTy ctxt numtypars) numgpars bytes sigptr
        argtys
    VarArgMethodData(enclTy, cc, nm, argtys, varargs, retty, minst)

and seekReadMemberRefAsFieldSpec (ctxt: ILMetadataReader) numtypars idx =
   ctxt.seekReadMemberRefAsFieldSpec (MemberRefAsFspecIdx (numtypars, idx))

and seekReadMemberRefAsFieldSpecUncached ctxtH (MemberRefAsFspecIdx (numtypars, idx)) =
   let (ctxt: ILMetadataReader) = getHole ctxtH
   let mdv = ctxt.mdfile.GetView()
   let (mrpIdx, nameIdx, typeIdx) = seekReadMemberRefRow ctxt mdv idx
   let nm = readStringHeap ctxt nameIdx
   let enclTy = seekReadMethodRefParent ctxt mdv numtypars mrpIdx
   let retty = readBlobHeapAsFieldSig ctxt numtypars typeIdx
   mkILFieldSpecInTy(enclTy, nm, retty)

// One extremely annoying aspect of the MD format is that given a
// ILMethodDef token it is non-trivial to find which ILTypeDef it belongs
// to. So we do a binary chop through the ILTypeDef table
// looking for which ILTypeDef has the ILMethodDef within its range.
// Although the ILTypeDef table is not "sorted", it is effectively sorted by
// method-range and field-range start/finish indexes
and seekReadMethodDefAsMethodData ctxt idx =
   ctxt.seekReadMethodDefAsMethodData idx

and seekReadMethodDefAsMethodDataUncached ctxtH idx =
   let (ctxt: ILMetadataReader) = getHole ctxtH
   let mdv = ctxt.mdfile.GetView()
   // Look for the method def parent.
   let tidx =
     seekReadIndexedRow (ctxt.getNumRows TableNames.TypeDef,
                            (fun i -> i, seekReadTypeDefRowWithExtents ctxt i),
                            (fun r -> r),
                            (fun (_, ((_, _, _, _, _, methodsIdx),
                                      (_, endMethodsIdx))) ->
                                        if endMethodsIdx <= idx then 1
                                        elif methodsIdx <= idx && idx < endMethodsIdx then 0
                                        else -1),
                            true, fst)
   // Create a formal instantiation if needed
   let typeGenericArgs = seekReadGenericParams ctxt 0 (tomd_TypeDef, tidx)
   let typeGenericArgsCount = typeGenericArgs.Length

   let methodGenericArgs = seekReadGenericParams ctxt typeGenericArgsCount (tomd_MethodDef, idx)

   let finst = mkILFormalGenericArgs 0 typeGenericArgs
   let minst = mkILFormalGenericArgs typeGenericArgsCount methodGenericArgs

   // Read the method def parent.
   let enclTy = seekReadTypeDefAsType ctxt AsObject (* not ok: see note *) finst tidx

   // Return the constituent parts: put it together at the place where this is called.
   let (_code_rva, _implflags, _flags, nameIdx, typeIdx, _paramIdx) = seekReadMethodRow ctxt mdv idx
   let nm = readStringHeap ctxt nameIdx

   // Read the method def signature.
   let _generic, _genarity, cc, retty, argtys, varargs = readBlobHeapAsMethodSig ctxt typeGenericArgsCount typeIdx
   if varargs <> None then dprintf "ignoring sentinel and varargs in ILMethodDef token signature"

   MethodData(enclTy, cc, nm, argtys, retty, minst)


and seekReadFieldDefAsFieldSpec (ctxt: ILMetadataReader) idx =
   ctxt.seekReadFieldDefAsFieldSpec idx

and seekReadFieldDefAsFieldSpecUncached ctxtH idx =
   let (ctxt: ILMetadataReader) = getHole ctxtH
   let mdv = ctxt.mdfile.GetView()
   let (_flags, nameIdx, typeIdx) = seekReadFieldRow ctxt mdv idx
   let nm = readStringHeap ctxt nameIdx
   (* Look for the field def parent. *)
   let tidx =
     seekReadIndexedRow (ctxt.getNumRows TableNames.TypeDef,
                            (fun i -> i, seekReadTypeDefRowWithExtents ctxt i),
                            (fun r -> r),
                            (fun (_, ((_, _, _, _, fieldsIdx, _), (endFieldsIdx, _))) ->
                                if endFieldsIdx <= idx then 1
                                elif fieldsIdx <= idx && idx < endFieldsIdx then 0
                                else -1),
                            true, fst)
   // Read the field signature.
   let retty = readBlobHeapAsFieldSig ctxt 0 typeIdx

   // Create a formal instantiation if needed
   let finst = mkILFormalGenericArgs 0 (seekReadGenericParams ctxt 0 (tomd_TypeDef, tidx))

   // Read the field def parent.
   let enclTy = seekReadTypeDefAsType ctxt AsObject (* not ok: see note *) finst tidx

   // Put it together.
   mkILFieldSpecInTy(enclTy, nm, retty)

and seekReadMethod (ctxt: ILMetadataReader) mdv numtypars (idx: int) =
     let (codeRVA, implflags, flags, nameIdx, typeIdx, paramIdx) = seekReadMethodRow ctxt mdv idx
     let nm = readStringHeap ctxt nameIdx
     let abstr = (flags &&& 0x0400) <> 0x0
     let pinvoke = (flags &&& 0x2000) <> 0x0
     let codetype = implflags &&& 0x0003
     let unmanaged = (implflags &&& 0x0004) <> 0x0
     let internalcall = (implflags &&& 0x1000) <> 0x0
     let noinline = (implflags &&& 0x0008) <> 0x0
     let aggressiveinline = (implflags &&& 0x0100) <> 0x0
     let _generic, _genarity, cc, retty, argtys, varargs = readBlobHeapAsMethodSig ctxt numtypars typeIdx
     if varargs <> None then dprintf "ignoring sentinel and varargs in ILMethodDef signature"

     let endParamIdx =
       if idx >= ctxt.getNumRows TableNames.Method then
         ctxt.getNumRows TableNames.Param + 1
       else
         let (_, _, _, _, _, paramIdx) = seekReadMethodRow ctxt mdv (idx + 1)
         paramIdx

     let ret, ilParams = seekReadParams ctxt mdv (retty, argtys) paramIdx endParamIdx

     let isEntryPoint =
         let (tab, tok) = ctxt.entryPointToken
         (tab = TableNames.Method && tok = idx)

     let body =
         if (codetype = 0x01) && pinvoke then
             methBodyNative
         elif pinvoke then
             seekReadImplMap ctxt nm idx
         elif internalcall || abstr || unmanaged || (codetype <> 0x00) then
             methBodyAbstract
         else
             match ctxt.pectxtCaptured with
             | None -> methBodyNotAvailable
             | Some pectxt -> seekReadMethodRVA pectxt ctxt (idx, nm, internalcall, noinline, aggressiveinline, numtypars) codeRVA

     ILMethodDef(name=nm,
                 attributes = enum<MethodAttributes>(flags),
                 implAttributes= enum<MethodImplAttributes>(implflags),
                 securityDeclsStored=ctxt.securityDeclsReader_MethodDef,
                 isEntryPoint=isEntryPoint,
                 genericParams=seekReadGenericParams ctxt numtypars (tomd_MethodDef, idx),
                 parameters= ilParams,
                 callingConv=cc,
                 ret=ret,
                 body=body,
                 customAttrsStored=ctxt.customAttrsReader_MethodDef,
                 metadataIndex=idx)


and seekReadParams (ctxt: ILMetadataReader) mdv (retty, argtys) pidx1 pidx2 =
    let retRes = ref (mkILReturn retty)
    let paramsRes = argtys |> List.toArray |> Array.map mkILParamAnon
    for i = pidx1 to pidx2 - 1 do
        seekReadParamExtras ctxt mdv (retRes, paramsRes) i
    !retRes, List.ofArray paramsRes

and seekReadParamExtras (ctxt: ILMetadataReader) mdv (retRes, paramsRes) (idx: int) =
   let (flags, seq, nameIdx) = seekReadParamRow ctxt mdv idx
   let inOutMasked = (flags &&& 0x00FF)
   let hasMarshal = (flags &&& 0x2000) <> 0x0
   let hasDefault = (flags &&& 0x1000) <> 0x0
   let fmReader idx = seekReadIndexedRow (ctxt.getNumRows TableNames.FieldMarshal, seekReadFieldMarshalRow ctxt mdv, fst, hfmCompare idx, isSorted ctxt TableNames.FieldMarshal, (snd >> readBlobHeapAsNativeType ctxt))
   if seq = 0 then
       retRes := { !retRes with
                        Marshal=(if hasMarshal then Some (fmReader (TaggedIndex(hfm_ParamDef, idx))) else None)
                        CustomAttrsStored = ctxt.customAttrsReader_ParamDef
                        MetadataIndex = idx}
   elif seq > Array.length paramsRes then dprintn "bad seq num. for param"
   else
       paramsRes.[seq - 1] <-
          { paramsRes.[seq - 1] with
               Marshal=(if hasMarshal then Some (fmReader (TaggedIndex(hfm_ParamDef, idx))) else None)
               Default = (if hasDefault then Some (seekReadConstant ctxt (TaggedIndex(hc_ParamDef, idx))) else None)
               Name = readStringHeapOption ctxt nameIdx
               IsIn = ((inOutMasked &&& 0x0001) <> 0x0)
               IsOut = ((inOutMasked &&& 0x0002) <> 0x0)
               IsOptional = ((inOutMasked &&& 0x0010) <> 0x0)
               CustomAttrsStored = ctxt.customAttrsReader_ParamDef
               MetadataIndex = idx }

and seekReadMethodImpls (ctxt: ILMetadataReader) numtypars tidx =
   mkILMethodImplsLazy
      (lazy
          let mdv = ctxt.mdfile.GetView()
          let mimpls = seekReadIndexedRows (ctxt.getNumRows TableNames.MethodImpl, seekReadMethodImplRow ctxt mdv, (fun (a, _, _) -> a), simpleIndexCompare tidx, isSorted ctxt TableNames.MethodImpl, (fun (_, b, c) -> b, c))
          mimpls |> List.map (fun (b, c) ->
              { OverrideBy=
                  let (MethodData(enclTy, cc, nm, argtys, retty, minst)) = seekReadMethodDefOrRefNoVarargs ctxt numtypars b
                  mkILMethSpecInTy (enclTy, cc, nm, argtys, retty, minst)
                Overrides=
                  let (MethodData(enclTy, cc, nm, argtys, retty, minst)) = seekReadMethodDefOrRefNoVarargs ctxt numtypars c
                  let mspec = mkILMethSpecInTy (enclTy, cc, nm, argtys, retty, minst)
                  OverridesSpec(mspec.MethodRef, mspec.DeclaringType) }))

and seekReadMultipleMethodSemantics (ctxt: ILMetadataReader) (flags, id) =
    seekReadIndexedRows
      (ctxt.getNumRows TableNames.MethodSemantics,
       seekReadMethodSemanticsRow ctxt,
       (fun (_flags, _, c) -> c),
       hsCompare id,
       isSorted ctxt TableNames.MethodSemantics,
       (fun (a, b, _c) ->
           let (MethodData(enclTy, cc, nm, argtys, retty, minst)) = seekReadMethodDefAsMethodData ctxt b
           a, (mkILMethSpecInTy (enclTy, cc, nm, argtys, retty, minst)).MethodRef))
    |> List.filter (fun (flags2, _) -> flags = flags2)
    |> List.map snd


and seekReadoptional_MethodSemantics ctxt id =
    match seekReadMultipleMethodSemantics ctxt id with
    | [] -> None
    | [h] -> Some h
    | h :: _ -> dprintn "multiple method semantics found"; Some h

and seekReadMethodSemantics ctxt id =
    match seekReadoptional_MethodSemantics ctxt id with
    | None -> failwith "seekReadMethodSemantics ctxt: no method found"
    | Some x -> x

and seekReadEvent ctxt mdv numtypars idx =
   let (flags, nameIdx, typIdx) = seekReadEventRow ctxt mdv idx
   ILEventDef(eventType = seekReadOptionalTypeDefOrRef ctxt numtypars AsObject typIdx,
              name = readStringHeap ctxt nameIdx,
              attributes = enum<EventAttributes>(flags),
              addMethod= seekReadMethodSemantics ctxt (0x0008, TaggedIndex(hs_Event, idx)),
              removeMethod=seekReadMethodSemantics ctxt (0x0010, TaggedIndex(hs_Event, idx)),
              fireMethod=seekReadoptional_MethodSemantics ctxt (0x0020, TaggedIndex(hs_Event, idx)),
              otherMethods = seekReadMultipleMethodSemantics ctxt (0x0004, TaggedIndex(hs_Event, idx)),
              customAttrsStored=ctxt.customAttrsReader_Event,
              metadataIndex = idx )

  (* REVIEW: can substantially reduce numbers of EventMap and PropertyMap reads by first checking if the whole table mdv sorted according to ILTypeDef tokens and then doing a binary chop *)
and seekReadEvents (ctxt: ILMetadataReader) numtypars tidx =
   mkILEventsLazy
      (lazy
           let mdv = ctxt.mdfile.GetView()
           match seekReadOptionalIndexedRow (ctxt.getNumRows TableNames.EventMap, (fun i -> i, seekReadEventMapRow ctxt mdv i), (fun (_, row) -> fst row), compare tidx, false, (fun (i, row) -> (i, snd row))) with
           | None -> []
           | Some (rowNum, beginEventIdx) ->
               let endEventIdx =
                   if rowNum >= ctxt.getNumRows TableNames.EventMap then
                       ctxt.getNumRows TableNames.Event + 1
                   else
                       let (_, endEventIdx) = seekReadEventMapRow ctxt mdv (rowNum + 1)
                       endEventIdx

               [ if beginEventIdx > 0 then
                   for i in beginEventIdx .. endEventIdx - 1 do
                     yield seekReadEvent ctxt mdv numtypars i ])

and seekReadProperty ctxt mdv numtypars idx =
   let (flags, nameIdx, typIdx) = seekReadPropertyRow ctxt mdv idx
   let cc, retty, argtys = readBlobHeapAsPropertySig ctxt numtypars typIdx
   let setter= seekReadoptional_MethodSemantics ctxt (0x0001, TaggedIndex(hs_Property, idx))
   let getter = seekReadoptional_MethodSemantics ctxt (0x0002, TaggedIndex(hs_Property, idx))
(* NOTE: the "ThisConv" value on the property is not reliable: better to look on the getter/setter *)
(* NOTE: e.g. tlbimp on Office msword.olb seems to set this incorrectly *)
   let cc2 =
       match getter with
       | Some mref -> mref.CallingConv.ThisConv
       | None ->
           match setter with
           | Some mref -> mref.CallingConv .ThisConv
           | None -> cc

   ILPropertyDef(name=readStringHeap ctxt nameIdx,
                 callingConv = cc2,
                 attributes = enum<PropertyAttributes>(flags),
                 setMethod=setter,
                 getMethod=getter,
                 propertyType=retty,
                 init= (if (flags &&& 0x1000) = 0 then None else Some (seekReadConstant ctxt (TaggedIndex(hc_Property, idx)))),
                 args=argtys,
                 customAttrsStored=ctxt.customAttrsReader_Property,
                 metadataIndex = idx )

and seekReadProperties (ctxt: ILMetadataReader) numtypars tidx =
   mkILPropertiesLazy
      (lazy
           let mdv = ctxt.mdfile.GetView()
           match seekReadOptionalIndexedRow (ctxt.getNumRows TableNames.PropertyMap, (fun i -> i, seekReadPropertyMapRow ctxt mdv i), (fun (_, row) -> fst row), compare tidx, false, (fun (i, row) -> (i, snd row))) with
           | None -> []
           | Some (rowNum, beginPropIdx) ->
               let endPropIdx =
                   if rowNum >= ctxt.getNumRows TableNames.PropertyMap then
                       ctxt.getNumRows TableNames.Property + 1
                   else
                       let (_, endPropIdx) = seekReadPropertyMapRow ctxt mdv (rowNum + 1)
                       endPropIdx
               [ if beginPropIdx > 0 then
                   for i in beginPropIdx .. endPropIdx - 1 do
                     yield seekReadProperty ctxt mdv numtypars i ])


and customAttrsReader ctxtH tag: ILAttributesStored =
    mkILCustomAttrsReader
        (fun idx ->
            let (ctxt: ILMetadataReader) = getHole ctxtH
            let mdv = ctxt.mdfile.GetView()
            let reader =
                { new ISeekReadIndexedRowReader<CustomAttributeRow, TaggedIndex<HasCustomAttributeTag>, ILAttribute> with
                    member _.GetRow(i, row) = seekReadCustomAttributeRow ctxt mdv i &row
                    member _.GetKey(attrRow) = attrRow.parentIndex
                    member _.CompareKey(key) = hcaCompare (TaggedIndex(tag, idx)) key
                    member _.ConvertRow(attrRow) = seekReadCustomAttr ctxt (attrRow.typeIndex, attrRow.valueIndex)
                }
            seekReadIndexedRowsByInterface (ctxt.getNumRows TableNames.CustomAttribute) (isSorted ctxt TableNames.CustomAttribute) reader)

and seekReadCustomAttr ctxt (TaggedIndex(cat, idx), b) =
    ctxt.seekReadCustomAttr (CustomAttrIdx (cat, idx, b))

and seekReadCustomAttrUncached ctxtH (CustomAttrIdx (cat, idx, valIdx)) =
    let ctxt = getHole ctxtH
    let method = seekReadCustomAttrType ctxt (TaggedIndex(cat, idx))
    let data =
        match readBlobHeapOption ctxt valIdx with
        | Some bytes -> bytes
        | None -> Bytes.ofInt32Array [| |]
    let elements = []
    ILAttribute.Encoded (method, data, elements)

and securityDeclsReader ctxtH tag =
    mkILSecurityDeclsReader
      (fun idx ->
         let (ctxt: ILMetadataReader) = getHole ctxtH
         let mdv = ctxt.mdfile.GetView()
         seekReadIndexedRows (ctxt.getNumRows TableNames.Permission,
                                 seekReadPermissionRow ctxt mdv,
                                 (fun (_, par, _) -> par),
                                 hdsCompare (TaggedIndex(tag,idx)),
                                 isSorted ctxt TableNames.Permission,
                                 (fun (act, _, ty) -> seekReadSecurityDecl ctxt (act, ty)))
          |> List.toArray)

and seekReadSecurityDecl ctxt (act, ty) =
    ILSecurityDecl ((if List.memAssoc (int act) (Lazy.force ILSecurityActionRevMap) then List.assoc (int act) (Lazy.force ILSecurityActionRevMap) else failwith "unknown security action"),
                    readBlobHeap ctxt ty)

and seekReadConstant (ctxt: ILMetadataReader) idx =
  let kind, vidx = seekReadIndexedRow (ctxt.getNumRows TableNames.Constant,
                                      seekReadConstantRow ctxt,
                                      (fun (_, key, _) -> key),
                                      hcCompare idx, isSorted ctxt TableNames.Constant, (fun (kind, _, v) -> kind, v))
  match kind with
  | x when x = uint16 et_STRING ->
    let blobHeap = readBlobHeap ctxt vidx
    let s = System.Text.Encoding.Unicode.GetString(blobHeap, 0, blobHeap.Length)
    ILFieldInit.String s
  | x when x = uint16 et_BOOLEAN -> ILFieldInit.Bool (readBlobHeapAsBool ctxt vidx)
  | x when x = uint16 et_CHAR -> ILFieldInit.Char (readBlobHeapAsUInt16 ctxt vidx)
  | x when x = uint16 et_I1 -> ILFieldInit.Int8 (readBlobHeapAsSByte ctxt vidx)
  | x when x = uint16 et_I2 -> ILFieldInit.Int16 (readBlobHeapAsInt16 ctxt vidx)
  | x when x = uint16 et_I4 -> ILFieldInit.Int32 (readBlobHeapAsInt32 ctxt vidx)
  | x when x = uint16 et_I8 -> ILFieldInit.Int64 (readBlobHeapAsInt64 ctxt vidx)
  | x when x = uint16 et_U1 -> ILFieldInit.UInt8 (readBlobHeapAsByte ctxt vidx)
  | x when x = uint16 et_U2 -> ILFieldInit.UInt16 (readBlobHeapAsUInt16 ctxt vidx)
  | x when x = uint16 et_U4 -> ILFieldInit.UInt32 (readBlobHeapAsUInt32 ctxt vidx)
  | x when x = uint16 et_U8 -> ILFieldInit.UInt64 (readBlobHeapAsUInt64 ctxt vidx)
  | x when x = uint16 et_R4 -> ILFieldInit.Single (readBlobHeapAsSingle ctxt vidx)
  | x when x = uint16 et_R8 -> ILFieldInit.Double (readBlobHeapAsDouble ctxt vidx)
  | x when x = uint16 et_CLASS || x = uint16 et_OBJECT -> ILFieldInit.Null
  | _ -> ILFieldInit.Null

and seekReadImplMap (ctxt: ILMetadataReader) nm midx =
 lazy
   MethodBody.PInvoke
      (lazy
            let mdv = ctxt.mdfile.GetView()
            let (flags, nameIdx, scopeIdx) = seekReadIndexedRow (ctxt.getNumRows TableNames.ImplMap,
                                                                seekReadImplMapRow ctxt mdv,
                                                                (fun (_, m, _, _) -> m),
                                                                mfCompare (TaggedIndex(mf_MethodDef, midx)),
                                                                isSorted ctxt TableNames.ImplMap,
                                                                (fun (a, _, c, d) -> a, c, d))
            let cc =
                let masked = flags &&& 0x0700
                if masked = 0x0000 then PInvokeCallingConvention.None
                elif masked = 0x0200 then PInvokeCallingConvention.Cdecl
                elif masked = 0x0300 then PInvokeCallingConvention.Stdcall
                elif masked = 0x0400 then PInvokeCallingConvention.Thiscall
                elif masked = 0x0500 then PInvokeCallingConvention.Fastcall
                elif masked = 0x0100 then PInvokeCallingConvention.WinApi
                else (dprintn "strange CallingConv"; PInvokeCallingConvention.None)

            let enc =
                let masked = flags &&& 0x0006
                if masked = 0x0000 then PInvokeCharEncoding.None
                elif masked = 0x0002 then PInvokeCharEncoding.Ansi
                elif masked = 0x0004 then PInvokeCharEncoding.Unicode
                elif masked = 0x0006 then PInvokeCharEncoding.Auto
                else (dprintn "strange CharEncoding"; PInvokeCharEncoding.None)

            let bestfit =
                let masked = flags &&& 0x0030
                if masked = 0x0000 then PInvokeCharBestFit.UseAssembly
                elif masked = 0x0010 then PInvokeCharBestFit.Enabled
                elif masked = 0x0020 then PInvokeCharBestFit.Disabled
                else (dprintn "strange CharBestFit"; PInvokeCharBestFit.UseAssembly)

            let unmap =
                let masked = flags &&& 0x3000
                if masked = 0x0000 then PInvokeThrowOnUnmappableChar.UseAssembly
                elif masked = 0x1000 then PInvokeThrowOnUnmappableChar.Enabled
                elif masked = 0x2000 then PInvokeThrowOnUnmappableChar.Disabled
                else (dprintn "strange ThrowOnUnmappableChar"; PInvokeThrowOnUnmappableChar.UseAssembly)

            { CallingConv = cc
              CharEncoding = enc
              CharBestFit=bestfit
              ThrowOnUnmappableChar=unmap
              NoMangle = (flags &&& 0x0001) <> 0x0
              LastError = (flags &&& 0x0040) <> 0x0
              Name =
                  (match readStringHeapOption ctxt nameIdx with
                   | None -> nm
                   | Some nm2 -> nm2)
              Where = seekReadModuleRef ctxt mdv scopeIdx })

and seekReadTopCode (ctxt: ILMetadataReader) pev mdv numtypars (sz: int) start seqpoints =
   let labelsOfRawOffsets = new Dictionary<_, _>(sz/2)
   let ilOffsetsOfLabels = new Dictionary<_, _>(sz/2)

   let rawToLabel rawOffset =
       match labelsOfRawOffsets.TryGetValue rawOffset with
       | true, l -> l
       | _ ->
           let lab = generateCodeLabel()
           labelsOfRawOffsets.[rawOffset] <- lab
           lab

   let markAsInstructionStart rawOffset ilOffset =
       let lab = rawToLabel rawOffset
       ilOffsetsOfLabels.[lab] <- ilOffset

   let ibuf = new ResizeArray<_>(sz/2)
   let curr = ref 0
   let prefixes = { al=Aligned; tl= Normalcall; vol= Nonvolatile;ro=NormalAddress;constrained=None }
   let lastb = ref 0x0
   let lastb2 = ref 0x0
   let b = ref 0x0
   let get () =
       lastb := seekReadByteAsInt32 pev (start + (!curr))
       incr curr
       b :=
         if !lastb = 0xfe && !curr < sz then
           lastb2 := seekReadByteAsInt32 pev (start + (!curr))
           incr curr
           !lastb2
         else
           !lastb

   let seqPointsRemaining = ref seqpoints

   while !curr < sz do
     // registering "+string !curr+" as start of an instruction")
     markAsInstructionStart !curr ibuf.Count

     // Insert any sequence points into the instruction sequence
     while
         (match !seqPointsRemaining with
          | (i, _tag) :: _rest when i <= !curr -> true
          | _ -> false)
        do
         // Emitting one sequence point
         let (_, tag) = List.head !seqPointsRemaining
         seqPointsRemaining := List.tail !seqPointsRemaining
         ibuf.Add (I_seqpoint tag)

     // Read the prefixes. Leave lastb and lastb2 holding the instruction byte(s)
     begin
       prefixes.al <- Aligned
       prefixes.tl <- Normalcall
       prefixes.vol <- Nonvolatile
       prefixes.ro<-NormalAddress
       prefixes.constrained<-None
       get ()
       while !curr < sz &&
         !lastb = 0xfe &&
         (!b = (i_constrained &&& 0xff) ||
          !b = (i_readonly &&& 0xff) ||
          !b = (i_unaligned &&& 0xff) ||
          !b = (i_volatile &&& 0xff) ||
          !b = (i_tail &&& 0xff)) do
         begin
             if !b = (i_unaligned &&& 0xff) then
               let unal = seekReadByteAsInt32 pev (start + (!curr))
               incr curr
               prefixes.al <-
                  if unal = 0x1 then Unaligned1
                  elif unal = 0x2 then Unaligned2
                  elif unal = 0x4 then Unaligned4
                  else (dprintn "bad alignment for unaligned"; Aligned)
             elif !b = (i_volatile &&& 0xff) then prefixes.vol <- Volatile
             elif !b = (i_readonly &&& 0xff) then prefixes.ro <- ReadonlyAddress
             elif !b = (i_constrained &&& 0xff) then
                 let uncoded = seekReadUncodedToken pev (start + (!curr))
                 curr := !curr + 4
                 let ty = seekReadTypeDefOrRef ctxt numtypars AsObject [] (uncodedTokenToTypeDefOrRefOrSpec uncoded)
                 prefixes.constrained <- Some ty
             else prefixes.tl <- Tailcall
         end
         get ()
     end

     // data for instruction begins at "+string !curr
     // Read and decode the instruction
     if (!curr <= sz) then
       let idecoder =
           if !lastb = 0xfe then getTwoByteInstr ( !lastb2)
           else getOneByteInstr ( !lastb)
       let instr =
         match idecoder with
         | I_u16_u8_instr f ->
             let x = seekReadByte pev (start + (!curr)) |> uint16
             curr := !curr + 1
             f prefixes x
         | I_u16_u16_instr f ->
             let x = seekReadUInt16 pev (start + (!curr))
             curr := !curr + 2
             f prefixes x
         | I_none_instr f ->
             f prefixes
         | I_i64_instr f ->
             let x = seekReadInt64 pev (start + (!curr))
             curr := !curr + 8
             f prefixes x
         | I_i32_i8_instr f ->
             let x = seekReadSByte pev (start + (!curr)) |> int32
             curr := !curr + 1
             f prefixes x
         | I_i32_i32_instr f ->
             let x = seekReadInt32 pev (start + (!curr))
             curr := !curr + 4
             f prefixes x
         | I_r4_instr f ->
             let x = seekReadSingle pev (start + (!curr))
             curr := !curr + 4
             f prefixes x
         | I_r8_instr f ->
             let x = seekReadDouble pev (start + (!curr))
             curr := !curr + 8
             f prefixes x
         | I_field_instr f ->
             let (tab, tok) = seekReadUncodedToken pev (start + (!curr))
             curr := !curr + 4
             let fspec =
               if tab = TableNames.Field then
                 seekReadFieldDefAsFieldSpec ctxt tok
               elif tab = TableNames.MemberRef then
                 seekReadMemberRefAsFieldSpec ctxt numtypars tok
               else failwith "bad table in FieldDefOrRef"
             f prefixes fspec
         | I_method_instr f ->
             // method instruction, curr = "+string !curr

             let (tab, idx) = seekReadUncodedToken pev (start + (!curr))
             curr := !curr + 4
             let (VarArgMethodData(enclTy, cc, nm, argtys, varargs, retty, minst)) =
               if tab = TableNames.Method then
                 seekReadMethodDefOrRef ctxt numtypars (TaggedIndex(mdor_MethodDef, idx))
               elif tab = TableNames.MemberRef then
                 seekReadMethodDefOrRef ctxt numtypars (TaggedIndex(mdor_MemberRef, idx))
               elif tab = TableNames.MethodSpec then
                 seekReadMethodSpecAsMethodData ctxt numtypars idx
               else failwith "bad table in MethodDefOrRefOrSpec"
             match enclTy with
             | ILType.Array (shape, ty) ->
               match nm with
               | "Get" -> I_ldelem_any(shape, ty)
               | "Set" -> I_stelem_any(shape, ty)
               | "Address" -> I_ldelema(prefixes.ro, false, shape, ty)
               | ".ctor" -> I_newarr(shape, ty)
               | _ -> failwith "bad method on array type"
             | _ ->
               let mspec = mkILMethSpecInTy (enclTy, cc, nm, argtys, retty, minst)
               f prefixes (mspec, varargs)
         | I_type_instr f ->
             let uncoded = seekReadUncodedToken pev (start + (!curr))
             curr := !curr + 4
             let ty = seekReadTypeDefOrRef ctxt numtypars AsObject [] (uncodedTokenToTypeDefOrRefOrSpec uncoded)
             f prefixes ty
         | I_string_instr f ->
             let (tab, idx) = seekReadUncodedToken pev (start + (!curr))
             curr := !curr + 4
             if tab <> TableNames.UserStrings then dprintn "warning: bad table in user string for ldstr"
             f prefixes (readUserStringHeap ctxt idx)

         | I_conditional_i32_instr f ->
             let offsDest = (seekReadInt32 pev (start + (!curr)))
             curr := !curr + 4
             let dest = !curr + offsDest
             f prefixes (rawToLabel dest)
         | I_conditional_i8_instr f ->
             let offsDest = int (seekReadSByte pev (start + (!curr)))
             curr := !curr + 1
             let dest = !curr + offsDest
             f prefixes (rawToLabel dest)
         | I_unconditional_i32_instr f ->
             let offsDest = (seekReadInt32 pev (start + (!curr)))
             curr := !curr + 4
             let dest = !curr + offsDest
             f prefixes (rawToLabel dest)
         | I_unconditional_i8_instr f ->
             let offsDest = int (seekReadSByte pev (start + (!curr)))
             curr := !curr + 1
             let dest = !curr + offsDest
             f prefixes (rawToLabel dest)
         | I_invalid_instr ->
             dprintn ("invalid instruction: "+string !lastb+ (if !lastb = 0xfe then ", "+string !lastb2 else ""))
             I_ret
         | I_tok_instr f ->
             let (tab, idx) = seekReadUncodedToken pev (start + (!curr))
             curr := !curr + 4
             (* REVIEW: this incorrectly labels all MemberRef tokens as ILMethod's: we should go look at the MemberRef sig to determine if it is a field or method *)
             let token_info =
               if tab = TableNames.Method || tab = TableNames.MemberRef (* REVIEW: generics or tab = TableNames.MethodSpec *) then
                 let (MethodData(enclTy, cc, nm, argtys, retty, minst)) = seekReadMethodDefOrRefNoVarargs ctxt numtypars (uncodedTokenToMethodDefOrRef (tab, idx))
                 ILToken.ILMethod (mkILMethSpecInTy (enclTy, cc, nm, argtys, retty, minst))
               elif tab = TableNames.Field then
                 ILToken.ILField (seekReadFieldDefAsFieldSpec ctxt idx)
               elif tab = TableNames.TypeDef || tab = TableNames.TypeRef || tab = TableNames.TypeSpec then
                 ILToken.ILType (seekReadTypeDefOrRef ctxt numtypars AsObject [] (uncodedTokenToTypeDefOrRefOrSpec (tab, idx)))
               else failwith "bad token for ldtoken"
             f prefixes token_info
         | I_sig_instr f ->
             let (tab, idx) = seekReadUncodedToken pev (start + (!curr))
             curr := !curr + 4
             if tab <> TableNames.StandAloneSig then dprintn "strange table for callsig token"
             let generic, _genarity, cc, retty, argtys, varargs = readBlobHeapAsMethodSig ctxt numtypars (seekReadStandAloneSigRow ctxt mdv idx)
             if generic then failwith "bad image: a generic method signature is begin used at a calli instruction"
             f prefixes (mkILCallSig (cc, argtys, retty), varargs)
         | I_switch_instr f ->
             let n = (seekReadInt32 pev (start + (!curr)))
             curr := !curr + 4
             let offsets =
               List.init n (fun _ ->
                   let i = (seekReadInt32 pev (start + (!curr)))
                   curr := !curr + 4
                   i)
             let dests = List.map (fun offs -> rawToLabel (!curr + offs)) offsets
             f prefixes dests
       ibuf.Add instr
   done
   // Finished reading instructions - mark the end of the instruction stream in case the PDB information refers to it.
   markAsInstructionStart !curr ibuf.Count
   // Build the function that maps from raw labels (offsets into the bytecode stream) to indexes in the AbsIL instruction stream
   let lab2pc = ilOffsetsOfLabels

   // Some offsets used in debug info refer to the end of an instruction, rather than the
   // start of the subsequent instruction. But all labels refer to instruction starts,
   // apart from a final label which refers to the end of the method. This function finds
   // the start of the next instruction referred to by the raw offset.
   let raw2nextLab rawOffset =
       let isInstrStart x =
           match labelsOfRawOffsets.TryGetValue x with
           | true, lab -> ilOffsetsOfLabels.ContainsKey lab
           | _ -> false
       if isInstrStart rawOffset then rawToLabel rawOffset
       elif isInstrStart (rawOffset+1) then rawToLabel (rawOffset+1)
       else failwith ("the bytecode raw offset "+string rawOffset+" did not refer either to the start or end of an instruction")
   let instrs = ibuf.ToArray()
   instrs, rawToLabel, lab2pc, raw2nextLab

#if FX_NO_PDB_READER
and seekReadMethodRVA (pectxt: PEReader) (ctxt: ILMetadataReader) (_idx, nm, _internalcall, noinline, aggressiveinline, numtypars) rva =
#else
and seekReadMethodRVA (pectxt: PEReader) (ctxt: ILMetadataReader) (idx, nm, _internalcall, noinline, aggressiveinline, numtypars) rva =
#endif
 lazy
  let pev = pectxt.pefile.GetView()
  let baseRVA = pectxt.anyV2P("method rva", rva)
  // ": reading body of method "+nm+" at rva "+string rva+", phys "+string baseRVA
  let b = seekReadByte pev baseRVA

  let isTinyFormat = (b &&& e_CorILMethod_FormatMask) = e_CorILMethod_TinyFormat
  let isFatFormat = (b &&& e_CorILMethod_FormatMask) = e_CorILMethod_FatFormat

  if not isTinyFormat && not isFatFormat then
    if logging then failwith "unknown format"
    MethodBody.Abstract
  else

  MethodBody.IL
   (lazy
       let pev = pectxt.pefile.GetView()
       let mdv = ctxt.mdfile.GetView()

       // Read any debug information for this method into temporary data structures
       //    -- a list of locals, marked with the raw offsets (actually closures which accept the resolution function that maps raw offsets to labels)
       //    -- an overall range for the method
       //    -- the sequence points for the method
       let localPdbInfos, methRangePdbInfo, seqpoints =
#if FX_NO_PDB_READER
           [], None, []
#else
           match pectxt.pdb with
           | None ->
               [], None, []
           | Some (pdbr, get_doc) ->
               try

                 let pdbm = pdbReaderGetMethod pdbr (uncodedToken TableNames.Method idx)
                 let sps = pdbMethodGetSequencePoints pdbm
                 (* let roota, rootb = pdbScopeGetOffsets rootScope in *)
                 let seqpoints =
                    let arr =
                       sps |> Array.map (fun sp ->
                           // It is VERY annoying to have to call GetURL for the document for
                           // each sequence point. This appears to be a short coming of the PDB
                           // reader API. They should return an index into the array of documents for the reader
                           let sourcedoc = get_doc (pdbDocumentGetURL sp.pdbSeqPointDocument)
                           let source =
                             ILSourceMarker.Create(document = sourcedoc,
                                                 line = sp.pdbSeqPointLine,
                                                 column = sp.pdbSeqPointColumn,
                                                 endLine = sp.pdbSeqPointEndLine,
                                                 endColumn = sp.pdbSeqPointEndColumn)
                           (sp.pdbSeqPointOffset, source))

                    Array.sortInPlaceBy fst arr

                    Array.toList arr
                 let rec scopes scp =
                       let a, b = pdbScopeGetOffsets scp
                       let lvs = pdbScopeGetLocals scp
                       let ilvs =
                         lvs
                         |> Array.toList
                         |> List.filter (fun l ->
                             let k, _idx = pdbVariableGetAddressAttributes l
                             k = 1 (* ADDR_IL_OFFSET *))
                       let ilinfos: ILLocalDebugMapping list =
                         ilvs |> List.map (fun ilv ->
                             let _k, idx = pdbVariableGetAddressAttributes ilv
                             let n = pdbVariableGetName ilv
                             { LocalIndex= idx
                               LocalName=n})

                       let thisOne =
                         (fun raw2nextLab ->
                           { Range= (raw2nextLab a, raw2nextLab b)
                             DebugMappings = ilinfos }: ILLocalDebugInfo )
                       let others = List.foldBack (scopes >> (@)) (Array.toList (pdbScopeGetChildren scp)) []
                       thisOne :: others
                 let localPdbInfos = [] (* <REVIEW> scopes fail for mscorlib </REVIEW> scopes rootScope *)
                 // REVIEW: look through sps to get ranges? Use GetRanges?? Change AbsIL??
                 (localPdbInfos, None, seqpoints)
               with e ->
                   // "* Warning: PDB info for method "+nm+" could not be read and will be ignored: "+e.Message
                   [], None, []
#endif

       if isTinyFormat then
           let codeBase = baseRVA + 1
           let codeSize = (int32 b >>>& 2)
           // tiny format for "+nm+", code size = " + string codeSize)
           let instrs, _, lab2pc, raw2nextLab = seekReadTopCode ctxt pev mdv numtypars codeSize codeBase seqpoints
           (* Convert the linear code format to the nested code format *)
           let localPdbInfos2 = List.map (fun f -> f raw2nextLab) localPdbInfos
           let code = buildILCode nm lab2pc instrs [] localPdbInfos2
           { IsZeroInit=false
             MaxStack= 8
             NoInlining=noinline
             AggressiveInlining=aggressiveinline
             Locals=List.empty
             SourceMarker=methRangePdbInfo
             Code=code }

       else
           let hasMoreSections = (b &&& e_CorILMethod_MoreSects) <> 0x0uy
           let initlocals = (b &&& e_CorILMethod_InitLocals) <> 0x0uy
           let maxstack = seekReadUInt16AsInt32 pev (baseRVA + 2)
           let codeSize = seekReadInt32 pev (baseRVA + 4)
           let localsTab, localToken = seekReadUncodedToken pev (baseRVA + 8)
           let codeBase = baseRVA + 12
           let locals =
             if localToken = 0x0 then []
             else
               if localsTab <> TableNames.StandAloneSig then dprintn "strange table for locals token"
               readBlobHeapAsLocalsSig ctxt numtypars (seekReadStandAloneSigRow ctxt pev localToken)

           // fat format for "+nm+", code size = " + string codeSize+", hasMoreSections = "+(if hasMoreSections then "true" else "false")+", b = "+string b)

           // Read the method body
           let instrs, rawToLabel, lab2pc, raw2nextLab = seekReadTopCode ctxt pev mdv numtypars ( codeSize) codeBase seqpoints

           // Read all the sections that follow the method body.
           // These contain the exception clauses.
           let nextSectionBase = ref (align 4 (codeBase + codeSize))
           let moreSections = ref hasMoreSections
           let seh = ref []
           while !moreSections do
             let sectionBase = !nextSectionBase
             let sectionFlag = seekReadByte pev sectionBase
             // fat format for "+nm+", sectionFlag = " + string sectionFlag)
             let sectionSize, clauses =
               if (sectionFlag &&& e_CorILMethod_Sect_FatFormat) <> 0x0uy then
                   let bigSize = (seekReadInt32 pev sectionBase) >>>& 8
                   // bigSize = "+string bigSize)
                   let clauses =
                       if (sectionFlag &&& e_CorILMethod_Sect_EHTable) <> 0x0uy then
                           // WORKAROUND: The ECMA spec says this should be
                           // let numClauses = ((bigSize - 4)  / 24) in
                           // but the CCI IL generator generates multiples of 24
                           let numClauses = (bigSize  / 24)

                           List.init numClauses (fun i ->
                               let clauseBase = sectionBase + 4 + (i * 24)
                               let kind = seekReadInt32 pev (clauseBase + 0)
                               let st1 = seekReadInt32 pev (clauseBase + 4)
                               let sz1 = seekReadInt32 pev (clauseBase + 8)
                               let st2 = seekReadInt32 pev (clauseBase + 12)
                               let sz2 = seekReadInt32 pev (clauseBase + 16)
                               let extra = seekReadInt32 pev (clauseBase + 20)
                               (kind, st1, sz1, st2, sz2, extra))
                       else []
                   bigSize, clauses
               else
                 let smallSize = seekReadByteAsInt32 pev (sectionBase + 0x01)
                 let clauses =
                   if (sectionFlag &&& e_CorILMethod_Sect_EHTable) <> 0x0uy then
                       // WORKAROUND: The ECMA spec says this should be
                       // let numClauses = ((smallSize - 4)  / 12) in
                       // but the C# compiler (or some IL generator) generates multiples of 12
                       let numClauses = (smallSize  / 12)
                       // dprintn (nm+" has " + string numClauses + " tiny seh clauses")
                       List.init numClauses (fun i ->
                           let clauseBase = sectionBase + 4 + (i * 12)
                           let kind = seekReadUInt16AsInt32 pev (clauseBase + 0)
                           if logging then dprintn ("One tiny SEH clause, kind = "+string kind)
                           let st1 = seekReadUInt16AsInt32 pev (clauseBase + 2)
                           let sz1 = seekReadByteAsInt32 pev (clauseBase + 4)
                           let st2 = seekReadUInt16AsInt32 pev (clauseBase + 5)
                           let sz2 = seekReadByteAsInt32 pev (clauseBase + 7)
                           let extra = seekReadInt32 pev (clauseBase + 8)
                           (kind, st1, sz1, st2, sz2, extra))
                   else
                       []
                 smallSize, clauses

             // Morph together clauses that cover the same range
             let sehClauses =
                let sehMap = Dictionary<_, _>(clauses.Length, HashIdentity.Structural)

                List.iter
                  (fun (kind, st1, sz1, st2, sz2, extra) ->
                    let tryStart = rawToLabel st1
                    let tryFinish = rawToLabel (st1 + sz1)
                    let handlerStart = rawToLabel st2
                    let handlerFinish = rawToLabel (st2 + sz2)
                    let clause =
                      if kind = e_COR_ILEXCEPTION_CLAUSE_EXCEPTION then
                        ILExceptionClause.TypeCatch(seekReadTypeDefOrRef ctxt numtypars AsObject List.empty (uncodedTokenToTypeDefOrRefOrSpec (i32ToUncodedToken extra)), (handlerStart, handlerFinish) )
                      elif kind = e_COR_ILEXCEPTION_CLAUSE_FILTER then
                        let filterStart = rawToLabel extra
                        let filterFinish = handlerStart
                        ILExceptionClause.FilterCatch((filterStart, filterFinish), (handlerStart, handlerFinish))
                      elif kind = e_COR_ILEXCEPTION_CLAUSE_FINALLY then
                        ILExceptionClause.Finally(handlerStart, handlerFinish)
                      elif kind = e_COR_ILEXCEPTION_CLAUSE_FAULT then
                        ILExceptionClause.Fault(handlerStart, handlerFinish)
                      else begin
                        dprintn (ctxt.fileName + ": unknown exception handler kind: "+string kind)
                        ILExceptionClause.Finally(handlerStart, handlerFinish)
                      end

                    let key = (tryStart, tryFinish)
                    match sehMap.TryGetValue key with
                    | true, prev -> sehMap.[key] <- prev @ [clause]
                    | _ -> sehMap.[key] <- [clause])
                  clauses
                ([], sehMap) ||> Seq.fold (fun acc (KeyValue(key, bs)) -> [ for b in bs -> {Range=key; Clause=b}: ILExceptionSpec ] @ acc)
             seh := sehClauses
             moreSections := (sectionFlag &&& e_CorILMethod_Sect_MoreSects) <> 0x0uy
             nextSectionBase := sectionBase + sectionSize
           done (* while *)

           (* Convert the linear code format to the nested code format *)
           if logging then dprintn ("doing localPdbInfos2")
           let localPdbInfos2 = List.map (fun f -> f raw2nextLab) localPdbInfos
           if logging then dprintn ("done localPdbInfos2, checking code...")
           let code = buildILCode nm lab2pc instrs !seh localPdbInfos2
           if logging then dprintn ("done checking code.")
           { IsZeroInit=initlocals
             MaxStack= maxstack
             NoInlining=noinline
             AggressiveInlining=aggressiveinline
             Locals = locals
             Code=code
             SourceMarker=methRangePdbInfo})

and int32AsILVariantType (ctxt: ILMetadataReader) (n: int32) =
    if List.memAssoc n (Lazy.force ILVariantTypeRevMap) then
      List.assoc n (Lazy.force ILVariantTypeRevMap)
    elif (n &&& vt_ARRAY) <> 0x0 then ILNativeVariant.Array (int32AsILVariantType ctxt (n &&& (~~~ vt_ARRAY)))
    elif (n &&& vt_VECTOR) <> 0x0 then ILNativeVariant.Vector (int32AsILVariantType ctxt (n &&& (~~~ vt_VECTOR)))
    elif (n &&& vt_BYREF) <> 0x0 then ILNativeVariant.Byref (int32AsILVariantType ctxt (n &&& (~~~ vt_BYREF)))
    else (dprintn (ctxt.fileName + ": int32AsILVariantType ctxt: unexpected variant type, n = "+string n) ; ILNativeVariant.Empty)

and readBlobHeapAsNativeType ctxt blobIdx =
    // reading native type blob "+string blobIdx)
    let bytes = readBlobHeap ctxt blobIdx
    let res, _ = sigptrGetILNativeType ctxt bytes 0
    res

and sigptrGetILNativeType ctxt bytes sigptr =
    // reading native type blob, sigptr= "+string sigptr)
    let ntbyte, sigptr = sigptrGetByte bytes sigptr
    if List.memAssoc ntbyte (Lazy.force ILNativeTypeMap) then
        List.assoc ntbyte (Lazy.force ILNativeTypeMap), sigptr
    elif ntbyte = 0x0uy then ILNativeType.Empty, sigptr
    elif ntbyte = nt_CUSTOMMARSHALER then
        // reading native type blob CM1, sigptr= "+string sigptr+ ", bytes.Length = "+string bytes.Length)
        let struct (guidLen, sigptr) = sigptrGetZInt32 bytes sigptr
        // reading native type blob CM2, sigptr= "+string sigptr+", guidLen = "+string ( guidLen))
        let guid, sigptr = sigptrGetBytes ( guidLen) bytes sigptr
        // reading native type blob CM3, sigptr= "+string sigptr)
        let struct (nativeTypeNameLen, sigptr) = sigptrGetZInt32 bytes sigptr
        // reading native type blob CM4, sigptr= "+string sigptr+", nativeTypeNameLen = "+string ( nativeTypeNameLen))
        let nativeTypeName, sigptr = sigptrGetString ( nativeTypeNameLen) bytes sigptr
        // reading native type blob CM4, sigptr= "+string sigptr+", nativeTypeName = "+nativeTypeName)
        // reading native type blob CM5, sigptr= "+string sigptr)
        let struct (custMarshallerNameLen, sigptr) = sigptrGetZInt32 bytes sigptr
        // reading native type blob CM6, sigptr= "+string sigptr+", custMarshallerNameLen = "+string ( custMarshallerNameLen))
        let custMarshallerName, sigptr = sigptrGetString ( custMarshallerNameLen) bytes sigptr
        // reading native type blob CM7, sigptr= "+string sigptr+", custMarshallerName = "+custMarshallerName)
        let struct (cookieStringLen, sigptr) = sigptrGetZInt32 bytes sigptr
        // reading native type blob CM8, sigptr= "+string sigptr+", cookieStringLen = "+string ( cookieStringLen))
        let cookieString, sigptr = sigptrGetBytes ( cookieStringLen) bytes sigptr
        // reading native type blob CM9, sigptr= "+string sigptr)
        ILNativeType.Custom (guid, nativeTypeName, custMarshallerName, cookieString), sigptr
    elif ntbyte = nt_FIXEDSYSSTRING then
      let struct (i, sigptr) = sigptrGetZInt32 bytes sigptr
      ILNativeType.FixedSysString i, sigptr
    elif ntbyte = nt_FIXEDARRAY then
      let struct (i, sigptr) = sigptrGetZInt32 bytes sigptr
      ILNativeType.FixedArray i, sigptr
    elif ntbyte = nt_SAFEARRAY then
      (if sigptr >= bytes.Length then
         ILNativeType.SafeArray(ILNativeVariant.Empty, None), sigptr
       else
         let struct (i, sigptr) = sigptrGetZInt32 bytes sigptr
         if sigptr >= bytes.Length then
           ILNativeType.SafeArray (int32AsILVariantType ctxt i, None), sigptr
         else
           let struct (len, sigptr) = sigptrGetZInt32 bytes sigptr
           let s, sigptr = sigptrGetString ( len) bytes sigptr
           ILNativeType.SafeArray (int32AsILVariantType ctxt i, Some s), sigptr)
    elif ntbyte = nt_ARRAY then
       if sigptr >= bytes.Length then
         ILNativeType.Array(None, None), sigptr
       else
         let nt, sigptr =
           let struct (u, sigptr') = sigptrGetZInt32 bytes sigptr
           if (u = int nt_MAX) then
             ILNativeType.Empty, sigptr'
           else
             // NOTE: go back to start and read native type
             sigptrGetILNativeType ctxt bytes sigptr
         if sigptr >= bytes.Length then
           ILNativeType.Array (Some nt, None), sigptr
         else
           let struct (pnum, sigptr) = sigptrGetZInt32 bytes sigptr
           if sigptr >= bytes.Length then
             ILNativeType.Array (Some nt, Some(pnum, None)), sigptr
           else
             let struct (additive, sigptr) =
               if sigptr >= bytes.Length then 0, sigptr
               else sigptrGetZInt32 bytes sigptr
             ILNativeType.Array (Some nt, Some(pnum, Some additive)), sigptr
    else (ILNativeType.Empty, sigptr)

// Note, pectxtEager and pevEager must not be captured by the results of this function
// As a result, reading the resource offsets in the physical file is done eagerly to avoid holding on to any resources
and seekReadManifestResources (ctxt: ILMetadataReader) canReduceMemory (mdv: BinaryView) (pectxtEager: PEReader) (pevEager: BinaryView) =
    mkILResources
        [ for i = 1 to ctxt.getNumRows TableNames.ManifestResource do
             let (offset, flags, nameIdx, implIdx) = seekReadManifestResourceRow ctxt mdv i

             let scoref = seekReadImplAsScopeRef ctxt mdv implIdx

             let location =
                match scoref with
                | ILScopeRef.Local ->
                    let start = pectxtEager.anyV2P ("resource", offset + pectxtEager.resourcesAddr)
                    let resourceLength = seekReadInt32 pevEager start
                    let offsetOfBytesFromStartOfPhysicalPEFile = start + 4
                    let byteStorage =
                        let bytes = pevEager.Slice(offsetOfBytesFromStartOfPhysicalPEFile, resourceLength)
                        ByteStorage.FromByteMemoryAndCopy(bytes, useBackingMemoryMappedFile = canReduceMemory)
                    ILResourceLocation.Local(byteStorage)

                | ILScopeRef.Module mref -> ILResourceLocation.File (mref, offset)
                | ILScopeRef.Assembly aref -> ILResourceLocation.Assembly aref
                | _ -> failwith "seekReadManifestResources: Invalid ILScopeRef"

             let r =
               { Name= readStringHeap ctxt nameIdx
                 Location = location
                 Access = (if (flags &&& 0x01) <> 0x0 then ILResourceAccess.Public else ILResourceAccess.Private)
                 CustomAttrsStored = ctxt.customAttrsReader_ManifestResource
                 MetadataIndex = i }
             yield r ]

and seekReadNestedExportedTypes ctxt (exported: _ []) (nested: Lazy<_ []>) parentIdx =
    mkILNestedExportedTypesLazy
      (lazy
            nested.Force().[parentIdx-1]
            |> List.map (fun i ->
                let (flags, _tok, nameIdx, namespaceIdx, _implIdx) = exported.[i-1]
                { Name = readBlobHeapAsTypeName ctxt (nameIdx, namespaceIdx)
                  Access = (match typeAccessOfFlags flags with
                            | ILTypeDefAccess.Nested n -> n
                            | _ -> failwith "non-nested access for a nested type described as being in an auxiliary module")
                  Nested = seekReadNestedExportedTypes ctxt exported nested i
                  CustomAttrsStored = ctxt.customAttrsReader_ExportedType
                  MetadataIndex = i }
            ))

and seekReadTopExportedTypes (ctxt: ILMetadataReader) =
    mkILExportedTypesLazy
      (lazy
            let mdv = ctxt.mdfile.GetView()
            let numRows = ctxt.getNumRows TableNames.ExportedType
            let exported = [| for i in 1..numRows -> seekReadExportedTypeRow ctxt mdv i |]

            // add each nested type id to their parent's children list
            let nested = lazy (
                let nested = [| for _i in 1..numRows -> [] |]
                for i = 1 to numRows do
                    let (flags,_,_,_,TaggedIndex(tag, idx)) = exported.[i-1]
                    if not (isTopTypeDef flags) && (tag = i_ExportedType) then
                        nested.[idx-1] <- i :: nested.[idx-1]
                nested)

            // return top exported types
            [ for i = 1 to numRows do
                let (flags, _tok, nameIdx, namespaceIdx, implIdx) = exported.[i-1]
                let (TaggedIndex(tag, _idx)) = implIdx

                // if not a nested type
                if (isTopTypeDef flags) && (tag <> i_ExportedType) then
                    yield
                      { ScopeRef = seekReadImplAsScopeRef ctxt mdv implIdx
                        Name = readBlobHeapAsTypeName ctxt (nameIdx, namespaceIdx)
                        Attributes = enum<TypeAttributes>(flags)
                        Nested = seekReadNestedExportedTypes ctxt exported nested i
                        CustomAttrsStored = ctxt.customAttrsReader_ExportedType
                        MetadataIndex = i }
            ])

#if !FX_NO_PDB_READER
let getPdbReader pdbDirPath fileName =
    match pdbDirPath with
    | None -> None
    | Some pdbpath ->
         try
              let pdbr = pdbReadOpen fileName pdbpath
              let pdbdocs = pdbReaderGetDocuments pdbr

              let tab = new Dictionary<_, _>(Array.length pdbdocs)
              pdbdocs |> Array.iter (fun pdbdoc ->
                  let url = pdbDocumentGetURL pdbdoc
                  tab.[url] <-
                      ILSourceDocument.Create(language=Some (pdbDocumentGetLanguage pdbdoc),
                                            vendor = Some (pdbDocumentGetLanguageVendor pdbdoc),
                                            documentType = Some (pdbDocumentGetType pdbdoc),
                                            file = url))

              let docfun url =
                  match tab.TryGetValue url with
                  | true, doc -> doc
                  | _ -> failwith ("Document with URL " + url + " not found in list of documents in the PDB file")
              Some (pdbr, docfun)
          with e -> dprintn ("* Warning: PDB file could not be read and will be ignored: "+e.Message); None
#endif

// Note, pectxtEager and pevEager must not be captured by the results of this function
let openMetadataReader (fileName, mdfile: BinaryFile, metadataPhysLoc, peinfo, pectxtEager: PEReader, pevEager, pectxtCaptured, reduceMemoryUsage) =
    let mdv = mdfile.GetView()
    let magic = seekReadUInt16AsInt32 mdv metadataPhysLoc
    if magic <> 0x5342 then failwith (fileName + ": bad metadata magic number: " + string magic)
    let magic2 = seekReadUInt16AsInt32 mdv (metadataPhysLoc + 2)
    if magic2 <> 0x424a then failwith "bad metadata magic number"
    let _majorMetadataVersion = seekReadUInt16 mdv (metadataPhysLoc + 4)
    let _minorMetadataVersion = seekReadUInt16 mdv (metadataPhysLoc + 6)

    let versionLength = seekReadInt32 mdv (metadataPhysLoc + 12)
    let ilMetadataVersion = seekReadBytes mdv (metadataPhysLoc + 16) versionLength |> Array.filter (fun b -> b <> 0uy)
    let x = align 0x04 (16 + versionLength)
    let numStreams = seekReadUInt16AsInt32 mdv (metadataPhysLoc + x + 2)
    let streamHeadersStart = (metadataPhysLoc + x + 4)

    let tryFindStream name =
      let rec look i pos =
        if i >= numStreams then None
        else
          let offset = seekReadInt32 mdv (pos + 0)
          let length = seekReadInt32 mdv (pos + 4)
          let res = ref true
          let fin = ref false
          let n = ref 0
          // read and compare the stream name byte by byte
          while (not !fin) do
              let c= seekReadByteAsInt32 mdv (pos + 8 + (!n))
              if c = 0 then
                  fin := true
              elif !n >= Array.length name || c <> name.[!n] then
                  res := false
              incr n
          if !res then Some(offset + metadataPhysLoc, length)
          else look (i+1) (align 0x04 (pos + 8 + (!n)))
      look 0 streamHeadersStart

    let findStream name =
        match tryFindStream name with
        | None -> (0x0, 0x0)
        | Some positions -> positions

    let (tablesStreamPhysLoc, _tablesStreamSize) =
      match tryFindStream [| 0x23; 0x7e |] (* #~ *) with
      | Some res -> res
      | None ->
        match tryFindStream [| 0x23; 0x2d |] (* #-: at least one DLL I've seen uses this! *) with
        | Some res -> res
        | None ->
         let firstStreamOffset = seekReadInt32 mdv (streamHeadersStart + 0)
         let firstStreamLength = seekReadInt32 mdv (streamHeadersStart + 4)
         firstStreamOffset, firstStreamLength

    let (stringsStreamPhysicalLoc, stringsStreamSize) = findStream [| 0x23; 0x53; 0x74; 0x72; 0x69; 0x6e; 0x67; 0x73; |] (* #Strings *)
    let (userStringsStreamPhysicalLoc, userStringsStreamSize) = findStream [| 0x23; 0x55; 0x53; |] (* #US *)
    let (guidsStreamPhysicalLoc, _guidsStreamSize) = findStream [| 0x23; 0x47; 0x55; 0x49; 0x44; |] (* #GUID *)
    let (blobsStreamPhysicalLoc, blobsStreamSize) = findStream [| 0x23; 0x42; 0x6c; 0x6f; 0x62; |] (* #Blob *)

    let tableKinds =
        [|kindModule (* Table 0 *)
          kindTypeRef (* Table 1 *)
          kindTypeDef (* Table 2 *)
          kindIllegal (* kindFieldPtr *) (* Table 3 *)
          kindFieldDef (* Table 4 *)
          kindIllegal (* kindMethodPtr *) (* Table 5 *)
          kindMethodDef (* Table 6 *)
          kindIllegal (* kindParamPtr *) (* Table 7 *)
          kindParam (* Table 8 *)
          kindInterfaceImpl (* Table 9 *)
          kindMemberRef (* Table 10 *)
          kindConstant (* Table 11 *)
          kindCustomAttribute (* Table 12 *)
          kindFieldMarshal (* Table 13 *)
          kindDeclSecurity (* Table 14 *)
          kindClassLayout (* Table 15 *)
          kindFieldLayout (* Table 16 *)
          kindStandAloneSig (* Table 17 *)
          kindEventMap (* Table 18 *)
          kindIllegal (* kindEventPtr *) (* Table 19 *)
          kindEvent (* Table 20 *)
          kindPropertyMap (* Table 21 *)
          kindIllegal (* kindPropertyPtr *) (* Table 22 *)
          kindProperty (* Table 23 *)
          kindMethodSemantics (* Table 24 *)
          kindMethodImpl (* Table 25 *)
          kindModuleRef (* Table 26 *)
          kindTypeSpec (* Table 27 *)
          kindImplMap (* Table 28 *)
          kindFieldRVA (* Table 29 *)
          kindIllegal (* kindENCLog *) (* Table 30 *)
          kindIllegal (* kindENCMap *) (* Table 31 *)
          kindAssembly (* Table 32 *)
          kindIllegal (* kindAssemblyProcessor *) (* Table 33 *)
          kindIllegal (* kindAssemblyOS *) (* Table 34 *)
          kindAssemblyRef (* Table 35 *)
          kindIllegal (* kindAssemblyRefProcessor *) (* Table 36 *)
          kindIllegal (* kindAssemblyRefOS *) (* Table 37 *)
          kindFileRef (* Table 38 *)
          kindExportedType (* Table 39 *)
          kindManifestResource (* Table 40 *)
          kindNested (* Table 41 *)
          kindGenericParam_v2_0 (* Table 42 *)
          kindMethodSpec (* Table 43 *)
          kindGenericParamConstraint (* Table 44 *)
          kindIllegal (* Table 45 *)
          kindIllegal (* Table 46 *)
          kindIllegal (* Table 47 *)
          kindIllegal (* Table 48 *)
          kindIllegal (* Table 49 *)
          kindIllegal (* Table 50 *)
          kindIllegal (* Table 51 *)
          kindIllegal (* Table 52 *)
          kindIllegal (* Table 53 *)
          kindIllegal (* Table 54 *)
          kindIllegal (* Table 55 *)
          kindIllegal (* Table 56 *)
          kindIllegal (* Table 57 *)
          kindIllegal (* Table 58 *)
          kindIllegal (* Table 59 *)
          kindIllegal (* Table 60 *)
          kindIllegal (* Table 61 *)
          kindIllegal (* Table 62 *)
          kindIllegal (* Table 63 *)
        |]

    let heapSizes = seekReadByteAsInt32 mdv (tablesStreamPhysLoc + 6)
    let valid = seekReadInt64 mdv (tablesStreamPhysLoc + 8)
    let sorted = seekReadInt64 mdv (tablesStreamPhysLoc + 16)
    let tablesPresent, tableRowCount, startOfTables =
        let present = ref []
        let numRows = Array.create 64 0
        let prevNumRowIdx = ref (tablesStreamPhysLoc + 24)
        for i = 0 to 63 do
            if (valid &&& (int64 1 <<< i)) <> int64 0 then
                present := i :: !present
                numRows.[i] <- (seekReadInt32 mdv !prevNumRowIdx)
                prevNumRowIdx := !prevNumRowIdx + 4
        List.rev !present, numRows, !prevNumRowIdx

    let getNumRows (tab: TableName) = tableRowCount.[tab.Index]
    let numTables = tablesPresent.Length
    let stringsBigness = (heapSizes &&& 1) <> 0
    let guidsBigness = (heapSizes &&& 2) <> 0
    let blobsBigness = (heapSizes &&& 4) <> 0

    if logging then dprintn (fileName + ": numTables = "+string numTables)
    if logging && stringsBigness then dprintn (fileName + ": strings are big")
    if logging && blobsBigness then dprintn (fileName + ": blobs are big")

    let tableBigness = Array.map (fun n -> n >= 0x10000) tableRowCount

    let codedBigness nbits tab =
      let rows = getNumRows tab
      rows >= (0x10000 >>>& nbits)

    let tdorBigness =
      codedBigness 2 TableNames.TypeDef ||
      codedBigness 2 TableNames.TypeRef ||
      codedBigness 2 TableNames.TypeSpec

    let tomdBigness =
      codedBigness 1 TableNames.TypeDef ||
      codedBigness 1 TableNames.Method

    let hcBigness =
      codedBigness 2 TableNames.Field ||
      codedBigness 2 TableNames.Param ||
      codedBigness 2 TableNames.Property

    let hcaBigness =
      codedBigness 5 TableNames.Method ||
      codedBigness 5 TableNames.Field ||
      codedBigness 5 TableNames.TypeRef ||
      codedBigness 5 TableNames.TypeDef ||
      codedBigness 5 TableNames.Param ||
      codedBigness 5 TableNames.InterfaceImpl ||
      codedBigness 5 TableNames.MemberRef ||
      codedBigness 5 TableNames.Module ||
      codedBigness 5 TableNames.Permission ||
      codedBigness 5 TableNames.Property ||
      codedBigness 5 TableNames.Event ||
      codedBigness 5 TableNames.StandAloneSig ||
      codedBigness 5 TableNames.ModuleRef ||
      codedBigness 5 TableNames.TypeSpec ||
      codedBigness 5 TableNames.Assembly ||
      codedBigness 5 TableNames.AssemblyRef ||
      codedBigness 5 TableNames.File ||
      codedBigness 5 TableNames.ExportedType ||
      codedBigness 5 TableNames.ManifestResource ||
      codedBigness 5 TableNames.GenericParam ||
      codedBigness 5 TableNames.GenericParamConstraint ||
      codedBigness 5 TableNames.MethodSpec


    let hfmBigness =
      codedBigness 1 TableNames.Field ||
      codedBigness 1 TableNames.Param

    let hdsBigness =
      codedBigness 2 TableNames.TypeDef ||
      codedBigness 2 TableNames.Method ||
      codedBigness 2 TableNames.Assembly

    let mrpBigness =
      codedBigness 3 TableNames.TypeDef ||
      codedBigness 3 TableNames.TypeRef ||
      codedBigness 3 TableNames.ModuleRef ||
      codedBigness 3 TableNames.Method ||
      codedBigness 3 TableNames.TypeSpec

    let hsBigness =
      codedBigness 1 TableNames.Event ||
      codedBigness 1 TableNames.Property

    let mdorBigness =
      codedBigness 1 TableNames.Method ||
      codedBigness 1 TableNames.MemberRef

    let mfBigness =
      codedBigness 1 TableNames.Field ||
      codedBigness 1 TableNames.Method

    let iBigness =
      codedBigness 2 TableNames.File ||
      codedBigness 2 TableNames.AssemblyRef ||
      codedBigness 2 TableNames.ExportedType

    let catBigness =
      codedBigness 3 TableNames.Method ||
      codedBigness 3 TableNames.MemberRef

    let rsBigness =
      codedBigness 2 TableNames.Module ||
      codedBigness 2 TableNames.ModuleRef ||
      codedBigness 2 TableNames.AssemblyRef ||
      codedBigness 2 TableNames.TypeRef

    let rowKindSize (RowKind kinds) =
      kinds |> List.sumBy (fun x ->
            match x with
            | UShort -> 2
            | ULong -> 4
            | Byte -> 1
            | Data -> 4
            | GGuid -> (if guidsBigness then 4 else 2)
            | Blob -> (if blobsBigness then 4 else 2)
            | SString -> (if stringsBigness then 4 else 2)
            | SimpleIndex tab -> (if tableBigness.[tab.Index] then 4 else 2)
            | TypeDefOrRefOrSpec -> (if tdorBigness then 4 else 2)
            | TypeOrMethodDef -> (if tomdBigness then 4 else 2)
            | HasConstant -> (if hcBigness then 4 else 2)
            | HasCustomAttribute -> (if hcaBigness then 4 else 2)
            | HasFieldMarshal -> (if hfmBigness then 4 else 2)
            | HasDeclSecurity -> (if hdsBigness then 4 else 2)
            | MemberRefParent -> (if mrpBigness then 4 else 2)
            | HasSemantics -> (if hsBigness then 4 else 2)
            | MethodDefOrRef -> (if mdorBigness then 4 else 2)
            | MemberForwarded -> (if mfBigness then 4 else 2)
            | Implementation -> (if iBigness then 4 else 2)
            | CustomAttributeType -> (if catBigness then 4 else 2)
            | ResolutionScope -> (if rsBigness then 4 else 2))

    let tableRowSizes = tableKinds |> Array.map rowKindSize

    let tablePhysLocations =
         let res = Array.create 64 0x0
         let mutable prevTablePhysLoc = startOfTables
         for i = 0 to 63 do
             res.[i] <- prevTablePhysLoc
             prevTablePhysLoc <- prevTablePhysLoc + (tableRowCount.[i] * tableRowSizes.[i])
         res

    let inbase = FileSystemUtils.fileNameOfPath fileName + ": "

    // All the caches. The sizes are guesstimates for the rough sharing-density of the assembly
    let cacheAssemblyRef = mkCacheInt32 false inbase "ILAssemblyRef" (getNumRows TableNames.AssemblyRef)
    let cacheMethodSpecAsMethodData = mkCacheGeneric reduceMemoryUsage inbase "MethodSpecAsMethodData" (getNumRows TableNames.MethodSpec / 20 + 1)
    let cacheMemberRefAsMemberData = mkCacheGeneric reduceMemoryUsage inbase "MemberRefAsMemberData" (getNumRows TableNames.MemberRef / 20 + 1)
    let cacheCustomAttr = mkCacheGeneric reduceMemoryUsage inbase "CustomAttr" (getNumRows TableNames.CustomAttribute / 50 + 1)
    let cacheTypeRef = mkCacheInt32 false inbase "ILTypeRef" (getNumRows TableNames.TypeRef / 20 + 1)
    let cacheTypeRefAsType = mkCacheGeneric reduceMemoryUsage inbase "TypeRefAsType" (getNumRows TableNames.TypeRef / 20 + 1)
    let cacheBlobHeapAsPropertySig = mkCacheGeneric reduceMemoryUsage inbase "BlobHeapAsPropertySig" (getNumRows TableNames.Property / 20 + 1)
    let cacheBlobHeapAsFieldSig = mkCacheGeneric reduceMemoryUsage inbase "BlobHeapAsFieldSig" (getNumRows TableNames.Field / 20 + 1)
    let cacheBlobHeapAsMethodSig = mkCacheGeneric reduceMemoryUsage inbase "BlobHeapAsMethodSig" (getNumRows TableNames.Method / 20 + 1)
    let cacheTypeDefAsType = mkCacheGeneric reduceMemoryUsage inbase "TypeDefAsType" (getNumRows TableNames.TypeDef / 20 + 1)
    let cacheMethodDefAsMethodData = mkCacheInt32 reduceMemoryUsage inbase "MethodDefAsMethodData" (getNumRows TableNames.Method / 20 + 1)
    let cacheGenericParams = mkCacheGeneric reduceMemoryUsage inbase "GenericParams" (getNumRows TableNames.GenericParam / 20 + 1)
    let cacheFieldDefAsFieldSpec = mkCacheInt32 reduceMemoryUsage inbase "FieldDefAsFieldSpec" (getNumRows TableNames.Field / 20 + 1)
    let cacheUserStringHeap = mkCacheInt32 reduceMemoryUsage inbase "UserStringHeap" ( userStringsStreamSize / 20 + 1)
    // nb. Lots and lots of cache hits on this cache, hence never optimize cache away
    let cacheStringHeap = mkCacheInt32 false inbase "string heap" ( stringsStreamSize / 50 + 1)
    let cacheBlobHeap = mkCacheInt32 reduceMemoryUsage inbase "blob heap" ( blobsStreamSize / 50 + 1)

     // These tables are not required to enforce sharing fo the final data
     // structure, but are very useful as searching these tables gives rise to many reads
     // in standard applications.

    let cacheNestedRow = mkCacheInt32 reduceMemoryUsage inbase "Nested Table Rows" (getNumRows TableNames.Nested / 20 + 1)
    let cacheConstantRow = mkCacheInt32 reduceMemoryUsage inbase "Constant Rows" (getNumRows TableNames.Constant / 20 + 1)
    let cacheMethodSemanticsRow = mkCacheInt32 reduceMemoryUsage inbase "MethodSemantics Rows" (getNumRows TableNames.MethodSemantics / 20 + 1)
    let cacheTypeDefRow = mkCacheInt32 reduceMemoryUsage inbase "ILTypeDef Rows" (getNumRows TableNames.TypeDef / 20 + 1)

    let rowAddr (tab: TableName) idx = tablePhysLocations.[tab.Index] + (idx - 1) * tableRowSizes.[tab.Index]

    // Build the reader context
    // Use an initialization hole
    let ctxtH = ref None
    let ctxt: ILMetadataReader =
        { sorted=sorted
          getNumRows=getNumRows
          mdfile=mdfile
          dataEndPoints = match pectxtCaptured with None -> notlazy [] | Some pectxt -> getDataEndPointsDelayed pectxt ctxtH
          pectxtCaptured=pectxtCaptured
          entryPointToken=pectxtEager.entryPointToken
          fileName=fileName
          userStringsStreamPhysicalLoc = userStringsStreamPhysicalLoc
          stringsStreamPhysicalLoc = stringsStreamPhysicalLoc
          blobsStreamPhysicalLoc = blobsStreamPhysicalLoc
          blobsStreamSize = blobsStreamSize
          memoizeString = Tables.memoize id
          readUserStringHeap = cacheUserStringHeap (readUserStringHeapUncached ctxtH)
          readStringHeap = cacheStringHeap (readStringHeapUncached ctxtH)
          readBlobHeap = cacheBlobHeap (readBlobHeapUncached ctxtH)
          seekReadNestedRow = cacheNestedRow (seekReadNestedRowUncached ctxtH)
          seekReadConstantRow = cacheConstantRow (seekReadConstantRowUncached ctxtH)
          seekReadMethodSemanticsRow = cacheMethodSemanticsRow (seekReadMethodSemanticsRowUncached ctxtH)
          seekReadTypeDefRow = cacheTypeDefRow (seekReadTypeDefRowUncached ctxtH)
          seekReadAssemblyRef = cacheAssemblyRef (seekReadAssemblyRefUncached ctxtH)
          seekReadMethodSpecAsMethodData = cacheMethodSpecAsMethodData (seekReadMethodSpecAsMethodDataUncached ctxtH)
          seekReadMemberRefAsMethodData = cacheMemberRefAsMemberData (seekReadMemberRefAsMethodDataUncached ctxtH)
          seekReadMemberRefAsFieldSpec = seekReadMemberRefAsFieldSpecUncached ctxtH
          seekReadCustomAttr = cacheCustomAttr (seekReadCustomAttrUncached ctxtH)
          seekReadTypeRef = cacheTypeRef (seekReadTypeRefUncached ctxtH)
          readBlobHeapAsPropertySig = cacheBlobHeapAsPropertySig (readBlobHeapAsPropertySigUncached ctxtH)
          readBlobHeapAsFieldSig = cacheBlobHeapAsFieldSig (readBlobHeapAsFieldSigUncached ctxtH)
          readBlobHeapAsMethodSig = cacheBlobHeapAsMethodSig (readBlobHeapAsMethodSigUncached ctxtH)
          readBlobHeapAsLocalsSig = readBlobHeapAsLocalsSigUncached ctxtH
          seekReadTypeDefAsType = cacheTypeDefAsType (seekReadTypeDefAsTypeUncached ctxtH)
          seekReadTypeRefAsType = cacheTypeRefAsType (seekReadTypeRefAsTypeUncached ctxtH)
          seekReadMethodDefAsMethodData = cacheMethodDefAsMethodData (seekReadMethodDefAsMethodDataUncached ctxtH)
          seekReadGenericParams = cacheGenericParams (seekReadGenericParamsUncached ctxtH)
          seekReadFieldDefAsFieldSpec = cacheFieldDefAsFieldSpec (seekReadFieldDefAsFieldSpecUncached ctxtH)
          customAttrsReader_Module = customAttrsReader ctxtH hca_Module
          customAttrsReader_Assembly = customAttrsReader ctxtH hca_Assembly
          customAttrsReader_TypeDef = customAttrsReader ctxtH hca_TypeDef
          customAttrsReader_GenericParam= customAttrsReader ctxtH hca_GenericParam
          customAttrsReader_FieldDef= customAttrsReader ctxtH hca_FieldDef
          customAttrsReader_MethodDef= customAttrsReader ctxtH hca_MethodDef
          customAttrsReader_ParamDef= customAttrsReader ctxtH hca_ParamDef
          customAttrsReader_Event= customAttrsReader ctxtH hca_Event
          customAttrsReader_Property= customAttrsReader ctxtH hca_Property
          customAttrsReader_ManifestResource= customAttrsReader ctxtH hca_ManifestResource
          customAttrsReader_ExportedType= customAttrsReader ctxtH hca_ExportedType
          securityDeclsReader_TypeDef = securityDeclsReader ctxtH hds_TypeDef
          securityDeclsReader_MethodDef = securityDeclsReader ctxtH hds_MethodDef
          securityDeclsReader_Assembly = securityDeclsReader ctxtH hds_Assembly
          typeDefReader = typeDefReader ctxtH
          guidsStreamPhysicalLoc = guidsStreamPhysicalLoc
          rowAddr=rowAddr
          rsBigness=rsBigness
          tdorBigness=tdorBigness
          tomdBigness=tomdBigness
          hcBigness=hcBigness
          hcaBigness=hcaBigness
          hfmBigness=hfmBigness
          hdsBigness=hdsBigness
          mrpBigness=mrpBigness
          hsBigness=hsBigness
          mdorBigness=mdorBigness
          mfBigness=mfBigness
          iBigness=iBigness
          catBigness=catBigness
          stringsBigness=stringsBigness
          guidsBigness=guidsBigness
          blobsBigness=blobsBigness
          tableBigness=tableBigness }
    ctxtH := Some ctxt

    let ilModule = seekReadModule ctxt reduceMemoryUsage pectxtEager pevEager peinfo (System.Text.Encoding.UTF8.GetString (ilMetadataVersion, 0, ilMetadataVersion.Length)) 1
    let ilAssemblyRefs = lazy [ for i in 1 .. getNumRows TableNames.AssemblyRef do yield seekReadAssemblyRef ctxt i ]

    ilModule, ilAssemblyRefs

//-----------------------------------------------------------------------
// Crack the binary headers, build a reader context and return the lazy
// read of the AbsIL module.
// ----------------------------------------------------------------------

let openPEFileReader (fileName, pefile: BinaryFile, pdbDirPath, noFileOnDisk) =
    let pev = pefile.GetView()
    (* MSDOS HEADER *)
    let peSignaturePhysLoc = seekReadInt32 pev 0x3c

    (* PE HEADER *)
    let peFileHeaderPhysLoc = peSignaturePhysLoc + 0x04
    let peOptionalHeaderPhysLoc = peFileHeaderPhysLoc + 0x14
    let peSignature = seekReadInt32 pev (peSignaturePhysLoc + 0)
    if peSignature <> 0x4550 then failwithf "not a PE file - bad magic PE number 0x%08x, is = %A" peSignature pev


    (* PE SIGNATURE *)
    let machine = seekReadUInt16AsInt32 pev (peFileHeaderPhysLoc + 0)
    let numSections = seekReadUInt16AsInt32 pev (peFileHeaderPhysLoc + 2)
    let optHeaderSize = seekReadUInt16AsInt32 pev (peFileHeaderPhysLoc + 16)
    if optHeaderSize <> 0xe0 &&
       optHeaderSize <> 0xf0 then failwith "not a PE file - bad optional header size"
    let x64adjust = optHeaderSize - 0xe0
    let only64 = (optHeaderSize = 0xf0) (* May want to read in the optional header Magic number and check that as well... *)
    let platform = match machine with | 0x8664 -> Some AMD64 | 0x200 -> Some IA64 | _ -> Some X86
    let sectionHeadersStartPhysLoc = peOptionalHeaderPhysLoc + optHeaderSize

    let flags = seekReadUInt16AsInt32 pev (peFileHeaderPhysLoc + 18)
    let isDll = (flags &&& 0x2000) <> 0x0

   (* OPTIONAL PE HEADER *)
    let _textPhysSize = seekReadInt32 pev (peOptionalHeaderPhysLoc + 4) (* Size of the code (text) section, or the sum of all code sections if there are multiple sections. *)
     (* x86: 000000a0 *)
    let _initdataPhysSize = seekReadInt32 pev (peOptionalHeaderPhysLoc + 8) (* Size of the initialized data section, or the sum of all such sections if there are multiple data sections. *)
    let _uninitdataPhysSize = seekReadInt32 pev (peOptionalHeaderPhysLoc + 12) (* Size of the uninitialized data section, or the sum of all such sections if there are multiple data sections. *)
    let _entrypointAddr = seekReadInt32 pev (peOptionalHeaderPhysLoc + 16) (* RVA of entry point, needs to point to bytes 0xFF 0x25 followed by the RVA+!0x4000000 in a section marked execute/read for EXEs or 0 for DLLs e.g. 0x0000b57e *)
    let _textAddr = seekReadInt32 pev (peOptionalHeaderPhysLoc + 20) (* e.g. 0x0002000 *)
     (* x86: 000000b0 *)
    let dataSegmentAddr = seekReadInt32 pev (peOptionalHeaderPhysLoc + 24) (* e.g. 0x0000c000 *)
    (* REVIEW: For now, we'll use the DWORD at offset 24 for x64. This currently ok since fsc doesn't support true 64-bit image bases,
        but we'll have to fix this up when such support is added. *)
    let imageBaseReal = if only64 then dataSegmentAddr else seekReadInt32 pev (peOptionalHeaderPhysLoc + 28)  // Image Base Always 0x400000 (see Section 23.1).
    let alignVirt = seekReadInt32 pev (peOptionalHeaderPhysLoc + 32)   //  Section Alignment Always 0x2000 (see Section 23.1).
    let alignPhys = seekReadInt32 pev (peOptionalHeaderPhysLoc + 36)  // File Alignment Either 0x200 or 0x1000.
     (* x86: 000000c0 *)
    let _osMajor = seekReadUInt16 pev (peOptionalHeaderPhysLoc + 40)   //  OS Major Always 4 (see Section 23.1).
    let _osMinor = seekReadUInt16 pev (peOptionalHeaderPhysLoc + 42)   // OS Minor Always 0 (see Section 23.1).
    let _userMajor = seekReadUInt16 pev (peOptionalHeaderPhysLoc + 44)   // User Major Always 0 (see Section 23.1).
    let _userMinor = seekReadUInt16 pev (peOptionalHeaderPhysLoc + 46)   // User Minor Always 0 (see Section 23.1).
    let subsysMajor = seekReadUInt16AsInt32 pev (peOptionalHeaderPhysLoc + 48)   // SubSys Major Always 4 (see Section 23.1).
    let subsysMinor = seekReadUInt16AsInt32 pev (peOptionalHeaderPhysLoc + 50)   // SubSys Minor Always 0 (see Section 23.1).
     (* x86: 000000d0 *)
    let _imageEndAddr = seekReadInt32 pev (peOptionalHeaderPhysLoc + 56)  // Image Size: Size, in bytes, of image, including all headers and padding
    let _headerPhysSize = seekReadInt32 pev (peOptionalHeaderPhysLoc + 60)  // Header Size Combined size of MS-DOS Header, PE Header, PE Optional Header and padding
    let subsys = seekReadUInt16 pev (peOptionalHeaderPhysLoc + 68)   // SubSystem Subsystem required to run this image.
    let useHighEnthropyVA =
        let n = seekReadUInt16 pev (peOptionalHeaderPhysLoc + 70)
        let highEnthropyVA = 0x20us
        (n &&& highEnthropyVA) = highEnthropyVA

     (* x86: 000000e0 *)

    (* WARNING: THESE ARE 64 bit ON x64/ia64 *)
    (* REVIEW: If we ever decide that we need these values for x64, we'll have to read them in as 64bit and fix up the rest of the offsets.
        Then again, it should suffice to just use the defaults, and still not bother... *)
    (* let stackReserve = seekReadInt32 is (peOptionalHeaderPhysLoc + 72) in *) (* Stack Reserve Size Always 0x100000 (1Mb) (see Section 23.1). *)
    (* let stackCommit = seekReadInt32 is (peOptionalHeaderPhysLoc + 76) in *) (* Stack Commit Size Always 0x1000 (4Kb) (see Section 23.1). *)
    (* let heapReserve = seekReadInt32 is (peOptionalHeaderPhysLoc + 80) in *) (* Heap Reserve Size Always 0x100000 (1Mb) (see Section 23.1). *)
    (* let heapCommit = seekReadInt32 is (peOptionalHeaderPhysLoc + 84) in *) (* Heap Commit Size Always 0x1000 (4Kb) (see Section 23.1). *)

     (* x86: 000000f0, x64: 00000100 *)
    let _numDataDirectories = seekReadInt32 pev (peOptionalHeaderPhysLoc + 92 + x64adjust) (* Number of Data Directories: Always 0x10 (see Section 23.1). *)
     (* 00000100 - these addresses are for x86 - for the x64 location, add x64adjust (0x10) *)
    let _importTableAddr = seekReadInt32 pev (peOptionalHeaderPhysLoc + 104 + x64adjust) (* Import Table RVA of Import Table, (see clause 24.3.1). e.g. 0000b530 *)
    let _importTableSize = seekReadInt32 pev (peOptionalHeaderPhysLoc + 108 + x64adjust) (* Size of Import Table, (see clause 24.3.1). *)
    let nativeResourcesAddr = seekReadInt32 pev (peOptionalHeaderPhysLoc + 112 + x64adjust)
    let nativeResourcesSize = seekReadInt32 pev (peOptionalHeaderPhysLoc + 116 + x64adjust)
     (* 00000110 *)
     (* 00000120 *)
  (* let base_relocTableNames.addr = seekReadInt32 is (peOptionalHeaderPhysLoc + 136)
    let base_relocTableNames.size = seekReadInt32 is (peOptionalHeaderPhysLoc + 140) in *)
     (* 00000130 *)
     (* 00000140 *)
     (* 00000150 *)
    let _importAddrTableAddr = seekReadInt32 pev (peOptionalHeaderPhysLoc + 192 + x64adjust) (* RVA of Import Addr Table, (see clause 24.3.1). e.g. 0x00002000 *)
    let _importAddrTableSize = seekReadInt32 pev (peOptionalHeaderPhysLoc + 196 + x64adjust) (* Size of Import Addr Table, (see clause 24.3.1). e.g. 0x00002000 *)
     (* 00000160 *)
    let cliHeaderAddr = seekReadInt32 pev (peOptionalHeaderPhysLoc + 208 + x64adjust)
    let _cliHeaderSize = seekReadInt32 pev (peOptionalHeaderPhysLoc + 212 + x64adjust)
     (* 00000170 *)


    (* Crack section headers *)

    let sectionHeaders =
      [ for i in 0 .. numSections-1 do
          let pos = sectionHeadersStartPhysLoc + i * 0x28
          let virtSize = seekReadInt32 pev (pos + 8)
          let virtAddr = seekReadInt32 pev (pos + 12)
          let physLoc = seekReadInt32 pev (pos + 20)
          yield (virtAddr, virtSize, physLoc) ]

    let findSectionHeader addr =
      let rec look i pos =
        if i >= numSections then 0x0
        else
          let virtSize = seekReadInt32 pev (pos + 8)
          let virtAddr = seekReadInt32 pev (pos + 12)
          if (addr >= virtAddr && addr < virtAddr + virtSize) then pos
          else look (i+1) (pos + 0x28)
      look 0 sectionHeadersStartPhysLoc

    let textHeaderStart = findSectionHeader cliHeaderAddr
    let dataHeaderStart = findSectionHeader dataSegmentAddr
  (* let relocHeaderStart = findSectionHeader base_relocTableNames.addr in *)

    let _textSize = if textHeaderStart = 0x0 then 0x0 else seekReadInt32 pev (textHeaderStart + 8)
    let _textAddr = if textHeaderStart = 0x0 then 0x0 else seekReadInt32 pev (textHeaderStart + 12)
    let textSegmentPhysicalSize = if textHeaderStart = 0x0 then 0x0 else seekReadInt32 pev (textHeaderStart + 16)
    let textSegmentPhysicalLoc = if textHeaderStart = 0x0 then 0x0 else seekReadInt32 pev (textHeaderStart + 20)

    //let dataSegmentSize = if dataHeaderStart = 0x0 then 0x0 else seekReadInt32 pev (dataHeaderStart + 8)
    //let dataSegmentAddr = if dataHeaderStart = 0x0 then 0x0 else seekReadInt32 pev (dataHeaderStart + 12)
    let dataSegmentPhysicalSize = if dataHeaderStart = 0x0 then 0x0 else seekReadInt32 pev (dataHeaderStart + 16)
    let dataSegmentPhysicalLoc = if dataHeaderStart = 0x0 then 0x0 else seekReadInt32 pev (dataHeaderStart + 20)

    let anyV2P (n, v) =
      let pev = pefile.GetView()
      let rec look i pos =
        if i >= numSections then (failwith (fileName + ": bad "+n+", rva "+string v); 0x0)
        else
          let virtSize = seekReadInt32 pev (pos + 8)
          let virtAddr = seekReadInt32 pev (pos + 12)
          let physLoc = seekReadInt32 pev (pos + 20)
          if (v >= virtAddr && (v < virtAddr + virtSize)) then (v - virtAddr) + physLoc
          else look (i+1) (pos + 0x28)
      look 0 sectionHeadersStartPhysLoc

    let cliHeaderPhysLoc = anyV2P ("cli header", cliHeaderAddr)

    let _majorRuntimeVersion = seekReadUInt16 pev (cliHeaderPhysLoc + 4)
    let _minorRuntimeVersion = seekReadUInt16 pev (cliHeaderPhysLoc + 6)
    let metadataAddr = seekReadInt32 pev (cliHeaderPhysLoc + 8)
    let metadataSize = seekReadInt32 pev (cliHeaderPhysLoc + 12)
    let cliFlags = seekReadInt32 pev (cliHeaderPhysLoc + 16)

    let ilOnly = (cliFlags &&& 0x01) <> 0x00
    let only32 = (cliFlags &&& 0x02) <> 0x00
    let is32bitpreferred = (cliFlags &&& 0x00020003) <> 0x00
    let _strongnameSigned = (cliFlags &&& 0x08) <> 0x00
    let _trackdebugdata = (cliFlags &&& 0x010000) <> 0x00

    let entryPointToken = seekReadUncodedToken pev (cliHeaderPhysLoc + 20)
    let resourcesAddr = seekReadInt32 pev (cliHeaderPhysLoc + 24)
    let resourcesSize = seekReadInt32 pev (cliHeaderPhysLoc + 28)
    let strongnameAddr = seekReadInt32 pev (cliHeaderPhysLoc + 32)
    let _strongnameSize = seekReadInt32 pev (cliHeaderPhysLoc + 36)
    let vtableFixupsAddr = seekReadInt32 pev (cliHeaderPhysLoc + 40)
    let _vtableFixupsSize = seekReadInt32 pev (cliHeaderPhysLoc + 44)

    if logging then dprintn (fileName + ": metadataAddr = "+string metadataAddr)
    if logging then dprintn (fileName + ": resourcesAddr = "+string resourcesAddr)
    if logging then dprintn (fileName + ": resourcesSize = "+string resourcesSize)
    if logging then dprintn (fileName + ": nativeResourcesAddr = "+string nativeResourcesAddr)
    if logging then dprintn (fileName + ": nativeResourcesSize = "+string nativeResourcesSize)

    let metadataPhysLoc = anyV2P ("metadata", metadataAddr)
   //-----------------------------------------------------------------------
   // Set up the PDB reader so we can read debug info for methods.
   // ----------------------------------------------------------------------
#if FX_NO_PDB_READER
    let pdb = ignore pdbDirPath; None
#else
    let pdb =
        if runningOnMono then
            None
        else
            getPdbReader pdbDirPath fileName
#endif

    let pectxt: PEReader =
        { pdb=pdb
          textSegmentPhysicalLoc=textSegmentPhysicalLoc
          textSegmentPhysicalSize=textSegmentPhysicalSize
          dataSegmentPhysicalLoc=dataSegmentPhysicalLoc
          dataSegmentPhysicalSize=dataSegmentPhysicalSize
          anyV2P=anyV2P
          metadataAddr=metadataAddr
          sectionHeaders=sectionHeaders
          nativeResourcesAddr=nativeResourcesAddr
          nativeResourcesSize=nativeResourcesSize
          resourcesAddr=resourcesAddr
          strongnameAddr=strongnameAddr
          vtableFixupsAddr=vtableFixupsAddr
          pefile=pefile
          fileName=fileName
          entryPointToken=entryPointToken
          noFileOnDisk=noFileOnDisk
        }
    let peinfo = (subsys, (subsysMajor, subsysMinor), useHighEnthropyVA, ilOnly, only32, is32bitpreferred, only64, platform, isDll, alignVirt, alignPhys, imageBaseReal)
    (metadataPhysLoc, metadataSize, peinfo, pectxt, pev, pdb)

let openPE (fileName, pefile, pdbDirPath, reduceMemoryUsage, noFileOnDisk) =
    let (metadataPhysLoc, _metadataSize, peinfo, pectxt, pev, pdb) = openPEFileReader (fileName, pefile, pdbDirPath, noFileOnDisk)
    let ilModule, ilAssemblyRefs = openMetadataReader (fileName, pefile, metadataPhysLoc, peinfo, pectxt, pev, Some pectxt, reduceMemoryUsage)
    ilModule, ilAssemblyRefs, pdb

let openPEMetadataOnly (fileName, peinfo, pectxtEager, pevEager, mdfile: BinaryFile, reduceMemoryUsage) =
    openMetadataReader (fileName, mdfile, 0, peinfo, pectxtEager, pevEager, None, reduceMemoryUsage)

let ClosePdbReader pdb =
#if FX_NO_PDB_READER
    ignore pdb
    ()
#else
    match pdb with
    | Some (pdbr, _) -> pdbReadClose pdbr
    | None -> ()
#endif

type ILReaderMetadataSnapshot = (obj * nativeint * int)
type ILReaderTryGetMetadataSnapshot = (* path: *) string * (* snapshotTimeStamp: *) System.DateTime -> ILReaderMetadataSnapshot option

[<RequireQualifiedAccess>]
type MetadataOnlyFlag = Yes | No

[<RequireQualifiedAccess>]
type ReduceMemoryFlag = Yes | No

type ILReaderOptions =
    { pdbDirPath: string option
      reduceMemoryUsage: ReduceMemoryFlag
      metadataOnly: MetadataOnlyFlag
      tryGetMetadataSnapshot: ILReaderTryGetMetadataSnapshot }

type ILModuleReader =
    abstract ILModuleDef: ILModuleDef
    abstract ILAssemblyRefs: ILAssemblyRef list

    /// ILModuleReader objects only need to be explicitly disposed if memory mapping is used, i.e. reduceMemoryUsage = false
    inherit System.IDisposable

[<Sealed>]
type ILModuleReaderImpl(ilModule: ILModuleDef, ilAssemblyRefs: Lazy<ILAssemblyRef list>, dispose: unit -> unit) =
    interface ILModuleReader with
        member x.ILModuleDef = ilModule
        member x.ILAssemblyRefs = ilAssemblyRefs.Force()
        member x.Dispose() = dispose()

// ++GLOBAL MUTABLE STATE (concurrency safe via locking)
type ILModuleReaderCacheKey = ILModuleReaderCacheKey of string * DateTime * bool * ReduceMemoryFlag * MetadataOnlyFlag

// Cache to extend the lifetime of a limited number of readers that are otherwise eligible for GC
type ILModuleReaderCache1LockToken() = interface LockToken
let ilModuleReaderCache1 =
    new AgedLookup<ILModuleReaderCache1LockToken, ILModuleReaderCacheKey, ILModuleReader>
           (stronglyHeldReaderCacheSize,
            keepMax=stronglyHeldReaderCacheSize, // only strong entries
            areSimilar=(fun (x, y) -> x = y))
let ilModuleReaderCache1Lock = Lock()

// // Cache to reuse readers that have already been created and are not yet GC'd
let ilModuleReaderCache2 = new ConcurrentDictionary<ILModuleReaderCacheKey, System.WeakReference<ILModuleReader>>(HashIdentity.Structural)

let stableFileHeuristicApplies fileName =
    not noStableFileHeuristic && try FileSystem.IsStableFileHeuristic fileName with _ -> false

let createByteFileChunk opts fileName chunk =
    // If we're trying to reduce memory usage then we are willing to go back and re-read the binary, so we can use
    // a weakly-held handle to an array of bytes.
    if opts.reduceMemoryUsage = ReduceMemoryFlag.Yes && stableFileHeuristicApplies fileName then
        WeakByteFile(fileName, chunk) :> BinaryFile
    else
        let bytes =
            use stream = FileSystem.OpenFileForReadShim(fileName)
            match chunk with
<<<<<<< HEAD
            | None -> FileSystem.OpenFileForReadShim(fileName).ReadAllBytes()
            | Some(start, length) -> FileSystem.OpenFileForReadShim(fileName).AsByteMemory().ReadBytes(start, length)
=======
            | None -> stream.ReadAllBytes()
            | Some(start, length) -> stream.ReadBytes(start, length)
>>>>>>> 98e11ae6

        ByteFile(fileName, bytes) :> BinaryFile

let createMemoryMapFile fileName =
    let stream = FileSystem.OpenFileForReadShim(fileName, useMemoryMappedFile = true)
<<<<<<< HEAD
=======
    let byteMem = stream.AsByteMemory()
>>>>>>> 98e11ae6

    let safeHolder =
        { new obj() with
            override x.Finalize() =
                (x :?> IDisposable).Dispose()
          interface IDisposable with
            member x.Dispose() =
                GC.SuppressFinalize x
                stream.Dispose()
                stats.memoryMapFileClosedCount <- stats.memoryMapFileClosedCount + 1 }

    stats.memoryMapFileOpenedCount <- stats.memoryMapFileOpenedCount + 1

    safeHolder, RawMemoryFile(fileName, safeHolder, stream.AsByteMemory()) :> BinaryFile

let OpenILModuleReaderFromBytes fileName assemblyContents options =
    let pefile = ByteFile(fileName, assemblyContents) :> BinaryFile
    let ilModule, ilAssemblyRefs, pdb = openPE (fileName, pefile, options.pdbDirPath, (options.reduceMemoryUsage = ReduceMemoryFlag.Yes), true)
    new ILModuleReaderImpl(ilModule, ilAssemblyRefs, (fun () -> ClosePdbReader pdb)) :> ILModuleReader

let OpenILModuleReaderFromStream fileName (peStream: Stream) options =
    let peReader = new System.Reflection.PortableExecutable.PEReader(peStream, PEStreamOptions.PrefetchEntireImage)
    let pefile = PEFile(fileName, peReader) :> BinaryFile
    let ilModule, ilAssemblyRefs, pdb = openPE (fileName, pefile, options.pdbDirPath, (options.reduceMemoryUsage = ReduceMemoryFlag.Yes), true)
    new ILModuleReaderImpl(ilModule, ilAssemblyRefs, (fun () -> ClosePdbReader pdb)) :> ILModuleReader

let ClearAllILModuleReaderCache() =
    ilModuleReaderCache1.Clear(ILModuleReaderCache1LockToken())
    ilModuleReaderCache2.Clear()

let OpenILModuleReader fileName opts =
    // Pseudo-normalize the paths.
    let (ILModuleReaderCacheKey (fullPath,writeStamp,_,_,_) as key), keyOk =
        try
           let fullPath = FileSystem.GetFullPathShim fileName
           let writeTime = FileSystem.GetLastWriteTimeShim fileName
           let key = ILModuleReaderCacheKey (fullPath, writeTime, opts.pdbDirPath.IsSome, opts.reduceMemoryUsage, opts.metadataOnly)
           key, true
        with exn ->
            System.Diagnostics.Debug.Assert(false, sprintf "Failed to compute key in OpenILModuleReader cache for '%s'. Falling back to uncached. Error = %s" fileName (exn.ToString()))
            let fakeKey = ILModuleReaderCacheKey(fileName, System.DateTime.UtcNow, false, ReduceMemoryFlag.Yes, MetadataOnlyFlag.Yes)
            fakeKey, false

    let cacheResult1 =
        // can't used a cached entry when reading PDBs, since it makes the returned object IDisposable
        if keyOk && opts.pdbDirPath.IsNone then
            ilModuleReaderCache1Lock.AcquireLock (fun ltok -> ilModuleReaderCache1.TryGet(ltok, key))
        else
            None

    match cacheResult1 with
    | Some ilModuleReader -> ilModuleReader
    | None ->

    let cacheResult2 =
        // can't used a cached entry when reading PDBs, since it makes the returned object IDisposable
        if keyOk && opts.pdbDirPath.IsNone then
            ilModuleReaderCache2.TryGetValue key
        else
            false, Unchecked.defaultof<_>

    let mutable res = Unchecked.defaultof<_>
    match cacheResult2 with
    | true, weak when weak.TryGetTarget(&res) -> res
    | _ ->

    let reduceMemoryUsage = (opts.reduceMemoryUsage = ReduceMemoryFlag.Yes)
    let metadataOnly = (opts.metadataOnly = MetadataOnlyFlag.Yes)

    if reduceMemoryUsage && opts.pdbDirPath.IsNone then

        // This case is used in FCS applications, devenv.exe and fsi.exe
        //
        let ilModuleReader =
            // Check if we are doing metadataOnly reading (the most common case in both the compiler and IDE)
            if not runningOnMono && metadataOnly then

                // See if tryGetMetadata gives us a BinaryFile for the metadata section alone.
                let mdfileOpt =
                    match opts.tryGetMetadataSnapshot (fullPath, writeStamp) with
                    | Some (obj, start, len) -> Some (RawMemoryFile(fullPath, obj, start, len) :> BinaryFile)
                    | None -> None

                // For metadata-only, always use a temporary, short-lived PE file reader, preferably over a memory mapped file.
                // Then use the metadata blob as the long-lived memory resource.
                let disposer, pefileEager = createMemoryMapFile fullPath
                use _disposer = disposer
                let (metadataPhysLoc, metadataSize, peinfo, pectxtEager, pevEager, _pdb) = openPEFileReader (fullPath, pefileEager, None, false)
                let mdfile =
                    match mdfileOpt with
                    | Some mdfile -> mdfile
                    | None ->
                        // If tryGetMetadata doesn't give anything, then just read the metadata chunk out of the binary
                        createByteFileChunk opts fullPath (Some (metadataPhysLoc, metadataSize))

                let ilModule, ilAssemblyRefs = openPEMetadataOnly (fullPath, peinfo, pectxtEager, pevEager, mdfile, reduceMemoryUsage)
                new ILModuleReaderImpl(ilModule, ilAssemblyRefs, ignore)
            else
                // If we are not doing metadata-only, then just go ahead and read all the bytes and hold them either strongly or weakly
                // depending on the heuristic
                let pefile = createByteFileChunk opts fullPath None
                let ilModule, ilAssemblyRefs, _pdb = openPE (fullPath, pefile, None, reduceMemoryUsage, false)
                new ILModuleReaderImpl(ilModule, ilAssemblyRefs, ignore)

        let ilModuleReader = ilModuleReader :> ILModuleReader
        if keyOk then
            ilModuleReaderCache1Lock.AcquireLock (fun ltok -> ilModuleReaderCache1.Put(ltok, key, ilModuleReader))
            ilModuleReaderCache2.[key] <- System.WeakReference<_>(ilModuleReader)
        ilModuleReader


    else
        // This case is primarily used in fsc.exe.
        //
        // In fsc.exe, we're not trying to reduce memory usage, nor do we really care if we leak memory.
        //
        // Note we ignore the "metadata only" flag as it's generally OK to read in the
        // whole binary for the command-line compiler: address space is rarely an issue.
        //
        // We do however care about avoiding locks on files that prevent their deletion during a
        // multi-proc build. So use memory mapping, but only for stable files. Other files
        // still use an in-memory ByteFile
        let pefile =
            if not runningOnMono && (alwaysMemoryMapFSC || stableFileHeuristicApplies fullPath) then
<<<<<<< HEAD
                ByteMemoryFile(fullPath, FileSystem.OpenFileForReadShim(fullPath).AsByteMemory()) :> BinaryFile
=======
                let _, pefile = createMemoryMapFile fullPath
                pefile
>>>>>>> 98e11ae6
            else
                createByteFileChunk opts fullPath None

        let ilModule, ilAssemblyRefs, pdb = openPE (fullPath, pefile, opts.pdbDirPath, reduceMemoryUsage, false)
        let ilModuleReader = new ILModuleReaderImpl(ilModule, ilAssemblyRefs, (fun () -> ClosePdbReader pdb))

        let ilModuleReader = ilModuleReader :> ILModuleReader

        // Readers with PDB reader disposal logic don't go in the cache. Note the PDB reader is only used in static linking.
        if keyOk && opts.pdbDirPath.IsNone then
            ilModuleReaderCache1Lock.AcquireLock (fun ltok -> ilModuleReaderCache1.Put(ltok, key, ilModuleReader))
            ilModuleReaderCache2.[key] <- WeakReference<_>(ilModuleReader)

        ilModuleReader

[<AutoOpen>]
module Shim =

    type IAssemblyReader =
        abstract GetILModuleReader: filename: string * readerOptions: ILReaderOptions -> ILModuleReader

    [<Sealed>]
    type DefaultAssemblyReader() =
        interface IAssemblyReader with
            member _.GetILModuleReader(filename, readerOptions) =
                OpenILModuleReader filename readerOptions

    let mutable AssemblyReader = DefaultAssemblyReader() :> IAssemblyReader<|MERGE_RESOLUTION|>--- conflicted
+++ resolved
@@ -207,13 +207,8 @@
                     let bytes =
                         use stream = FileSystem.OpenFileForReadShim(fileName)
                         match chunk with
-<<<<<<< HEAD
-                        | None -> FileSystem.OpenFileForReadShim(fileName).ReadAllBytes()
-                        | Some(start, length) -> FileSystem.OpenFileForReadShim(fileName).AsByteMemory().ReadBytes(start, length)
-=======
                         | None -> stream.ReadAllBytes()
                         | Some(start, length) -> stream.ReadBytes(start, length)
->>>>>>> 98e11ae6
 
                     tg <- bytes
 
@@ -3913,22 +3908,14 @@
         let bytes =
             use stream = FileSystem.OpenFileForReadShim(fileName)
             match chunk with
-<<<<<<< HEAD
-            | None -> FileSystem.OpenFileForReadShim(fileName).ReadAllBytes()
-            | Some(start, length) -> FileSystem.OpenFileForReadShim(fileName).AsByteMemory().ReadBytes(start, length)
-=======
             | None -> stream.ReadAllBytes()
             | Some(start, length) -> stream.ReadBytes(start, length)
->>>>>>> 98e11ae6
 
         ByteFile(fileName, bytes) :> BinaryFile
 
 let createMemoryMapFile fileName =
     let stream = FileSystem.OpenFileForReadShim(fileName, useMemoryMappedFile = true)
-<<<<<<< HEAD
-=======
     let byteMem = stream.AsByteMemory()
->>>>>>> 98e11ae6
 
     let safeHolder =
         { new obj() with
@@ -4053,12 +4040,8 @@
         // still use an in-memory ByteFile
         let pefile =
             if not runningOnMono && (alwaysMemoryMapFSC || stableFileHeuristicApplies fullPath) then
-<<<<<<< HEAD
-                ByteMemoryFile(fullPath, FileSystem.OpenFileForReadShim(fullPath).AsByteMemory()) :> BinaryFile
-=======
                 let _, pefile = createMemoryMapFile fullPath
                 pefile
->>>>>>> 98e11ae6
             else
                 createByteFileChunk opts fullPath None
 
