// Copyright (c) Microsoft Corporation. All Rights Reserved. See License.txt in the project root for license information.

//---------------------------------------------------------------------
// The big binary reader
//
//---------------------------------------------------------------------

module FSharp.Compiler.AbstractIL.ILBinaryReader

#nowarn "42" // This construct is deprecated: it is only for use in the F# library

open System
open System.Collections.Concurrent
open System.Collections.Generic
open System.Collections.Immutable
open System.Diagnostics
open System.IO
open System.Text
open Internal.Utilities.Collections
open FSharp.Compiler.AbstractIL.Diagnostics
open FSharp.Compiler.AbstractIL.IL
open FSharp.Compiler.AbstractIL.BinaryConstants
open Internal.Utilities.Library
open FSharp.Compiler.AbstractIL.Support
open FSharp.Compiler.ErrorLogger
open FSharp.Compiler.IO
open FSharp.Compiler.Text.Range
open System.Reflection
open System.Reflection.PortableExecutable
open FSharp.NativeInterop

#nowarn "9"

let checking = false
let logging = false
let _ = if checking then dprintn "warning: ILBinaryReader.checking is on"
let noStableFileHeuristic = try (Environment.GetEnvironmentVariable("FSharp_NoStableFileHeuristic") <> null) with _ -> false
let alwaysMemoryMapFSC = try (Environment.GetEnvironmentVariable("FSharp_AlwaysMemoryMapCommandLineCompiler") <> null) with _ -> false
let stronglyHeldReaderCacheSizeDefault = 30
let stronglyHeldReaderCacheSize = try (match Environment.GetEnvironmentVariable("FSharp_StronglyHeldBinaryReaderCacheSize") with null -> stronglyHeldReaderCacheSizeDefault | s -> int32 s) with _ -> stronglyHeldReaderCacheSizeDefault

let singleOfBits (x: int32) = BitConverter.ToSingle(BitConverter.GetBytes x, 0)
let doubleOfBits (x: int64) = BitConverter.Int64BitsToDouble x

//---------------------------------------------------------------------
// Utilities.
//---------------------------------------------------------------------

let align alignment n = ((n + alignment - 0x1) / alignment) * alignment

let uncodedToken (tab: TableName) idx = ((tab.Index <<< 24) ||| idx)

let i32ToUncodedToken tok =
    let idx = tok &&& 0xffffff
    let tab = tok >>>& 24
    (TableName.FromIndex tab, idx)


[<Struct>]
type TaggedIndex<'T> =
    val tag: 'T
    val index: int32
    new(tag, index) = { tag=tag; index=index }

let uncodedTokenToTypeDefOrRefOrSpec (tab, tok) =
    let tag =
        if tab = TableNames.TypeDef then tdor_TypeDef
        elif tab = TableNames.TypeRef then tdor_TypeRef
        elif tab = TableNames.TypeSpec then tdor_TypeSpec
        else failwith "bad table in uncodedTokenToTypeDefOrRefOrSpec"
    TaggedIndex(tag, tok)

let uncodedTokenToMethodDefOrRef (tab, tok) =
    let tag =
        if tab = TableNames.Method then mdor_MethodDef
        elif tab = TableNames.MemberRef then mdor_MemberRef
        else failwith "bad table in uncodedTokenToMethodDefOrRef"
    TaggedIndex(tag, tok)

let (|TaggedIndex|) (x: TaggedIndex<'T>) = x.tag, x.index
let inline tokToTaggedIdx f nbits tok =
    let tagmask =
        if nbits = 1 then 1
        elif nbits = 2 then 3
        elif nbits = 3 then 7
        elif nbits = 4 then 15
           elif nbits = 5 then 31
           else failwith "too many nbits"
    let tag = tok &&& tagmask
    let idx = tok >>>& nbits
    TaggedIndex(f tag, idx)

type Statistics =
    { mutable rawMemoryFileCount: int
      mutable memoryMapFileOpenedCount: int
      mutable memoryMapFileClosedCount: int
      mutable weakByteFileCount: int
      mutable byteFileCount: int }

let stats =
    { rawMemoryFileCount = 0
      memoryMapFileOpenedCount = 0
      memoryMapFileClosedCount = 0
      weakByteFileCount = 0
      byteFileCount = 0 }

let GetStatistics() = stats

type private BinaryView = ReadOnlyByteMemory

/// An abstraction over how we access the contents of .NET binaries.
type BinaryFile =
    abstract GetView: unit -> BinaryView

/// Gives views over a raw chunk of memory, for example those returned to us by the memory manager in Roslyn's
/// Visual Studio integration. 'obj' must keep the memory alive. The object will capture it and thus also keep the memory alive for
/// the lifetime of this object.
type RawMemoryFile =
    val mutable private holder: obj
    val mutable private fileName: string
    val mutable private view: ReadOnlyByteMemory

    new (fileName: string, obj: obj, addr: nativeint, length: int) =
        stats.rawMemoryFileCount <- stats.rawMemoryFileCount + 1
        {
            holder = obj
            fileName = fileName
            view = ByteMemory.FromUnsafePointer(addr, length, obj).AsReadOnly()
        }

    new (fileName: string, holder: obj, bmem: ByteMemory) =
        {
            holder = holder // gonna be finalized due to how we pass the holder when create RawByteMemory
            fileName = fileName
            view = bmem.AsReadOnly()
        }

    member r.HoldObj() = r.holder // make sure we capture the holder.
    member r.FileName = r.fileName

    interface BinaryFile with
        override r.GetView() = r.view

/// Gives a view over any ByteMemory, can be stream-based, mmap-ed, or just byte array.
type ByteMemoryFile(fileName: string, view: ByteMemory) =
    member _.FileName = fileName
    interface BinaryFile with
        override _.GetView() = view.AsReadOnly()

/// A BinaryFile backed by an array of bytes held strongly as managed memory
[<DebuggerDisplay("{FileName}")>]
type ByteFile(fileName: string, bytes: byte[]) =
    let view = ByteMemory.FromArray(bytes).AsReadOnly()
    do stats.byteFileCount <- stats.byteFileCount + 1
    member _.FileName = fileName
    interface BinaryFile with
        override bf.GetView() = view

type PEFile(fileName: string, peReader: PEReader) as this =

    // We store a weak byte memory reference so we do not constantly create a lot of byte memory objects.
    // We could just have a single ByteMemory stored in the PEFile, but we need to dispose of the stream via the finalizer; we cannot have a cicular reference.
    let mutable weakMemory = WeakReference<ByteMemory>(Unchecked.defaultof<_>)

    member _.FileName = fileName

    override _.Finalize() =
        peReader.Dispose()

    interface BinaryFile with
        override _.GetView() =
            match weakMemory.TryGetTarget() with
            | true, m -> m.AsReadOnly()
            | _ ->
                let block = peReader.GetEntireImage() // it's ok to call this everytime we do GetView as it is cached in the PEReader.
                let m = ByteMemory.FromUnsafePointer(block.Pointer |> NativePtr.toNativeInt, block.Length, this)
                weakMemory <- WeakReference<ByteMemory>(m)
                m.AsReadOnly()

/// Same as ByteFile but holds the bytes weakly. The bytes will be re-read from the backing file when a view is requested.
/// This is the default implementation used by F# Compiler Services when accessing "stable" binaries. It is not used
/// by Visual Studio, where tryGetMetadataSnapshot provides a RawMemoryFile backed by Roslyn data.
[<DebuggerDisplay("{FileName}")>]
type WeakByteFile(fileName: string, chunk: (int * int) option) =

    do stats.weakByteFileCount <- stats.weakByteFileCount + 1

    /// Used to check that the file hasn't changed
    let fileStamp = FileSystem.GetLastWriteTimeShim fileName

    /// The weak handle to the bytes for the file
    let weakBytes = WeakReference<byte[]>(null)

    member _.FileName = fileName

    // Get the bytes for the file
    interface BinaryFile with

        override this.GetView() =
            let strongBytes =
                let mutable tg = null
                if not (weakBytes.TryGetTarget(&tg)) then
                    if FileSystem.GetLastWriteTimeShim fileName <> fileStamp then
                        error (Error (FSComp.SR.ilreadFileChanged fileName, range0))

                    let bytes =
                        use stream = FileSystem.OpenFileForReadShim(fileName)
                        match chunk with
                        | None -> stream.ReadAllBytes()
                        | Some(start, length) -> stream.ReadBytes(start, length)

                    tg <- bytes

                    weakBytes.SetTarget bytes

                tg

            ByteMemory.FromArray(strongBytes).AsReadOnly()


let seekReadByte (mdv: BinaryView) addr = mdv.[addr]
let seekReadBytes (mdv: BinaryView) addr len = mdv.ReadBytes(addr, len)
let seekReadInt32 (mdv: BinaryView) addr = mdv.ReadInt32 addr
let seekReadUInt16 (mdv: BinaryView) addr = mdv.ReadUInt16 addr

let seekReadByteAsInt32 mdv addr = int32 (seekReadByte mdv addr)

let seekReadInt64 mdv addr =
    let b0 = seekReadByte mdv addr
    let b1 = seekReadByte mdv (addr+1)
    let b2 = seekReadByte mdv (addr+2)
    let b3 = seekReadByte mdv (addr+3)
    let b4 = seekReadByte mdv (addr+4)
    let b5 = seekReadByte mdv (addr+5)
    let b6 = seekReadByte mdv (addr+6)
    let b7 = seekReadByte mdv (addr+7)
    int64 b0 ||| (int64 b1 <<< 8) ||| (int64 b2 <<< 16) ||| (int64 b3 <<< 24) |||
    (int64 b4 <<< 32) ||| (int64 b5 <<< 40) ||| (int64 b6 <<< 48) ||| (int64 b7 <<< 56)

let seekReadUInt16AsInt32 mdv addr = int32 (seekReadUInt16 mdv addr)

let seekReadCompressedUInt32 mdv addr =
    let b0 = seekReadByte mdv addr
    if b0 <= 0x7Fuy then struct (int b0, addr+1)
    elif b0 <= 0xBFuy then
        let b0 = b0 &&& 0x7Fuy
        let b1 = seekReadByteAsInt32 mdv (addr+1)
        struct ((int b0 <<< 8) ||| int b1, addr+2)
    else
        let b0 = b0 &&& 0x3Fuy
        let b1 = seekReadByteAsInt32 mdv (addr+1)
        let b2 = seekReadByteAsInt32 mdv (addr+2)
        let b3 = seekReadByteAsInt32 mdv (addr+3)
        struct ((int b0 <<< 24) ||| (int b1 <<< 16) ||| (int b2 <<< 8) ||| int b3, addr+4)

let seekReadSByte mdv addr = sbyte (seekReadByte mdv addr)
let seekReadSingle mdv addr = singleOfBits (seekReadInt32 mdv addr)
let seekReadDouble mdv addr = doubleOfBits (seekReadInt64 mdv addr)

let rec seekCountUtf8String mdv addr n =
    let c = seekReadByteAsInt32 mdv addr
    if c = 0 then n
    else seekCountUtf8String mdv (addr+1) (n+1)

let seekReadUTF8String (mdv: BinaryView) addr =
    let n = seekCountUtf8String mdv addr 0
    mdv.ReadUtf8String (addr, n)

let seekReadBlob mdv addr =
    let struct (len, addr) = seekReadCompressedUInt32 mdv addr
    seekReadBytes mdv addr len

let seekReadUserString mdv addr =
    let struct (len, addr) = seekReadCompressedUInt32 mdv addr
    let bytes = seekReadBytes mdv addr (len - 1)
    Encoding.Unicode.GetString(bytes, 0, bytes.Length)

let seekReadGuid mdv addr = seekReadBytes mdv addr 0x10

let seekReadUncodedToken mdv addr =
    i32ToUncodedToken (seekReadInt32 mdv addr)


//---------------------------------------------------------------------
// Primitives to help read signatures. These do not use the file cursor
//---------------------------------------------------------------------

let sigptrCheck (bytes: byte[]) sigptr =
    if checking && sigptr >= bytes.Length then failwith "read past end of sig. "

// All this code should be moved to use a mutable index into the signature
//
//type SigPtr(bytes: byte[], sigptr: int) =
//    let mutable curr = sigptr
//    member x.GetByte() = let res = bytes.[curr] in curr <- curr + 1; res

let sigptrGetByte (bytes: byte[]) sigptr =
    sigptrCheck bytes sigptr
    bytes.[sigptr], sigptr + 1

let sigptrGetBool bytes sigptr =
    let b0, sigptr = sigptrGetByte bytes sigptr
    (b0 = 0x01uy), sigptr

let sigptrGetSByte bytes sigptr =
    let i, sigptr = sigptrGetByte bytes sigptr
    sbyte i, sigptr

let sigptrGetUInt16 bytes sigptr =
    let b0, sigptr = sigptrGetByte bytes sigptr
    let b1, sigptr = sigptrGetByte bytes sigptr
    uint16 (int b0 ||| (int b1 <<< 8)), sigptr

let sigptrGetInt16 bytes sigptr =
    let u, sigptr = sigptrGetUInt16 bytes sigptr
    int16 u, sigptr

let sigptrGetInt32 bytes sigptr =
    sigptrCheck bytes sigptr
    let b0 = bytes.[sigptr]
    let b1 = bytes.[sigptr+1]
    let b2 = bytes.[sigptr+2]
    let b3 = bytes.[sigptr+3]
    let res = int b0 ||| (int b1 <<< 8) ||| (int b2 <<< 16) ||| (int b3 <<< 24)
    res, sigptr + 4

let sigptrGetUInt32 bytes sigptr =
    let u, sigptr = sigptrGetInt32 bytes sigptr
    uint32 u, sigptr

let sigptrGetUInt64 bytes sigptr =
    let u0, sigptr = sigptrGetUInt32 bytes sigptr
    let u1, sigptr = sigptrGetUInt32 bytes sigptr
    (uint64 u0 ||| (uint64 u1 <<< 32)), sigptr

let sigptrGetInt64 bytes sigptr =
    let u, sigptr = sigptrGetUInt64 bytes sigptr
    int64 u, sigptr

let sigptrGetSingle bytes sigptr =
    let u, sigptr = sigptrGetInt32 bytes sigptr
    singleOfBits u, sigptr

let sigptrGetDouble bytes sigptr =
    let u, sigptr = sigptrGetInt64 bytes sigptr
    doubleOfBits u, sigptr

let sigptrGetZInt32 bytes sigptr =
    let b0, sigptr = sigptrGetByte bytes sigptr
    if b0 <= 0x7Fuy then struct (int b0, sigptr)
    elif b0 <= 0xBFuy then
        let b0 = b0 &&& 0x7Fuy
        let b1, sigptr = sigptrGetByte bytes sigptr
        struct ((int b0 <<< 8) ||| int b1, sigptr)
    else
        let b0 = b0 &&& 0x3Fuy
        let b1, sigptr = sigptrGetByte bytes sigptr
        let b2, sigptr = sigptrGetByte bytes sigptr
        let b3, sigptr = sigptrGetByte bytes sigptr
        struct ((int b0 <<< 24) ||| (int b1 <<< 16) ||| (int b2 <<< 8) ||| int b3, sigptr)

let rec sigptrFoldAcc f n (bytes: byte[]) (sigptr: int) i acc =
    if i < n then
        let x, sp = f bytes sigptr
        sigptrFoldAcc f n bytes sp (i+1) (x :: acc)
    else
        List.rev acc, sigptr

let sigptrFold f n (bytes: byte[]) (sigptr: int) =
    sigptrFoldAcc f n bytes sigptr 0 []

let sigptrFoldStruct f n (bytes: byte[]) (sigptr: int) =
    let rec sigptrFoldAcc f n (bytes: byte[]) (sigptr: int) i acc =
        if i < n then
            let struct (x, sp) = f bytes sigptr
            sigptrFoldAcc f n bytes sp (i+1) (x :: acc)
        else
            struct (List.rev acc, sigptr)
    sigptrFoldAcc f n bytes sigptr 0 []

let sigptrGetBytes n (bytes: byte[]) sigptr =
    if checking && sigptr + n >= bytes.Length then
        dprintn "read past end of sig. in sigptrGetString"
        Bytes.zeroCreate 0, sigptr
    else
        let res = Bytes.zeroCreate n
        for i = 0 to (n - 1) do
            res.[i] <- bytes.[sigptr + i]
        res, sigptr + n

let sigptrGetString n bytes sigptr =
    let bytearray, sigptr = sigptrGetBytes n bytes sigptr
    (Encoding.UTF8.GetString(bytearray, 0, bytearray.Length)), sigptr
<<<<<<< HEAD


=======


>>>>>>> 97c3d7b4
// --------------------------------------------------------------------
// Now the tables of instructions
// --------------------------------------------------------------------

[<NoEquality; NoComparison>]
type ILInstrPrefixesRegister =
   { mutable al: ILAlignment
     mutable tl: ILTailcall
     mutable vol: ILVolatility
     mutable ro: ILReadonly
     mutable constrained: ILType option}

let noPrefixes mk prefixes =
    if prefixes.al <> Aligned then failwith "an unaligned prefix is not allowed here"
    if prefixes.vol <> Nonvolatile then failwith "a volatile prefix is not allowed here"
    if prefixes.tl <> Normalcall then failwith "a tailcall prefix is not allowed here"
    if prefixes.ro <> NormalAddress then failwith "a readonly prefix is not allowed here"
    if prefixes.constrained <> None then failwith "a constrained prefix is not allowed here"
    mk

let volatileOrUnalignedPrefix mk prefixes =
    if prefixes.tl <> Normalcall then failwith "a tailcall prefix is not allowed here"
    if prefixes.constrained <> None then failwith "a constrained prefix is not allowed here"
    if prefixes.ro <> NormalAddress then failwith "a readonly prefix is not allowed here"
    mk (prefixes.al, prefixes.vol)

let volatilePrefix mk prefixes =
    if prefixes.al <> Aligned then failwith "an unaligned prefix is not allowed here"
    if prefixes.tl <> Normalcall then failwith "a tailcall prefix is not allowed here"
    if prefixes.constrained <> None then failwith "a constrained prefix is not allowed here"
    if prefixes.ro <> NormalAddress then failwith "a readonly prefix is not allowed here"
    mk prefixes.vol

let tailPrefix mk prefixes =
    if prefixes.al <> Aligned then failwith "an unaligned prefix is not allowed here"
    if prefixes.vol <> Nonvolatile then failwith "a volatile prefix is not allowed here"
    if prefixes.constrained <> None then failwith "a constrained prefix is not allowed here"
    if prefixes.ro <> NormalAddress then failwith "a readonly prefix is not allowed here"
    mk prefixes.tl

let constraintOrTailPrefix mk prefixes =
    if prefixes.al <> Aligned then failwith "an unaligned prefix is not allowed here"
    if prefixes.vol <> Nonvolatile then failwith "a volatile prefix is not allowed here"
    if prefixes.ro <> NormalAddress then failwith "a readonly prefix is not allowed here"
    mk (prefixes.constrained, prefixes.tl )

let readonlyPrefix mk prefixes =
    if prefixes.al <> Aligned then failwith "an unaligned prefix is not allowed here"
    if prefixes.vol <> Nonvolatile then failwith "a volatile prefix is not allowed here"
    if prefixes.tl <> Normalcall then failwith "a tailcall prefix is not allowed here"
    if prefixes.constrained <> None then failwith "a constrained prefix is not allowed here"
    mk prefixes.ro


[<NoEquality; NoComparison>]
type ILInstrDecoder =
    | I_u16_u8_instr of (ILInstrPrefixesRegister -> uint16 -> ILInstr)
    | I_u16_u16_instr of (ILInstrPrefixesRegister -> uint16 -> ILInstr)
    | I_none_instr of (ILInstrPrefixesRegister -> ILInstr)
    | I_i64_instr of (ILInstrPrefixesRegister -> int64 -> ILInstr)
    | I_i32_i32_instr of (ILInstrPrefixesRegister -> int32 -> ILInstr)
    | I_i32_i8_instr of (ILInstrPrefixesRegister -> int32 -> ILInstr)
    | I_r4_instr of (ILInstrPrefixesRegister -> single -> ILInstr)
    | I_r8_instr of (ILInstrPrefixesRegister -> double -> ILInstr)
    | I_field_instr of (ILInstrPrefixesRegister -> ILFieldSpec -> ILInstr)
    | I_method_instr of (ILInstrPrefixesRegister -> ILMethodSpec * ILVarArgs -> ILInstr)
    | I_unconditional_i32_instr of (ILInstrPrefixesRegister -> ILCodeLabel -> ILInstr)
    | I_unconditional_i8_instr of (ILInstrPrefixesRegister -> ILCodeLabel -> ILInstr)
    | I_conditional_i32_instr of (ILInstrPrefixesRegister -> ILCodeLabel -> ILInstr)
    | I_conditional_i8_instr of (ILInstrPrefixesRegister -> ILCodeLabel -> ILInstr)
    | I_string_instr of (ILInstrPrefixesRegister -> string -> ILInstr)
    | I_switch_instr of (ILInstrPrefixesRegister -> ILCodeLabel list -> ILInstr)
    | I_tok_instr of (ILInstrPrefixesRegister -> ILToken -> ILInstr)
    | I_sig_instr of (ILInstrPrefixesRegister -> ILCallingSignature * ILVarArgs -> ILInstr)
    | I_type_instr of (ILInstrPrefixesRegister -> ILType -> ILInstr)
    | I_invalid_instr

let mkStind dt = volatileOrUnalignedPrefix (fun (x, y) -> I_stind(x, y, dt))
let mkLdind dt = volatileOrUnalignedPrefix (fun (x, y) -> I_ldind(x, y, dt))

let instrs () =
 [ i_ldarg_s, I_u16_u8_instr (noPrefixes mkLdarg)
   i_starg_s, I_u16_u8_instr (noPrefixes I_starg)
   i_ldarga_s, I_u16_u8_instr (noPrefixes I_ldarga)
   i_stloc_s, I_u16_u8_instr (noPrefixes mkStloc)
   i_ldloc_s, I_u16_u8_instr (noPrefixes mkLdloc)
   i_ldloca_s, I_u16_u8_instr (noPrefixes I_ldloca)
   i_ldarg, I_u16_u16_instr (noPrefixes mkLdarg)
   i_starg, I_u16_u16_instr (noPrefixes I_starg)
   i_ldarga, I_u16_u16_instr (noPrefixes I_ldarga)
   i_stloc, I_u16_u16_instr (noPrefixes mkStloc)
   i_ldloc, I_u16_u16_instr (noPrefixes mkLdloc)
   i_ldloca, I_u16_u16_instr (noPrefixes I_ldloca)
   i_stind_i, I_none_instr (mkStind DT_I)
   i_stind_i1, I_none_instr (mkStind DT_I1)
   i_stind_i2, I_none_instr (mkStind DT_I2)
   i_stind_i4, I_none_instr (mkStind DT_I4)
   i_stind_i8, I_none_instr (mkStind DT_I8)
   i_stind_r4, I_none_instr (mkStind DT_R4)
   i_stind_r8, I_none_instr (mkStind DT_R8)
   i_stind_ref, I_none_instr (mkStind DT_REF)
   i_ldind_i, I_none_instr (mkLdind DT_I)
   i_ldind_i1, I_none_instr (mkLdind DT_I1)
   i_ldind_i2, I_none_instr (mkLdind DT_I2)
   i_ldind_i4, I_none_instr (mkLdind DT_I4)
   i_ldind_i8, I_none_instr (mkLdind DT_I8)
   i_ldind_u1, I_none_instr (mkLdind DT_U1)
   i_ldind_u2, I_none_instr (mkLdind DT_U2)
   i_ldind_u4, I_none_instr (mkLdind DT_U4)
   i_ldind_r4, I_none_instr (mkLdind DT_R4)
   i_ldind_r8, I_none_instr (mkLdind DT_R8)
   i_ldind_ref, I_none_instr (mkLdind DT_REF)
   i_cpblk, I_none_instr (volatileOrUnalignedPrefix I_cpblk)
   i_initblk, I_none_instr (volatileOrUnalignedPrefix I_initblk)
   i_ldc_i8, I_i64_instr (noPrefixes (fun x ->(AI_ldc (DT_I8, ILConst.I8 x))))
   i_ldc_i4, I_i32_i32_instr (noPrefixes mkLdcInt32)
   i_ldc_i4_s, I_i32_i8_instr (noPrefixes mkLdcInt32)
   i_ldc_r4, I_r4_instr (noPrefixes (fun x -> (AI_ldc (DT_R4, ILConst.R4 x))))
   i_ldc_r8, I_r8_instr (noPrefixes (fun x -> (AI_ldc (DT_R8, ILConst.R8 x))))
   i_ldfld, I_field_instr (volatileOrUnalignedPrefix(fun (x, y) fspec -> I_ldfld (x, y, fspec)))
   i_stfld, I_field_instr (volatileOrUnalignedPrefix(fun (x, y) fspec -> I_stfld (x, y, fspec)))
   i_ldsfld, I_field_instr (volatilePrefix (fun x fspec -> I_ldsfld (x, fspec)))
   i_stsfld, I_field_instr (volatilePrefix (fun x fspec -> I_stsfld (x, fspec)))
   i_ldflda, I_field_instr (noPrefixes I_ldflda)
   i_ldsflda, I_field_instr (noPrefixes I_ldsflda)
   i_call, I_method_instr (tailPrefix (fun tl (mspec, y) -> I_call (tl, mspec, y)))
   i_ldftn, I_method_instr (noPrefixes (fun (mspec, _y) -> I_ldftn mspec))
   i_ldvirtftn, I_method_instr (noPrefixes (fun (mspec, _y) -> I_ldvirtftn mspec))
   i_newobj, I_method_instr (noPrefixes I_newobj)
   i_callvirt, I_method_instr (constraintOrTailPrefix (fun (c, tl) (mspec, y) -> match c with Some ty -> I_callconstraint(tl, ty, mspec, y) | None -> I_callvirt (tl, mspec, y)))
   i_leave_s, I_unconditional_i8_instr (noPrefixes (fun x -> I_leave x))
   i_br_s, I_unconditional_i8_instr (noPrefixes I_br)
   i_leave, I_unconditional_i32_instr (noPrefixes (fun x -> I_leave x))
   i_br, I_unconditional_i32_instr (noPrefixes I_br)
   i_brtrue_s, I_conditional_i8_instr (noPrefixes (fun x -> I_brcmp (BI_brtrue, x)))
   i_brfalse_s, I_conditional_i8_instr (noPrefixes (fun x -> I_brcmp (BI_brfalse, x)))
   i_beq_s, I_conditional_i8_instr (noPrefixes (fun x -> I_brcmp (BI_beq, x)))
   i_blt_s, I_conditional_i8_instr (noPrefixes (fun x -> I_brcmp (BI_blt, x)))
   i_blt_un_s, I_conditional_i8_instr (noPrefixes (fun x -> I_brcmp (BI_blt_un, x)))
   i_ble_s, I_conditional_i8_instr (noPrefixes (fun x -> I_brcmp (BI_ble, x)))
   i_ble_un_s, I_conditional_i8_instr (noPrefixes (fun x -> I_brcmp (BI_ble_un, x)))
   i_bgt_s, I_conditional_i8_instr (noPrefixes (fun x -> I_brcmp (BI_bgt, x)))
   i_bgt_un_s, I_conditional_i8_instr (noPrefixes (fun x -> I_brcmp (BI_bgt_un, x)))
   i_bge_s, I_conditional_i8_instr (noPrefixes (fun x -> I_brcmp (BI_bge, x)))
   i_bge_un_s, I_conditional_i8_instr (noPrefixes (fun x -> I_brcmp (BI_bge_un, x)))
   i_bne_un_s, I_conditional_i8_instr (noPrefixes (fun x -> I_brcmp (BI_bne_un, x)))
   i_brtrue, I_conditional_i32_instr (noPrefixes (fun x -> I_brcmp (BI_brtrue, x)))
   i_brfalse, I_conditional_i32_instr (noPrefixes (fun x -> I_brcmp (BI_brfalse, x)))
   i_beq, I_conditional_i32_instr (noPrefixes (fun x -> I_brcmp (BI_beq, x)))
   i_blt, I_conditional_i32_instr (noPrefixes (fun x -> I_brcmp (BI_blt, x)))
   i_blt_un, I_conditional_i32_instr (noPrefixes (fun x -> I_brcmp (BI_blt_un, x)))
   i_ble, I_conditional_i32_instr (noPrefixes (fun x -> I_brcmp (BI_ble, x)))
   i_ble_un, I_conditional_i32_instr (noPrefixes (fun x -> I_brcmp (BI_ble_un, x)))
   i_bgt, I_conditional_i32_instr (noPrefixes (fun x -> I_brcmp (BI_bgt, x)))
   i_bgt_un, I_conditional_i32_instr (noPrefixes (fun x -> I_brcmp (BI_bgt_un, x)))
   i_bge, I_conditional_i32_instr (noPrefixes (fun x -> I_brcmp (BI_bge, x)))
   i_bge_un, I_conditional_i32_instr (noPrefixes (fun x -> I_brcmp (BI_bge_un, x)))
   i_bne_un, I_conditional_i32_instr (noPrefixes (fun x -> I_brcmp (BI_bne_un, x)))
   i_ldstr, I_string_instr (noPrefixes I_ldstr)
   i_switch, I_switch_instr (noPrefixes I_switch)
   i_ldtoken, I_tok_instr (noPrefixes I_ldtoken)
   i_calli, I_sig_instr (tailPrefix (fun tl (x, y) -> I_calli (tl, x, y)))
   i_mkrefany, I_type_instr (noPrefixes I_mkrefany)
   i_refanyval, I_type_instr (noPrefixes I_refanyval)
   i_ldelema, I_type_instr (readonlyPrefix (fun ro x -> I_ldelema (ro, false, ILArrayShape.SingleDimensional, x)))
   i_ldelem_any, I_type_instr (noPrefixes (fun x -> I_ldelem_any (ILArrayShape.SingleDimensional, x)))
   i_stelem_any, I_type_instr (noPrefixes (fun x -> I_stelem_any (ILArrayShape.SingleDimensional, x)))
   i_newarr, I_type_instr (noPrefixes (fun x -> I_newarr (ILArrayShape.SingleDimensional, x)))
   i_castclass, I_type_instr (noPrefixes I_castclass)
   i_isinst, I_type_instr (noPrefixes I_isinst)
   i_unbox_any, I_type_instr (noPrefixes I_unbox_any)
   i_cpobj, I_type_instr (noPrefixes I_cpobj)
   i_initobj, I_type_instr (noPrefixes I_initobj)
   i_ldobj, I_type_instr (volatileOrUnalignedPrefix (fun (x, y) z -> I_ldobj (x, y, z)))
   i_stobj, I_type_instr (volatileOrUnalignedPrefix (fun (x, y) z -> I_stobj (x, y, z)))
   i_sizeof, I_type_instr (noPrefixes I_sizeof)
   i_box, I_type_instr (noPrefixes I_box)
   i_unbox, I_type_instr (noPrefixes I_unbox) ]

// The tables are delayed to avoid building them unnecessarily at startup
// Many applications of AbsIL (e.g. a compiler) don't need to read instructions.
<<<<<<< HEAD
let oneByteInstrs = ref None
let twoByteInstrs = ref None
=======
let mutable oneByteInstrs = None
let mutable twoByteInstrs = None
>>>>>>> 97c3d7b4
let fillInstrs () =
    let oneByteInstrTable = Array.create 256 I_invalid_instr
    let twoByteInstrTable = Array.create 256 I_invalid_instr
    let addInstr (i, f) =
        if i > 0xff then
            assert (i >>>& 8 = 0xfe)
            let i = (i &&& 0xff)
            match twoByteInstrTable.[i] with
            | I_invalid_instr -> ()
            | _ -> dprintn ("warning: duplicate decode entries for "+string i)
            twoByteInstrTable.[i] <- f
        else
            match oneByteInstrTable.[i] with
            | I_invalid_instr -> ()
            | _ -> dprintn ("warning: duplicate decode entries for "+string i)
            oneByteInstrTable.[i] <- f
    List.iter addInstr (instrs())
    List.iter (fun (x, mk) -> addInstr (x, I_none_instr (noPrefixes mk))) (noArgInstrs.Force())
    oneByteInstrs <- Some oneByteInstrTable
    twoByteInstrs <- Some twoByteInstrTable

let rec getOneByteInstr i =
<<<<<<< HEAD
    match !oneByteInstrs with
=======
    match oneByteInstrs with
>>>>>>> 97c3d7b4
    | None -> fillInstrs(); getOneByteInstr i
    | Some t -> t.[i]

let rec getTwoByteInstr i =
<<<<<<< HEAD
    match !twoByteInstrs with
=======
    match twoByteInstrs with
>>>>>>> 97c3d7b4
    | None -> fillInstrs(); getTwoByteInstr i
    | Some t -> t.[i]

//---------------------------------------------------------------------
//
//---------------------------------------------------------------------

type ImageChunk = { size: int32; addr: int32 }

let chunk sz next = ({addr=next; size=sz}, next + sz)
let nochunk next = ({addr= 0x0;size= 0x0; }, next)

type RowElementKind =
    | UShort
    | ULong
    | Byte
    | Data
    | GGuid
    | Blob
    | SString
    | SimpleIndex of TableName
    | TypeDefOrRefOrSpec
    | TypeOrMethodDef
    | HasConstant
    | HasCustomAttribute
    | HasFieldMarshal
    | HasDeclSecurity
    | MemberRefParent
    | HasSemantics
    | MethodDefOrRef
    | MemberForwarded
    | Implementation
    | CustomAttributeType
    | ResolutionScope

type RowKind = RowKind of RowElementKind list

let kindAssemblyRef = RowKind [ UShort; UShort; UShort; UShort; ULong; Blob; SString; SString; Blob; ]
let kindModuleRef = RowKind [ SString ]
let kindFileRef = RowKind [ ULong; SString; Blob ]
let kindTypeRef = RowKind [ ResolutionScope; SString; SString ]
let kindTypeSpec = RowKind [ Blob ]
let kindTypeDef = RowKind [ ULong; SString; SString; TypeDefOrRefOrSpec; SimpleIndex TableNames.Field; SimpleIndex TableNames.Method ]
let kindPropertyMap = RowKind [ SimpleIndex TableNames.TypeDef; SimpleIndex TableNames.Property ]
let kindEventMap = RowKind [ SimpleIndex TableNames.TypeDef; SimpleIndex TableNames.Event ]
let kindInterfaceImpl = RowKind [ SimpleIndex TableNames.TypeDef; TypeDefOrRefOrSpec ]
let kindNested = RowKind [ SimpleIndex TableNames.TypeDef; SimpleIndex TableNames.TypeDef ]
let kindCustomAttribute = RowKind [ HasCustomAttribute; CustomAttributeType; Blob ]
let kindDeclSecurity = RowKind [ UShort; HasDeclSecurity; Blob ]
let kindMemberRef = RowKind [ MemberRefParent; SString; Blob ]
let kindStandAloneSig = RowKind [ Blob ]
let kindFieldDef = RowKind [ UShort; SString; Blob ]
let kindFieldRVA = RowKind [ Data; SimpleIndex TableNames.Field ]
let kindFieldMarshal = RowKind [ HasFieldMarshal; Blob ]
let kindConstant = RowKind [ UShort;HasConstant; Blob ]
let kindFieldLayout = RowKind [ ULong; SimpleIndex TableNames.Field ]
let kindParam = RowKind [ UShort; UShort; SString ]
let kindMethodDef = RowKind [ ULong; UShort; UShort; SString; Blob; SimpleIndex TableNames.Param ]
let kindMethodImpl = RowKind [ SimpleIndex TableNames.TypeDef; MethodDefOrRef; MethodDefOrRef ]
let kindImplMap = RowKind [ UShort; MemberForwarded; SString; SimpleIndex TableNames.ModuleRef ]
let kindMethodSemantics = RowKind [ UShort; SimpleIndex TableNames.Method; HasSemantics ]
let kindProperty = RowKind [ UShort; SString; Blob ]
let kindEvent = RowKind [ UShort; SString; TypeDefOrRefOrSpec ]
let kindManifestResource = RowKind [ ULong; ULong; SString; Implementation ]
let kindClassLayout = RowKind [ UShort; ULong; SimpleIndex TableNames.TypeDef ]
let kindExportedType = RowKind [ ULong; ULong; SString; SString; Implementation ]
let kindAssembly = RowKind [ ULong; UShort; UShort; UShort; UShort; ULong; Blob; SString; SString ]
let kindGenericParam_v1_1 = RowKind [ UShort; UShort; TypeOrMethodDef; SString; TypeDefOrRefOrSpec ]
let kindGenericParam_v2_0 = RowKind [ UShort; UShort; TypeOrMethodDef; SString ]
let kindMethodSpec = RowKind [ MethodDefOrRef; Blob ]
let kindGenericParamConstraint = RowKind [ SimpleIndex TableNames.GenericParam; TypeDefOrRefOrSpec ]
let kindModule = RowKind [ UShort; SString; GGuid; GGuid; GGuid ]
let kindIllegal = RowKind [ ]

//---------------------------------------------------------------------
// Used for binary searches of sorted tables. Each function that reads
// a table row returns a tuple that contains the elements of the row.
// One of these elements may be a key for a sorted table. These
// keys can be compared using the functions below depending on the
// kind of element in that column.
//---------------------------------------------------------------------

let hcCompare (TaggedIndex(t1: HasConstantTag, idx1: int)) (TaggedIndex(t2: HasConstantTag, idx2)) =
    if idx1 < idx2 then -1 elif idx1 > idx2 then 1 else compare t1.Tag t2.Tag

let hsCompare (TaggedIndex(t1: HasSemanticsTag, idx1: int)) (TaggedIndex(t2: HasSemanticsTag, idx2)) =
    if idx1 < idx2 then -1 elif idx1 > idx2 then 1 else compare t1.Tag t2.Tag

let hcaCompare (TaggedIndex(t1: HasCustomAttributeTag, idx1: int)) (TaggedIndex(t2: HasCustomAttributeTag, idx2)) =
    if idx1 < idx2 then -1 elif idx1 > idx2 then 1 else compare t1.Tag t2.Tag

let mfCompare (TaggedIndex(t1: MemberForwardedTag, idx1: int)) (TaggedIndex(t2: MemberForwardedTag, idx2)) =
    if idx1 < idx2 then -1 elif idx1 > idx2 then 1 else compare t1.Tag t2.Tag

let hdsCompare (TaggedIndex(t1: HasDeclSecurityTag, idx1: int)) (TaggedIndex(t2: HasDeclSecurityTag, idx2)) =
    if idx1 < idx2 then -1 elif idx1 > idx2 then 1 else compare t1.Tag t2.Tag

let hfmCompare (TaggedIndex(t1: HasFieldMarshalTag, idx1)) (TaggedIndex(t2: HasFieldMarshalTag, idx2)) =
    if idx1 < idx2 then -1 elif idx1 > idx2 then 1 else compare t1.Tag t2.Tag

let tomdCompare (TaggedIndex(t1: TypeOrMethodDefTag, idx1)) (TaggedIndex(t2: TypeOrMethodDefTag, idx2)) =
    if idx1 < idx2 then -1 elif idx1 > idx2 then 1 else compare t1.Tag t2.Tag

let simpleIndexCompare (idx1: int) (idx2: int) =
    compare idx1 idx2

//---------------------------------------------------------------------
// The various keys for the various caches.
//---------------------------------------------------------------------

type TypeDefAsTypIdx = TypeDefAsTypIdx of ILBoxity * ILGenericArgs * int
type TypeRefAsTypIdx = TypeRefAsTypIdx of ILBoxity * ILGenericArgs * int
type BlobAsMethodSigIdx = BlobAsMethodSigIdx of numtypars: int * blobIdx: int32
type BlobAsFieldSigIdx = BlobAsFieldSigIdx of numtypars: int * blobIdx: int32
type BlobAsPropSigIdx = BlobAsPropSigIdx of numtypars: int * blobIdx: int32
type BlobAsLocalSigIdx = BlobAsLocalSigIdx of numtypars: int * blobIdx: int32
type MemberRefAsMspecIdx = MemberRefAsMspecIdx of numtypars: int * idx: int
type MethodSpecAsMspecIdx = MethodSpecAsMspecIdx of numtypars: int * idx: int
type MemberRefAsFspecIdx = MemberRefAsFspecIdx of numtypars: int * idx: int
type CustomAttrIdx = CustomAttrIdx of CustomAttributeTypeTag * idx: int * valIdx: int32
type GenericParamsIdx = GenericParamsIdx of numtypars: int * TypeOrMethodDefTag * idx: int

//---------------------------------------------------------------------
// Polymorphic caches for row and heap readers
//---------------------------------------------------------------------

let mkCacheInt32 lowMem _inbase _nm _sz =
    if lowMem then (fun f x -> f x) else
<<<<<<< HEAD
    let cache = ref null
    let count = ref 0
=======
    let mutable cache = null
    let mutable count = 0
>>>>>>> 97c3d7b4
#if STATISTICS
    addReport (fun oc -> if count <> 0 then oc.WriteLine ((_inbase + string count + " "+ _nm + " cache hits"): string))
#endif
    fun f (idx: int32) ->
        let cache =
<<<<<<< HEAD
            match !cache with
            | null -> cache := ConcurrentDictionary<int32, _>(Environment.ProcessorCount, 11)
=======
            match cache with
            | null -> cache <- ConcurrentDictionary<int32, _>(Environment.ProcessorCount, 11)
>>>>>>> 97c3d7b4
            | _ -> ()
            cache
        match cache.TryGetValue idx with
        | true, res ->
<<<<<<< HEAD
            incr count
=======
            count <- count + 1
>>>>>>> 97c3d7b4
            res
        | _ ->
            let res = f idx
            cache.[idx] <- res
            res

let mkCacheGeneric lowMem _inbase _nm _sz =
    if lowMem then (fun f x -> f x) else
<<<<<<< HEAD
    let cache = ref null
    let count = ref 0
=======
    let mutable cache = null
    let mutable count = 0
>>>>>>> 97c3d7b4
#if STATISTICS
    addReport (fun oc -> if !count <> 0 then oc.WriteLine ((_inbase + string !count + " " + _nm + " cache hits"): string))
#endif
    fun f (idx :'T) ->
        let cache =
<<<<<<< HEAD
            match !cache with
            | null -> cache := ConcurrentDictionary<_, _>(Environment.ProcessorCount, 11 (* sz: int *) )
=======
            match cache with
            | null ->
                cache <- ConcurrentDictionary<_, _>(Environment.ProcessorCount, 11 (* sz: int *) )
>>>>>>> 97c3d7b4
            | _ -> ()
            cache

        match cache.TryGetValue idx with
        | true, v ->
            count <- count + 1
            v
        | _ ->
            let res = f idx
            cache.[idx] <- res
            res

//-----------------------------------------------------------------------
// Polymorphic general helpers for searching for particular rows.
// ----------------------------------------------------------------------

let seekFindRow numRows rowChooser =
    let mutable i = 1
    while (i <= numRows && not (rowChooser i)) do
        i <- i + 1
    if i > numRows then dprintn "warning: seekFindRow: row not found"
    i

// search for rows satisfying predicate
let seekReadIndexedRows (numRows, rowReader, keyFunc, keyComparer, binaryChop, rowConverter) =
    if binaryChop then
        let mutable low = 0
        let mutable high = numRows + 1
        begin
          let mutable fin = false
          while not fin do
              if high - low <= 1 then
                  fin <- true
              else
                  let mid = (low + high) / 2
                  let midrow = rowReader mid
                  let c = keyComparer (keyFunc midrow)
                  if c > 0 then
                      low <- mid
                  elif c < 0 then
                      high <- mid
                  else
                      fin <- true
        end
        let mutable res = []
        if high - low > 1 then
            // now read off rows, forward and backwards
            let mid = (low + high) / 2
            // read forward
            let mutable fin = false
            let mutable curr = mid
            while not fin do
                if curr > numRows then
                    fin <- true
                else
                    let currrow = rowReader curr
                    if keyComparer (keyFunc currrow) = 0 then
                        res <- rowConverter currrow :: res
                    else
                        fin <- true
                    curr <- curr + 1

            res <- List.rev res
            // read backwards
            let mutable fin = false
            let mutable curr = mid - 1
            while not fin do
                if curr = 0 then
                    fin <- true
                else
                    let currrow = rowReader curr
                    if keyComparer (keyFunc currrow) = 0 then
                        res <- rowConverter currrow :: res
                    else
                        fin <- true
                    curr <- curr - 1
        // sanity check
#if CHECKING
        if checking then
            let res2 =
                [ for i = 1 to numRows do
                    let rowinfo = rowReader i
                    if keyComparer (keyFunc rowinfo) = 0 then
                      yield rowConverter rowinfo ]
            if (res2 <> res) then
                failwith ("results of binary search did not match results of linear search: linear search produced "+string res2.Length+", binary search produced "+string res.Length)
#endif

        res
    else
<<<<<<< HEAD
        let res = ref []
        for i = 1 to numRows do
            let rowinfo = rowReader i
            if keyComparer (keyFunc rowinfo) = 0 then
              res := rowConverter rowinfo :: !res
        List.rev !res
=======
        [ for i = 1 to numRows do
            let rowinfo = rowReader i
            if keyComparer (keyFunc rowinfo) = 0 then
                yield rowConverter rowinfo ]
>>>>>>> 97c3d7b4


let seekReadOptionalIndexedRow info =
    match seekReadIndexedRows info with
    | [k] -> Some k
    | [] -> None
    | h :: _ ->
        dprintn "multiple rows found when indexing table"
        Some h

let seekReadIndexedRow info =
    match seekReadOptionalIndexedRow info with
    | Some row -> row
    | None -> failwith "no row found for key when indexing table"

//---------------------------------------------------------------------
// IL Reading proper
//---------------------------------------------------------------------

type MethodData = MethodData of enclTy: ILType * ILCallingConv * name: string * argtys: ILTypes * retty: ILType * minst: ILTypes
type VarArgMethodData = VarArgMethodData of enclTy: ILType * ILCallingConv * name: string * argtys: ILTypes * ILVarArgs * retty: ILType * minst: ILTypes

[<NoEquality; NoComparison; RequireQualifiedAccess>]
type PEReader =
  { fileName: string
#if FX_NO_PDB_READER
    pdb: obj option
#else
    pdb: (PdbReader * (string -> ILSourceDocument)) option
#endif
    entryPointToken: TableName * int
    pefile: BinaryFile
    textSegmentPhysicalLoc: int32
    textSegmentPhysicalSize: int32
    dataSegmentPhysicalLoc: int32
    dataSegmentPhysicalSize: int32
    anyV2P: string * int32 -> int32
    metadataAddr: int32
    sectionHeaders: (int32 * int32 * int32) list
    nativeResourcesAddr: int32
    nativeResourcesSize: int32
    resourcesAddr: int32
    strongnameAddr: int32
    vtableFixupsAddr: int32
    noFileOnDisk: bool
}

[<NoEquality; NoComparison; RequireQualifiedAccess>]
type ILMetadataReader =
  { sorted: int64
    mdfile: BinaryFile
    pectxtCaptured: PEReader option // only set when reading full PE including code etc. for static linking
    entryPointToken: TableName * int
    dataEndPoints: Lazy<int32 list>
    fileName: string
    getNumRows: TableName -> int
    userStringsStreamPhysicalLoc: int32
    stringsStreamPhysicalLoc: int32
    blobsStreamPhysicalLoc: int32
    blobsStreamSize: int32
    readUserStringHeap: int32 -> string
    memoizeString: string -> string
    readStringHeap: int32 -> string
    readBlobHeap: int32 -> byte[]
    guidsStreamPhysicalLoc: int32
    rowAddr: TableName -> int -> int32
    tableBigness: bool []
    rsBigness: bool
    tdorBigness: bool
    tomdBigness: bool
    hcBigness: bool
    hcaBigness: bool
    hfmBigness: bool
    hdsBigness: bool
    mrpBigness: bool
    hsBigness: bool
    mdorBigness: bool
    mfBigness: bool
    iBigness: bool
    catBigness: bool
    stringsBigness: bool
    guidsBigness: bool
    blobsBigness: bool
    seekReadNestedRow: int -> int * int
    seekReadConstantRow: int -> uint16 * TaggedIndex<HasConstantTag> * int32
    seekReadMethodSemanticsRow: int -> int32 * int * TaggedIndex<HasSemanticsTag>
    seekReadTypeDefRow: int -> int32 * int32 * int32 * TaggedIndex<TypeDefOrRefTag> * int * int
    seekReadAssemblyRef: int -> ILAssemblyRef
    seekReadMethodSpecAsMethodData: MethodSpecAsMspecIdx -> VarArgMethodData
    seekReadMemberRefAsMethodData: MemberRefAsMspecIdx -> VarArgMethodData
    seekReadMemberRefAsFieldSpec: MemberRefAsFspecIdx -> ILFieldSpec
    seekReadCustomAttr: CustomAttrIdx -> ILAttribute
    seekReadTypeRef: int ->ILTypeRef
    seekReadTypeRefAsType: TypeRefAsTypIdx -> ILType
    readBlobHeapAsPropertySig: BlobAsPropSigIdx -> ILThisConvention * ILType * ILTypes
    readBlobHeapAsFieldSig: BlobAsFieldSigIdx -> ILType
    readBlobHeapAsMethodSig: BlobAsMethodSigIdx -> bool * int32 * ILCallingConv * ILType * ILTypes * ILVarArgs
    readBlobHeapAsLocalsSig: BlobAsLocalSigIdx -> ILLocal list
    seekReadTypeDefAsType: TypeDefAsTypIdx -> ILType
    seekReadMethodDefAsMethodData: int -> MethodData
    seekReadGenericParams: GenericParamsIdx -> ILGenericParameterDef list
    seekReadFieldDefAsFieldSpec: int -> ILFieldSpec
    customAttrsReader_Module: ILAttributesStored
    customAttrsReader_Assembly: ILAttributesStored
    customAttrsReader_TypeDef: ILAttributesStored
    customAttrsReader_GenericParam: ILAttributesStored
    customAttrsReader_FieldDef: ILAttributesStored
    customAttrsReader_MethodDef: ILAttributesStored
    customAttrsReader_ParamDef: ILAttributesStored
    customAttrsReader_Event: ILAttributesStored
    customAttrsReader_Property: ILAttributesStored
    customAttrsReader_ManifestResource: ILAttributesStored
    customAttrsReader_ExportedType: ILAttributesStored
    securityDeclsReader_TypeDef: ILSecurityDeclsStored
    securityDeclsReader_MethodDef: ILSecurityDeclsStored
    securityDeclsReader_Assembly: ILSecurityDeclsStored
    typeDefReader: ILTypeDefStored }

type ISeekReadIndexedRowReader<'RowT, 'KeyT, 'T when 'RowT : struct> =
    abstract GetRow: int * byref<'RowT> -> unit
    abstract GetKey: byref<'RowT> -> 'KeyT
    abstract CompareKey: 'KeyT -> int
    abstract ConvertRow: byref<'RowT> -> 'T

let seekReadIndexedRowsByInterface numRows binaryChop (reader: ISeekReadIndexedRowReader<'RowT, _, _>) =
    let mutable row = Unchecked.defaultof<'RowT>
    if binaryChop then
        let mutable low = 0
        let mutable high = numRows + 1

        let mutable fin = false
        while not fin do
            if high - low <= 1  then
                fin <- true
            else
                let mid = (low + high) / 2
                reader.GetRow(mid, &row)
                let c = reader.CompareKey(reader.GetKey(&row))
                if c > 0 then
                    low <- mid
                elif c < 0 then
                    high <- mid
                else
                    fin <- true

        let res = ImmutableArray.CreateBuilder()
        if high - low > 1 then
            // now read off rows, forward and backwards
            let mid = (low + high) / 2

            // read backwards
            let mutable fin = false
            let mutable curr = mid - 1
            while not fin do
                if curr = 0 then
                    fin <- true
                else
                    reader.GetRow(curr, &row)
                    if reader.CompareKey(reader.GetKey(&row)) = 0 then
                        res.Add(reader.ConvertRow(&row))
                    else
                        fin <- true
                curr <- curr - 1

            res.Reverse()

            // read forward
            let mutable fin = false
            let mutable curr = mid
            while not fin do
                if curr > numRows then
                    fin <- true
                else
                    reader.GetRow(curr, &row)
                    if reader.CompareKey(reader.GetKey(&row)) = 0 then
                        res.Add(reader.ConvertRow(&row))
                    else
                        fin <- true
                    curr <- curr + 1

        res.ToArray()
    else
        let res = ImmutableArray.CreateBuilder()
        for i = 1 to numRows do
            reader.GetRow(i, &row)
            if reader.CompareKey(reader.GetKey(&row)) = 0 then
              res.Add(reader.ConvertRow(&row))
        res.ToArray()

[<Struct>]
type CustomAttributeRow =
    val mutable parentIndex: TaggedIndex<HasCustomAttributeTag>
    val mutable typeIndex: TaggedIndex<CustomAttributeTypeTag>
    val mutable valueIndex: int

let seekReadUInt16Adv mdv (addr: byref<int>) =
    let res = seekReadUInt16 mdv addr
    addr <- addr + 2
    res

let seekReadInt32Adv mdv (addr: byref<int>) =
    let res = seekReadInt32 mdv addr
    addr <- addr+4
    res

let seekReadUInt16AsInt32Adv mdv (addr: byref<int>) =
    let res = seekReadUInt16AsInt32 mdv addr
    addr <- addr+2
    res

let inline seekReadTaggedIdx f nbits big mdv (addr: byref<int>) =
    let tok = if big then seekReadInt32Adv mdv &addr else seekReadUInt16AsInt32Adv mdv &addr
    tokToTaggedIdx f nbits tok

let seekReadIdx big mdv (addr: byref<int>) =
    if big then seekReadInt32Adv mdv &addr else seekReadUInt16AsInt32Adv mdv &addr

let seekReadUntaggedIdx (tab: TableName) (ctxt: ILMetadataReader) mdv (addr: byref<int>) =
    seekReadIdx ctxt.tableBigness.[tab.Index] mdv &addr

let seekReadResolutionScopeIdx (ctxt: ILMetadataReader) mdv (addr: byref<int>) = seekReadTaggedIdx mkResolutionScopeTag 2 ctxt.rsBigness mdv &addr
let seekReadTypeDefOrRefOrSpecIdx (ctxt: ILMetadataReader) mdv (addr: byref<int>) = seekReadTaggedIdx mkTypeDefOrRefOrSpecTag 2 ctxt.tdorBigness mdv &addr
let seekReadTypeOrMethodDefIdx (ctxt: ILMetadataReader) mdv (addr: byref<int>) = seekReadTaggedIdx mkTypeOrMethodDefTag 1 ctxt.tomdBigness mdv &addr
let seekReadHasConstantIdx (ctxt: ILMetadataReader) mdv (addr: byref<int>) = seekReadTaggedIdx mkHasConstantTag 2 ctxt.hcBigness mdv &addr
let seekReadHasCustomAttributeIdx (ctxt: ILMetadataReader) mdv (addr: byref<int>) = seekReadTaggedIdx mkHasCustomAttributeTag 5 ctxt.hcaBigness mdv &addr
let seekReadHasFieldMarshalIdx (ctxt: ILMetadataReader) mdv (addr: byref<int>) = seekReadTaggedIdx mkHasFieldMarshalTag 1 ctxt.hfmBigness mdv &addr
let seekReadHasDeclSecurityIdx (ctxt: ILMetadataReader) mdv (addr: byref<int>) = seekReadTaggedIdx mkHasDeclSecurityTag 2 ctxt.hdsBigness mdv &addr
let seekReadMemberRefParentIdx (ctxt: ILMetadataReader) mdv (addr: byref<int>) = seekReadTaggedIdx mkMemberRefParentTag 3 ctxt.mrpBigness mdv &addr
let seekReadHasSemanticsIdx (ctxt: ILMetadataReader) mdv (addr: byref<int>) = seekReadTaggedIdx mkHasSemanticsTag 1 ctxt.hsBigness mdv &addr
let seekReadMethodDefOrRefIdx (ctxt: ILMetadataReader) mdv (addr: byref<int>) = seekReadTaggedIdx mkMethodDefOrRefTag 1 ctxt.mdorBigness mdv &addr
let seekReadMemberForwardedIdx (ctxt: ILMetadataReader) mdv (addr: byref<int>) = seekReadTaggedIdx mkMemberForwardedTag 1 ctxt.mfBigness mdv &addr
let seekReadImplementationIdx (ctxt: ILMetadataReader) mdv (addr: byref<int>) = seekReadTaggedIdx mkImplementationTag 2 ctxt.iBigness mdv &addr
let seekReadCustomAttributeTypeIdx (ctxt: ILMetadataReader) mdv (addr: byref<int>) = seekReadTaggedIdx mkILCustomAttributeTypeTag 3 ctxt.catBigness mdv &addr
let seekReadStringIdx (ctxt: ILMetadataReader) mdv (addr: byref<int>) = seekReadIdx ctxt.stringsBigness mdv &addr
let seekReadGuidIdx (ctxt: ILMetadataReader) mdv (addr: byref<int>) = seekReadIdx ctxt.guidsBigness mdv &addr
let seekReadBlobIdx (ctxt: ILMetadataReader) mdv (addr: byref<int>) = seekReadIdx ctxt.blobsBigness mdv &addr

let seekReadModuleRow (ctxt: ILMetadataReader) mdv idx =
    if idx = 0 then failwith "cannot read Module table row 0"
    let mutable addr = ctxt.rowAddr TableNames.Module idx
    let generation = seekReadUInt16Adv mdv &addr
    let nameIdx = seekReadStringIdx ctxt mdv &addr
    let mvidIdx = seekReadGuidIdx ctxt mdv &addr
    let encidIdx = seekReadGuidIdx ctxt mdv &addr
    let encbaseidIdx = seekReadGuidIdx ctxt mdv &addr
    (generation, nameIdx, mvidIdx, encidIdx, encbaseidIdx)

/// Read Table ILTypeRef.
let seekReadTypeRefRow (ctxt: ILMetadataReader) mdv idx =
    let mutable addr = ctxt.rowAddr TableNames.TypeRef idx
    let scopeIdx = seekReadResolutionScopeIdx ctxt mdv &addr
    let nameIdx = seekReadStringIdx ctxt mdv &addr
    let namespaceIdx = seekReadStringIdx ctxt mdv &addr
    (scopeIdx, nameIdx, namespaceIdx)

/// Read Table ILTypeDef.
let seekReadTypeDefRow (ctxt: ILMetadataReader) idx = ctxt.seekReadTypeDefRow idx
let seekReadTypeDefRowUncached ctxtH idx =
    let (ctxt: ILMetadataReader) = getHole ctxtH
    let mdv = ctxt.mdfile.GetView()
    let mutable addr = ctxt.rowAddr TableNames.TypeDef idx
    let flags = seekReadInt32Adv mdv &addr
    let nameIdx = seekReadStringIdx ctxt mdv &addr
    let namespaceIdx = seekReadStringIdx ctxt mdv &addr
    let extendsIdx = seekReadTypeDefOrRefOrSpecIdx ctxt mdv &addr
    let fieldsIdx = seekReadUntaggedIdx TableNames.Field ctxt mdv &addr
    let methodsIdx = seekReadUntaggedIdx TableNames.Method ctxt mdv &addr
    (flags, nameIdx, namespaceIdx, extendsIdx, fieldsIdx, methodsIdx)

/// Read Table Field.
let seekReadFieldRow (ctxt: ILMetadataReader) mdv idx =
    let mutable addr = ctxt.rowAddr TableNames.Field idx
    let flags = seekReadUInt16AsInt32Adv mdv &addr
    let nameIdx = seekReadStringIdx ctxt mdv &addr
    let typeIdx = seekReadBlobIdx ctxt mdv &addr
    (flags, nameIdx, typeIdx)

/// Read Table Method.
let seekReadMethodRow (ctxt: ILMetadataReader) mdv idx =
    let mutable addr = ctxt.rowAddr TableNames.Method idx
    let codeRVA = seekReadInt32Adv mdv &addr
    let implflags = seekReadUInt16AsInt32Adv mdv &addr
    let flags = seekReadUInt16AsInt32Adv mdv &addr
    let nameIdx = seekReadStringIdx ctxt mdv &addr
    let typeIdx = seekReadBlobIdx ctxt mdv &addr
    let paramIdx = seekReadUntaggedIdx TableNames.Param ctxt mdv &addr
    (codeRVA, implflags, flags, nameIdx, typeIdx, paramIdx)

/// Read Table Param.
let seekReadParamRow (ctxt: ILMetadataReader) mdv idx =
    let mutable addr = ctxt.rowAddr TableNames.Param idx
    let flags = seekReadUInt16AsInt32Adv mdv &addr
    let seq = seekReadUInt16AsInt32Adv mdv &addr
    let nameIdx = seekReadStringIdx ctxt mdv &addr
    (flags, seq, nameIdx)

/// Read Table InterfaceImpl.
let seekReadInterfaceImplRow (ctxt: ILMetadataReader) mdv idx =
    let mutable addr = ctxt.rowAddr TableNames.InterfaceImpl idx
    let tidx = seekReadUntaggedIdx TableNames.TypeDef ctxt mdv &addr
    let intfIdx = seekReadTypeDefOrRefOrSpecIdx ctxt mdv &addr
    (tidx, intfIdx)

/// Read Table MemberRef.
let seekReadMemberRefRow (ctxt: ILMetadataReader) mdv idx =
    let mutable addr = ctxt.rowAddr TableNames.MemberRef idx
    let mrpIdx = seekReadMemberRefParentIdx ctxt mdv &addr
    let nameIdx = seekReadStringIdx ctxt mdv &addr
    let typeIdx = seekReadBlobIdx ctxt mdv &addr
    (mrpIdx, nameIdx, typeIdx)

/// Read Table Constant.
let seekReadConstantRow (ctxt: ILMetadataReader) idx = ctxt.seekReadConstantRow idx
let seekReadConstantRowUncached ctxtH idx =
    let (ctxt: ILMetadataReader) = getHole ctxtH
    let mdv = ctxt.mdfile.GetView()
    let mutable addr = ctxt.rowAddr TableNames.Constant idx
    let kind = seekReadUInt16Adv mdv &addr
    let parentIdx = seekReadHasConstantIdx ctxt mdv &addr
    let valIdx = seekReadBlobIdx ctxt mdv &addr
    (kind, parentIdx, valIdx)

/// Read Table CustomAttribute.
let seekReadCustomAttributeRow (ctxt: ILMetadataReader) mdv idx (attrRow: byref<CustomAttributeRow>) =
    let mutable addr = ctxt.rowAddr TableNames.CustomAttribute idx
    attrRow.parentIndex <- seekReadHasCustomAttributeIdx ctxt mdv &addr
    attrRow.typeIndex <- seekReadCustomAttributeTypeIdx ctxt mdv &addr
    attrRow.valueIndex <- seekReadBlobIdx ctxt mdv &addr

/// Read Table FieldMarshal.
let seekReadFieldMarshalRow (ctxt: ILMetadataReader) mdv idx =
    let mutable addr = ctxt.rowAddr TableNames.FieldMarshal idx
    let parentIdx = seekReadHasFieldMarshalIdx ctxt mdv &addr
    let typeIdx = seekReadBlobIdx ctxt mdv &addr
    (parentIdx, typeIdx)

/// Read Table Permission.
let seekReadPermissionRow (ctxt: ILMetadataReader) mdv idx =
    let mutable addr = ctxt.rowAddr TableNames.Permission idx
    let action = seekReadUInt16Adv mdv &addr
    let parentIdx = seekReadHasDeclSecurityIdx ctxt mdv &addr
    let typeIdx = seekReadBlobIdx ctxt mdv &addr
    (action, parentIdx, typeIdx)

/// Read Table ClassLayout.
let seekReadClassLayoutRow (ctxt: ILMetadataReader) mdv idx =
    let mutable addr = ctxt.rowAddr TableNames.ClassLayout idx
    let pack = seekReadUInt16Adv mdv &addr
    let size = seekReadInt32Adv mdv &addr
    let tidx = seekReadUntaggedIdx TableNames.TypeDef ctxt mdv &addr
    (pack, size, tidx)

/// Read Table FieldLayout.
let seekReadFieldLayoutRow (ctxt: ILMetadataReader) mdv idx =
    let mutable addr = ctxt.rowAddr TableNames.FieldLayout idx
    let offset = seekReadInt32Adv mdv &addr
    let fidx = seekReadUntaggedIdx TableNames.Field ctxt mdv &addr
    (offset, fidx)

//// Read Table StandAloneSig.
let seekReadStandAloneSigRow (ctxt: ILMetadataReader) mdv idx =
    let mutable addr = ctxt.rowAddr TableNames.StandAloneSig idx
    let sigIdx = seekReadBlobIdx ctxt mdv &addr
    sigIdx

/// Read Table EventMap.
let seekReadEventMapRow (ctxt: ILMetadataReader) mdv idx =
    let mutable addr = ctxt.rowAddr TableNames.EventMap idx
    let tidx = seekReadUntaggedIdx TableNames.TypeDef ctxt mdv &addr
    let eventsIdx = seekReadUntaggedIdx TableNames.Event ctxt mdv &addr
    (tidx, eventsIdx)

/// Read Table Event.
let seekReadEventRow (ctxt: ILMetadataReader) mdv idx =
    let mutable addr = ctxt.rowAddr TableNames.Event idx
    let flags = seekReadUInt16AsInt32Adv mdv &addr
    let nameIdx = seekReadStringIdx ctxt mdv &addr
    let typIdx = seekReadTypeDefOrRefOrSpecIdx ctxt mdv &addr
    (flags, nameIdx, typIdx)

/// Read Table PropertyMap.
let seekReadPropertyMapRow (ctxt: ILMetadataReader) mdv idx =
    let mutable addr = ctxt.rowAddr TableNames.PropertyMap idx
    let tidx = seekReadUntaggedIdx TableNames.TypeDef ctxt mdv &addr
    let propsIdx = seekReadUntaggedIdx TableNames.Property ctxt mdv &addr
    (tidx, propsIdx)

/// Read Table Property.
let seekReadPropertyRow (ctxt: ILMetadataReader) mdv idx =
    let mutable addr = ctxt.rowAddr TableNames.Property idx
    let flags = seekReadUInt16AsInt32Adv mdv &addr
    let nameIdx = seekReadStringIdx ctxt mdv &addr
    let typIdx = seekReadBlobIdx ctxt mdv &addr
    (flags, nameIdx, typIdx)

/// Read Table MethodSemantics.
let seekReadMethodSemanticsRow (ctxt: ILMetadataReader) idx = ctxt.seekReadMethodSemanticsRow idx
let seekReadMethodSemanticsRowUncached ctxtH idx =
    let (ctxt: ILMetadataReader) = getHole ctxtH
    let mdv = ctxt.mdfile.GetView()
    let mutable addr = ctxt.rowAddr TableNames.MethodSemantics idx
    let flags = seekReadUInt16AsInt32Adv mdv &addr
    let midx = seekReadUntaggedIdx TableNames.Method ctxt mdv &addr
    let assocIdx = seekReadHasSemanticsIdx ctxt mdv &addr
    (flags, midx, assocIdx)

/// Read Table MethodImpl.
let seekReadMethodImplRow (ctxt: ILMetadataReader) mdv idx =
    let mutable addr = ctxt.rowAddr TableNames.MethodImpl idx
    let tidx = seekReadUntaggedIdx TableNames.TypeDef ctxt mdv &addr
    let mbodyIdx = seekReadMethodDefOrRefIdx ctxt mdv &addr
    let mdeclIdx = seekReadMethodDefOrRefIdx ctxt mdv &addr
    (tidx, mbodyIdx, mdeclIdx)

/// Read Table ILModuleRef.
let seekReadModuleRefRow (ctxt: ILMetadataReader) mdv idx =
    let mutable addr = ctxt.rowAddr TableNames.ModuleRef idx
    let nameIdx = seekReadStringIdx ctxt mdv &addr
    nameIdx

/// Read Table ILTypeSpec.
let seekReadTypeSpecRow (ctxt: ILMetadataReader) mdv idx =
    let mutable addr = ctxt.rowAddr TableNames.TypeSpec idx
    let blobIdx = seekReadBlobIdx ctxt mdv &addr
    blobIdx

/// Read Table ImplMap.
let seekReadImplMapRow (ctxt: ILMetadataReader) mdv idx =
    let mutable addr = ctxt.rowAddr TableNames.ImplMap idx
    let flags = seekReadUInt16AsInt32Adv mdv &addr
    let forwrdedIdx = seekReadMemberForwardedIdx ctxt mdv &addr
    let nameIdx = seekReadStringIdx ctxt mdv &addr
    let scopeIdx = seekReadUntaggedIdx TableNames.ModuleRef ctxt mdv &addr
    (flags, forwrdedIdx, nameIdx, scopeIdx)

/// Read Table FieldRVA.
let seekReadFieldRVARow (ctxt: ILMetadataReader) mdv idx =
    let mutable addr = ctxt.rowAddr TableNames.FieldRVA idx
    let rva = seekReadInt32Adv mdv &addr
    let fidx = seekReadUntaggedIdx TableNames.Field ctxt mdv &addr
    (rva, fidx)

/// Read Table Assembly.
let seekReadAssemblyRow (ctxt: ILMetadataReader) mdv idx =
    let mutable addr = ctxt.rowAddr TableNames.Assembly idx
    let hash = seekReadInt32Adv mdv &addr
    let v1 = seekReadUInt16Adv mdv &addr
    let v2 = seekReadUInt16Adv mdv &addr
    let v3 = seekReadUInt16Adv mdv &addr
    let v4 = seekReadUInt16Adv mdv &addr
    let flags = seekReadInt32Adv mdv &addr
    let publicKeyIdx = seekReadBlobIdx ctxt mdv &addr
    let nameIdx = seekReadStringIdx ctxt mdv &addr
    let localeIdx = seekReadStringIdx ctxt mdv &addr
    (hash, v1, v2, v3, v4, flags, publicKeyIdx, nameIdx, localeIdx)

/// Read Table ILAssemblyRef.
let seekReadAssemblyRefRow (ctxt: ILMetadataReader) mdv idx =
    let mutable addr = ctxt.rowAddr TableNames.AssemblyRef idx
    let v1 = seekReadUInt16Adv mdv &addr
    let v2 = seekReadUInt16Adv mdv &addr
    let v3 = seekReadUInt16Adv mdv &addr
    let v4 = seekReadUInt16Adv mdv &addr
    let flags = seekReadInt32Adv mdv &addr
    let publicKeyOrTokenIdx = seekReadBlobIdx ctxt mdv &addr
    let nameIdx = seekReadStringIdx ctxt mdv &addr
    let localeIdx = seekReadStringIdx ctxt mdv &addr
    let hashValueIdx = seekReadBlobIdx ctxt mdv &addr
    (v1, v2, v3, v4, flags, publicKeyOrTokenIdx, nameIdx, localeIdx, hashValueIdx)

/// Read Table File.
let seekReadFileRow (ctxt: ILMetadataReader) mdv idx =
    let mutable addr = ctxt.rowAddr TableNames.File idx
    let flags = seekReadInt32Adv mdv &addr
    let nameIdx = seekReadStringIdx ctxt mdv &addr
    let hashValueIdx = seekReadBlobIdx ctxt mdv &addr
    (flags, nameIdx, hashValueIdx)

/// Read Table ILExportedTypeOrForwarder.
let seekReadExportedTypeRow (ctxt: ILMetadataReader) mdv idx =
    let mutable addr = ctxt.rowAddr TableNames.ExportedType idx
    let flags = seekReadInt32Adv mdv &addr
    let tok = seekReadInt32Adv mdv &addr
    let nameIdx = seekReadStringIdx ctxt mdv &addr
    let namespaceIdx = seekReadStringIdx ctxt mdv &addr
    let implIdx = seekReadImplementationIdx ctxt mdv &addr
    (flags, tok, nameIdx, namespaceIdx, implIdx)

/// Read Table ManifestResource.
let seekReadManifestResourceRow (ctxt: ILMetadataReader) mdv idx =
    let mutable addr = ctxt.rowAddr TableNames.ManifestResource idx
    let offset = seekReadInt32Adv mdv &addr
    let flags = seekReadInt32Adv mdv &addr
    let nameIdx = seekReadStringIdx ctxt mdv &addr
    let implIdx = seekReadImplementationIdx ctxt mdv &addr
    (offset, flags, nameIdx, implIdx)

/// Read Table Nested.
let seekReadNestedRow (ctxt: ILMetadataReader) idx = ctxt.seekReadNestedRow idx
let seekReadNestedRowUncached ctxtH idx =
    let (ctxt: ILMetadataReader) = getHole ctxtH
    let mdv = ctxt.mdfile.GetView()
    let mutable addr = ctxt.rowAddr TableNames.Nested idx
    let nestedIdx = seekReadUntaggedIdx TableNames.TypeDef ctxt mdv &addr
    let enclIdx = seekReadUntaggedIdx TableNames.TypeDef ctxt mdv &addr
    (nestedIdx, enclIdx)

/// Read Table GenericParam.
let seekReadGenericParamRow (ctxt: ILMetadataReader) mdv idx =
    let mutable addr = ctxt.rowAddr TableNames.GenericParam idx
    let seq = seekReadUInt16Adv mdv &addr
    let flags = seekReadUInt16Adv mdv &addr
    let ownerIdx = seekReadTypeOrMethodDefIdx ctxt mdv &addr
    let nameIdx = seekReadStringIdx ctxt mdv &addr
    (idx, seq, flags, ownerIdx, nameIdx)

// Read Table GenericParamConstraint.
let seekReadGenericParamConstraintRow (ctxt: ILMetadataReader) mdv idx =
    let mutable addr = ctxt.rowAddr TableNames.GenericParamConstraint idx
    let pidx = seekReadUntaggedIdx TableNames.GenericParam ctxt mdv &addr
    let constraintIdx = seekReadTypeDefOrRefOrSpecIdx ctxt mdv &addr
    (pidx, constraintIdx)

/// Read Table ILMethodSpec.
let seekReadMethodSpecRow (ctxt: ILMetadataReader) mdv idx =
    let mutable addr = ctxt.rowAddr TableNames.MethodSpec idx
    let mdorIdx = seekReadMethodDefOrRefIdx ctxt mdv &addr
    let instIdx = seekReadBlobIdx ctxt mdv &addr
    (mdorIdx, instIdx)


let readUserStringHeapUncached ctxtH idx =
    let (ctxt: ILMetadataReader) = getHole ctxtH
    let mdv = ctxt.mdfile.GetView()
    seekReadUserString mdv (ctxt.userStringsStreamPhysicalLoc + idx)

let readUserStringHeap (ctxt: ILMetadataReader) idx = ctxt.readUserStringHeap idx

let readStringHeapUncached ctxtH idx =
    let (ctxt: ILMetadataReader) = getHole ctxtH
    let mdv = ctxt.mdfile.GetView()
    seekReadUTF8String mdv (ctxt.stringsStreamPhysicalLoc + idx)

let readStringHeap (ctxt: ILMetadataReader) idx = ctxt.readStringHeap idx

let readStringHeapOption (ctxt: ILMetadataReader) idx = if idx = 0 then None else Some (readStringHeap ctxt idx)

let readBlobHeapUncached ctxtH idx =
    let (ctxt: ILMetadataReader) = getHole ctxtH
    let mdv = ctxt.mdfile.GetView()
    // valid index lies in range [1..streamSize)
    // NOTE: idx cannot be 0 - Blob\String heap has first empty element that mdv one byte 0
    if idx <= 0 || idx >= ctxt.blobsStreamSize then [| |]
    else seekReadBlob mdv (ctxt.blobsStreamPhysicalLoc + idx)

let readBlobHeap (ctxt: ILMetadataReader) idx = ctxt.readBlobHeap idx

let readBlobHeapOption ctxt idx = if idx = 0 then None else Some (readBlobHeap ctxt idx)

//let readGuidHeap ctxt idx = seekReadGuid ctxt.mdv (ctxt.guidsStreamPhysicalLoc + idx)

// read a single value out of a blob heap using the given function
let readBlobHeapAsBool ctxt vidx = fst (sigptrGetBool (readBlobHeap ctxt vidx) 0)
let readBlobHeapAsSByte ctxt vidx = fst (sigptrGetSByte (readBlobHeap ctxt vidx) 0)
let readBlobHeapAsInt16 ctxt vidx = fst (sigptrGetInt16 (readBlobHeap ctxt vidx) 0)
let readBlobHeapAsInt32 ctxt vidx = fst (sigptrGetInt32 (readBlobHeap ctxt vidx) 0)
let readBlobHeapAsInt64 ctxt vidx = fst (sigptrGetInt64 (readBlobHeap ctxt vidx) 0)
let readBlobHeapAsByte ctxt vidx = fst (sigptrGetByte (readBlobHeap ctxt vidx) 0)
let readBlobHeapAsUInt16 ctxt vidx = fst (sigptrGetUInt16 (readBlobHeap ctxt vidx) 0)
let readBlobHeapAsUInt32 ctxt vidx = fst (sigptrGetUInt32 (readBlobHeap ctxt vidx) 0)
let readBlobHeapAsUInt64 ctxt vidx = fst (sigptrGetUInt64 (readBlobHeap ctxt vidx) 0)
let readBlobHeapAsSingle ctxt vidx = fst (sigptrGetSingle (readBlobHeap ctxt vidx) 0)
let readBlobHeapAsDouble ctxt vidx = fst (sigptrGetDouble (readBlobHeap ctxt vidx) 0)

//-----------------------------------------------------------------------
// Some binaries have raw data embedded their text sections, e.g. mscorlib, for
// field inits. And there is no information that definitively tells us the extent of
// the text section that may be interesting data. But we certainly don't want to duplicate
// the entire text section as data!
//
// So, we assume:
//   1. no part of the metadata is double-used for raw data
//   2. the data bits are all the bits of the text section
//      that stretch from a Field or Resource RVA to one of
//        (a) the next Field or resource RVA
//        (b) a MethodRVA
//        (c) the start of the metadata
//        (d) the end of a section
//        (e) the start of the native resources attached to the binary if any
// ----------------------------------------------------------------------*)

// noFileOnDisk indicates that the PE file was read from Memory using OpenILModuleReaderFromBytes
// For example the assembly came from a type provider
// In this case we eagerly read the native resources into memory
let readNativeResources (pectxt: PEReader) =
    [ if pectxt.nativeResourcesSize <> 0x0 && pectxt.nativeResourcesAddr <> 0x0 then
        let start = pectxt.anyV2P (pectxt.fileName + ": native resources", pectxt.nativeResourcesAddr)
        if pectxt.noFileOnDisk then
            let unlinkedResource =
                let linkedResource = seekReadBytes (pectxt.pefile.GetView()) start pectxt.nativeResourcesSize
                unlinkResource pectxt.nativeResourcesAddr linkedResource
            yield ILNativeResource.Out unlinkedResource
        else
            yield ILNativeResource.In (pectxt.fileName, pectxt.nativeResourcesAddr, start, pectxt.nativeResourcesSize ) ]


let getDataEndPointsDelayed (pectxt: PEReader) ctxtH =
    lazy
        let (ctxt: ILMetadataReader) = getHole ctxtH
        let mdv = ctxt.mdfile.GetView()
        let dataStartPoints =
<<<<<<< HEAD
            let res = ref []
            for i = 1 to ctxt.getNumRows TableNames.FieldRVA do
                let rva, _fidx = seekReadFieldRVARow ctxt mdv i
                res := ("field", rva) :: !res
            for i = 1 to ctxt.getNumRows TableNames.ManifestResource do
                let offset, _, _, TaggedIndex(_tag, idx) = seekReadManifestResourceRow ctxt mdv i
                if idx = 0 then
                  let rva = pectxt.resourcesAddr + offset
                  res := ("manifest resource", rva) :: !res
            !res
        if isNil dataStartPoints then []
        else
          let methodRVAs =
              let res = ref []
              for i = 1 to ctxt.getNumRows TableNames.Method do
                  let rva, _, _, nameIdx, _, _ = seekReadMethodRow ctxt mdv i
                  if rva <> 0 then
                     let nm = readStringHeap ctxt nameIdx
                     res := (nm, rva) :: !res
              !res
=======
            [ for i = 1 to ctxt.getNumRows TableNames.FieldRVA do
                let rva, _fidx = seekReadFieldRVARow ctxt mdv i
                ("field", rva)
              for i = 1 to ctxt.getNumRows TableNames.ManifestResource do
                let offset, _, _, TaggedIndex(_tag, idx) = seekReadManifestResourceRow ctxt mdv i
                if idx = 0 then
                  let rva = pectxt.resourcesAddr + offset
                  ("manifest resource", rva) ]

        if isNil dataStartPoints then []
        else
          let methodRVAs =
              [ for i = 1 to ctxt.getNumRows TableNames.Method do
                  let rva, _, _, nameIdx, _, _ = seekReadMethodRow ctxt mdv i
                  if rva <> 0 then
                     let nm = readStringHeap ctxt nameIdx
                     (nm, rva) ]
>>>>>>> 97c3d7b4
          ([ pectxt.textSegmentPhysicalLoc + pectxt.textSegmentPhysicalSize
             pectxt.dataSegmentPhysicalLoc + pectxt.dataSegmentPhysicalSize ]
           @
           (List.map pectxt.anyV2P
              (dataStartPoints
                @ [for virtAddr, _virtSize, _physLoc in pectxt.sectionHeaders do yield ("section start", virtAddr) done]
                @ [("md", pectxt.metadataAddr)]
                @ (if pectxt.nativeResourcesAddr = 0x0 then [] else [("native resources", pectxt.nativeResourcesAddr) ])
                @ (if pectxt.resourcesAddr = 0x0 then [] else [("managed resources", pectxt.resourcesAddr) ])
                @ (if pectxt.strongnameAddr = 0x0 then [] else [("managed strongname", pectxt.strongnameAddr) ])
                @ (if pectxt.vtableFixupsAddr = 0x0 then [] else [("managed vtable_fixups", pectxt.vtableFixupsAddr) ])
                @ methodRVAs)))
           |> List.distinct
           |> List.sort
<<<<<<< HEAD


=======


>>>>>>> 97c3d7b4
let rvaToData (ctxt: ILMetadataReader) (pectxt: PEReader) nm rva =
    if rva = 0x0 then failwith "rva is zero"
    let start = pectxt.anyV2P (nm, rva)
    let endPoints = (Lazy.force ctxt.dataEndPoints)
    let rec look l =
        match l with
        | [] ->
            failwithf "find_text_data_extent: none found for fileName=%s, name=%s, rva=0x%08x, start=0x%08x" ctxt.fileName nm rva start
        | e :: t ->
           if start < e then
             let pev = pectxt.pefile.GetView()
             seekReadBytes pev start (e - start)
           else look t
    look endPoints


//-----------------------------------------------------------------------
// Read the AbsIL structure (lazily) by reading off the relevant rows.
// ----------------------------------------------------------------------

let isSorted (ctxt: ILMetadataReader) (tab: TableName) = ((ctxt.sorted &&& (int64 1 <<< tab.Index)) <> int64 0x0)

// Note, pectxtEager and pevEager must not be captured by the results of this function
let rec seekReadModule (ctxt: ILMetadataReader) canReduceMemory (pectxtEager: PEReader) pevEager peinfo ilMetadataVersion idx =
    let subsys, subsysversion, useHighEntropyVA, ilOnly, only32, is32bitpreferred, only64, platform, isDll, alignVirt, alignPhys, imageBaseReal = peinfo
    let mdv = ctxt.mdfile.GetView()
    let _generation, nameIdx, _mvidIdx, _encidIdx, _encbaseidIdx = seekReadModuleRow ctxt mdv idx
    let ilModuleName = readStringHeap ctxt nameIdx
    let nativeResources = readNativeResources pectxtEager

    { Manifest =
         if ctxt.getNumRows TableNames.Assembly > 0 then Some (seekReadAssemblyManifest ctxt pectxtEager 1)
         else None
      CustomAttrsStored = ctxt.customAttrsReader_Module
      MetadataIndex = idx
      Name = ilModuleName
      NativeResources=nativeResources
      TypeDefs = mkILTypeDefsComputed (fun () -> seekReadTopTypeDefs ctxt)
      SubSystemFlags = int32 subsys
      IsILOnly = ilOnly
      SubsystemVersion = subsysversion
      UseHighEntropyVA = useHighEntropyVA
      Platform = platform
      StackReserveSize = None  // TODO
      Is32Bit = only32
      Is32BitPreferred = is32bitpreferred
      Is64Bit = only64
      IsDLL=isDll
      VirtualAlignment = alignVirt
      PhysicalAlignment = alignPhys
      ImageBase = imageBaseReal
      MetadataVersion = ilMetadataVersion
      Resources = seekReadManifestResources ctxt canReduceMemory mdv pectxtEager pevEager }

and seekReadAssemblyManifest (ctxt: ILMetadataReader) pectxt idx =
    let mdview = ctxt.mdfile.GetView()
    let hash, v1, v2, v3, v4, flags, publicKeyIdx, nameIdx, localeIdx = seekReadAssemblyRow ctxt mdview idx
    let name = readStringHeap ctxt nameIdx
    let pubkey = readBlobHeapOption ctxt publicKeyIdx
    { Name= name
      AuxModuleHashAlgorithm=hash
      SecurityDeclsStored= ctxt.securityDeclsReader_Assembly
      PublicKey= pubkey
      Version= Some (ILVersionInfo (v1, v2, v3, v4))
      Locale= readStringHeapOption ctxt localeIdx
      CustomAttrsStored = ctxt.customAttrsReader_Assembly
      MetadataIndex = idx
      AssemblyLongevity =
        let masked = flags &&& 0x000e
        if masked = 0x0000 then ILAssemblyLongevity.Unspecified
        elif masked = 0x0002 then ILAssemblyLongevity.Library
        elif masked = 0x0004 then ILAssemblyLongevity.PlatformAppDomain
        elif masked = 0x0006 then ILAssemblyLongevity.PlatformProcess
        elif masked = 0x0008 then ILAssemblyLongevity.PlatformSystem
        else ILAssemblyLongevity.Unspecified
      ExportedTypes= seekReadTopExportedTypes ctxt
      EntrypointElsewhere=
            let tab, tok = pectxt.entryPointToken
            if tab = TableNames.File then Some (seekReadFile ctxt mdview tok) else None
      Retargetable = 0 <> (flags &&& 0x100)
      DisableJitOptimizations = 0 <> (flags &&& 0x4000)
      JitTracking = 0 <> (flags &&& 0x8000)
      IgnoreSymbolStoreSequencePoints = 0 <> (flags &&& 0x2000) }

and seekReadAssemblyRef (ctxt: ILMetadataReader) idx = ctxt.seekReadAssemblyRef idx
and seekReadAssemblyRefUncached ctxtH idx =
    let (ctxt: ILMetadataReader) = getHole ctxtH
    let mdv = ctxt.mdfile.GetView()
    let v1, v2, v3, v4, flags, publicKeyOrTokenIdx, nameIdx, localeIdx, hashValueIdx = seekReadAssemblyRefRow ctxt mdv idx
    let nm = readStringHeap ctxt nameIdx
    let publicKey =
        match readBlobHeapOption ctxt publicKeyOrTokenIdx with
          | None -> None
          | Some blob -> Some (if (flags &&& 0x0001) <> 0x0 then PublicKey blob else PublicKeyToken blob)

    ILAssemblyRef.Create
        (name = nm,
         hash = readBlobHeapOption ctxt hashValueIdx,
         publicKey = publicKey,
         retargetable = ((flags &&& 0x0100) <> 0x0),
         version = Some (ILVersionInfo (v1, v2, v3, v4)),
         locale = readStringHeapOption ctxt localeIdx)

and seekReadModuleRef (ctxt: ILMetadataReader) mdv idx =
    let nameIdx = seekReadModuleRefRow ctxt mdv idx
    ILModuleRef.Create(name = readStringHeap ctxt nameIdx, hasMetadata=true, hash=None)

and seekReadFile (ctxt: ILMetadataReader) mdv idx =
    let flags, nameIdx, hashValueIdx = seekReadFileRow ctxt mdv idx
    ILModuleRef.Create(name = readStringHeap ctxt nameIdx, hasMetadata= ((flags &&& 0x0001) = 0x0), hash= readBlobHeapOption ctxt hashValueIdx)

and seekReadClassLayout (ctxt: ILMetadataReader) mdv idx =
    let res =
        seekReadOptionalIndexedRow (ctxt.getNumRows TableNames.ClassLayout,
            seekReadClassLayoutRow ctxt mdv,
            (fun (_, _, tidx) -> tidx),
            simpleIndexCompare idx,
            isSorted ctxt TableNames.ClassLayout,
            (fun (pack, size, _) -> pack, size))
    match res  with
    | None -> { Size = None; Pack = None }
    | Some (pack, size) -> { Size = Some size; Pack = Some pack }

and typeAccessOfFlags flags =
    let f = (flags &&& 0x00000007)
    if f = 0x00000001 then ILTypeDefAccess.Public
    elif f = 0x00000002 then ILTypeDefAccess.Nested ILMemberAccess.Public
    elif f = 0x00000003 then ILTypeDefAccess.Nested ILMemberAccess.Private
    elif f = 0x00000004 then ILTypeDefAccess.Nested ILMemberAccess.Family
    elif f = 0x00000006 then ILTypeDefAccess.Nested ILMemberAccess.FamilyAndAssembly
    elif f = 0x00000007 then ILTypeDefAccess.Nested ILMemberAccess.FamilyOrAssembly
    elif f = 0x00000005 then ILTypeDefAccess.Nested ILMemberAccess.Assembly
    else ILTypeDefAccess.Private

and typeLayoutOfFlags (ctxt: ILMetadataReader) mdv flags tidx =
    let f = (flags &&& 0x00000018)
    if f = 0x00000008 then ILTypeDefLayout.Sequential (seekReadClassLayout ctxt mdv tidx)
    elif f = 0x00000010 then ILTypeDefLayout.Explicit (seekReadClassLayout ctxt mdv tidx)
    else ILTypeDefLayout.Auto

and isTopTypeDef flags =
    (typeAccessOfFlags flags = ILTypeDefAccess.Private) ||
     typeAccessOfFlags flags = ILTypeDefAccess.Public

and seekIsTopTypeDefOfIdx ctxt idx =
    let flags, _, _, _, _, _ = seekReadTypeDefRow ctxt idx
    isTopTypeDef flags

and readBlobHeapAsSplitTypeName ctxt (nameIdx, namespaceIdx) =
    let name = readStringHeap ctxt nameIdx
    let nspace = readStringHeapOption ctxt namespaceIdx
    match nspace with
    | Some nspace -> splitNamespace nspace, name
    | None -> [], name

and readBlobHeapAsTypeName ctxt (nameIdx, namespaceIdx) =
    let name = readStringHeap ctxt nameIdx
    let nspace = readStringHeapOption ctxt namespaceIdx
    match nspace with
    | None -> name
    | Some ns -> ctxt.memoizeString (ns+"."+name)

and seekReadTypeDefRowExtents (ctxt: ILMetadataReader) _info (idx: int) =
    if idx >= ctxt.getNumRows TableNames.TypeDef then
        struct (ctxt.getNumRows TableNames.Field + 1, ctxt.getNumRows TableNames.Method + 1)
    else
        let _, _, _, _, fieldsIdx, methodsIdx = seekReadTypeDefRow ctxt (idx + 1)
        struct (fieldsIdx, methodsIdx )

and seekReadTypeDefRowWithExtents ctxt (idx: int) =
    let info= seekReadTypeDefRow ctxt idx
    info, seekReadTypeDefRowExtents ctxt info idx

and seekReadPreTypeDef ctxt toponly (idx: int) =
    let flags, nameIdx, namespaceIdx, _, _, _ = seekReadTypeDefRow ctxt idx
    if toponly && not (isTopTypeDef flags) then None
    else
     let ns, n = readBlobHeapAsSplitTypeName ctxt (nameIdx, namespaceIdx)
     // Return the ILPreTypeDef
     Some (mkILPreTypeDefRead (ns, n, idx, ctxt.typeDefReader))

and typeDefReader ctxtH: ILTypeDefStored =
  mkILTypeDefReader
    (fun idx ->
           let (ctxt: ILMetadataReader) = getHole ctxtH
           let mdv = ctxt.mdfile.GetView()
           // Re-read so as not to save all these in the lazy closure - this suspension ctxt.is the largest
           // heavily allocated one in all of AbsIL

           let flags, nameIdx, namespaceIdx, extendsIdx, fieldsIdx, methodsIdx as info = seekReadTypeDefRow ctxt idx
           let nm = readBlobHeapAsTypeName ctxt (nameIdx, namespaceIdx)
           let struct (endFieldsIdx, endMethodsIdx) = seekReadTypeDefRowExtents ctxt info idx
           let typars = seekReadGenericParams ctxt 0 (tomd_TypeDef, idx)
           let numtypars = typars.Length
           let super = seekReadOptionalTypeDefOrRef ctxt numtypars AsObject extendsIdx
           let layout = typeLayoutOfFlags ctxt mdv flags idx
           let hasLayout = (match layout with ILTypeDefLayout.Explicit _ -> true | _ -> false)
           let mdefs = seekReadMethods ctxt numtypars methodsIdx endMethodsIdx
           let fdefs = seekReadFields ctxt (numtypars, hasLayout) fieldsIdx endFieldsIdx
           let nested = seekReadNestedTypeDefs ctxt idx
           let impls = seekReadInterfaceImpls ctxt mdv numtypars idx
           let mimpls = seekReadMethodImpls ctxt numtypars idx
           let props = seekReadProperties ctxt numtypars idx
           let events = seekReadEvents ctxt numtypars idx
           ILTypeDef(name=nm,
                     genericParams=typars,
                     attributes= enum<TypeAttributes>(flags),
                     layout = layout,
                     nestedTypes= nested,
                     implements = impls,
                     extends = super,
                     methods = mdefs,
                     securityDeclsStored = ctxt.securityDeclsReader_TypeDef,
                     fields=fdefs,
                     methodImpls=mimpls,
                     events= events,
                     properties=props,
                     customAttrsStored=ctxt.customAttrsReader_TypeDef,
                     metadataIndex=idx)
    )

and seekReadTopTypeDefs (ctxt: ILMetadataReader) =
    [| for i = 1 to ctxt.getNumRows TableNames.TypeDef do
          match seekReadPreTypeDef ctxt true i with
          | None -> ()
          | Some td -> yield td |]

and seekReadNestedTypeDefs (ctxt: ILMetadataReader) tidx =
    mkILTypeDefsComputed (fun () ->
           let nestedIdxs = seekReadIndexedRows (ctxt.getNumRows TableNames.Nested, seekReadNestedRow ctxt, snd, simpleIndexCompare tidx, false, fst)
           [| for i in nestedIdxs do
                 match seekReadPreTypeDef ctxt false i with
                 | None -> ()
                 | Some td -> yield td |])

and seekReadInterfaceImpls (ctxt: ILMetadataReader) mdv numtypars tidx =
    seekReadIndexedRows (ctxt.getNumRows TableNames.InterfaceImpl,
                         seekReadInterfaceImplRow ctxt mdv,
                         fst,
                         simpleIndexCompare tidx,
                         isSorted ctxt TableNames.InterfaceImpl,
<<<<<<< HEAD
                         (snd >> seekReadTypeDefOrRef ctxt numtypars AsObject (*ok*) List.empty))
=======
                         (snd >> seekReadTypeDefOrRef ctxt numtypars AsObject (*ok*) []))
>>>>>>> 97c3d7b4

and seekReadGenericParams ctxt numtypars (a, b): ILGenericParameterDefs =
    ctxt.seekReadGenericParams (GenericParamsIdx(numtypars, a, b))

and seekReadGenericParamsUncached ctxtH (GenericParamsIdx(numtypars, a, b)) =
    let (ctxt: ILMetadataReader) = getHole ctxtH
    let mdv = ctxt.mdfile.GetView()
    let pars =
        seekReadIndexedRows
            (ctxt.getNumRows TableNames.GenericParam, seekReadGenericParamRow ctxt mdv,
             (fun (_, _, _, tomd, _) -> tomd),
             tomdCompare (TaggedIndex(a, b)),
             isSorted ctxt TableNames.GenericParam,
             (fun (gpidx, seq, flags, _, nameIdx) ->
                 let flags = int32 flags
                 let variance_flags = flags &&& 0x0003
                 let variance =
                     if variance_flags = 0x0000 then NonVariant
                     elif variance_flags = 0x0001 then CoVariant
                     elif variance_flags = 0x0002 then ContraVariant
                     else NonVariant
                 let constraints = seekReadGenericParamConstraints ctxt mdv numtypars gpidx
                 seq, {Name=readStringHeap ctxt nameIdx
                       Constraints = constraints
                       Variance=variance
                       CustomAttrsStored = ctxt.customAttrsReader_GenericParam
                       MetadataIndex=gpidx
                       HasReferenceTypeConstraint= (flags &&& 0x0004) <> 0
                       HasNotNullableValueTypeConstraint= (flags &&& 0x0008) <> 0
                       HasDefaultConstructorConstraint=(flags &&& 0x0010) <> 0 }))
    pars |> List.sortBy fst |> List.map snd

and seekReadGenericParamConstraints (ctxt: ILMetadataReader) mdv numtypars gpidx =
    seekReadIndexedRows
        (ctxt.getNumRows TableNames.GenericParamConstraint,
         seekReadGenericParamConstraintRow ctxt mdv,
         fst,
         simpleIndexCompare gpidx,
         isSorted ctxt TableNames.GenericParamConstraint,
         (snd >> seekReadTypeDefOrRef ctxt numtypars AsObject (*ok*) List.empty))

and seekReadTypeDefAsType (ctxt: ILMetadataReader) boxity (ginst: ILTypes) idx =
      ctxt.seekReadTypeDefAsType (TypeDefAsTypIdx (boxity, ginst, idx))

and seekReadTypeDefAsTypeUncached ctxtH (TypeDefAsTypIdx (boxity, ginst, idx)) =
    let ctxt = getHole ctxtH
    mkILTy boxity (ILTypeSpec.Create(seekReadTypeDefAsTypeRef ctxt idx, ginst))

and seekReadTypeDefAsTypeRef (ctxt: ILMetadataReader) idx =
     let enc =
       if seekIsTopTypeDefOfIdx ctxt idx then []
       else
         let enclIdx = seekReadIndexedRow (ctxt.getNumRows TableNames.Nested, seekReadNestedRow ctxt, fst, simpleIndexCompare idx, isSorted ctxt TableNames.Nested, snd)
         let tref = seekReadTypeDefAsTypeRef ctxt enclIdx
         tref.Enclosing@[tref.Name]
     let _, nameIdx, namespaceIdx, _, _, _ = seekReadTypeDefRow ctxt idx
     let nm = readBlobHeapAsTypeName ctxt (nameIdx, namespaceIdx)
     ILTypeRef.Create(scope=ILScopeRef.Local, enclosing=enc, name = nm )

and seekReadTypeRef (ctxt: ILMetadataReader) idx = ctxt.seekReadTypeRef idx
and seekReadTypeRefUncached ctxtH idx =
     let (ctxt: ILMetadataReader) = getHole ctxtH
     let mdv = ctxt.mdfile.GetView()
     let scopeIdx, nameIdx, namespaceIdx = seekReadTypeRefRow ctxt mdv idx
     let scope, enc = seekReadTypeRefScope ctxt mdv scopeIdx
     let nm = readBlobHeapAsTypeName ctxt (nameIdx, namespaceIdx)
     ILTypeRef.Create(scope=scope, enclosing=enc, name = nm)

and seekReadTypeRefAsType (ctxt: ILMetadataReader) boxity ginst idx = ctxt.seekReadTypeRefAsType (TypeRefAsTypIdx (boxity, ginst, idx))
and seekReadTypeRefAsTypeUncached ctxtH (TypeRefAsTypIdx (boxity, ginst, idx)) =
     let ctxt = getHole ctxtH
     mkILTy boxity (ILTypeSpec.Create(seekReadTypeRef ctxt idx, ginst))

and seekReadTypeDefOrRef (ctxt: ILMetadataReader) numtypars boxity (ginst: ILTypes) (TaggedIndex(tag, idx) ) =
    let mdv = ctxt.mdfile.GetView()
    match tag with
    | tag when tag = tdor_TypeDef -> seekReadTypeDefAsType ctxt boxity ginst idx
    | tag when tag = tdor_TypeRef -> seekReadTypeRefAsType ctxt boxity ginst idx
    | tag when tag = tdor_TypeSpec ->
        if not (List.isEmpty ginst) then dprintn "type spec used as type constructor for a generic instantiation: ignoring instantiation"
        readBlobHeapAsType ctxt numtypars (seekReadTypeSpecRow ctxt mdv idx)
    | _ -> failwith "seekReadTypeDefOrRef ctxt"

and seekReadTypeDefOrRefAsTypeRef (ctxt: ILMetadataReader) (TaggedIndex(tag, idx) ) =
    match tag with
    | tag when tag = tdor_TypeDef -> seekReadTypeDefAsTypeRef ctxt idx
    | tag when tag = tdor_TypeRef -> seekReadTypeRef ctxt idx
    | tag when tag = tdor_TypeSpec ->
        dprintn "type spec used where a type ref or def is required"
        PrimaryAssemblyILGlobals.typ_Object.TypeRef
    | _ -> failwith "seekReadTypeDefOrRefAsTypeRef_readTypeDefOrRefOrSpec"

and seekReadMethodRefParent (ctxt: ILMetadataReader) mdv numtypars (TaggedIndex(tag, idx)) =
    match tag with
    | tag when tag = mrp_TypeRef -> seekReadTypeRefAsType ctxt AsObject (* not ok - no way to tell if a member ref parent is a value type or not *) List.empty idx
    | tag when tag = mrp_ModuleRef -> mkILTypeForGlobalFunctions (ILScopeRef.Module (seekReadModuleRef ctxt mdv idx))
    | tag when tag = mrp_MethodDef ->
        let (MethodData(enclTy, cc, nm, argtys, retty, minst)) = seekReadMethodDefAsMethodData ctxt idx
        let mspec = mkILMethSpecInTy (enclTy, cc, nm, argtys, retty, minst)
        mspec.DeclaringType
    | tag when tag = mrp_TypeSpec -> readBlobHeapAsType ctxt numtypars (seekReadTypeSpecRow ctxt mdv idx)
    | _ -> failwith "seekReadMethodRefParent"

and seekReadMethodDefOrRef (ctxt: ILMetadataReader) numtypars (TaggedIndex(tag, idx)) =
    match tag with
    | tag when tag = mdor_MethodDef ->
        let (MethodData(enclTy, cc, nm, argtys, retty, minst)) = seekReadMethodDefAsMethodData ctxt idx
        VarArgMethodData(enclTy, cc, nm, argtys, None, retty, minst)
    | tag when tag = mdor_MemberRef ->
        seekReadMemberRefAsMethodData ctxt numtypars idx
    | _ -> failwith "seekReadMethodDefOrRef"

and seekReadMethodDefOrRefNoVarargs (ctxt: ILMetadataReader) numtypars x =
     let (VarArgMethodData(enclTy, cc, nm, argtys, varargs, retty, minst)) = seekReadMethodDefOrRef ctxt numtypars x
     if varargs <> None then dprintf "ignoring sentinel and varargs in ILMethodDef token signature"
     MethodData(enclTy, cc, nm, argtys, retty, minst)

and seekReadCustomAttrType (ctxt: ILMetadataReader) (TaggedIndex(tag, idx) ) =
    match tag with
    | tag when tag = cat_MethodDef ->
        let (MethodData(enclTy, cc, nm, argtys, retty, minst)) = seekReadMethodDefAsMethodData ctxt idx
        mkILMethSpecInTy (enclTy, cc, nm, argtys, retty, minst)
    | tag when tag = cat_MemberRef ->
        let (MethodData(enclTy, cc, nm, argtys, retty, minst)) = seekReadMemberRefAsMethDataNoVarArgs ctxt 0 idx
        mkILMethSpecInTy (enclTy, cc, nm, argtys, retty, minst)
    | _ -> failwith "seekReadCustomAttrType ctxt"

and seekReadImplAsScopeRef (ctxt: ILMetadataReader) mdv (TaggedIndex(tag, idx) ) =
     if idx = 0 then ILScopeRef.Local
     else
       match tag with
       | tag when tag = i_File -> ILScopeRef.Module (seekReadFile ctxt mdv idx)
       | tag when tag = i_AssemblyRef -> ILScopeRef.Assembly (seekReadAssemblyRef ctxt idx)
       | tag when tag = i_ExportedType -> failwith "seekReadImplAsScopeRef"
       | _ -> failwith "seekReadImplAsScopeRef"

and seekReadTypeRefScope (ctxt: ILMetadataReader) mdv (TaggedIndex(tag, idx) ) =
    match tag with
    | tag when tag = rs_Module -> ILScopeRef.Local, []
    | tag when tag = rs_ModuleRef -> ILScopeRef.Module (seekReadModuleRef ctxt mdv idx), []
    | tag when tag = rs_AssemblyRef -> ILScopeRef.Assembly (seekReadAssemblyRef ctxt idx), []
    | tag when tag = rs_TypeRef ->
        let tref = seekReadTypeRef ctxt idx
        tref.Scope, (tref.Enclosing@[tref.Name])
    | _ -> failwith "seekReadTypeRefScope"

and seekReadOptionalTypeDefOrRef (ctxt: ILMetadataReader) numtypars boxity idx =
    if idx = TaggedIndex(tdor_TypeDef, 0) then None
    else Some (seekReadTypeDefOrRef ctxt numtypars boxity List.empty idx)

and seekReadField ctxt mdv (numtypars, hasLayout) (idx: int) =
    let flags, nameIdx, typeIdx = seekReadFieldRow ctxt mdv idx
    let nm = readStringHeap ctxt nameIdx
    let isStatic = (flags &&& 0x0010) <> 0
    ILFieldDef(name = nm,
               fieldType= readBlobHeapAsFieldSig ctxt numtypars typeIdx,
               attributes = enum<FieldAttributes>(flags),
               literalValue = (if (flags &&& 0x8000) = 0 then None else Some (seekReadConstant ctxt (TaggedIndex(hc_FieldDef, idx)))),
               marshal =
                   (if (flags &&& 0x1000) = 0 then
                       None
                    else
                       Some (seekReadIndexedRow (ctxt.getNumRows TableNames.FieldMarshal, seekReadFieldMarshalRow ctxt mdv,
                                                 fst, hfmCompare (TaggedIndex(hfm_FieldDef, idx)),
                                                 isSorted ctxt TableNames.FieldMarshal,
                                                 (snd >> readBlobHeapAsNativeType ctxt)))),
               data =
                   (if (flags &&& 0x0100) = 0 then
                       None
                    else
                        match ctxt.pectxtCaptured with
                        | None -> None // indicates metadata only, where Data is not available
                        | Some pectxt ->
                            let rva = seekReadIndexedRow (ctxt.getNumRows TableNames.FieldRVA, seekReadFieldRVARow ctxt mdv,
                                                          snd, simpleIndexCompare idx, isSorted ctxt TableNames.FieldRVA, fst)
                            Some (rvaToData ctxt pectxt "field" rva)),
               offset =
                   (if hasLayout && not isStatic then
                       Some (seekReadIndexedRow (ctxt.getNumRows TableNames.FieldLayout, seekReadFieldLayoutRow ctxt mdv,
                                               snd, simpleIndexCompare idx, isSorted ctxt TableNames.FieldLayout, fst)) else None),
               customAttrsStored=ctxt.customAttrsReader_FieldDef,
               metadataIndex = idx)

and seekReadFields (ctxt: ILMetadataReader) (numtypars, hasLayout) fidx1 fidx2 =
    mkILFieldsLazy
       (lazy
           let mdv = ctxt.mdfile.GetView()
           [ if fidx1 > 0 then
               for i = fidx1 to fidx2 - 1 do
                   yield seekReadField ctxt mdv (numtypars, hasLayout) i ])

and seekReadMethods (ctxt: ILMetadataReader) numtypars midx1 midx2 =
    mkILMethodsComputed (fun () ->
           let mdv = ctxt.mdfile.GetView()
           [| if midx1 > 0 then
                 for i = midx1 to midx2 - 1 do
                     yield seekReadMethod ctxt mdv numtypars i |])

and sigptrGetTypeDefOrRefOrSpecIdx bytes sigptr =
    let struct (n, sigptr) = sigptrGetZInt32 bytes sigptr
    if (n &&& 0x01) = 0x0 then (* Type Def *)
        TaggedIndex(tdor_TypeDef, (n >>>& 2)), sigptr
    else (* Type Ref *)
        TaggedIndex(tdor_TypeRef, (n >>>& 2)), sigptr

and sigptrGetTy (ctxt: ILMetadataReader) numtypars bytes sigptr =
    let b0, sigptr = sigptrGetByte bytes sigptr
    if b0 = et_OBJECT then PrimaryAssemblyILGlobals.typ_Object, sigptr
    elif b0 = et_STRING then PrimaryAssemblyILGlobals.typ_String, sigptr
    elif b0 = et_I1 then PrimaryAssemblyILGlobals.typ_SByte, sigptr
    elif b0 = et_I2 then PrimaryAssemblyILGlobals.typ_Int16, sigptr
    elif b0 = et_I4 then PrimaryAssemblyILGlobals.typ_Int32, sigptr
    elif b0 = et_I8 then PrimaryAssemblyILGlobals.typ_Int64, sigptr
    elif b0 = et_I then PrimaryAssemblyILGlobals.typ_IntPtr, sigptr
    elif b0 = et_U1 then PrimaryAssemblyILGlobals.typ_Byte, sigptr
    elif b0 = et_U2 then PrimaryAssemblyILGlobals.typ_UInt16, sigptr
    elif b0 = et_U4 then PrimaryAssemblyILGlobals.typ_UInt32, sigptr
    elif b0 = et_U8 then PrimaryAssemblyILGlobals.typ_UInt64, sigptr
    elif b0 = et_U then PrimaryAssemblyILGlobals.typ_UIntPtr, sigptr
    elif b0 = et_R4 then PrimaryAssemblyILGlobals.typ_Single, sigptr
    elif b0 = et_R8 then PrimaryAssemblyILGlobals.typ_Double, sigptr
    elif b0 = et_CHAR then PrimaryAssemblyILGlobals.typ_Char, sigptr
    elif b0 = et_BOOLEAN then PrimaryAssemblyILGlobals.typ_Bool, sigptr
    elif b0 = et_WITH then
        let b0, sigptr = sigptrGetByte bytes sigptr
        let tdorIdx, sigptr = sigptrGetTypeDefOrRefOrSpecIdx bytes sigptr
        let struct (n, sigptr) = sigptrGetZInt32 bytes sigptr
        let argtys, sigptr = sigptrFold (sigptrGetTy ctxt numtypars) n bytes sigptr
        seekReadTypeDefOrRef ctxt numtypars (if b0 = et_CLASS then AsObject else AsValue) argtys tdorIdx,
        sigptr

    elif b0 = et_CLASS then
        let tdorIdx, sigptr = sigptrGetTypeDefOrRefOrSpecIdx bytes sigptr
        seekReadTypeDefOrRef ctxt numtypars AsObject List.empty tdorIdx, sigptr
    elif b0 = et_VALUETYPE then
        let tdorIdx, sigptr = sigptrGetTypeDefOrRefOrSpecIdx bytes sigptr
        seekReadTypeDefOrRef ctxt numtypars AsValue List.empty tdorIdx, sigptr
    elif b0 = et_VAR then
        let struct (n, sigptr) = sigptrGetZInt32 bytes sigptr
        ILType.TypeVar (uint16 n), sigptr
    elif b0 = et_MVAR then
        let struct (n, sigptr) = sigptrGetZInt32 bytes sigptr
        ILType.TypeVar (uint16 (n + numtypars)), sigptr
    elif b0 = et_BYREF then
        let ty, sigptr = sigptrGetTy ctxt numtypars bytes sigptr
        ILType.Byref ty, sigptr
    elif b0 = et_PTR then
        let ty, sigptr = sigptrGetTy ctxt numtypars bytes sigptr
        ILType.Ptr ty, sigptr
    elif b0 = et_SZARRAY then
        let ty, sigptr = sigptrGetTy ctxt numtypars bytes sigptr
        mkILArr1DTy ty, sigptr
    elif b0 = et_ARRAY then
        let ty, sigptr = sigptrGetTy ctxt numtypars bytes sigptr
        let struct (rank, sigptr) = sigptrGetZInt32 bytes sigptr
        let struct (numSized, sigptr) = sigptrGetZInt32 bytes sigptr
        let struct (sizes, sigptr) = sigptrFoldStruct sigptrGetZInt32 numSized bytes sigptr
        let struct (numLoBounded, sigptr) = sigptrGetZInt32 bytes sigptr
        let struct (lobounds, sigptr) = sigptrFoldStruct sigptrGetZInt32 numLoBounded bytes sigptr
        let shape =
            let dim i =
              (if i < numLoBounded then Some (List.item i lobounds) else None),
              (if i < numSized then Some (List.item i sizes) else None)
            ILArrayShape (List.init rank dim)
        mkILArrTy (ty, shape), sigptr

    elif b0 = et_VOID then ILType.Void, sigptr
    elif b0 = et_TYPEDBYREF then
        PrimaryAssemblyILGlobals.typ_TypedReference, sigptr
    elif b0 = et_CMOD_REQD || b0 = et_CMOD_OPT then
        let tdorIdx, sigptr = sigptrGetTypeDefOrRefOrSpecIdx bytes sigptr
        let ty, sigptr = sigptrGetTy ctxt numtypars bytes sigptr
        ILType.Modified((b0 = et_CMOD_REQD), seekReadTypeDefOrRefAsTypeRef ctxt tdorIdx, ty), sigptr
    elif b0 = et_FNPTR then
        let ccByte, sigptr = sigptrGetByte bytes sigptr
        let generic, cc = byteAsCallConv ccByte
        if generic then failwith "fptr sig may not be generic"
        let struct (numparams, sigptr) = sigptrGetZInt32 bytes sigptr
        let retty, sigptr = sigptrGetTy ctxt numtypars bytes sigptr
        let argtys, sigptr = sigptrFold (sigptrGetTy ctxt numtypars) numparams bytes sigptr
        let typ =
            ILType.FunctionPointer
              { CallingConv=cc
                ArgTypes = argtys
                ReturnType=retty }
        typ, sigptr
    elif b0 = et_SENTINEL then failwith "varargs NYI"
    else ILType.Void, sigptr

and sigptrGetVarArgTys (ctxt: ILMetadataReader) n numtypars bytes sigptr =
    sigptrFold (sigptrGetTy ctxt numtypars) n bytes sigptr

and sigptrGetArgTys (ctxt: ILMetadataReader) n numtypars bytes sigptr acc =
    if n <= 0 then (List.rev acc, None), sigptr
    else
      let b0, sigptr2 = sigptrGetByte bytes sigptr
      if b0 = et_SENTINEL then
        let varargs, sigptr = sigptrGetVarArgTys ctxt n numtypars bytes sigptr2
        (List.rev acc, Some varargs), sigptr
      else
        let x, sigptr = sigptrGetTy ctxt numtypars bytes sigptr
        sigptrGetArgTys ctxt (n-1) numtypars bytes sigptr (x :: acc)

and sigptrGetLocal (ctxt: ILMetadataReader) numtypars bytes sigptr =
    let pinned, sigptr =
        let b0, sigptr' = sigptrGetByte bytes sigptr
        if b0 = et_PINNED then
            true, sigptr'
        else
            false, sigptr
    let ty, sigptr = sigptrGetTy ctxt numtypars bytes sigptr
    let loc: ILLocal = { IsPinned = pinned; Type = ty; DebugInfo = None }
    loc, sigptr

and readBlobHeapAsMethodSig (ctxt: ILMetadataReader) numtypars blobIdx =
    ctxt.readBlobHeapAsMethodSig (BlobAsMethodSigIdx (numtypars, blobIdx))

and readBlobHeapAsMethodSigUncached ctxtH (BlobAsMethodSigIdx (numtypars, blobIdx)) =
    let (ctxt: ILMetadataReader) = getHole ctxtH
    let bytes = readBlobHeap ctxt blobIdx
    let sigptr = 0
    let ccByte, sigptr = sigptrGetByte bytes sigptr
    let generic, cc = byteAsCallConv ccByte
    let struct (genarity, sigptr) = if generic then sigptrGetZInt32 bytes sigptr else 0x0, sigptr
    let struct (numparams, sigptr) = sigptrGetZInt32 bytes sigptr
    let retty, sigptr = sigptrGetTy ctxt numtypars bytes sigptr
    let (argtys, varargs), _sigptr = sigptrGetArgTys ctxt numparams numtypars bytes sigptr []
    generic, genarity, cc, retty, argtys, varargs

and readBlobHeapAsType ctxt numtypars blobIdx =
    let bytes = readBlobHeap ctxt blobIdx
    let ty, _sigptr = sigptrGetTy ctxt numtypars bytes 0
    ty

and readBlobHeapAsFieldSig ctxt numtypars blobIdx =
    ctxt.readBlobHeapAsFieldSig (BlobAsFieldSigIdx (numtypars, blobIdx))

and readBlobHeapAsFieldSigUncached ctxtH (BlobAsFieldSigIdx (numtypars, blobIdx)) =
    let ctxt = getHole ctxtH
    let bytes = readBlobHeap ctxt blobIdx
    let sigptr = 0
    let ccByte, sigptr = sigptrGetByte bytes sigptr
    if ccByte <> e_IMAGE_CEE_CS_CALLCONV_FIELD then dprintn "warning: field sig was not CC_FIELD"
    let retty, _sigptr = sigptrGetTy ctxt numtypars bytes sigptr
    retty


and readBlobHeapAsPropertySig (ctxt: ILMetadataReader) numtypars blobIdx =
    ctxt.readBlobHeapAsPropertySig (BlobAsPropSigIdx (numtypars, blobIdx))

and readBlobHeapAsPropertySigUncached ctxtH (BlobAsPropSigIdx (numtypars, blobIdx)) =
    let ctxt = getHole ctxtH
    let bytes = readBlobHeap ctxt blobIdx
    let sigptr = 0
    let ccByte, sigptr = sigptrGetByte bytes sigptr
    let hasthis = byteAsHasThis ccByte
    let ccMaxked = (ccByte &&& 0x0Fuy)
    if ccMaxked <> e_IMAGE_CEE_CS_CALLCONV_PROPERTY then dprintn ("warning: property sig was "+string ccMaxked+" instead of CC_PROPERTY")
    let struct (numparams, sigptr) = sigptrGetZInt32 bytes sigptr
    let retty, sigptr = sigptrGetTy ctxt numtypars bytes sigptr
    let argtys, _sigptr = sigptrFold (sigptrGetTy ctxt numtypars) numparams bytes sigptr
    hasthis, retty, argtys

and readBlobHeapAsLocalsSig (ctxt: ILMetadataReader) numtypars blobIdx =
    ctxt.readBlobHeapAsLocalsSig (BlobAsLocalSigIdx (numtypars, blobIdx))

and readBlobHeapAsLocalsSigUncached ctxtH (BlobAsLocalSigIdx (numtypars, blobIdx)) =
    let ctxt = getHole ctxtH
    let bytes = readBlobHeap ctxt blobIdx
    let sigptr = 0
    let ccByte, sigptr = sigptrGetByte bytes sigptr
    if ccByte <> e_IMAGE_CEE_CS_CALLCONV_LOCAL_SIG then dprintn "warning: local sig was not CC_LOCAL"
    let struct (numlocals, sigptr) = sigptrGetZInt32 bytes sigptr
    let localtys, _sigptr = sigptrFold (sigptrGetLocal ctxt numtypars) numlocals bytes sigptr
    localtys

and byteAsHasThis b =
    let hasthis_masked = b &&& 0x60uy
    if hasthis_masked = e_IMAGE_CEE_CS_CALLCONV_INSTANCE then ILThisConvention.Instance
    elif hasthis_masked = e_IMAGE_CEE_CS_CALLCONV_INSTANCE_EXPLICIT then ILThisConvention.InstanceExplicit
    else ILThisConvention.Static

and byteAsCallConv b =
    let cc =
        let ccMaxked = b &&& 0x0Fuy
        if ccMaxked = e_IMAGE_CEE_CS_CALLCONV_FASTCALL then ILArgConvention.FastCall
        elif ccMaxked = e_IMAGE_CEE_CS_CALLCONV_STDCALL then ILArgConvention.StdCall
        elif ccMaxked = e_IMAGE_CEE_CS_CALLCONV_THISCALL then ILArgConvention.ThisCall
        elif ccMaxked = e_IMAGE_CEE_CS_CALLCONV_CDECL then ILArgConvention.CDecl
        elif ccMaxked = e_IMAGE_CEE_CS_CALLCONV_VARARG then ILArgConvention.VarArg
        else ILArgConvention.Default
    let generic = (b &&& e_IMAGE_CEE_CS_CALLCONV_GENERIC) <> 0x0uy
    generic, Callconv (byteAsHasThis b, cc)

and seekReadMemberRefAsMethodData ctxt numtypars idx: VarArgMethodData =
    ctxt.seekReadMemberRefAsMethodData (MemberRefAsMspecIdx (numtypars, idx))

and seekReadMemberRefAsMethodDataUncached ctxtH (MemberRefAsMspecIdx (numtypars, idx)) =
    let (ctxt: ILMetadataReader) = getHole ctxtH
    let mdv = ctxt.mdfile.GetView()
    let mrpIdx, nameIdx, typeIdx = seekReadMemberRefRow ctxt mdv idx
    let nm = readStringHeap ctxt nameIdx
    let enclTy = seekReadMethodRefParent ctxt mdv numtypars mrpIdx
    let _generic, genarity, cc, retty, argtys, varargs = readBlobHeapAsMethodSig ctxt enclTy.GenericArgs.Length typeIdx
    let minst = List.init genarity (fun n -> mkILTyvarTy (uint16 (numtypars+n)))
    (VarArgMethodData(enclTy, cc, nm, argtys, varargs, retty, minst))

and seekReadMemberRefAsMethDataNoVarArgs ctxt numtypars idx: MethodData =
   let (VarArgMethodData(enclTy, cc, nm, argtys, varargs, retty, minst)) = seekReadMemberRefAsMethodData ctxt numtypars idx
   if Option.isSome varargs then dprintf "ignoring sentinel and varargs in ILMethodDef token signature"
   (MethodData(enclTy, cc, nm, argtys, retty, minst))

and seekReadMethodSpecAsMethodData (ctxt: ILMetadataReader) numtypars idx =
    ctxt.seekReadMethodSpecAsMethodData (MethodSpecAsMspecIdx (numtypars, idx))

and seekReadMethodSpecAsMethodDataUncached ctxtH (MethodSpecAsMspecIdx (numtypars, idx)) =
    let (ctxt: ILMetadataReader) = getHole ctxtH
    let mdv = ctxt.mdfile.GetView()
    let mdorIdx, instIdx = seekReadMethodSpecRow ctxt mdv idx
    let (VarArgMethodData(enclTy, cc, nm, argtys, varargs, retty, _)) = seekReadMethodDefOrRef ctxt numtypars mdorIdx
    let minst =
        let bytes = readBlobHeap ctxt instIdx
        let sigptr = 0
        let ccByte, sigptr = sigptrGetByte bytes sigptr
        if ccByte <> e_IMAGE_CEE_CS_CALLCONV_GENERICINST then dprintn ("warning: method inst ILCallingConv was "+string ccByte+" instead of CC_GENERICINST")
        let struct (numgpars, sigptr) = sigptrGetZInt32 bytes sigptr
        let argtys, _sigptr = sigptrFold (sigptrGetTy ctxt numtypars) numgpars bytes sigptr
        argtys
    VarArgMethodData(enclTy, cc, nm, argtys, varargs, retty, minst)

and seekReadMemberRefAsFieldSpec (ctxt: ILMetadataReader) numtypars idx =
   ctxt.seekReadMemberRefAsFieldSpec (MemberRefAsFspecIdx (numtypars, idx))

and seekReadMemberRefAsFieldSpecUncached ctxtH (MemberRefAsFspecIdx (numtypars, idx)) =
   let (ctxt: ILMetadataReader) = getHole ctxtH
   let mdv = ctxt.mdfile.GetView()
   let mrpIdx, nameIdx, typeIdx = seekReadMemberRefRow ctxt mdv idx
   let nm = readStringHeap ctxt nameIdx
   let enclTy = seekReadMethodRefParent ctxt mdv numtypars mrpIdx
   let retty = readBlobHeapAsFieldSig ctxt numtypars typeIdx
   mkILFieldSpecInTy(enclTy, nm, retty)

// One extremely annoying aspect of the MD format is that given a
// ILMethodDef token it is non-trivial to find which ILTypeDef it belongs
// to. So we do a binary chop through the ILTypeDef table
// looking for which ILTypeDef has the ILMethodDef within its range.
// Although the ILTypeDef table is not "sorted", it is effectively sorted by
// method-range and field-range start/finish indexes
and seekReadMethodDefAsMethodData ctxt idx =
   ctxt.seekReadMethodDefAsMethodData idx

and seekReadMethodDefAsMethodDataUncached ctxtH idx =
   let (ctxt: ILMetadataReader) = getHole ctxtH
   let mdv = ctxt.mdfile.GetView()
   // Look for the method def parent.
   let tidx =
     seekReadIndexedRow (ctxt.getNumRows TableNames.TypeDef,
                            (fun i -> i, seekReadTypeDefRowWithExtents ctxt i),
                            (fun r -> r),
                            (fun (_, ((_, _, _, _, _, methodsIdx),
                                      (_, endMethodsIdx))) ->
                                        if endMethodsIdx <= idx then 1
                                        elif methodsIdx <= idx && idx < endMethodsIdx then 0
                                        else -1),
                            true, fst)
   // Create a formal instantiation if needed
   let typeGenericArgs = seekReadGenericParams ctxt 0 (tomd_TypeDef, tidx)
   let typeGenericArgsCount = typeGenericArgs.Length

   let methodGenericArgs = seekReadGenericParams ctxt typeGenericArgsCount (tomd_MethodDef, idx)

   let finst = mkILFormalGenericArgs 0 typeGenericArgs
   let minst = mkILFormalGenericArgs typeGenericArgsCount methodGenericArgs

   // Read the method def parent.
   let enclTy = seekReadTypeDefAsType ctxt AsObject (* not ok: see note *) finst tidx

   // Return the constituent parts: put it together at the place where this is called.
   let _code_rva, _implflags, _flags, nameIdx, typeIdx, _paramIdx = seekReadMethodRow ctxt mdv idx
   let nm = readStringHeap ctxt nameIdx

   // Read the method def signature.
   let _generic, _genarity, cc, retty, argtys, varargs = readBlobHeapAsMethodSig ctxt typeGenericArgsCount typeIdx
   if varargs <> None then dprintf "ignoring sentinel and varargs in ILMethodDef token signature"

   MethodData(enclTy, cc, nm, argtys, retty, minst)


and seekReadFieldDefAsFieldSpec (ctxt: ILMetadataReader) idx =
   ctxt.seekReadFieldDefAsFieldSpec idx

and seekReadFieldDefAsFieldSpecUncached ctxtH idx =
   let (ctxt: ILMetadataReader) = getHole ctxtH
   let mdv = ctxt.mdfile.GetView()
   let _flags, nameIdx, typeIdx = seekReadFieldRow ctxt mdv idx
   let nm = readStringHeap ctxt nameIdx
   (* Look for the field def parent. *)
   let tidx =
     seekReadIndexedRow (ctxt.getNumRows TableNames.TypeDef,
                            (fun i -> i, seekReadTypeDefRowWithExtents ctxt i),
                            (fun r -> r),
                            (fun (_, ((_, _, _, _, fieldsIdx, _), (endFieldsIdx, _))) ->
                                if endFieldsIdx <= idx then 1
                                elif fieldsIdx <= idx && idx < endFieldsIdx then 0
                                else -1),
                            true, fst)
   // Read the field signature.
   let retty = readBlobHeapAsFieldSig ctxt 0 typeIdx

   // Create a formal instantiation if needed
   let finst = mkILFormalGenericArgs 0 (seekReadGenericParams ctxt 0 (tomd_TypeDef, tidx))

   // Read the field def parent.
   let enclTy = seekReadTypeDefAsType ctxt AsObject (* not ok: see note *) finst tidx

   // Put it together.
   mkILFieldSpecInTy(enclTy, nm, retty)

and seekReadMethod (ctxt: ILMetadataReader) mdv numtypars (idx: int) =
     let codeRVA, implflags, flags, nameIdx, typeIdx, paramIdx = seekReadMethodRow ctxt mdv idx
     let nm = readStringHeap ctxt nameIdx
     let abstr = (flags &&& 0x0400) <> 0x0
     let pinvoke = (flags &&& 0x2000) <> 0x0
     let codetype = implflags &&& 0x0003
     let unmanaged = (implflags &&& 0x0004) <> 0x0
     let internalcall = (implflags &&& 0x1000) <> 0x0
     let noinline = (implflags &&& 0x0008) <> 0x0
     let aggressiveinline = (implflags &&& 0x0100) <> 0x0
     let _generic, _genarity, cc, retty, argtys, varargs = readBlobHeapAsMethodSig ctxt numtypars typeIdx
     if varargs <> None then dprintf "ignoring sentinel and varargs in ILMethodDef signature"

     let endParamIdx =
       if idx >= ctxt.getNumRows TableNames.Method then
         ctxt.getNumRows TableNames.Param + 1
       else
         let _, _, _, _, _, paramIdx = seekReadMethodRow ctxt mdv (idx + 1)
         paramIdx

     let ret, ilParams = seekReadParams ctxt mdv (retty, argtys) paramIdx endParamIdx

     let isEntryPoint =
         let tab, tok = ctxt.entryPointToken
         (tab = TableNames.Method && tok = idx)

     let body =
         if (codetype = 0x01) && pinvoke then
             methBodyNative
         elif pinvoke then
             seekReadImplMap ctxt nm idx
         elif internalcall || abstr || unmanaged || (codetype <> 0x00) then
             methBodyAbstract
         else
             match ctxt.pectxtCaptured with
             | None -> methBodyNotAvailable
             | Some pectxt -> seekReadMethodRVA pectxt ctxt (idx, nm, internalcall, noinline, aggressiveinline, numtypars) codeRVA

     ILMethodDef(name=nm,
                 attributes = enum<MethodAttributes>(flags),
                 implAttributes= enum<MethodImplAttributes>(implflags),
                 securityDeclsStored=ctxt.securityDeclsReader_MethodDef,
                 isEntryPoint=isEntryPoint,
                 genericParams=seekReadGenericParams ctxt numtypars (tomd_MethodDef, idx),
                 parameters= ilParams,
                 callingConv=cc,
                 ret=ret,
                 body=body,
                 customAttrsStored=ctxt.customAttrsReader_MethodDef,
                 metadataIndex=idx)


and seekReadParams (ctxt: ILMetadataReader) mdv (retty, argtys) pidx1 pidx2 =
    let mutable retRes = mkILReturn retty
    let paramsRes = argtys |> List.toArray |> Array.map mkILParamAnon
    for i = pidx1 to pidx2 - 1 do
        seekReadParamExtras ctxt mdv (&retRes, paramsRes) i
    retRes, List.ofArray paramsRes

<<<<<<< HEAD
and seekReadParamExtras (ctxt: ILMetadataReader) mdv (retRes, paramsRes) (idx: int) =
=======
and seekReadParamExtras (ctxt: ILMetadataReader) mdv (retRes: byref<ILReturn>, paramsRes) (idx: int) =
>>>>>>> 97c3d7b4
   let flags, seq, nameIdx = seekReadParamRow ctxt mdv idx
   let inOutMasked = (flags &&& 0x00FF)
   let hasMarshal = (flags &&& 0x2000) <> 0x0
   let hasDefault = (flags &&& 0x1000) <> 0x0
   let fmReader idx = seekReadIndexedRow (ctxt.getNumRows TableNames.FieldMarshal, seekReadFieldMarshalRow ctxt mdv, fst, hfmCompare idx, isSorted ctxt TableNames.FieldMarshal, (snd >> readBlobHeapAsNativeType ctxt))
   if seq = 0 then
<<<<<<< HEAD
       retRes := { !retRes with
=======
       retRes <- { retRes with
>>>>>>> 97c3d7b4
                        Marshal=(if hasMarshal then Some (fmReader (TaggedIndex(hfm_ParamDef, idx))) else None)
                        CustomAttrsStored = ctxt.customAttrsReader_ParamDef
                        MetadataIndex = idx}
   elif seq > Array.length paramsRes then dprintn "bad seq num. for param"
   else
       paramsRes.[seq - 1] <-
          { paramsRes.[seq - 1] with
               Marshal=(if hasMarshal then Some (fmReader (TaggedIndex(hfm_ParamDef, idx))) else None)
               Default = (if hasDefault then Some (seekReadConstant ctxt (TaggedIndex(hc_ParamDef, idx))) else None)
               Name = readStringHeapOption ctxt nameIdx
               IsIn = ((inOutMasked &&& 0x0001) <> 0x0)
               IsOut = ((inOutMasked &&& 0x0002) <> 0x0)
               IsOptional = ((inOutMasked &&& 0x0010) <> 0x0)
               CustomAttrsStored = ctxt.customAttrsReader_ParamDef
               MetadataIndex = idx }

and seekReadMethodImpls (ctxt: ILMetadataReader) numtypars tidx =
   mkILMethodImplsLazy
      (lazy
          let mdv = ctxt.mdfile.GetView()
          let mimpls = seekReadIndexedRows (ctxt.getNumRows TableNames.MethodImpl, seekReadMethodImplRow ctxt mdv, (fun (a, _, _) -> a), simpleIndexCompare tidx, isSorted ctxt TableNames.MethodImpl, (fun (_, b, c) -> b, c))
          mimpls |> List.map (fun (b, c) ->
              { OverrideBy=
                  let (MethodData(enclTy, cc, nm, argtys, retty, minst)) = seekReadMethodDefOrRefNoVarargs ctxt numtypars b
                  mkILMethSpecInTy (enclTy, cc, nm, argtys, retty, minst)
                Overrides=
                  let (MethodData(enclTy, cc, nm, argtys, retty, minst)) = seekReadMethodDefOrRefNoVarargs ctxt numtypars c
                  let mspec = mkILMethSpecInTy (enclTy, cc, nm, argtys, retty, minst)
                  OverridesSpec(mspec.MethodRef, mspec.DeclaringType) }))

and seekReadMultipleMethodSemantics (ctxt: ILMetadataReader) (flags, id) =
    seekReadIndexedRows
      (ctxt.getNumRows TableNames.MethodSemantics,
       seekReadMethodSemanticsRow ctxt,
       (fun (_flags, _, c) -> c),
       hsCompare id,
       isSorted ctxt TableNames.MethodSemantics,
       (fun (a, b, _c) ->
           let (MethodData(enclTy, cc, nm, argtys, retty, minst)) = seekReadMethodDefAsMethodData ctxt b
           a, (mkILMethSpecInTy (enclTy, cc, nm, argtys, retty, minst)).MethodRef))
    |> List.filter (fun (flags2, _) -> flags = flags2)
    |> List.map snd


<<<<<<< HEAD
and seekReadoptional_MethodSemantics ctxt id =
=======
and seekReadOptionalMethodSemantics ctxt id =
>>>>>>> 97c3d7b4
    match seekReadMultipleMethodSemantics ctxt id with
    | [] -> None
    | [h] -> Some h
    | h :: _ -> dprintn "multiple method semantics found"; Some h

and seekReadMethodSemantics ctxt id =
<<<<<<< HEAD
    match seekReadoptional_MethodSemantics ctxt id with
=======
    match seekReadOptionalMethodSemantics ctxt id with
>>>>>>> 97c3d7b4
    | None -> failwith "seekReadMethodSemantics ctxt: no method found"
    | Some x -> x

and seekReadEvent ctxt mdv numtypars idx =
   let flags, nameIdx, typIdx = seekReadEventRow ctxt mdv idx
   ILEventDef(eventType = seekReadOptionalTypeDefOrRef ctxt numtypars AsObject typIdx,
              name = readStringHeap ctxt nameIdx,
              attributes = enum<EventAttributes>(flags),
              addMethod= seekReadMethodSemantics ctxt (0x0008, TaggedIndex(hs_Event, idx)),
              removeMethod=seekReadMethodSemantics ctxt (0x0010, TaggedIndex(hs_Event, idx)),
              fireMethod=seekReadOptionalMethodSemantics ctxt (0x0020, TaggedIndex(hs_Event, idx)),
              otherMethods = seekReadMultipleMethodSemantics ctxt (0x0004, TaggedIndex(hs_Event, idx)),
              customAttrsStored=ctxt.customAttrsReader_Event,
              metadataIndex = idx )

  (* REVIEW: can substantially reduce numbers of EventMap and PropertyMap reads by first checking if the whole table mdv sorted according to ILTypeDef tokens and then doing a binary chop *)
and seekReadEvents (ctxt: ILMetadataReader) numtypars tidx =
   mkILEventsLazy
      (lazy
           let mdv = ctxt.mdfile.GetView()
           match seekReadOptionalIndexedRow (ctxt.getNumRows TableNames.EventMap, (fun i -> i, seekReadEventMapRow ctxt mdv i), (fun (_, row) -> fst row), compare tidx, false, (fun (i, row) -> (i, snd row))) with
           | None -> []
           | Some (rowNum, beginEventIdx) ->
               let endEventIdx =
                   if rowNum >= ctxt.getNumRows TableNames.EventMap then
                       ctxt.getNumRows TableNames.Event + 1
                   else
                       let _, endEventIdx = seekReadEventMapRow ctxt mdv (rowNum + 1)
                       endEventIdx

               [ if beginEventIdx > 0 then
                   for i in beginEventIdx .. endEventIdx - 1 do
                     yield seekReadEvent ctxt mdv numtypars i ])

and seekReadProperty ctxt mdv numtypars idx =
   let flags, nameIdx, typIdx = seekReadPropertyRow ctxt mdv idx
   let cc, retty, argtys = readBlobHeapAsPropertySig ctxt numtypars typIdx
   let setter= seekReadOptionalMethodSemantics ctxt (0x0001, TaggedIndex(hs_Property, idx))
   let getter = seekReadOptionalMethodSemantics ctxt (0x0002, TaggedIndex(hs_Property, idx))
(* NOTE: the "ThisConv" value on the property is not reliable: better to look on the getter/setter *)
(* NOTE: e.g. tlbimp on Office msword.olb seems to set this incorrectly *)
   let cc2 =
       match getter with
       | Some mref -> mref.CallingConv.ThisConv
       | None ->
           match setter with
           | Some mref -> mref.CallingConv .ThisConv
           | None -> cc

   ILPropertyDef(name=readStringHeap ctxt nameIdx,
                 callingConv = cc2,
                 attributes = enum<PropertyAttributes>(flags),
                 setMethod=setter,
                 getMethod=getter,
                 propertyType=retty,
                 init= (if (flags &&& 0x1000) = 0 then None else Some (seekReadConstant ctxt (TaggedIndex(hc_Property, idx)))),
                 args=argtys,
                 customAttrsStored=ctxt.customAttrsReader_Property,
                 metadataIndex = idx )

and seekReadProperties (ctxt: ILMetadataReader) numtypars tidx =
   mkILPropertiesLazy
      (lazy
           let mdv = ctxt.mdfile.GetView()
           match seekReadOptionalIndexedRow (ctxt.getNumRows TableNames.PropertyMap, (fun i -> i, seekReadPropertyMapRow ctxt mdv i), (fun (_, row) -> fst row), compare tidx, false, (fun (i, row) -> (i, snd row))) with
           | None -> []
           | Some (rowNum, beginPropIdx) ->
               let endPropIdx =
                   if rowNum >= ctxt.getNumRows TableNames.PropertyMap then
                       ctxt.getNumRows TableNames.Property + 1
                   else
                       let _, endPropIdx = seekReadPropertyMapRow ctxt mdv (rowNum + 1)
                       endPropIdx
               [ if beginPropIdx > 0 then
                   for i in beginPropIdx .. endPropIdx - 1 do
                     yield seekReadProperty ctxt mdv numtypars i ])


and customAttrsReader ctxtH tag: ILAttributesStored =
    mkILCustomAttrsReader
        (fun idx ->
            let (ctxt: ILMetadataReader) = getHole ctxtH
            let mdv = ctxt.mdfile.GetView()
            let reader =
                { new ISeekReadIndexedRowReader<CustomAttributeRow, TaggedIndex<HasCustomAttributeTag>, ILAttribute> with
                    member _.GetRow(i, row) = seekReadCustomAttributeRow ctxt mdv i &row
                    member _.GetKey(attrRow) = attrRow.parentIndex
                    member _.CompareKey(key) = hcaCompare (TaggedIndex(tag, idx)) key
                    member _.ConvertRow(attrRow) = seekReadCustomAttr ctxt (attrRow.typeIndex, attrRow.valueIndex)
                }
            seekReadIndexedRowsByInterface (ctxt.getNumRows TableNames.CustomAttribute) (isSorted ctxt TableNames.CustomAttribute) reader)

and seekReadCustomAttr ctxt (TaggedIndex(cat, idx), b) =
    ctxt.seekReadCustomAttr (CustomAttrIdx (cat, idx, b))

and seekReadCustomAttrUncached ctxtH (CustomAttrIdx (cat, idx, valIdx)) =
    let ctxt = getHole ctxtH
    let method = seekReadCustomAttrType ctxt (TaggedIndex(cat, idx))
    let data =
        match readBlobHeapOption ctxt valIdx with
        | Some bytes -> bytes
        | None -> Bytes.ofInt32Array [| |]
    let elements = []
    ILAttribute.Encoded (method, data, elements)

and securityDeclsReader ctxtH tag =
    mkILSecurityDeclsReader
      (fun idx ->
         let (ctxt: ILMetadataReader) = getHole ctxtH
         let mdv = ctxt.mdfile.GetView()
         seekReadIndexedRows (ctxt.getNumRows TableNames.Permission,
                                 seekReadPermissionRow ctxt mdv,
                                 (fun (_, par, _) -> par),
                                 hdsCompare (TaggedIndex(tag,idx)),
                                 isSorted ctxt TableNames.Permission,
                                 (fun (act, _, ty) -> seekReadSecurityDecl ctxt (act, ty)))
          |> List.toArray)

and seekReadSecurityDecl ctxt (act, ty) =
    ILSecurityDecl ((if List.memAssoc (int act) (Lazy.force ILSecurityActionRevMap) then List.assoc (int act) (Lazy.force ILSecurityActionRevMap) else failwith "unknown security action"),
                    readBlobHeap ctxt ty)

and seekReadConstant (ctxt: ILMetadataReader) idx =
  let kind, vidx = seekReadIndexedRow (ctxt.getNumRows TableNames.Constant,
                                      seekReadConstantRow ctxt,
                                      (fun (_, key, _) -> key),
                                      hcCompare idx, isSorted ctxt TableNames.Constant, (fun (kind, _, v) -> kind, v))
  match kind with
  | x when x = uint16 et_STRING ->
    let blobHeap = readBlobHeap ctxt vidx
    let s = Encoding.Unicode.GetString(blobHeap, 0, blobHeap.Length)
    ILFieldInit.String s
  | x when x = uint16 et_BOOLEAN -> ILFieldInit.Bool (readBlobHeapAsBool ctxt vidx)
  | x when x = uint16 et_CHAR -> ILFieldInit.Char (readBlobHeapAsUInt16 ctxt vidx)
  | x when x = uint16 et_I1 -> ILFieldInit.Int8 (readBlobHeapAsSByte ctxt vidx)
  | x when x = uint16 et_I2 -> ILFieldInit.Int16 (readBlobHeapAsInt16 ctxt vidx)
  | x when x = uint16 et_I4 -> ILFieldInit.Int32 (readBlobHeapAsInt32 ctxt vidx)
  | x when x = uint16 et_I8 -> ILFieldInit.Int64 (readBlobHeapAsInt64 ctxt vidx)
  | x when x = uint16 et_U1 -> ILFieldInit.UInt8 (readBlobHeapAsByte ctxt vidx)
  | x when x = uint16 et_U2 -> ILFieldInit.UInt16 (readBlobHeapAsUInt16 ctxt vidx)
  | x when x = uint16 et_U4 -> ILFieldInit.UInt32 (readBlobHeapAsUInt32 ctxt vidx)
  | x when x = uint16 et_U8 -> ILFieldInit.UInt64 (readBlobHeapAsUInt64 ctxt vidx)
  | x when x = uint16 et_R4 -> ILFieldInit.Single (readBlobHeapAsSingle ctxt vidx)
  | x when x = uint16 et_R8 -> ILFieldInit.Double (readBlobHeapAsDouble ctxt vidx)
  | x when x = uint16 et_CLASS || x = uint16 et_OBJECT -> ILFieldInit.Null
  | _ -> ILFieldInit.Null

and seekReadImplMap (ctxt: ILMetadataReader) nm midx =
 lazy
   MethodBody.PInvoke
      (lazy
            let mdv = ctxt.mdfile.GetView()
            let flags, nameIdx, scopeIdx = seekReadIndexedRow (ctxt.getNumRows TableNames.ImplMap,
                                                                seekReadImplMapRow ctxt mdv,
                                                                (fun (_, m, _, _) -> m),
                                                                mfCompare (TaggedIndex(mf_MethodDef, midx)),
                                                                isSorted ctxt TableNames.ImplMap,
                                                                (fun (a, _, c, d) -> a, c, d))
            let cc =
                let masked = flags &&& 0x0700
                if masked = 0x0000 then PInvokeCallingConvention.None
                elif masked = 0x0200 then PInvokeCallingConvention.Cdecl
                elif masked = 0x0300 then PInvokeCallingConvention.Stdcall
                elif masked = 0x0400 then PInvokeCallingConvention.Thiscall
                elif masked = 0x0500 then PInvokeCallingConvention.Fastcall
                elif masked = 0x0100 then PInvokeCallingConvention.WinApi
                else (dprintn "strange CallingConv"; PInvokeCallingConvention.None)

            let enc =
                let masked = flags &&& 0x0006
                if masked = 0x0000 then PInvokeCharEncoding.None
                elif masked = 0x0002 then PInvokeCharEncoding.Ansi
                elif masked = 0x0004 then PInvokeCharEncoding.Unicode
                elif masked = 0x0006 then PInvokeCharEncoding.Auto
                else (dprintn "strange CharEncoding"; PInvokeCharEncoding.None)

            let bestfit =
                let masked = flags &&& 0x0030
                if masked = 0x0000 then PInvokeCharBestFit.UseAssembly
                elif masked = 0x0010 then PInvokeCharBestFit.Enabled
                elif masked = 0x0020 then PInvokeCharBestFit.Disabled
                else (dprintn "strange CharBestFit"; PInvokeCharBestFit.UseAssembly)

            let unmap =
                let masked = flags &&& 0x3000
                if masked = 0x0000 then PInvokeThrowOnUnmappableChar.UseAssembly
                elif masked = 0x1000 then PInvokeThrowOnUnmappableChar.Enabled
                elif masked = 0x2000 then PInvokeThrowOnUnmappableChar.Disabled
                else (dprintn "strange ThrowOnUnmappableChar"; PInvokeThrowOnUnmappableChar.UseAssembly)

            { CallingConv = cc
              CharEncoding = enc
              CharBestFit=bestfit
              ThrowOnUnmappableChar=unmap
              NoMangle = (flags &&& 0x0001) <> 0x0
              LastError = (flags &&& 0x0040) <> 0x0
              Name =
                  (match readStringHeapOption ctxt nameIdx with
                   | None -> nm
                   | Some nm2 -> nm2)
              Where = seekReadModuleRef ctxt mdv scopeIdx })

and seekReadTopCode (ctxt: ILMetadataReader) pev mdv numtypars (sz: int) start seqpoints =
   let labelsOfRawOffsets = Dictionary<_, _>(sz/2)
   let ilOffsetsOfLabels = Dictionary<_, _>(sz/2)

   let rawToLabel rawOffset =
       match labelsOfRawOffsets.TryGetValue rawOffset with
       | true, l -> l
       | _ ->
           let lab = generateCodeLabel()
           labelsOfRawOffsets.[rawOffset] <- lab
           lab

   let markAsInstructionStart rawOffset ilOffset =
       let lab = rawToLabel rawOffset
       ilOffsetsOfLabels.[lab] <- ilOffset

   let ibuf = ResizeArray<_>(sz/2)
<<<<<<< HEAD
   let curr = ref 0
   let prefixes = { al=Aligned; tl= Normalcall; vol= Nonvolatile;ro=NormalAddress;constrained=None }
   let lastb = ref 0x0
   let lastb2 = ref 0x0
   let b = ref 0x0
   let get () =
       lastb := seekReadByteAsInt32 pev (start + (!curr))
       incr curr
       b :=
         if !lastb = 0xfe && !curr < sz then
           lastb2 := seekReadByteAsInt32 pev (start + (!curr))
           incr curr
           !lastb2
         else
           !lastb

   let seqPointsRemaining = ref seqpoints

   while !curr < sz do
=======
   let mutable curr = 0
   let prefixes = { al=Aligned; tl= Normalcall; vol= Nonvolatile;ro=NormalAddress;constrained=None }
   let mutable lastb = 0x0
   let mutable lastb2 = 0x0
   let mutable b = 0x0
   let get () =
       lastb <- seekReadByteAsInt32 pev (start + curr)
       curr <- curr + 1
       b <-
         if lastb = 0xfe && curr < sz then
           lastb2 <- seekReadByteAsInt32 pev (start + curr)
           curr <- curr + 1
           lastb2
         else
           lastb

   let mutable seqPointsRemaining = seqpoints

   while curr < sz do
>>>>>>> 97c3d7b4
     // registering "+string !curr+" as start of an instruction")
     markAsInstructionStart curr ibuf.Count

     // Insert any sequence points into the instruction sequence
     while
<<<<<<< HEAD
         (match !seqPointsRemaining with
          | (i, _tag) :: _rest when i <= !curr -> true
          | _ -> false)
        do
         // Emitting one sequence point
         let _, tag = List.head !seqPointsRemaining
         seqPointsRemaining := List.tail !seqPointsRemaining
=======
         (match seqPointsRemaining with
          | (i, _tag) :: _rest when i <= curr -> true
          | _ -> false)
        do
         // Emitting one sequence point
         let _, tag = List.head seqPointsRemaining
         seqPointsRemaining <- List.tail seqPointsRemaining
>>>>>>> 97c3d7b4
         ibuf.Add (I_seqpoint tag)

     // Read the prefixes. Leave lastb and lastb2 holding the instruction byte(s)
     begin
       prefixes.al <- Aligned
       prefixes.tl <- Normalcall
       prefixes.vol <- Nonvolatile
       prefixes.ro<-NormalAddress
       prefixes.constrained<-None
       get ()
<<<<<<< HEAD
       while !curr < sz &&
         !lastb = 0xfe &&
         (!b = (i_constrained &&& 0xff) ||
          !b = (i_readonly &&& 0xff) ||
          !b = (i_unaligned &&& 0xff) ||
          !b = (i_volatile &&& 0xff) ||
          !b = (i_tail &&& 0xff)) do
=======
       while curr < sz &&
         lastb = 0xfe &&
         (b = (i_constrained &&& 0xff) ||
          b = (i_readonly &&& 0xff) ||
          b = (i_unaligned &&& 0xff) ||
          b = (i_volatile &&& 0xff) ||
          b = (i_tail &&& 0xff)) do
>>>>>>> 97c3d7b4
         begin
             if b = (i_unaligned &&& 0xff) then
               let unal = seekReadByteAsInt32 pev (start + curr)
               curr <- curr + 1
               prefixes.al <-
                  if unal = 0x1 then Unaligned1
                  elif unal = 0x2 then Unaligned2
                  elif unal = 0x4 then Unaligned4
                  else (dprintn "bad alignment for unaligned"; Aligned)
<<<<<<< HEAD
             elif !b = (i_volatile &&& 0xff) then prefixes.vol <- Volatile
             elif !b = (i_readonly &&& 0xff) then prefixes.ro <- ReadonlyAddress
             elif !b = (i_constrained &&& 0xff) then
                 let uncoded = seekReadUncodedToken pev (start + (!curr))
                 curr := !curr + 4
=======
             elif b = (i_volatile &&& 0xff) then prefixes.vol <- Volatile
             elif b = (i_readonly &&& 0xff) then prefixes.ro <- ReadonlyAddress
             elif b = (i_constrained &&& 0xff) then
                 let uncoded = seekReadUncodedToken pev (start + curr)
                 curr <- curr + 4
>>>>>>> 97c3d7b4
                 let ty = seekReadTypeDefOrRef ctxt numtypars AsObject [] (uncodedTokenToTypeDefOrRefOrSpec uncoded)
                 prefixes.constrained <- Some ty
             else prefixes.tl <- Tailcall
         end
         get ()
     end

     // data for instruction begins at "+string !curr
     // Read and decode the instruction
<<<<<<< HEAD
     if (!curr <= sz) then
       let idecoder =
           if !lastb = 0xfe then getTwoByteInstr ( !lastb2)
           else getOneByteInstr ( !lastb)
       let instr =
         match idecoder with
         | I_u16_u8_instr f ->
             let x = seekReadByte pev (start + (!curr)) |> uint16
             curr := !curr + 1
             f prefixes x
         | I_u16_u16_instr f ->
             let x = seekReadUInt16 pev (start + (!curr))
             curr := !curr + 2
=======
     if (curr <= sz) then
       let idecoder =
           if lastb = 0xfe then getTwoByteInstr lastb2
           else getOneByteInstr lastb
       let instr =
         match idecoder with
         | I_u16_u8_instr f ->
             let x = seekReadByte pev (start + curr) |> uint16
             curr <- curr + 1
             f prefixes x
         | I_u16_u16_instr f ->
             let x = seekReadUInt16 pev (start + curr)
             curr <- curr + 2
>>>>>>> 97c3d7b4
             f prefixes x
         | I_none_instr f ->
             f prefixes
         | I_i64_instr f ->
             let x = seekReadInt64 pev (start + curr)
             curr <- curr + 8
             f prefixes x
         | I_i32_i8_instr f ->
             let x = seekReadSByte pev (start + curr) |> int32
             curr <- curr + 1
             f prefixes x
         | I_i32_i32_instr f ->
             let x = seekReadInt32 pev (start + curr)
             curr <- curr + 4
             f prefixes x
         | I_r4_instr f ->
             let x = seekReadSingle pev (start + curr)
             curr <- curr + 4
             f prefixes x
         | I_r8_instr f ->
             let x = seekReadDouble pev (start + curr)
             curr <- curr + 8
             f prefixes x
         | I_field_instr f ->
<<<<<<< HEAD
             let tab, tok = seekReadUncodedToken pev (start + (!curr))
             curr := !curr + 4
=======
             let tab, tok = seekReadUncodedToken pev (start + curr)
             curr <- curr + 4
>>>>>>> 97c3d7b4
             let fspec =
               if tab = TableNames.Field then
                 seekReadFieldDefAsFieldSpec ctxt tok
               elif tab = TableNames.MemberRef then
                 seekReadMemberRefAsFieldSpec ctxt numtypars tok
               else failwith "bad table in FieldDefOrRef"
             f prefixes fspec
         | I_method_instr f ->
             // method instruction, curr = "+string !curr

<<<<<<< HEAD
             let tab, idx = seekReadUncodedToken pev (start + (!curr))
             curr := !curr + 4
=======
             let tab, idx = seekReadUncodedToken pev (start + curr)
             curr <- curr + 4
>>>>>>> 97c3d7b4
             let (VarArgMethodData(enclTy, cc, nm, argtys, varargs, retty, minst)) =
               if tab = TableNames.Method then
                 seekReadMethodDefOrRef ctxt numtypars (TaggedIndex(mdor_MethodDef, idx))
               elif tab = TableNames.MemberRef then
                 seekReadMethodDefOrRef ctxt numtypars (TaggedIndex(mdor_MemberRef, idx))
               elif tab = TableNames.MethodSpec then
                 seekReadMethodSpecAsMethodData ctxt numtypars idx
               else failwith "bad table in MethodDefOrRefOrSpec"
             match enclTy with
             | ILType.Array (shape, ty) ->
               match nm with
               | "Get" -> I_ldelem_any(shape, ty)
               | "Set" -> I_stelem_any(shape, ty)
               | "Address" -> I_ldelema(prefixes.ro, false, shape, ty)
               | ".ctor" -> I_newarr(shape, ty)
               | _ -> failwith "bad method on array type"
             | _ ->
               let mspec = mkILMethSpecInTy (enclTy, cc, nm, argtys, retty, minst)
               f prefixes (mspec, varargs)
         | I_type_instr f ->
             let uncoded = seekReadUncodedToken pev (start + curr)
             curr <- curr + 4
             let ty = seekReadTypeDefOrRef ctxt numtypars AsObject [] (uncodedTokenToTypeDefOrRefOrSpec uncoded)
             f prefixes ty
         | I_string_instr f ->
<<<<<<< HEAD
             let tab, idx = seekReadUncodedToken pev (start + (!curr))
             curr := !curr + 4
=======
             let tab, idx = seekReadUncodedToken pev (start + curr)
             curr <- curr + 4
>>>>>>> 97c3d7b4
             if tab <> TableNames.UserStrings then dprintn "warning: bad table in user string for ldstr"
             f prefixes (readUserStringHeap ctxt idx)

         | I_conditional_i32_instr f ->
             let offsDest = (seekReadInt32 pev (start + curr))
             curr <- curr + 4
             let dest = curr + offsDest
             f prefixes (rawToLabel dest)
         | I_conditional_i8_instr f ->
             let offsDest = int (seekReadSByte pev (start + curr))
             curr <- curr + 1
             let dest = curr + offsDest
             f prefixes (rawToLabel dest)
         | I_unconditional_i32_instr f ->
             let offsDest = (seekReadInt32 pev (start + curr))
             curr <- curr + 4
             let dest = curr + offsDest
             f prefixes (rawToLabel dest)
         | I_unconditional_i8_instr f ->
             let offsDest = int (seekReadSByte pev (start + curr))
             curr <- curr + 1
             let dest = curr + offsDest
             f prefixes (rawToLabel dest)
         | I_invalid_instr ->
<<<<<<< HEAD
             dprintn ("invalid instruction: "+string !lastb+ (if !lastb = 0xfe then ", "+string !lastb2 else ""))
             I_ret
         | I_tok_instr f ->
             let tab, idx = seekReadUncodedToken pev (start + (!curr))
             curr := !curr + 4
=======
             dprintn ("invalid instruction: "+string lastb+ (if lastb = 0xfe then ", "+string lastb2 else ""))
             I_ret
         | I_tok_instr f ->
             let tab, idx = seekReadUncodedToken pev (start + curr)
             curr <- curr + 4
>>>>>>> 97c3d7b4
             (* REVIEW: this incorrectly labels all MemberRef tokens as ILMethod's: we should go look at the MemberRef sig to determine if it is a field or method *)
             let token_info =
               if tab = TableNames.Method || tab = TableNames.MemberRef (* REVIEW: generics or tab = TableNames.MethodSpec *) then
                 let (MethodData(enclTy, cc, nm, argtys, retty, minst)) = seekReadMethodDefOrRefNoVarargs ctxt numtypars (uncodedTokenToMethodDefOrRef (tab, idx))
                 ILToken.ILMethod (mkILMethSpecInTy (enclTy, cc, nm, argtys, retty, minst))
               elif tab = TableNames.Field then
                 ILToken.ILField (seekReadFieldDefAsFieldSpec ctxt idx)
               elif tab = TableNames.TypeDef || tab = TableNames.TypeRef || tab = TableNames.TypeSpec then
                 ILToken.ILType (seekReadTypeDefOrRef ctxt numtypars AsObject [] (uncodedTokenToTypeDefOrRefOrSpec (tab, idx)))
               else failwith "bad token for ldtoken"
             f prefixes token_info
         | I_sig_instr f ->
<<<<<<< HEAD
             let tab, idx = seekReadUncodedToken pev (start + (!curr))
             curr := !curr + 4
=======
             let tab, idx = seekReadUncodedToken pev (start + curr)
             curr <- curr + 4
>>>>>>> 97c3d7b4
             if tab <> TableNames.StandAloneSig then dprintn "strange table for callsig token"
             let generic, _genarity, cc, retty, argtys, varargs = readBlobHeapAsMethodSig ctxt numtypars (seekReadStandAloneSigRow ctxt mdv idx)
             if generic then failwith "bad image: a generic method signature is begin used at a calli instruction"
             f prefixes (mkILCallSig (cc, argtys, retty), varargs)
         | I_switch_instr f ->
<<<<<<< HEAD
             let n = (seekReadInt32 pev (start + (!curr)))
             curr := !curr + 4
             let offsets =
               List.init n (fun _ ->
                   let i = (seekReadInt32 pev (start + (!curr)))
                   curr := !curr + 4
                   i)
             let dests = List.map (fun offs -> rawToLabel (!curr + offs)) offsets
=======
             let n = (seekReadInt32 pev (start + curr))
             curr <- curr + 4
             let offsets =
               List.init n (fun _ ->
                   let i = (seekReadInt32 pev (start + curr))
                   curr <- curr + 4
                   i)
             let dests = List.map (fun offs -> rawToLabel (curr + offs)) offsets
>>>>>>> 97c3d7b4
             f prefixes dests
       ibuf.Add instr
   done
   // Finished reading instructions - mark the end of the instruction stream in case the PDB information refers to it.
<<<<<<< HEAD
   markAsInstructionStart !curr ibuf.Count
=======
   markAsInstructionStart curr ibuf.Count
>>>>>>> 97c3d7b4
   // Build the function that maps from raw labels (offsets into the bytecode stream) to indexes in the AbsIL instruction stream
   let lab2pc = ilOffsetsOfLabels

   // Some offsets used in debug info refer to the end of an instruction, rather than the
   // start of the subsequent instruction. But all labels refer to instruction starts,
   // apart from a final label which refers to the end of the method. This function finds
   // the start of the next instruction referred to by the raw offset.
   let raw2nextLab rawOffset =
       let isInstrStart x =
           match labelsOfRawOffsets.TryGetValue x with
           | true, lab -> ilOffsetsOfLabels.ContainsKey lab
           | _ -> false
       if isInstrStart rawOffset then rawToLabel rawOffset
       elif isInstrStart (rawOffset+1) then rawToLabel (rawOffset+1)
       else failwith ("the bytecode raw offset "+string rawOffset+" did not refer either to the start or end of an instruction")
   let instrs = ibuf.ToArray()
   instrs, rawToLabel, lab2pc, raw2nextLab

#if FX_NO_PDB_READER
and seekReadMethodRVA (pectxt: PEReader) (ctxt: ILMetadataReader) (_idx, nm, _internalcall, noinline, aggressiveinline, numtypars) rva =
#else
and seekReadMethodRVA (pectxt: PEReader) (ctxt: ILMetadataReader) (idx, nm, _internalcall, noinline, aggressiveinline, numtypars) rva =
#endif
 lazy
  let pev = pectxt.pefile.GetView()
  let baseRVA = pectxt.anyV2P("method rva", rva)
  // ": reading body of method "+nm+" at rva "+string rva+", phys "+string baseRVA
  let b = seekReadByte pev baseRVA

  let isTinyFormat = (b &&& e_CorILMethod_FormatMask) = e_CorILMethod_TinyFormat
  let isFatFormat = (b &&& e_CorILMethod_FormatMask) = e_CorILMethod_FatFormat

  if not isTinyFormat && not isFatFormat then
    if logging then failwith "unknown format"
    MethodBody.Abstract
  else

  MethodBody.IL
   (lazy
       let pev = pectxt.pefile.GetView()
       let mdv = ctxt.mdfile.GetView()

       // Read any debug information for this method into temporary data structures
       //    -- a list of locals, marked with the raw offsets (actually closures which accept the resolution function that maps raw offsets to labels)
       //    -- an overall range for the method
       //    -- the sequence points for the method
       let localPdbInfos, methRangePdbInfo, seqpoints =
#if FX_NO_PDB_READER
           [], None, []
#else
           match pectxt.pdb with
           | None ->
               [], None, []
           | Some (pdbr, get_doc) ->
               try

                 let pdbm = pdbReaderGetMethod pdbr (uncodedToken TableNames.Method idx)
                 let sps = pdbMethodGetDebugPoints pdbm
                 (* let roota, rootb = pdbScopeGetOffsets rootScope in *)
                 let seqpoints =
                    let arr =
                       sps |> Array.map (fun sp ->
                           // It is VERY annoying to have to call GetURL for the document for
                           // each sequence point. This appears to be a short coming of the PDB
                           // reader API. They should return an index into the array of documents for the reader
                           let sourcedoc = get_doc (pdbDocumentGetURL sp.pdbSeqPointDocument)
                           let source =
                               ILDebugPoint.Create(document = sourcedoc,
                                   line = sp.pdbSeqPointLine,
                                   column = sp.pdbSeqPointColumn,
                                   endLine = sp.pdbSeqPointEndLine,
                                   endColumn = sp.pdbSeqPointEndColumn)
                           (sp.pdbSeqPointOffset, source))

                    Array.sortInPlaceBy fst arr

                    Array.toList arr

                 let rec scopes scp =
                       let a, b = pdbScopeGetOffsets scp
                       let lvs = pdbScopeGetLocals scp
                       let ilvs =
                         lvs
                         |> Array.toList
                         |> List.filter (fun l ->
                             let k, _idx = pdbVariableGetAddressAttributes l
                             k = 1 (* ADDR_IL_OFFSET *))
                       let ilinfos: ILLocalDebugMapping list =
                         ilvs |> List.map (fun ilv ->
                             let _k, idx = pdbVariableGetAddressAttributes ilv
                             let n = pdbVariableGetName ilv
                             { LocalIndex= idx
                               LocalName=n})

                       let thisOne =
                         (fun raw2nextLab ->
                           { Range= (raw2nextLab a, raw2nextLab b)
                             DebugMappings = ilinfos }: ILLocalDebugInfo )
                       let others = List.foldBack (scopes >> (@)) (Array.toList (pdbScopeGetChildren scp)) []
                       thisOne :: others
                 let localPdbInfos = [] (* <REVIEW> scopes fail for mscorlib </REVIEW> scopes rootScope *)
                 // REVIEW: look through sps to get ranges? Use GetRanges?? Change AbsIL??
                 (localPdbInfos, None, seqpoints)
               with e ->
                   // "* Warning: PDB info for method "+nm+" could not be read and will be ignored: "+e.Message
                   [], None, []
#endif

       if isTinyFormat then
           let codeBase = baseRVA + 1
           let codeSize = (int32 b >>>& 2)
           // tiny format for "+nm+", code size = " + string codeSize)
           let instrs, _, lab2pc, raw2nextLab = seekReadTopCode ctxt pev mdv numtypars codeSize codeBase seqpoints

           // Convert the linear code format to the nested code format
           let localPdbInfos2 = List.map (fun f -> f raw2nextLab) localPdbInfos
           let code = buildILCode nm lab2pc instrs [] localPdbInfos2

           { 
             IsZeroInit=false
             MaxStack= 8
             NoInlining=noinline
             AggressiveInlining=aggressiveinline
             Locals=List.empty
             Code=code
             DebugPoint=methRangePdbInfo
             DebugImports=None
           }

       else
           let hasMoreSections = (b &&& e_CorILMethod_MoreSects) <> 0x0uy
           let initlocals = (b &&& e_CorILMethod_InitLocals) <> 0x0uy
           let maxstack = seekReadUInt16AsInt32 pev (baseRVA + 2)
           let codeSize = seekReadInt32 pev (baseRVA + 4)
           let localsTab, localToken = seekReadUncodedToken pev (baseRVA + 8)
           let codeBase = baseRVA + 12
           let locals =
             if localToken = 0x0 then []
             else
               if localsTab <> TableNames.StandAloneSig then dprintn "strange table for locals token"
               readBlobHeapAsLocalsSig ctxt numtypars (seekReadStandAloneSigRow ctxt pev localToken)

           // fat format for "+nm+", code size = " + string codeSize+", hasMoreSections = "+(if hasMoreSections then "true" else "false")+", b = "+string b)

           // Read the method body
           let instrs, rawToLabel, lab2pc, raw2nextLab = seekReadTopCode ctxt pev mdv numtypars codeSize codeBase seqpoints

           // Read all the sections that follow the method body.
           // These contain the exception clauses.
<<<<<<< HEAD
           let nextSectionBase = ref (align 4 (codeBase + codeSize))
           let moreSections = ref hasMoreSections
           let seh = ref []
           while !moreSections do
             let sectionBase = !nextSectionBase
=======
           let mutable nextSectionBase = align 4 (codeBase + codeSize)
           let mutable moreSections = hasMoreSections
           let mutable seh = []
           while moreSections do
             let sectionBase = nextSectionBase
>>>>>>> 97c3d7b4
             let sectionFlag = seekReadByte pev sectionBase
             // fat format for "+nm+", sectionFlag = " + string sectionFlag)
             let sectionSize, clauses =
               if (sectionFlag &&& e_CorILMethod_Sect_FatFormat) <> 0x0uy then
                   let bigSize = (seekReadInt32 pev sectionBase) >>>& 8
                   // bigSize = "+string bigSize)
                   let clauses =
                       if (sectionFlag &&& e_CorILMethod_Sect_EHTable) <> 0x0uy then
                           // WORKAROUND: The ECMA spec says this should be
                           // let numClauses = ((bigSize - 4)  / 24) in
                           // but the CCI IL generator generates multiples of 24
                           let numClauses = (bigSize  / 24)

                           List.init numClauses (fun i ->
                               let clauseBase = sectionBase + 4 + (i * 24)
                               let kind = seekReadInt32 pev (clauseBase + 0)
                               let st1 = seekReadInt32 pev (clauseBase + 4)
                               let sz1 = seekReadInt32 pev (clauseBase + 8)
                               let st2 = seekReadInt32 pev (clauseBase + 12)
                               let sz2 = seekReadInt32 pev (clauseBase + 16)
                               let extra = seekReadInt32 pev (clauseBase + 20)
                               (kind, st1, sz1, st2, sz2, extra))
                       else []
                   bigSize, clauses
               else
                 let smallSize = seekReadByteAsInt32 pev (sectionBase + 0x01)
                 let clauses =
                   if (sectionFlag &&& e_CorILMethod_Sect_EHTable) <> 0x0uy then
                       // WORKAROUND: The ECMA spec says this should be
                       // let numClauses = ((smallSize - 4)  / 12) in
                       // but the C# compiler (or some IL generator) generates multiples of 12
                       let numClauses = (smallSize  / 12)
                       // dprintn (nm+" has " + string numClauses + " tiny seh clauses")
                       List.init numClauses (fun i ->
                           let clauseBase = sectionBase + 4 + (i * 12)
                           let kind = seekReadUInt16AsInt32 pev (clauseBase + 0)
                           if logging then dprintn ("One tiny SEH clause, kind = "+string kind)
                           let st1 = seekReadUInt16AsInt32 pev (clauseBase + 2)
                           let sz1 = seekReadByteAsInt32 pev (clauseBase + 4)
                           let st2 = seekReadUInt16AsInt32 pev (clauseBase + 5)
                           let sz2 = seekReadByteAsInt32 pev (clauseBase + 7)
                           let extra = seekReadInt32 pev (clauseBase + 8)
                           (kind, st1, sz1, st2, sz2, extra))
                   else
                       []
                 smallSize, clauses

             // Morph together clauses that cover the same range
             let sehClauses =
                let sehMap = Dictionary<_, _>(clauses.Length, HashIdentity.Structural)

                List.iter
                  (fun (kind, st1, sz1, st2, sz2, extra) ->
                    let tryStart = rawToLabel st1
                    let tryFinish = rawToLabel (st1 + sz1)
                    let handlerStart = rawToLabel st2
                    let handlerFinish = rawToLabel (st2 + sz2)
                    let clause =
                      if kind = e_COR_ILEXCEPTION_CLAUSE_EXCEPTION then
                        ILExceptionClause.TypeCatch(seekReadTypeDefOrRef ctxt numtypars AsObject List.empty (uncodedTokenToTypeDefOrRefOrSpec (i32ToUncodedToken extra)), (handlerStart, handlerFinish) )
                      elif kind = e_COR_ILEXCEPTION_CLAUSE_FILTER then
                        let filterStart = rawToLabel extra
                        let filterFinish = handlerStart
                        ILExceptionClause.FilterCatch((filterStart, filterFinish), (handlerStart, handlerFinish))
                      elif kind = e_COR_ILEXCEPTION_CLAUSE_FINALLY then
                        ILExceptionClause.Finally(handlerStart, handlerFinish)
                      elif kind = e_COR_ILEXCEPTION_CLAUSE_FAULT then
                        ILExceptionClause.Fault(handlerStart, handlerFinish)
                      else begin
                        dprintn (ctxt.fileName + ": unknown exception handler kind: "+string kind)
                        ILExceptionClause.Finally(handlerStart, handlerFinish)
                      end

                    let key = (tryStart, tryFinish)
                    match sehMap.TryGetValue key with
                    | true, prev -> sehMap.[key] <- prev @ [clause]
                    | _ -> sehMap.[key] <- [clause])
                  clauses
                ([], sehMap) ||> Seq.fold (fun acc (KeyValue(key, bs)) -> [ for b in bs -> {Range=key; Clause=b}: ILExceptionSpec ] @ acc)
<<<<<<< HEAD
             seh := sehClauses
             moreSections := (sectionFlag &&& e_CorILMethod_Sect_MoreSects) <> 0x0uy
             nextSectionBase := sectionBase + sectionSize
=======
             seh <- sehClauses
             moreSections <- (sectionFlag &&& e_CorILMethod_Sect_MoreSects) <> 0x0uy
             nextSectionBase <- sectionBase + sectionSize
>>>>>>> 97c3d7b4
           done (* while *)

           // Convert the linear code format to the nested code format 
           if logging then dprintn "doing localPdbInfos2"
           let localPdbInfos2 = List.map (fun f -> f raw2nextLab) localPdbInfos
           if logging then dprintn "done localPdbInfos2, checking code..."
<<<<<<< HEAD
           let code = buildILCode nm lab2pc instrs !seh localPdbInfos2
=======
           let code = buildILCode nm lab2pc instrs seh localPdbInfos2
>>>>>>> 97c3d7b4
           if logging then dprintn "done checking code."
           { 
             IsZeroInit=initlocals
             MaxStack= maxstack
             NoInlining=noinline
             AggressiveInlining=aggressiveinline
             Locals = locals
             Code=code
             DebugPoint=methRangePdbInfo
             DebugImports = None
           })

and int32AsILVariantType (ctxt: ILMetadataReader) (n: int32) =
    if List.memAssoc n (Lazy.force ILVariantTypeRevMap) then
      List.assoc n (Lazy.force ILVariantTypeRevMap)
    elif (n &&& vt_ARRAY) <> 0x0 then ILNativeVariant.Array (int32AsILVariantType ctxt (n &&& (~~~ vt_ARRAY)))
    elif (n &&& vt_VECTOR) <> 0x0 then ILNativeVariant.Vector (int32AsILVariantType ctxt (n &&& (~~~ vt_VECTOR)))
    elif (n &&& vt_BYREF) <> 0x0 then ILNativeVariant.Byref (int32AsILVariantType ctxt (n &&& (~~~ vt_BYREF)))
    else (dprintn (ctxt.fileName + ": int32AsILVariantType ctxt: unexpected variant type, n = "+string n) ; ILNativeVariant.Empty)

and readBlobHeapAsNativeType ctxt blobIdx =
    // reading native type blob "+string blobIdx)
    let bytes = readBlobHeap ctxt blobIdx
    let res, _ = sigptrGetILNativeType ctxt bytes 0
    res

<<<<<<< HEAD
and sigptrGetILNativeType ctxt bytes sigptr =
=======
and sigptrGetILNativeType ctxt bytes sigptr : ILNativeType * int =
>>>>>>> 97c3d7b4
    // reading native type blob, sigptr= "+string sigptr)
    let ntbyte, sigptr = sigptrGetByte bytes sigptr
    if List.memAssoc ntbyte (Lazy.force ILNativeTypeMap) then
        List.assoc ntbyte (Lazy.force ILNativeTypeMap), sigptr
    elif ntbyte = 0x0uy then ILNativeType.Empty, sigptr
    elif ntbyte = nt_CUSTOMMARSHALER then
        // reading native type blob CM1, sigptr= "+string sigptr+ ", bytes.Length = "+string bytes.Length)
        let struct (guidLen, sigptr) = sigptrGetZInt32 bytes sigptr
        // reading native type blob CM2, sigptr= "+string sigptr+", guidLen = "+string ( guidLen))
        let guid, sigptr = sigptrGetBytes guidLen bytes sigptr
        // reading native type blob CM3, sigptr= "+string sigptr)
        let struct (nativeTypeNameLen, sigptr) = sigptrGetZInt32 bytes sigptr
        // reading native type blob CM4, sigptr= "+string sigptr+", nativeTypeNameLen = "+string ( nativeTypeNameLen))
        let nativeTypeName, sigptr = sigptrGetString nativeTypeNameLen bytes sigptr
        // reading native type blob CM4, sigptr= "+string sigptr+", nativeTypeName = "+nativeTypeName)
        // reading native type blob CM5, sigptr= "+string sigptr)
        let struct (custMarshallerNameLen, sigptr) = sigptrGetZInt32 bytes sigptr
        // reading native type blob CM6, sigptr= "+string sigptr+", custMarshallerNameLen = "+string ( custMarshallerNameLen))
        let custMarshallerName, sigptr = sigptrGetString custMarshallerNameLen bytes sigptr
        // reading native type blob CM7, sigptr= "+string sigptr+", custMarshallerName = "+custMarshallerName)
        let struct (cookieStringLen, sigptr) = sigptrGetZInt32 bytes sigptr
        // reading native type blob CM8, sigptr= "+string sigptr+", cookieStringLen = "+string ( cookieStringLen))
        let cookieString, sigptr = sigptrGetBytes cookieStringLen bytes sigptr
        // reading native type blob CM9, sigptr= "+string sigptr)
        ILNativeType.Custom (guid, nativeTypeName, custMarshallerName, cookieString), sigptr
    elif ntbyte = nt_FIXEDSYSSTRING then
      let struct (i, sigptr) = sigptrGetZInt32 bytes sigptr
      ILNativeType.FixedSysString i, sigptr
    elif ntbyte = nt_FIXEDARRAY then
      let struct (i, sigptr) = sigptrGetZInt32 bytes sigptr
      ILNativeType.FixedArray i, sigptr
    elif ntbyte = nt_SAFEARRAY then
      (if sigptr >= bytes.Length then
         ILNativeType.SafeArray(ILNativeVariant.Empty, None), sigptr
       else
         let struct (i, sigptr) = sigptrGetZInt32 bytes sigptr
         if sigptr >= bytes.Length then
           ILNativeType.SafeArray (int32AsILVariantType ctxt i, None), sigptr
         else
           let struct (len, sigptr) = sigptrGetZInt32 bytes sigptr
           let s, sigptr = sigptrGetString len bytes sigptr
           ILNativeType.SafeArray (int32AsILVariantType ctxt i, Some s), sigptr)
    elif ntbyte = nt_ARRAY then
       if sigptr >= bytes.Length then
         ILNativeType.Array(None, None), sigptr
       else
         let nt, sigptr =
           let struct (u, sigptr') = sigptrGetZInt32 bytes sigptr
           if (u = int nt_MAX) then
             ILNativeType.Empty, sigptr'
           else
             // NOTE: go back to start and read native type
             sigptrGetILNativeType ctxt bytes sigptr
         if sigptr >= bytes.Length then
           ILNativeType.Array (Some nt, None), sigptr
         else
           let struct (pnum, sigptr) = sigptrGetZInt32 bytes sigptr
           if sigptr >= bytes.Length then
             ILNativeType.Array (Some nt, Some(pnum, None)), sigptr
           else
             let struct (additive, sigptr) =
               if sigptr >= bytes.Length then 0, sigptr
               else sigptrGetZInt32 bytes sigptr
             ILNativeType.Array (Some nt, Some(pnum, Some additive)), sigptr
    else (ILNativeType.Empty, sigptr)

// Note, pectxtEager and pevEager must not be captured by the results of this function
// As a result, reading the resource offsets in the physical file is done eagerly to avoid holding on to any resources
and seekReadManifestResources (ctxt: ILMetadataReader) canReduceMemory (mdv: BinaryView) (pectxtEager: PEReader) (pevEager: BinaryView) =
    mkILResources
        [ for i = 1 to ctxt.getNumRows TableNames.ManifestResource do
             let offset, flags, nameIdx, implIdx = seekReadManifestResourceRow ctxt mdv i

             let scoref = seekReadImplAsScopeRef ctxt mdv implIdx

             let location =
                match scoref with
                | ILScopeRef.Local ->
                    let start = pectxtEager.anyV2P ("resource", offset + pectxtEager.resourcesAddr)
                    let resourceLength = seekReadInt32 pevEager start
                    let offsetOfBytesFromStartOfPhysicalPEFile = start + 4
                    let byteStorage =
                        let bytes = pevEager.Slice(offsetOfBytesFromStartOfPhysicalPEFile, resourceLength)
                        ByteStorage.FromByteMemoryAndCopy(bytes, useBackingMemoryMappedFile = canReduceMemory)
                    ILResourceLocation.Local(byteStorage)

                | ILScopeRef.Module mref -> ILResourceLocation.File (mref, offset)
                | ILScopeRef.Assembly aref -> ILResourceLocation.Assembly aref
                | _ -> failwith "seekReadManifestResources: Invalid ILScopeRef"

             let r =
               { Name= readStringHeap ctxt nameIdx
                 Location = location
                 Access = (if (flags &&& 0x01) <> 0x0 then ILResourceAccess.Public else ILResourceAccess.Private)
                 CustomAttrsStored = ctxt.customAttrsReader_ManifestResource
                 MetadataIndex = i }
             yield r ]

and seekReadNestedExportedTypes ctxt (exported: _ []) (nested: Lazy<_ []>) parentIdx =
    mkILNestedExportedTypesLazy
      (lazy
            nested.Force().[parentIdx-1]
            |> List.map (fun i ->
                let flags, _tok, nameIdx, namespaceIdx, _implIdx = exported.[i-1]
                { Name = readBlobHeapAsTypeName ctxt (nameIdx, namespaceIdx)
                  Access = (match typeAccessOfFlags flags with
                            | ILTypeDefAccess.Nested n -> n
                            | _ -> failwith "non-nested access for a nested type described as being in an auxiliary module")
                  Nested = seekReadNestedExportedTypes ctxt exported nested i
                  CustomAttrsStored = ctxt.customAttrsReader_ExportedType
                  MetadataIndex = i }
            ))

and seekReadTopExportedTypes (ctxt: ILMetadataReader) =
    mkILExportedTypesLazy
      (lazy
            let mdv = ctxt.mdfile.GetView()
            let numRows = ctxt.getNumRows TableNames.ExportedType
            let exported = [| for i in 1..numRows -> seekReadExportedTypeRow ctxt mdv i |]

            // add each nested type id to their parent's children list
            let nested = lazy (
                let nested = [| for _i in 1..numRows -> [] |]
                for i = 1 to numRows do
                    let flags,_,_,_,TaggedIndex(tag, idx) = exported.[i-1]
                    if not (isTopTypeDef flags) && (tag = i_ExportedType) then
                        nested.[idx-1] <- i :: nested.[idx-1]
                nested)

            // return top exported types
            [ for i = 1 to numRows do
                let flags, _tok, nameIdx, namespaceIdx, implIdx = exported.[i-1]
                let (TaggedIndex(tag, _idx)) = implIdx

                // if not a nested type
                if (isTopTypeDef flags) && (tag <> i_ExportedType) then
                    yield
                      { ScopeRef = seekReadImplAsScopeRef ctxt mdv implIdx
                        Name = readBlobHeapAsTypeName ctxt (nameIdx, namespaceIdx)
                        Attributes = enum<TypeAttributes>(flags)
                        Nested = seekReadNestedExportedTypes ctxt exported nested i
                        CustomAttrsStored = ctxt.customAttrsReader_ExportedType
                        MetadataIndex = i }
            ])

#if !FX_NO_PDB_READER
let getPdbReader pdbDirPath fileName =
    match pdbDirPath with
    | None -> None
    | Some pdbpath ->
         try
              let pdbr = pdbReadOpen fileName pdbpath
              let pdbdocs = pdbReaderGetDocuments pdbr

              let tab = new Dictionary<_, _>(Array.length pdbdocs)
              pdbdocs |> Array.iter (fun pdbdoc ->
                  let url = pdbDocumentGetURL pdbdoc
                  tab.[url] <-
                      ILSourceDocument.Create(language=Some (pdbDocumentGetLanguage pdbdoc),
                                            vendor = Some (pdbDocumentGetLanguageVendor pdbdoc),
                                            documentType = Some (pdbDocumentGetType pdbdoc),
                                            file = url))

              let docfun url =
                  match tab.TryGetValue url with
                  | true, doc -> doc
                  | _ -> failwith ("Document with URL " + url + " not found in list of documents in the PDB file")
              Some (pdbr, docfun)
          with e -> dprintn ("* Warning: PDB file could not be read and will be ignored: "+e.Message); None
#endif

// Note, pectxtEager and pevEager must not be captured by the results of this function
let openMetadataReader (fileName, mdfile: BinaryFile, metadataPhysLoc, peinfo, pectxtEager: PEReader, pevEager, pectxtCaptured, reduceMemoryUsage) =
    let mdv = mdfile.GetView()
    let magic = seekReadUInt16AsInt32 mdv metadataPhysLoc
    if magic <> 0x5342 then failwith (fileName + ": bad metadata magic number: " + string magic)
    let magic2 = seekReadUInt16AsInt32 mdv (metadataPhysLoc + 2)
    if magic2 <> 0x424a then failwith "bad metadata magic number"
    let _majorMetadataVersion = seekReadUInt16 mdv (metadataPhysLoc + 4)
    let _minorMetadataVersion = seekReadUInt16 mdv (metadataPhysLoc + 6)

    let versionLength = seekReadInt32 mdv (metadataPhysLoc + 12)
    let ilMetadataVersion = seekReadBytes mdv (metadataPhysLoc + 16) versionLength |> Array.filter (fun b -> b <> 0uy)
    let x = align 0x04 (16 + versionLength)
    let numStreams = seekReadUInt16AsInt32 mdv (metadataPhysLoc + x + 2)
    let streamHeadersStart = (metadataPhysLoc + x + 4)

    let tryFindStream name =
      let rec look i pos =
        if i >= numStreams then None
        else
          let offset = seekReadInt32 mdv (pos + 0)
          let length = seekReadInt32 mdv (pos + 4)
<<<<<<< HEAD
          let res = ref true
          let fin = ref false
          let n = ref 0
          // read and compare the stream name byte by byte
          while (not !fin) do
              let c= seekReadByteAsInt32 mdv (pos + 8 + (!n))
              if c = 0 then
                  fin := true
              elif !n >= Array.length name || c <> name.[!n] then
                  res := false
              incr n
          if !res then Some(offset + metadataPhysLoc, length)
          else look (i+1) (align 0x04 (pos + 8 + (!n)))
=======
          let mutable res = true
          let mutable fin = false
          let mutable n = 0
          // read and compare the stream name byte by byte
          while not fin do
              let c= seekReadByteAsInt32 mdv (pos + 8 + n)
              if c = 0 then
                  fin <- true
              elif n >= Array.length name || c <> name.[n] then
                  res <- false
              n <- n + 1
          if res then Some(offset + metadataPhysLoc, length)
          else look (i+1) (align 0x04 (pos + 8 + n))
>>>>>>> 97c3d7b4
      look 0 streamHeadersStart

    let findStream name =
        match tryFindStream name with
        | None -> (0x0, 0x0)
        | Some positions -> positions

    let tablesStreamPhysLoc, _tablesStreamSize =
      match tryFindStream [| 0x23; 0x7e |] (* #~ *) with
      | Some res -> res
      | None ->
        match tryFindStream [| 0x23; 0x2d |] (* #-: at least one DLL I've seen uses this! *) with
        | Some res -> res
        | None ->
         let firstStreamOffset = seekReadInt32 mdv (streamHeadersStart + 0)
         let firstStreamLength = seekReadInt32 mdv (streamHeadersStart + 4)
         firstStreamOffset, firstStreamLength

    let stringsStreamPhysicalLoc, stringsStreamSize = findStream [| 0x23; 0x53; 0x74; 0x72; 0x69; 0x6e; 0x67; 0x73; |] (* #Strings *)
    let userStringsStreamPhysicalLoc, userStringsStreamSize = findStream [| 0x23; 0x55; 0x53; |] (* #US *)
    let guidsStreamPhysicalLoc, _guidsStreamSize = findStream [| 0x23; 0x47; 0x55; 0x49; 0x44; |] (* #GUID *)
    let blobsStreamPhysicalLoc, blobsStreamSize = findStream [| 0x23; 0x42; 0x6c; 0x6f; 0x62; |] (* #Blob *)

    let tableKinds =
        [|kindModule (* Table 0 *)
          kindTypeRef (* Table 1 *)
          kindTypeDef (* Table 2 *)
          kindIllegal (* kindFieldPtr *) (* Table 3 *)
          kindFieldDef (* Table 4 *)
          kindIllegal (* kindMethodPtr *) (* Table 5 *)
          kindMethodDef (* Table 6 *)
          kindIllegal (* kindParamPtr *) (* Table 7 *)
          kindParam (* Table 8 *)
          kindInterfaceImpl (* Table 9 *)
          kindMemberRef (* Table 10 *)
          kindConstant (* Table 11 *)
          kindCustomAttribute (* Table 12 *)
          kindFieldMarshal (* Table 13 *)
          kindDeclSecurity (* Table 14 *)
          kindClassLayout (* Table 15 *)
          kindFieldLayout (* Table 16 *)
          kindStandAloneSig (* Table 17 *)
          kindEventMap (* Table 18 *)
          kindIllegal (* kindEventPtr *) (* Table 19 *)
          kindEvent (* Table 20 *)
          kindPropertyMap (* Table 21 *)
          kindIllegal (* kindPropertyPtr *) (* Table 22 *)
          kindProperty (* Table 23 *)
          kindMethodSemantics (* Table 24 *)
          kindMethodImpl (* Table 25 *)
          kindModuleRef (* Table 26 *)
          kindTypeSpec (* Table 27 *)
          kindImplMap (* Table 28 *)
          kindFieldRVA (* Table 29 *)
          kindIllegal (* kindENCLog *) (* Table 30 *)
          kindIllegal (* kindENCMap *) (* Table 31 *)
          kindAssembly (* Table 32 *)
          kindIllegal (* kindAssemblyProcessor *) (* Table 33 *)
          kindIllegal (* kindAssemblyOS *) (* Table 34 *)
          kindAssemblyRef (* Table 35 *)
          kindIllegal (* kindAssemblyRefProcessor *) (* Table 36 *)
          kindIllegal (* kindAssemblyRefOS *) (* Table 37 *)
          kindFileRef (* Table 38 *)
          kindExportedType (* Table 39 *)
          kindManifestResource (* Table 40 *)
          kindNested (* Table 41 *)
          kindGenericParam_v2_0 (* Table 42 *)
          kindMethodSpec (* Table 43 *)
          kindGenericParamConstraint (* Table 44 *)
          kindIllegal (* Table 45 *)
          kindIllegal (* Table 46 *)
          kindIllegal (* Table 47 *)
          kindIllegal (* Table 48 *)
          kindIllegal (* Table 49 *)
          kindIllegal (* Table 50 *)
          kindIllegal (* Table 51 *)
          kindIllegal (* Table 52 *)
          kindIllegal (* Table 53 *)
          kindIllegal (* Table 54 *)
          kindIllegal (* Table 55 *)
          kindIllegal (* Table 56 *)
          kindIllegal (* Table 57 *)
          kindIllegal (* Table 58 *)
          kindIllegal (* Table 59 *)
          kindIllegal (* Table 60 *)
          kindIllegal (* Table 61 *)
          kindIllegal (* Table 62 *)
          kindIllegal (* Table 63 *)
        |]

    let heapSizes = seekReadByteAsInt32 mdv (tablesStreamPhysLoc + 6)
    let valid = seekReadInt64 mdv (tablesStreamPhysLoc + 8)
    let sorted = seekReadInt64 mdv (tablesStreamPhysLoc + 16)
    let tablesPresent, tableRowCount, startOfTables =
<<<<<<< HEAD
        let present = ref []
        let numRows = Array.create 64 0
        let prevNumRowIdx = ref (tablesStreamPhysLoc + 24)
        for i = 0 to 63 do
            if (valid &&& (int64 1 <<< i)) <> int64 0 then
                present := i :: !present
                numRows.[i] <- (seekReadInt32 mdv !prevNumRowIdx)
                prevNumRowIdx := !prevNumRowIdx + 4
        List.rev !present, numRows, !prevNumRowIdx
=======
        let mutable present = []
        let numRows = Array.create 64 0
        let mutable prevNumRowIdx = tablesStreamPhysLoc + 24
        for i = 0 to 63 do
            if (valid &&& (int64 1 <<< i)) <> int64 0 then
                present <- i :: present
                numRows.[i] <- (seekReadInt32 mdv prevNumRowIdx)
                prevNumRowIdx <- prevNumRowIdx + 4
        List.rev present, numRows, prevNumRowIdx
>>>>>>> 97c3d7b4

    let getNumRows (tab: TableName) = tableRowCount.[tab.Index]
    let numTables = tablesPresent.Length
    let stringsBigness = (heapSizes &&& 1) <> 0
    let guidsBigness = (heapSizes &&& 2) <> 0
    let blobsBigness = (heapSizes &&& 4) <> 0

    if logging then dprintn (fileName + ": numTables = "+string numTables)
    if logging && stringsBigness then dprintn (fileName + ": strings are big")
    if logging && blobsBigness then dprintn (fileName + ": blobs are big")

    let tableBigness = Array.map (fun n -> n >= 0x10000) tableRowCount

    let codedBigness nbits tab =
      let rows = getNumRows tab
      rows >= (0x10000 >>>& nbits)

    let tdorBigness =
      codedBigness 2 TableNames.TypeDef ||
      codedBigness 2 TableNames.TypeRef ||
      codedBigness 2 TableNames.TypeSpec

    let tomdBigness =
      codedBigness 1 TableNames.TypeDef ||
      codedBigness 1 TableNames.Method

    let hcBigness =
      codedBigness 2 TableNames.Field ||
      codedBigness 2 TableNames.Param ||
      codedBigness 2 TableNames.Property

    let hcaBigness =
      codedBigness 5 TableNames.Method ||
      codedBigness 5 TableNames.Field ||
      codedBigness 5 TableNames.TypeRef ||
      codedBigness 5 TableNames.TypeDef ||
      codedBigness 5 TableNames.Param ||
      codedBigness 5 TableNames.InterfaceImpl ||
      codedBigness 5 TableNames.MemberRef ||
      codedBigness 5 TableNames.Module ||
      codedBigness 5 TableNames.Permission ||
      codedBigness 5 TableNames.Property ||
      codedBigness 5 TableNames.Event ||
      codedBigness 5 TableNames.StandAloneSig ||
      codedBigness 5 TableNames.ModuleRef ||
      codedBigness 5 TableNames.TypeSpec ||
      codedBigness 5 TableNames.Assembly ||
      codedBigness 5 TableNames.AssemblyRef ||
      codedBigness 5 TableNames.File ||
      codedBigness 5 TableNames.ExportedType ||
      codedBigness 5 TableNames.ManifestResource ||
      codedBigness 5 TableNames.GenericParam ||
      codedBigness 5 TableNames.GenericParamConstraint ||
      codedBigness 5 TableNames.MethodSpec


    let hfmBigness =
      codedBigness 1 TableNames.Field ||
      codedBigness 1 TableNames.Param

    let hdsBigness =
      codedBigness 2 TableNames.TypeDef ||
      codedBigness 2 TableNames.Method ||
      codedBigness 2 TableNames.Assembly

    let mrpBigness =
      codedBigness 3 TableNames.TypeDef ||
      codedBigness 3 TableNames.TypeRef ||
      codedBigness 3 TableNames.ModuleRef ||
      codedBigness 3 TableNames.Method ||
      codedBigness 3 TableNames.TypeSpec

    let hsBigness =
      codedBigness 1 TableNames.Event ||
      codedBigness 1 TableNames.Property

    let mdorBigness =
      codedBigness 1 TableNames.Method ||
      codedBigness 1 TableNames.MemberRef

    let mfBigness =
      codedBigness 1 TableNames.Field ||
      codedBigness 1 TableNames.Method

    let iBigness =
      codedBigness 2 TableNames.File ||
      codedBigness 2 TableNames.AssemblyRef ||
      codedBigness 2 TableNames.ExportedType

    let catBigness =
      codedBigness 3 TableNames.Method ||
      codedBigness 3 TableNames.MemberRef

    let rsBigness =
      codedBigness 2 TableNames.Module ||
      codedBigness 2 TableNames.ModuleRef ||
      codedBigness 2 TableNames.AssemblyRef ||
      codedBigness 2 TableNames.TypeRef

    let rowKindSize (RowKind kinds) =
      kinds |> List.sumBy (fun x ->
            match x with
            | UShort -> 2
            | ULong -> 4
            | Byte -> 1
            | Data -> 4
            | GGuid -> (if guidsBigness then 4 else 2)
            | Blob -> (if blobsBigness then 4 else 2)
            | SString -> (if stringsBigness then 4 else 2)
            | SimpleIndex tab -> (if tableBigness.[tab.Index] then 4 else 2)
            | TypeDefOrRefOrSpec -> (if tdorBigness then 4 else 2)
            | TypeOrMethodDef -> (if tomdBigness then 4 else 2)
            | HasConstant -> (if hcBigness then 4 else 2)
            | HasCustomAttribute -> (if hcaBigness then 4 else 2)
            | HasFieldMarshal -> (if hfmBigness then 4 else 2)
            | HasDeclSecurity -> (if hdsBigness then 4 else 2)
            | MemberRefParent -> (if mrpBigness then 4 else 2)
            | HasSemantics -> (if hsBigness then 4 else 2)
            | MethodDefOrRef -> (if mdorBigness then 4 else 2)
            | MemberForwarded -> (if mfBigness then 4 else 2)
            | Implementation -> (if iBigness then 4 else 2)
            | CustomAttributeType -> (if catBigness then 4 else 2)
            | ResolutionScope -> (if rsBigness then 4 else 2))

    let tableRowSizes = tableKinds |> Array.map rowKindSize

    let tablePhysLocations =
         let res = Array.create 64 0x0
         let mutable prevTablePhysLoc = startOfTables
         for i = 0 to 63 do
             res.[i] <- prevTablePhysLoc
             prevTablePhysLoc <- prevTablePhysLoc + (tableRowCount.[i] * tableRowSizes.[i])
         res

    let inbase = FileSystemUtils.fileNameOfPath fileName + ": "

    // All the caches. The sizes are guesstimates for the rough sharing-density of the assembly
    let cacheAssemblyRef = mkCacheInt32 false inbase "ILAssemblyRef" (getNumRows TableNames.AssemblyRef)
    let cacheMethodSpecAsMethodData = mkCacheGeneric reduceMemoryUsage inbase "MethodSpecAsMethodData" (getNumRows TableNames.MethodSpec / 20 + 1)
    let cacheMemberRefAsMemberData = mkCacheGeneric reduceMemoryUsage inbase "MemberRefAsMemberData" (getNumRows TableNames.MemberRef / 20 + 1)
    let cacheCustomAttr = mkCacheGeneric reduceMemoryUsage inbase "CustomAttr" (getNumRows TableNames.CustomAttribute / 50 + 1)
    let cacheTypeRef = mkCacheInt32 false inbase "ILTypeRef" (getNumRows TableNames.TypeRef / 20 + 1)
    let cacheTypeRefAsType = mkCacheGeneric reduceMemoryUsage inbase "TypeRefAsType" (getNumRows TableNames.TypeRef / 20 + 1)
    let cacheBlobHeapAsPropertySig = mkCacheGeneric reduceMemoryUsage inbase "BlobHeapAsPropertySig" (getNumRows TableNames.Property / 20 + 1)
    let cacheBlobHeapAsFieldSig = mkCacheGeneric reduceMemoryUsage inbase "BlobHeapAsFieldSig" (getNumRows TableNames.Field / 20 + 1)
    let cacheBlobHeapAsMethodSig = mkCacheGeneric reduceMemoryUsage inbase "BlobHeapAsMethodSig" (getNumRows TableNames.Method / 20 + 1)
    let cacheTypeDefAsType = mkCacheGeneric reduceMemoryUsage inbase "TypeDefAsType" (getNumRows TableNames.TypeDef / 20 + 1)
    let cacheMethodDefAsMethodData = mkCacheInt32 reduceMemoryUsage inbase "MethodDefAsMethodData" (getNumRows TableNames.Method / 20 + 1)
    let cacheGenericParams = mkCacheGeneric reduceMemoryUsage inbase "GenericParams" (getNumRows TableNames.GenericParam / 20 + 1)
    let cacheFieldDefAsFieldSpec = mkCacheInt32 reduceMemoryUsage inbase "FieldDefAsFieldSpec" (getNumRows TableNames.Field / 20 + 1)
    let cacheUserStringHeap = mkCacheInt32 reduceMemoryUsage inbase "UserStringHeap" ( userStringsStreamSize / 20 + 1)
    // nb. Lots and lots of cache hits on this cache, hence never optimize cache away
    let cacheStringHeap = mkCacheInt32 false inbase "string heap" ( stringsStreamSize / 50 + 1)
    let cacheBlobHeap = mkCacheInt32 reduceMemoryUsage inbase "blob heap" ( blobsStreamSize / 50 + 1)

     // These tables are not required to enforce sharing fo the final data
     // structure, but are very useful as searching these tables gives rise to many reads
     // in standard applications.

    let cacheNestedRow = mkCacheInt32 reduceMemoryUsage inbase "Nested Table Rows" (getNumRows TableNames.Nested / 20 + 1)
    let cacheConstantRow = mkCacheInt32 reduceMemoryUsage inbase "Constant Rows" (getNumRows TableNames.Constant / 20 + 1)
    let cacheMethodSemanticsRow = mkCacheInt32 reduceMemoryUsage inbase "MethodSemantics Rows" (getNumRows TableNames.MethodSemantics / 20 + 1)
    let cacheTypeDefRow = mkCacheInt32 reduceMemoryUsage inbase "ILTypeDef Rows" (getNumRows TableNames.TypeDef / 20 + 1)

    let rowAddr (tab: TableName) idx = tablePhysLocations.[tab.Index] + (idx - 1) * tableRowSizes.[tab.Index]

    // Build the reader context
    // Use an initialization hole
    let ctxtH = ref None
    let ctxt: ILMetadataReader =
        { sorted=sorted
          getNumRows=getNumRows
          mdfile=mdfile
          dataEndPoints = match pectxtCaptured with None -> notlazy [] | Some pectxt -> getDataEndPointsDelayed pectxt ctxtH
          pectxtCaptured=pectxtCaptured
          entryPointToken=pectxtEager.entryPointToken
          fileName=fileName
          userStringsStreamPhysicalLoc = userStringsStreamPhysicalLoc
          stringsStreamPhysicalLoc = stringsStreamPhysicalLoc
          blobsStreamPhysicalLoc = blobsStreamPhysicalLoc
          blobsStreamSize = blobsStreamSize
          memoizeString = Tables.memoize id
          readUserStringHeap = cacheUserStringHeap (readUserStringHeapUncached ctxtH)
          readStringHeap = cacheStringHeap (readStringHeapUncached ctxtH)
          readBlobHeap = cacheBlobHeap (readBlobHeapUncached ctxtH)
          seekReadNestedRow = cacheNestedRow (seekReadNestedRowUncached ctxtH)
          seekReadConstantRow = cacheConstantRow (seekReadConstantRowUncached ctxtH)
          seekReadMethodSemanticsRow = cacheMethodSemanticsRow (seekReadMethodSemanticsRowUncached ctxtH)
          seekReadTypeDefRow = cacheTypeDefRow (seekReadTypeDefRowUncached ctxtH)
          seekReadAssemblyRef = cacheAssemblyRef (seekReadAssemblyRefUncached ctxtH)
          seekReadMethodSpecAsMethodData = cacheMethodSpecAsMethodData (seekReadMethodSpecAsMethodDataUncached ctxtH)
          seekReadMemberRefAsMethodData = cacheMemberRefAsMemberData (seekReadMemberRefAsMethodDataUncached ctxtH)
          seekReadMemberRefAsFieldSpec = seekReadMemberRefAsFieldSpecUncached ctxtH
          seekReadCustomAttr = cacheCustomAttr (seekReadCustomAttrUncached ctxtH)
          seekReadTypeRef = cacheTypeRef (seekReadTypeRefUncached ctxtH)
          readBlobHeapAsPropertySig = cacheBlobHeapAsPropertySig (readBlobHeapAsPropertySigUncached ctxtH)
          readBlobHeapAsFieldSig = cacheBlobHeapAsFieldSig (readBlobHeapAsFieldSigUncached ctxtH)
          readBlobHeapAsMethodSig = cacheBlobHeapAsMethodSig (readBlobHeapAsMethodSigUncached ctxtH)
          readBlobHeapAsLocalsSig = readBlobHeapAsLocalsSigUncached ctxtH
          seekReadTypeDefAsType = cacheTypeDefAsType (seekReadTypeDefAsTypeUncached ctxtH)
          seekReadTypeRefAsType = cacheTypeRefAsType (seekReadTypeRefAsTypeUncached ctxtH)
          seekReadMethodDefAsMethodData = cacheMethodDefAsMethodData (seekReadMethodDefAsMethodDataUncached ctxtH)
          seekReadGenericParams = cacheGenericParams (seekReadGenericParamsUncached ctxtH)
          seekReadFieldDefAsFieldSpec = cacheFieldDefAsFieldSpec (seekReadFieldDefAsFieldSpecUncached ctxtH)
          customAttrsReader_Module = customAttrsReader ctxtH hca_Module
          customAttrsReader_Assembly = customAttrsReader ctxtH hca_Assembly
          customAttrsReader_TypeDef = customAttrsReader ctxtH hca_TypeDef
          customAttrsReader_GenericParam= customAttrsReader ctxtH hca_GenericParam
          customAttrsReader_FieldDef= customAttrsReader ctxtH hca_FieldDef
          customAttrsReader_MethodDef= customAttrsReader ctxtH hca_MethodDef
          customAttrsReader_ParamDef= customAttrsReader ctxtH hca_ParamDef
          customAttrsReader_Event= customAttrsReader ctxtH hca_Event
          customAttrsReader_Property= customAttrsReader ctxtH hca_Property
          customAttrsReader_ManifestResource= customAttrsReader ctxtH hca_ManifestResource
          customAttrsReader_ExportedType= customAttrsReader ctxtH hca_ExportedType
          securityDeclsReader_TypeDef = securityDeclsReader ctxtH hds_TypeDef
          securityDeclsReader_MethodDef = securityDeclsReader ctxtH hds_MethodDef
          securityDeclsReader_Assembly = securityDeclsReader ctxtH hds_Assembly
          typeDefReader = typeDefReader ctxtH
          guidsStreamPhysicalLoc = guidsStreamPhysicalLoc
          rowAddr=rowAddr
          rsBigness=rsBigness
          tdorBigness=tdorBigness
          tomdBigness=tomdBigness
          hcBigness=hcBigness
          hcaBigness=hcaBigness
          hfmBigness=hfmBigness
          hdsBigness=hdsBigness
          mrpBigness=mrpBigness
          hsBigness=hsBigness
          mdorBigness=mdorBigness
          mfBigness=mfBigness
          iBigness=iBigness
          catBigness=catBigness
          stringsBigness=stringsBigness
          guidsBigness=guidsBigness
          blobsBigness=blobsBigness
          tableBigness=tableBigness }
<<<<<<< HEAD
    ctxtH := Some ctxt
=======
    ctxtH.Value <- Some ctxt
>>>>>>> 97c3d7b4

    let ilModule = seekReadModule ctxt reduceMemoryUsage pectxtEager pevEager peinfo (Encoding.UTF8.GetString (ilMetadataVersion, 0, ilMetadataVersion.Length)) 1
    let ilAssemblyRefs = lazy [ for i in 1 .. getNumRows TableNames.AssemblyRef do yield seekReadAssemblyRef ctxt i ]

    ilModule, ilAssemblyRefs

//-----------------------------------------------------------------------
// Crack the binary headers, build a reader context and return the lazy
// read of the AbsIL module.
// ----------------------------------------------------------------------

let openPEFileReader (fileName, pefile: BinaryFile, pdbDirPath, noFileOnDisk) =
    let pev = pefile.GetView()
    (* MSDOS HEADER *)
    let peSignaturePhysLoc = seekReadInt32 pev 0x3c

    (* PE HEADER *)
    let peFileHeaderPhysLoc = peSignaturePhysLoc + 0x04
    let peOptionalHeaderPhysLoc = peFileHeaderPhysLoc + 0x14
    let peSignature = seekReadInt32 pev (peSignaturePhysLoc + 0)
    if peSignature <> 0x4550 then failwithf "not a PE file - bad magic PE number 0x%08x, is = %A" peSignature pev


    (* PE SIGNATURE *)
    let machine = seekReadUInt16AsInt32 pev (peFileHeaderPhysLoc + 0)
    let numSections = seekReadUInt16AsInt32 pev (peFileHeaderPhysLoc + 2)
    let optHeaderSize = seekReadUInt16AsInt32 pev (peFileHeaderPhysLoc + 16)
    if optHeaderSize <> 0xe0 &&
       optHeaderSize <> 0xf0 then failwith "not a PE file - bad optional header size"
    let x64adjust = optHeaderSize - 0xe0
    let only64 = (optHeaderSize = 0xf0) (* May want to read in the optional header Magic number and check that as well... *)
    let platform = match machine with | 0x8664 -> Some AMD64 | 0x200 -> Some IA64 | _ -> Some X86
    let sectionHeadersStartPhysLoc = peOptionalHeaderPhysLoc + optHeaderSize

    let flags = seekReadUInt16AsInt32 pev (peFileHeaderPhysLoc + 18)
    let isDll = (flags &&& 0x2000) <> 0x0

   (* OPTIONAL PE HEADER *)
    let _textPhysSize = seekReadInt32 pev (peOptionalHeaderPhysLoc + 4) (* Size of the code (text) section, or the sum of all code sections if there are multiple sections. *)
     (* x86: 000000a0 *)
    let _initdataPhysSize = seekReadInt32 pev (peOptionalHeaderPhysLoc + 8) (* Size of the initialized data section, or the sum of all such sections if there are multiple data sections. *)
    let _uninitdataPhysSize = seekReadInt32 pev (peOptionalHeaderPhysLoc + 12) (* Size of the uninitialized data section, or the sum of all such sections if there are multiple data sections. *)
    let _entrypointAddr = seekReadInt32 pev (peOptionalHeaderPhysLoc + 16) (* RVA of entry point, needs to point to bytes 0xFF 0x25 followed by the RVA+!0x4000000 in a section marked execute/read for EXEs or 0 for DLLs e.g. 0x0000b57e *)
    let _textAddr = seekReadInt32 pev (peOptionalHeaderPhysLoc + 20) (* e.g. 0x0002000 *)
     (* x86: 000000b0 *)
    let dataSegmentAddr = seekReadInt32 pev (peOptionalHeaderPhysLoc + 24) (* e.g. 0x0000c000 *)
    (* REVIEW: For now, we'll use the DWORD at offset 24 for x64. This currently ok since fsc doesn't support true 64-bit image bases,
        but we'll have to fix this up when such support is added. *)
    let imageBaseReal = if only64 then dataSegmentAddr else seekReadInt32 pev (peOptionalHeaderPhysLoc + 28)  // Image Base Always 0x400000 (see Section 23.1).
    let alignVirt = seekReadInt32 pev (peOptionalHeaderPhysLoc + 32)   //  Section Alignment Always 0x2000 (see Section 23.1).
    let alignPhys = seekReadInt32 pev (peOptionalHeaderPhysLoc + 36)  // File Alignment Either 0x200 or 0x1000.
     (* x86: 000000c0 *)
    let _osMajor = seekReadUInt16 pev (peOptionalHeaderPhysLoc + 40)   //  OS Major Always 4 (see Section 23.1).
    let _osMinor = seekReadUInt16 pev (peOptionalHeaderPhysLoc + 42)   // OS Minor Always 0 (see Section 23.1).
    let _userMajor = seekReadUInt16 pev (peOptionalHeaderPhysLoc + 44)   // User Major Always 0 (see Section 23.1).
    let _userMinor = seekReadUInt16 pev (peOptionalHeaderPhysLoc + 46)   // User Minor Always 0 (see Section 23.1).
    let subsysMajor = seekReadUInt16AsInt32 pev (peOptionalHeaderPhysLoc + 48)   // SubSys Major Always 4 (see Section 23.1).
    let subsysMinor = seekReadUInt16AsInt32 pev (peOptionalHeaderPhysLoc + 50)   // SubSys Minor Always 0 (see Section 23.1).
     (* x86: 000000d0 *)
    let _imageEndAddr = seekReadInt32 pev (peOptionalHeaderPhysLoc + 56)  // Image Size: Size, in bytes, of image, including all headers and padding
    let _headerPhysSize = seekReadInt32 pev (peOptionalHeaderPhysLoc + 60)  // Header Size Combined size of MS-DOS Header, PE Header, PE Optional Header and padding
    let subsys = seekReadUInt16 pev (peOptionalHeaderPhysLoc + 68)   // SubSystem Subsystem required to run this image.
    let useHighEnthropyVA =
        let n = seekReadUInt16 pev (peOptionalHeaderPhysLoc + 70)
        let highEnthropyVA = 0x20us
        (n &&& highEnthropyVA) = highEnthropyVA

     (* x86: 000000e0 *)

    (* WARNING: THESE ARE 64 bit ON x64/ia64 *)
    (* REVIEW: If we ever decide that we need these values for x64, we'll have to read them in as 64bit and fix up the rest of the offsets.
        Then again, it should suffice to just use the defaults, and still not bother... *)
    (* let stackReserve = seekReadInt32 is (peOptionalHeaderPhysLoc + 72) in *) (* Stack Reserve Size Always 0x100000 (1Mb) (see Section 23.1). *)
    (* let stackCommit = seekReadInt32 is (peOptionalHeaderPhysLoc + 76) in *) (* Stack Commit Size Always 0x1000 (4Kb) (see Section 23.1). *)
    (* let heapReserve = seekReadInt32 is (peOptionalHeaderPhysLoc + 80) in *) (* Heap Reserve Size Always 0x100000 (1Mb) (see Section 23.1). *)
    (* let heapCommit = seekReadInt32 is (peOptionalHeaderPhysLoc + 84) in *) (* Heap Commit Size Always 0x1000 (4Kb) (see Section 23.1). *)

     (* x86: 000000f0, x64: 00000100 *)
    let _numDataDirectories = seekReadInt32 pev (peOptionalHeaderPhysLoc + 92 + x64adjust) (* Number of Data Directories: Always 0x10 (see Section 23.1). *)
     (* 00000100 - these addresses are for x86 - for the x64 location, add x64adjust (0x10) *)
    let _importTableAddr = seekReadInt32 pev (peOptionalHeaderPhysLoc + 104 + x64adjust) (* Import Table RVA of Import Table, (see clause 24.3.1). e.g. 0000b530 *)
    let _importTableSize = seekReadInt32 pev (peOptionalHeaderPhysLoc + 108 + x64adjust) (* Size of Import Table, (see clause 24.3.1). *)
    let nativeResourcesAddr = seekReadInt32 pev (peOptionalHeaderPhysLoc + 112 + x64adjust)
    let nativeResourcesSize = seekReadInt32 pev (peOptionalHeaderPhysLoc + 116 + x64adjust)
     (* 00000110 *)
     (* 00000120 *)
  (* let base_relocTableNames.addr = seekReadInt32 is (peOptionalHeaderPhysLoc + 136)
    let base_relocTableNames.size = seekReadInt32 is (peOptionalHeaderPhysLoc + 140) in *)
     (* 00000130 *)
     (* 00000140 *)
     (* 00000150 *)
    let _importAddrTableAddr = seekReadInt32 pev (peOptionalHeaderPhysLoc + 192 + x64adjust) (* RVA of Import Addr Table, (see clause 24.3.1). e.g. 0x00002000 *)
    let _importAddrTableSize = seekReadInt32 pev (peOptionalHeaderPhysLoc + 196 + x64adjust) (* Size of Import Addr Table, (see clause 24.3.1). e.g. 0x00002000 *)
     (* 00000160 *)
    let cliHeaderAddr = seekReadInt32 pev (peOptionalHeaderPhysLoc + 208 + x64adjust)
    let _cliHeaderSize = seekReadInt32 pev (peOptionalHeaderPhysLoc + 212 + x64adjust)
     (* 00000170 *)


    (* Crack section headers *)

    let sectionHeaders =
      [ for i in 0 .. numSections-1 do
          let pos = sectionHeadersStartPhysLoc + i * 0x28
          let virtSize = seekReadInt32 pev (pos + 8)
          let virtAddr = seekReadInt32 pev (pos + 12)
          let physLoc = seekReadInt32 pev (pos + 20)
          yield (virtAddr, virtSize, physLoc) ]

    let findSectionHeader addr =
      let rec look i pos =
        if i >= numSections then 0x0
        else
          let virtSize = seekReadInt32 pev (pos + 8)
          let virtAddr = seekReadInt32 pev (pos + 12)
          if (addr >= virtAddr && addr < virtAddr + virtSize) then pos
          else look (i+1) (pos + 0x28)
      look 0 sectionHeadersStartPhysLoc

    let textHeaderStart = findSectionHeader cliHeaderAddr
    let dataHeaderStart = findSectionHeader dataSegmentAddr
  (* let relocHeaderStart = findSectionHeader base_relocTableNames.addr in *)

    let _textSize = if textHeaderStart = 0x0 then 0x0 else seekReadInt32 pev (textHeaderStart + 8)
    let _textAddr = if textHeaderStart = 0x0 then 0x0 else seekReadInt32 pev (textHeaderStart + 12)
    let textSegmentPhysicalSize = if textHeaderStart = 0x0 then 0x0 else seekReadInt32 pev (textHeaderStart + 16)
    let textSegmentPhysicalLoc = if textHeaderStart = 0x0 then 0x0 else seekReadInt32 pev (textHeaderStart + 20)

    //let dataSegmentSize = if dataHeaderStart = 0x0 then 0x0 else seekReadInt32 pev (dataHeaderStart + 8)
    //let dataSegmentAddr = if dataHeaderStart = 0x0 then 0x0 else seekReadInt32 pev (dataHeaderStart + 12)
    let dataSegmentPhysicalSize = if dataHeaderStart = 0x0 then 0x0 else seekReadInt32 pev (dataHeaderStart + 16)
    let dataSegmentPhysicalLoc = if dataHeaderStart = 0x0 then 0x0 else seekReadInt32 pev (dataHeaderStart + 20)

    let anyV2P (n, v) =
      let pev = pefile.GetView()
      let rec look i pos =
        if i >= numSections then (failwith (fileName + ": bad "+n+", rva "+string v); 0x0)
        else
          let virtSize = seekReadInt32 pev (pos + 8)
          let virtAddr = seekReadInt32 pev (pos + 12)
          let physLoc = seekReadInt32 pev (pos + 20)
          if (v >= virtAddr && (v < virtAddr + virtSize)) then (v - virtAddr) + physLoc
          else look (i+1) (pos + 0x28)
      look 0 sectionHeadersStartPhysLoc

    let cliHeaderPhysLoc = anyV2P ("cli header", cliHeaderAddr)

    let _majorRuntimeVersion = seekReadUInt16 pev (cliHeaderPhysLoc + 4)
    let _minorRuntimeVersion = seekReadUInt16 pev (cliHeaderPhysLoc + 6)
    let metadataAddr = seekReadInt32 pev (cliHeaderPhysLoc + 8)
    let metadataSize = seekReadInt32 pev (cliHeaderPhysLoc + 12)
    let cliFlags = seekReadInt32 pev (cliHeaderPhysLoc + 16)

    let ilOnly = (cliFlags &&& 0x01) <> 0x00
    let only32 = (cliFlags &&& 0x02) <> 0x00
    let is32bitpreferred = (cliFlags &&& 0x00020003) <> 0x00
    let _strongnameSigned = (cliFlags &&& 0x08) <> 0x00
    let _trackdebugdata = (cliFlags &&& 0x010000) <> 0x00

    let entryPointToken = seekReadUncodedToken pev (cliHeaderPhysLoc + 20)
    let resourcesAddr = seekReadInt32 pev (cliHeaderPhysLoc + 24)
    let resourcesSize = seekReadInt32 pev (cliHeaderPhysLoc + 28)
    let strongnameAddr = seekReadInt32 pev (cliHeaderPhysLoc + 32)
    let _strongnameSize = seekReadInt32 pev (cliHeaderPhysLoc + 36)
    let vtableFixupsAddr = seekReadInt32 pev (cliHeaderPhysLoc + 40)
    let _vtableFixupsSize = seekReadInt32 pev (cliHeaderPhysLoc + 44)

    if logging then dprintn (fileName + ": metadataAddr = "+string metadataAddr)
    if logging then dprintn (fileName + ": resourcesAddr = "+string resourcesAddr)
    if logging then dprintn (fileName + ": resourcesSize = "+string resourcesSize)
    if logging then dprintn (fileName + ": nativeResourcesAddr = "+string nativeResourcesAddr)
    if logging then dprintn (fileName + ": nativeResourcesSize = "+string nativeResourcesSize)

    let metadataPhysLoc = anyV2P ("metadata", metadataAddr)
   //-----------------------------------------------------------------------
   // Set up the PDB reader so we can read debug info for methods.
   // ----------------------------------------------------------------------
#if FX_NO_PDB_READER
    let pdb = ignore pdbDirPath; None
#else
    let pdb =
        if runningOnMono then
            None
        else
            getPdbReader pdbDirPath fileName
#endif

    let pectxt: PEReader =
        { pdb=pdb
          textSegmentPhysicalLoc=textSegmentPhysicalLoc
          textSegmentPhysicalSize=textSegmentPhysicalSize
          dataSegmentPhysicalLoc=dataSegmentPhysicalLoc
          dataSegmentPhysicalSize=dataSegmentPhysicalSize
          anyV2P=anyV2P
          metadataAddr=metadataAddr
          sectionHeaders=sectionHeaders
          nativeResourcesAddr=nativeResourcesAddr
          nativeResourcesSize=nativeResourcesSize
          resourcesAddr=resourcesAddr
          strongnameAddr=strongnameAddr
          vtableFixupsAddr=vtableFixupsAddr
          pefile=pefile
          fileName=fileName
          entryPointToken=entryPointToken
          noFileOnDisk=noFileOnDisk
        }
    let peinfo = (subsys, (subsysMajor, subsysMinor), useHighEnthropyVA, ilOnly, only32, is32bitpreferred, only64, platform, isDll, alignVirt, alignPhys, imageBaseReal)
    (metadataPhysLoc, metadataSize, peinfo, pectxt, pev, pdb)

let openPE (fileName, pefile, pdbDirPath, reduceMemoryUsage, noFileOnDisk) =
    let metadataPhysLoc, _metadataSize, peinfo, pectxt, pev, pdb = openPEFileReader (fileName, pefile, pdbDirPath, noFileOnDisk)
    let ilModule, ilAssemblyRefs = openMetadataReader (fileName, pefile, metadataPhysLoc, peinfo, pectxt, pev, Some pectxt, reduceMemoryUsage)
    ilModule, ilAssemblyRefs, pdb

let openPEMetadataOnly (fileName, peinfo, pectxtEager, pevEager, mdfile: BinaryFile, reduceMemoryUsage) =
    openMetadataReader (fileName, mdfile, 0, peinfo, pectxtEager, pevEager, None, reduceMemoryUsage)

let ClosePdbReader pdb =
#if FX_NO_PDB_READER
    ignore pdb
    ()
#else
    match pdb with
    | Some (pdbr, _) -> pdbReadClose pdbr
    | None -> ()
#endif

type ILReaderMetadataSnapshot = obj * nativeint * int
type ILReaderTryGetMetadataSnapshot = (* path: *) string * (* snapshotTimeStamp: *) DateTime -> ILReaderMetadataSnapshot option

[<RequireQualifiedAccess>]
type MetadataOnlyFlag = Yes | No

[<RequireQualifiedAccess>]
type ReduceMemoryFlag = Yes | No

type ILReaderOptions =
    { pdbDirPath: string option
      reduceMemoryUsage: ReduceMemoryFlag
      metadataOnly: MetadataOnlyFlag
      tryGetMetadataSnapshot: ILReaderTryGetMetadataSnapshot }

type ILModuleReader =
    abstract ILModuleDef: ILModuleDef
    abstract ILAssemblyRefs: ILAssemblyRef list

<<<<<<< HEAD
    /// ILModuleReader objects only need to be explicitly disposed if memory mapping is used, i.e. reduceMemoryUsage = false
=======
    // ILModuleReader objects only need to be explicitly disposed if memory mapping is used, i.e. reduceMemoryUsage = false
>>>>>>> 97c3d7b4
    inherit IDisposable

[<Sealed>]
type ILModuleReaderImpl(ilModule: ILModuleDef, ilAssemblyRefs: Lazy<ILAssemblyRef list>, dispose: unit -> unit) =
    interface ILModuleReader with
        member x.ILModuleDef = ilModule
        member x.ILAssemblyRefs = ilAssemblyRefs.Force()
        member x.Dispose() = dispose()

// ++GLOBAL MUTABLE STATE (concurrency safe via locking)
type ILModuleReaderCacheKey = ILModuleReaderCacheKey of string * DateTime * bool * ReduceMemoryFlag * MetadataOnlyFlag

// Cache to extend the lifetime of a limited number of readers that are otherwise eligible for GC
type ILModuleReaderCache1LockToken() = interface LockToken
let ilModuleReaderCache1 =
    AgedLookup<ILModuleReaderCache1LockToken, ILModuleReaderCacheKey, ILModuleReader>
       (stronglyHeldReaderCacheSize,
        keepMax=stronglyHeldReaderCacheSize, // only strong entries
        areSimilar=(fun (x, y) -> x = y))
let ilModuleReaderCache1Lock = Lock()

// // Cache to reuse readers that have already been created and are not yet GC'd
let ilModuleReaderCache2 = ConcurrentDictionary<ILModuleReaderCacheKey, System.WeakReference<ILModuleReader>>(HashIdentity.Structural)

let stableFileHeuristicApplies fileName =
    not noStableFileHeuristic && try FileSystem.IsStableFileHeuristic fileName with _ -> false

let createByteFileChunk opts fileName chunk =
    // If we're trying to reduce memory usage then we are willing to go back and re-read the binary, so we can use
    // a weakly-held handle to an array of bytes.
    if opts.reduceMemoryUsage = ReduceMemoryFlag.Yes && stableFileHeuristicApplies fileName then
        WeakByteFile(fileName, chunk) :> BinaryFile
    else
        let bytes =
            use stream = FileSystem.OpenFileForReadShim(fileName)
            match chunk with
            | None -> stream.ReadAllBytes()
            | Some(start, length) -> stream.ReadBytes(start, length)

        ByteFile(fileName, bytes) :> BinaryFile

let getBinaryFile fileName useMemoryMappedFile =
    let stream = FileSystem.OpenFileForReadShim(fileName, useMemoryMappedFile = useMemoryMappedFile)
    let byteMem = stream.AsByteMemory()

    let safeHolder =
        { new obj() with
            override x.Finalize() =
                (x :?> IDisposable).Dispose()
          interface IDisposable with
            member x.Dispose() =
                GC.SuppressFinalize x
                stream.Dispose()
                stats.memoryMapFileClosedCount <- stats.memoryMapFileClosedCount + 1 }

    stats.memoryMapFileOpenedCount <- stats.memoryMapFileOpenedCount + 1

    safeHolder, RawMemoryFile(fileName, safeHolder, byteMem) :> BinaryFile

let OpenILModuleReaderFromBytes fileName assemblyContents options =
    let pefile = ByteFile(fileName, assemblyContents) :> BinaryFile
    let ilModule, ilAssemblyRefs, pdb = openPE (fileName, pefile, options.pdbDirPath, (options.reduceMemoryUsage = ReduceMemoryFlag.Yes), true)
    new ILModuleReaderImpl(ilModule, ilAssemblyRefs, (fun () -> ClosePdbReader pdb)) :> ILModuleReader

let OpenILModuleReaderFromStream fileName (peStream: Stream) options =
    let peReader = new System.Reflection.PortableExecutable.PEReader(peStream, PEStreamOptions.PrefetchEntireImage)
    let pefile = PEFile(fileName, peReader) :> BinaryFile
    let ilModule, ilAssemblyRefs, pdb = openPE (fileName, pefile, options.pdbDirPath, (options.reduceMemoryUsage = ReduceMemoryFlag.Yes), true)
    new ILModuleReaderImpl(ilModule, ilAssemblyRefs, (fun () -> ClosePdbReader pdb)) :> ILModuleReader

let ClearAllILModuleReaderCache() =
    ilModuleReaderCache1.Clear(ILModuleReaderCache1LockToken())
    ilModuleReaderCache2.Clear()

let OpenILModuleReader fileName opts =
    // Pseudo-normalize the paths.
    let ILModuleReaderCacheKey (fullPath,writeStamp,_,_,_) as key, keyOk =
        try
           let fullPath = FileSystem.GetFullPathShim fileName
           let writeTime = FileSystem.GetLastWriteTimeShim fileName
           let key = ILModuleReaderCacheKey (fullPath, writeTime, opts.pdbDirPath.IsSome, opts.reduceMemoryUsage, opts.metadataOnly)
           key, true
        with exn ->
            Debug.Assert(false, sprintf "Failed to compute key in OpenILModuleReader cache for '%s'. Falling back to uncached. Error = %s" fileName (exn.ToString()))
            let fakeKey = ILModuleReaderCacheKey(fileName, DateTime.UtcNow, false, ReduceMemoryFlag.Yes, MetadataOnlyFlag.Yes)
            fakeKey, false

    let cacheResult1 =
        // can't used a cached entry when reading PDBs, since it makes the returned object IDisposable
        if keyOk && opts.pdbDirPath.IsNone then
            ilModuleReaderCache1Lock.AcquireLock (fun ltok -> ilModuleReaderCache1.TryGet(ltok, key))
        else
            None

    match cacheResult1 with
    | Some ilModuleReader -> ilModuleReader
    | None ->

    let cacheResult2 =
        // can't used a cached entry when reading PDBs, since it makes the returned object IDisposable
        if keyOk && opts.pdbDirPath.IsNone then
            ilModuleReaderCache2.TryGetValue key
        else
            false, Unchecked.defaultof<_>

    let mutable res = Unchecked.defaultof<_>
    match cacheResult2 with
    | true, weak when weak.TryGetTarget(&res) -> res
    | _ ->

    let reduceMemoryUsage = (opts.reduceMemoryUsage = ReduceMemoryFlag.Yes)
    let metadataOnly = (opts.metadataOnly = MetadataOnlyFlag.Yes)

    if reduceMemoryUsage && opts.pdbDirPath.IsNone then

        // This case is used in FCS applications, devenv.exe and fsi.exe
        //
        let ilModuleReader =
            // Check if we are doing metadataOnly reading (the most common case in both the compiler and IDE)
            if not runningOnMono && metadataOnly then

                // See if tryGetMetadata gives us a BinaryFile for the metadata section alone.
                let mdfileOpt =
                    match opts.tryGetMetadataSnapshot (fullPath, writeStamp) with
                    | Some (obj, start, len) -> Some (RawMemoryFile(fullPath, obj, start, len) :> BinaryFile)
                    | None -> None

                // For metadata-only, always use a temporary, short-lived PE file reader, preferably over a memory mapped file.
                // Then use the metadata blob as the long-lived memory resource.
                let disposer, pefileEager = getBinaryFile fullPath false
                use _disposer = disposer
                let metadataPhysLoc, metadataSize, peinfo, pectxtEager, pevEager, _pdb = openPEFileReader (fullPath, pefileEager, None, false)
                let mdfile =
                    match mdfileOpt with
                    | Some mdfile -> mdfile
                    | None ->
                        // If tryGetMetadata doesn't give anything, then just read the metadata chunk out of the binary
                        createByteFileChunk opts fullPath (Some (metadataPhysLoc, metadataSize))

                let ilModule, ilAssemblyRefs = openPEMetadataOnly (fullPath, peinfo, pectxtEager, pevEager, mdfile, reduceMemoryUsage)
                new ILModuleReaderImpl(ilModule, ilAssemblyRefs, ignore)
            else
                // If we are not doing metadata-only, then just go ahead and read all the bytes and hold them either strongly or weakly
                // depending on the heuristic
                let pefile = createByteFileChunk opts fullPath None
                let ilModule, ilAssemblyRefs, _pdb = openPE (fullPath, pefile, None, reduceMemoryUsage, false)
                new ILModuleReaderImpl(ilModule, ilAssemblyRefs, ignore)

        let ilModuleReader = ilModuleReader :> ILModuleReader
        if keyOk then
            ilModuleReaderCache1Lock.AcquireLock (fun ltok -> ilModuleReaderCache1.Put(ltok, key, ilModuleReader))
            ilModuleReaderCache2.[key] <- System.WeakReference<_>(ilModuleReader)
        ilModuleReader


    else
        // This case is primarily used in fsc.exe.
        //
        // In fsc.exe, we're not trying to reduce memory usage, nor do we really care if we leak memory.
        //
        // Note we ignore the "metadata only" flag as it's generally OK to read in the
        // whole binary for the command-line compiler: address space is rarely an issue.
        //
        // We do however care about avoiding locks on files that prevent their deletion during a
        // multi-proc build. So use memory mapping, but only for stable files. Other files
        // still use an in-memory ByteFile
        let pefile =
            if not runningOnMono && (alwaysMemoryMapFSC || stableFileHeuristicApplies fullPath) then
                let _, pefile = getBinaryFile fullPath false
                pefile
            else
                createByteFileChunk opts fullPath None

        let ilModule, ilAssemblyRefs, pdb = openPE (fullPath, pefile, opts.pdbDirPath, reduceMemoryUsage, false)
        let ilModuleReader = new ILModuleReaderImpl(ilModule, ilAssemblyRefs, (fun () -> ClosePdbReader pdb))

        let ilModuleReader = ilModuleReader :> ILModuleReader

        // Readers with PDB reader disposal logic don't go in the cache. Note the PDB reader is only used in static linking.
        if keyOk && opts.pdbDirPath.IsNone then
            ilModuleReaderCache1Lock.AcquireLock (fun ltok -> ilModuleReaderCache1.Put(ltok, key, ilModuleReader))
            ilModuleReaderCache2.[key] <- WeakReference<_>(ilModuleReader)

        ilModuleReader

[<AutoOpen>]
module Shim =

    type IAssemblyReader =
        abstract GetILModuleReader: filename: string * readerOptions: ILReaderOptions -> ILModuleReader

    [<Sealed>]
    type DefaultAssemblyReader() =
        interface IAssemblyReader with
            member _.GetILModuleReader(filename, readerOptions) =
                OpenILModuleReader filename readerOptions

    let mutable AssemblyReader = DefaultAssemblyReader() :> IAssemblyReader<|MERGE_RESOLUTION|>--- conflicted
+++ resolved
@@ -391,13 +391,8 @@
 let sigptrGetString n bytes sigptr =
     let bytearray, sigptr = sigptrGetBytes n bytes sigptr
     (Encoding.UTF8.GetString(bytearray, 0, bytearray.Length)), sigptr
-<<<<<<< HEAD
-
-
-=======
-
-
->>>>>>> 97c3d7b4
+
+
 // --------------------------------------------------------------------
 // Now the tables of instructions
 // --------------------------------------------------------------------
@@ -579,13 +574,8 @@
 
 // The tables are delayed to avoid building them unnecessarily at startup
 // Many applications of AbsIL (e.g. a compiler) don't need to read instructions.
-<<<<<<< HEAD
-let oneByteInstrs = ref None
-let twoByteInstrs = ref None
-=======
 let mutable oneByteInstrs = None
 let mutable twoByteInstrs = None
->>>>>>> 97c3d7b4
 let fillInstrs () =
     let oneByteInstrTable = Array.create 256 I_invalid_instr
     let twoByteInstrTable = Array.create 256 I_invalid_instr
@@ -608,20 +598,12 @@
     twoByteInstrs <- Some twoByteInstrTable
 
 let rec getOneByteInstr i =
-<<<<<<< HEAD
-    match !oneByteInstrs with
-=======
     match oneByteInstrs with
->>>>>>> 97c3d7b4
     | None -> fillInstrs(); getOneByteInstr i
     | Some t -> t.[i]
 
 let rec getTwoByteInstr i =
-<<<<<<< HEAD
-    match !twoByteInstrs with
-=======
     match twoByteInstrs with
->>>>>>> 97c3d7b4
     | None -> fillInstrs(); getTwoByteInstr i
     | Some t -> t.[i]
 
@@ -750,34 +732,20 @@
 
 let mkCacheInt32 lowMem _inbase _nm _sz =
     if lowMem then (fun f x -> f x) else
-<<<<<<< HEAD
-    let cache = ref null
-    let count = ref 0
-=======
     let mutable cache = null
     let mutable count = 0
->>>>>>> 97c3d7b4
 #if STATISTICS
     addReport (fun oc -> if count <> 0 then oc.WriteLine ((_inbase + string count + " "+ _nm + " cache hits"): string))
 #endif
     fun f (idx: int32) ->
         let cache =
-<<<<<<< HEAD
-            match !cache with
-            | null -> cache := ConcurrentDictionary<int32, _>(Environment.ProcessorCount, 11)
-=======
             match cache with
             | null -> cache <- ConcurrentDictionary<int32, _>(Environment.ProcessorCount, 11)
->>>>>>> 97c3d7b4
             | _ -> ()
             cache
         match cache.TryGetValue idx with
         | true, res ->
-<<<<<<< HEAD
-            incr count
-=======
             count <- count + 1
->>>>>>> 97c3d7b4
             res
         | _ ->
             let res = f idx
@@ -786,26 +754,16 @@
 
 let mkCacheGeneric lowMem _inbase _nm _sz =
     if lowMem then (fun f x -> f x) else
-<<<<<<< HEAD
-    let cache = ref null
-    let count = ref 0
-=======
     let mutable cache = null
     let mutable count = 0
->>>>>>> 97c3d7b4
 #if STATISTICS
     addReport (fun oc -> if !count <> 0 then oc.WriteLine ((_inbase + string !count + " " + _nm + " cache hits"): string))
 #endif
     fun f (idx :'T) ->
         let cache =
-<<<<<<< HEAD
-            match !cache with
-            | null -> cache := ConcurrentDictionary<_, _>(Environment.ProcessorCount, 11 (* sz: int *) )
-=======
             match cache with
             | null ->
                 cache <- ConcurrentDictionary<_, _>(Environment.ProcessorCount, 11 (* sz: int *) )
->>>>>>> 97c3d7b4
             | _ -> ()
             cache
 
@@ -896,19 +854,10 @@
 
         res
     else
-<<<<<<< HEAD
-        let res = ref []
-        for i = 1 to numRows do
-            let rowinfo = rowReader i
-            if keyComparer (keyFunc rowinfo) = 0 then
-              res := rowConverter rowinfo :: !res
-        List.rev !res
-=======
         [ for i = 1 to numRows do
             let rowinfo = rowReader i
             if keyComparer (keyFunc rowinfo) = 0 then
                 yield rowConverter rowinfo ]
->>>>>>> 97c3d7b4
 
 
 let seekReadOptionalIndexedRow info =
@@ -1520,28 +1469,6 @@
         let (ctxt: ILMetadataReader) = getHole ctxtH
         let mdv = ctxt.mdfile.GetView()
         let dataStartPoints =
-<<<<<<< HEAD
-            let res = ref []
-            for i = 1 to ctxt.getNumRows TableNames.FieldRVA do
-                let rva, _fidx = seekReadFieldRVARow ctxt mdv i
-                res := ("field", rva) :: !res
-            for i = 1 to ctxt.getNumRows TableNames.ManifestResource do
-                let offset, _, _, TaggedIndex(_tag, idx) = seekReadManifestResourceRow ctxt mdv i
-                if idx = 0 then
-                  let rva = pectxt.resourcesAddr + offset
-                  res := ("manifest resource", rva) :: !res
-            !res
-        if isNil dataStartPoints then []
-        else
-          let methodRVAs =
-              let res = ref []
-              for i = 1 to ctxt.getNumRows TableNames.Method do
-                  let rva, _, _, nameIdx, _, _ = seekReadMethodRow ctxt mdv i
-                  if rva <> 0 then
-                     let nm = readStringHeap ctxt nameIdx
-                     res := (nm, rva) :: !res
-              !res
-=======
             [ for i = 1 to ctxt.getNumRows TableNames.FieldRVA do
                 let rva, _fidx = seekReadFieldRVARow ctxt mdv i
                 ("field", rva)
@@ -1559,7 +1486,6 @@
                   if rva <> 0 then
                      let nm = readStringHeap ctxt nameIdx
                      (nm, rva) ]
->>>>>>> 97c3d7b4
           ([ pectxt.textSegmentPhysicalLoc + pectxt.textSegmentPhysicalSize
              pectxt.dataSegmentPhysicalLoc + pectxt.dataSegmentPhysicalSize ]
            @
@@ -1574,13 +1500,8 @@
                 @ methodRVAs)))
            |> List.distinct
            |> List.sort
-<<<<<<< HEAD
-
-
-=======
-
-
->>>>>>> 97c3d7b4
+
+
 let rvaToData (ctxt: ILMetadataReader) (pectxt: PEReader) nm rva =
     if rva = 0x0 then failwith "rva is zero"
     let start = pectxt.anyV2P (nm, rva)
@@ -1822,11 +1743,7 @@
                          fst,
                          simpleIndexCompare tidx,
                          isSorted ctxt TableNames.InterfaceImpl,
-<<<<<<< HEAD
-                         (snd >> seekReadTypeDefOrRef ctxt numtypars AsObject (*ok*) List.empty))
-=======
                          (snd >> seekReadTypeDefOrRef ctxt numtypars AsObject (*ok*) []))
->>>>>>> 97c3d7b4
 
 and seekReadGenericParams ctxt numtypars (a, b): ILGenericParameterDefs =
     ctxt.seekReadGenericParams (GenericParamsIdx(numtypars, a, b))
@@ -2404,22 +2321,14 @@
         seekReadParamExtras ctxt mdv (&retRes, paramsRes) i
     retRes, List.ofArray paramsRes
 
-<<<<<<< HEAD
-and seekReadParamExtras (ctxt: ILMetadataReader) mdv (retRes, paramsRes) (idx: int) =
-=======
 and seekReadParamExtras (ctxt: ILMetadataReader) mdv (retRes: byref<ILReturn>, paramsRes) (idx: int) =
->>>>>>> 97c3d7b4
    let flags, seq, nameIdx = seekReadParamRow ctxt mdv idx
    let inOutMasked = (flags &&& 0x00FF)
    let hasMarshal = (flags &&& 0x2000) <> 0x0
    let hasDefault = (flags &&& 0x1000) <> 0x0
    let fmReader idx = seekReadIndexedRow (ctxt.getNumRows TableNames.FieldMarshal, seekReadFieldMarshalRow ctxt mdv, fst, hfmCompare idx, isSorted ctxt TableNames.FieldMarshal, (snd >> readBlobHeapAsNativeType ctxt))
    if seq = 0 then
-<<<<<<< HEAD
-       retRes := { !retRes with
-=======
        retRes <- { retRes with
->>>>>>> 97c3d7b4
                         Marshal=(if hasMarshal then Some (fmReader (TaggedIndex(hfm_ParamDef, idx))) else None)
                         CustomAttrsStored = ctxt.customAttrsReader_ParamDef
                         MetadataIndex = idx}
@@ -2464,22 +2373,14 @@
     |> List.map snd
 
 
-<<<<<<< HEAD
-and seekReadoptional_MethodSemantics ctxt id =
-=======
 and seekReadOptionalMethodSemantics ctxt id =
->>>>>>> 97c3d7b4
     match seekReadMultipleMethodSemantics ctxt id with
     | [] -> None
     | [h] -> Some h
     | h :: _ -> dprintn "multiple method semantics found"; Some h
 
 and seekReadMethodSemantics ctxt id =
-<<<<<<< HEAD
-    match seekReadoptional_MethodSemantics ctxt id with
-=======
     match seekReadOptionalMethodSemantics ctxt id with
->>>>>>> 97c3d7b4
     | None -> failwith "seekReadMethodSemantics ctxt: no method found"
     | Some x -> x
 
@@ -2699,27 +2600,6 @@
        ilOffsetsOfLabels.[lab] <- ilOffset
 
    let ibuf = ResizeArray<_>(sz/2)
-<<<<<<< HEAD
-   let curr = ref 0
-   let prefixes = { al=Aligned; tl= Normalcall; vol= Nonvolatile;ro=NormalAddress;constrained=None }
-   let lastb = ref 0x0
-   let lastb2 = ref 0x0
-   let b = ref 0x0
-   let get () =
-       lastb := seekReadByteAsInt32 pev (start + (!curr))
-       incr curr
-       b :=
-         if !lastb = 0xfe && !curr < sz then
-           lastb2 := seekReadByteAsInt32 pev (start + (!curr))
-           incr curr
-           !lastb2
-         else
-           !lastb
-
-   let seqPointsRemaining = ref seqpoints
-
-   while !curr < sz do
-=======
    let mutable curr = 0
    let prefixes = { al=Aligned; tl= Normalcall; vol= Nonvolatile;ro=NormalAddress;constrained=None }
    let mutable lastb = 0x0
@@ -2739,21 +2619,11 @@
    let mutable seqPointsRemaining = seqpoints
 
    while curr < sz do
->>>>>>> 97c3d7b4
      // registering "+string !curr+" as start of an instruction")
      markAsInstructionStart curr ibuf.Count
 
      // Insert any sequence points into the instruction sequence
      while
-<<<<<<< HEAD
-         (match !seqPointsRemaining with
-          | (i, _tag) :: _rest when i <= !curr -> true
-          | _ -> false)
-        do
-         // Emitting one sequence point
-         let _, tag = List.head !seqPointsRemaining
-         seqPointsRemaining := List.tail !seqPointsRemaining
-=======
          (match seqPointsRemaining with
           | (i, _tag) :: _rest when i <= curr -> true
           | _ -> false)
@@ -2761,7 +2631,6 @@
          // Emitting one sequence point
          let _, tag = List.head seqPointsRemaining
          seqPointsRemaining <- List.tail seqPointsRemaining
->>>>>>> 97c3d7b4
          ibuf.Add (I_seqpoint tag)
 
      // Read the prefixes. Leave lastb and lastb2 holding the instruction byte(s)
@@ -2772,15 +2641,6 @@
        prefixes.ro<-NormalAddress
        prefixes.constrained<-None
        get ()
-<<<<<<< HEAD
-       while !curr < sz &&
-         !lastb = 0xfe &&
-         (!b = (i_constrained &&& 0xff) ||
-          !b = (i_readonly &&& 0xff) ||
-          !b = (i_unaligned &&& 0xff) ||
-          !b = (i_volatile &&& 0xff) ||
-          !b = (i_tail &&& 0xff)) do
-=======
        while curr < sz &&
          lastb = 0xfe &&
          (b = (i_constrained &&& 0xff) ||
@@ -2788,7 +2648,6 @@
           b = (i_unaligned &&& 0xff) ||
           b = (i_volatile &&& 0xff) ||
           b = (i_tail &&& 0xff)) do
->>>>>>> 97c3d7b4
          begin
              if b = (i_unaligned &&& 0xff) then
                let unal = seekReadByteAsInt32 pev (start + curr)
@@ -2798,19 +2657,11 @@
                   elif unal = 0x2 then Unaligned2
                   elif unal = 0x4 then Unaligned4
                   else (dprintn "bad alignment for unaligned"; Aligned)
-<<<<<<< HEAD
-             elif !b = (i_volatile &&& 0xff) then prefixes.vol <- Volatile
-             elif !b = (i_readonly &&& 0xff) then prefixes.ro <- ReadonlyAddress
-             elif !b = (i_constrained &&& 0xff) then
-                 let uncoded = seekReadUncodedToken pev (start + (!curr))
-                 curr := !curr + 4
-=======
              elif b = (i_volatile &&& 0xff) then prefixes.vol <- Volatile
              elif b = (i_readonly &&& 0xff) then prefixes.ro <- ReadonlyAddress
              elif b = (i_constrained &&& 0xff) then
                  let uncoded = seekReadUncodedToken pev (start + curr)
                  curr <- curr + 4
->>>>>>> 97c3d7b4
                  let ty = seekReadTypeDefOrRef ctxt numtypars AsObject [] (uncodedTokenToTypeDefOrRefOrSpec uncoded)
                  prefixes.constrained <- Some ty
              else prefixes.tl <- Tailcall
@@ -2820,21 +2671,6 @@
 
      // data for instruction begins at "+string !curr
      // Read and decode the instruction
-<<<<<<< HEAD
-     if (!curr <= sz) then
-       let idecoder =
-           if !lastb = 0xfe then getTwoByteInstr ( !lastb2)
-           else getOneByteInstr ( !lastb)
-       let instr =
-         match idecoder with
-         | I_u16_u8_instr f ->
-             let x = seekReadByte pev (start + (!curr)) |> uint16
-             curr := !curr + 1
-             f prefixes x
-         | I_u16_u16_instr f ->
-             let x = seekReadUInt16 pev (start + (!curr))
-             curr := !curr + 2
-=======
      if (curr <= sz) then
        let idecoder =
            if lastb = 0xfe then getTwoByteInstr lastb2
@@ -2848,7 +2684,6 @@
          | I_u16_u16_instr f ->
              let x = seekReadUInt16 pev (start + curr)
              curr <- curr + 2
->>>>>>> 97c3d7b4
              f prefixes x
          | I_none_instr f ->
              f prefixes
@@ -2873,13 +2708,8 @@
              curr <- curr + 8
              f prefixes x
          | I_field_instr f ->
-<<<<<<< HEAD
-             let tab, tok = seekReadUncodedToken pev (start + (!curr))
-             curr := !curr + 4
-=======
              let tab, tok = seekReadUncodedToken pev (start + curr)
              curr <- curr + 4
->>>>>>> 97c3d7b4
              let fspec =
                if tab = TableNames.Field then
                  seekReadFieldDefAsFieldSpec ctxt tok
@@ -2890,13 +2720,8 @@
          | I_method_instr f ->
              // method instruction, curr = "+string !curr
 
-<<<<<<< HEAD
-             let tab, idx = seekReadUncodedToken pev (start + (!curr))
-             curr := !curr + 4
-=======
              let tab, idx = seekReadUncodedToken pev (start + curr)
              curr <- curr + 4
->>>>>>> 97c3d7b4
              let (VarArgMethodData(enclTy, cc, nm, argtys, varargs, retty, minst)) =
                if tab = TableNames.Method then
                  seekReadMethodDefOrRef ctxt numtypars (TaggedIndex(mdor_MethodDef, idx))
@@ -2922,13 +2747,8 @@
              let ty = seekReadTypeDefOrRef ctxt numtypars AsObject [] (uncodedTokenToTypeDefOrRefOrSpec uncoded)
              f prefixes ty
          | I_string_instr f ->
-<<<<<<< HEAD
-             let tab, idx = seekReadUncodedToken pev (start + (!curr))
-             curr := !curr + 4
-=======
              let tab, idx = seekReadUncodedToken pev (start + curr)
              curr <- curr + 4
->>>>>>> 97c3d7b4
              if tab <> TableNames.UserStrings then dprintn "warning: bad table in user string for ldstr"
              f prefixes (readUserStringHeap ctxt idx)
 
@@ -2953,19 +2773,11 @@
              let dest = curr + offsDest
              f prefixes (rawToLabel dest)
          | I_invalid_instr ->
-<<<<<<< HEAD
-             dprintn ("invalid instruction: "+string !lastb+ (if !lastb = 0xfe then ", "+string !lastb2 else ""))
-             I_ret
-         | I_tok_instr f ->
-             let tab, idx = seekReadUncodedToken pev (start + (!curr))
-             curr := !curr + 4
-=======
              dprintn ("invalid instruction: "+string lastb+ (if lastb = 0xfe then ", "+string lastb2 else ""))
              I_ret
          | I_tok_instr f ->
              let tab, idx = seekReadUncodedToken pev (start + curr)
              curr <- curr + 4
->>>>>>> 97c3d7b4
              (* REVIEW: this incorrectly labels all MemberRef tokens as ILMethod's: we should go look at the MemberRef sig to determine if it is a field or method *)
              let token_info =
                if tab = TableNames.Method || tab = TableNames.MemberRef (* REVIEW: generics or tab = TableNames.MethodSpec *) then
@@ -2978,28 +2790,13 @@
                else failwith "bad token for ldtoken"
              f prefixes token_info
          | I_sig_instr f ->
-<<<<<<< HEAD
-             let tab, idx = seekReadUncodedToken pev (start + (!curr))
-             curr := !curr + 4
-=======
              let tab, idx = seekReadUncodedToken pev (start + curr)
              curr <- curr + 4
->>>>>>> 97c3d7b4
              if tab <> TableNames.StandAloneSig then dprintn "strange table for callsig token"
              let generic, _genarity, cc, retty, argtys, varargs = readBlobHeapAsMethodSig ctxt numtypars (seekReadStandAloneSigRow ctxt mdv idx)
              if generic then failwith "bad image: a generic method signature is begin used at a calli instruction"
              f prefixes (mkILCallSig (cc, argtys, retty), varargs)
          | I_switch_instr f ->
-<<<<<<< HEAD
-             let n = (seekReadInt32 pev (start + (!curr)))
-             curr := !curr + 4
-             let offsets =
-               List.init n (fun _ ->
-                   let i = (seekReadInt32 pev (start + (!curr)))
-                   curr := !curr + 4
-                   i)
-             let dests = List.map (fun offs -> rawToLabel (!curr + offs)) offsets
-=======
              let n = (seekReadInt32 pev (start + curr))
              curr <- curr + 4
              let offsets =
@@ -3008,16 +2805,11 @@
                    curr <- curr + 4
                    i)
              let dests = List.map (fun offs -> rawToLabel (curr + offs)) offsets
->>>>>>> 97c3d7b4
              f prefixes dests
        ibuf.Add instr
    done
    // Finished reading instructions - mark the end of the instruction stream in case the PDB information refers to it.
-<<<<<<< HEAD
-   markAsInstructionStart !curr ibuf.Count
-=======
    markAsInstructionStart curr ibuf.Count
->>>>>>> 97c3d7b4
    // Build the function that maps from raw labels (offsets into the bytecode stream) to indexes in the AbsIL instruction stream
    let lab2pc = ilOffsetsOfLabels
 
@@ -3167,19 +2959,11 @@
 
            // Read all the sections that follow the method body.
            // These contain the exception clauses.
-<<<<<<< HEAD
-           let nextSectionBase = ref (align 4 (codeBase + codeSize))
-           let moreSections = ref hasMoreSections
-           let seh = ref []
-           while !moreSections do
-             let sectionBase = !nextSectionBase
-=======
            let mutable nextSectionBase = align 4 (codeBase + codeSize)
            let mutable moreSections = hasMoreSections
            let mutable seh = []
            while moreSections do
              let sectionBase = nextSectionBase
->>>>>>> 97c3d7b4
              let sectionFlag = seekReadByte pev sectionBase
              // fat format for "+nm+", sectionFlag = " + string sectionFlag)
              let sectionSize, clauses =
@@ -3259,26 +3043,16 @@
                     | _ -> sehMap.[key] <- [clause])
                   clauses
                 ([], sehMap) ||> Seq.fold (fun acc (KeyValue(key, bs)) -> [ for b in bs -> {Range=key; Clause=b}: ILExceptionSpec ] @ acc)
-<<<<<<< HEAD
-             seh := sehClauses
-             moreSections := (sectionFlag &&& e_CorILMethod_Sect_MoreSects) <> 0x0uy
-             nextSectionBase := sectionBase + sectionSize
-=======
              seh <- sehClauses
              moreSections <- (sectionFlag &&& e_CorILMethod_Sect_MoreSects) <> 0x0uy
              nextSectionBase <- sectionBase + sectionSize
->>>>>>> 97c3d7b4
            done (* while *)
 
            // Convert the linear code format to the nested code format 
            if logging then dprintn "doing localPdbInfos2"
            let localPdbInfos2 = List.map (fun f -> f raw2nextLab) localPdbInfos
            if logging then dprintn "done localPdbInfos2, checking code..."
-<<<<<<< HEAD
-           let code = buildILCode nm lab2pc instrs !seh localPdbInfos2
-=======
            let code = buildILCode nm lab2pc instrs seh localPdbInfos2
->>>>>>> 97c3d7b4
            if logging then dprintn "done checking code."
            { 
              IsZeroInit=initlocals
@@ -3305,11 +3079,7 @@
     let res, _ = sigptrGetILNativeType ctxt bytes 0
     res
 
-<<<<<<< HEAD
-and sigptrGetILNativeType ctxt bytes sigptr =
-=======
 and sigptrGetILNativeType ctxt bytes sigptr : ILNativeType * int =
->>>>>>> 97c3d7b4
     // reading native type blob, sigptr= "+string sigptr)
     let ntbyte, sigptr = sigptrGetByte bytes sigptr
     if List.memAssoc ntbyte (Lazy.force ILNativeTypeMap) then
@@ -3503,21 +3273,6 @@
         else
           let offset = seekReadInt32 mdv (pos + 0)
           let length = seekReadInt32 mdv (pos + 4)
-<<<<<<< HEAD
-          let res = ref true
-          let fin = ref false
-          let n = ref 0
-          // read and compare the stream name byte by byte
-          while (not !fin) do
-              let c= seekReadByteAsInt32 mdv (pos + 8 + (!n))
-              if c = 0 then
-                  fin := true
-              elif !n >= Array.length name || c <> name.[!n] then
-                  res := false
-              incr n
-          if !res then Some(offset + metadataPhysLoc, length)
-          else look (i+1) (align 0x04 (pos + 8 + (!n)))
-=======
           let mutable res = true
           let mutable fin = false
           let mutable n = 0
@@ -3531,7 +3286,6 @@
               n <- n + 1
           if res then Some(offset + metadataPhysLoc, length)
           else look (i+1) (align 0x04 (pos + 8 + n))
->>>>>>> 97c3d7b4
       look 0 streamHeadersStart
 
     let findStream name =
@@ -3626,17 +3380,6 @@
     let valid = seekReadInt64 mdv (tablesStreamPhysLoc + 8)
     let sorted = seekReadInt64 mdv (tablesStreamPhysLoc + 16)
     let tablesPresent, tableRowCount, startOfTables =
-<<<<<<< HEAD
-        let present = ref []
-        let numRows = Array.create 64 0
-        let prevNumRowIdx = ref (tablesStreamPhysLoc + 24)
-        for i = 0 to 63 do
-            if (valid &&& (int64 1 <<< i)) <> int64 0 then
-                present := i :: !present
-                numRows.[i] <- (seekReadInt32 mdv !prevNumRowIdx)
-                prevNumRowIdx := !prevNumRowIdx + 4
-        List.rev !present, numRows, !prevNumRowIdx
-=======
         let mutable present = []
         let numRows = Array.create 64 0
         let mutable prevNumRowIdx = tablesStreamPhysLoc + 24
@@ -3646,7 +3389,6 @@
                 numRows.[i] <- (seekReadInt32 mdv prevNumRowIdx)
                 prevNumRowIdx <- prevNumRowIdx + 4
         List.rev present, numRows, prevNumRowIdx
->>>>>>> 97c3d7b4
 
     let getNumRows (tab: TableName) = tableRowCount.[tab.Index]
     let numTables = tablesPresent.Length
@@ -3885,11 +3627,7 @@
           guidsBigness=guidsBigness
           blobsBigness=blobsBigness
           tableBigness=tableBigness }
-<<<<<<< HEAD
-    ctxtH := Some ctxt
-=======
     ctxtH.Value <- Some ctxt
->>>>>>> 97c3d7b4
 
     let ilModule = seekReadModule ctxt reduceMemoryUsage pectxtEager pevEager peinfo (Encoding.UTF8.GetString (ilMetadataVersion, 0, ilMetadataVersion.Length)) 1
     let ilAssemblyRefs = lazy [ for i in 1 .. getNumRows TableNames.AssemblyRef do yield seekReadAssemblyRef ctxt i ]
@@ -4136,11 +3874,7 @@
     abstract ILModuleDef: ILModuleDef
     abstract ILAssemblyRefs: ILAssemblyRef list
 
-<<<<<<< HEAD
-    /// ILModuleReader objects only need to be explicitly disposed if memory mapping is used, i.e. reduceMemoryUsage = false
-=======
     // ILModuleReader objects only need to be explicitly disposed if memory mapping is used, i.e. reduceMemoryUsage = false
->>>>>>> 97c3d7b4
     inherit IDisposable
 
 [<Sealed>]
