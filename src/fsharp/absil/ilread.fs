// Copyright (c) Microsoft Corporation. All Rights Reserved. See License.txt in the project root for license information.

//---------------------------------------------------------------------
// The big binary reader
//
//---------------------------------------------------------------------

module FSharp.Compiler.AbstractIL.ILBinaryReader

#nowarn "42" // This construct is deprecated: it is only for use in the F# library

open System
open System.Collections.Concurrent
open System.Collections.Generic
open System.Collections.Immutable
open System.Diagnostics
open System.IO
open System.IO.MemoryMappedFiles
open System.Text
open Internal.Utilities.Collections
open FSharp.Compiler.AbstractIL.Diagnostics
open FSharp.Compiler.AbstractIL.IL
open FSharp.Compiler.AbstractIL.BinaryConstants
open Internal.Utilities.Library
open FSharp.Compiler.AbstractIL.Support
open FSharp.Compiler.ErrorLogger
open FSharp.Compiler.IO
open FSharp.Compiler.Text.Range
open System.Reflection
open System.Reflection.PortableExecutable
open FSharp.NativeInterop

#nowarn "9"

let checking = false
let logging = false
let _ = if checking then dprintn "warning: ILBinaryReader.checking is on"
let noStableFileHeuristic = try (System.Environment.GetEnvironmentVariable("FSharp_NoStableFileHeuristic") <> null) with _ -> false
let alwaysMemoryMapFSC = try (System.Environment.GetEnvironmentVariable("FSharp_AlwaysMemoryMapCommandLineCompiler") <> null) with _ -> false
let stronglyHeldReaderCacheSizeDefault = 30
let stronglyHeldReaderCacheSize = try (match System.Environment.GetEnvironmentVariable("FSharp_StronglyHeldBinaryReaderCacheSize") with null -> stronglyHeldReaderCacheSizeDefault | s -> int32 s) with _ -> stronglyHeldReaderCacheSizeDefault

let singleOfBits (x: int32) = System.BitConverter.ToSingle(System.BitConverter.GetBytes x, 0)
let doubleOfBits (x: int64) = System.BitConverter.Int64BitsToDouble x

//---------------------------------------------------------------------
// Utilities.
//---------------------------------------------------------------------

let align alignment n = ((n + alignment - 0x1) / alignment) * alignment

let uncodedToken (tab: TableName) idx = ((tab.Index <<< 24) ||| idx)

let i32ToUncodedToken tok =
    let idx = tok &&& 0xffffff
    let tab = tok >>>& 24
    (TableName.FromIndex tab, idx)


[<Struct>]
type TaggedIndex<'T> =
    val tag: 'T
    val index: int32
    new(tag, index) = { tag=tag; index=index }

let uncodedTokenToTypeDefOrRefOrSpec (tab, tok) =
    let tag =
        if tab = TableNames.TypeDef then tdor_TypeDef
        elif tab = TableNames.TypeRef then tdor_TypeRef
        elif tab = TableNames.TypeSpec then tdor_TypeSpec
        else failwith "bad table in uncodedTokenToTypeDefOrRefOrSpec"
    TaggedIndex(tag, tok)

let uncodedTokenToMethodDefOrRef (tab, tok) =
    let tag =
        if tab = TableNames.Method then mdor_MethodDef
        elif tab = TableNames.MemberRef then mdor_MemberRef
        else failwith "bad table in uncodedTokenToMethodDefOrRef"
    TaggedIndex(tag, tok)

let (|TaggedIndex|) (x: TaggedIndex<'T>) = x.tag, x.index
let inline tokToTaggedIdx f nbits tok =
    let tagmask =
        if nbits = 1 then 1
        elif nbits = 2 then 3
        elif nbits = 3 then 7
        elif nbits = 4 then 15
           elif nbits = 5 then 31
           else failwith "too many nbits"
    let tag = tok &&& tagmask
    let idx = tok >>>& nbits
    TaggedIndex(f tag, idx)

type Statistics =
    { mutable rawMemoryFileCount: int
      mutable memoryMapFileOpenedCount: int
      mutable memoryMapFileClosedCount: int
      mutable weakByteFileCount: int
      mutable byteFileCount: int }

let stats =
    { rawMemoryFileCount = 0
      memoryMapFileOpenedCount = 0
      memoryMapFileClosedCount = 0
      weakByteFileCount = 0
      byteFileCount = 0 }

let GetStatistics() = stats

type private BinaryView = ReadOnlyByteMemory

/// An abstraction over how we access the contents of .NET binaries.
type BinaryFile =
    abstract GetView: unit -> BinaryView

/// Gives views over a raw chunk of memory, for example those returned to us by the memory manager in Roslyn's
/// Visual Studio integration. 'obj' must keep the memory alive. The object will capture it and thus also keep the memory alive for
/// the lifetime of this object.
type RawMemoryFile =
    val mutable private holder: obj
    val mutable private fileName: string
    val mutable private view: ReadOnlyByteMemory

    new (fileName: string, obj: obj, addr: nativeint, length: int) =
        stats.rawMemoryFileCount <- stats.rawMemoryFileCount + 1
        {
            holder = obj
            fileName = fileName
            view = ByteMemory.FromUnsafePointer(addr, length, obj).AsReadOnly()
        }

    new (fileName: string, holder: obj, bmem: ByteMemory) =
        {
            holder = holder // gonna be finalized due to how we pass the holder when create RawByteMemory
            fileName = fileName
            view = bmem.AsReadOnly()
        }

    member r.HoldObj() = r.holder // make sure we capture the holder.
    member r.FileName = r.fileName

    interface BinaryFile with
        override r.GetView() = r.view

/// Gives a view over any ByteMemory, can be stream-based, mmap-ed, or just byte array.
type ByteMemoryFile(fileName: string, view: ByteMemory) =
    member _.FileName = fileName
    interface BinaryFile with
        override _.GetView() = view.AsReadOnly()

/// A BinaryFile backed by an array of bytes held strongly as managed memory
[<DebuggerDisplay("{FileName}")>]
type ByteFile(fileName: string, bytes: byte[]) =
    let view = ByteMemory.FromArray(bytes).AsReadOnly()
    do stats.byteFileCount <- stats.byteFileCount + 1
    member _.FileName = fileName
    interface BinaryFile with
        override bf.GetView() = view

type PEFile(fileName: string, peReader: PEReader) as this =

    // We store a weak byte memory reference so we do not constantly create a lot of byte memory objects.
    // We could just have a single ByteMemory stored in the PEFile, but we need to dispose of the stream via the finalizer; we cannot have a cicular reference.
    let mutable weakMemory = new WeakReference<ByteMemory>(Unchecked.defaultof<_>)

    member _.FileName = fileName

    override _.Finalize() =
        peReader.Dispose()

    interface BinaryFile with
        override _.GetView() =
            match weakMemory.TryGetTarget() with
            | true, m -> m.AsReadOnly()
            | _ ->
                let block = peReader.GetEntireImage() // it's ok to call this everytime we do GetView as it is cached in the PEReader.
                let m = ByteMemory.FromUnsafePointer(block.Pointer |> NativePtr.toNativeInt, block.Length, this)
                weakMemory <- WeakReference<ByteMemory>(m)
                m.AsReadOnly()

/// Same as ByteFile but holds the bytes weakly. The bytes will be re-read from the backing file when a view is requested.
/// This is the default implementation used by F# Compiler Services when accessing "stable" binaries. It is not used
/// by Visual Studio, where tryGetMetadataSnapshot provides a RawMemoryFile backed by Roslyn data.
[<DebuggerDisplay("{FileName}")>]
type WeakByteFile(fileName: string, chunk: (int * int) option) =

    do stats.weakByteFileCount <- stats.weakByteFileCount + 1

    /// Used to check that the file hasn't changed
    let fileStamp = FileSystem.GetLastWriteTimeShim fileName

    /// The weak handle to the bytes for the file
    let weakBytes = new WeakReference<byte[]> (null)

    member _.FileName = fileName

    /// Get the bytes for the file
    interface BinaryFile with

        override this.GetView() =
            let strongBytes =
                let mutable tg = null
                if not (weakBytes.TryGetTarget(&tg)) then
                    if FileSystem.GetLastWriteTimeShim fileName <> fileStamp then
                        error (Error (FSComp.SR.ilreadFileChanged fileName, range0))

                    let bytes =
                        use stream = FileSystem.OpenFileForReadShim(fileName)
                        match chunk with
                        | None -> stream.ReadAllBytes()
                        | Some(start, length) -> stream.ReadBytes(start, length)

                    tg <- bytes

                    weakBytes.SetTarget bytes

                tg

            ByteMemory.FromArray(strongBytes).AsReadOnly()


let seekReadByte (mdv: BinaryView) addr = mdv.[addr]
let seekReadBytes (mdv: BinaryView) addr len = mdv.ReadBytes(addr, len)
let seekReadInt32 (mdv: BinaryView) addr = mdv.ReadInt32 addr
let seekReadUInt16 (mdv: BinaryView) addr = mdv.ReadUInt16 addr

let seekReadByteAsInt32 mdv addr = int32 (seekReadByte mdv addr)

let seekReadInt64 mdv addr =
    let b0 = seekReadByte mdv addr
    let b1 = seekReadByte mdv (addr+1)
    let b2 = seekReadByte mdv (addr+2)
    let b3 = seekReadByte mdv (addr+3)
    let b4 = seekReadByte mdv (addr+4)
    let b5 = seekReadByte mdv (addr+5)
    let b6 = seekReadByte mdv (addr+6)
    let b7 = seekReadByte mdv (addr+7)
    int64 b0 ||| (int64 b1 <<< 8) ||| (int64 b2 <<< 16) ||| (int64 b3 <<< 24) |||
    (int64 b4 <<< 32) ||| (int64 b5 <<< 40) ||| (int64 b6 <<< 48) ||| (int64 b7 <<< 56)

let seekReadUInt16AsInt32 mdv addr = int32 (seekReadUInt16 mdv addr)

let seekReadCompressedUInt32 mdv addr =
    let b0 = seekReadByte mdv addr
    if b0 <= 0x7Fuy then struct (int b0, addr+1)
    elif b0 <= 0xBFuy then
        let b0 = b0 &&& 0x7Fuy
        let b1 = seekReadByteAsInt32 mdv (addr+1)
        struct ((int b0 <<< 8) ||| int b1, addr+2)
    else
        let b0 = b0 &&& 0x3Fuy
        let b1 = seekReadByteAsInt32 mdv (addr+1)
        let b2 = seekReadByteAsInt32 mdv (addr+2)
        let b3 = seekReadByteAsInt32 mdv (addr+3)
        struct ((int b0 <<< 24) ||| (int b1 <<< 16) ||| (int b2 <<< 8) ||| int b3, addr+4)

let seekReadSByte mdv addr = sbyte (seekReadByte mdv addr)
let seekReadSingle mdv addr = singleOfBits (seekReadInt32 mdv addr)
let seekReadDouble mdv addr = doubleOfBits (seekReadInt64 mdv addr)

let rec seekCountUtf8String mdv addr n =
    let c = seekReadByteAsInt32 mdv addr
    if c = 0 then n
    else seekCountUtf8String mdv (addr+1) (n+1)

let seekReadUTF8String (mdv: BinaryView) addr =
    let n = seekCountUtf8String mdv addr 0
    mdv.ReadUtf8String (addr, n)

let seekReadBlob mdv addr =
    let struct (len, addr) = seekReadCompressedUInt32 mdv addr
    seekReadBytes mdv addr len

let seekReadUserString mdv addr =
    let struct (len, addr) = seekReadCompressedUInt32 mdv addr
    let bytes = seekReadBytes mdv addr (len - 1)
    Encoding.Unicode.GetString(bytes, 0, bytes.Length)

let seekReadGuid mdv addr = seekReadBytes mdv addr 0x10

let seekReadUncodedToken mdv addr =
    i32ToUncodedToken (seekReadInt32 mdv addr)


//---------------------------------------------------------------------
// Primitives to help read signatures. These do not use the file cursor
//---------------------------------------------------------------------

let sigptrCheck (bytes: byte[]) sigptr =
    if checking && sigptr >= bytes.Length then failwith "read past end of sig. "

// All this code should be moved to use a mutable index into the signature
//
//type SigPtr(bytes: byte[], sigptr: int) =
//    let mutable curr = sigptr
//    member x.GetByte() = let res = bytes.[curr] in curr <- curr + 1; res

let sigptrGetByte (bytes: byte[]) sigptr =
    sigptrCheck bytes sigptr
    bytes.[sigptr], sigptr + 1

let sigptrGetBool bytes sigptr =
    let b0, sigptr = sigptrGetByte bytes sigptr
    (b0 = 0x01uy), sigptr

let sigptrGetSByte bytes sigptr =
    let i, sigptr = sigptrGetByte bytes sigptr
    sbyte i, sigptr

let sigptrGetUInt16 bytes sigptr =
    let b0, sigptr = sigptrGetByte bytes sigptr
    let b1, sigptr = sigptrGetByte bytes sigptr
    uint16 (int b0 ||| (int b1 <<< 8)), sigptr

let sigptrGetInt16 bytes sigptr =
    let u, sigptr = sigptrGetUInt16 bytes sigptr
    int16 u, sigptr

let sigptrGetInt32 bytes sigptr =
    sigptrCheck bytes sigptr
    let b0 = bytes.[sigptr]
    let b1 = bytes.[sigptr+1]
    let b2 = bytes.[sigptr+2]
    let b3 = bytes.[sigptr+3]
    let res = int b0 ||| (int b1 <<< 8) ||| (int b2 <<< 16) ||| (int b3 <<< 24)
    res, sigptr + 4

let sigptrGetUInt32 bytes sigptr =
    let u, sigptr = sigptrGetInt32 bytes sigptr
    uint32 u, sigptr

let sigptrGetUInt64 bytes sigptr =
    let u0, sigptr = sigptrGetUInt32 bytes sigptr
    let u1, sigptr = sigptrGetUInt32 bytes sigptr
    (uint64 u0 ||| (uint64 u1 <<< 32)), sigptr

let sigptrGetInt64 bytes sigptr =
    let u, sigptr = sigptrGetUInt64 bytes sigptr
    int64 u, sigptr

let sigptrGetSingle bytes sigptr =
    let u, sigptr = sigptrGetInt32 bytes sigptr
    singleOfBits u, sigptr

let sigptrGetDouble bytes sigptr =
    let u, sigptr = sigptrGetInt64 bytes sigptr
    doubleOfBits u, sigptr

let sigptrGetZInt32 bytes sigptr =
    let b0, sigptr = sigptrGetByte bytes sigptr
    if b0 <= 0x7Fuy then struct (int b0, sigptr)
    elif b0 <= 0xBFuy then
        let b0 = b0 &&& 0x7Fuy
        let b1, sigptr = sigptrGetByte bytes sigptr
        struct ((int b0 <<< 8) ||| int b1, sigptr)
    else
        let b0 = b0 &&& 0x3Fuy
        let b1, sigptr = sigptrGetByte bytes sigptr
        let b2, sigptr = sigptrGetByte bytes sigptr
        let b3, sigptr = sigptrGetByte bytes sigptr
        struct ((int b0 <<< 24) ||| (int b1 <<< 16) ||| (int b2 <<< 8) ||| int b3, sigptr)

let rec sigptrFoldAcc f n (bytes: byte[]) (sigptr: int) i acc =
    if i < n then
        let x, sp = f bytes sigptr
        sigptrFoldAcc f n bytes sp (i+1) (x :: acc)
    else
        List.rev acc, sigptr

let sigptrFold f n (bytes: byte[]) (sigptr: int) =
    sigptrFoldAcc f n bytes sigptr 0 []

let sigptrFoldStruct f n (bytes: byte[]) (sigptr: int) =
    let rec sigptrFoldAcc f n (bytes: byte[]) (sigptr: int) i acc =
        if i < n then
            let struct (x, sp) = f bytes sigptr
            sigptrFoldAcc f n bytes sp (i+1) (x :: acc)
        else
            struct (List.rev acc, sigptr)
    sigptrFoldAcc f n bytes sigptr 0 []

let sigptrGetBytes n (bytes: byte[]) sigptr =
    if checking && sigptr + n >= bytes.Length then
        dprintn "read past end of sig. in sigptrGetString"
        Bytes.zeroCreate 0, sigptr
    else
        let res = Bytes.zeroCreate n
        for i = 0 to (n - 1) do
            res.[i] <- bytes.[sigptr + i]
        res, sigptr + n

let sigptrGetString n bytes sigptr =
    let bytearray, sigptr = sigptrGetBytes n bytes sigptr
    (System.Text.Encoding.UTF8.GetString(bytearray, 0, bytearray.Length)), sigptr


// --------------------------------------------------------------------
// Now the tables of instructions
// --------------------------------------------------------------------

[<NoEquality; NoComparison>]
type ILInstrPrefixesRegister =
   { mutable al: ILAlignment
     mutable tl: ILTailcall
     mutable vol: ILVolatility
     mutable ro: ILReadonly
     mutable constrained: ILType option}

let noPrefixes mk prefixes =
    if prefixes.al <> Aligned then failwith "an unaligned prefix is not allowed here"
    if prefixes.vol <> Nonvolatile then failwith "a volatile prefix is not allowed here"
    if prefixes.tl <> Normalcall then failwith "a tailcall prefix is not allowed here"
    if prefixes.ro <> NormalAddress then failwith "a readonly prefix is not allowed here"
    if prefixes.constrained <> None then failwith "a constrained prefix is not allowed here"
    mk

let volatileOrUnalignedPrefix mk prefixes =
    if prefixes.tl <> Normalcall then failwith "a tailcall prefix is not allowed here"
    if prefixes.constrained <> None then failwith "a constrained prefix is not allowed here"
    if prefixes.ro <> NormalAddress then failwith "a readonly prefix is not allowed here"
    mk (prefixes.al, prefixes.vol)

let volatilePrefix mk prefixes =
    if prefixes.al <> Aligned then failwith "an unaligned prefix is not allowed here"
    if prefixes.tl <> Normalcall then failwith "a tailcall prefix is not allowed here"
    if prefixes.constrained <> None then failwith "a constrained prefix is not allowed here"
    if prefixes.ro <> NormalAddress then failwith "a readonly prefix is not allowed here"
    mk prefixes.vol

let tailPrefix mk prefixes =
    if prefixes.al <> Aligned then failwith "an unaligned prefix is not allowed here"
    if prefixes.vol <> Nonvolatile then failwith "a volatile prefix is not allowed here"
    if prefixes.constrained <> None then failwith "a constrained prefix is not allowed here"
    if prefixes.ro <> NormalAddress then failwith "a readonly prefix is not allowed here"
    mk prefixes.tl

let constraintOrTailPrefix mk prefixes =
    if prefixes.al <> Aligned then failwith "an unaligned prefix is not allowed here"
    if prefixes.vol <> Nonvolatile then failwith "a volatile prefix is not allowed here"
    if prefixes.ro <> NormalAddress then failwith "a readonly prefix is not allowed here"
    mk (prefixes.constrained, prefixes.tl )

let readonlyPrefix mk prefixes =
    if prefixes.al <> Aligned then failwith "an unaligned prefix is not allowed here"
    if prefixes.vol <> Nonvolatile then failwith "a volatile prefix is not allowed here"
    if prefixes.tl <> Normalcall then failwith "a tailcall prefix is not allowed here"
    if prefixes.constrained <> None then failwith "a constrained prefix is not allowed here"
    mk prefixes.ro


[<NoEquality; NoComparison>]
type ILInstrDecoder =
    | I_u16_u8_instr of (ILInstrPrefixesRegister -> uint16 -> ILInstr)
    | I_u16_u16_instr of (ILInstrPrefixesRegister -> uint16 -> ILInstr)
    | I_none_instr of (ILInstrPrefixesRegister -> ILInstr)
    | I_i64_instr of (ILInstrPrefixesRegister -> int64 -> ILInstr)
    | I_i32_i32_instr of (ILInstrPrefixesRegister -> int32 -> ILInstr)
    | I_i32_i8_instr of (ILInstrPrefixesRegister -> int32 -> ILInstr)
    | I_r4_instr of (ILInstrPrefixesRegister -> single -> ILInstr)
    | I_r8_instr of (ILInstrPrefixesRegister -> double -> ILInstr)
    | I_field_instr of (ILInstrPrefixesRegister -> ILFieldSpec -> ILInstr)
    | I_method_instr of (ILInstrPrefixesRegister -> ILMethodSpec * ILVarArgs -> ILInstr)
    | I_unconditional_i32_instr of (ILInstrPrefixesRegister -> ILCodeLabel -> ILInstr)
    | I_unconditional_i8_instr of (ILInstrPrefixesRegister -> ILCodeLabel -> ILInstr)
    | I_conditional_i32_instr of (ILInstrPrefixesRegister -> ILCodeLabel -> ILInstr)
    | I_conditional_i8_instr of (ILInstrPrefixesRegister -> ILCodeLabel -> ILInstr)
    | I_string_instr of (ILInstrPrefixesRegister -> string -> ILInstr)
    | I_switch_instr of (ILInstrPrefixesRegister -> ILCodeLabel list -> ILInstr)
    | I_tok_instr of (ILInstrPrefixesRegister -> ILToken -> ILInstr)
    | I_sig_instr of (ILInstrPrefixesRegister -> ILCallingSignature * ILVarArgs -> ILInstr)
    | I_type_instr of (ILInstrPrefixesRegister -> ILType -> ILInstr)
    | I_invalid_instr

let mkStind dt = volatileOrUnalignedPrefix (fun (x, y) -> I_stind(x, y, dt))
let mkLdind dt = volatileOrUnalignedPrefix (fun (x, y) -> I_ldind(x, y, dt))

let instrs () =
 [ i_ldarg_s, I_u16_u8_instr (noPrefixes mkLdarg)
   i_starg_s, I_u16_u8_instr (noPrefixes I_starg)
   i_ldarga_s, I_u16_u8_instr (noPrefixes I_ldarga)
   i_stloc_s, I_u16_u8_instr (noPrefixes mkStloc)
   i_ldloc_s, I_u16_u8_instr (noPrefixes mkLdloc)
   i_ldloca_s, I_u16_u8_instr (noPrefixes I_ldloca)
   i_ldarg, I_u16_u16_instr (noPrefixes mkLdarg)
   i_starg, I_u16_u16_instr (noPrefixes I_starg)
   i_ldarga, I_u16_u16_instr (noPrefixes I_ldarga)
   i_stloc, I_u16_u16_instr (noPrefixes mkStloc)
   i_ldloc, I_u16_u16_instr (noPrefixes mkLdloc)
   i_ldloca, I_u16_u16_instr (noPrefixes I_ldloca)
   i_stind_i, I_none_instr (mkStind DT_I)
   i_stind_i1, I_none_instr (mkStind DT_I1)
   i_stind_i2, I_none_instr (mkStind DT_I2)
   i_stind_i4, I_none_instr (mkStind DT_I4)
   i_stind_i8, I_none_instr (mkStind DT_I8)
   i_stind_r4, I_none_instr (mkStind DT_R4)
   i_stind_r8, I_none_instr (mkStind DT_R8)
   i_stind_ref, I_none_instr (mkStind DT_REF)
   i_ldind_i, I_none_instr (mkLdind DT_I)
   i_ldind_i1, I_none_instr (mkLdind DT_I1)
   i_ldind_i2, I_none_instr (mkLdind DT_I2)
   i_ldind_i4, I_none_instr (mkLdind DT_I4)
   i_ldind_i8, I_none_instr (mkLdind DT_I8)
   i_ldind_u1, I_none_instr (mkLdind DT_U1)
   i_ldind_u2, I_none_instr (mkLdind DT_U2)
   i_ldind_u4, I_none_instr (mkLdind DT_U4)
   i_ldind_r4, I_none_instr (mkLdind DT_R4)
   i_ldind_r8, I_none_instr (mkLdind DT_R8)
   i_ldind_ref, I_none_instr (mkLdind DT_REF)
   i_cpblk, I_none_instr (volatileOrUnalignedPrefix I_cpblk)
   i_initblk, I_none_instr (volatileOrUnalignedPrefix I_initblk)
   i_ldc_i8, I_i64_instr (noPrefixes (fun x ->(AI_ldc (DT_I8, ILConst.I8 x))))
   i_ldc_i4, I_i32_i32_instr (noPrefixes mkLdcInt32)
   i_ldc_i4_s, I_i32_i8_instr (noPrefixes mkLdcInt32)
   i_ldc_r4, I_r4_instr (noPrefixes (fun x -> (AI_ldc (DT_R4, ILConst.R4 x))))
   i_ldc_r8, I_r8_instr (noPrefixes (fun x -> (AI_ldc (DT_R8, ILConst.R8 x))))
   i_ldfld, I_field_instr (volatileOrUnalignedPrefix(fun (x, y) fspec -> I_ldfld (x, y, fspec)))
   i_stfld, I_field_instr (volatileOrUnalignedPrefix(fun (x, y) fspec -> I_stfld (x, y, fspec)))
   i_ldsfld, I_field_instr (volatilePrefix (fun x fspec -> I_ldsfld (x, fspec)))
   i_stsfld, I_field_instr (volatilePrefix (fun x fspec -> I_stsfld (x, fspec)))
   i_ldflda, I_field_instr (noPrefixes I_ldflda)
   i_ldsflda, I_field_instr (noPrefixes I_ldsflda)
   i_call, I_method_instr (tailPrefix (fun tl (mspec, y) -> I_call (tl, mspec, y)))
   i_ldftn, I_method_instr (noPrefixes (fun (mspec, _y) -> I_ldftn mspec))
   i_ldvirtftn, I_method_instr (noPrefixes (fun (mspec, _y) -> I_ldvirtftn mspec))
   i_newobj, I_method_instr (noPrefixes I_newobj)
   i_callvirt, I_method_instr (constraintOrTailPrefix (fun (c, tl) (mspec, y) -> match c with Some ty -> I_callconstraint(tl, ty, mspec, y) | None -> I_callvirt (tl, mspec, y)))
   i_leave_s, I_unconditional_i8_instr (noPrefixes (fun x -> I_leave x))
   i_br_s, I_unconditional_i8_instr (noPrefixes I_br)
   i_leave, I_unconditional_i32_instr (noPrefixes (fun x -> I_leave x))
   i_br, I_unconditional_i32_instr (noPrefixes I_br)
   i_brtrue_s, I_conditional_i8_instr (noPrefixes (fun x -> I_brcmp (BI_brtrue, x)))
   i_brfalse_s, I_conditional_i8_instr (noPrefixes (fun x -> I_brcmp (BI_brfalse, x)))
   i_beq_s, I_conditional_i8_instr (noPrefixes (fun x -> I_brcmp (BI_beq, x)))
   i_blt_s, I_conditional_i8_instr (noPrefixes (fun x -> I_brcmp (BI_blt, x)))
   i_blt_un_s, I_conditional_i8_instr (noPrefixes (fun x -> I_brcmp (BI_blt_un, x)))
   i_ble_s, I_conditional_i8_instr (noPrefixes (fun x -> I_brcmp (BI_ble, x)))
   i_ble_un_s, I_conditional_i8_instr (noPrefixes (fun x -> I_brcmp (BI_ble_un, x)))
   i_bgt_s, I_conditional_i8_instr (noPrefixes (fun x -> I_brcmp (BI_bgt, x)))
   i_bgt_un_s, I_conditional_i8_instr (noPrefixes (fun x -> I_brcmp (BI_bgt_un, x)))
   i_bge_s, I_conditional_i8_instr (noPrefixes (fun x -> I_brcmp (BI_bge, x)))
   i_bge_un_s, I_conditional_i8_instr (noPrefixes (fun x -> I_brcmp (BI_bge_un, x)))
   i_bne_un_s, I_conditional_i8_instr (noPrefixes (fun x -> I_brcmp (BI_bne_un, x)))
   i_brtrue, I_conditional_i32_instr (noPrefixes (fun x -> I_brcmp (BI_brtrue, x)))
   i_brfalse, I_conditional_i32_instr (noPrefixes (fun x -> I_brcmp (BI_brfalse, x)))
   i_beq, I_conditional_i32_instr (noPrefixes (fun x -> I_brcmp (BI_beq, x)))
   i_blt, I_conditional_i32_instr (noPrefixes (fun x -> I_brcmp (BI_blt, x)))
   i_blt_un, I_conditional_i32_instr (noPrefixes (fun x -> I_brcmp (BI_blt_un, x)))
   i_ble, I_conditional_i32_instr (noPrefixes (fun x -> I_brcmp (BI_ble, x)))
   i_ble_un, I_conditional_i32_instr (noPrefixes (fun x -> I_brcmp (BI_ble_un, x)))
   i_bgt, I_conditional_i32_instr (noPrefixes (fun x -> I_brcmp (BI_bgt, x)))
   i_bgt_un, I_conditional_i32_instr (noPrefixes (fun x -> I_brcmp (BI_bgt_un, x)))
   i_bge, I_conditional_i32_instr (noPrefixes (fun x -> I_brcmp (BI_bge, x)))
   i_bge_un, I_conditional_i32_instr (noPrefixes (fun x -> I_brcmp (BI_bge_un, x)))
   i_bne_un, I_conditional_i32_instr (noPrefixes (fun x -> I_brcmp (BI_bne_un, x)))
   i_ldstr, I_string_instr (noPrefixes I_ldstr)
   i_switch, I_switch_instr (noPrefixes I_switch)
   i_ldtoken, I_tok_instr (noPrefixes I_ldtoken)
   i_calli, I_sig_instr (tailPrefix (fun tl (x, y) -> I_calli (tl, x, y)))
   i_mkrefany, I_type_instr (noPrefixes I_mkrefany)
   i_refanyval, I_type_instr (noPrefixes I_refanyval)
   i_ldelema, I_type_instr (readonlyPrefix (fun ro x -> I_ldelema (ro, false, ILArrayShape.SingleDimensional, x)))
   i_ldelem_any, I_type_instr (noPrefixes (fun x -> I_ldelem_any (ILArrayShape.SingleDimensional, x)))
   i_stelem_any, I_type_instr (noPrefixes (fun x -> I_stelem_any (ILArrayShape.SingleDimensional, x)))
   i_newarr, I_type_instr (noPrefixes (fun x -> I_newarr (ILArrayShape.SingleDimensional, x)))
   i_castclass, I_type_instr (noPrefixes I_castclass)
   i_isinst, I_type_instr (noPrefixes I_isinst)
   i_unbox_any, I_type_instr (noPrefixes I_unbox_any)
   i_cpobj, I_type_instr (noPrefixes I_cpobj)
   i_initobj, I_type_instr (noPrefixes I_initobj)
   i_ldobj, I_type_instr (volatileOrUnalignedPrefix (fun (x, y) z -> I_ldobj (x, y, z)))
   i_stobj, I_type_instr (volatileOrUnalignedPrefix (fun (x, y) z -> I_stobj (x, y, z)))
   i_sizeof, I_type_instr (noPrefixes I_sizeof)
   i_box, I_type_instr (noPrefixes I_box)
   i_unbox, I_type_instr (noPrefixes I_unbox) ]

// The tables are delayed to avoid building them unnecessarily at startup
// Many applications of AbsIL (e.g. a compiler) don't need to read instructions.
let oneByteInstrs = ref None
let twoByteInstrs = ref None
let fillInstrs () =
    let oneByteInstrTable = Array.create 256 I_invalid_instr
    let twoByteInstrTable = Array.create 256 I_invalid_instr
    let addInstr (i, f) =
        if i > 0xff then
            assert (i >>>& 8 = 0xfe)
            let i = (i &&& 0xff)
            match twoByteInstrTable.[i] with
            | I_invalid_instr -> ()
            | _ -> dprintn ("warning: duplicate decode entries for "+string i)
            twoByteInstrTable.[i] <- f
        else
            match oneByteInstrTable.[i] with
            | I_invalid_instr -> ()
            | _ -> dprintn ("warning: duplicate decode entries for "+string i)
            oneByteInstrTable.[i] <- f
    List.iter addInstr (instrs())
    List.iter (fun (x, mk) -> addInstr (x, I_none_instr (noPrefixes mk))) (noArgInstrs.Force())
    oneByteInstrs := Some oneByteInstrTable
    twoByteInstrs := Some twoByteInstrTable

let rec getOneByteInstr i =
    match !oneByteInstrs with
    | None -> fillInstrs(); getOneByteInstr i
    | Some t -> t.[i]

let rec getTwoByteInstr i =
    match !twoByteInstrs with
    | None -> fillInstrs(); getTwoByteInstr i
    | Some t -> t.[i]

//---------------------------------------------------------------------
//
//---------------------------------------------------------------------

type ImageChunk = { size: int32; addr: int32 }

let chunk sz next = ({addr=next; size=sz}, next + sz)
let nochunk next = ({addr= 0x0;size= 0x0; }, next)

type RowElementKind =
    | UShort
    | ULong
    | Byte
    | Data
    | GGuid
    | Blob
    | SString
    | SimpleIndex of TableName
    | TypeDefOrRefOrSpec
    | TypeOrMethodDef
    | HasConstant
    | HasCustomAttribute
    | HasFieldMarshal
    | HasDeclSecurity
    | MemberRefParent
    | HasSemantics
    | MethodDefOrRef
    | MemberForwarded
    | Implementation
    | CustomAttributeType
    | ResolutionScope

type RowKind = RowKind of RowElementKind list

let kindAssemblyRef = RowKind [ UShort; UShort; UShort; UShort; ULong; Blob; SString; SString; Blob; ]
let kindModuleRef = RowKind [ SString ]
let kindFileRef = RowKind [ ULong; SString; Blob ]
let kindTypeRef = RowKind [ ResolutionScope; SString; SString ]
let kindTypeSpec = RowKind [ Blob ]
let kindTypeDef = RowKind [ ULong; SString; SString; TypeDefOrRefOrSpec; SimpleIndex TableNames.Field; SimpleIndex TableNames.Method ]
let kindPropertyMap = RowKind [ SimpleIndex TableNames.TypeDef; SimpleIndex TableNames.Property ]
let kindEventMap = RowKind [ SimpleIndex TableNames.TypeDef; SimpleIndex TableNames.Event ]
let kindInterfaceImpl = RowKind [ SimpleIndex TableNames.TypeDef; TypeDefOrRefOrSpec ]
let kindNested = RowKind [ SimpleIndex TableNames.TypeDef; SimpleIndex TableNames.TypeDef ]
let kindCustomAttribute = RowKind [ HasCustomAttribute; CustomAttributeType; Blob ]
let kindDeclSecurity = RowKind [ UShort; HasDeclSecurity; Blob ]
let kindMemberRef = RowKind [ MemberRefParent; SString; Blob ]
let kindStandAloneSig = RowKind [ Blob ]
let kindFieldDef = RowKind [ UShort; SString; Blob ]
let kindFieldRVA = RowKind [ Data; SimpleIndex TableNames.Field ]
let kindFieldMarshal = RowKind [ HasFieldMarshal; Blob ]
let kindConstant = RowKind [ UShort;HasConstant; Blob ]
let kindFieldLayout = RowKind [ ULong; SimpleIndex TableNames.Field ]
let kindParam = RowKind [ UShort; UShort; SString ]
let kindMethodDef = RowKind [ ULong; UShort; UShort; SString; Blob; SimpleIndex TableNames.Param ]
let kindMethodImpl = RowKind [ SimpleIndex TableNames.TypeDef; MethodDefOrRef; MethodDefOrRef ]
let kindImplMap = RowKind [ UShort; MemberForwarded; SString; SimpleIndex TableNames.ModuleRef ]
let kindMethodSemantics = RowKind [ UShort; SimpleIndex TableNames.Method; HasSemantics ]
let kindProperty = RowKind [ UShort; SString; Blob ]
let kindEvent = RowKind [ UShort; SString; TypeDefOrRefOrSpec ]
let kindManifestResource = RowKind [ ULong; ULong; SString; Implementation ]
let kindClassLayout = RowKind [ UShort; ULong; SimpleIndex TableNames.TypeDef ]
let kindExportedType = RowKind [ ULong; ULong; SString; SString; Implementation ]
let kindAssembly = RowKind [ ULong; UShort; UShort; UShort; UShort; ULong; Blob; SString; SString ]
let kindGenericParam_v1_1 = RowKind [ UShort; UShort; TypeOrMethodDef; SString; TypeDefOrRefOrSpec ]
let kindGenericParam_v2_0 = RowKind [ UShort; UShort; TypeOrMethodDef; SString ]
let kindMethodSpec = RowKind [ MethodDefOrRef; Blob ]
let kindGenericParamConstraint = RowKind [ SimpleIndex TableNames.GenericParam; TypeDefOrRefOrSpec ]
let kindModule = RowKind [ UShort; SString; GGuid; GGuid; GGuid ]
let kindIllegal = RowKind [ ]

//---------------------------------------------------------------------
// Used for binary searches of sorted tables. Each function that reads
// a table row returns a tuple that contains the elements of the row.
// One of these elements may be a key for a sorted table. These
// keys can be compared using the functions below depending on the
// kind of element in that column.
//---------------------------------------------------------------------

let hcCompare (TaggedIndex((t1: HasConstantTag), (idx1: int))) (TaggedIndex((t2: HasConstantTag), idx2)) =
    if idx1 < idx2 then -1 elif idx1 > idx2 then 1 else compare t1.Tag t2.Tag

let hsCompare (TaggedIndex((t1: HasSemanticsTag), (idx1: int))) (TaggedIndex((t2: HasSemanticsTag), idx2)) =
    if idx1 < idx2 then -1 elif idx1 > idx2 then 1 else compare t1.Tag t2.Tag

let hcaCompare (TaggedIndex((t1: HasCustomAttributeTag), (idx1: int))) (TaggedIndex((t2: HasCustomAttributeTag), idx2)) =
    if idx1 < idx2 then -1 elif idx1 > idx2 then 1 else compare t1.Tag t2.Tag

let mfCompare (TaggedIndex((t1: MemberForwardedTag), (idx1: int))) (TaggedIndex((t2: MemberForwardedTag), idx2)) =
    if idx1 < idx2 then -1 elif idx1 > idx2 then 1 else compare t1.Tag t2.Tag

let hdsCompare (TaggedIndex((t1: HasDeclSecurityTag), (idx1: int))) (TaggedIndex((t2: HasDeclSecurityTag), idx2)) =
    if idx1 < idx2 then -1 elif idx1 > idx2 then 1 else compare t1.Tag t2.Tag

let hfmCompare (TaggedIndex((t1: HasFieldMarshalTag), idx1)) (TaggedIndex((t2: HasFieldMarshalTag), idx2)) =
    if idx1 < idx2 then -1 elif idx1 > idx2 then 1 else compare t1.Tag t2.Tag

let tomdCompare (TaggedIndex((t1: TypeOrMethodDefTag), idx1)) (TaggedIndex((t2: TypeOrMethodDefTag), idx2)) =
    if idx1 < idx2 then -1 elif idx1 > idx2 then 1 else compare t1.Tag t2.Tag

let simpleIndexCompare (idx1: int) (idx2: int) =
    compare idx1 idx2

//---------------------------------------------------------------------
// The various keys for the various caches.
//---------------------------------------------------------------------

type TypeDefAsTypIdx = TypeDefAsTypIdx of ILBoxity * ILGenericArgs * int
type TypeRefAsTypIdx = TypeRefAsTypIdx of ILBoxity * ILGenericArgs * int
type BlobAsMethodSigIdx = BlobAsMethodSigIdx of numtypars: int * blobIdx: int32
type BlobAsFieldSigIdx = BlobAsFieldSigIdx of numtypars: int * blobIdx: int32
type BlobAsPropSigIdx = BlobAsPropSigIdx of numtypars: int * blobIdx: int32
type BlobAsLocalSigIdx = BlobAsLocalSigIdx of numtypars: int * blobIdx: int32
type MemberRefAsMspecIdx = MemberRefAsMspecIdx of numtypars: int * idx: int
type MethodSpecAsMspecIdx = MethodSpecAsMspecIdx of numtypars: int * idx: int
type MemberRefAsFspecIdx = MemberRefAsFspecIdx of numtypars: int * idx: int
type CustomAttrIdx = CustomAttrIdx of CustomAttributeTypeTag * idx: int * valIdx: int32
type GenericParamsIdx = GenericParamsIdx of numtypars: int * TypeOrMethodDefTag * idx: int

//---------------------------------------------------------------------
// Polymorphic caches for row and heap readers
//---------------------------------------------------------------------

let mkCacheInt32 lowMem _inbase _nm _sz =
    if lowMem then (fun f x -> f x) else
    let cache = ref null
    let count = ref 0
#if STATISTICS
    addReport (fun oc -> if !count <> 0 then oc.WriteLine ((_inbase + string !count + " "+ _nm + " cache hits"): string))
#endif
    fun f (idx: int32) ->
        let cache =
            match !cache with
            | null -> cache := new ConcurrentDictionary<int32, _>(Environment.ProcessorCount, 11)
            | _ -> ()
            !cache
        match cache.TryGetValue idx with
        | true, res ->
            incr count
            res
        | _ ->
            let res = f idx
            cache.[idx] <- res
            res

let mkCacheGeneric lowMem _inbase _nm _sz =
    if lowMem then (fun f x -> f x) else
    let cache = ref null
    let count = ref 0
#if STATISTICS
    addReport (fun oc -> if !count <> 0 then oc.WriteLine ((_inbase + string !count + " " + _nm + " cache hits"): string))
#endif
    fun f (idx :'T) ->
        let cache =
            match !cache with
            | null -> cache := new ConcurrentDictionary<_, _>(Environment.ProcessorCount, 11 (* sz: int *) )
            | _ -> ()
            !cache
        match cache.TryGetValue idx with
        | true, v ->
            incr count
            v
        | _ ->
            let res = f idx
            cache.[idx] <- res
            res

//-----------------------------------------------------------------------
// Polymorphic general helpers for searching for particular rows.
// ----------------------------------------------------------------------

let seekFindRow numRows rowChooser =
    let mutable i = 1
    while (i <= numRows && not (rowChooser i)) do
        i <- i + 1
    if i > numRows then dprintn "warning: seekFindRow: row not found"
    i

// search for rows satisfying predicate
let seekReadIndexedRows (numRows, rowReader, keyFunc, keyComparer, binaryChop, rowConverter) =
    if binaryChop then
        let mutable low = 0
        let mutable high = numRows + 1
        begin
          let mutable fin = false
          while not fin do
              if high - low <= 1 then
                  fin <- true
              else
                  let mid = (low + high) / 2
                  let midrow = rowReader mid
                  let c = keyComparer (keyFunc midrow)
                  if c > 0 then
                      low <- mid
                  elif c < 0 then
                      high <- mid
                  else
                      fin <- true
        end
        let mutable res = []
        if high - low > 1 then
            // now read off rows, forward and backwards
            let mid = (low + high) / 2
            // read forward
            let mutable fin = false
            let mutable curr = mid
            while not fin do
                if curr > numRows then
                    fin <- true
                else
                    let currrow = rowReader curr
                    if keyComparer (keyFunc currrow) = 0 then
                        res <- rowConverter currrow :: res
                    else
                        fin <- true
                    curr <- curr + 1

            res <- List.rev res
            // read backwards
            let mutable fin = false
            let mutable curr = mid - 1
            while not fin do
                if curr = 0 then
                    fin <- true
                else
                    let currrow = rowReader curr
                    if keyComparer (keyFunc currrow) = 0 then
                        res <- rowConverter currrow :: res
                    else
                        fin <- true
                    curr <- curr - 1
        // sanity check
#if CHECKING
        if checking then
            let res2 =
                [ for i = 1 to numRows do
                    let rowinfo = rowReader i
                    if keyComparer (keyFunc rowinfo) = 0 then
                      yield rowConverter rowinfo ]
            if (res2 <> res) then
                failwith ("results of binary search did not match results of linear search: linear search produced "+string res2.Length+", binary search produced "+string res.Length)
#endif

        res
    else
        let res = ref []
        for i = 1 to numRows do
            let rowinfo = rowReader i
            if keyComparer (keyFunc rowinfo) = 0 then
              res := rowConverter rowinfo :: !res
        List.rev !res


let seekReadOptionalIndexedRow info =
    match seekReadIndexedRows info with
    | [k] -> Some k
    | [] -> None
    | h :: _ ->
        dprintn ("multiple rows found when indexing table")
        Some h

let seekReadIndexedRow info =
    match seekReadOptionalIndexedRow info with
    | Some row -> row
    | None -> failwith ("no row found for key when indexing table")

//---------------------------------------------------------------------
// IL Reading proper
//---------------------------------------------------------------------

type MethodData = MethodData of enclTy: ILType * ILCallingConv * name: string * argtys: ILTypes * retty: ILType * minst: ILTypes
type VarArgMethodData = VarArgMethodData of enclTy: ILType * ILCallingConv * name: string * argtys: ILTypes * ILVarArgs * retty: ILType * minst: ILTypes

[<NoEquality; NoComparison; RequireQualifiedAccess>]
type PEReader =
  { fileName: string
#if FX_NO_PDB_READER
    pdb: obj option
#else
    pdb: (PdbReader * (string -> ILSourceDocument)) option
#endif
    entryPointToken: TableName * int
    pefile: BinaryFile
    textSegmentPhysicalLoc: int32
    textSegmentPhysicalSize: int32
    dataSegmentPhysicalLoc: int32
    dataSegmentPhysicalSize: int32
    anyV2P: (string * int32) -> int32
    metadataAddr: int32
    sectionHeaders: (int32 * int32 * int32) list
    nativeResourcesAddr: int32
    nativeResourcesSize: int32
    resourcesAddr: int32
    strongnameAddr: int32
    vtableFixupsAddr: int32
    noFileOnDisk: bool
}

[<NoEquality; NoComparison; RequireQualifiedAccess>]
type ILMetadataReader =
  { sorted: int64
    mdfile: BinaryFile
    pectxtCaptured: PEReader option // only set when reading full PE including code etc. for static linking
    entryPointToken: TableName * int
    dataEndPoints: Lazy<int32 list>
    fileName: string
    getNumRows: TableName -> int
    userStringsStreamPhysicalLoc: int32
    stringsStreamPhysicalLoc: int32
    blobsStreamPhysicalLoc: int32
    blobsStreamSize: int32
    readUserStringHeap: (int32 -> string)
    memoizeString: string -> string
    readStringHeap: (int32 -> string)
    readBlobHeap: (int32 -> byte[])
    guidsStreamPhysicalLoc: int32
    rowAddr: (TableName -> int -> int32)
    tableBigness: bool []
    rsBigness: bool
    tdorBigness: bool
    tomdBigness: bool
    hcBigness: bool
    hcaBigness: bool
    hfmBigness: bool
    hdsBigness: bool
    mrpBigness: bool
    hsBigness: bool
    mdorBigness: bool
    mfBigness: bool
    iBigness: bool
    catBigness: bool
    stringsBigness: bool
    guidsBigness: bool
    blobsBigness: bool
    seekReadNestedRow: int -> int * int
    seekReadConstantRow: int -> uint16 * TaggedIndex<HasConstantTag> * int32
    seekReadMethodSemanticsRow: int -> int32 * int * TaggedIndex<HasSemanticsTag>
    seekReadTypeDefRow: int -> int32 * int32 * int32 * TaggedIndex<TypeDefOrRefTag> * int * int
    seekReadAssemblyRef: int -> ILAssemblyRef
    seekReadMethodSpecAsMethodData: MethodSpecAsMspecIdx -> VarArgMethodData
    seekReadMemberRefAsMethodData: MemberRefAsMspecIdx -> VarArgMethodData
    seekReadMemberRefAsFieldSpec: MemberRefAsFspecIdx -> ILFieldSpec
    seekReadCustomAttr: CustomAttrIdx -> ILAttribute
    seekReadTypeRef: int ->ILTypeRef
    seekReadTypeRefAsType: TypeRefAsTypIdx -> ILType
    readBlobHeapAsPropertySig: BlobAsPropSigIdx -> ILThisConvention * ILType * ILTypes
    readBlobHeapAsFieldSig: BlobAsFieldSigIdx -> ILType
    readBlobHeapAsMethodSig: BlobAsMethodSigIdx -> bool * int32 * ILCallingConv * ILType * ILTypes * ILVarArgs
    readBlobHeapAsLocalsSig: BlobAsLocalSigIdx -> ILLocal list
    seekReadTypeDefAsType: TypeDefAsTypIdx -> ILType
    seekReadMethodDefAsMethodData: int -> MethodData
    seekReadGenericParams: GenericParamsIdx -> ILGenericParameterDef list
    seekReadFieldDefAsFieldSpec: int -> ILFieldSpec
    customAttrsReader_Module: ILAttributesStored
    customAttrsReader_Assembly: ILAttributesStored
    customAttrsReader_TypeDef: ILAttributesStored
    customAttrsReader_GenericParam: ILAttributesStored
    customAttrsReader_FieldDef: ILAttributesStored
    customAttrsReader_MethodDef: ILAttributesStored
    customAttrsReader_ParamDef: ILAttributesStored
    customAttrsReader_Event: ILAttributesStored
    customAttrsReader_Property: ILAttributesStored
    customAttrsReader_ManifestResource: ILAttributesStored
    customAttrsReader_ExportedType: ILAttributesStored
    securityDeclsReader_TypeDef: ILSecurityDeclsStored
    securityDeclsReader_MethodDef: ILSecurityDeclsStored
    securityDeclsReader_Assembly: ILSecurityDeclsStored
    typeDefReader: ILTypeDefStored }

type ISeekReadIndexedRowReader<'RowT, 'KeyT, 'T when 'RowT : struct> =
    abstract GetRow: int * byref<'RowT> -> unit
    abstract GetKey: byref<'RowT> -> 'KeyT
    abstract CompareKey: 'KeyT -> int
    abstract ConvertRow: byref<'RowT> -> 'T

let seekReadIndexedRowsByInterface numRows binaryChop (reader: ISeekReadIndexedRowReader<'RowT, _, _>) =
    let mutable row = Unchecked.defaultof<'RowT>
    if binaryChop then
        let mutable low = 0
        let mutable high = numRows + 1

        let mutable fin = false
        while not fin do
            if high - low <= 1  then
                fin <- true
            else
                let mid = (low + high) / 2
                reader.GetRow(mid, &row)
                let c = reader.CompareKey(reader.GetKey(&row))
                if c > 0 then
                    low <- mid
                elif c < 0 then
                    high <- mid
                else
                    fin <- true

        let res = ImmutableArray.CreateBuilder()
        if high - low > 1 then
            // now read off rows, forward and backwards
            let mid = (low + high) / 2

            // read backwards
            let mutable fin = false
            let mutable curr = mid - 1
            while not fin do
                if curr = 0 then
                    fin <- true
                else
                    reader.GetRow(curr, &row)
                    if reader.CompareKey(reader.GetKey(&row)) = 0 then
                        res.Add(reader.ConvertRow(&row))
                    else
                        fin <- true
                curr <- curr - 1

            res.Reverse()

            // read forward
            let mutable fin = false
            let mutable curr = mid
            while not fin do
                if curr > numRows then
                    fin <- true
                else
                    reader.GetRow(curr, &row)
                    if reader.CompareKey(reader.GetKey(&row)) = 0 then
                        res.Add(reader.ConvertRow(&row))
                    else
                        fin <- true
                    curr <- curr + 1

        res.ToArray()
    else
        let res = ImmutableArray.CreateBuilder()
        for i = 1 to numRows do
            reader.GetRow(i, &row)
            if reader.CompareKey(reader.GetKey(&row)) = 0 then
              res.Add(reader.ConvertRow(&row))
        res.ToArray()

[<Struct>]
type CustomAttributeRow =
    val mutable parentIndex: TaggedIndex<HasCustomAttributeTag>
    val mutable typeIndex: TaggedIndex<CustomAttributeTypeTag>
    val mutable valueIndex: int

let seekReadUInt16Adv mdv (addr: byref<int>) =
    let res = seekReadUInt16 mdv addr
    addr <- addr + 2
    res

let seekReadInt32Adv mdv (addr: byref<int>) =
    let res = seekReadInt32 mdv addr
    addr <- addr+4
    res

let seekReadUInt16AsInt32Adv mdv (addr: byref<int>) =
    let res = seekReadUInt16AsInt32 mdv addr
    addr <- addr+2
    res

let inline seekReadTaggedIdx f nbits big mdv (addr: byref<int>) =
    let tok = if big then seekReadInt32Adv mdv &addr else seekReadUInt16AsInt32Adv mdv &addr
    tokToTaggedIdx f nbits tok

let seekReadIdx big mdv (addr: byref<int>) =
    if big then seekReadInt32Adv mdv &addr else seekReadUInt16AsInt32Adv mdv &addr

let seekReadUntaggedIdx (tab: TableName) (ctxt: ILMetadataReader) mdv (addr: byref<int>) =
    seekReadIdx ctxt.tableBigness.[tab.Index] mdv &addr

let seekReadResolutionScopeIdx (ctxt: ILMetadataReader) mdv (addr: byref<int>) = seekReadTaggedIdx mkResolutionScopeTag 2 ctxt.rsBigness mdv &addr
let seekReadTypeDefOrRefOrSpecIdx (ctxt: ILMetadataReader) mdv (addr: byref<int>) = seekReadTaggedIdx mkTypeDefOrRefOrSpecTag 2 ctxt.tdorBigness mdv &addr
let seekReadTypeOrMethodDefIdx (ctxt: ILMetadataReader) mdv (addr: byref<int>) = seekReadTaggedIdx mkTypeOrMethodDefTag 1 ctxt.tomdBigness mdv &addr
let seekReadHasConstantIdx (ctxt: ILMetadataReader) mdv (addr: byref<int>) = seekReadTaggedIdx mkHasConstantTag 2 ctxt.hcBigness mdv &addr
let seekReadHasCustomAttributeIdx (ctxt: ILMetadataReader) mdv (addr: byref<int>) = seekReadTaggedIdx mkHasCustomAttributeTag 5 ctxt.hcaBigness mdv &addr
let seekReadHasFieldMarshalIdx (ctxt: ILMetadataReader) mdv (addr: byref<int>) = seekReadTaggedIdx mkHasFieldMarshalTag 1 ctxt.hfmBigness mdv &addr
let seekReadHasDeclSecurityIdx (ctxt: ILMetadataReader) mdv (addr: byref<int>) = seekReadTaggedIdx mkHasDeclSecurityTag 2 ctxt.hdsBigness mdv &addr
let seekReadMemberRefParentIdx (ctxt: ILMetadataReader) mdv (addr: byref<int>) = seekReadTaggedIdx mkMemberRefParentTag 3 ctxt.mrpBigness mdv &addr
let seekReadHasSemanticsIdx (ctxt: ILMetadataReader) mdv (addr: byref<int>) = seekReadTaggedIdx mkHasSemanticsTag 1 ctxt.hsBigness mdv &addr
let seekReadMethodDefOrRefIdx (ctxt: ILMetadataReader) mdv (addr: byref<int>) = seekReadTaggedIdx mkMethodDefOrRefTag 1 ctxt.mdorBigness mdv &addr
let seekReadMemberForwardedIdx (ctxt: ILMetadataReader) mdv (addr: byref<int>) = seekReadTaggedIdx mkMemberForwardedTag 1 ctxt.mfBigness mdv &addr
let seekReadImplementationIdx (ctxt: ILMetadataReader) mdv (addr: byref<int>) = seekReadTaggedIdx mkImplementationTag 2 ctxt.iBigness mdv &addr
let seekReadCustomAttributeTypeIdx (ctxt: ILMetadataReader) mdv (addr: byref<int>) = seekReadTaggedIdx mkILCustomAttributeTypeTag 3 ctxt.catBigness mdv &addr
let seekReadStringIdx (ctxt: ILMetadataReader) mdv (addr: byref<int>) = seekReadIdx ctxt.stringsBigness mdv &addr
let seekReadGuidIdx (ctxt: ILMetadataReader) mdv (addr: byref<int>) = seekReadIdx ctxt.guidsBigness mdv &addr
let seekReadBlobIdx (ctxt: ILMetadataReader) mdv (addr: byref<int>) = seekReadIdx ctxt.blobsBigness mdv &addr

let seekReadModuleRow (ctxt: ILMetadataReader) mdv idx =
    if idx = 0 then failwith "cannot read Module table row 0"
    let mutable addr = ctxt.rowAddr TableNames.Module idx
    let generation = seekReadUInt16Adv mdv &addr
    let nameIdx = seekReadStringIdx ctxt mdv &addr
    let mvidIdx = seekReadGuidIdx ctxt mdv &addr
    let encidIdx = seekReadGuidIdx ctxt mdv &addr
    let encbaseidIdx = seekReadGuidIdx ctxt mdv &addr
    (generation, nameIdx, mvidIdx, encidIdx, encbaseidIdx)

/// Read Table ILTypeRef.
let seekReadTypeRefRow (ctxt: ILMetadataReader) mdv idx =
    let mutable addr = ctxt.rowAddr TableNames.TypeRef idx
    let scopeIdx = seekReadResolutionScopeIdx ctxt mdv &addr
    let nameIdx = seekReadStringIdx ctxt mdv &addr
    let namespaceIdx = seekReadStringIdx ctxt mdv &addr
    (scopeIdx, nameIdx, namespaceIdx)

/// Read Table ILTypeDef.
let seekReadTypeDefRow (ctxt: ILMetadataReader) idx = ctxt.seekReadTypeDefRow idx
let seekReadTypeDefRowUncached ctxtH idx =
    let (ctxt: ILMetadataReader) = getHole ctxtH
    let mdv = ctxt.mdfile.GetView()
    let mutable addr = ctxt.rowAddr TableNames.TypeDef idx
    let flags = seekReadInt32Adv mdv &addr
    let nameIdx = seekReadStringIdx ctxt mdv &addr
    let namespaceIdx = seekReadStringIdx ctxt mdv &addr
    let extendsIdx = seekReadTypeDefOrRefOrSpecIdx ctxt mdv &addr
    let fieldsIdx = seekReadUntaggedIdx TableNames.Field ctxt mdv &addr
    let methodsIdx = seekReadUntaggedIdx TableNames.Method ctxt mdv &addr
    (flags, nameIdx, namespaceIdx, extendsIdx, fieldsIdx, methodsIdx)

/// Read Table Field.
let seekReadFieldRow (ctxt: ILMetadataReader) mdv idx =
    let mutable addr = ctxt.rowAddr TableNames.Field idx
    let flags = seekReadUInt16AsInt32Adv mdv &addr
    let nameIdx = seekReadStringIdx ctxt mdv &addr
    let typeIdx = seekReadBlobIdx ctxt mdv &addr
    (flags, nameIdx, typeIdx)

/// Read Table Method.
let seekReadMethodRow (ctxt: ILMetadataReader) mdv idx =
    let mutable addr = ctxt.rowAddr TableNames.Method idx
    let codeRVA = seekReadInt32Adv mdv &addr
    let implflags = seekReadUInt16AsInt32Adv mdv &addr
    let flags = seekReadUInt16AsInt32Adv mdv &addr
    let nameIdx = seekReadStringIdx ctxt mdv &addr
    let typeIdx = seekReadBlobIdx ctxt mdv &addr
    let paramIdx = seekReadUntaggedIdx TableNames.Param ctxt mdv &addr
    (codeRVA, implflags, flags, nameIdx, typeIdx, paramIdx)

/// Read Table Param.
let seekReadParamRow (ctxt: ILMetadataReader) mdv idx =
    let mutable addr = ctxt.rowAddr TableNames.Param idx
    let flags = seekReadUInt16AsInt32Adv mdv &addr
    let seq = seekReadUInt16AsInt32Adv mdv &addr
    let nameIdx = seekReadStringIdx ctxt mdv &addr
    (flags, seq, nameIdx)

/// Read Table InterfaceImpl.
let seekReadInterfaceImplRow (ctxt: ILMetadataReader) mdv idx =
    let mutable addr = ctxt.rowAddr TableNames.InterfaceImpl idx
    let tidx = seekReadUntaggedIdx TableNames.TypeDef ctxt mdv &addr
    let intfIdx = seekReadTypeDefOrRefOrSpecIdx ctxt mdv &addr
    (tidx, intfIdx)

/// Read Table MemberRef.
let seekReadMemberRefRow (ctxt: ILMetadataReader) mdv idx =
    let mutable addr = ctxt.rowAddr TableNames.MemberRef idx
    let mrpIdx = seekReadMemberRefParentIdx ctxt mdv &addr
    let nameIdx = seekReadStringIdx ctxt mdv &addr
    let typeIdx = seekReadBlobIdx ctxt mdv &addr
    (mrpIdx, nameIdx, typeIdx)

/// Read Table Constant.
let seekReadConstantRow (ctxt: ILMetadataReader) idx = ctxt.seekReadConstantRow idx
let seekReadConstantRowUncached ctxtH idx =
    let (ctxt: ILMetadataReader) = getHole ctxtH
    let mdv = ctxt.mdfile.GetView()
    let mutable addr = ctxt.rowAddr TableNames.Constant idx
    let kind = seekReadUInt16Adv mdv &addr
    let parentIdx = seekReadHasConstantIdx ctxt mdv &addr
    let valIdx = seekReadBlobIdx ctxt mdv &addr
    (kind, parentIdx, valIdx)

/// Read Table CustomAttribute.
let seekReadCustomAttributeRow (ctxt: ILMetadataReader) mdv idx (attrRow: byref<CustomAttributeRow>) =
    let mutable addr = ctxt.rowAddr TableNames.CustomAttribute idx
    attrRow.parentIndex <- seekReadHasCustomAttributeIdx ctxt mdv &addr
    attrRow.typeIndex <- seekReadCustomAttributeTypeIdx ctxt mdv &addr
    attrRow.valueIndex <- seekReadBlobIdx ctxt mdv &addr

/// Read Table FieldMarshal.
let seekReadFieldMarshalRow (ctxt: ILMetadataReader) mdv idx =
    let mutable addr = ctxt.rowAddr TableNames.FieldMarshal idx
    let parentIdx = seekReadHasFieldMarshalIdx ctxt mdv &addr
    let typeIdx = seekReadBlobIdx ctxt mdv &addr
    (parentIdx, typeIdx)

/// Read Table Permission.
let seekReadPermissionRow (ctxt: ILMetadataReader) mdv idx =
    let mutable addr = ctxt.rowAddr TableNames.Permission idx
    let action = seekReadUInt16Adv mdv &addr
    let parentIdx = seekReadHasDeclSecurityIdx ctxt mdv &addr
    let typeIdx = seekReadBlobIdx ctxt mdv &addr
    (action, parentIdx, typeIdx)

/// Read Table ClassLayout.
let seekReadClassLayoutRow (ctxt: ILMetadataReader) mdv idx =
    let mutable addr = ctxt.rowAddr TableNames.ClassLayout idx
    let pack = seekReadUInt16Adv mdv &addr
    let size = seekReadInt32Adv mdv &addr
    let tidx = seekReadUntaggedIdx TableNames.TypeDef ctxt mdv &addr
    (pack, size, tidx)

/// Read Table FieldLayout.
let seekReadFieldLayoutRow (ctxt: ILMetadataReader) mdv idx =
    let mutable addr = ctxt.rowAddr TableNames.FieldLayout idx
    let offset = seekReadInt32Adv mdv &addr
    let fidx = seekReadUntaggedIdx TableNames.Field ctxt mdv &addr
    (offset, fidx)

//// Read Table StandAloneSig.
let seekReadStandAloneSigRow (ctxt: ILMetadataReader) mdv idx =
    let mutable addr = ctxt.rowAddr TableNames.StandAloneSig idx
    let sigIdx = seekReadBlobIdx ctxt mdv &addr
    sigIdx

/// Read Table EventMap.
let seekReadEventMapRow (ctxt: ILMetadataReader) mdv idx =
    let mutable addr = ctxt.rowAddr TableNames.EventMap idx
    let tidx = seekReadUntaggedIdx TableNames.TypeDef ctxt mdv &addr
    let eventsIdx = seekReadUntaggedIdx TableNames.Event ctxt mdv &addr
    (tidx, eventsIdx)

/// Read Table Event.
let seekReadEventRow (ctxt: ILMetadataReader) mdv idx =
    let mutable addr = ctxt.rowAddr TableNames.Event idx
    let flags = seekReadUInt16AsInt32Adv mdv &addr
    let nameIdx = seekReadStringIdx ctxt mdv &addr
    let typIdx = seekReadTypeDefOrRefOrSpecIdx ctxt mdv &addr
    (flags, nameIdx, typIdx)

/// Read Table PropertyMap.
let seekReadPropertyMapRow (ctxt: ILMetadataReader) mdv idx =
    let mutable addr = ctxt.rowAddr TableNames.PropertyMap idx
    let tidx = seekReadUntaggedIdx TableNames.TypeDef ctxt mdv &addr
    let propsIdx = seekReadUntaggedIdx TableNames.Property ctxt mdv &addr
    (tidx, propsIdx)

/// Read Table Property.
let seekReadPropertyRow (ctxt: ILMetadataReader) mdv idx =
    let mutable addr = ctxt.rowAddr TableNames.Property idx
    let flags = seekReadUInt16AsInt32Adv mdv &addr
    let nameIdx = seekReadStringIdx ctxt mdv &addr
    let typIdx = seekReadBlobIdx ctxt mdv &addr
    (flags, nameIdx, typIdx)

/// Read Table MethodSemantics.
let seekReadMethodSemanticsRow (ctxt: ILMetadataReader) idx = ctxt.seekReadMethodSemanticsRow idx
let seekReadMethodSemanticsRowUncached ctxtH idx =
    let (ctxt: ILMetadataReader) = getHole ctxtH
    let mdv = ctxt.mdfile.GetView()
    let mutable addr = ctxt.rowAddr TableNames.MethodSemantics idx
    let flags = seekReadUInt16AsInt32Adv mdv &addr
    let midx = seekReadUntaggedIdx TableNames.Method ctxt mdv &addr
    let assocIdx = seekReadHasSemanticsIdx ctxt mdv &addr
    (flags, midx, assocIdx)

/// Read Table MethodImpl.
let seekReadMethodImplRow (ctxt: ILMetadataReader) mdv idx =
    let mutable addr = ctxt.rowAddr TableNames.MethodImpl idx
    let tidx = seekReadUntaggedIdx TableNames.TypeDef ctxt mdv &addr
    let mbodyIdx = seekReadMethodDefOrRefIdx ctxt mdv &addr
    let mdeclIdx = seekReadMethodDefOrRefIdx ctxt mdv &addr
    (tidx, mbodyIdx, mdeclIdx)

/// Read Table ILModuleRef.
let seekReadModuleRefRow (ctxt: ILMetadataReader) mdv idx =
    let mutable addr = ctxt.rowAddr TableNames.ModuleRef idx
    let nameIdx = seekReadStringIdx ctxt mdv &addr
    nameIdx

/// Read Table ILTypeSpec.
let seekReadTypeSpecRow (ctxt: ILMetadataReader) mdv idx =
    let mutable addr = ctxt.rowAddr TableNames.TypeSpec idx
    let blobIdx = seekReadBlobIdx ctxt mdv &addr
    blobIdx

/// Read Table ImplMap.
let seekReadImplMapRow (ctxt: ILMetadataReader) mdv idx =
    let mutable addr = ctxt.rowAddr TableNames.ImplMap idx
    let flags = seekReadUInt16AsInt32Adv mdv &addr
    let forwrdedIdx = seekReadMemberForwardedIdx ctxt mdv &addr
    let nameIdx = seekReadStringIdx ctxt mdv &addr
    let scopeIdx = seekReadUntaggedIdx TableNames.ModuleRef ctxt mdv &addr
    (flags, forwrdedIdx, nameIdx, scopeIdx)

/// Read Table FieldRVA.
let seekReadFieldRVARow (ctxt: ILMetadataReader) mdv idx =
    let mutable addr = ctxt.rowAddr TableNames.FieldRVA idx
    let rva = seekReadInt32Adv mdv &addr
    let fidx = seekReadUntaggedIdx TableNames.Field ctxt mdv &addr
    (rva, fidx)

/// Read Table Assembly.
let seekReadAssemblyRow (ctxt: ILMetadataReader) mdv idx =
    let mutable addr = ctxt.rowAddr TableNames.Assembly idx
    let hash = seekReadInt32Adv mdv &addr
    let v1 = seekReadUInt16Adv mdv &addr
    let v2 = seekReadUInt16Adv mdv &addr
    let v3 = seekReadUInt16Adv mdv &addr
    let v4 = seekReadUInt16Adv mdv &addr
    let flags = seekReadInt32Adv mdv &addr
    let publicKeyIdx = seekReadBlobIdx ctxt mdv &addr
    let nameIdx = seekReadStringIdx ctxt mdv &addr
    let localeIdx = seekReadStringIdx ctxt mdv &addr
    (hash, v1, v2, v3, v4, flags, publicKeyIdx, nameIdx, localeIdx)

/// Read Table ILAssemblyRef.
let seekReadAssemblyRefRow (ctxt: ILMetadataReader) mdv idx =
    let mutable addr = ctxt.rowAddr TableNames.AssemblyRef idx
    let v1 = seekReadUInt16Adv mdv &addr
    let v2 = seekReadUInt16Adv mdv &addr
    let v3 = seekReadUInt16Adv mdv &addr
    let v4 = seekReadUInt16Adv mdv &addr
    let flags = seekReadInt32Adv mdv &addr
    let publicKeyOrTokenIdx = seekReadBlobIdx ctxt mdv &addr
    let nameIdx = seekReadStringIdx ctxt mdv &addr
    let localeIdx = seekReadStringIdx ctxt mdv &addr
    let hashValueIdx = seekReadBlobIdx ctxt mdv &addr
    (v1, v2, v3, v4, flags, publicKeyOrTokenIdx, nameIdx, localeIdx, hashValueIdx)

/// Read Table File.
let seekReadFileRow (ctxt: ILMetadataReader) mdv idx =
    let mutable addr = ctxt.rowAddr TableNames.File idx
    let flags = seekReadInt32Adv mdv &addr
    let nameIdx = seekReadStringIdx ctxt mdv &addr
    let hashValueIdx = seekReadBlobIdx ctxt mdv &addr
    (flags, nameIdx, hashValueIdx)

/// Read Table ILExportedTypeOrForwarder.
let seekReadExportedTypeRow (ctxt: ILMetadataReader) mdv idx =
    let mutable addr = ctxt.rowAddr TableNames.ExportedType idx
    let flags = seekReadInt32Adv mdv &addr
    let tok = seekReadInt32Adv mdv &addr
    let nameIdx = seekReadStringIdx ctxt mdv &addr
    let namespaceIdx = seekReadStringIdx ctxt mdv &addr
    let implIdx = seekReadImplementationIdx ctxt mdv &addr
    (flags, tok, nameIdx, namespaceIdx, implIdx)

/// Read Table ManifestResource.
let seekReadManifestResourceRow (ctxt: ILMetadataReader) mdv idx =
    let mutable addr = ctxt.rowAddr TableNames.ManifestResource idx
    let offset = seekReadInt32Adv mdv &addr
    let flags = seekReadInt32Adv mdv &addr
    let nameIdx = seekReadStringIdx ctxt mdv &addr
    let implIdx = seekReadImplementationIdx ctxt mdv &addr
    (offset, flags, nameIdx, implIdx)

/// Read Table Nested.
let seekReadNestedRow (ctxt: ILMetadataReader) idx = ctxt.seekReadNestedRow idx
let seekReadNestedRowUncached ctxtH idx =
    let (ctxt: ILMetadataReader) = getHole ctxtH
    let mdv = ctxt.mdfile.GetView()
    let mutable addr = ctxt.rowAddr TableNames.Nested idx
    let nestedIdx = seekReadUntaggedIdx TableNames.TypeDef ctxt mdv &addr
    let enclIdx = seekReadUntaggedIdx TableNames.TypeDef ctxt mdv &addr
    (nestedIdx, enclIdx)

/// Read Table GenericParam.
let seekReadGenericParamRow (ctxt: ILMetadataReader) mdv idx =
    let mutable addr = ctxt.rowAddr TableNames.GenericParam idx
    let seq = seekReadUInt16Adv mdv &addr
    let flags = seekReadUInt16Adv mdv &addr
    let ownerIdx = seekReadTypeOrMethodDefIdx ctxt mdv &addr
    let nameIdx = seekReadStringIdx ctxt mdv &addr
    (idx, seq, flags, ownerIdx, nameIdx)

// Read Table GenericParamConstraint.
let seekReadGenericParamConstraintRow (ctxt: ILMetadataReader) mdv idx =
    let mutable addr = ctxt.rowAddr TableNames.GenericParamConstraint idx
    let pidx = seekReadUntaggedIdx TableNames.GenericParam ctxt mdv &addr
    let constraintIdx = seekReadTypeDefOrRefOrSpecIdx ctxt mdv &addr
    (pidx, constraintIdx)

/// Read Table ILMethodSpec.
let seekReadMethodSpecRow (ctxt: ILMetadataReader) mdv idx =
    let mutable addr = ctxt.rowAddr TableNames.MethodSpec idx
    let mdorIdx = seekReadMethodDefOrRefIdx ctxt mdv &addr
    let instIdx = seekReadBlobIdx ctxt mdv &addr
    (mdorIdx, instIdx)


let readUserStringHeapUncached ctxtH idx =
    let (ctxt: ILMetadataReader) = getHole ctxtH
    let mdv = ctxt.mdfile.GetView()
    seekReadUserString mdv (ctxt.userStringsStreamPhysicalLoc + idx)

let readUserStringHeap (ctxt: ILMetadataReader) idx = ctxt.readUserStringHeap idx

let readStringHeapUncached ctxtH idx =
    let (ctxt: ILMetadataReader) = getHole ctxtH
    let mdv = ctxt.mdfile.GetView()
    seekReadUTF8String mdv (ctxt.stringsStreamPhysicalLoc + idx)

let readStringHeap (ctxt: ILMetadataReader) idx = ctxt.readStringHeap idx

let readStringHeapOption (ctxt: ILMetadataReader) idx = if idx = 0 then None else Some (readStringHeap ctxt idx)

let readBlobHeapUncached ctxtH idx =
    let (ctxt: ILMetadataReader) = getHole ctxtH
    let mdv = ctxt.mdfile.GetView()
    // valid index lies in range [1..streamSize)
    // NOTE: idx cannot be 0 - Blob\String heap has first empty element that mdv one byte 0
    if idx <= 0 || idx >= ctxt.blobsStreamSize then [| |]
    else seekReadBlob mdv (ctxt.blobsStreamPhysicalLoc + idx)

let readBlobHeap (ctxt: ILMetadataReader) idx = ctxt.readBlobHeap idx

let readBlobHeapOption ctxt idx = if idx = 0 then None else Some (readBlobHeap ctxt idx)

//let readGuidHeap ctxt idx = seekReadGuid ctxt.mdv (ctxt.guidsStreamPhysicalLoc + idx)

// read a single value out of a blob heap using the given function
let readBlobHeapAsBool ctxt vidx = fst (sigptrGetBool (readBlobHeap ctxt vidx) 0)
let readBlobHeapAsSByte ctxt vidx = fst (sigptrGetSByte (readBlobHeap ctxt vidx) 0)
let readBlobHeapAsInt16 ctxt vidx = fst (sigptrGetInt16 (readBlobHeap ctxt vidx) 0)
let readBlobHeapAsInt32 ctxt vidx = fst (sigptrGetInt32 (readBlobHeap ctxt vidx) 0)
let readBlobHeapAsInt64 ctxt vidx = fst (sigptrGetInt64 (readBlobHeap ctxt vidx) 0)
let readBlobHeapAsByte ctxt vidx = fst (sigptrGetByte (readBlobHeap ctxt vidx) 0)
let readBlobHeapAsUInt16 ctxt vidx = fst (sigptrGetUInt16 (readBlobHeap ctxt vidx) 0)
let readBlobHeapAsUInt32 ctxt vidx = fst (sigptrGetUInt32 (readBlobHeap ctxt vidx) 0)
let readBlobHeapAsUInt64 ctxt vidx = fst (sigptrGetUInt64 (readBlobHeap ctxt vidx) 0)
let readBlobHeapAsSingle ctxt vidx = fst (sigptrGetSingle (readBlobHeap ctxt vidx) 0)
let readBlobHeapAsDouble ctxt vidx = fst (sigptrGetDouble (readBlobHeap ctxt vidx) 0)

//-----------------------------------------------------------------------
// Some binaries have raw data embedded their text sections, e.g. mscorlib, for
// field inits. And there is no information that definitively tells us the extent of
// the text section that may be interesting data. But we certainly don't want to duplicate
// the entire text section as data!
//
// So, we assume:
//   1. no part of the metadata is double-used for raw data
//   2. the data bits are all the bits of the text section
//      that stretch from a Field or Resource RVA to one of
//        (a) the next Field or resource RVA
//        (b) a MethodRVA
//        (c) the start of the metadata
//        (d) the end of a section
//        (e) the start of the native resources attached to the binary if any
// ----------------------------------------------------------------------*)

// noFileOnDisk indicates that the PE file was read from Memory using OpenILModuleReaderFromBytes
// For example the assembly came from a type provider
// In this case we eagerly read the native resources into memory
let readNativeResources (pectxt: PEReader) =
    [ if pectxt.nativeResourcesSize <> 0x0 && pectxt.nativeResourcesAddr <> 0x0 then
        let start = pectxt.anyV2P (pectxt.fileName + ": native resources", pectxt.nativeResourcesAddr)
        if pectxt.noFileOnDisk then
            let unlinkedResource =
                let linkedResource = seekReadBytes (pectxt.pefile.GetView()) start pectxt.nativeResourcesSize
                unlinkResource pectxt.nativeResourcesAddr linkedResource
            yield ILNativeResource.Out unlinkedResource
        else
            yield ILNativeResource.In (pectxt.fileName, pectxt.nativeResourcesAddr, start, pectxt.nativeResourcesSize ) ]


let getDataEndPointsDelayed (pectxt: PEReader) ctxtH =
    lazy
        let (ctxt: ILMetadataReader) = getHole ctxtH
        let mdv = ctxt.mdfile.GetView()
        let dataStartPoints =
            let res = ref []
            for i = 1 to ctxt.getNumRows TableNames.FieldRVA do
                let rva, _fidx = seekReadFieldRVARow ctxt mdv i
                res := ("field", rva) :: !res
            for i = 1 to ctxt.getNumRows TableNames.ManifestResource do
                let (offset, _, _, TaggedIndex(_tag, idx)) = seekReadManifestResourceRow ctxt mdv i
                if idx = 0 then
                  let rva = pectxt.resourcesAddr + offset
                  res := ("manifest resource", rva) :: !res
            !res
        if isNil dataStartPoints then []
        else
          let methodRVAs =
              let res = ref []
              for i = 1 to ctxt.getNumRows TableNames.Method do
                  let (rva, _, _, nameIdx, _, _) = seekReadMethodRow ctxt mdv i
                  if rva <> 0 then
                     let nm = readStringHeap ctxt nameIdx
                     res := (nm, rva) :: !res
              !res
          ([ pectxt.textSegmentPhysicalLoc + pectxt.textSegmentPhysicalSize
             pectxt.dataSegmentPhysicalLoc + pectxt.dataSegmentPhysicalSize ]
           @
           (List.map pectxt.anyV2P
              (dataStartPoints
                @ [for (virtAddr, _virtSize, _physLoc) in pectxt.sectionHeaders do yield ("section start", virtAddr) done]
                @ [("md", pectxt.metadataAddr)]
                @ (if pectxt.nativeResourcesAddr = 0x0 then [] else [("native resources", pectxt.nativeResourcesAddr) ])
                @ (if pectxt.resourcesAddr = 0x0 then [] else [("managed resources", pectxt.resourcesAddr) ])
                @ (if pectxt.strongnameAddr = 0x0 then [] else [("managed strongname", pectxt.strongnameAddr) ])
                @ (if pectxt.vtableFixupsAddr = 0x0 then [] else [("managed vtable_fixups", pectxt.vtableFixupsAddr) ])
                @ methodRVAs)))
           |> List.distinct
           |> List.sort


let rvaToData (ctxt: ILMetadataReader) (pectxt: PEReader) nm rva =
    if rva = 0x0 then failwith "rva is zero"
    let start = pectxt.anyV2P (nm, rva)
    let endPoints = (Lazy.force ctxt.dataEndPoints)
    let rec look l =
        match l with
        | [] ->
            failwithf "find_text_data_extent: none found for fileName=%s, name=%s, rva=0x%08x, start=0x%08x" ctxt.fileName nm rva start
        | e :: t ->
           if start < e then
             let pev = pectxt.pefile.GetView()
             seekReadBytes pev start (e - start)
           else look t
    look endPoints


//-----------------------------------------------------------------------
// Read the AbsIL structure (lazily) by reading off the relevant rows.
// ----------------------------------------------------------------------

let isSorted (ctxt: ILMetadataReader) (tab: TableName) = ((ctxt.sorted &&& (int64 1 <<< tab.Index)) <> int64 0x0)

// Note, pectxtEager and pevEager must not be captured by the results of this function
let rec seekReadModule (ctxt: ILMetadataReader) canReduceMemory (pectxtEager: PEReader) pevEager peinfo ilMetadataVersion idx =
    let (subsys, subsysversion, useHighEntropyVA, ilOnly, only32, is32bitpreferred, only64, platform, isDll, alignVirt, alignPhys, imageBaseReal) = peinfo
    let mdv = ctxt.mdfile.GetView()
    let (_generation, nameIdx, _mvidIdx, _encidIdx, _encbaseidIdx) = seekReadModuleRow ctxt mdv idx
    let ilModuleName = readStringHeap ctxt nameIdx
    let nativeResources = readNativeResources pectxtEager

    { Manifest =
         if ctxt.getNumRows TableNames.Assembly > 0 then Some (seekReadAssemblyManifest ctxt pectxtEager 1)
         else None
      CustomAttrsStored = ctxt.customAttrsReader_Module
      MetadataIndex = idx
      Name = ilModuleName
      NativeResources=nativeResources
      TypeDefs = mkILTypeDefsComputed (fun () -> seekReadTopTypeDefs ctxt)
      SubSystemFlags = int32 subsys
      IsILOnly = ilOnly
      SubsystemVersion = subsysversion
      UseHighEntropyVA = useHighEntropyVA
      Platform = platform
      StackReserveSize = None  // TODO
      Is32Bit = only32
      Is32BitPreferred = is32bitpreferred
      Is64Bit = only64
      IsDLL=isDll
      VirtualAlignment = alignVirt
      PhysicalAlignment = alignPhys
      ImageBase = imageBaseReal
      MetadataVersion = ilMetadataVersion
      Resources = seekReadManifestResources ctxt canReduceMemory mdv pectxtEager pevEager }

and seekReadAssemblyManifest (ctxt: ILMetadataReader) pectxt idx =
    let mdview = ctxt.mdfile.GetView()
    let (hash, v1, v2, v3, v4, flags, publicKeyIdx, nameIdx, localeIdx) = seekReadAssemblyRow ctxt mdview idx
    let name = readStringHeap ctxt nameIdx
    let pubkey = readBlobHeapOption ctxt publicKeyIdx
    { Name= name
      AuxModuleHashAlgorithm=hash
      SecurityDeclsStored= ctxt.securityDeclsReader_Assembly
      PublicKey= pubkey
      Version= Some (ILVersionInfo (v1, v2, v3, v4))
      Locale= readStringHeapOption ctxt localeIdx
      CustomAttrsStored = ctxt.customAttrsReader_Assembly
      MetadataIndex = idx
      AssemblyLongevity =
        let masked = flags &&& 0x000e
        if masked = 0x0000 then ILAssemblyLongevity.Unspecified
        elif masked = 0x0002 then ILAssemblyLongevity.Library
        elif masked = 0x0004 then ILAssemblyLongevity.PlatformAppDomain
        elif masked = 0x0006 then ILAssemblyLongevity.PlatformProcess
        elif masked = 0x0008 then ILAssemblyLongevity.PlatformSystem
        else ILAssemblyLongevity.Unspecified
      ExportedTypes= seekReadTopExportedTypes ctxt
      EntrypointElsewhere=
            let (tab, tok) = pectxt.entryPointToken
            if tab = TableNames.File then Some (seekReadFile ctxt mdview tok) else None
      Retargetable = 0 <> (flags &&& 0x100)
      DisableJitOptimizations = 0 <> (flags &&& 0x4000)
      JitTracking = 0 <> (flags &&& 0x8000)
      IgnoreSymbolStoreSequencePoints = 0 <> (flags &&& 0x2000) }

and seekReadAssemblyRef (ctxt: ILMetadataReader) idx = ctxt.seekReadAssemblyRef idx
and seekReadAssemblyRefUncached ctxtH idx =
    let (ctxt: ILMetadataReader) = getHole ctxtH
    let mdv = ctxt.mdfile.GetView()
    let (v1, v2, v3, v4, flags, publicKeyOrTokenIdx, nameIdx, localeIdx, hashValueIdx) = seekReadAssemblyRefRow ctxt mdv idx
    let nm = readStringHeap ctxt nameIdx
    let publicKey =
        match readBlobHeapOption ctxt publicKeyOrTokenIdx with
          | None -> None
          | Some blob -> Some (if (flags &&& 0x0001) <> 0x0 then PublicKey blob else PublicKeyToken blob)

    ILAssemblyRef.Create
        (name = nm,
         hash = readBlobHeapOption ctxt hashValueIdx,
         publicKey = publicKey,
         retargetable = ((flags &&& 0x0100) <> 0x0),
         version = Some (ILVersionInfo (v1, v2, v3, v4)),
         locale = readStringHeapOption ctxt localeIdx)

and seekReadModuleRef (ctxt: ILMetadataReader) mdv idx =
    let nameIdx = seekReadModuleRefRow ctxt mdv idx
    ILModuleRef.Create(name = readStringHeap ctxt nameIdx, hasMetadata=true, hash=None)

and seekReadFile (ctxt: ILMetadataReader) mdv idx =
    let (flags, nameIdx, hashValueIdx) = seekReadFileRow ctxt mdv idx
    ILModuleRef.Create(name = readStringHeap ctxt nameIdx, hasMetadata= ((flags &&& 0x0001) = 0x0), hash= readBlobHeapOption ctxt hashValueIdx)

and seekReadClassLayout (ctxt: ILMetadataReader) mdv idx =
    let res =
        seekReadOptionalIndexedRow (ctxt.getNumRows TableNames.ClassLayout,
            seekReadClassLayoutRow ctxt mdv,
            (fun (_, _, tidx) -> tidx),
            simpleIndexCompare idx,
            isSorted ctxt TableNames.ClassLayout,
            (fun (pack, size, _) -> pack, size))
    match res  with
    | None -> { Size = None; Pack = None }
    | Some (pack, size) -> { Size = Some size; Pack = Some pack }

and typeAccessOfFlags flags =
    let f = (flags &&& 0x00000007)
    if f = 0x00000001 then ILTypeDefAccess.Public
    elif f = 0x00000002 then ILTypeDefAccess.Nested ILMemberAccess.Public
    elif f = 0x00000003 then ILTypeDefAccess.Nested ILMemberAccess.Private
    elif f = 0x00000004 then ILTypeDefAccess.Nested ILMemberAccess.Family
    elif f = 0x00000006 then ILTypeDefAccess.Nested ILMemberAccess.FamilyAndAssembly
    elif f = 0x00000007 then ILTypeDefAccess.Nested ILMemberAccess.FamilyOrAssembly
    elif f = 0x00000005 then ILTypeDefAccess.Nested ILMemberAccess.Assembly
    else ILTypeDefAccess.Private

and typeLayoutOfFlags (ctxt: ILMetadataReader) mdv flags tidx =
    let f = (flags &&& 0x00000018)
    if f = 0x00000008 then ILTypeDefLayout.Sequential (seekReadClassLayout ctxt mdv tidx)
    elif f = 0x00000010 then ILTypeDefLayout.Explicit (seekReadClassLayout ctxt mdv tidx)
    else ILTypeDefLayout.Auto

and isTopTypeDef flags =
    (typeAccessOfFlags flags = ILTypeDefAccess.Private) ||
     typeAccessOfFlags flags = ILTypeDefAccess.Public

and seekIsTopTypeDefOfIdx ctxt idx =
    let (flags, _, _, _, _, _) = seekReadTypeDefRow ctxt idx
    isTopTypeDef flags

and readBlobHeapAsSplitTypeName ctxt (nameIdx, namespaceIdx) =
    let name = readStringHeap ctxt nameIdx
    let nspace = readStringHeapOption ctxt namespaceIdx
    match nspace with
    | Some nspace -> splitNamespace nspace, name
    | None -> [], name

and readBlobHeapAsTypeName ctxt (nameIdx, namespaceIdx) =
    let name = readStringHeap ctxt nameIdx
    let nspace = readStringHeapOption ctxt namespaceIdx
    match nspace with
    | None -> name
    | Some ns -> ctxt.memoizeString (ns+"."+name)

and seekReadTypeDefRowExtents (ctxt: ILMetadataReader) _info (idx: int) =
    if idx >= ctxt.getNumRows TableNames.TypeDef then
        struct (ctxt.getNumRows TableNames.Field + 1, ctxt.getNumRows TableNames.Method + 1)
    else
        let (_, _, _, _, fieldsIdx, methodsIdx) = seekReadTypeDefRow ctxt (idx + 1)
        struct (fieldsIdx, methodsIdx )

and seekReadTypeDefRowWithExtents ctxt (idx: int) =
    let info= seekReadTypeDefRow ctxt idx
    info, seekReadTypeDefRowExtents ctxt info idx

and seekReadPreTypeDef ctxt toponly (idx: int) =
    let (flags, nameIdx, namespaceIdx, _, _, _) = seekReadTypeDefRow ctxt idx
    if toponly && not (isTopTypeDef flags) then None
    else
     let ns, n = readBlobHeapAsSplitTypeName ctxt (nameIdx, namespaceIdx)
     // Return the ILPreTypeDef
     Some (mkILPreTypeDefRead (ns, n, idx, ctxt.typeDefReader))

and typeDefReader ctxtH: ILTypeDefStored =
  mkILTypeDefReader
    (fun idx ->
           let (ctxt: ILMetadataReader) = getHole ctxtH
           let mdv = ctxt.mdfile.GetView()
           // Re-read so as not to save all these in the lazy closure - this suspension ctxt.is the largest
           // heavily allocated one in all of AbsIL

           let ((flags, nameIdx, namespaceIdx, extendsIdx, fieldsIdx, methodsIdx) as info) = seekReadTypeDefRow ctxt idx
           let nm = readBlobHeapAsTypeName ctxt (nameIdx, namespaceIdx)
           let struct (endFieldsIdx, endMethodsIdx) = seekReadTypeDefRowExtents ctxt info idx
           let typars = seekReadGenericParams ctxt 0 (tomd_TypeDef, idx)
           let numtypars = typars.Length
           let super = seekReadOptionalTypeDefOrRef ctxt numtypars AsObject extendsIdx
           let layout = typeLayoutOfFlags ctxt mdv flags idx
           let hasLayout = (match layout with ILTypeDefLayout.Explicit _ -> true | _ -> false)
           let mdefs = seekReadMethods ctxt numtypars methodsIdx endMethodsIdx
           let fdefs = seekReadFields ctxt (numtypars, hasLayout) fieldsIdx endFieldsIdx
           let nested = seekReadNestedTypeDefs ctxt idx
           let impls = seekReadInterfaceImpls ctxt mdv numtypars idx
           let mimpls = seekReadMethodImpls ctxt numtypars idx
           let props = seekReadProperties ctxt numtypars idx
           let events = seekReadEvents ctxt numtypars idx
           ILTypeDef(name=nm,
                     genericParams=typars,
                     attributes= enum<TypeAttributes>(flags),
                     layout = layout,
                     nestedTypes= nested,
                     implements = impls,
                     extends = super,
                     methods = mdefs,
                     securityDeclsStored = ctxt.securityDeclsReader_TypeDef,
                     fields=fdefs,
                     methodImpls=mimpls,
                     events= events,
                     properties=props,
                     customAttrsStored=ctxt.customAttrsReader_TypeDef,
                     metadataIndex=idx)
    )

and seekReadTopTypeDefs (ctxt: ILMetadataReader) =
    [| for i = 1 to ctxt.getNumRows TableNames.TypeDef do
          match seekReadPreTypeDef ctxt true i with
          | None -> ()
          | Some td -> yield td |]

and seekReadNestedTypeDefs (ctxt: ILMetadataReader) tidx =
    mkILTypeDefsComputed (fun () ->
           let nestedIdxs = seekReadIndexedRows (ctxt.getNumRows TableNames.Nested, seekReadNestedRow ctxt, snd, simpleIndexCompare tidx, false, fst)
           [| for i in nestedIdxs do
                 match seekReadPreTypeDef ctxt false i with
                 | None -> ()
                 | Some td -> yield td |])

and seekReadInterfaceImpls (ctxt: ILMetadataReader) mdv numtypars tidx =
    seekReadIndexedRows (ctxt.getNumRows TableNames.InterfaceImpl,
                         seekReadInterfaceImplRow ctxt mdv,
                         fst,
                         simpleIndexCompare tidx,
                         isSorted ctxt TableNames.InterfaceImpl,
                         (snd >> seekReadTypeDefOrRef ctxt numtypars AsObject (*ok*) List.empty))

and seekReadGenericParams ctxt numtypars (a, b): ILGenericParameterDefs =
    ctxt.seekReadGenericParams (GenericParamsIdx(numtypars, a, b))

and seekReadGenericParamsUncached ctxtH (GenericParamsIdx(numtypars, a, b)) =
    let (ctxt: ILMetadataReader) = getHole ctxtH
    let mdv = ctxt.mdfile.GetView()
    let pars =
        seekReadIndexedRows
            (ctxt.getNumRows TableNames.GenericParam, seekReadGenericParamRow ctxt mdv,
             (fun (_, _, _, tomd, _) -> tomd),
             tomdCompare (TaggedIndex(a, b)),
             isSorted ctxt TableNames.GenericParam,
             (fun (gpidx, seq, flags, _, nameIdx) ->
                 let flags = int32 flags
                 let variance_flags = flags &&& 0x0003
                 let variance =
                     if variance_flags = 0x0000 then NonVariant
                     elif variance_flags = 0x0001 then CoVariant
                     elif variance_flags = 0x0002 then ContraVariant
                     else NonVariant
                 let constraints = seekReadGenericParamConstraints ctxt mdv numtypars gpidx
                 seq, {Name=readStringHeap ctxt nameIdx
                       Constraints = constraints
                       Variance=variance
                       CustomAttrsStored = ctxt.customAttrsReader_GenericParam
                       MetadataIndex=gpidx
                       HasReferenceTypeConstraint= (flags &&& 0x0004) <> 0
                       HasNotNullableValueTypeConstraint= (flags &&& 0x0008) <> 0
                       HasDefaultConstructorConstraint=(flags &&& 0x0010) <> 0 }))
    pars |> List.sortBy fst |> List.map snd

and seekReadGenericParamConstraints (ctxt: ILMetadataReader) mdv numtypars gpidx =
    seekReadIndexedRows
        (ctxt.getNumRows TableNames.GenericParamConstraint,
         seekReadGenericParamConstraintRow ctxt mdv,
         fst,
         simpleIndexCompare gpidx,
         isSorted ctxt TableNames.GenericParamConstraint,
         (snd >> seekReadTypeDefOrRef ctxt numtypars AsObject (*ok*) List.empty))

and seekReadTypeDefAsType (ctxt: ILMetadataReader) boxity (ginst: ILTypes) idx =
      ctxt.seekReadTypeDefAsType (TypeDefAsTypIdx (boxity, ginst, idx))

and seekReadTypeDefAsTypeUncached ctxtH (TypeDefAsTypIdx (boxity, ginst, idx)) =
    let ctxt = getHole ctxtH
    mkILTy boxity (ILTypeSpec.Create(seekReadTypeDefAsTypeRef ctxt idx, ginst))

and seekReadTypeDefAsTypeRef (ctxt: ILMetadataReader) idx =
     let enc =
       if seekIsTopTypeDefOfIdx ctxt idx then []
       else
         let enclIdx = seekReadIndexedRow (ctxt.getNumRows TableNames.Nested, seekReadNestedRow ctxt, fst, simpleIndexCompare idx, isSorted ctxt TableNames.Nested, snd)
         let tref = seekReadTypeDefAsTypeRef ctxt enclIdx
         tref.Enclosing@[tref.Name]
     let (_, nameIdx, namespaceIdx, _, _, _) = seekReadTypeDefRow ctxt idx
     let nm = readBlobHeapAsTypeName ctxt (nameIdx, namespaceIdx)
     ILTypeRef.Create(scope=ILScopeRef.Local, enclosing=enc, name = nm )

and seekReadTypeRef (ctxt: ILMetadataReader) idx = ctxt.seekReadTypeRef idx
and seekReadTypeRefUncached ctxtH idx =
     let (ctxt: ILMetadataReader) = getHole ctxtH
     let mdv = ctxt.mdfile.GetView()
     let scopeIdx, nameIdx, namespaceIdx = seekReadTypeRefRow ctxt mdv idx
     let scope, enc = seekReadTypeRefScope ctxt mdv scopeIdx
     let nm = readBlobHeapAsTypeName ctxt (nameIdx, namespaceIdx)
     ILTypeRef.Create(scope=scope, enclosing=enc, name = nm)

and seekReadTypeRefAsType (ctxt: ILMetadataReader) boxity ginst idx = ctxt.seekReadTypeRefAsType (TypeRefAsTypIdx (boxity, ginst, idx))
and seekReadTypeRefAsTypeUncached ctxtH (TypeRefAsTypIdx (boxity, ginst, idx)) =
     let ctxt = getHole ctxtH
     mkILTy boxity (ILTypeSpec.Create(seekReadTypeRef ctxt idx, ginst))

and seekReadTypeDefOrRef (ctxt: ILMetadataReader) numtypars boxity (ginst: ILTypes) (TaggedIndex(tag, idx) ) =
    let mdv = ctxt.mdfile.GetView()
    match tag with
    | tag when tag = tdor_TypeDef -> seekReadTypeDefAsType ctxt boxity ginst idx
    | tag when tag = tdor_TypeRef -> seekReadTypeRefAsType ctxt boxity ginst idx
    | tag when tag = tdor_TypeSpec ->
        if not (List.isEmpty ginst) then dprintn ("type spec used as type constructor for a generic instantiation: ignoring instantiation")
        readBlobHeapAsType ctxt numtypars (seekReadTypeSpecRow ctxt mdv idx)
    | _ -> failwith "seekReadTypeDefOrRef ctxt"

and seekReadTypeDefOrRefAsTypeRef (ctxt: ILMetadataReader) (TaggedIndex(tag, idx) ) =
    match tag with
    | tag when tag = tdor_TypeDef -> seekReadTypeDefAsTypeRef ctxt idx
    | tag when tag = tdor_TypeRef -> seekReadTypeRef ctxt idx
    | tag when tag = tdor_TypeSpec ->
        dprintn ("type spec used where a type ref or def is required")
        PrimaryAssemblyILGlobals.typ_Object.TypeRef
    | _ -> failwith "seekReadTypeDefOrRefAsTypeRef_readTypeDefOrRefOrSpec"

and seekReadMethodRefParent (ctxt: ILMetadataReader) mdv numtypars (TaggedIndex(tag, idx)) =
    match tag with
    | tag when tag = mrp_TypeRef -> seekReadTypeRefAsType ctxt AsObject (* not ok - no way to tell if a member ref parent is a value type or not *) List.empty idx
    | tag when tag = mrp_ModuleRef -> mkILTypeForGlobalFunctions (ILScopeRef.Module (seekReadModuleRef ctxt mdv idx))
    | tag when tag = mrp_MethodDef ->
        let (MethodData(enclTy, cc, nm, argtys, retty, minst)) = seekReadMethodDefAsMethodData ctxt idx
        let mspec = mkILMethSpecInTy (enclTy, cc, nm, argtys, retty, minst)
        mspec.DeclaringType
    | tag when tag = mrp_TypeSpec -> readBlobHeapAsType ctxt numtypars (seekReadTypeSpecRow ctxt mdv idx)
    | _ -> failwith "seekReadMethodRefParent"

and seekReadMethodDefOrRef (ctxt: ILMetadataReader) numtypars (TaggedIndex(tag, idx)) =
    match tag with
    | tag when tag = mdor_MethodDef ->
        let (MethodData(enclTy, cc, nm, argtys, retty, minst)) = seekReadMethodDefAsMethodData ctxt idx
        VarArgMethodData(enclTy, cc, nm, argtys, None, retty, minst)
    | tag when tag = mdor_MemberRef ->
        seekReadMemberRefAsMethodData ctxt numtypars idx
    | _ -> failwith "seekReadMethodDefOrRef"

and seekReadMethodDefOrRefNoVarargs (ctxt: ILMetadataReader) numtypars x =
     let (VarArgMethodData(enclTy, cc, nm, argtys, varargs, retty, minst)) = seekReadMethodDefOrRef ctxt numtypars x
     if varargs <> None then dprintf "ignoring sentinel and varargs in ILMethodDef token signature"
     MethodData(enclTy, cc, nm, argtys, retty, minst)

and seekReadCustomAttrType (ctxt: ILMetadataReader) (TaggedIndex(tag, idx) ) =
    match tag with
    | tag when tag = cat_MethodDef ->
        let (MethodData(enclTy, cc, nm, argtys, retty, minst)) = seekReadMethodDefAsMethodData ctxt idx
        mkILMethSpecInTy (enclTy, cc, nm, argtys, retty, minst)
    | tag when tag = cat_MemberRef ->
        let (MethodData(enclTy, cc, nm, argtys, retty, minst)) = seekReadMemberRefAsMethDataNoVarArgs ctxt 0 idx
        mkILMethSpecInTy (enclTy, cc, nm, argtys, retty, minst)
    | _ -> failwith "seekReadCustomAttrType ctxt"

and seekReadImplAsScopeRef (ctxt: ILMetadataReader) mdv (TaggedIndex(tag, idx) ) =
     if idx = 0 then ILScopeRef.Local
     else
       match tag with
       | tag when tag = i_File -> ILScopeRef.Module (seekReadFile ctxt mdv idx)
       | tag when tag = i_AssemblyRef -> ILScopeRef.Assembly (seekReadAssemblyRef ctxt idx)
       | tag when tag = i_ExportedType -> failwith "seekReadImplAsScopeRef"
       | _ -> failwith "seekReadImplAsScopeRef"

and seekReadTypeRefScope (ctxt: ILMetadataReader) mdv (TaggedIndex(tag, idx) ) =
    match tag with
    | tag when tag = rs_Module -> ILScopeRef.Local, []
    | tag when tag = rs_ModuleRef -> ILScopeRef.Module (seekReadModuleRef ctxt mdv idx), []
    | tag when tag = rs_AssemblyRef -> ILScopeRef.Assembly (seekReadAssemblyRef ctxt idx), []
    | tag when tag = rs_TypeRef ->
        let tref = seekReadTypeRef ctxt idx
        tref.Scope, (tref.Enclosing@[tref.Name])
    | _ -> failwith "seekReadTypeRefScope"

and seekReadOptionalTypeDefOrRef (ctxt: ILMetadataReader) numtypars boxity idx =
    if idx = TaggedIndex(tdor_TypeDef, 0) then None
    else Some (seekReadTypeDefOrRef ctxt numtypars boxity List.empty idx)

and seekReadField ctxt mdv (numtypars, hasLayout) (idx: int) =
    let (flags, nameIdx, typeIdx) = seekReadFieldRow ctxt mdv idx
    let nm = readStringHeap ctxt nameIdx
    let isStatic = (flags &&& 0x0010) <> 0
    ILFieldDef(name = nm,
               fieldType= readBlobHeapAsFieldSig ctxt numtypars typeIdx,
               attributes = enum<FieldAttributes>(flags),
               literalValue = (if (flags &&& 0x8000) = 0 then None else Some (seekReadConstant ctxt (TaggedIndex(hc_FieldDef, idx)))),
               marshal =
                   (if (flags &&& 0x1000) = 0 then
                       None
                    else
                       Some (seekReadIndexedRow (ctxt.getNumRows TableNames.FieldMarshal, seekReadFieldMarshalRow ctxt mdv,
                                                 fst, hfmCompare (TaggedIndex(hfm_FieldDef, idx)),
                                                 isSorted ctxt TableNames.FieldMarshal,
                                                 (snd >> readBlobHeapAsNativeType ctxt)))),
               data =
                   (if (flags &&& 0x0100) = 0 then
                       None
                    else
                        match ctxt.pectxtCaptured with
                        | None -> None // indicates metadata only, where Data is not available
                        | Some pectxt ->
                            let rva = seekReadIndexedRow (ctxt.getNumRows TableNames.FieldRVA, seekReadFieldRVARow ctxt mdv,
                                                          snd, simpleIndexCompare idx, isSorted ctxt TableNames.FieldRVA, fst)
                            Some (rvaToData ctxt pectxt "field" rva)),
               offset =
                   (if hasLayout && not isStatic then
                       Some (seekReadIndexedRow (ctxt.getNumRows TableNames.FieldLayout, seekReadFieldLayoutRow ctxt mdv,
                                               snd, simpleIndexCompare idx, isSorted ctxt TableNames.FieldLayout, fst)) else None),
               customAttrsStored=ctxt.customAttrsReader_FieldDef,
               metadataIndex = idx)

and seekReadFields (ctxt: ILMetadataReader) (numtypars, hasLayout) fidx1 fidx2 =
    mkILFieldsLazy
       (lazy
           let mdv = ctxt.mdfile.GetView()
           [ if fidx1 > 0 then
               for i = fidx1 to fidx2 - 1 do
                   yield seekReadField ctxt mdv (numtypars, hasLayout) i ])

and seekReadMethods (ctxt: ILMetadataReader) numtypars midx1 midx2 =
    mkILMethodsComputed (fun () ->
           let mdv = ctxt.mdfile.GetView()
           [| if midx1 > 0 then
                 for i = midx1 to midx2 - 1 do
                     yield seekReadMethod ctxt mdv numtypars i |])

and sigptrGetTypeDefOrRefOrSpecIdx bytes sigptr =
    let struct (n, sigptr) = sigptrGetZInt32 bytes sigptr
    if (n &&& 0x01) = 0x0 then (* Type Def *)
        TaggedIndex(tdor_TypeDef, (n >>>& 2)), sigptr
    else (* Type Ref *)
        TaggedIndex(tdor_TypeRef, (n >>>& 2)), sigptr

and sigptrGetTy (ctxt: ILMetadataReader) numtypars bytes sigptr =
    let b0, sigptr = sigptrGetByte bytes sigptr
    if b0 = et_OBJECT then PrimaryAssemblyILGlobals.typ_Object, sigptr
    elif b0 = et_STRING then PrimaryAssemblyILGlobals.typ_String, sigptr
    elif b0 = et_I1 then PrimaryAssemblyILGlobals.typ_SByte, sigptr
    elif b0 = et_I2 then PrimaryAssemblyILGlobals.typ_Int16, sigptr
    elif b0 = et_I4 then PrimaryAssemblyILGlobals.typ_Int32, sigptr
    elif b0 = et_I8 then PrimaryAssemblyILGlobals.typ_Int64, sigptr
    elif b0 = et_I then PrimaryAssemblyILGlobals.typ_IntPtr, sigptr
    elif b0 = et_U1 then PrimaryAssemblyILGlobals.typ_Byte, sigptr
    elif b0 = et_U2 then PrimaryAssemblyILGlobals.typ_UInt16, sigptr
    elif b0 = et_U4 then PrimaryAssemblyILGlobals.typ_UInt32, sigptr
    elif b0 = et_U8 then PrimaryAssemblyILGlobals.typ_UInt64, sigptr
    elif b0 = et_U then PrimaryAssemblyILGlobals.typ_UIntPtr, sigptr
    elif b0 = et_R4 then PrimaryAssemblyILGlobals.typ_Single, sigptr
    elif b0 = et_R8 then PrimaryAssemblyILGlobals.typ_Double, sigptr
    elif b0 = et_CHAR then PrimaryAssemblyILGlobals.typ_Char, sigptr
    elif b0 = et_BOOLEAN then PrimaryAssemblyILGlobals.typ_Bool, sigptr
    elif b0 = et_WITH then
        let b0, sigptr = sigptrGetByte bytes sigptr
        let tdorIdx, sigptr = sigptrGetTypeDefOrRefOrSpecIdx bytes sigptr
        let struct (n, sigptr) = sigptrGetZInt32 bytes sigptr
        let argtys, sigptr = sigptrFold (sigptrGetTy ctxt numtypars) n bytes sigptr
        seekReadTypeDefOrRef ctxt numtypars (if b0 = et_CLASS then AsObject else AsValue) argtys tdorIdx,
        sigptr

    elif b0 = et_CLASS then
        let tdorIdx, sigptr = sigptrGetTypeDefOrRefOrSpecIdx bytes sigptr
        seekReadTypeDefOrRef ctxt numtypars AsObject List.empty tdorIdx, sigptr
    elif b0 = et_VALUETYPE then
        let tdorIdx, sigptr = sigptrGetTypeDefOrRefOrSpecIdx bytes sigptr
        seekReadTypeDefOrRef ctxt numtypars AsValue List.empty tdorIdx, sigptr
    elif b0 = et_VAR then
        let struct (n, sigptr) = sigptrGetZInt32 bytes sigptr
        ILType.TypeVar (uint16 n), sigptr
    elif b0 = et_MVAR then
        let struct (n, sigptr) = sigptrGetZInt32 bytes sigptr
        ILType.TypeVar (uint16 (n + numtypars)), sigptr
    elif b0 = et_BYREF then
        let ty, sigptr = sigptrGetTy ctxt numtypars bytes sigptr
        ILType.Byref ty, sigptr
    elif b0 = et_PTR then
        let ty, sigptr = sigptrGetTy ctxt numtypars bytes sigptr
        ILType.Ptr ty, sigptr
    elif b0 = et_SZARRAY then
        let ty, sigptr = sigptrGetTy ctxt numtypars bytes sigptr
        mkILArr1DTy ty, sigptr
    elif b0 = et_ARRAY then
        let ty, sigptr = sigptrGetTy ctxt numtypars bytes sigptr
        let struct (rank, sigptr) = sigptrGetZInt32 bytes sigptr
        let struct (numSized, sigptr) = sigptrGetZInt32 bytes sigptr
        let struct (sizes, sigptr) = sigptrFoldStruct sigptrGetZInt32 numSized bytes sigptr
        let struct (numLoBounded, sigptr) = sigptrGetZInt32 bytes sigptr
        let struct (lobounds, sigptr) = sigptrFoldStruct sigptrGetZInt32 numLoBounded bytes sigptr
        let shape =
            let dim i =
              (if i < numLoBounded then Some (List.item i lobounds) else None),
              (if i < numSized then Some (List.item i sizes) else None)
            ILArrayShape (List.init rank dim)
        mkILArrTy (ty, shape), sigptr

    elif b0 = et_VOID then ILType.Void, sigptr
    elif b0 = et_TYPEDBYREF then
        PrimaryAssemblyILGlobals.typ_TypedReference, sigptr
    elif b0 = et_CMOD_REQD || b0 = et_CMOD_OPT then
        let tdorIdx, sigptr = sigptrGetTypeDefOrRefOrSpecIdx bytes sigptr
        let ty, sigptr = sigptrGetTy ctxt numtypars bytes sigptr
        ILType.Modified((b0 = et_CMOD_REQD), seekReadTypeDefOrRefAsTypeRef ctxt tdorIdx, ty), sigptr
    elif b0 = et_FNPTR then
        let ccByte, sigptr = sigptrGetByte bytes sigptr
        let generic, cc = byteAsCallConv ccByte
        if generic then failwith "fptr sig may not be generic"
        let struct (numparams, sigptr) = sigptrGetZInt32 bytes sigptr
        let retty, sigptr = sigptrGetTy ctxt numtypars bytes sigptr
        let argtys, sigptr = sigptrFold (sigptrGetTy ctxt numtypars) ( numparams) bytes sigptr
        let typ =
            ILType.FunctionPointer
              { CallingConv=cc
                ArgTypes = argtys
                ReturnType=retty }
        typ, sigptr
    elif b0 = et_SENTINEL then failwith "varargs NYI"
    else ILType.Void, sigptr

and sigptrGetVarArgTys (ctxt: ILMetadataReader) n numtypars bytes sigptr =
    sigptrFold (sigptrGetTy ctxt numtypars) n bytes sigptr

and sigptrGetArgTys (ctxt: ILMetadataReader) n numtypars bytes sigptr acc =
    if n <= 0 then (List.rev acc, None), sigptr
    else
      let b0, sigptr2 = sigptrGetByte bytes sigptr
      if b0 = et_SENTINEL then
        let varargs, sigptr = sigptrGetVarArgTys ctxt n numtypars bytes sigptr2
        (List.rev acc, Some varargs), sigptr
      else
        let x, sigptr = sigptrGetTy ctxt numtypars bytes sigptr
        sigptrGetArgTys ctxt (n-1) numtypars bytes sigptr (x :: acc)

and sigptrGetLocal (ctxt: ILMetadataReader) numtypars bytes sigptr =
    let pinned, sigptr =
        let b0, sigptr' = sigptrGetByte bytes sigptr
        if b0 = et_PINNED then
            true, sigptr'
        else
            false, sigptr
    let ty, sigptr = sigptrGetTy ctxt numtypars bytes sigptr
    let loc: ILLocal = { IsPinned = pinned; Type = ty; DebugInfo = None }
    loc, sigptr

and readBlobHeapAsMethodSig (ctxt: ILMetadataReader) numtypars blobIdx =
    ctxt.readBlobHeapAsMethodSig (BlobAsMethodSigIdx (numtypars, blobIdx))

and readBlobHeapAsMethodSigUncached ctxtH (BlobAsMethodSigIdx (numtypars, blobIdx)) =
    let (ctxt: ILMetadataReader) = getHole ctxtH
    let bytes = readBlobHeap ctxt blobIdx
    let sigptr = 0
    let ccByte, sigptr = sigptrGetByte bytes sigptr
    let generic, cc = byteAsCallConv ccByte
    let struct (genarity, sigptr) = if generic then sigptrGetZInt32 bytes sigptr else 0x0, sigptr
    let struct (numparams, sigptr) = sigptrGetZInt32 bytes sigptr
    let retty, sigptr = sigptrGetTy ctxt numtypars bytes sigptr
    let (argtys, varargs), _sigptr = sigptrGetArgTys ctxt numparams numtypars bytes sigptr []
    generic, genarity, cc, retty, argtys, varargs

and readBlobHeapAsType ctxt numtypars blobIdx =
    let bytes = readBlobHeap ctxt blobIdx
    let ty, _sigptr = sigptrGetTy ctxt numtypars bytes 0
    ty

and readBlobHeapAsFieldSig ctxt numtypars blobIdx =
    ctxt.readBlobHeapAsFieldSig (BlobAsFieldSigIdx (numtypars, blobIdx))

and readBlobHeapAsFieldSigUncached ctxtH (BlobAsFieldSigIdx (numtypars, blobIdx)) =
    let ctxt = getHole ctxtH
    let bytes = readBlobHeap ctxt blobIdx
    let sigptr = 0
    let ccByte, sigptr = sigptrGetByte bytes sigptr
    if ccByte <> e_IMAGE_CEE_CS_CALLCONV_FIELD then dprintn "warning: field sig was not CC_FIELD"
    let retty, _sigptr = sigptrGetTy ctxt numtypars bytes sigptr
    retty


and readBlobHeapAsPropertySig (ctxt: ILMetadataReader) numtypars blobIdx =
    ctxt.readBlobHeapAsPropertySig (BlobAsPropSigIdx (numtypars, blobIdx))

and readBlobHeapAsPropertySigUncached ctxtH (BlobAsPropSigIdx (numtypars, blobIdx)) =
    let ctxt = getHole ctxtH
    let bytes = readBlobHeap ctxt blobIdx
    let sigptr = 0
    let ccByte, sigptr = sigptrGetByte bytes sigptr
    let hasthis = byteAsHasThis ccByte
    let ccMaxked = (ccByte &&& 0x0Fuy)
    if ccMaxked <> e_IMAGE_CEE_CS_CALLCONV_PROPERTY then dprintn ("warning: property sig was "+string ccMaxked+" instead of CC_PROPERTY")
    let struct (numparams, sigptr) = sigptrGetZInt32 bytes sigptr
    let retty, sigptr = sigptrGetTy ctxt numtypars bytes sigptr
    let argtys, _sigptr = sigptrFold (sigptrGetTy ctxt numtypars) ( numparams) bytes sigptr
    hasthis, retty, argtys

and readBlobHeapAsLocalsSig (ctxt: ILMetadataReader) numtypars blobIdx =
    ctxt.readBlobHeapAsLocalsSig (BlobAsLocalSigIdx (numtypars, blobIdx))

and readBlobHeapAsLocalsSigUncached ctxtH (BlobAsLocalSigIdx (numtypars, blobIdx)) =
    let ctxt = getHole ctxtH
    let bytes = readBlobHeap ctxt blobIdx
    let sigptr = 0
    let ccByte, sigptr = sigptrGetByte bytes sigptr
    if ccByte <> e_IMAGE_CEE_CS_CALLCONV_LOCAL_SIG then dprintn "warning: local sig was not CC_LOCAL"
    let struct (numlocals, sigptr) = sigptrGetZInt32 bytes sigptr
    let localtys, _sigptr = sigptrFold (sigptrGetLocal ctxt numtypars) ( numlocals) bytes sigptr
    localtys

and byteAsHasThis b =
    let hasthis_masked = b &&& 0x60uy
    if hasthis_masked = e_IMAGE_CEE_CS_CALLCONV_INSTANCE then ILThisConvention.Instance
    elif hasthis_masked = e_IMAGE_CEE_CS_CALLCONV_INSTANCE_EXPLICIT then ILThisConvention.InstanceExplicit
    else ILThisConvention.Static

and byteAsCallConv b =
    let cc =
        let ccMaxked = b &&& 0x0Fuy
        if ccMaxked = e_IMAGE_CEE_CS_CALLCONV_FASTCALL then ILArgConvention.FastCall
        elif ccMaxked = e_IMAGE_CEE_CS_CALLCONV_STDCALL then ILArgConvention.StdCall
        elif ccMaxked = e_IMAGE_CEE_CS_CALLCONV_THISCALL then ILArgConvention.ThisCall
        elif ccMaxked = e_IMAGE_CEE_CS_CALLCONV_CDECL then ILArgConvention.CDecl
        elif ccMaxked = e_IMAGE_CEE_CS_CALLCONV_VARARG then ILArgConvention.VarArg
        else ILArgConvention.Default
    let generic = (b &&& e_IMAGE_CEE_CS_CALLCONV_GENERIC) <> 0x0uy
    generic, Callconv (byteAsHasThis b, cc)

and seekReadMemberRefAsMethodData ctxt numtypars idx: VarArgMethodData =
    ctxt.seekReadMemberRefAsMethodData (MemberRefAsMspecIdx (numtypars, idx))

and seekReadMemberRefAsMethodDataUncached ctxtH (MemberRefAsMspecIdx (numtypars, idx)) =
    let (ctxt: ILMetadataReader) = getHole ctxtH
    let mdv = ctxt.mdfile.GetView()
    let (mrpIdx, nameIdx, typeIdx) = seekReadMemberRefRow ctxt mdv idx
    let nm = readStringHeap ctxt nameIdx
    let enclTy = seekReadMethodRefParent ctxt mdv numtypars mrpIdx
    let _generic, genarity, cc, retty, argtys, varargs = readBlobHeapAsMethodSig ctxt enclTy.GenericArgs.Length typeIdx
    let minst = List.init genarity (fun n -> mkILTyvarTy (uint16 (numtypars+n)))
    (VarArgMethodData(enclTy, cc, nm, argtys, varargs, retty, minst))

and seekReadMemberRefAsMethDataNoVarArgs ctxt numtypars idx: MethodData =
   let (VarArgMethodData(enclTy, cc, nm, argtys, varargs, retty, minst)) = seekReadMemberRefAsMethodData ctxt numtypars idx
   if Option.isSome varargs then dprintf "ignoring sentinel and varargs in ILMethodDef token signature"
   (MethodData(enclTy, cc, nm, argtys, retty, minst))

and seekReadMethodSpecAsMethodData (ctxt: ILMetadataReader) numtypars idx =
    ctxt.seekReadMethodSpecAsMethodData (MethodSpecAsMspecIdx (numtypars, idx))

and seekReadMethodSpecAsMethodDataUncached ctxtH (MethodSpecAsMspecIdx (numtypars, idx)) =
    let (ctxt: ILMetadataReader) = getHole ctxtH
    let mdv = ctxt.mdfile.GetView()
    let (mdorIdx, instIdx) = seekReadMethodSpecRow ctxt mdv idx
    let (VarArgMethodData(enclTy, cc, nm, argtys, varargs, retty, _)) = seekReadMethodDefOrRef ctxt numtypars mdorIdx
    let minst =
        let bytes = readBlobHeap ctxt instIdx
        let sigptr = 0
        let ccByte, sigptr = sigptrGetByte bytes sigptr
        if ccByte <> e_IMAGE_CEE_CS_CALLCONV_GENERICINST then dprintn ("warning: method inst ILCallingConv was "+string ccByte+" instead of CC_GENERICINST")
        let struct (numgpars, sigptr) = sigptrGetZInt32 bytes sigptr
        let argtys, _sigptr = sigptrFold (sigptrGetTy ctxt numtypars) numgpars bytes sigptr
        argtys
    VarArgMethodData(enclTy, cc, nm, argtys, varargs, retty, minst)

and seekReadMemberRefAsFieldSpec (ctxt: ILMetadataReader) numtypars idx =
   ctxt.seekReadMemberRefAsFieldSpec (MemberRefAsFspecIdx (numtypars, idx))

and seekReadMemberRefAsFieldSpecUncached ctxtH (MemberRefAsFspecIdx (numtypars, idx)) =
   let (ctxt: ILMetadataReader) = getHole ctxtH
   let mdv = ctxt.mdfile.GetView()
   let (mrpIdx, nameIdx, typeIdx) = seekReadMemberRefRow ctxt mdv idx
   let nm = readStringHeap ctxt nameIdx
   let enclTy = seekReadMethodRefParent ctxt mdv numtypars mrpIdx
   let retty = readBlobHeapAsFieldSig ctxt numtypars typeIdx
   mkILFieldSpecInTy(enclTy, nm, retty)

// One extremely annoying aspect of the MD format is that given a
// ILMethodDef token it is non-trivial to find which ILTypeDef it belongs
// to. So we do a binary chop through the ILTypeDef table
// looking for which ILTypeDef has the ILMethodDef within its range.
// Although the ILTypeDef table is not "sorted", it is effectively sorted by
// method-range and field-range start/finish indexes
and seekReadMethodDefAsMethodData ctxt idx =
   ctxt.seekReadMethodDefAsMethodData idx

and seekReadMethodDefAsMethodDataUncached ctxtH idx =
   let (ctxt: ILMetadataReader) = getHole ctxtH
   let mdv = ctxt.mdfile.GetView()
   // Look for the method def parent.
   let tidx =
     seekReadIndexedRow (ctxt.getNumRows TableNames.TypeDef,
                            (fun i -> i, seekReadTypeDefRowWithExtents ctxt i),
                            (fun r -> r),
                            (fun (_, ((_, _, _, _, _, methodsIdx),
                                      (_, endMethodsIdx))) ->
                                        if endMethodsIdx <= idx then 1
                                        elif methodsIdx <= idx && idx < endMethodsIdx then 0
                                        else -1),
                            true, fst)
   // Create a formal instantiation if needed
   let typeGenericArgs = seekReadGenericParams ctxt 0 (tomd_TypeDef, tidx)
   let typeGenericArgsCount = typeGenericArgs.Length

   let methodGenericArgs = seekReadGenericParams ctxt typeGenericArgsCount (tomd_MethodDef, idx)

   let finst = mkILFormalGenericArgs 0 typeGenericArgs
   let minst = mkILFormalGenericArgs typeGenericArgsCount methodGenericArgs

   // Read the method def parent.
   let enclTy = seekReadTypeDefAsType ctxt AsObject (* not ok: see note *) finst tidx

   // Return the constituent parts: put it together at the place where this is called.
   let (_code_rva, _implflags, _flags, nameIdx, typeIdx, _paramIdx) = seekReadMethodRow ctxt mdv idx
   let nm = readStringHeap ctxt nameIdx

   // Read the method def signature.
   let _generic, _genarity, cc, retty, argtys, varargs = readBlobHeapAsMethodSig ctxt typeGenericArgsCount typeIdx
   if varargs <> None then dprintf "ignoring sentinel and varargs in ILMethodDef token signature"

   MethodData(enclTy, cc, nm, argtys, retty, minst)


and seekReadFieldDefAsFieldSpec (ctxt: ILMetadataReader) idx =
   ctxt.seekReadFieldDefAsFieldSpec idx

and seekReadFieldDefAsFieldSpecUncached ctxtH idx =
   let (ctxt: ILMetadataReader) = getHole ctxtH
   let mdv = ctxt.mdfile.GetView()
   let (_flags, nameIdx, typeIdx) = seekReadFieldRow ctxt mdv idx
   let nm = readStringHeap ctxt nameIdx
   (* Look for the field def parent. *)
   let tidx =
     seekReadIndexedRow (ctxt.getNumRows TableNames.TypeDef,
                            (fun i -> i, seekReadTypeDefRowWithExtents ctxt i),
                            (fun r -> r),
                            (fun (_, ((_, _, _, _, fieldsIdx, _), (endFieldsIdx, _))) ->
                                if endFieldsIdx <= idx then 1
                                elif fieldsIdx <= idx && idx < endFieldsIdx then 0
                                else -1),
                            true, fst)
   // Read the field signature.
   let retty = readBlobHeapAsFieldSig ctxt 0 typeIdx

   // Create a formal instantiation if needed
   let finst = mkILFormalGenericArgs 0 (seekReadGenericParams ctxt 0 (tomd_TypeDef, tidx))

   // Read the field def parent.
   let enclTy = seekReadTypeDefAsType ctxt AsObject (* not ok: see note *) finst tidx

   // Put it together.
   mkILFieldSpecInTy(enclTy, nm, retty)

and seekReadMethod (ctxt: ILMetadataReader) mdv numtypars (idx: int) =
     let (codeRVA, implflags, flags, nameIdx, typeIdx, paramIdx) = seekReadMethodRow ctxt mdv idx
     let nm = readStringHeap ctxt nameIdx
     let abstr = (flags &&& 0x0400) <> 0x0
     let pinvoke = (flags &&& 0x2000) <> 0x0
     let codetype = implflags &&& 0x0003
     let unmanaged = (implflags &&& 0x0004) <> 0x0
     let internalcall = (implflags &&& 0x1000) <> 0x0
     let noinline = (implflags &&& 0x0008) <> 0x0
     let aggressiveinline = (implflags &&& 0x0100) <> 0x0
     let _generic, _genarity, cc, retty, argtys, varargs = readBlobHeapAsMethodSig ctxt numtypars typeIdx
     if varargs <> None then dprintf "ignoring sentinel and varargs in ILMethodDef signature"

     let endParamIdx =
       if idx >= ctxt.getNumRows TableNames.Method then
         ctxt.getNumRows TableNames.Param + 1
       else
         let (_, _, _, _, _, paramIdx) = seekReadMethodRow ctxt mdv (idx + 1)
         paramIdx

     let ret, ilParams = seekReadParams ctxt mdv (retty, argtys) paramIdx endParamIdx

     let isEntryPoint =
         let (tab, tok) = ctxt.entryPointToken
         (tab = TableNames.Method && tok = idx)

     let body =
         if (codetype = 0x01) && pinvoke then
             methBodyNative
         elif pinvoke then
             seekReadImplMap ctxt nm idx
         elif internalcall || abstr || unmanaged || (codetype <> 0x00) then
             methBodyAbstract
         else
             match ctxt.pectxtCaptured with
             | None -> methBodyNotAvailable
             | Some pectxt -> seekReadMethodRVA pectxt ctxt (idx, nm, internalcall, noinline, aggressiveinline, numtypars) codeRVA

     ILMethodDef(name=nm,
                 attributes = enum<MethodAttributes>(flags),
                 implAttributes= enum<MethodImplAttributes>(implflags),
                 securityDeclsStored=ctxt.securityDeclsReader_MethodDef,
                 isEntryPoint=isEntryPoint,
                 genericParams=seekReadGenericParams ctxt numtypars (tomd_MethodDef, idx),
                 parameters= ilParams,
                 callingConv=cc,
                 ret=ret,
                 body=body,
                 customAttrsStored=ctxt.customAttrsReader_MethodDef,
                 metadataIndex=idx)


and seekReadParams (ctxt: ILMetadataReader) mdv (retty, argtys) pidx1 pidx2 =
    let retRes = ref (mkILReturn retty)
    let paramsRes = argtys |> List.toArray |> Array.map mkILParamAnon
    for i = pidx1 to pidx2 - 1 do
        seekReadParamExtras ctxt mdv (retRes, paramsRes) i
    !retRes, List.ofArray paramsRes

and seekReadParamExtras (ctxt: ILMetadataReader) mdv (retRes, paramsRes) (idx: int) =
   let (flags, seq, nameIdx) = seekReadParamRow ctxt mdv idx
   let inOutMasked = (flags &&& 0x00FF)
   let hasMarshal = (flags &&& 0x2000) <> 0x0
   let hasDefault = (flags &&& 0x1000) <> 0x0
   let fmReader idx = seekReadIndexedRow (ctxt.getNumRows TableNames.FieldMarshal, seekReadFieldMarshalRow ctxt mdv, fst, hfmCompare idx, isSorted ctxt TableNames.FieldMarshal, (snd >> readBlobHeapAsNativeType ctxt))
   if seq = 0 then
       retRes := { !retRes with
                        Marshal=(if hasMarshal then Some (fmReader (TaggedIndex(hfm_ParamDef, idx))) else None)
                        CustomAttrsStored = ctxt.customAttrsReader_ParamDef
                        MetadataIndex = idx}
   elif seq > Array.length paramsRes then dprintn "bad seq num. for param"
   else
       paramsRes.[seq - 1] <-
          { paramsRes.[seq - 1] with
               Marshal=(if hasMarshal then Some (fmReader (TaggedIndex(hfm_ParamDef, idx))) else None)
               Default = (if hasDefault then Some (seekReadConstant ctxt (TaggedIndex(hc_ParamDef, idx))) else None)
               Name = readStringHeapOption ctxt nameIdx
               IsIn = ((inOutMasked &&& 0x0001) <> 0x0)
               IsOut = ((inOutMasked &&& 0x0002) <> 0x0)
               IsOptional = ((inOutMasked &&& 0x0010) <> 0x0)
               CustomAttrsStored = ctxt.customAttrsReader_ParamDef
               MetadataIndex = idx }

and seekReadMethodImpls (ctxt: ILMetadataReader) numtypars tidx =
   mkILMethodImplsLazy
      (lazy
          let mdv = ctxt.mdfile.GetView()
          let mimpls = seekReadIndexedRows (ctxt.getNumRows TableNames.MethodImpl, seekReadMethodImplRow ctxt mdv, (fun (a, _, _) -> a), simpleIndexCompare tidx, isSorted ctxt TableNames.MethodImpl, (fun (_, b, c) -> b, c))
          mimpls |> List.map (fun (b, c) ->
              { OverrideBy=
                  let (MethodData(enclTy, cc, nm, argtys, retty, minst)) = seekReadMethodDefOrRefNoVarargs ctxt numtypars b
                  mkILMethSpecInTy (enclTy, cc, nm, argtys, retty, minst)
                Overrides=
                  let (MethodData(enclTy, cc, nm, argtys, retty, minst)) = seekReadMethodDefOrRefNoVarargs ctxt numtypars c
                  let mspec = mkILMethSpecInTy (enclTy, cc, nm, argtys, retty, minst)
                  OverridesSpec(mspec.MethodRef, mspec.DeclaringType) }))

and seekReadMultipleMethodSemantics (ctxt: ILMetadataReader) (flags, id) =
    seekReadIndexedRows
      (ctxt.getNumRows TableNames.MethodSemantics,
       seekReadMethodSemanticsRow ctxt,
       (fun (_flags, _, c) -> c),
       hsCompare id,
       isSorted ctxt TableNames.MethodSemantics,
       (fun (a, b, _c) ->
           let (MethodData(enclTy, cc, nm, argtys, retty, minst)) = seekReadMethodDefAsMethodData ctxt b
           a, (mkILMethSpecInTy (enclTy, cc, nm, argtys, retty, minst)).MethodRef))
    |> List.filter (fun (flags2, _) -> flags = flags2)
    |> List.map snd


and seekReadoptional_MethodSemantics ctxt id =
    match seekReadMultipleMethodSemantics ctxt id with
    | [] -> None
    | [h] -> Some h
    | h :: _ -> dprintn "multiple method semantics found"; Some h

and seekReadMethodSemantics ctxt id =
    match seekReadoptional_MethodSemantics ctxt id with
    | None -> failwith "seekReadMethodSemantics ctxt: no method found"
    | Some x -> x

and seekReadEvent ctxt mdv numtypars idx =
   let (flags, nameIdx, typIdx) = seekReadEventRow ctxt mdv idx
   ILEventDef(eventType = seekReadOptionalTypeDefOrRef ctxt numtypars AsObject typIdx,
              name = readStringHeap ctxt nameIdx,
              attributes = enum<EventAttributes>(flags),
              addMethod= seekReadMethodSemantics ctxt (0x0008, TaggedIndex(hs_Event, idx)),
              removeMethod=seekReadMethodSemantics ctxt (0x0010, TaggedIndex(hs_Event, idx)),
              fireMethod=seekReadoptional_MethodSemantics ctxt (0x0020, TaggedIndex(hs_Event, idx)),
              otherMethods = seekReadMultipleMethodSemantics ctxt (0x0004, TaggedIndex(hs_Event, idx)),
              customAttrsStored=ctxt.customAttrsReader_Event,
              metadataIndex = idx )

  (* REVIEW: can substantially reduce numbers of EventMap and PropertyMap reads by first checking if the whole table mdv sorted according to ILTypeDef tokens and then doing a binary chop *)
and seekReadEvents (ctxt: ILMetadataReader) numtypars tidx =
   mkILEventsLazy
      (lazy
           let mdv = ctxt.mdfile.GetView()
           match seekReadOptionalIndexedRow (ctxt.getNumRows TableNames.EventMap, (fun i -> i, seekReadEventMapRow ctxt mdv i), (fun (_, row) -> fst row), compare tidx, false, (fun (i, row) -> (i, snd row))) with
           | None -> []
           | Some (rowNum, beginEventIdx) ->
               let endEventIdx =
                   if rowNum >= ctxt.getNumRows TableNames.EventMap then
                       ctxt.getNumRows TableNames.Event + 1
                   else
                       let (_, endEventIdx) = seekReadEventMapRow ctxt mdv (rowNum + 1)
                       endEventIdx

               [ if beginEventIdx > 0 then
                   for i in beginEventIdx .. endEventIdx - 1 do
                     yield seekReadEvent ctxt mdv numtypars i ])

and seekReadProperty ctxt mdv numtypars idx =
   let (flags, nameIdx, typIdx) = seekReadPropertyRow ctxt mdv idx
   let cc, retty, argtys = readBlobHeapAsPropertySig ctxt numtypars typIdx
   let setter= seekReadoptional_MethodSemantics ctxt (0x0001, TaggedIndex(hs_Property, idx))
   let getter = seekReadoptional_MethodSemantics ctxt (0x0002, TaggedIndex(hs_Property, idx))
(* NOTE: the "ThisConv" value on the property is not reliable: better to look on the getter/setter *)
(* NOTE: e.g. tlbimp on Office msword.olb seems to set this incorrectly *)
   let cc2 =
       match getter with
       | Some mref -> mref.CallingConv.ThisConv
       | None ->
           match setter with
           | Some mref -> mref.CallingConv .ThisConv
           | None -> cc

   ILPropertyDef(name=readStringHeap ctxt nameIdx,
                 callingConv = cc2,
                 attributes = enum<PropertyAttributes>(flags),
                 setMethod=setter,
                 getMethod=getter,
                 propertyType=retty,
                 init= (if (flags &&& 0x1000) = 0 then None else Some (seekReadConstant ctxt (TaggedIndex(hc_Property, idx)))),
                 args=argtys,
                 customAttrsStored=ctxt.customAttrsReader_Property,
                 metadataIndex = idx )

and seekReadProperties (ctxt: ILMetadataReader) numtypars tidx =
   mkILPropertiesLazy
      (lazy
           let mdv = ctxt.mdfile.GetView()
           match seekReadOptionalIndexedRow (ctxt.getNumRows TableNames.PropertyMap, (fun i -> i, seekReadPropertyMapRow ctxt mdv i), (fun (_, row) -> fst row), compare tidx, false, (fun (i, row) -> (i, snd row))) with
           | None -> []
           | Some (rowNum, beginPropIdx) ->
               let endPropIdx =
                   if rowNum >= ctxt.getNumRows TableNames.PropertyMap then
                       ctxt.getNumRows TableNames.Property + 1
                   else
                       let (_, endPropIdx) = seekReadPropertyMapRow ctxt mdv (rowNum + 1)
                       endPropIdx
               [ if beginPropIdx > 0 then
                   for i in beginPropIdx .. endPropIdx - 1 do
                     yield seekReadProperty ctxt mdv numtypars i ])


and customAttrsReader ctxtH tag: ILAttributesStored =
    mkILCustomAttrsReader
        (fun idx ->
            let (ctxt: ILMetadataReader) = getHole ctxtH
            let mdv = ctxt.mdfile.GetView()
            let reader =
                { new ISeekReadIndexedRowReader<CustomAttributeRow, TaggedIndex<HasCustomAttributeTag>, ILAttribute> with
                    member _.GetRow(i, row) = seekReadCustomAttributeRow ctxt mdv i &row
                    member _.GetKey(attrRow) = attrRow.parentIndex
                    member _.CompareKey(key) = hcaCompare (TaggedIndex(tag, idx)) key
                    member _.ConvertRow(attrRow) = seekReadCustomAttr ctxt (attrRow.typeIndex, attrRow.valueIndex)
                }
            seekReadIndexedRowsByInterface (ctxt.getNumRows TableNames.CustomAttribute) (isSorted ctxt TableNames.CustomAttribute) reader)

and seekReadCustomAttr ctxt (TaggedIndex(cat, idx), b) =
    ctxt.seekReadCustomAttr (CustomAttrIdx (cat, idx, b))

and seekReadCustomAttrUncached ctxtH (CustomAttrIdx (cat, idx, valIdx)) =
    let ctxt = getHole ctxtH
    let method = seekReadCustomAttrType ctxt (TaggedIndex(cat, idx))
    let data =
        match readBlobHeapOption ctxt valIdx with
        | Some bytes -> bytes
        | None -> Bytes.ofInt32Array [| |]
    let elements = []
    ILAttribute.Encoded (method, data, elements)

and securityDeclsReader ctxtH tag =
    mkILSecurityDeclsReader
      (fun idx ->
         let (ctxt: ILMetadataReader) = getHole ctxtH
         let mdv = ctxt.mdfile.GetView()
         seekReadIndexedRows (ctxt.getNumRows TableNames.Permission,
                                 seekReadPermissionRow ctxt mdv,
                                 (fun (_, par, _) -> par),
                                 hdsCompare (TaggedIndex(tag,idx)),
                                 isSorted ctxt TableNames.Permission,
                                 (fun (act, _, ty) -> seekReadSecurityDecl ctxt (act, ty)))
          |> List.toArray)

and seekReadSecurityDecl ctxt (act, ty) =
    ILSecurityDecl ((if List.memAssoc (int act) (Lazy.force ILSecurityActionRevMap) then List.assoc (int act) (Lazy.force ILSecurityActionRevMap) else failwith "unknown security action"),
                    readBlobHeap ctxt ty)

and seekReadConstant (ctxt: ILMetadataReader) idx =
  let kind, vidx = seekReadIndexedRow (ctxt.getNumRows TableNames.Constant,
                                      seekReadConstantRow ctxt,
                                      (fun (_, key, _) -> key),
                                      hcCompare idx, isSorted ctxt TableNames.Constant, (fun (kind, _, v) -> kind, v))
  match kind with
  | x when x = uint16 et_STRING ->
    let blobHeap = readBlobHeap ctxt vidx
    let s = System.Text.Encoding.Unicode.GetString(blobHeap, 0, blobHeap.Length)
    ILFieldInit.String s
  | x when x = uint16 et_BOOLEAN -> ILFieldInit.Bool (readBlobHeapAsBool ctxt vidx)
  | x when x = uint16 et_CHAR -> ILFieldInit.Char (readBlobHeapAsUInt16 ctxt vidx)
  | x when x = uint16 et_I1 -> ILFieldInit.Int8 (readBlobHeapAsSByte ctxt vidx)
  | x when x = uint16 et_I2 -> ILFieldInit.Int16 (readBlobHeapAsInt16 ctxt vidx)
  | x when x = uint16 et_I4 -> ILFieldInit.Int32 (readBlobHeapAsInt32 ctxt vidx)
  | x when x = uint16 et_I8 -> ILFieldInit.Int64 (readBlobHeapAsInt64 ctxt vidx)
  | x when x = uint16 et_U1 -> ILFieldInit.UInt8 (readBlobHeapAsByte ctxt vidx)
  | x when x = uint16 et_U2 -> ILFieldInit.UInt16 (readBlobHeapAsUInt16 ctxt vidx)
  | x when x = uint16 et_U4 -> ILFieldInit.UInt32 (readBlobHeapAsUInt32 ctxt vidx)
  | x when x = uint16 et_U8 -> ILFieldInit.UInt64 (readBlobHeapAsUInt64 ctxt vidx)
  | x when x = uint16 et_R4 -> ILFieldInit.Single (readBlobHeapAsSingle ctxt vidx)
  | x when x = uint16 et_R8 -> ILFieldInit.Double (readBlobHeapAsDouble ctxt vidx)
  | x when x = uint16 et_CLASS || x = uint16 et_OBJECT -> ILFieldInit.Null
  | _ -> ILFieldInit.Null

and seekReadImplMap (ctxt: ILMetadataReader) nm midx =
 lazy
   MethodBody.PInvoke
      (lazy
            let mdv = ctxt.mdfile.GetView()
            let (flags, nameIdx, scopeIdx) = seekReadIndexedRow (ctxt.getNumRows TableNames.ImplMap,
                                                                seekReadImplMapRow ctxt mdv,
                                                                (fun (_, m, _, _) -> m),
                                                                mfCompare (TaggedIndex(mf_MethodDef, midx)),
                                                                isSorted ctxt TableNames.ImplMap,
                                                                (fun (a, _, c, d) -> a, c, d))
            let cc =
                let masked = flags &&& 0x0700
                if masked = 0x0000 then PInvokeCallingConvention.None
                elif masked = 0x0200 then PInvokeCallingConvention.Cdecl
                elif masked = 0x0300 then PInvokeCallingConvention.Stdcall
                elif masked = 0x0400 then PInvokeCallingConvention.Thiscall
                elif masked = 0x0500 then PInvokeCallingConvention.Fastcall
                elif masked = 0x0100 then PInvokeCallingConvention.WinApi
                else (dprintn "strange CallingConv"; PInvokeCallingConvention.None)

            let enc =
                let masked = flags &&& 0x0006
                if masked = 0x0000 then PInvokeCharEncoding.None
                elif masked = 0x0002 then PInvokeCharEncoding.Ansi
                elif masked = 0x0004 then PInvokeCharEncoding.Unicode
                elif masked = 0x0006 then PInvokeCharEncoding.Auto
                else (dprintn "strange CharEncoding"; PInvokeCharEncoding.None)

            let bestfit =
                let masked = flags &&& 0x0030
                if masked = 0x0000 then PInvokeCharBestFit.UseAssembly
                elif masked = 0x0010 then PInvokeCharBestFit.Enabled
                elif masked = 0x0020 then PInvokeCharBestFit.Disabled
                else (dprintn "strange CharBestFit"; PInvokeCharBestFit.UseAssembly)

            let unmap =
                let masked = flags &&& 0x3000
                if masked = 0x0000 then PInvokeThrowOnUnmappableChar.UseAssembly
                elif masked = 0x1000 then PInvokeThrowOnUnmappableChar.Enabled
                elif masked = 0x2000 then PInvokeThrowOnUnmappableChar.Disabled
                else (dprintn "strange ThrowOnUnmappableChar"; PInvokeThrowOnUnmappableChar.UseAssembly)

            { CallingConv = cc
              CharEncoding = enc
              CharBestFit=bestfit
              ThrowOnUnmappableChar=unmap
              NoMangle = (flags &&& 0x0001) <> 0x0
              LastError = (flags &&& 0x0040) <> 0x0
              Name =
                  (match readStringHeapOption ctxt nameIdx with
                   | None -> nm
                   | Some nm2 -> nm2)
              Where = seekReadModuleRef ctxt mdv scopeIdx })

and seekReadTopCode (ctxt: ILMetadataReader) pev mdv numtypars (sz: int) start seqpoints =
   let labelsOfRawOffsets = new Dictionary<_, _>(sz/2)
   let ilOffsetsOfLabels = new Dictionary<_, _>(sz/2)

   let rawToLabel rawOffset =
       match labelsOfRawOffsets.TryGetValue rawOffset with
       | true, l -> l
       | _ ->
           let lab = generateCodeLabel()
           labelsOfRawOffsets.[rawOffset] <- lab
           lab

   let markAsInstructionStart rawOffset ilOffset =
       let lab = rawToLabel rawOffset
       ilOffsetsOfLabels.[lab] <- ilOffset

   let ibuf = new ResizeArray<_>(sz/2)
   let curr = ref 0
   let prefixes = { al=Aligned; tl= Normalcall; vol= Nonvolatile;ro=NormalAddress;constrained=None }
   let lastb = ref 0x0
   let lastb2 = ref 0x0
   let b = ref 0x0
   let get () =
       lastb := seekReadByteAsInt32 pev (start + (!curr))
       incr curr
       b :=
         if !lastb = 0xfe && !curr < sz then
           lastb2 := seekReadByteAsInt32 pev (start + (!curr))
           incr curr
           !lastb2
         else
           !lastb

   let seqPointsRemaining = ref seqpoints

   while !curr < sz do
     // registering "+string !curr+" as start of an instruction")
     markAsInstructionStart !curr ibuf.Count

     // Insert any sequence points into the instruction sequence
     while
         (match !seqPointsRemaining with
          | (i, _tag) :: _rest when i <= !curr -> true
          | _ -> false)
        do
         // Emitting one sequence point
         let (_, tag) = List.head !seqPointsRemaining
         seqPointsRemaining := List.tail !seqPointsRemaining
         ibuf.Add (I_seqpoint tag)

     // Read the prefixes. Leave lastb and lastb2 holding the instruction byte(s)
     begin
       prefixes.al <- Aligned
       prefixes.tl <- Normalcall
       prefixes.vol <- Nonvolatile
       prefixes.ro<-NormalAddress
       prefixes.constrained<-None
       get ()
       while !curr < sz &&
         !lastb = 0xfe &&
         (!b = (i_constrained &&& 0xff) ||
          !b = (i_readonly &&& 0xff) ||
          !b = (i_unaligned &&& 0xff) ||
          !b = (i_volatile &&& 0xff) ||
          !b = (i_tail &&& 0xff)) do
         begin
             if !b = (i_unaligned &&& 0xff) then
               let unal = seekReadByteAsInt32 pev (start + (!curr))
               incr curr
               prefixes.al <-
                  if unal = 0x1 then Unaligned1
                  elif unal = 0x2 then Unaligned2
                  elif unal = 0x4 then Unaligned4
                  else (dprintn "bad alignment for unaligned"; Aligned)
             elif !b = (i_volatile &&& 0xff) then prefixes.vol <- Volatile
             elif !b = (i_readonly &&& 0xff) then prefixes.ro <- ReadonlyAddress
             elif !b = (i_constrained &&& 0xff) then
                 let uncoded = seekReadUncodedToken pev (start + (!curr))
                 curr := !curr + 4
                 let ty = seekReadTypeDefOrRef ctxt numtypars AsObject [] (uncodedTokenToTypeDefOrRefOrSpec uncoded)
                 prefixes.constrained <- Some ty
             else prefixes.tl <- Tailcall
         end
         get ()
     end

     // data for instruction begins at "+string !curr
     // Read and decode the instruction
     if (!curr <= sz) then
       let idecoder =
           if !lastb = 0xfe then getTwoByteInstr ( !lastb2)
           else getOneByteInstr ( !lastb)
       let instr =
         match idecoder with
         | I_u16_u8_instr f ->
             let x = seekReadByte pev (start + (!curr)) |> uint16
             curr := !curr + 1
             f prefixes x
         | I_u16_u16_instr f ->
             let x = seekReadUInt16 pev (start + (!curr))
             curr := !curr + 2
             f prefixes x
         | I_none_instr f ->
             f prefixes
         | I_i64_instr f ->
             let x = seekReadInt64 pev (start + (!curr))
             curr := !curr + 8
             f prefixes x
         | I_i32_i8_instr f ->
             let x = seekReadSByte pev (start + (!curr)) |> int32
             curr := !curr + 1
             f prefixes x
         | I_i32_i32_instr f ->
             let x = seekReadInt32 pev (start + (!curr))
             curr := !curr + 4
             f prefixes x
         | I_r4_instr f ->
             let x = seekReadSingle pev (start + (!curr))
             curr := !curr + 4
             f prefixes x
         | I_r8_instr f ->
             let x = seekReadDouble pev (start + (!curr))
             curr := !curr + 8
             f prefixes x
         | I_field_instr f ->
             let (tab, tok) = seekReadUncodedToken pev (start + (!curr))
             curr := !curr + 4
             let fspec =
               if tab = TableNames.Field then
                 seekReadFieldDefAsFieldSpec ctxt tok
               elif tab = TableNames.MemberRef then
                 seekReadMemberRefAsFieldSpec ctxt numtypars tok
               else failwith "bad table in FieldDefOrRef"
             f prefixes fspec
         | I_method_instr f ->
             // method instruction, curr = "+string !curr

             let (tab, idx) = seekReadUncodedToken pev (start + (!curr))
             curr := !curr + 4
             let (VarArgMethodData(enclTy, cc, nm, argtys, varargs, retty, minst)) =
               if tab = TableNames.Method then
                 seekReadMethodDefOrRef ctxt numtypars (TaggedIndex(mdor_MethodDef, idx))
               elif tab = TableNames.MemberRef then
                 seekReadMethodDefOrRef ctxt numtypars (TaggedIndex(mdor_MemberRef, idx))
               elif tab = TableNames.MethodSpec then
                 seekReadMethodSpecAsMethodData ctxt numtypars idx
               else failwith "bad table in MethodDefOrRefOrSpec"
             match enclTy with
             | ILType.Array (shape, ty) ->
               match nm with
               | "Get" -> I_ldelem_any(shape, ty)
               | "Set" -> I_stelem_any(shape, ty)
               | "Address" -> I_ldelema(prefixes.ro, false, shape, ty)
               | ".ctor" -> I_newarr(shape, ty)
               | _ -> failwith "bad method on array type"
             | _ ->
               let mspec = mkILMethSpecInTy (enclTy, cc, nm, argtys, retty, minst)
               f prefixes (mspec, varargs)
         | I_type_instr f ->
             let uncoded = seekReadUncodedToken pev (start + (!curr))
             curr := !curr + 4
             let ty = seekReadTypeDefOrRef ctxt numtypars AsObject [] (uncodedTokenToTypeDefOrRefOrSpec uncoded)
             f prefixes ty
         | I_string_instr f ->
             let (tab, idx) = seekReadUncodedToken pev (start + (!curr))
             curr := !curr + 4
             if tab <> TableNames.UserStrings then dprintn "warning: bad table in user string for ldstr"
             f prefixes (readUserStringHeap ctxt idx)

         | I_conditional_i32_instr f ->
             let offsDest = (seekReadInt32 pev (start + (!curr)))
             curr := !curr + 4
             let dest = !curr + offsDest
             f prefixes (rawToLabel dest)
         | I_conditional_i8_instr f ->
             let offsDest = int (seekReadSByte pev (start + (!curr)))
             curr := !curr + 1
             let dest = !curr + offsDest
             f prefixes (rawToLabel dest)
         | I_unconditional_i32_instr f ->
             let offsDest = (seekReadInt32 pev (start + (!curr)))
             curr := !curr + 4
             let dest = !curr + offsDest
             f prefixes (rawToLabel dest)
         | I_unconditional_i8_instr f ->
             let offsDest = int (seekReadSByte pev (start + (!curr)))
             curr := !curr + 1
             let dest = !curr + offsDest
             f prefixes (rawToLabel dest)
         | I_invalid_instr ->
             dprintn ("invalid instruction: "+string !lastb+ (if !lastb = 0xfe then ", "+string !lastb2 else ""))
             I_ret
         | I_tok_instr f ->
             let (tab, idx) = seekReadUncodedToken pev (start + (!curr))
             curr := !curr + 4
             (* REVIEW: this incorrectly labels all MemberRef tokens as ILMethod's: we should go look at the MemberRef sig to determine if it is a field or method *)
             let token_info =
               if tab = TableNames.Method || tab = TableNames.MemberRef (* REVIEW: generics or tab = TableNames.MethodSpec *) then
                 let (MethodData(enclTy, cc, nm, argtys, retty, minst)) = seekReadMethodDefOrRefNoVarargs ctxt numtypars (uncodedTokenToMethodDefOrRef (tab, idx))
                 ILToken.ILMethod (mkILMethSpecInTy (enclTy, cc, nm, argtys, retty, minst))
               elif tab = TableNames.Field then
                 ILToken.ILField (seekReadFieldDefAsFieldSpec ctxt idx)
               elif tab = TableNames.TypeDef || tab = TableNames.TypeRef || tab = TableNames.TypeSpec then
                 ILToken.ILType (seekReadTypeDefOrRef ctxt numtypars AsObject [] (uncodedTokenToTypeDefOrRefOrSpec (tab, idx)))
               else failwith "bad token for ldtoken"
             f prefixes token_info
         | I_sig_instr f ->
             let (tab, idx) = seekReadUncodedToken pev (start + (!curr))
             curr := !curr + 4
             if tab <> TableNames.StandAloneSig then dprintn "strange table for callsig token"
             let generic, _genarity, cc, retty, argtys, varargs = readBlobHeapAsMethodSig ctxt numtypars (seekReadStandAloneSigRow ctxt mdv idx)
             if generic then failwith "bad image: a generic method signature is begin used at a calli instruction"
             f prefixes (mkILCallSig (cc, argtys, retty), varargs)
         | I_switch_instr f ->
             let n = (seekReadInt32 pev (start + (!curr)))
             curr := !curr + 4
             let offsets =
               List.init n (fun _ ->
                   let i = (seekReadInt32 pev (start + (!curr)))
                   curr := !curr + 4
                   i)
             let dests = List.map (fun offs -> rawToLabel (!curr + offs)) offsets
             f prefixes dests
       ibuf.Add instr
   done
   // Finished reading instructions - mark the end of the instruction stream in case the PDB information refers to it.
   markAsInstructionStart !curr ibuf.Count
   // Build the function that maps from raw labels (offsets into the bytecode stream) to indexes in the AbsIL instruction stream
   let lab2pc = ilOffsetsOfLabels

   // Some offsets used in debug info refer to the end of an instruction, rather than the
   // start of the subsequent instruction. But all labels refer to instruction starts,
   // apart from a final label which refers to the end of the method. This function finds
   // the start of the next instruction referred to by the raw offset.
   let raw2nextLab rawOffset =
       let isInstrStart x =
           match labelsOfRawOffsets.TryGetValue x with
           | true, lab -> ilOffsetsOfLabels.ContainsKey lab
           | _ -> false
       if isInstrStart rawOffset then rawToLabel rawOffset
       elif isInstrStart (rawOffset+1) then rawToLabel (rawOffset+1)
       else failwith ("the bytecode raw offset "+string rawOffset+" did not refer either to the start or end of an instruction")
   let instrs = ibuf.ToArray()
   instrs, rawToLabel, lab2pc, raw2nextLab

#if FX_NO_PDB_READER
and seekReadMethodRVA (pectxt: PEReader) (ctxt: ILMetadataReader) (_idx, nm, _internalcall, noinline, aggressiveinline, numtypars) rva =
#else
and seekReadMethodRVA (pectxt: PEReader) (ctxt: ILMetadataReader) (idx, nm, _internalcall, noinline, aggressiveinline, numtypars) rva =
#endif
 lazy
  let pev = pectxt.pefile.GetView()
  let baseRVA = pectxt.anyV2P("method rva", rva)
  // ": reading body of method "+nm+" at rva "+string rva+", phys "+string baseRVA
  let b = seekReadByte pev baseRVA

  let isTinyFormat = (b &&& e_CorILMethod_FormatMask) = e_CorILMethod_TinyFormat
  let isFatFormat = (b &&& e_CorILMethod_FormatMask) = e_CorILMethod_FatFormat

  if not isTinyFormat && not isFatFormat then
    if logging then failwith "unknown format"
    MethodBody.Abstract
  else

  MethodBody.IL
   (lazy
       let pev = pectxt.pefile.GetView()
       let mdv = ctxt.mdfile.GetView()

       // Read any debug information for this method into temporary data structures
       //    -- a list of locals, marked with the raw offsets (actually closures which accept the resolution function that maps raw offsets to labels)
       //    -- an overall range for the method
       //    -- the sequence points for the method
       let localPdbInfos, methRangePdbInfo, seqpoints =
#if FX_NO_PDB_READER
           [], None, []
#else
           match pectxt.pdb with
           | None ->
               [], None, []
           | Some (pdbr, get_doc) ->
               try

                 let pdbm = pdbReaderGetMethod pdbr (uncodedToken TableNames.Method idx)
                 let sps = pdbMethodGetSequencePoints pdbm
                 (* let roota, rootb = pdbScopeGetOffsets rootScope in *)
                 let seqpoints =
                    let arr =
                       sps |> Array.map (fun sp ->
                           // It is VERY annoying to have to call GetURL for the document for
                           // each sequence point. This appears to be a short coming of the PDB
                           // reader API. They should return an index into the array of documents for the reader
                           let sourcedoc = get_doc (pdbDocumentGetURL sp.pdbSeqPointDocument)
                           let source =
                             ILSourceMarker.Create(document = sourcedoc,
                                                 line = sp.pdbSeqPointLine,
                                                 column = sp.pdbSeqPointColumn,
                                                 endLine = sp.pdbSeqPointEndLine,
                                                 endColumn = sp.pdbSeqPointEndColumn)
                           (sp.pdbSeqPointOffset, source))

                    Array.sortInPlaceBy fst arr

                    Array.toList arr
                 let rec scopes scp =
                       let a, b = pdbScopeGetOffsets scp
                       let lvs = pdbScopeGetLocals scp
                       let ilvs =
                         lvs
                         |> Array.toList
                         |> List.filter (fun l ->
                             let k, _idx = pdbVariableGetAddressAttributes l
                             k = 1 (* ADDR_IL_OFFSET *))
                       let ilinfos: ILLocalDebugMapping list =
                         ilvs |> List.map (fun ilv ->
                             let _k, idx = pdbVariableGetAddressAttributes ilv
                             let n = pdbVariableGetName ilv
                             { LocalIndex= idx
                               LocalName=n})

                       let thisOne =
                         (fun raw2nextLab ->
                           { Range= (raw2nextLab a, raw2nextLab b)
                             DebugMappings = ilinfos }: ILLocalDebugInfo )
                       let others = List.foldBack (scopes >> (@)) (Array.toList (pdbScopeGetChildren scp)) []
                       thisOne :: others
                 let localPdbInfos = [] (* <REVIEW> scopes fail for mscorlib </REVIEW> scopes rootScope *)
                 // REVIEW: look through sps to get ranges? Use GetRanges?? Change AbsIL??
                 (localPdbInfos, None, seqpoints)
               with e ->
                   // "* Warning: PDB info for method "+nm+" could not be read and will be ignored: "+e.Message
                   [], None, []
#endif

       if isTinyFormat then
           let codeBase = baseRVA + 1
           let codeSize = (int32 b >>>& 2)
           // tiny format for "+nm+", code size = " + string codeSize)
           let instrs, _, lab2pc, raw2nextLab = seekReadTopCode ctxt pev mdv numtypars codeSize codeBase seqpoints
           (* Convert the linear code format to the nested code format *)
           let localPdbInfos2 = List.map (fun f -> f raw2nextLab) localPdbInfos
           let code = buildILCode nm lab2pc instrs [] localPdbInfos2
           { IsZeroInit=false
             MaxStack= 8
             NoInlining=noinline
             AggressiveInlining=aggressiveinline
             Locals=List.empty
             SourceMarker=methRangePdbInfo
             Code=code }

       else
           let hasMoreSections = (b &&& e_CorILMethod_MoreSects) <> 0x0uy
           let initlocals = (b &&& e_CorILMethod_InitLocals) <> 0x0uy
           let maxstack = seekReadUInt16AsInt32 pev (baseRVA + 2)
           let codeSize = seekReadInt32 pev (baseRVA + 4)
           let localsTab, localToken = seekReadUncodedToken pev (baseRVA + 8)
           let codeBase = baseRVA + 12
           let locals =
             if localToken = 0x0 then []
             else
               if localsTab <> TableNames.StandAloneSig then dprintn "strange table for locals token"
               readBlobHeapAsLocalsSig ctxt numtypars (seekReadStandAloneSigRow ctxt pev localToken)

           // fat format for "+nm+", code size = " + string codeSize+", hasMoreSections = "+(if hasMoreSections then "true" else "false")+", b = "+string b)

           // Read the method body
           let instrs, rawToLabel, lab2pc, raw2nextLab = seekReadTopCode ctxt pev mdv numtypars ( codeSize) codeBase seqpoints

           // Read all the sections that follow the method body.
           // These contain the exception clauses.
           let nextSectionBase = ref (align 4 (codeBase + codeSize))
           let moreSections = ref hasMoreSections
           let seh = ref []
           while !moreSections do
             let sectionBase = !nextSectionBase
             let sectionFlag = seekReadByte pev sectionBase
             // fat format for "+nm+", sectionFlag = " + string sectionFlag)
             let sectionSize, clauses =
               if (sectionFlag &&& e_CorILMethod_Sect_FatFormat) <> 0x0uy then
                   let bigSize = (seekReadInt32 pev sectionBase) >>>& 8
                   // bigSize = "+string bigSize)
                   let clauses =
                       if (sectionFlag &&& e_CorILMethod_Sect_EHTable) <> 0x0uy then
                           // WORKAROUND: The ECMA spec says this should be
                           // let numClauses = ((bigSize - 4)  / 24) in
                           // but the CCI IL generator generates multiples of 24
                           let numClauses = (bigSize  / 24)

                           List.init numClauses (fun i ->
                               let clauseBase = sectionBase + 4 + (i * 24)
                               let kind = seekReadInt32 pev (clauseBase + 0)
                               let st1 = seekReadInt32 pev (clauseBase + 4)
                               let sz1 = seekReadInt32 pev (clauseBase + 8)
                               let st2 = seekReadInt32 pev (clauseBase + 12)
                               let sz2 = seekReadInt32 pev (clauseBase + 16)
                               let extra = seekReadInt32 pev (clauseBase + 20)
                               (kind, st1, sz1, st2, sz2, extra))
                       else []
                   bigSize, clauses
               else
                 let smallSize = seekReadByteAsInt32 pev (sectionBase + 0x01)
                 let clauses =
                   if (sectionFlag &&& e_CorILMethod_Sect_EHTable) <> 0x0uy then
                       // WORKAROUND: The ECMA spec says this should be
                       // let numClauses = ((smallSize - 4)  / 12) in
                       // but the C# compiler (or some IL generator) generates multiples of 12
                       let numClauses = (smallSize  / 12)
                       // dprintn (nm+" has " + string numClauses + " tiny seh clauses")
                       List.init numClauses (fun i ->
                           let clauseBase = sectionBase + 4 + (i * 12)
                           let kind = seekReadUInt16AsInt32 pev (clauseBase + 0)
                           if logging then dprintn ("One tiny SEH clause, kind = "+string kind)
                           let st1 = seekReadUInt16AsInt32 pev (clauseBase + 2)
                           let sz1 = seekReadByteAsInt32 pev (clauseBase + 4)
                           let st2 = seekReadUInt16AsInt32 pev (clauseBase + 5)
                           let sz2 = seekReadByteAsInt32 pev (clauseBase + 7)
                           let extra = seekReadInt32 pev (clauseBase + 8)
                           (kind, st1, sz1, st2, sz2, extra))
                   else
                       []
                 smallSize, clauses

             // Morph together clauses that cover the same range
             let sehClauses =
                let sehMap = Dictionary<_, _>(clauses.Length, HashIdentity.Structural)

                List.iter
                  (fun (kind, st1, sz1, st2, sz2, extra) ->
                    let tryStart = rawToLabel st1
                    let tryFinish = rawToLabel (st1 + sz1)
                    let handlerStart = rawToLabel st2
                    let handlerFinish = rawToLabel (st2 + sz2)
                    let clause =
                      if kind = e_COR_ILEXCEPTION_CLAUSE_EXCEPTION then
                        ILExceptionClause.TypeCatch(seekReadTypeDefOrRef ctxt numtypars AsObject List.empty (uncodedTokenToTypeDefOrRefOrSpec (i32ToUncodedToken extra)), (handlerStart, handlerFinish) )
                      elif kind = e_COR_ILEXCEPTION_CLAUSE_FILTER then
                        let filterStart = rawToLabel extra
                        let filterFinish = handlerStart
                        ILExceptionClause.FilterCatch((filterStart, filterFinish), (handlerStart, handlerFinish))
                      elif kind = e_COR_ILEXCEPTION_CLAUSE_FINALLY then
                        ILExceptionClause.Finally(handlerStart, handlerFinish)
                      elif kind = e_COR_ILEXCEPTION_CLAUSE_FAULT then
                        ILExceptionClause.Fault(handlerStart, handlerFinish)
                      else begin
                        dprintn (ctxt.fileName + ": unknown exception handler kind: "+string kind)
                        ILExceptionClause.Finally(handlerStart, handlerFinish)
                      end

                    let key = (tryStart, tryFinish)
                    match sehMap.TryGetValue key with
                    | true, prev -> sehMap.[key] <- prev @ [clause]
                    | _ -> sehMap.[key] <- [clause])
                  clauses
                ([], sehMap) ||> Seq.fold (fun acc (KeyValue(key, bs)) -> [ for b in bs -> {Range=key; Clause=b}: ILExceptionSpec ] @ acc)
             seh := sehClauses
             moreSections := (sectionFlag &&& e_CorILMethod_Sect_MoreSects) <> 0x0uy
             nextSectionBase := sectionBase + sectionSize
           done (* while *)

           (* Convert the linear code format to the nested code format *)
           if logging then dprintn ("doing localPdbInfos2")
           let localPdbInfos2 = List.map (fun f -> f raw2nextLab) localPdbInfos
           if logging then dprintn ("done localPdbInfos2, checking code...")
           let code = buildILCode nm lab2pc instrs !seh localPdbInfos2
           if logging then dprintn ("done checking code.")
           { IsZeroInit=initlocals
             MaxStack= maxstack
             NoInlining=noinline
             AggressiveInlining=aggressiveinline
             Locals = locals
             Code=code
             SourceMarker=methRangePdbInfo})

and int32AsILVariantType (ctxt: ILMetadataReader) (n: int32) =
    if List.memAssoc n (Lazy.force ILVariantTypeRevMap) then
      List.assoc n (Lazy.force ILVariantTypeRevMap)
    elif (n &&& vt_ARRAY) <> 0x0 then ILNativeVariant.Array (int32AsILVariantType ctxt (n &&& (~~~ vt_ARRAY)))
    elif (n &&& vt_VECTOR) <> 0x0 then ILNativeVariant.Vector (int32AsILVariantType ctxt (n &&& (~~~ vt_VECTOR)))
    elif (n &&& vt_BYREF) <> 0x0 then ILNativeVariant.Byref (int32AsILVariantType ctxt (n &&& (~~~ vt_BYREF)))
    else (dprintn (ctxt.fileName + ": int32AsILVariantType ctxt: unexpected variant type, n = "+string n) ; ILNativeVariant.Empty)

and readBlobHeapAsNativeType ctxt blobIdx =
    // reading native type blob "+string blobIdx)
    let bytes = readBlobHeap ctxt blobIdx
    let res, _ = sigptrGetILNativeType ctxt bytes 0
    res

and sigptrGetILNativeType ctxt bytes sigptr =
    // reading native type blob, sigptr= "+string sigptr)
    let ntbyte, sigptr = sigptrGetByte bytes sigptr
    if List.memAssoc ntbyte (Lazy.force ILNativeTypeMap) then
        List.assoc ntbyte (Lazy.force ILNativeTypeMap), sigptr
    elif ntbyte = 0x0uy then ILNativeType.Empty, sigptr
    elif ntbyte = nt_CUSTOMMARSHALER then
        // reading native type blob CM1, sigptr= "+string sigptr+ ", bytes.Length = "+string bytes.Length)
        let struct (guidLen, sigptr) = sigptrGetZInt32 bytes sigptr
        // reading native type blob CM2, sigptr= "+string sigptr+", guidLen = "+string ( guidLen))
        let guid, sigptr = sigptrGetBytes ( guidLen) bytes sigptr
        // reading native type blob CM3, sigptr= "+string sigptr)
        let struct (nativeTypeNameLen, sigptr) = sigptrGetZInt32 bytes sigptr
        // reading native type blob CM4, sigptr= "+string sigptr+", nativeTypeNameLen = "+string ( nativeTypeNameLen))
        let nativeTypeName, sigptr = sigptrGetString ( nativeTypeNameLen) bytes sigptr
        // reading native type blob CM4, sigptr= "+string sigptr+", nativeTypeName = "+nativeTypeName)
        // reading native type blob CM5, sigptr= "+string sigptr)
        let struct (custMarshallerNameLen, sigptr) = sigptrGetZInt32 bytes sigptr
        // reading native type blob CM6, sigptr= "+string sigptr+", custMarshallerNameLen = "+string ( custMarshallerNameLen))
        let custMarshallerName, sigptr = sigptrGetString ( custMarshallerNameLen) bytes sigptr
        // reading native type blob CM7, sigptr= "+string sigptr+", custMarshallerName = "+custMarshallerName)
        let struct (cookieStringLen, sigptr) = sigptrGetZInt32 bytes sigptr
        // reading native type blob CM8, sigptr= "+string sigptr+", cookieStringLen = "+string ( cookieStringLen))
        let cookieString, sigptr = sigptrGetBytes ( cookieStringLen) bytes sigptr
        // reading native type blob CM9, sigptr= "+string sigptr)
        ILNativeType.Custom (guid, nativeTypeName, custMarshallerName, cookieString), sigptr
    elif ntbyte = nt_FIXEDSYSSTRING then
      let struct (i, sigptr) = sigptrGetZInt32 bytes sigptr
      ILNativeType.FixedSysString i, sigptr
    elif ntbyte = nt_FIXEDARRAY then
      let struct (i, sigptr) = sigptrGetZInt32 bytes sigptr
      ILNativeType.FixedArray i, sigptr
    elif ntbyte = nt_SAFEARRAY then
      (if sigptr >= bytes.Length then
         ILNativeType.SafeArray(ILNativeVariant.Empty, None), sigptr
       else
         let struct (i, sigptr) = sigptrGetZInt32 bytes sigptr
         if sigptr >= bytes.Length then
           ILNativeType.SafeArray (int32AsILVariantType ctxt i, None), sigptr
         else
           let struct (len, sigptr) = sigptrGetZInt32 bytes sigptr
           let s, sigptr = sigptrGetString ( len) bytes sigptr
           ILNativeType.SafeArray (int32AsILVariantType ctxt i, Some s), sigptr)
    elif ntbyte = nt_ARRAY then
       if sigptr >= bytes.Length then
         ILNativeType.Array(None, None), sigptr
       else
         let nt, sigptr =
           let struct (u, sigptr') = sigptrGetZInt32 bytes sigptr
           if (u = int nt_MAX) then
             ILNativeType.Empty, sigptr'
           else
             // NOTE: go back to start and read native type
             sigptrGetILNativeType ctxt bytes sigptr
         if sigptr >= bytes.Length then
           ILNativeType.Array (Some nt, None), sigptr
         else
           let struct (pnum, sigptr) = sigptrGetZInt32 bytes sigptr
           if sigptr >= bytes.Length then
             ILNativeType.Array (Some nt, Some(pnum, None)), sigptr
           else
             let struct (additive, sigptr) =
               if sigptr >= bytes.Length then 0, sigptr
               else sigptrGetZInt32 bytes sigptr
             ILNativeType.Array (Some nt, Some(pnum, Some additive)), sigptr
    else (ILNativeType.Empty, sigptr)

// Note, pectxtEager and pevEager must not be captured by the results of this function
// As a result, reading the resource offsets in the physical file is done eagerly to avoid holding on to any resources
and seekReadManifestResources (ctxt: ILMetadataReader) canReduceMemory (mdv: BinaryView) (pectxtEager: PEReader) (pevEager: BinaryView) =
    mkILResources
        [ for i = 1 to ctxt.getNumRows TableNames.ManifestResource do
             let (offset, flags, nameIdx, implIdx) = seekReadManifestResourceRow ctxt mdv i

             let scoref = seekReadImplAsScopeRef ctxt mdv implIdx

             let location =
                match scoref with
                | ILScopeRef.Local ->
                    let start = pectxtEager.anyV2P ("resource", offset + pectxtEager.resourcesAddr)
                    let resourceLength = seekReadInt32 pevEager start
                    let offsetOfBytesFromStartOfPhysicalPEFile = start + 4
                    let byteStorage =
                        let bytes = pevEager.Slice(offsetOfBytesFromStartOfPhysicalPEFile, resourceLength)
                        ByteStorage.FromByteMemoryAndCopy(bytes, useBackingMemoryMappedFile = canReduceMemory)
                    ILResourceLocation.Local(byteStorage)

                | ILScopeRef.Module mref -> ILResourceLocation.File (mref, offset)
                | ILScopeRef.Assembly aref -> ILResourceLocation.Assembly aref
                | _ -> failwith "seekReadManifestResources: Invalid ILScopeRef"

             let r =
               { Name= readStringHeap ctxt nameIdx
                 Location = location
                 Access = (if (flags &&& 0x01) <> 0x0 then ILResourceAccess.Public else ILResourceAccess.Private)
                 CustomAttrsStored = ctxt.customAttrsReader_ManifestResource
                 MetadataIndex = i }
             yield r ]

and seekReadNestedExportedTypes ctxt (exported: _ []) (nested: Lazy<_ []>) parentIdx =
    mkILNestedExportedTypesLazy
      (lazy
            nested.Force().[parentIdx-1]
            |> List.map (fun i ->
                let (flags, _tok, nameIdx, namespaceIdx, _implIdx) = exported.[i-1]
                { Name = readBlobHeapAsTypeName ctxt (nameIdx, namespaceIdx)
                  Access = (match typeAccessOfFlags flags with
                            | ILTypeDefAccess.Nested n -> n
                            | _ -> failwith "non-nested access for a nested type described as being in an auxiliary module")
                  Nested = seekReadNestedExportedTypes ctxt exported nested i
                  CustomAttrsStored = ctxt.customAttrsReader_ExportedType
                  MetadataIndex = i }
            ))

and seekReadTopExportedTypes (ctxt: ILMetadataReader) =
    mkILExportedTypesLazy
      (lazy
            let mdv = ctxt.mdfile.GetView()
            let numRows = ctxt.getNumRows TableNames.ExportedType
            let exported = [| for i in 1..numRows -> seekReadExportedTypeRow ctxt mdv i |]

            // add each nested type id to their parent's children list
            let nested = lazy (
                let nested = [| for _i in 1..numRows -> [] |]
                for i = 1 to numRows do
                    let (flags,_,_,_,TaggedIndex(tag, idx)) = exported.[i-1]
                    if not (isTopTypeDef flags) && (tag = i_ExportedType) then
                        nested.[idx-1] <- i :: nested.[idx-1]
                nested)

            // return top exported types
            [ for i = 1 to numRows do
                let (flags, _tok, nameIdx, namespaceIdx, implIdx) = exported.[i-1]
                let (TaggedIndex(tag, _idx)) = implIdx

                // if not a nested type
                if (isTopTypeDef flags) && (tag <> i_ExportedType) then
                    yield
                      { ScopeRef = seekReadImplAsScopeRef ctxt mdv implIdx
                        Name = readBlobHeapAsTypeName ctxt (nameIdx, namespaceIdx)
                        Attributes = enum<TypeAttributes>(flags)
                        Nested = seekReadNestedExportedTypes ctxt exported nested i
                        CustomAttrsStored = ctxt.customAttrsReader_ExportedType
                        MetadataIndex = i }
            ])

#if !FX_NO_PDB_READER
let getPdbReader pdbDirPath fileName =
    match pdbDirPath with
    | None -> None
    | Some pdbpath ->
         try
              let pdbr = pdbReadOpen fileName pdbpath
              let pdbdocs = pdbReaderGetDocuments pdbr

              let tab = new Dictionary<_, _>(Array.length pdbdocs)
              pdbdocs |> Array.iter (fun pdbdoc ->
                  let url = pdbDocumentGetURL pdbdoc
                  tab.[url] <-
                      ILSourceDocument.Create(language=Some (pdbDocumentGetLanguage pdbdoc),
                                            vendor = Some (pdbDocumentGetLanguageVendor pdbdoc),
                                            documentType = Some (pdbDocumentGetType pdbdoc),
                                            file = url))

              let docfun url =
                  match tab.TryGetValue url with
                  | true, doc -> doc
                  | _ -> failwith ("Document with URL " + url + " not found in list of documents in the PDB file")
              Some (pdbr, docfun)
          with e -> dprintn ("* Warning: PDB file could not be read and will be ignored: "+e.Message); None
#endif

// Note, pectxtEager and pevEager must not be captured by the results of this function
let openMetadataReader (fileName, mdfile: BinaryFile, metadataPhysLoc, peinfo, pectxtEager: PEReader, pevEager, pectxtCaptured, reduceMemoryUsage) =
    let mdv = mdfile.GetView()
    let magic = seekReadUInt16AsInt32 mdv metadataPhysLoc
    if magic <> 0x5342 then failwith (fileName + ": bad metadata magic number: " + string magic)
    let magic2 = seekReadUInt16AsInt32 mdv (metadataPhysLoc + 2)
    if magic2 <> 0x424a then failwith "bad metadata magic number"
    let _majorMetadataVersion = seekReadUInt16 mdv (metadataPhysLoc + 4)
    let _minorMetadataVersion = seekReadUInt16 mdv (metadataPhysLoc + 6)

    let versionLength = seekReadInt32 mdv (metadataPhysLoc + 12)
    let ilMetadataVersion = seekReadBytes mdv (metadataPhysLoc + 16) versionLength |> Array.filter (fun b -> b <> 0uy)
    let x = align 0x04 (16 + versionLength)
    let numStreams = seekReadUInt16AsInt32 mdv (metadataPhysLoc + x + 2)
    let streamHeadersStart = (metadataPhysLoc + x + 4)

    let tryFindStream name =
      let rec look i pos =
        if i >= numStreams then None
        else
          let offset = seekReadInt32 mdv (pos + 0)
          let length = seekReadInt32 mdv (pos + 4)
          let res = ref true
          let fin = ref false
          let n = ref 0
          // read and compare the stream name byte by byte
          while (not !fin) do
              let c= seekReadByteAsInt32 mdv (pos + 8 + (!n))
              if c = 0 then
                  fin := true
              elif !n >= Array.length name || c <> name.[!n] then
                  res := false
              incr n
          if !res then Some(offset + metadataPhysLoc, length)
          else look (i+1) (align 0x04 (pos + 8 + (!n)))
      look 0 streamHeadersStart

    let findStream name =
        match tryFindStream name with
        | None -> (0x0, 0x0)
        | Some positions -> positions

    let (tablesStreamPhysLoc, _tablesStreamSize) =
      match tryFindStream [| 0x23; 0x7e |] (* #~ *) with
      | Some res -> res
      | None ->
        match tryFindStream [| 0x23; 0x2d |] (* #-: at least one DLL I've seen uses this! *) with
        | Some res -> res
        | None ->
         let firstStreamOffset = seekReadInt32 mdv (streamHeadersStart + 0)
         let firstStreamLength = seekReadInt32 mdv (streamHeadersStart + 4)
         firstStreamOffset, firstStreamLength

    let (stringsStreamPhysicalLoc, stringsStreamSize) = findStream [| 0x23; 0x53; 0x74; 0x72; 0x69; 0x6e; 0x67; 0x73; |] (* #Strings *)
    let (userStringsStreamPhysicalLoc, userStringsStreamSize) = findStream [| 0x23; 0x55; 0x53; |] (* #US *)
    let (guidsStreamPhysicalLoc, _guidsStreamSize) = findStream [| 0x23; 0x47; 0x55; 0x49; 0x44; |] (* #GUID *)
    let (blobsStreamPhysicalLoc, blobsStreamSize) = findStream [| 0x23; 0x42; 0x6c; 0x6f; 0x62; |] (* #Blob *)

    let tableKinds =
        [|kindModule (* Table 0 *)
          kindTypeRef (* Table 1 *)
          kindTypeDef (* Table 2 *)
          kindIllegal (* kindFieldPtr *) (* Table 3 *)
          kindFieldDef (* Table 4 *)
          kindIllegal (* kindMethodPtr *) (* Table 5 *)
          kindMethodDef (* Table 6 *)
          kindIllegal (* kindParamPtr *) (* Table 7 *)
          kindParam (* Table 8 *)
          kindInterfaceImpl (* Table 9 *)
          kindMemberRef (* Table 10 *)
          kindConstant (* Table 11 *)
          kindCustomAttribute (* Table 12 *)
          kindFieldMarshal (* Table 13 *)
          kindDeclSecurity (* Table 14 *)
          kindClassLayout (* Table 15 *)
          kindFieldLayout (* Table 16 *)
          kindStandAloneSig (* Table 17 *)
          kindEventMap (* Table 18 *)
          kindIllegal (* kindEventPtr *) (* Table 19 *)
          kindEvent (* Table 20 *)
          kindPropertyMap (* Table 21 *)
          kindIllegal (* kindPropertyPtr *) (* Table 22 *)
          kindProperty (* Table 23 *)
          kindMethodSemantics (* Table 24 *)
          kindMethodImpl (* Table 25 *)
          kindModuleRef (* Table 26 *)
          kindTypeSpec (* Table 27 *)
          kindImplMap (* Table 28 *)
          kindFieldRVA (* Table 29 *)
          kindIllegal (* kindENCLog *) (* Table 30 *)
          kindIllegal (* kindENCMap *) (* Table 31 *)
          kindAssembly (* Table 32 *)
          kindIllegal (* kindAssemblyProcessor *) (* Table 33 *)
          kindIllegal (* kindAssemblyOS *) (* Table 34 *)
          kindAssemblyRef (* Table 35 *)
          kindIllegal (* kindAssemblyRefProcessor *) (* Table 36 *)
          kindIllegal (* kindAssemblyRefOS *) (* Table 37 *)
          kindFileRef (* Table 38 *)
          kindExportedType (* Table 39 *)
          kindManifestResource (* Table 40 *)
          kindNested (* Table 41 *)
          kindGenericParam_v2_0 (* Table 42 *)
          kindMethodSpec (* Table 43 *)
          kindGenericParamConstraint (* Table 44 *)
          kindIllegal (* Table 45 *)
          kindIllegal (* Table 46 *)
          kindIllegal (* Table 47 *)
          kindIllegal (* Table 48 *)
          kindIllegal (* Table 49 *)
          kindIllegal (* Table 50 *)
          kindIllegal (* Table 51 *)
          kindIllegal (* Table 52 *)
          kindIllegal (* Table 53 *)
          kindIllegal (* Table 54 *)
          kindIllegal (* Table 55 *)
          kindIllegal (* Table 56 *)
          kindIllegal (* Table 57 *)
          kindIllegal (* Table 58 *)
          kindIllegal (* Table 59 *)
          kindIllegal (* Table 60 *)
          kindIllegal (* Table 61 *)
          kindIllegal (* Table 62 *)
          kindIllegal (* Table 63 *)
        |]

    let heapSizes = seekReadByteAsInt32 mdv (tablesStreamPhysLoc + 6)
    let valid = seekReadInt64 mdv (tablesStreamPhysLoc + 8)
    let sorted = seekReadInt64 mdv (tablesStreamPhysLoc + 16)
    let tablesPresent, tableRowCount, startOfTables =
        let present = ref []
        let numRows = Array.create 64 0
        let prevNumRowIdx = ref (tablesStreamPhysLoc + 24)
        for i = 0 to 63 do
            if (valid &&& (int64 1 <<< i)) <> int64 0 then
                present := i :: !present
                numRows.[i] <- (seekReadInt32 mdv !prevNumRowIdx)
                prevNumRowIdx := !prevNumRowIdx + 4
        List.rev !present, numRows, !prevNumRowIdx

    let getNumRows (tab: TableName) = tableRowCount.[tab.Index]
    let numTables = tablesPresent.Length
    let stringsBigness = (heapSizes &&& 1) <> 0
    let guidsBigness = (heapSizes &&& 2) <> 0
    let blobsBigness = (heapSizes &&& 4) <> 0

    if logging then dprintn (fileName + ": numTables = "+string numTables)
    if logging && stringsBigness then dprintn (fileName + ": strings are big")
    if logging && blobsBigness then dprintn (fileName + ": blobs are big")

    let tableBigness = Array.map (fun n -> n >= 0x10000) tableRowCount

    let codedBigness nbits tab =
      let rows = getNumRows tab
      rows >= (0x10000 >>>& nbits)

    let tdorBigness =
      codedBigness 2 TableNames.TypeDef ||
      codedBigness 2 TableNames.TypeRef ||
      codedBigness 2 TableNames.TypeSpec

    let tomdBigness =
      codedBigness 1 TableNames.TypeDef ||
      codedBigness 1 TableNames.Method

    let hcBigness =
      codedBigness 2 TableNames.Field ||
      codedBigness 2 TableNames.Param ||
      codedBigness 2 TableNames.Property

    let hcaBigness =
      codedBigness 5 TableNames.Method ||
      codedBigness 5 TableNames.Field ||
      codedBigness 5 TableNames.TypeRef ||
      codedBigness 5 TableNames.TypeDef ||
      codedBigness 5 TableNames.Param ||
      codedBigness 5 TableNames.InterfaceImpl ||
      codedBigness 5 TableNames.MemberRef ||
      codedBigness 5 TableNames.Module ||
      codedBigness 5 TableNames.Permission ||
      codedBigness 5 TableNames.Property ||
      codedBigness 5 TableNames.Event ||
      codedBigness 5 TableNames.StandAloneSig ||
      codedBigness 5 TableNames.ModuleRef ||
      codedBigness 5 TableNames.TypeSpec ||
      codedBigness 5 TableNames.Assembly ||
      codedBigness 5 TableNames.AssemblyRef ||
      codedBigness 5 TableNames.File ||
      codedBigness 5 TableNames.ExportedType ||
      codedBigness 5 TableNames.ManifestResource ||
      codedBigness 5 TableNames.GenericParam ||
      codedBigness 5 TableNames.GenericParamConstraint ||
      codedBigness 5 TableNames.MethodSpec


    let hfmBigness =
      codedBigness 1 TableNames.Field ||
      codedBigness 1 TableNames.Param

    let hdsBigness =
      codedBigness 2 TableNames.TypeDef ||
      codedBigness 2 TableNames.Method ||
      codedBigness 2 TableNames.Assembly

    let mrpBigness =
      codedBigness 3 TableNames.TypeDef ||
      codedBigness 3 TableNames.TypeRef ||
      codedBigness 3 TableNames.ModuleRef ||
      codedBigness 3 TableNames.Method ||
      codedBigness 3 TableNames.TypeSpec

    let hsBigness =
      codedBigness 1 TableNames.Event ||
      codedBigness 1 TableNames.Property

    let mdorBigness =
      codedBigness 1 TableNames.Method ||
      codedBigness 1 TableNames.MemberRef

    let mfBigness =
      codedBigness 1 TableNames.Field ||
      codedBigness 1 TableNames.Method

    let iBigness =
      codedBigness 2 TableNames.File ||
      codedBigness 2 TableNames.AssemblyRef ||
      codedBigness 2 TableNames.ExportedType

    let catBigness =
      codedBigness 3 TableNames.Method ||
      codedBigness 3 TableNames.MemberRef

    let rsBigness =
      codedBigness 2 TableNames.Module ||
      codedBigness 2 TableNames.ModuleRef ||
      codedBigness 2 TableNames.AssemblyRef ||
      codedBigness 2 TableNames.TypeRef

    let rowKindSize (RowKind kinds) =
      kinds |> List.sumBy (fun x ->
            match x with
            | UShort -> 2
            | ULong -> 4
            | Byte -> 1
            | Data -> 4
            | GGuid -> (if guidsBigness then 4 else 2)
            | Blob -> (if blobsBigness then 4 else 2)
            | SString -> (if stringsBigness then 4 else 2)
            | SimpleIndex tab -> (if tableBigness.[tab.Index] then 4 else 2)
            | TypeDefOrRefOrSpec -> (if tdorBigness then 4 else 2)
            | TypeOrMethodDef -> (if tomdBigness then 4 else 2)
            | HasConstant -> (if hcBigness then 4 else 2)
            | HasCustomAttribute -> (if hcaBigness then 4 else 2)
            | HasFieldMarshal -> (if hfmBigness then 4 else 2)
            | HasDeclSecurity -> (if hdsBigness then 4 else 2)
            | MemberRefParent -> (if mrpBigness then 4 else 2)
            | HasSemantics -> (if hsBigness then 4 else 2)
            | MethodDefOrRef -> (if mdorBigness then 4 else 2)
            | MemberForwarded -> (if mfBigness then 4 else 2)
            | Implementation -> (if iBigness then 4 else 2)
            | CustomAttributeType -> (if catBigness then 4 else 2)
            | ResolutionScope -> (if rsBigness then 4 else 2))

    let tableRowSizes = tableKinds |> Array.map rowKindSize

    let tablePhysLocations =
         let res = Array.create 64 0x0
         let mutable prevTablePhysLoc = startOfTables
         for i = 0 to 63 do
             res.[i] <- prevTablePhysLoc
             prevTablePhysLoc <- prevTablePhysLoc + (tableRowCount.[i] * tableRowSizes.[i])
         res

    let inbase = FileSystemUtils.fileNameOfPath fileName + ": "

    // All the caches. The sizes are guesstimates for the rough sharing-density of the assembly
    let cacheAssemblyRef = mkCacheInt32 false inbase "ILAssemblyRef" (getNumRows TableNames.AssemblyRef)
    let cacheMethodSpecAsMethodData = mkCacheGeneric reduceMemoryUsage inbase "MethodSpecAsMethodData" (getNumRows TableNames.MethodSpec / 20 + 1)
    let cacheMemberRefAsMemberData = mkCacheGeneric reduceMemoryUsage inbase "MemberRefAsMemberData" (getNumRows TableNames.MemberRef / 20 + 1)
    let cacheCustomAttr = mkCacheGeneric reduceMemoryUsage inbase "CustomAttr" (getNumRows TableNames.CustomAttribute / 50 + 1)
    let cacheTypeRef = mkCacheInt32 false inbase "ILTypeRef" (getNumRows TableNames.TypeRef / 20 + 1)
    let cacheTypeRefAsType = mkCacheGeneric reduceMemoryUsage inbase "TypeRefAsType" (getNumRows TableNames.TypeRef / 20 + 1)
    let cacheBlobHeapAsPropertySig = mkCacheGeneric reduceMemoryUsage inbase "BlobHeapAsPropertySig" (getNumRows TableNames.Property / 20 + 1)
    let cacheBlobHeapAsFieldSig = mkCacheGeneric reduceMemoryUsage inbase "BlobHeapAsFieldSig" (getNumRows TableNames.Field / 20 + 1)
    let cacheBlobHeapAsMethodSig = mkCacheGeneric reduceMemoryUsage inbase "BlobHeapAsMethodSig" (getNumRows TableNames.Method / 20 + 1)
    let cacheTypeDefAsType = mkCacheGeneric reduceMemoryUsage inbase "TypeDefAsType" (getNumRows TableNames.TypeDef / 20 + 1)
    let cacheMethodDefAsMethodData = mkCacheInt32 reduceMemoryUsage inbase "MethodDefAsMethodData" (getNumRows TableNames.Method / 20 + 1)
    let cacheGenericParams = mkCacheGeneric reduceMemoryUsage inbase "GenericParams" (getNumRows TableNames.GenericParam / 20 + 1)
    let cacheFieldDefAsFieldSpec = mkCacheInt32 reduceMemoryUsage inbase "FieldDefAsFieldSpec" (getNumRows TableNames.Field / 20 + 1)
    let cacheUserStringHeap = mkCacheInt32 reduceMemoryUsage inbase "UserStringHeap" ( userStringsStreamSize / 20 + 1)
    // nb. Lots and lots of cache hits on this cache, hence never optimize cache away
    let cacheStringHeap = mkCacheInt32 false inbase "string heap" ( stringsStreamSize / 50 + 1)
    let cacheBlobHeap = mkCacheInt32 reduceMemoryUsage inbase "blob heap" ( blobsStreamSize / 50 + 1)

     // These tables are not required to enforce sharing fo the final data
     // structure, but are very useful as searching these tables gives rise to many reads
     // in standard applications.

    let cacheNestedRow = mkCacheInt32 reduceMemoryUsage inbase "Nested Table Rows" (getNumRows TableNames.Nested / 20 + 1)
    let cacheConstantRow = mkCacheInt32 reduceMemoryUsage inbase "Constant Rows" (getNumRows TableNames.Constant / 20 + 1)
    let cacheMethodSemanticsRow = mkCacheInt32 reduceMemoryUsage inbase "MethodSemantics Rows" (getNumRows TableNames.MethodSemantics / 20 + 1)
    let cacheTypeDefRow = mkCacheInt32 reduceMemoryUsage inbase "ILTypeDef Rows" (getNumRows TableNames.TypeDef / 20 + 1)

    let rowAddr (tab: TableName) idx = tablePhysLocations.[tab.Index] + (idx - 1) * tableRowSizes.[tab.Index]

    // Build the reader context
    // Use an initialization hole
    let ctxtH = ref None
    let ctxt: ILMetadataReader =
        { sorted=sorted
          getNumRows=getNumRows
          mdfile=mdfile
          dataEndPoints = match pectxtCaptured with None -> notlazy [] | Some pectxt -> getDataEndPointsDelayed pectxt ctxtH
          pectxtCaptured=pectxtCaptured
          entryPointToken=pectxtEager.entryPointToken
          fileName=fileName
          userStringsStreamPhysicalLoc = userStringsStreamPhysicalLoc
          stringsStreamPhysicalLoc = stringsStreamPhysicalLoc
          blobsStreamPhysicalLoc = blobsStreamPhysicalLoc
          blobsStreamSize = blobsStreamSize
          memoizeString = Tables.memoize id
          readUserStringHeap = cacheUserStringHeap (readUserStringHeapUncached ctxtH)
          readStringHeap = cacheStringHeap (readStringHeapUncached ctxtH)
          readBlobHeap = cacheBlobHeap (readBlobHeapUncached ctxtH)
          seekReadNestedRow = cacheNestedRow (seekReadNestedRowUncached ctxtH)
          seekReadConstantRow = cacheConstantRow (seekReadConstantRowUncached ctxtH)
          seekReadMethodSemanticsRow = cacheMethodSemanticsRow (seekReadMethodSemanticsRowUncached ctxtH)
          seekReadTypeDefRow = cacheTypeDefRow (seekReadTypeDefRowUncached ctxtH)
          seekReadAssemblyRef = cacheAssemblyRef (seekReadAssemblyRefUncached ctxtH)
          seekReadMethodSpecAsMethodData = cacheMethodSpecAsMethodData (seekReadMethodSpecAsMethodDataUncached ctxtH)
          seekReadMemberRefAsMethodData = cacheMemberRefAsMemberData (seekReadMemberRefAsMethodDataUncached ctxtH)
          seekReadMemberRefAsFieldSpec = seekReadMemberRefAsFieldSpecUncached ctxtH
          seekReadCustomAttr = cacheCustomAttr (seekReadCustomAttrUncached ctxtH)
          seekReadTypeRef = cacheTypeRef (seekReadTypeRefUncached ctxtH)
          readBlobHeapAsPropertySig = cacheBlobHeapAsPropertySig (readBlobHeapAsPropertySigUncached ctxtH)
          readBlobHeapAsFieldSig = cacheBlobHeapAsFieldSig (readBlobHeapAsFieldSigUncached ctxtH)
          readBlobHeapAsMethodSig = cacheBlobHeapAsMethodSig (readBlobHeapAsMethodSigUncached ctxtH)
          readBlobHeapAsLocalsSig = readBlobHeapAsLocalsSigUncached ctxtH
          seekReadTypeDefAsType = cacheTypeDefAsType (seekReadTypeDefAsTypeUncached ctxtH)
          seekReadTypeRefAsType = cacheTypeRefAsType (seekReadTypeRefAsTypeUncached ctxtH)
          seekReadMethodDefAsMethodData = cacheMethodDefAsMethodData (seekReadMethodDefAsMethodDataUncached ctxtH)
          seekReadGenericParams = cacheGenericParams (seekReadGenericParamsUncached ctxtH)
          seekReadFieldDefAsFieldSpec = cacheFieldDefAsFieldSpec (seekReadFieldDefAsFieldSpecUncached ctxtH)
          customAttrsReader_Module = customAttrsReader ctxtH hca_Module
          customAttrsReader_Assembly = customAttrsReader ctxtH hca_Assembly
          customAttrsReader_TypeDef = customAttrsReader ctxtH hca_TypeDef
          customAttrsReader_GenericParam= customAttrsReader ctxtH hca_GenericParam
          customAttrsReader_FieldDef= customAttrsReader ctxtH hca_FieldDef
          customAttrsReader_MethodDef= customAttrsReader ctxtH hca_MethodDef
          customAttrsReader_ParamDef= customAttrsReader ctxtH hca_ParamDef
          customAttrsReader_Event= customAttrsReader ctxtH hca_Event
          customAttrsReader_Property= customAttrsReader ctxtH hca_Property
          customAttrsReader_ManifestResource= customAttrsReader ctxtH hca_ManifestResource
          customAttrsReader_ExportedType= customAttrsReader ctxtH hca_ExportedType
          securityDeclsReader_TypeDef = securityDeclsReader ctxtH hds_TypeDef
          securityDeclsReader_MethodDef = securityDeclsReader ctxtH hds_MethodDef
          securityDeclsReader_Assembly = securityDeclsReader ctxtH hds_Assembly
          typeDefReader = typeDefReader ctxtH
          guidsStreamPhysicalLoc = guidsStreamPhysicalLoc
          rowAddr=rowAddr
          rsBigness=rsBigness
          tdorBigness=tdorBigness
          tomdBigness=tomdBigness
          hcBigness=hcBigness
          hcaBigness=hcaBigness
          hfmBigness=hfmBigness
          hdsBigness=hdsBigness
          mrpBigness=mrpBigness
          hsBigness=hsBigness
          mdorBigness=mdorBigness
          mfBigness=mfBigness
          iBigness=iBigness
          catBigness=catBigness
          stringsBigness=stringsBigness
          guidsBigness=guidsBigness
          blobsBigness=blobsBigness
          tableBigness=tableBigness }
    ctxtH := Some ctxt

    let ilModule = seekReadModule ctxt reduceMemoryUsage pectxtEager pevEager peinfo (System.Text.Encoding.UTF8.GetString (ilMetadataVersion, 0, ilMetadataVersion.Length)) 1
    let ilAssemblyRefs = lazy [ for i in 1 .. getNumRows TableNames.AssemblyRef do yield seekReadAssemblyRef ctxt i ]

    ilModule, ilAssemblyRefs

//-----------------------------------------------------------------------
// Crack the binary headers, build a reader context and return the lazy
// read of the AbsIL module.
// ----------------------------------------------------------------------

let openPEFileReader (fileName, pefile: BinaryFile, pdbDirPath, noFileOnDisk) =
    let pev = pefile.GetView()
    (* MSDOS HEADER *)
    let peSignaturePhysLoc = seekReadInt32 pev 0x3c

    (* PE HEADER *)
    let peFileHeaderPhysLoc = peSignaturePhysLoc + 0x04
    let peOptionalHeaderPhysLoc = peFileHeaderPhysLoc + 0x14
    let peSignature = seekReadInt32 pev (peSignaturePhysLoc + 0)
    if peSignature <> 0x4550 then failwithf "not a PE file - bad magic PE number 0x%08x, is = %A" peSignature pev


    (* PE SIGNATURE *)
    let machine = seekReadUInt16AsInt32 pev (peFileHeaderPhysLoc + 0)
    let numSections = seekReadUInt16AsInt32 pev (peFileHeaderPhysLoc + 2)
    let optHeaderSize = seekReadUInt16AsInt32 pev (peFileHeaderPhysLoc + 16)
    if optHeaderSize <> 0xe0 &&
       optHeaderSize <> 0xf0 then failwith "not a PE file - bad optional header size"
    let x64adjust = optHeaderSize - 0xe0
    let only64 = (optHeaderSize = 0xf0) (* May want to read in the optional header Magic number and check that as well... *)
    let platform = match machine with | 0x8664 -> Some AMD64 | 0x200 -> Some IA64 | _ -> Some X86
    let sectionHeadersStartPhysLoc = peOptionalHeaderPhysLoc + optHeaderSize

    let flags = seekReadUInt16AsInt32 pev (peFileHeaderPhysLoc + 18)
    let isDll = (flags &&& 0x2000) <> 0x0

   (* OPTIONAL PE HEADER *)
    let _textPhysSize = seekReadInt32 pev (peOptionalHeaderPhysLoc + 4) (* Size of the code (text) section, or the sum of all code sections if there are multiple sections. *)
     (* x86: 000000a0 *)
    let _initdataPhysSize = seekReadInt32 pev (peOptionalHeaderPhysLoc + 8) (* Size of the initialized data section, or the sum of all such sections if there are multiple data sections. *)
    let _uninitdataPhysSize = seekReadInt32 pev (peOptionalHeaderPhysLoc + 12) (* Size of the uninitialized data section, or the sum of all such sections if there are multiple data sections. *)
    let _entrypointAddr = seekReadInt32 pev (peOptionalHeaderPhysLoc + 16) (* RVA of entry point, needs to point to bytes 0xFF 0x25 followed by the RVA+!0x4000000 in a section marked execute/read for EXEs or 0 for DLLs e.g. 0x0000b57e *)
    let _textAddr = seekReadInt32 pev (peOptionalHeaderPhysLoc + 20) (* e.g. 0x0002000 *)
     (* x86: 000000b0 *)
    let dataSegmentAddr = seekReadInt32 pev (peOptionalHeaderPhysLoc + 24) (* e.g. 0x0000c000 *)
    (* REVIEW: For now, we'll use the DWORD at offset 24 for x64. This currently ok since fsc doesn't support true 64-bit image bases,
        but we'll have to fix this up when such support is added. *)
    let imageBaseReal = if only64 then dataSegmentAddr else seekReadInt32 pev (peOptionalHeaderPhysLoc + 28)  // Image Base Always 0x400000 (see Section 23.1).
    let alignVirt = seekReadInt32 pev (peOptionalHeaderPhysLoc + 32)   //  Section Alignment Always 0x2000 (see Section 23.1).
    let alignPhys = seekReadInt32 pev (peOptionalHeaderPhysLoc + 36)  // File Alignment Either 0x200 or 0x1000.
     (* x86: 000000c0 *)
    let _osMajor = seekReadUInt16 pev (peOptionalHeaderPhysLoc + 40)   //  OS Major Always 4 (see Section 23.1).
    let _osMinor = seekReadUInt16 pev (peOptionalHeaderPhysLoc + 42)   // OS Minor Always 0 (see Section 23.1).
    let _userMajor = seekReadUInt16 pev (peOptionalHeaderPhysLoc + 44)   // User Major Always 0 (see Section 23.1).
    let _userMinor = seekReadUInt16 pev (peOptionalHeaderPhysLoc + 46)   // User Minor Always 0 (see Section 23.1).
    let subsysMajor = seekReadUInt16AsInt32 pev (peOptionalHeaderPhysLoc + 48)   // SubSys Major Always 4 (see Section 23.1).
    let subsysMinor = seekReadUInt16AsInt32 pev (peOptionalHeaderPhysLoc + 50)   // SubSys Minor Always 0 (see Section 23.1).
     (* x86: 000000d0 *)
    let _imageEndAddr = seekReadInt32 pev (peOptionalHeaderPhysLoc + 56)  // Image Size: Size, in bytes, of image, including all headers and padding
    let _headerPhysSize = seekReadInt32 pev (peOptionalHeaderPhysLoc + 60)  // Header Size Combined size of MS-DOS Header, PE Header, PE Optional Header and padding
    let subsys = seekReadUInt16 pev (peOptionalHeaderPhysLoc + 68)   // SubSystem Subsystem required to run this image.
    let useHighEnthropyVA =
        let n = seekReadUInt16 pev (peOptionalHeaderPhysLoc + 70)
        let highEnthropyVA = 0x20us
        (n &&& highEnthropyVA) = highEnthropyVA

     (* x86: 000000e0 *)

    (* WARNING: THESE ARE 64 bit ON x64/ia64 *)
    (* REVIEW: If we ever decide that we need these values for x64, we'll have to read them in as 64bit and fix up the rest of the offsets.
        Then again, it should suffice to just use the defaults, and still not bother... *)
    (* let stackReserve = seekReadInt32 is (peOptionalHeaderPhysLoc + 72) in *) (* Stack Reserve Size Always 0x100000 (1Mb) (see Section 23.1). *)
    (* let stackCommit = seekReadInt32 is (peOptionalHeaderPhysLoc + 76) in *) (* Stack Commit Size Always 0x1000 (4Kb) (see Section 23.1). *)
    (* let heapReserve = seekReadInt32 is (peOptionalHeaderPhysLoc + 80) in *) (* Heap Reserve Size Always 0x100000 (1Mb) (see Section 23.1). *)
    (* let heapCommit = seekReadInt32 is (peOptionalHeaderPhysLoc + 84) in *) (* Heap Commit Size Always 0x1000 (4Kb) (see Section 23.1). *)

     (* x86: 000000f0, x64: 00000100 *)
    let _numDataDirectories = seekReadInt32 pev (peOptionalHeaderPhysLoc + 92 + x64adjust) (* Number of Data Directories: Always 0x10 (see Section 23.1). *)
     (* 00000100 - these addresses are for x86 - for the x64 location, add x64adjust (0x10) *)
    let _importTableAddr = seekReadInt32 pev (peOptionalHeaderPhysLoc + 104 + x64adjust) (* Import Table RVA of Import Table, (see clause 24.3.1). e.g. 0000b530 *)
    let _importTableSize = seekReadInt32 pev (peOptionalHeaderPhysLoc + 108 + x64adjust) (* Size of Import Table, (see clause 24.3.1). *)
    let nativeResourcesAddr = seekReadInt32 pev (peOptionalHeaderPhysLoc + 112 + x64adjust)
    let nativeResourcesSize = seekReadInt32 pev (peOptionalHeaderPhysLoc + 116 + x64adjust)
     (* 00000110 *)
     (* 00000120 *)
  (* let base_relocTableNames.addr = seekReadInt32 is (peOptionalHeaderPhysLoc + 136)
    let base_relocTableNames.size = seekReadInt32 is (peOptionalHeaderPhysLoc + 140) in *)
     (* 00000130 *)
     (* 00000140 *)
     (* 00000150 *)
    let _importAddrTableAddr = seekReadInt32 pev (peOptionalHeaderPhysLoc + 192 + x64adjust) (* RVA of Import Addr Table, (see clause 24.3.1). e.g. 0x00002000 *)
    let _importAddrTableSize = seekReadInt32 pev (peOptionalHeaderPhysLoc + 196 + x64adjust) (* Size of Import Addr Table, (see clause 24.3.1). e.g. 0x00002000 *)
     (* 00000160 *)
    let cliHeaderAddr = seekReadInt32 pev (peOptionalHeaderPhysLoc + 208 + x64adjust)
    let _cliHeaderSize = seekReadInt32 pev (peOptionalHeaderPhysLoc + 212 + x64adjust)
     (* 00000170 *)


    (* Crack section headers *)

    let sectionHeaders =
      [ for i in 0 .. numSections-1 do
          let pos = sectionHeadersStartPhysLoc + i * 0x28
          let virtSize = seekReadInt32 pev (pos + 8)
          let virtAddr = seekReadInt32 pev (pos + 12)
          let physLoc = seekReadInt32 pev (pos + 20)
          yield (virtAddr, virtSize, physLoc) ]

    let findSectionHeader addr =
      let rec look i pos =
        if i >= numSections then 0x0
        else
          let virtSize = seekReadInt32 pev (pos + 8)
          let virtAddr = seekReadInt32 pev (pos + 12)
          if (addr >= virtAddr && addr < virtAddr + virtSize) then pos
          else look (i+1) (pos + 0x28)
      look 0 sectionHeadersStartPhysLoc

    let textHeaderStart = findSectionHeader cliHeaderAddr
    let dataHeaderStart = findSectionHeader dataSegmentAddr
  (* let relocHeaderStart = findSectionHeader base_relocTableNames.addr in *)

    let _textSize = if textHeaderStart = 0x0 then 0x0 else seekReadInt32 pev (textHeaderStart + 8)
    let _textAddr = if textHeaderStart = 0x0 then 0x0 else seekReadInt32 pev (textHeaderStart + 12)
    let textSegmentPhysicalSize = if textHeaderStart = 0x0 then 0x0 else seekReadInt32 pev (textHeaderStart + 16)
    let textSegmentPhysicalLoc = if textHeaderStart = 0x0 then 0x0 else seekReadInt32 pev (textHeaderStart + 20)

    //let dataSegmentSize = if dataHeaderStart = 0x0 then 0x0 else seekReadInt32 pev (dataHeaderStart + 8)
    //let dataSegmentAddr = if dataHeaderStart = 0x0 then 0x0 else seekReadInt32 pev (dataHeaderStart + 12)
    let dataSegmentPhysicalSize = if dataHeaderStart = 0x0 then 0x0 else seekReadInt32 pev (dataHeaderStart + 16)
    let dataSegmentPhysicalLoc = if dataHeaderStart = 0x0 then 0x0 else seekReadInt32 pev (dataHeaderStart + 20)

    let anyV2P (n, v) =
      let pev = pefile.GetView()
      let rec look i pos =
        if i >= numSections then (failwith (fileName + ": bad "+n+", rva "+string v); 0x0)
        else
          let virtSize = seekReadInt32 pev (pos + 8)
          let virtAddr = seekReadInt32 pev (pos + 12)
          let physLoc = seekReadInt32 pev (pos + 20)
          if (v >= virtAddr && (v < virtAddr + virtSize)) then (v - virtAddr) + physLoc
          else look (i+1) (pos + 0x28)
      look 0 sectionHeadersStartPhysLoc

    let cliHeaderPhysLoc = anyV2P ("cli header", cliHeaderAddr)

    let _majorRuntimeVersion = seekReadUInt16 pev (cliHeaderPhysLoc + 4)
    let _minorRuntimeVersion = seekReadUInt16 pev (cliHeaderPhysLoc + 6)
    let metadataAddr = seekReadInt32 pev (cliHeaderPhysLoc + 8)
    let metadataSize = seekReadInt32 pev (cliHeaderPhysLoc + 12)
    let cliFlags = seekReadInt32 pev (cliHeaderPhysLoc + 16)

    let ilOnly = (cliFlags &&& 0x01) <> 0x00
    let only32 = (cliFlags &&& 0x02) <> 0x00
    let is32bitpreferred = (cliFlags &&& 0x00020003) <> 0x00
    let _strongnameSigned = (cliFlags &&& 0x08) <> 0x00
    let _trackdebugdata = (cliFlags &&& 0x010000) <> 0x00

    let entryPointToken = seekReadUncodedToken pev (cliHeaderPhysLoc + 20)
    let resourcesAddr = seekReadInt32 pev (cliHeaderPhysLoc + 24)
    let resourcesSize = seekReadInt32 pev (cliHeaderPhysLoc + 28)
    let strongnameAddr = seekReadInt32 pev (cliHeaderPhysLoc + 32)
    let _strongnameSize = seekReadInt32 pev (cliHeaderPhysLoc + 36)
    let vtableFixupsAddr = seekReadInt32 pev (cliHeaderPhysLoc + 40)
    let _vtableFixupsSize = seekReadInt32 pev (cliHeaderPhysLoc + 44)

    if logging then dprintn (fileName + ": metadataAddr = "+string metadataAddr)
    if logging then dprintn (fileName + ": resourcesAddr = "+string resourcesAddr)
    if logging then dprintn (fileName + ": resourcesSize = "+string resourcesSize)
    if logging then dprintn (fileName + ": nativeResourcesAddr = "+string nativeResourcesAddr)
    if logging then dprintn (fileName + ": nativeResourcesSize = "+string nativeResourcesSize)

    let metadataPhysLoc = anyV2P ("metadata", metadataAddr)
   //-----------------------------------------------------------------------
   // Set up the PDB reader so we can read debug info for methods.
   // ----------------------------------------------------------------------
#if FX_NO_PDB_READER
    let pdb = ignore pdbDirPath; None
#else
    let pdb =
        if runningOnMono then
            None
        else
            getPdbReader pdbDirPath fileName
#endif

    let pectxt: PEReader =
        { pdb=pdb
          textSegmentPhysicalLoc=textSegmentPhysicalLoc
          textSegmentPhysicalSize=textSegmentPhysicalSize
          dataSegmentPhysicalLoc=dataSegmentPhysicalLoc
          dataSegmentPhysicalSize=dataSegmentPhysicalSize
          anyV2P=anyV2P
          metadataAddr=metadataAddr
          sectionHeaders=sectionHeaders
          nativeResourcesAddr=nativeResourcesAddr
          nativeResourcesSize=nativeResourcesSize
          resourcesAddr=resourcesAddr
          strongnameAddr=strongnameAddr
          vtableFixupsAddr=vtableFixupsAddr
          pefile=pefile
          fileName=fileName
          entryPointToken=entryPointToken
          noFileOnDisk=noFileOnDisk
        }
    let peinfo = (subsys, (subsysMajor, subsysMinor), useHighEnthropyVA, ilOnly, only32, is32bitpreferred, only64, platform, isDll, alignVirt, alignPhys, imageBaseReal)
    (metadataPhysLoc, metadataSize, peinfo, pectxt, pev, pdb)

let openPE (fileName, pefile, pdbDirPath, reduceMemoryUsage, noFileOnDisk) =
    let (metadataPhysLoc, _metadataSize, peinfo, pectxt, pev, pdb) = openPEFileReader (fileName, pefile, pdbDirPath, noFileOnDisk)
    let ilModule, ilAssemblyRefs = openMetadataReader (fileName, pefile, metadataPhysLoc, peinfo, pectxt, pev, Some pectxt, reduceMemoryUsage)
    ilModule, ilAssemblyRefs, pdb

let openPEMetadataOnly (fileName, peinfo, pectxtEager, pevEager, mdfile: BinaryFile, reduceMemoryUsage) =
    openMetadataReader (fileName, mdfile, 0, peinfo, pectxtEager, pevEager, None, reduceMemoryUsage)

let ClosePdbReader pdb =
#if FX_NO_PDB_READER
    ignore pdb
    ()
#else
    match pdb with
    | Some (pdbr, _) -> pdbReadClose pdbr
    | None -> ()
#endif

type ILReaderMetadataSnapshot = (obj * nativeint * int)
type ILReaderTryGetMetadataSnapshot = (* path: *) string * (* snapshotTimeStamp: *) System.DateTime -> ILReaderMetadataSnapshot option

[<RequireQualifiedAccess>]
type MetadataOnlyFlag = Yes | No

[<RequireQualifiedAccess>]
type ReduceMemoryFlag = Yes | No

type ILReaderOptions =
    { pdbDirPath: string option
      reduceMemoryUsage: ReduceMemoryFlag
      metadataOnly: MetadataOnlyFlag
      tryGetMetadataSnapshot: ILReaderTryGetMetadataSnapshot }

type ILModuleReader =
    abstract ILModuleDef: ILModuleDef
    abstract ILAssemblyRefs: ILAssemblyRef list

    /// ILModuleReader objects only need to be explicitly disposed if memory mapping is used, i.e. reduceMemoryUsage = false
    inherit System.IDisposable

[<Sealed>]
type ILModuleReaderImpl(ilModule: ILModuleDef, ilAssemblyRefs: Lazy<ILAssemblyRef list>, dispose: unit -> unit) =
    interface ILModuleReader with
        member x.ILModuleDef = ilModule
        member x.ILAssemblyRefs = ilAssemblyRefs.Force()
        member x.Dispose() = dispose()

// ++GLOBAL MUTABLE STATE (concurrency safe via locking)
type ILModuleReaderCacheKey = ILModuleReaderCacheKey of string * DateTime * bool * ReduceMemoryFlag * MetadataOnlyFlag

// Cache to extend the lifetime of a limited number of readers that are otherwise eligible for GC
type ILModuleReaderCache1LockToken() = interface LockToken
let ilModuleReaderCache1 =
    new AgedLookup<ILModuleReaderCache1LockToken, ILModuleReaderCacheKey, ILModuleReader>
           (stronglyHeldReaderCacheSize,
            keepMax=stronglyHeldReaderCacheSize, // only strong entries
            areSimilar=(fun (x, y) -> x = y))
let ilModuleReaderCache1Lock = Lock()

// // Cache to reuse readers that have already been created and are not yet GC'd
let ilModuleReaderCache2 = new ConcurrentDictionary<ILModuleReaderCacheKey, System.WeakReference<ILModuleReader>>(HashIdentity.Structural)

let stableFileHeuristicApplies fileName =
    not noStableFileHeuristic && try FileSystem.IsStableFileHeuristic fileName with _ -> false

let createByteFileChunk opts fileName chunk =
    // If we're trying to reduce memory usage then we are willing to go back and re-read the binary, so we can use
    // a weakly-held handle to an array of bytes.
    if opts.reduceMemoryUsage = ReduceMemoryFlag.Yes && stableFileHeuristicApplies fileName then
        WeakByteFile(fileName, chunk) :> BinaryFile
    else
        let bytes =
            use stream = FileSystem.OpenFileForReadShim(fileName)
            match chunk with
            | None -> stream.ReadAllBytes()
            | Some(start, length) -> stream.ReadBytes(start, length)

        ByteFile(fileName, bytes) :> BinaryFile

<<<<<<< HEAD
let createMemoryMapFile fileName =
    let stream = FileSystem.OpenFileForReadShim(fileName, useMemoryMappedFile = true)
=======
let getBinaryFile fileName useMemoryMappedFile =
    let stream = FileSystem.OpenFileForReadShim(fileName, useMemoryMappedFile = useMemoryMappedFile)
    let byteMem = stream.AsByteMemory()
>>>>>>> 4fcd8ed3

    let safeHolder =
        { new obj() with
            override x.Finalize() =
                (x :?> IDisposable).Dispose()
          interface IDisposable with
            member x.Dispose() =
                GC.SuppressFinalize x
                stream.Dispose()
                stats.memoryMapFileClosedCount <- stats.memoryMapFileClosedCount + 1 }

    stats.memoryMapFileOpenedCount <- stats.memoryMapFileOpenedCount + 1

    safeHolder, RawMemoryFile(fileName, safeHolder, stream.AsByteMemory()) :> BinaryFile

let OpenILModuleReaderFromBytes fileName assemblyContents options =
    let pefile = ByteFile(fileName, assemblyContents) :> BinaryFile
    let ilModule, ilAssemblyRefs, pdb = openPE (fileName, pefile, options.pdbDirPath, (options.reduceMemoryUsage = ReduceMemoryFlag.Yes), true)
    new ILModuleReaderImpl(ilModule, ilAssemblyRefs, (fun () -> ClosePdbReader pdb)) :> ILModuleReader

let OpenILModuleReaderFromStream fileName (peStream: Stream) options =
    let peReader = new System.Reflection.PortableExecutable.PEReader(peStream, PEStreamOptions.PrefetchEntireImage)
    let pefile = PEFile(fileName, peReader) :> BinaryFile
    let ilModule, ilAssemblyRefs, pdb = openPE (fileName, pefile, options.pdbDirPath, (options.reduceMemoryUsage = ReduceMemoryFlag.Yes), true)
    new ILModuleReaderImpl(ilModule, ilAssemblyRefs, (fun () -> ClosePdbReader pdb)) :> ILModuleReader

let ClearAllILModuleReaderCache() =
    ilModuleReaderCache1.Clear(ILModuleReaderCache1LockToken())
    ilModuleReaderCache2.Clear()

let OpenILModuleReader fileName opts =
    // Pseudo-normalize the paths.
    let (ILModuleReaderCacheKey (fullPath,writeStamp,_,_,_) as key), keyOk =
        try
           let fullPath = FileSystem.GetFullPathShim fileName
           let writeTime = FileSystem.GetLastWriteTimeShim fileName
           let key = ILModuleReaderCacheKey (fullPath, writeTime, opts.pdbDirPath.IsSome, opts.reduceMemoryUsage, opts.metadataOnly)
           key, true
        with exn ->
            System.Diagnostics.Debug.Assert(false, sprintf "Failed to compute key in OpenILModuleReader cache for '%s'. Falling back to uncached. Error = %s" fileName (exn.ToString()))
            let fakeKey = ILModuleReaderCacheKey(fileName, System.DateTime.UtcNow, false, ReduceMemoryFlag.Yes, MetadataOnlyFlag.Yes)
            fakeKey, false

    let cacheResult1 =
        // can't used a cached entry when reading PDBs, since it makes the returned object IDisposable
        if keyOk && opts.pdbDirPath.IsNone then
            ilModuleReaderCache1Lock.AcquireLock (fun ltok -> ilModuleReaderCache1.TryGet(ltok, key))
        else
            None

    match cacheResult1 with
    | Some ilModuleReader -> ilModuleReader
    | None ->

    let cacheResult2 =
        // can't used a cached entry when reading PDBs, since it makes the returned object IDisposable
        if keyOk && opts.pdbDirPath.IsNone then
            ilModuleReaderCache2.TryGetValue key
        else
            false, Unchecked.defaultof<_>

    let mutable res = Unchecked.defaultof<_>
    match cacheResult2 with
    | true, weak when weak.TryGetTarget(&res) -> res
    | _ ->

    let reduceMemoryUsage = (opts.reduceMemoryUsage = ReduceMemoryFlag.Yes)
    let metadataOnly = (opts.metadataOnly = MetadataOnlyFlag.Yes)

    if reduceMemoryUsage && opts.pdbDirPath.IsNone then

        // This case is used in FCS applications, devenv.exe and fsi.exe
        //
        let ilModuleReader =
            // Check if we are doing metadataOnly reading (the most common case in both the compiler and IDE)
            if not runningOnMono && metadataOnly then

                // See if tryGetMetadata gives us a BinaryFile for the metadata section alone.
                let mdfileOpt =
                    match opts.tryGetMetadataSnapshot (fullPath, writeStamp) with
                    | Some (obj, start, len) -> Some (RawMemoryFile(fullPath, obj, start, len) :> BinaryFile)
                    | None -> None

                // For metadata-only, always use a temporary, short-lived PE file reader, preferably over a memory mapped file.
                // Then use the metadata blob as the long-lived memory resource.
                let disposer, pefileEager = getBinaryFile fullPath false
                use _disposer = disposer
                let (metadataPhysLoc, metadataSize, peinfo, pectxtEager, pevEager, _pdb) = openPEFileReader (fullPath, pefileEager, None, false)
                let mdfile =
                    match mdfileOpt with
                    | Some mdfile -> mdfile
                    | None ->
                        // If tryGetMetadata doesn't give anything, then just read the metadata chunk out of the binary
                        createByteFileChunk opts fullPath (Some (metadataPhysLoc, metadataSize))

                let ilModule, ilAssemblyRefs = openPEMetadataOnly (fullPath, peinfo, pectxtEager, pevEager, mdfile, reduceMemoryUsage)
                new ILModuleReaderImpl(ilModule, ilAssemblyRefs, ignore)
            else
                // If we are not doing metadata-only, then just go ahead and read all the bytes and hold them either strongly or weakly
                // depending on the heuristic
                let pefile = createByteFileChunk opts fullPath None
                let ilModule, ilAssemblyRefs, _pdb = openPE (fullPath, pefile, None, reduceMemoryUsage, false)
                new ILModuleReaderImpl(ilModule, ilAssemblyRefs, ignore)

        let ilModuleReader = ilModuleReader :> ILModuleReader
        if keyOk then
            ilModuleReaderCache1Lock.AcquireLock (fun ltok -> ilModuleReaderCache1.Put(ltok, key, ilModuleReader))
            ilModuleReaderCache2.[key] <- System.WeakReference<_>(ilModuleReader)
        ilModuleReader


    else
        // This case is primarily used in fsc.exe.
        //
        // In fsc.exe, we're not trying to reduce memory usage, nor do we really care if we leak memory.
        //
        // Note we ignore the "metadata only" flag as it's generally OK to read in the
        // whole binary for the command-line compiler: address space is rarely an issue.
        //
        // We do however care about avoiding locks on files that prevent their deletion during a
        // multi-proc build. So use memory mapping, but only for stable files. Other files
        // still use an in-memory ByteFile
        let pefile =
            if not runningOnMono && (alwaysMemoryMapFSC || stableFileHeuristicApplies fullPath) then
                let _, pefile = getBinaryFile fullPath false
                pefile
            else
                createByteFileChunk opts fullPath None

        let ilModule, ilAssemblyRefs, pdb = openPE (fullPath, pefile, opts.pdbDirPath, reduceMemoryUsage, false)
        let ilModuleReader = new ILModuleReaderImpl(ilModule, ilAssemblyRefs, (fun () -> ClosePdbReader pdb))

        let ilModuleReader = ilModuleReader :> ILModuleReader

        // Readers with PDB reader disposal logic don't go in the cache. Note the PDB reader is only used in static linking.
        if keyOk && opts.pdbDirPath.IsNone then
            ilModuleReaderCache1Lock.AcquireLock (fun ltok -> ilModuleReaderCache1.Put(ltok, key, ilModuleReader))
            ilModuleReaderCache2.[key] <- WeakReference<_>(ilModuleReader)

        ilModuleReader

[<AutoOpen>]
module Shim =

    type IAssemblyReader =
        abstract GetILModuleReader: filename: string * readerOptions: ILReaderOptions -> ILModuleReader

    [<Sealed>]
    type DefaultAssemblyReader() =
        interface IAssemblyReader with
            member _.GetILModuleReader(filename, readerOptions) =
                OpenILModuleReader filename readerOptions

    let mutable AssemblyReader = DefaultAssemblyReader() :> IAssemblyReader<|MERGE_RESOLUTION|>--- conflicted
+++ resolved
@@ -3911,14 +3911,8 @@
 
         ByteFile(fileName, bytes) :> BinaryFile
 
-<<<<<<< HEAD
-let createMemoryMapFile fileName =
-    let stream = FileSystem.OpenFileForReadShim(fileName, useMemoryMappedFile = true)
-=======
 let getBinaryFile fileName useMemoryMappedFile =
     let stream = FileSystem.OpenFileForReadShim(fileName, useMemoryMappedFile = useMemoryMappedFile)
-    let byteMem = stream.AsByteMemory()
->>>>>>> 4fcd8ed3
 
     let safeHolder =
         { new obj() with
