--- conflicted
+++ resolved
@@ -366,18 +366,12 @@
     info.Methods |> Array.iter (fun minfo ->
         let docHandle, sequencePointBlob =
             let sps =
-<<<<<<< HEAD
-                match minfo.Range with
-                | None -> Array.empty
-                | Some (_,_) -> minfo.SequencePoints
-=======
                 match minfo.SequencePoints with
                 | null -> Array.empty
                 | _ ->
                     match minfo.Range with
                     | None -> Array.empty
                     | Some _ -> minfo.SequencePoints
->>>>>>> 9d4fb7d1
 
             let builder = new BlobBuilder()
             builder.WriteCompressedInteger(minfo.LocalSignatureToken)
