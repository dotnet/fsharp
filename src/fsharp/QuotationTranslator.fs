--- conflicted
+++ resolved
@@ -617,13 +617,8 @@
             let parentTyconR = ConvTyconRef cenv tcref m
             let propRetTypeR = ConvType cenv env m fspec.FormalType
             let callArgR = ConvExpr cenv env obj
-<<<<<<< HEAD
             let exnTypeR = ConvType cenv env m (generalizedTyconRef g tcref)
             QP.mkPropGet( (parentTyconR, fspec.Name, propRetTypeR, []), [], [QP.mkCoerce (exnTypeR, callArgR)])
-=======
-            let exnTypeR = ConvType cenv env m (generalizedTyconRef tcref)
-            QP.mkPropGet( (parentTyconR, fspec.LogicalName, propRetTypeR, []), [], [QP.mkCoerce (exnTypeR, callArgR)])
->>>>>>> ee93a1b3
 
         | TOp.Coerce, [tgtTy;srcTy], [x]  ->
             let xR = ConvExpr cenv env x
