// Copyright (c) Microsoft Corporation.  All Rights Reserved.  See License.txt in the project root for license information.

module internal FSharp.Compiler.QuotationTranslator

open Internal.Utilities
open Internal.Utilities.Library
open Internal.Utilities.Library.Extras
open FSharp.Compiler
open FSharp.Compiler.AbstractIL.IL
open FSharp.Compiler.AbstractIL.Diagnostics
open FSharp.Compiler.CompilerGlobalState
open FSharp.Compiler.ErrorLogger
open FSharp.Compiler.Syntax
open FSharp.Compiler.Syntax.PrettyNaming
open FSharp.Compiler.TcGlobals
open FSharp.Compiler.Text
open FSharp.Compiler.TypedTree
open FSharp.Compiler.TypedTreeBasics
open FSharp.Compiler.TypedTreeOps
open System.Collections.Generic

module QP = QuotationPickler

let verboseCReflect = condition "VERBOSE_CREFLECT"

[<RequireQualifiedAccess>]
type IsReflectedDefinition =
    | Yes
    | No

[<RequireQualifiedAccess>]
type QuotationSerializationFormat =
    { 
      /// Indicates that witness parameters are recorded
      SupportsWitnesses: bool 
      
      /// Indicates that type references are emitted as integer indexes into a supplied table
      SupportsDeserializeEx: bool 
    }

type QuotationGenerationScope =
    {
      g: TcGlobals

      amap: Import.ImportMap

      scope: CcuThunk

      tcVal : ConstraintSolver.TcValF

      // Accumulate the references to type definitions
      referencedTypeDefs: ResizeArray<ILTypeRef>

      referencedTypeDefsTable: Dictionary<ILTypeRef, int>

      /// Accumulate the type splices (i.e. captured type parameters) into here
      typeSplices: ResizeArray<Typar * range>

      /// Accumulate the expression splices into here
      exprSplices: ResizeArray<Expr * range>

      isReflectedDefinition : IsReflectedDefinition

      quotationFormat : QuotationSerializationFormat

      mutable emitDebugInfoInQuotations : bool
     }

    static member Create (g: TcGlobals, amap, scope, tcVal, isReflectedDefinition) =
        { g = g
          scope = scope
          amap = amap
          tcVal = tcVal
          referencedTypeDefs = new ResizeArray<_>()
          referencedTypeDefsTable = new Dictionary<_, _>()
          typeSplices = new ResizeArray<_>()
          exprSplices = new ResizeArray<_>()
          isReflectedDefinition = isReflectedDefinition
          quotationFormat = QuotationGenerationScope.ComputeQuotationFormat g
          emitDebugInfoInQuotations = g.emitDebugInfoInQuotations }

    member cenv.Close() =
        cenv.referencedTypeDefs |> ResizeArray.toList,
        cenv.typeSplices |> ResizeArray.map (fun (ty, m) -> mkTyparTy ty, m) |> ResizeArray.toList,
        cenv.exprSplices |> ResizeArray.toList

    static member ComputeQuotationFormat g =
        { SupportsDeserializeEx = (ValRefForIntrinsic g.deserialize_quoted_FSharp_40_plus_info).TryDeref.IsSome
          SupportsWitnesses = (ValRefForIntrinsic g.call_with_witnesses_info).TryDeref.IsSome }

type QuotationTranslationEnv =
    { 
      /// Map from Val to binding index
      vs: ValMap<int>

      numValsInScope: int

      /// Map from typar stamps to binding index
      tyvs: StampMap<int>

      /// Indicates that we disable generation of witnesses
      suppressWitnesses: bool

      /// All witnesses in scope and their mapping to lambda variables.
      //
      // Note: this uses an immutable HashMap/Dictionary with an IEqualityComparer that captures TcGlobals, see
      // the point where the empty initial object is created.
      witnessesInScope: TraitWitnessInfoHashMap<int>

      // Map for values bound by the
      //     'let v = isinst e in .... if nonnull v then ...v .... '
      // construct arising out the compilation of pattern matching. We decode these back to the form
      //     'if istype v then ...unbox v .... '
      isinstVals: ValMap<TType * Expr>

      substVals: ValMap<Expr> 
    }

    static member CreateEmpty g =
        { vs = ValMap<_>.Empty
          numValsInScope = 0
          tyvs = Map.empty
          suppressWitnesses = false
          witnessesInScope = EmptyTraitWitnessInfoHashMap g
          isinstVals = ValMap<_>.Empty
          substVals = ValMap<_>.Empty }

    member env.BindTypar (v: Typar) =
        let idx = env.tyvs.Count
        { env with tyvs = env.tyvs.Add(v.Stamp, idx ) }

    member env.BindWitnessInfo (witnessInfo: TraitWitnessInfo) =
        let argIdx = env.numValsInScope
        { env with 
            witnessesInScope = env.witnessesInScope.Add(witnessInfo, argIdx)
            numValsInScope = env.numValsInScope + 1 }

    member env.BindTypars vs =
        (env, vs) ||> List.fold (fun env v -> env.BindTypar v)

    member env.BindWitnessInfos witnessInfos =
        (env, witnessInfos) ||> List.fold (fun env v -> env.BindWitnessInfo v)

let BindFormalTypars (env: QuotationTranslationEnv) vs =
    { env with tyvs = Map.empty }.BindTypars vs

let BindVal env v =
    let n = env.numValsInScope
    { env with
       vs = env.vs.Add v n
       numValsInScope = env.numValsInScope + 1 }

let BindIsInstVal env v (ty, e) =
    { env with isinstVals = env.isinstVals.Add v (ty, e) }

let BindSubstVal env v e =
    { env with substVals = env.substVals.Add v e  }

let BindVals env vs = List.fold BindVal env vs

let BindFlatVals env vs = List.fold BindVal env vs // fold left-to-right because indexes are left-to-right

exception InvalidQuotedTerm of exn

exception IgnoringPartOfQuotedTermWarning of string * range

let wfail e = raise (InvalidQuotedTerm e)

let (|ModuleValueOrMemberUse|_|) g expr =
    let rec loop expr args =
        match stripExpr expr with
        | Expr.App (InnerExprPat(Expr.Val (vref, vFlags, _) as f), fty, tyargs, actualArgs, _m) when vref.IsMemberOrModuleBinding ->
            Some(vref, vFlags, f, fty, tyargs, actualArgs @ args)
        | Expr.App (f, _fty, [], actualArgs, _)  ->
            loop f (actualArgs @ args)
        | Expr.Val (vref, vFlags, _m) as f when (match vref.DeclaringEntity with ParentNone -> false | _ -> true) ->
            let fty = tyOfExpr g f
            Some(vref, vFlags, f, fty, [], args)
        | _ ->
            None
    loop expr []

let (|SimpleArrayLoopUpperBound|_|) expr =
    match expr with
    | Expr.Op (TOp.ILAsm ([AI_sub], _), _, [Expr.Op (TOp.ILAsm ([I_ldlen; AI_conv ILBasicType.DT_I4], _), _, _, _); Expr.Const (Const.Int32 1, _, _) ], _) -> Some ()
    | _ -> None

let (|SimpleArrayLoopBody|_|) g expr =
    match expr with
    | Expr.Lambda (_, a, b, ([_] as args), Expr.Let (TBind(forVarLoop, Expr.Op (TOp.ILAsm ([I_ldelem_any(ILArrayShape [(Some 0, None)], _)], _), [elemTy], [arr; idx], m1), seqPoint), body, m2, freeVars), m, ty) ->
        let body = Expr.Let (TBind(forVarLoop, mkCallArrayGet g m1 elemTy arr idx, seqPoint), body, m2, freeVars)
        let expr = Expr.Lambda (newUnique(), a, b, args, body, m, ty)
        Some (arr, elemTy, expr)
    | _ -> None

let (|ObjectInitializationCheck|_|) g expr =
    // recognize "if this.init@ < 1 then failinit"
    match expr with
    | Expr.Match
        (
           _, _,
           TDSwitch
            (
                Expr.Op (TOp.ILAsm ([AI_clt], _), _, [Expr.Op (TOp.ValFieldGet (RecdFieldRef(_, name)), _, [Expr.Val (selfRef, NormalValUse, _)], _); Expr.Const (Const.Int32 1, _, _)], _), _, _, _
            ),
           [| TTarget([], Expr.App (Expr.Val (failInitRef, _, _), _, _, _, _), _, _); _ |], _, resultTy
        ) when
            IsCompilerGeneratedName name &&
            name.StartsWithOrdinal("init") &&
            selfRef.BaseOrThisInfo = MemberThisVal &&
            valRefEq g failInitRef (ValRefForIntrinsic g.fail_init_info) &&
            isUnitTy g resultTy -> Some()
    | _ -> None

let isSplice g vref = valRefEq g vref g.splice_expr_vref || valRefEq g vref g.splice_raw_expr_vref

let rec EmitDebugInfoIfNecessary cenv env m astExpr : QP.ExprData =
    // do not emit debug info if emitDebugInfoInQuotations = false or it was already written for the given expression
    if cenv.emitDebugInfoInQuotations && not (QP.isAttributedExpression astExpr) then
        cenv.emitDebugInfoInQuotations <- false
        try
            let mk_tuple g m es = mkRefTupled g m es (List.map (tyOfExpr g) es)

            let rangeExpr =
                    mk_tuple cenv.g m
                        [ mkString cenv.g m m.FileName
                          mkInt cenv.g m m.StartLine
                          mkInt cenv.g m m.StartColumn
                          mkInt cenv.g m m.EndLine
                          mkInt cenv.g m m.EndColumn ]
            let attrExpr =
                mk_tuple cenv.g m
                    [ mkString cenv.g m "DebugRange"
                      rangeExpr ]

            let attrExprR = ConvExprCore cenv env attrExpr

            QP.mkAttributedExpression(astExpr, attrExprR)
        finally
            cenv.emitDebugInfoInQuotations <- true
    else
        astExpr

and ConvExpr cenv env (expr : Expr) =
    EmitDebugInfoIfNecessary cenv env expr.Range (ConvExprCore cenv env expr)

and GetWitnessArgs cenv (env : QuotationTranslationEnv) m tps tyargs =
    let g = cenv.g
    if g.generateWitnesses && not env.suppressWitnesses then 
        let witnessExprs = 
            ConstraintSolver.CodegenWitnessesForTyparInst cenv.tcVal g cenv.amap m tps tyargs 
            |> CommitOperationResult
        let env = { env with suppressWitnesses = true }
        witnessExprs |> List.map (fun arg -> 
            match arg with 
            | Choice1Of2 traitInfo -> 
                ConvWitnessInfo cenv env m traitInfo
            | Choice2Of2 arg -> 
                ConvExpr cenv env arg) 
    else
        []

and ConvWitnessInfo cenv env m traitInfo =
    let g = cenv.g
    let witnessInfo = traitInfo.TraitKey
    let env = { env with suppressWitnesses = true }
    // First check if this is a witness in ReflectedDefinition code
    if env.witnessesInScope.ContainsKey witnessInfo then 
        let witnessArgIdx = env.witnessesInScope.[witnessInfo]
        QP.mkVar witnessArgIdx
    // Otherwise it is a witness in a quotation literal 
    else
        let holeTy = GenWitnessTy g witnessInfo
        let idx = cenv.exprSplices.Count
        let fillExpr = Expr.WitnessArg(traitInfo, m)
        let liftExpr = mkCallLiftValue cenv.g m holeTy fillExpr
        cenv.exprSplices.Add((liftExpr, m))
        QP.mkHole(ConvType cenv env m holeTy, idx)

and private ConvExprCore cenv (env : QuotationTranslationEnv) (expr: Expr) : QP.ExprData =

    let g = cenv.g

    let expr = DetectAndOptimizeForExpression g OptimizeIntRangesOnly expr

    // Eliminate subsumption coercions for functions. This must be done post-typechecking because we need
    // complete inference types.
    let expr = NormalizeAndAdjustPossibleSubsumptionExprs g expr

    // Remove TExpr_ref nodes
    let expr = stripExpr expr

    // Recognize F# object model calls
    // Recognize applications of module functions.
    match expr with
    // Detect expression tree exprSplices
    | Expr.App (InnerExprPat(Expr.Val (vf, _, _)), _, _, x0 :: rest, m)
           when isSplice g vf ->
        let idx = cenv.exprSplices.Count
        let ty = tyOfExpr g expr

        match (freeInExpr CollectTyparsAndLocalsNoCaching x0).FreeLocals |> Seq.tryPick (fun v -> if env.vs.ContainsVal v then Some v else None) with
        | Some v -> errorR(Error(FSComp.SR.crefBoundVarUsedInSplice(v.DisplayName), v.Range))
        | None -> ()

        cenv.exprSplices.Add((x0, m))
        let hole = QP.mkHole(ConvType cenv env m ty, idx)
        (hole, rest) ||> List.fold (fun fR arg -> QP.mkApp (fR, ConvExpr cenv env arg))

    | ModuleValueOrMemberUse g (vref, vFlags, _f, _fty, tyargs, curriedArgs)
        when not (isSplice g vref) ->
        let m = expr.Range

        let numEnclTypeArgs, _, isNewObj, valUseFlags, isSelfInit, takesInstanceArg, isPropGet, isPropSet =
            GetMemberCallInfo g (vref, vFlags)

        let isMember, tps, witnessInfos, curriedArgInfos, retTy =
            match vref.MemberInfo with
            | Some _ when not vref.IsExtensionMember ->
                // This is an application of a member method
                // We only count one argument block for these.
                let tps, witnessInfos, curriedArgInfos, retTy, _ = GetTypeOfIntrinsicMemberInCompiledForm g vref
                true, tps, witnessInfos, curriedArgInfos, retTy
            | _ ->
                // This is an application of a module value or extension member
                let arities = arityOfVal vref.Deref
                let numEnclosingTypars = CountEnclosingTyparsOfActualParentOfVal vref.Deref
                let tps, witnessInfos, curriedArgInfos, retTy, _ = GetTopValTypeInCompiledForm g arities numEnclosingTypars vref.Type m
                false, tps, witnessInfos, curriedArgInfos, retTy

        // Compute the object arguments as they appear in a compiled call
        // Strip off the object argument, if any. The curriedArgInfos are already adjusted to compiled member form
        let objArgs, curriedArgs =
            match takesInstanceArg, curriedArgs with
            | false, curriedArgs -> [], curriedArgs
            | true, objArg :: curriedArgs -> [objArg], curriedArgs
            | true, [] -> wfail(InternalError("warning: unexpected missing object argument when generating quotation for call to F# object member " + vref.LogicalName, m))

        if verboseCReflect then
            dprintfn "vref.DisplayName = %A, #objArgs = %A, #curriedArgs = %A" vref.DisplayName objArgs.Length curriedArgs.Length

        // Check to see if there aren't enough arguments or if there is a tuple-arity mismatch
        // If so, adjust and try again
        let nCurriedArgInfos = curriedArgInfos.Length
        if curriedArgs.Length < nCurriedArgInfos ||
           ((List.truncate nCurriedArgInfos curriedArgs, curriedArgInfos) ||> List.exists2 (fun arg argInfo ->
                       (argInfo.Length > (tryDestRefTupleExpr arg).Length)))
        then
            if verboseCReflect then
                dprintfn "vref.DisplayName = %A was under applied" vref.DisplayName
            // Too few arguments or incorrect tupling? Convert to a lambda and beta-reduce the
            // partially applied arguments to 'let' bindings
            let topValInfo =
               match vref.ValReprInfo with
               | None -> error(InternalError("no arity information found for F# value " + vref.LogicalName, vref.Range))
               | Some a -> a

            let expr, exprty = AdjustValForExpectedArity g m vref vFlags topValInfo
            ConvExpr cenv env (MakeApplicationAndBetaReduce g (expr, exprty, [tyargs], curriedArgs, m))
        else
            // Too many arguments? Chop
            let (curriedArgs: Expr list ), laterArgs = List.splitAt nCurriedArgInfos curriedArgs

            let callR =
                // We now have the right number of arguments, w.r.t. currying and tupling.
                // Next work out what kind of object model call and build an object model call node.

                // detuple the args
                let untupledCurriedArgs =
                    (curriedArgs, curriedArgInfos) ||> List.map2 (fun arg curriedArgInfo ->
                        let numUntupledArgs = curriedArgInfo.Length
                        (if numUntupledArgs = 0 then []
                         elif numUntupledArgs = 1 then [arg]
                         else tryDestRefTupleExpr arg))

                if verboseCReflect then
                    dprintfn "vref.DisplayName  = %A , after unit adjust, #untupledCurriedArgs = %A, #curriedArgInfos = %d" vref.DisplayName  (List.map List.length untupledCurriedArgs) curriedArgInfos.Length

                let witnessArgTys = 
                    if g.generateWitnesses && not env.suppressWitnesses then 
                        GenWitnessTys g witnessInfos
                    else
                        []

                let witnessArgs = GetWitnessArgs cenv env m tps tyargs

                let subCall =
                    if isMember then

                        let parentTyconR = ConvTyconRef cenv vref.TopValDeclaringEntity m
                        let isNewObj = isNewObj || valUseFlags || isSelfInit
                        // The signature types are w.r.t. to the formal context
                        let envinner = BindFormalTypars env tps
                        let argTys = curriedArgInfos |> List.concat |> List.map fst
                        let witnessArgTypesR = ConvTypes cenv envinner m witnessArgTys
                        let methArgTypesR = ConvTypes cenv envinner m argTys
                        let methRetTypeR = ConvReturnType cenv envinner m retTy
                        let methName = vref.CompiledName g.CompilerGlobalState
                        let numGenericArgs = tyargs.Length - numEnclTypeArgs
                        ConvObjectModelCall cenv env m (isPropGet, isPropSet, isNewObj, parentTyconR, witnessArgTypesR, methArgTypesR, methRetTypeR, methName, tyargs, numGenericArgs, objArgs, witnessArgs, untupledCurriedArgs)
                    else
                        // This is an application of the module value.
                        ConvModuleValueApp cenv env m vref tyargs witnessArgs untupledCurriedArgs

                match curriedArgs, curriedArgInfos with
                // static member and module value unit argument elimination
                | [arg: Expr], [[]] ->
                    // we got here if quotation is represents a call with unit argument
                    // let f () = ()
                    // <@ f @> // => (\arg -> f arg) => arg is Expr.Val - no-effects, first case
                    // <@ f() @> // Expr.Const (Unit) - no-effects - first case
                    // <@ f (someFunctionThatReturnsUnit) @> - potential effects - second case
                    match arg with
                    | Expr.Val _
                    | Expr.Const (Const.Unit, _, _) -> subCall
                    | _ ->
                        let argQ = ConvExpr cenv env arg
                        QP.mkSequential(argQ, subCall)
                | _ -> subCall

            List.fold (fun fR arg -> QP.mkApp (fR, ConvExpr cenv env arg)) callR laterArgs


    // Blast type application nodes and expression application nodes apart so values are left with just their type arguments
    | Expr.App (f, fty, (_ :: _ as tyargs), (_ :: _ as args), m) ->
        let rfty = applyForallTy g fty tyargs
        ConvExpr cenv env (primMkApp (primMkApp (f, fty) tyargs [] m, rfty) [] args m)

    // Uses of possibly-polymorphic values
    | Expr.App (InnerExprPat(Expr.Val (vref, _vFlags, m)), _fty, tyargs, [], _) ->
        ConvValRef true cenv env m vref tyargs

    // Simple applications
    | Expr.App (f, _fty, tyargs, args, m) ->
        if not (List.isEmpty tyargs) then wfail(Error(FSComp.SR.crefQuotationsCantContainGenericExprs(), m))
        List.fold (fun fR arg -> QP.mkApp (fR, ConvExpr cenv env arg)) (ConvExpr cenv env f) args

    // REVIEW: what is the quotation view of literals accessing enumerations? Currently they show up as integers.
    | Expr.Const (c, m, ty) ->
        ConvConst cenv env m c ty

    | Expr.Val (vref, _vFlags, m) ->
        ConvValRef true cenv env m vref []

    | Expr.Let (bind, body, _, _) ->
        // The binding may be a compiler-generated binding that gets removed in the quotation presentation
        match ConvLetBind cenv env bind with
        | None, env -> ConvExpr cenv env body
        | Some(bindR), env -> QP.mkLet(bindR, ConvExpr cenv env body)

    | Expr.LetRec (binds, body, _, _) ->
         let vs = valsOfBinds binds
         let vsR = vs |> List.map (ConvVal cenv env)
         let env = BindFlatVals env vs
         let bodyR = ConvExpr cenv env body
         let bindsR = List.zip vsR (binds |> List.map (fun b -> ConvExpr cenv env b.Expr))
         QP.mkLetRec(bindsR, bodyR)

    | Expr.Lambda (_, _, _, vs, b, _, _) ->
        let v, b = MultiLambdaToTupledLambda g vs b
        let vR = ConvVal cenv env v
        let bR = ConvExpr cenv (BindVal env v) b
        QP.mkLambda(vR, bR)

    | Expr.Quote (ast, _, _, _, ety) ->
        // F# 2.0-3.1 had a bug with nested 'raw' quotations. F# 4.0 + FSharp.Core 4.4.0.0+ allows us to do the right thing.
        if cenv.quotationFormat.SupportsDeserializeEx &&
           // Look for a 'raw' quotation
           tyconRefEq g (tcrefOfAppTy g ety) g.raw_expr_tcr
        then
            QP.mkQuoteRaw40(ConvExpr cenv env ast)
        else
            QP.mkQuote(ConvExpr cenv env ast)

    | Expr.TyLambda (_, _, _, m, _) ->
        wfail(Error(FSComp.SR.crefQuotationsCantContainGenericFunctions(), m))

    | Expr.Match (_spBind, m, dtree, tgs, _, retTy) ->
        let typR = ConvType cenv env m retTy
        ConvDecisionTree cenv env tgs typR dtree

    | Expr.Sequential (ObjectInitializationCheck g, x1, NormalSeq, _, _) ->
        ConvExpr cenv env x1

    | Expr.Sequential (x0, x1, NormalSeq, _, _)  ->
        QP.mkSequential(ConvExpr cenv env x0, ConvExpr cenv env x1)

    | Expr.Obj (_, ty, _, _, [TObjExprMethod(TSlotSig(_, ctyp, _, _, _, _), _, tps, [tmvs], e, _) as tmethod], _, m) when isDelegateTy g ty ->
        let f = mkLambdas g m tps tmvs (e, GetFSharpViewOfReturnType g (returnTyOfMethod g tmethod))
        let fR = ConvExpr cenv env f
        let tyargR = ConvType cenv env m ctyp
        QP.mkDelegate(tyargR, fR)

    | Expr.StaticOptimization (_, _, x, _) ->
         ConvExpr cenv env x

    | Expr.TyChoose _ ->
        ConvExpr cenv env (TypeRelations.ChooseTyparSolutionsForFreeChoiceTypars g cenv.amap expr)

    | Expr.Sequential  (x0, x1, ThenDoSeq, _, _) ->
        QP.mkSequential(ConvExpr cenv env x0, ConvExpr cenv env x1)

    | Expr.Obj (_lambdaId, _typ, _basev, _basecall, _overrides, _iimpls, m) ->
        wfail(Error(FSComp.SR.crefQuotationsCantContainObjExprs(), m))

    | Expr.Op (op, tyargs, args, m) ->
        match op, tyargs, args with
        | TOp.UnionCase ucref, _, _ ->
            let tcR, s = ConvUnionCaseRef cenv ucref m
            let tyargsR = ConvTypes cenv env m tyargs
            let argsR = ConvExprs cenv env args
            QP.mkUnion(tcR, s, tyargsR, argsR)

        | TOp.Tuple tupInfo, tyargs, _ ->
            let tyR = ConvType cenv env m (mkAnyTupledTy g tupInfo tyargs)
            let argsR = ConvExprs cenv env args
            QP.mkTuple(tyR, argsR)

        | TOp.Recd (_, tcref), _, _  ->
            let rgtypR = ConvTyconRef cenv tcref m
            let tyargsR = ConvTypes cenv env m tyargs
            let argsR = ConvExprs cenv env args
            QP.mkRecdMk(rgtypR, tyargsR, argsR)

        | TOp.AnonRecd anonInfo, _, _  ->
            let tref = anonInfo.ILTypeRef
            let rgtypR = ConvILTypeRef cenv tref
            let tyargsR = ConvTypes cenv env m tyargs
            let argsR = ConvExprs cenv env args
            QP.mkRecdMk(rgtypR, tyargsR, argsR)

        | TOp.AnonRecdGet (anonInfo, n), _, _  ->
            let tref = anonInfo.ILTypeRef
            let rgtypR = ConvILTypeRef cenv tref
            let tyargsR = ConvTypes cenv env m tyargs
            let argsR = ConvExprs cenv env args
            QP.mkRecdGet(rgtypR, anonInfo.SortedNames.[n], tyargsR, argsR)

        | TOp.UnionCaseFieldGet (ucref, n), tyargs, [e] ->
            ConvUnionFieldGet cenv env m ucref n tyargs e

        | TOp.ValFieldGetAddr (_rfref, _readonly), _tyargs, _ ->
            wfail(Error(FSComp.SR.crefQuotationsCantContainAddressOf(), m))

        | TOp.UnionCaseFieldGetAddr _, _tyargs, _ ->
            wfail(Error(FSComp.SR.crefQuotationsCantContainAddressOf(), m))

        | TOp.ValFieldGet _rfref, _tyargs, [] ->
            wfail(Error(FSComp.SR.crefQuotationsCantContainStaticFieldRef(), m))

        | TOp.ValFieldGet rfref, tyargs, args ->
            ConvClassOrRecdFieldGet cenv env m rfref tyargs args

        | TOp.TupleFieldGet (tupInfo, n), tyargs, [e] ->
            let eR = ConvLValueExpr cenv env e
            let tyR = ConvType cenv env m (mkAnyTupledTy g tupInfo tyargs)
            QP.mkTupleGet(tyR, n, eR)

        | TOp.ILAsm (([ I_ldfld (_, _, fspec) ]
                    | [ I_ldfld (_, _, fspec); AI_nop ]
                    | [ I_ldsfld (_, fspec) ]
                    | [ I_ldsfld (_, fspec); AI_nop ]), _), enclTypeArgs, args  ->
            ConvLdfld  cenv env m fspec enclTypeArgs args

        | TOp.ILAsm ([ I_stfld (_, _, fspec) | I_stsfld (_, fspec) ], _), enclTypeArgs, args  ->
            let tyargsR = ConvTypes cenv env m enclTypeArgs
            let parentTyconR = ConvILTypeRefUnadjusted cenv m fspec.DeclaringTypeRef
            let argsR = ConvLValueArgs cenv env args
            QP.mkFieldSet(parentTyconR, fspec.Name, tyargsR, argsR)

        | TOp.ILAsm ([ AI_ceq ], _), _, [arg1;arg2]  ->
            let ty = tyOfExpr g arg1
            let eq = mkCallEqualsOperator g m ty arg1 arg2
            ConvExpr cenv env eq

        | TOp.ILAsm ([ I_throw ], _), _, [arg1]  ->
            let raiseExpr = mkCallRaise g m (tyOfExpr g expr) arg1
            ConvExpr cenv env raiseExpr

        | TOp.ILAsm _, _, _                         ->
            wfail(Error(FSComp.SR.crefQuotationsCantContainInlineIL(), m))

        | TOp.ExnConstr tcref, _, args              ->
            let _rgtypR = ConvTyconRef cenv tcref m
            let _typ = mkAppTy tcref []
            let parentTyconR = ConvTyconRef cenv tcref m
            let argtys = tcref |> recdFieldsOfExnDefRef  |> List.map (fun rfld -> rfld.FormalType)
            let methArgTypesR = ConvTypes cenv env m argtys
            let argsR = ConvExprs cenv env args
            let objR =
                QP.mkCtorCall( { ctorParent   = parentTyconR
                                 ctorArgTypes = methArgTypesR },
                              [], argsR)
            let exnTypeR = ConvType cenv env m g.exn_ty
            QP.mkCoerce(exnTypeR, objR)

        | TOp.ValFieldSet rfref, _tinst, args     ->
            let argsR = ConvLValueArgs cenv env args
            let tyargsR = ConvTypes cenv env m tyargs
            let parentTyconR, fldOrPropName = ConvRecdFieldRef cenv rfref m
            if rfref.TyconRef.IsRecordTycon then
                QP.mkRecdSet(parentTyconR, fldOrPropName, tyargsR, argsR)
            else
                let fspec = rfref.RecdField
                let tcref = rfref.TyconRef
                let parentTyconR = ConvTyconRef cenv tcref m
                if useGenuineField tcref.Deref fspec then
                    QP.mkFieldSet(parentTyconR, fldOrPropName, tyargsR, argsR)
                else
                    let envinner = BindFormalTypars env tcref.TyparsNoRange
                    let propRetTypeR = ConvType cenv envinner m fspec.FormalType
                    QP.mkPropSet( (parentTyconR, fldOrPropName, propRetTypeR, []), tyargsR, argsR)

        | TOp.ExnFieldGet (tcref, i), [], [obj] ->
            let exnc = stripExnEqns tcref
            let fspec = exnc.TrueInstanceFieldsAsList.[i]
            let parentTyconR = ConvTyconRef cenv tcref m
            let propRetTypeR = ConvType cenv env m fspec.FormalType
            let callArgR = ConvExpr cenv env obj
            let exnTypeR = ConvType cenv env m (generalizedTyconRef g tcref)
            QP.mkPropGet( (parentTyconR, fspec.Name, propRetTypeR, []), [], [QP.mkCoerce (exnTypeR, callArgR)])

        | TOp.Coerce, [tgtTy;srcTy], [x]  ->
            let xR = ConvExpr cenv env x
            if typeEquiv g tgtTy srcTy then
                xR
            else
                QP.mkCoerce(ConvType cenv env m tgtTy, xR)

        | TOp.Reraise, [toTy], []         ->
            // rebuild reraise<T>() and Convert
            mkReraiseLibCall g toTy m |> ConvExpr cenv env

        | TOp.LValueOp (LAddrOf _, vref), [], [] ->
            QP.mkAddressOf(ConvValRef false cenv env m vref [])

        | TOp.LValueOp (LByrefSet, vref), [], [e] ->
            QP.mkAddressSet(ConvValRef false cenv env m vref [], ConvExpr cenv env e)

        | TOp.LValueOp (LSet, vref), [], [e] ->
            // Sets of module values become property sets
            match vref.DeclaringEntity with
            | Parent tcref when IsCompiledAsStaticProperty g vref.Deref  ->
                let parentTyconR = ConvTyconRef cenv tcref m
                let propName = vref.CompiledName g.CompilerGlobalState
                let propTy = ConvType cenv env m vref.Type
                QP.mkPropSet( (parentTyconR, propName, propTy, []), [], [ConvExpr cenv env e])
            | _ ->
                QP.mkVarSet( ConvValRef false cenv env m vref [], ConvExpr cenv env e)

        | TOp.LValueOp (LByrefGet, vref), [], [] ->
            ConvValRef false cenv env m vref []

        | TOp.Array, [ty], xa ->
             QP.mkNewArray(ConvType cenv env m ty, ConvExprs cenv env xa)

        | TOp.While _, [], [Expr.Lambda (_, _, _, [_], test, _, _);Expr.Lambda (_, _, _, [_], body, _, _)]  ->
              QP.mkWhileLoop(ConvExpr cenv env test, ConvExpr cenv env body)

        | TOp.For (_, FSharpForLoopUp), [], [Expr.Lambda (_, _, _, [_], lim0, _, _); Expr.Lambda (_, _, _, [_], SimpleArrayLoopUpperBound, lm, _); SimpleArrayLoopBody g (arr, elemTy, body)] ->
            let lim1 =
                let len = mkCallArrayLength g lm elemTy arr // Array.length arr
                mkCallSubtractionOperator g lm g.int32_ty len (Expr.Const (Const.Int32 1, m, g.int32_ty)) // len - 1
            QP.mkForLoop(ConvExpr cenv env lim0, ConvExpr cenv env lim1, ConvExpr cenv env body)

        | TOp.For (_, dir), [], [Expr.Lambda (_, _, _, [_], lim0, _, _);Expr.Lambda (_, _, _, [_], lim1, _, _);body]  ->
            match dir with
            | FSharpForLoopUp -> QP.mkForLoop(ConvExpr cenv env lim0, ConvExpr cenv env lim1, ConvExpr cenv env body)
            | _ -> wfail(Error(FSComp.SR.crefQuotationsCantContainDescendingForLoops(), m))

        | TOp.ILCall (_, _, _, isCtor, valUseFlag, isProperty, _, ilMethRef, enclTypeInst, methInst, _), [], callArgs ->
             let parentTyconR = ConvILTypeRefUnadjusted cenv m ilMethRef.DeclaringTypeRef
             let isNewObj = isCtor || (match valUseFlag with CtorValUsedAsSuperInit | CtorValUsedAsSelfInit -> true | _ -> false)
             let methArgTypesR = List.map (ConvILType cenv env m) ilMethRef.ArgTypes
             let methRetTypeR = ConvILType cenv env m ilMethRef.ReturnType
             let methName = ilMethRef.Name
             let isPropGet = isProperty && methName.StartsWithOrdinal("get_")
             let isPropSet = isProperty && methName.StartsWithOrdinal("set_")
             let tyargs = (enclTypeInst@methInst)
             ConvObjectModelCall cenv env m (isPropGet, isPropSet, isNewObj, parentTyconR, [], methArgTypesR, methRetTypeR, methName, tyargs, methInst.Length, [], [], [callArgs])

        | TOp.TryFinally _, [_resty], [Expr.Lambda (_, _, _, [_], e1, _, _); Expr.Lambda (_, _, _, [_], e2, _, _)] ->
            QP.mkTryFinally(ConvExpr cenv env e1, ConvExpr cenv env e2)

        | TOp.TryWith _, [_resty], [Expr.Lambda (_, _, _, [_], e1, _, _); Expr.Lambda (_, _, _, [vf], ef, _, _); Expr.Lambda (_, _, _, [vh], eh, _, _)] ->
            let vfR = ConvVal cenv env vf
            let envf = BindVal env vf
            let vhR = ConvVal cenv env vh
            let envh = BindVal env vh
            QP.mkTryWith(ConvExpr cenv env e1, vfR, ConvExpr cenv envf ef, vhR, ConvExpr cenv envh eh)

        | TOp.Bytes bytes, [], [] ->
            ConvExpr cenv env (Expr.Op (TOp.Array, [g.byte_ty], List.ofArray (Array.map (mkByte g m) bytes), m))

        | TOp.UInt16s arr, [], [] ->
            ConvExpr cenv env (Expr.Op (TOp.Array, [g.uint16_ty], List.ofArray (Array.map (mkUInt16 g m) arr), m))

        | TOp.UnionCaseProof _, _, [e] ->
            ConvExpr cenv env e  // Note: we erase the union case proof conversions when converting to quotations

        | TOp.UnionCaseTagGet _tycr, _tinst, [_cx] ->
            wfail(Error(FSComp.SR.crefQuotationsCantFetchUnionIndexes(), m))

        | TOp.UnionCaseFieldSet (_c, _i), _tinst, [_cx;_x] ->
            wfail(Error(FSComp.SR.crefQuotationsCantSetUnionFields(), m))

        | TOp.ExnFieldSet (_tcref, _i), [], [_ex;_x] ->
            wfail(Error(FSComp.SR.crefQuotationsCantSetExceptionFields(), m))

        | TOp.RefAddrGet _, _, _ ->
            wfail(Error(FSComp.SR.crefQuotationsCantRequireByref(), m))

        | TOp.TraitCall traitInfo, _, args ->
            let g = g
            let inWitnessPassingScope = not env.witnessesInScope.IsEmpty
            let witnessArgInfo = 
                if g.generateWitnesses && inWitnessPassingScope then 
                    match env.witnessesInScope.TryGetValue traitInfo.TraitKey with 
                    | true, storage -> Some storage
                    | _ -> None
                else
                    None

            match witnessArgInfo with 
            | Some witnessArgIdx -> 
        
                let witnessR = QP.mkVar witnessArgIdx
                let args = if args.Length = 0 then [ mkUnit g m ] else args
                let argsR = ConvExprs cenv env args
                (witnessR, argsR) ||> List.fold (fun fR argR -> QP.mkApp (fR, argR))
        
            | None ->     
                // If witnesses are available, we should now always find trait witnesses in scope
                assert not inWitnessPassingScope
        
                let minfoOpt =
                    if g.generateWitnesses then 
                        ConstraintSolver.CodegenWitnessExprForTraitConstraint cenv.tcVal g cenv.amap m traitInfo args |> CommitOperationResult 
                    else
                        None
                match minfoOpt with
                | None ->
                    wfail(Error(FSComp.SR.crefQuotationsCantCallTraitMembers(), m))
                | Some expr ->
                    ConvExpr cenv env expr             

        | _ ->
            wfail(InternalError( "Unexpected expression shape", m))

    | Expr.WitnessArg (traitInfo, m) ->
        ConvWitnessInfo cenv env m traitInfo

    | _ ->
        wfail(InternalError(sprintf "unhandled construct in AST: %A" expr, expr.Range))

and ConvLdfld cenv env m (fspec: ILFieldSpec) enclTypeArgs args =
    let tyargsR = ConvTypes cenv env m enclTypeArgs
    let parentTyconR = ConvILTypeRefUnadjusted cenv m fspec.DeclaringTypeRef
    let argsR = ConvLValueArgs cenv env args
    QP.mkFieldGet(parentTyconR, fspec.Name, tyargsR, argsR)

and ConvUnionFieldGet cenv env m ucref n tyargs e =
    let tyargsR = ConvTypes cenv env m tyargs
    let tcR, s = ConvUnionCaseRef cenv ucref m
    let eR = ConvLValueExpr cenv env e
    QP.mkUnionFieldGet(tcR, s, n, tyargsR, eR)

and ConvClassOrRecdFieldGet cenv env m rfref tyargs args =
    EmitDebugInfoIfNecessary cenv env m (ConvClassOrRecdFieldGetCore cenv env m rfref tyargs args)

and private ConvClassOrRecdFieldGetCore cenv env m rfref tyargs args =
    let tyargsR = ConvTypes cenv env m tyargs
    let argsR = ConvLValueArgs cenv env args
    let parentTyconR, fldOrPropName = ConvRecdFieldRef cenv rfref m
    if rfref.TyconRef.IsRecordTycon then
        QP.mkRecdGet(parentTyconR, fldOrPropName, tyargsR, argsR)
    else
        let fspec = rfref.RecdField
        let tcref = rfref.TyconRef
        if useGenuineField tcref.Deref fspec then
            QP.mkFieldGet(parentTyconR, fldOrPropName, tyargsR, argsR)
        else
            let envinner = BindFormalTypars env tcref.TyparsNoRange
            let propRetTypeR = ConvType cenv envinner m fspec.FormalType
            QP.mkPropGet( (parentTyconR, fldOrPropName, propRetTypeR, []), tyargsR, argsR)

and ConvLetBind cenv env (bind : Binding) =
    match bind.Expr with
    // Map for values bound by the
    //     'let v = isinst e in .... if nonnull v then ...v .... '
    // construct arising out the compilation of pattern matching. We decode these back to the form
    //     'if istype e then ...unbox e .... '
    // It's bit annoying that pattern matching does this transformation. Like all premature optimization we pay a
    // cost here to undo it.
    | Expr.Op (TOp.ILAsm ([ I_isinst _ ], _), [ty], [e], _) ->
        None, BindIsInstVal env bind.Var (ty, e)

    // Remove let <compilerGeneratedVar> = <var> from quotation tree
    | Expr.Val _ when bind.Var.IsCompilerGenerated ->
        None, BindSubstVal env bind.Var bind.Expr

    // Remove let unionCase = ... from quotation tree
    | Expr.Op (TOp.UnionCaseProof _, _, [e], _) ->
        None, BindSubstVal env bind.Var e

    | _ ->
        let v = bind.Var
        let vR = ConvVal cenv env v
        let rhsR = ConvExpr cenv env bind.Expr
        let envinner = BindVal env v
        Some(vR, rhsR), envinner

and ConvLValueArgs cenv env args =
    match args with
    | obj :: rest -> ConvLValueExpr cenv env obj :: ConvExprs cenv env rest
    | [] -> []

and ConvLValueExpr cenv env (expr: Expr) =
    EmitDebugInfoIfNecessary cenv env expr.Range (ConvLValueExprCore cenv env expr)

// This function has to undo the work of mkExprAddrOfExpr 
// This function has to undo the work of mkExprAddrOfExpr
and ConvLValueExprCore cenv env expr =
    match expr with
    | Expr.Op (op, tyargs, args, m) ->
        match op, args, tyargs  with
        | TOp.LValueOp (LAddrOf _, vref), _, _ -> ConvValRef false cenv env m vref []
        | TOp.ValFieldGetAddr (rfref, _), _, _ -> ConvClassOrRecdFieldGet cenv env m rfref tyargs args
        | TOp.UnionCaseFieldGetAddr (ucref, n, _), [e], _ -> ConvUnionFieldGet cenv env m ucref n tyargs e
        | TOp.ILAsm ([ I_ldflda(fspec) ], _), _, _  -> ConvLdfld  cenv env m fspec tyargs args
        | TOp.ILAsm ([ I_ldsflda(fspec) ], _), _, _  -> ConvLdfld  cenv env m fspec tyargs args
        | TOp.ILAsm ([ I_ldelema(_ro, _isNativePtr, shape, _tyarg) ], _), arr :: idxs, [elemty]  ->
            match shape.Rank, idxs with
            | 1, [idx1] -> ConvExpr cenv env (mkCallArrayGet cenv.g m elemty arr idx1)
            | 2, [idx1; idx2] -> ConvExpr cenv env (mkCallArray2DGet cenv.g m elemty arr idx1 idx2)
            | 3, [idx1; idx2; idx3] -> ConvExpr cenv env (mkCallArray3DGet cenv.g m elemty arr idx1 idx2 idx3)
            | 4, [idx1; idx2; idx3; idx4] -> ConvExpr cenv env (mkCallArray4DGet cenv.g m elemty arr idx1 idx2 idx3 idx4)
            | _ -> ConvExpr cenv env expr
        | _ -> ConvExpr cenv env expr
    | _ -> ConvExpr cenv env expr

and ConvObjectModelCall cenv env m callInfo =
    EmitDebugInfoIfNecessary cenv env m (ConvObjectModelCallCore cenv env m callInfo)

and ConvObjectModelCallCore cenv env m (isPropGet, isPropSet, isNewObj, parentTyconR, witnessArgTypesR, methArgTypesR, methRetTypeR, methName, tyargs, numGenericArgs, objArgs, witnessArgsR, untupledCurriedArgs) =
    let tyargsR = ConvTypes cenv env m tyargs
    let tupledCurriedArgs = untupledCurriedArgs |> List.concat
    let allArgsR = 
        match objArgs with
        | [ obj ] -> ConvLValueExpr cenv env obj :: (witnessArgsR @ ConvExprs cenv env tupledCurriedArgs)
        | [] -> witnessArgsR @ ConvLValueArgs cenv env tupledCurriedArgs
        | _ -> failwith "unreachable"

    if isPropGet || isPropSet then
        assert witnessArgTypesR.IsEmpty
        let propName = ChopPropertyName methName
        if isPropGet then
            QP.mkPropGet( (parentTyconR, propName, methRetTypeR, methArgTypesR), tyargsR, allArgsR)
        else
            let args, propTy = List.frontAndBack methArgTypesR
            QP.mkPropSet( (parentTyconR, propName, propTy, args), tyargsR, allArgsR)

    elif isNewObj then
        assert witnessArgTypesR.IsEmpty
        let ctorR : QuotationPickler.CtorData =
            { ctorParent   = parentTyconR
              ctorArgTypes = methArgTypesR }
        QP.mkCtorCall(ctorR, tyargsR, allArgsR)

    elif witnessArgTypesR.IsEmpty then

        let methR : QuotationPickler.MethodData =
            { methParent   = parentTyconR
              methArgTypes = methArgTypesR
              methRetType  = methRetTypeR
              methName     = methName
              numGenericArgs = numGenericArgs }

        QP.mkMethodCall(methR, tyargsR, allArgsR)

    else

        // The old method entry point
        let methR: QuotationPickler.MethodData =
            { methParent   = parentTyconR
              methArgTypes = methArgTypesR
              methRetType  = methRetTypeR
              methName     = methName
              numGenericArgs = numGenericArgs }

        // The witness-passing method entry point
        let methWR: QuotationPickler.MethodData =
            { methParent   = parentTyconR
              methArgTypes = witnessArgTypesR @ methArgTypesR
              methRetType  = methRetTypeR
              methName     = ExtraWitnessMethodName methName
              numGenericArgs = numGenericArgs }

        QP.mkMethodCallW(methR, methWR, List.length witnessArgTypesR, tyargsR, allArgsR)

and ConvModuleValueApp cenv env m (vref:ValRef) tyargs witnessArgs (args: Expr list list) =
    EmitDebugInfoIfNecessary cenv env m (ConvModuleValueAppCore cenv env m vref tyargs witnessArgs args)

and ConvModuleValueAppCore cenv env m (vref: ValRef) tyargs witnessArgsR (curriedArgs: Expr list list) =
    match vref.DeclaringEntity with
    | ParentNone -> failwith "ConvModuleValueAppCore"
    | Parent(tcref) ->
        let isProperty = IsCompiledAsStaticProperty cenv.g vref.Deref
        let tcrefR = ConvTyconRef cenv tcref m
        let tyargsR = ConvTypes cenv env m tyargs
        let nm = vref.CompiledName cenv.g.CompilerGlobalState
        let uncurriedArgsR = ConvExprs cenv env (List.concat curriedArgs)
        let allArgsR = witnessArgsR @ uncurriedArgsR
        let nWitnesses = witnessArgsR.Length
        if nWitnesses = 0 then 
            QP.mkModuleValueApp(tcrefR, nm, isProperty, tyargsR, allArgsR)
        else
            QP.mkModuleValueWApp(tcrefR, nm, isProperty, ExtraWitnessMethodName nm, nWitnesses, tyargsR, allArgsR)

and ConvExprs cenv env args =
    List.map (ConvExpr cenv env) args

and ConvValRef holeOk cenv env m (vref: ValRef) tyargs =
    EmitDebugInfoIfNecessary cenv env m (ConvValRefCore holeOk cenv env m vref tyargs)

and private ConvValRefCore holeOk cenv env m (vref: ValRef) tyargs =
    let g = cenv.g
    let v = vref.Deref
    if env.isinstVals.ContainsVal v then
<<<<<<< HEAD
        let (ty, e) = env.isinstVals.[v]
        ConvExpr cenv env (mkCallUnbox g m ty e)
=======
        let ty, e = env.isinstVals.[v]
        ConvExpr cenv env (mkCallUnbox cenv.g m ty e)
>>>>>>> 9d4fb7d1
    elif env.substVals.ContainsVal v then
        let e = env.substVals.[v]
        ConvExpr cenv env e
    elif env.vs.ContainsVal v then
        if not (List.isEmpty tyargs) then wfail(InternalError("ignoring generic application of local quoted variable", m))
        QP.mkVar(env.vs.[v])
    elif v.BaseOrThisInfo = CtorThisVal && cenv.isReflectedDefinition = IsReflectedDefinition.Yes then
        QP.mkThisVar(ConvType cenv env m v.Type)
    else
        let vty = v.Type
        match v.DeclaringEntity with
        | ParentNone ->
              // References to local values are embedded by value
              if not holeOk then wfail(Error(FSComp.SR.crefNoSetOfHole(), m))
              let idx = cenv.exprSplices.Count
              let liftExpr = mkCallLiftValueWithName cenv.g m vty v.LogicalName (exprForValRef m vref)
              cenv.exprSplices.Add((liftExpr, m))
              QP.mkHole(ConvType cenv env m vty, idx)

        | Parent _ ->
            // First-class use or use of type function
            let witnessArgs = GetWitnessArgs cenv env m vref.Typars tyargs
            ConvModuleValueApp cenv env m vref tyargs witnessArgs [] 

and ConvUnionCaseRef cenv (ucref: UnionCaseRef) m =
    let ucgtypR = ConvTyconRef cenv ucref.TyconRef m
    let nm =
        if cenv.g.unionCaseRefEq ucref cenv.g.cons_ucref then "Cons"
        elif cenv.g.unionCaseRefEq ucref cenv.g.nil_ucref then "Empty"
        else ucref.CaseName
    (ucgtypR, nm)

and ConvRecdFieldRef cenv (rfref: RecdFieldRef) m =
    let typR = ConvTyconRef cenv rfref.TyconRef m
    let nm =
        if useGenuineField rfref.TyconRef.Deref rfref.RecdField then
            ComputeFieldName rfref.TyconRef.Deref rfref.RecdField
        else
            rfref.FieldName
    (typR, nm)

and ConvVal cenv env (v: Val) =
    let tyR = ConvType cenv env v.Range v.Type
    QP.freshVar (v.CompiledName cenv.g.CompilerGlobalState, tyR, v.IsMutable)

and ConvTyparRef cenv env m (tp: Typar) =
    match env.tyvs.TryFind tp.Stamp  with
    | Some x -> x
    | None ->
        match ResizeArray.tryFindIndex (fun (tp2, _m) -> typarEq tp tp2) cenv.typeSplices with
        | Some idx -> idx
        | None  ->
            let idx = cenv.typeSplices.Count
            cenv.typeSplices.Add((tp, m))
            idx

and FilterMeasureTyargs tys =
    tys |> List.filter (fun ty -> match ty with TType_measure _ -> false | _ -> true)

and ConvType cenv env m ty =
    let g = cenv.g
    match stripTyEqnsAndMeasureEqns g ty with 
    | TType_app(tcref, [tyarg],_) when isArrayTyconRef g tcref -> 
        QP.mkArrayTy(rankOfArrayTyconRef g tcref, ConvType cenv env m tyarg)

    | TType_ucase(UnionCaseRef(tcref, _), tyargs) // Note: we erase union case 'types' when converting to quotations
    | TType_app(tcref, tyargs, _) -> 
#if !NO_EXTENSIONTYPING
        match TryElimErasableTyconRef cenv m tcref with
        | Some baseTy -> ConvType cenv env m baseTy
        | _ ->
#endif
        QP.mkILNamedTy(ConvTyconRef cenv tcref m, ConvTypes cenv env m tyargs)

    | TType_fun(a, b, _nullness) -> 
        QP.mkFunTy(ConvType cenv env m a, ConvType cenv env m b)
    | TType_tuple(tupInfo, l)  -> 
        ConvType cenv env m (mkCompiledTupleTy cenv.g (evalTupInfoIsStruct tupInfo) l)
    | TType_anon(anonInfo, tinst) -> 
        let tref = anonInfo.ILTypeRef
        let tinstR = ConvTypes cenv env m tinst
        QP.mkILNamedTy(ConvILTypeRefUnadjusted cenv m tref, tinstR)
    | TType_var(tp, _nullness) -> QP.mkVarTy(ConvTyparRef cenv env m tp)
    | TType_forall(_spec, _ty)   -> wfail(Error(FSComp.SR.crefNoInnerGenericsInQuotations(), m))
    | _ -> wfail(Error (FSComp.SR.crefQuotationsCantContainThisType(), m))

and ConvTypes cenv env m tys =
    List.map (ConvType cenv env m) (FilterMeasureTyargs tys)

and ConvConst cenv env m c ty =
    match TryEliminateDesugaredConstants cenv.g m c with
    | Some e -> ConvExpr cenv env e
    | None ->
        let tyR = ConvType cenv env m ty
        match c with
        | Const.Bool    i ->  QP.mkBool (i, tyR)
        | Const.SByte   i ->  QP.mkSByte (i, tyR)
        | Const.Byte    i ->  QP.mkByte (i, tyR)
        | Const.Int16   i ->  QP.mkInt16 (i, tyR)
        | Const.UInt16  i ->  QP.mkUInt16 (i, tyR)
        | Const.Int32   i ->  QP.mkInt32 (i, tyR)
        | Const.UInt32  i ->  QP.mkUInt32 (i, tyR)
        | Const.Int64   i ->  QP.mkInt64 (i, tyR)
        | Const.UInt64  i ->  QP.mkUInt64 (i, tyR)
        | Const.Double   i ->  QP.mkDouble (i, tyR)
        | Const.Single i ->  QP.mkSingle (i, tyR)
        | Const.String  s ->  QP.mkString (s, tyR)
        | Const.Char    c ->  QP.mkChar (c, tyR)
        | Const.Unit      ->  QP.mkUnit()
        | Const.Zero      ->
            if isRefTy cenv.g ty then
                QP.mkNull tyR
            else
                QP.mkDefaultValue tyR
        | _ ->
            wfail(Error (FSComp.SR.crefQuotationsCantContainThisConstant(), m))

and ConvDecisionTree cenv env tgs typR x =
    match x with
    | TDSwitch(e1, csl, dfltOpt, m) ->
        let acc =
            match dfltOpt with
            | Some d -> ConvDecisionTree cenv env tgs typR d
            | None -> wfail(Error(FSComp.SR.crefQuotationsCantContainThisPatternMatch(), m))

        let converted =
            (csl, acc) ||> List.foldBack (fun (TCase(discrim, dtree)) acc ->

                  match discrim with
                  | DecisionTreeTest.UnionCase (ucref, tyargs) ->
                      let e1R = ConvLValueExpr cenv env e1
                      let tcR, s = ConvUnionCaseRef cenv ucref m
                      let tyargsR = ConvTypes cenv env m tyargs
                      QP.mkCond (QP.mkUnionCaseTagTest (tcR, s, tyargsR, e1R), ConvDecisionTree cenv env tgs typR dtree, acc)

                  | DecisionTreeTest.Const (Const.Bool true) ->
                      let e1R = ConvExpr cenv env e1
                      QP.mkCond (e1R, ConvDecisionTree cenv env tgs typR dtree, acc)

                  | DecisionTreeTest.Const (Const.Bool false) ->
                      let e1R = ConvExpr cenv env e1
                      // Note, reverse the branches
                      QP.mkCond (e1R, acc, ConvDecisionTree cenv env tgs typR dtree)

                  | DecisionTreeTest.Const c ->
                      let ty = tyOfExpr cenv.g e1
                      let eq = mkCallEqualsOperator cenv.g m ty e1 (Expr.Const (c, m, ty))
                      let eqR = ConvExpr cenv env eq
                      QP.mkCond (eqR, ConvDecisionTree cenv env tgs typR dtree, acc)

                  | DecisionTreeTest.IsNull ->
                      // Decompile cached isinst tests
                      match e1 with
                      | Expr.Val (vref, _, _) when env.isinstVals.ContainsVal vref.Deref  ->
                          let ty, e =  env.isinstVals.[vref.Deref]
                          let tyR = ConvType cenv env m ty
                          let eR = ConvExpr cenv env e
                          // note: reverse the branches - a null test is a failure of an isinst test
                          QP.mkCond (QP.mkTypeTest (tyR, eR), acc, ConvDecisionTree cenv env tgs typR dtree)
                      | _ -> 
                          let ty = tyOfExpr cenv.g e1
                          let eq = mkCallEqualsOperator cenv.g m ty e1 (Expr.Const (Const.Zero, m, ty))
                          // no need to generate witnesses for generated equality operation calls, see https://github.com/dotnet/fsharp/issues/10389 
                          let env = { env with suppressWitnesses = true }
                          let eqR = ConvExpr cenv env eq
                          QP.mkCond (eqR, ConvDecisionTree cenv env tgs typR dtree, acc)

                  | DecisionTreeTest.IsInst (_srcty, tgty) ->
                      let e1R = ConvExpr cenv env e1
                      QP.mkCond (QP.mkTypeTest (ConvType cenv env m tgty, e1R), ConvDecisionTree cenv env tgs typR dtree, acc)

                  | DecisionTreeTest.ActivePatternCase _ -> wfail(InternalError( "DecisionTreeTest.ActivePatternCase test in quoted expression", m))

                  | DecisionTreeTest.ArrayLength _ -> wfail(Error(FSComp.SR.crefQuotationsCantContainArrayPatternMatching(), m))

                  | DecisionTreeTest.Error m -> wfail(InternalError( "DecisionTreeTest.Error in quoted expression", m))
                 )
        EmitDebugInfoIfNecessary cenv env m converted

      | TDSuccess (args, n) ->
          let (TTarget(vars, rhs, _, _)) = tgs.[n]
          // TAST stores pattern bindings in reverse order for some reason
          // Reverse them here to give a good presentation to the user
          let args = List.rev args
          let vars = List.rev vars

          let varsR = vars |> List.map (ConvVal cenv env)
          let targetR = ConvExpr cenv (BindVals env vars) rhs
          (varsR, args, targetR) |||> List.foldBack2 (fun vR arg acc -> QP.mkLet((vR, ConvExpr cenv env arg), acc) )

      | TDBind(bind, rest) ->
          // The binding may be a compiler-generated binding that gets removed in the quotation presentation
          match ConvLetBind cenv env bind with
          | None, env -> ConvDecisionTree cenv env tgs typR rest
          | Some(bindR), env -> QP.mkLet(bindR, ConvDecisionTree cenv env tgs typR rest)


// Check if this is an provider-generated assembly that will be statically linked
and IsILTypeRefStaticLinkLocal cenv m (tr: ILTypeRef) =
        ignore cenv; ignore m
        match tr.Scope with
#if !NO_EXTENSIONTYPING
        | ILScopeRef.Assembly aref
            when not cenv.g.isInteractive &&
                 aref.Name <> cenv.g.ilg.primaryAssemblyName && // optimization to avoid this check in the common case

                 // Explanation: This represents an unchecked invariant in the hosted compiler: that any operations
                 // which import types (and resolve assemblies from the tcImports tables) happen on the compilation thread.
                 let ctok = AssumeCompilationThreadWithoutEvidence()

                 (match cenv.amap.assemblyLoader.FindCcuFromAssemblyRef (ctok, m, aref) with
                  | ResolvedCcu ccu -> ccu.IsProviderGenerated
                  | UnresolvedCcu _ -> false)
            -> true
#endif
        | _ -> false

// Adjust for static linking information, then convert
and ConvILTypeRefUnadjusted cenv m (tr: ILTypeRef) =
    let trefAdjusted =
        if IsILTypeRefStaticLinkLocal cenv m tr then
            ILTypeRef.Create(ILScopeRef.Local, tr.Enclosing, tr.Name)
        else tr
    ConvILTypeRef cenv trefAdjusted

and ConvILTypeRef cenv (tr: ILTypeRef) =
    if cenv.quotationFormat.SupportsDeserializeEx then
        let idx =
            match cenv.referencedTypeDefsTable.TryGetValue tr with
            | true, idx -> idx
            | _ ->
                let idx = cenv.referencedTypeDefs.Count
                cenv.referencedTypeDefs.Add tr
                cenv.referencedTypeDefsTable.[tr] <- idx
                idx
        QP.Idx idx

    else
        let assemblyRef =
            match tr.Scope with
            | ILScopeRef.Local -> "."
            | ILScopeRef.PrimaryAssembly -> cenv.g.ilg.primaryAssemblyScopeRef.QualifiedName
            | _ -> tr.Scope.QualifiedName

        QP.Named(tr.BasicQualifiedName, assemblyRef)
  
and ConvVoidType cenv m = QP.mkILNamedTy(ConvTyconRef cenv cenv.g.system_Void_tcref m, [])

and ConvILType cenv env m ty =
    match ty with
    | ILType.Boxed tspec | ILType.Value tspec -> QP.mkILNamedTy(ConvILTypeRefUnadjusted cenv m tspec.TypeRef, List.map (ConvILType cenv env m) tspec.GenericArgs)
    | ILType.Array (shape, ty) -> QP.mkArrayTy(shape.Rank, ConvILType cenv env m ty)
    | ILType.TypeVar idx -> QP.mkVarTy(int idx)
    | ILType.Void -> ConvVoidType cenv m
    | ILType.Ptr _
    | ILType.Byref _
    | ILType.Modified _
    | ILType.FunctionPointer _ -> wfail(Error(FSComp.SR.crefQuotationsCantContainThisType(), m))


#if !NO_EXTENSIONTYPING
and TryElimErasableTyconRef cenv m (tcref: TyconRef) =
    match tcref.TypeReprInfo with
    // Get the base type
    | TProvidedTypeExtensionPoint info when info.IsErased -> Some (info.BaseTypeForErased (m, cenv.g.obj_ty))
    | _ -> None
#endif

and ConvTyconRef cenv (tcref: TyconRef) m =
#if !NO_EXTENSIONTYPING
    match TryElimErasableTyconRef cenv m tcref with
    | Some baseTy -> ConvTyconRef cenv (tcrefOfAppTy cenv.g baseTy) m
    | None ->
    match tcref.TypeReprInfo with
    | TProvidedTypeExtensionPoint info when not cenv.g.isInteractive && not info.IsErased ->
        // Note, generated types are (currently) non-generic
        let tref = ExtensionTyping.GetILTypeRefOfProvidedType (info.ProvidedType, m)
        ConvILTypeRefUnadjusted cenv m tref
    | _ ->
#endif
    let repr = tcref.CompiledRepresentation
    match repr with
    | CompiledTypeRepr.ILAsmOpen asm ->
        match asm with
        | ILType.Boxed tspec | ILType.Value tspec ->
            ConvILTypeRef cenv tspec.TypeRef
        | _ ->
            wfail(Error(FSComp.SR.crefQuotationsCantContainThisType(), m))
    | CompiledTypeRepr.ILAsmNamed (tref, _boxity, _) ->
        ConvILTypeRefUnadjusted cenv m tref

and ConvReturnType cenv envinner m retTy =
    match retTy with
    | None -> ConvVoidType cenv m
    | Some ty -> ConvType cenv envinner m ty

let ConvExprPublic cenv suppressWitnesses e =
    let env = QuotationTranslationEnv.CreateEmpty(cenv.g)
    let env = { env with suppressWitnesses = suppressWitnesses }
    let astExpr =
        let astExpr = ConvExpr cenv env e
        // always emit debug info for the top level expression
        cenv.emitDebugInfoInQuotations <- true
        // EmitDebugInfoIfNecessary will check if astExpr is already augmented with debug info and won't wrap it twice
        EmitDebugInfoIfNecessary cenv env e.Range astExpr

    astExpr

let ConvMethodBase cenv env (methName, v: Val) =
    let m = v.Range
    let parentTyconR = ConvTyconRef cenv v.TopValDeclaringEntity m

    match v.MemberInfo with
    | Some vspr when not v.IsExtensionMember ->

        let vref = mkLocalValRef v
        let tps, witnessInfos, argInfos, retTy, _ = GetTypeOfMemberInMemberForm cenv.g vref
        let numEnclTypeArgs = vref.MemberApparentEntity.TyparsNoRange.Length
        let argTys = argInfos |> List.concat |> List.map fst

        let isNewObj = (vspr.MemberFlags.MemberKind = SynMemberKind.Constructor)

        // The signature types are w.r.t. to the formal context
        let envinner = BindFormalTypars env tps
        let witnessArgTysR = ConvTypes cenv envinner m (GenWitnessTys cenv.g witnessInfos)
        let methArgTypesR = ConvTypes cenv envinner m argTys
        let methRetTypeR = ConvReturnType cenv envinner m retTy

        let numGenericArgs = tps.Length-numEnclTypeArgs

        if isNewObj then
            assert witnessArgTysR.IsEmpty
            QP.MethodBaseData.Ctor
                { ctorParent   = parentTyconR
                  ctorArgTypes = methArgTypesR }
        else
            QP.MethodBaseData.Method
                { methParent   = parentTyconR
                  methArgTypes = witnessArgTysR @ methArgTypesR
                  methRetType  = methRetTypeR
                  methName     = methName
                  numGenericArgs=numGenericArgs }

    | _ when v.IsExtensionMember ->

        let numEnclosingTypars = CountEnclosingTyparsOfActualParentOfVal v
        let tps, witnessInfos, argInfos, retTy, _ = GetTopValTypeInCompiledForm cenv.g v.ValReprInfo.Value numEnclosingTypars v.Type v.Range
        let argTys = argInfos |> List.concat |> List.map fst
        let envinner = BindFormalTypars env tps
        let witnessArgTysR = ConvTypes cenv envinner m (GenWitnessTys cenv.g witnessInfos)
        let methArgTypesR = ConvTypes cenv envinner m argTys
        let methRetTypeR = ConvReturnType cenv envinner m retTy
        let numGenericArgs = tps.Length

        QP.MethodBaseData.Method
          { methParent   = parentTyconR
            methArgTypes = witnessArgTysR @ methArgTypesR
            methRetType  = methRetTypeR
            methName     = methName
            numGenericArgs=numGenericArgs }

    | _ ->
        let numEnclosingTypars = CountEnclosingTyparsOfActualParentOfVal v
        let tps, witnessInfos, _argInfos, _retTy, _ = GetTopValTypeInCompiledForm cenv.g v.ValReprInfo.Value numEnclosingTypars v.Type v.Range
        let envinner = BindFormalTypars env tps
        let witnessArgTysR = ConvTypes cenv envinner m (GenWitnessTys cenv.g witnessInfos)
        let nWitnesses = witnessArgTysR.Length
        let witnessData = (if nWitnesses = 0 then None else Some (ExtraWitnessMethodName methName, nWitnesses))
        QP.MethodBaseData.ModuleDefn
            ({ Name = methName
               Module = parentTyconR
               IsProperty = IsCompiledAsStaticProperty cenv.g v }, witnessData)

let ConvReflectedDefinition cenv methName v e =
    let g = cenv.g
    let ety = tyOfExpr g e
    let tps, taue, _ =
        match e with
        | Expr.TyLambda (_, tps, body, _, _) -> tps, body, applyForallTy g ety (List.map mkTyparTy tps)
        | _ -> [], e, ety
    let env = QuotationTranslationEnv.CreateEmpty(g)
    let env = env.BindTypars tps
    let numEnclosingTypars = CountEnclosingTyparsOfActualParentOfVal v
    let witnessInfos = GetTraitWitnessInfosOfTypars g numEnclosingTypars tps
    let astExpr =
        let env = env.BindWitnessInfos witnessInfos
        let astExpr = ConvExpr cenv env taue
        // always emit debug info for ReflectedDefinition expression
        let old = cenv.emitDebugInfoInQuotations
        try 
            cenv.emitDebugInfoInQuotations <- true
            EmitDebugInfoIfNecessary cenv env e.Range astExpr
        finally
            cenv.emitDebugInfoInQuotations <- old

    // Add on fake lambdas for implicit arguments for witnesses
    let astExprWithWitnessLambdas = 
        List.foldBack 
            (fun witnessInfo e -> 
                let ty = GenWitnessTy g witnessInfo
                let tyR = ConvType cenv env v.DefinitionRange ty
                let vR = QuotationPickler.freshVar (witnessInfo.MemberName, tyR, false)
                QuotationPickler.mkLambda (vR, e))
            witnessInfos
            astExpr

    let mbaseR = ConvMethodBase cenv env (methName, v)
    mbaseR, astExprWithWitnessLambdas
<|MERGE_RESOLUTION|>--- conflicted
+++ resolved
@@ -927,13 +927,8 @@
     let g = cenv.g
     let v = vref.Deref
     if env.isinstVals.ContainsVal v then
-<<<<<<< HEAD
-        let (ty, e) = env.isinstVals.[v]
+        let ty, e = env.isinstVals.[v]
         ConvExpr cenv env (mkCallUnbox g m ty e)
-=======
-        let ty, e = env.isinstVals.[v]
-        ConvExpr cenv env (mkCallUnbox cenv.g m ty e)
->>>>>>> 9d4fb7d1
     elif env.substVals.ContainsVal v then
         let e = env.substVals.[v]
         ConvExpr cenv env e
