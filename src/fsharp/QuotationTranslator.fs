--- conflicted
+++ resolved
@@ -813,8 +813,7 @@
         let isProperty = IsCompiledAsStaticProperty cenv.g vref.Deref
         let tcrefR = ConvTyconRef cenv tcref m
         let tyargsR = ConvTypes cenv env m tyargs
-<<<<<<< HEAD
-        let nm = vref.CompiledName
+        let nm = vref.CompiledName cenv.g.CompilerGlobalState
         let uncurriedArgsR = ConvExprs cenv env (List.concat curriedArgs)
         let allArgsR = witnessArgsR @ uncurriedArgsR
         let nWitnesses = witnessArgsR.Length
@@ -822,11 +821,6 @@
             QP.mkModuleValueApp(tcrefR, nm, isProperty, tyargsR, allArgsR)
         else
             QP.mkModuleValueWApp(tcrefR, nm, isProperty, ExtraWitnessMethodName nm, nWitnesses, tyargsR, allArgsR)
-=======
-        let nm = vref.CompiledName cenv.g.CompilerGlobalState
-        let argsR = List.map (ConvExprs cenv env) args
-        QP.mkModuleValueApp(tcrefR, nm, isProperty, tyargsR, argsR)
->>>>>>> d7ebc4a1
 
 and ConvExprs cenv env args =
     List.map (ConvExpr cenv env) args
