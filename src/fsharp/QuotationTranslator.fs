// Copyright (c) Microsoft Corporation.  All Rights Reserved.  See License.txt in the project root for license information.

module internal FSharp.Compiler.QuotationTranslator

open Internal.Utilities
open FSharp.Compiler
open FSharp.Compiler.AbstractIL.IL
open FSharp.Compiler.AbstractIL.Internal.Library
open FSharp.Compiler.AbstractIL.Diagnostics
open FSharp.Compiler.Tast
open FSharp.Compiler.Tastops
open FSharp.Compiler.Lib
open FSharp.Compiler.Ast
open FSharp.Compiler.PrettyNaming
open FSharp.Compiler.ErrorLogger
open FSharp.Compiler.TcGlobals
open FSharp.Compiler.Range
open System.Collections.Generic

module QP = FSharp.Compiler.QuotationPickler

let verboseCReflect = condition "VERBOSE_CREFLECT"

[<RequireQualifiedAccess>]
type IsReflectedDefinition =
    | Yes
    | No

[<RequireQualifiedAccess>]
type QuotationSerializationFormat =
    /// Indicates that type references are emitted as integer indexes into a supplied table
    | FSharp_40_Plus
    | FSharp_20_Plus

type QuotationGenerationScope =
    { g: TcGlobals
      amap: Import.ImportMap
      scope: CcuThunk
      // Accumulate the references to type definitions
      referencedTypeDefs: ResizeArray<ILTypeRef>
      referencedTypeDefsTable: Dictionary<ILTypeRef, int>
      // Accumulate the type splices (i.e. captured type parameters) into here
      typeSplices: ResizeArray<Tast.Typar * range>
      // Accumulate the expression splices into here
      exprSplices: ResizeArray<Expr * range>
      isReflectedDefinition : IsReflectedDefinition
      quotationFormat : QuotationSerializationFormat
      mutable emitDebugInfoInQuotations : bool }

    static member Create (g: TcGlobals, amap, scope, isReflectedDefinition) =
        { g = g
          scope = scope
          amap = amap
          referencedTypeDefs = new ResizeArray<_>()
          referencedTypeDefsTable = new Dictionary<_, _>()
          typeSplices = new ResizeArray<_>()
          exprSplices = new ResizeArray<_>()
          isReflectedDefinition = isReflectedDefinition
          quotationFormat = QuotationGenerationScope.ComputeQuotationFormat g
          emitDebugInfoInQuotations = g.emitDebugInfoInQuotations }

    member cenv.Close() =
        cenv.referencedTypeDefs |> ResizeArray.toList,
        cenv.typeSplices |> ResizeArray.map (fun (ty, m) -> mkTyparTy ty, m) |> ResizeArray.toList,
        cenv.exprSplices |> ResizeArray.toList

    static member ComputeQuotationFormat g =
        let deserializeExValRef = ValRefForIntrinsic g.deserialize_quoted_FSharp_40_plus_info
        if deserializeExValRef.TryDeref.IsSome then
            QuotationSerializationFormat.FSharp_40_Plus
        else
            QuotationSerializationFormat.FSharp_20_Plus

type QuotationTranslationEnv =
    { 
      /// Map from Val to binding index
      vs: ValMap<int>

      nvs: int

      /// Map from typar stamps to binding index
      tyvs: StampMap<int>

      // Map for values bound by the
      //     'let v = isinst e in .... if nonnull v then ...v .... '
      // construct arising out the compilation of pattern matching. We decode these back to the form
      //     'if istype v then ...unbox v .... '
      isinstVals: ValMap<TType * Expr>

      substVals: ValMap<Expr> 
    }

    static member Empty =
        { vs = ValMap<_>.Empty
          nvs = 0
          tyvs = Map.empty
          isinstVals = ValMap<_>.Empty
          substVals = ValMap<_>.Empty }

    member env.BindTypar (v: Typar) =
        let idx = env.tyvs.Count
        { env with tyvs = env.tyvs.Add(v.Stamp, idx ) }

    member env.BindTypars vs =
        (env, vs) ||> List.fold (fun env v -> env.BindTypar v) // fold left-to-right because indexes are left-to-right

let BindFormalTypars (env: QuotationTranslationEnv) vs =
    { env with tyvs = Map.empty }.BindTypars vs

let BindVal env v =
    { env with
       vs = env.vs.Add v env.nvs
       nvs = env.nvs + 1 }

let BindIsInstVal env v (ty, e) =
    { env with isinstVals = env.isinstVals.Add v (ty, e) }

let BindSubstVal env v e =
    { env with substVals = env.substVals.Add v e  }

let BindVals env vs = List.fold BindVal env vs // fold left-to-right because indexes are left-to-right

let BindFlatVals env vs = List.fold BindVal env vs // fold left-to-right because indexes are left-to-right

exception InvalidQuotedTerm of exn

exception IgnoringPartOfQuotedTermWarning of string * Range.range

let wfail e = raise (InvalidQuotedTerm e)

let (|ModuleValueOrMemberUse|_|) g expr =
    let rec loop expr args =
        match stripExpr expr with
        | Expr.App ((InnerExprPat(Expr.Val (vref, vFlags, _) as f)), fty, tyargs, actualArgs, _m) when vref.IsMemberOrModuleBinding ->
            Some(vref, vFlags, f, fty, tyargs, actualArgs @ args)
        | Expr.App (f, _fty, [], actualArgs, _)  ->
            loop f (actualArgs @ args)
        | (Expr.Val (vref, vFlags, _m) as f) when (match vref.DeclaringEntity with ParentNone -> false | _ -> true) ->
            let fty = tyOfExpr g f
            Some(vref, vFlags, f, fty, [], args)
        | _ ->
            None
    loop expr []

let (|SimpleArrayLoopUpperBound|_|) expr =
    match expr with
    | Expr.Op (TOp.ILAsm ([AI_sub], _), _, [Expr.Op (TOp.ILAsm ([I_ldlen; AI_conv ILBasicType.DT_I4], _), _, _, _); Expr.Const (Const.Int32 1, _, _) ], _) -> Some ()
    | _ -> None

let (|SimpleArrayLoopBody|_|) g expr =
    match expr with
    | Expr.Lambda (_, a, b, ([_] as args), Expr.Let (TBind(forVarLoop, Expr.Op (TOp.ILAsm ([I_ldelem_any(ILArrayShape [(Some 0, None)], _)], _), [elemTy], [arr; idx], m1), seqPoint), body, m2, freeVars), m, ty) ->
        let body = Expr.Let (TBind(forVarLoop, mkCallArrayGet g m1 elemTy arr idx, seqPoint), body, m2, freeVars)
        let expr = Expr.Lambda (newUnique(), a, b, args, body, m, ty)
        Some (arr, elemTy, expr)
    | _ -> None

let (|ObjectInitializationCheck|_|) g expr =
    // recognize "if this.init@ < 1 then failinit"
    match expr with
    | Expr.Match
        (
           _, _,
           TDSwitch
            (
                Expr.Op (TOp.ILAsm ([AI_clt], _), _, [Expr.Op (TOp.ValFieldGet ((RFRef(_, name))), _, [Expr.Val (selfRef, NormalValUse, _)], _); Expr.Const (Const.Int32 1, _, _)], _), _, _, _
            ),
           [| TTarget([], Expr.App (Expr.Val (failInitRef, _, _), _, _, _, _), _); _ |], _, resultTy
        ) when
            IsCompilerGeneratedName name &&
            name.StartsWithOrdinal("init") &&
            selfRef.BaseOrThisInfo = MemberThisVal &&
            valRefEq g failInitRef (ValRefForIntrinsic g.fail_init_info) &&
            isUnitTy g resultTy -> Some()
    | _ -> None

let isSplice g vref = valRefEq g vref g.splice_expr_vref || valRefEq g vref g.splice_raw_expr_vref

let rec EmitDebugInfoIfNecessary cenv env m astExpr : QP.ExprData =
    // do not emit debug info if emitDebugInfoInQuotations = false or it was already written for the given expression
    if cenv.emitDebugInfoInQuotations && not (QP.isAttributedExpression astExpr) then
        cenv.emitDebugInfoInQuotations <- false
        try
            let mk_tuple g m es = mkRefTupled g m es (List.map (tyOfExpr g) es)

            let rangeExpr =
                    mk_tuple cenv.g m
                        [ mkString cenv.g m m.FileName
                          mkInt cenv.g m m.StartLine
                          mkInt cenv.g m m.StartColumn
                          mkInt cenv.g m m.EndLine
                          mkInt cenv.g m m.EndColumn ]
            let attrExpr =
                mk_tuple cenv.g m
                    [ mkString cenv.g m "DebugRange"
                      rangeExpr ]

            let attrExprR = ConvExprCore cenv env attrExpr

            QP.mkAttributedExpression(astExpr, attrExprR)
        finally
            cenv.emitDebugInfoInQuotations <- true
    else
        astExpr

and ConvExpr cenv env (expr : Expr) =
    EmitDebugInfoIfNecessary cenv env expr.Range (ConvExprCore cenv env expr)

and private ConvExprCore cenv (env : QuotationTranslationEnv) (expr: Expr) : QP.ExprData = 
    let g = cenv.g

    let expr = DetectAndOptimizeForExpression cenv.g OptimizeIntRangesOnly expr

    // Eliminate subsumption coercions for functions. This must be done post-typechecking because we need
    // complete inference types.
    let expr = NormalizeAndAdjustPossibleSubsumptionExprs cenv.g expr

    // Remove TExpr_ref nodes
    let expr = stripExpr expr

    // Recognize F# object model calls
    // Recognize applications of module functions.
    match expr with
    // Detect expression tree exprSplices
<<<<<<< HEAD
    | Expr.App(InnerExprPat(Expr.Val(vf, _, _)), _, _, x0::rest, m) 
           when isSplice g vf -> 
=======
    | Expr.App (InnerExprPat(Expr.Val (vf, _, _)), _, _, x0 :: rest, m)
           when isSplice cenv.g vf ->
>>>>>>> ccb913d3
        let idx = cenv.exprSplices.Count
        let ty = tyOfExpr g expr
        
        match (freeInExpr CollectTyparsAndLocalsNoCaching x0).FreeLocals |> Seq.tryPick (fun v -> if env.vs.ContainsVal v then Some v else None) with 
        | Some v -> errorR(Error(FSComp.SR.crefBoundVarUsedInSplice(v.DisplayName), v.Range))
        | None -> ()

        cenv.exprSplices.Add((x0, m))
        let hole = QP.mkHole(ConvType cenv env m ty, idx)
        (hole, rest) ||> List.fold (fun fR arg -> QP.mkApp (fR, ConvExpr cenv env arg))

    | ModuleValueOrMemberUse g (vref, vFlags, _f, _fty, tyargs, curriedArgs) 
        when not (isSplice g vref) ->
        let m = expr.Range 

        let (numEnclTypeArgs,_,isNewObj,valUseFlags,isSelfInit,takesInstanceArg,isPropGet,isPropSet) = 
            GetMemberCallInfo g (vref,vFlags)

        let isMember, tps, curriedArgInfos, retTy =
            match vref.MemberInfo with
            | Some _ when not vref.IsExtensionMember ->
                // This is an application of a member method
                // We only count one argument block for these.
                let tps, curriedArgInfos, retTy, _ = GetTypeOfIntrinsicMemberInCompiledForm g vref 
                true, tps, curriedArgInfos, retTy
            | _ -> 
                // This is an application of a module value or extension member
                let arities = arityOfVal vref.Deref 
                let tps, curriedArgInfos, retTy, _ = GetTopValTypeInCompiledForm g arities vref.Type m
                false, tps, curriedArgInfos, retTy

        // Compute the object arguments as they appear in a compiled call
        // Strip off the object argument, if any. The curriedArgInfos are already adjusted to compiled member form
        let objArgs, curriedArgs =
            match takesInstanceArg, curriedArgs with
            | false, curriedArgs -> [], curriedArgs
            | true, (objArg :: curriedArgs) -> [objArg], curriedArgs
            | true, [] -> wfail(InternalError("warning: unexpected missing object argument when generating quotation for call to F# object member " + vref.LogicalName, m))

        if verboseCReflect then
            dprintfn "vref.DisplayName = %A, #objArgs = %A, #curriedArgs = %A" vref.DisplayName objArgs.Length curriedArgs.Length

        // Check to see if there aren't enough arguments or if there is a tuple-arity mismatch
        // If so, adjust and try again
        let nCurriedArgInfos = curriedArgInfos.Length
        if curriedArgs.Length < nCurriedArgInfos ||
           ((List.truncate nCurriedArgInfos curriedArgs, curriedArgInfos) ||> List.exists2 (fun arg argInfo ->
                       (argInfo.Length > (tryDestRefTupleExpr arg).Length)))
        then
            if verboseCReflect then 
                dprintfn "vref.DisplayName = %A was under applied" vref.DisplayName 
            // Too few arguments or incorrect tupling? Convert to a lambda and beta-reduce the 
            // partially applied arguments to 'let' bindings 
            let topValInfo = 
               match vref.ValReprInfo with 
               | None -> error(InternalError("no arity information found for F# value " + vref.LogicalName,vref.Range))
               | Some a -> a 

            let expr,exprty = AdjustValForExpectedArity g m vref vFlags topValInfo 
            ConvExpr cenv env (MakeApplicationAndBetaReduce g (expr,exprty,[tyargs],curriedArgs,m)) 
        else
            // Too many arguments? Chop
            let (curriedArgs: Expr list ), laterArgs = List.splitAt nCurriedArgInfos curriedArgs

            let callR =
                // We now have the right number of arguments, w.r.t. currying and tupling.
                // Next work out what kind of object model call and build an object model call node.

                // detuple the args
                let untupledCurriedArgs =
                    (curriedArgs, curriedArgInfos) ||> List.map2 (fun arg curriedArgInfo ->
                        let numUntupledArgs = curriedArgInfo.Length
                        (if numUntupledArgs = 0 then []
                         elif numUntupledArgs = 1 then [arg]
                         else tryDestRefTupleExpr arg))

                if verboseCReflect then
                    dprintfn "vref.DisplayName  = %A, after unit adjust, #untupledCurriedArgs = %A, #curriedArgInfos = %d" vref.DisplayName  (List.map List.length untupledCurriedArgs) curriedArgInfos.Length
                let subCall =
                    if isMember then
                        // This is an application of a member method
                        // We only count one argument block for these.
                        let callArgs = (objArgs :: untupledCurriedArgs) |> List.concat

                        let parentTyconR = ConvTyconRef cenv vref.TopValDeclaringEntity m
                        let isNewObj = isNewObj || valUseFlags || isSelfInit
                        // The signature types are w.r.t. to the formal context
                        let envinner = BindFormalTypars env tps
                        let argTys = curriedArgInfos |> List.concat |> List.map fst
                        let methArgTypesR = ConvTypes cenv envinner m argTys
                        let methRetTypeR = ConvReturnType cenv envinner m retTy
                        let methName = vref.CompiledName
                        let numGenericArgs = tyargs.Length - numEnclTypeArgs
                        ConvObjectModelCall cenv env m (isPropGet, isPropSet, isNewObj, parentTyconR, methArgTypesR, methRetTypeR, methName, tyargs, numGenericArgs, callArgs)
                    else
                        // This is an application of the module value.
                        ConvModuleValueApp cenv env m vref tyargs untupledCurriedArgs
                match curriedArgs, curriedArgInfos with
                // static member and module value unit argument elimination
                | [arg: Expr], [[]] ->
                    // we got here if quotation is represents a call with unit argument
                    // let f () = ()
                    // <@ f @> // => (\arg -> f arg) => arg is Expr.Val - no-effects, first case
                    // <@ f() @> // Expr.Const (Unit) - no-effects - first case
                    // <@ f (someFunctionThatReturnsUnit) @> - potential effects - second case
                    match arg with
                    | Expr.Val _
                    | Expr.Const (Const.Unit, _, _) -> subCall
                    | _ ->
                        let argQ = ConvExpr cenv env arg
                        QP.mkSequential(argQ, subCall)
                | _ -> subCall

            List.fold (fun fR arg -> QP.mkApp (fR, ConvExpr cenv env arg)) callR laterArgs


<<<<<<< HEAD
    // Blast type application nodes and expression application nodes apart so values are left with just their type arguments 
    | Expr.App(f, fty, (_ :: _ as tyargs),(_ :: _ as args),m) -> 
      let rfty = applyForallTy g fty tyargs
      ConvExpr cenv env (primMkApp (primMkApp (f,fty) tyargs [] m, rfty) [] args m) 
=======
    // Blast type application nodes and expression application nodes apart so values are left with just their type arguments
    | Expr.App (f, fty, (_ :: _ as tyargs), (_ :: _ as args), m) ->
      let rfty = applyForallTy cenv.g fty tyargs
      ConvExpr cenv env (primMkApp (primMkApp (f, fty) tyargs [] m, rfty) [] args m)
>>>>>>> ccb913d3

    // Uses of possibly-polymorphic values
    | Expr.App (InnerExprPat(Expr.Val (vref, _vFlags, m)), _fty, tyargs, [], _) ->
      ConvValRef true cenv env m vref tyargs

    // Simple applications
    | Expr.App (f, _fty, tyargs, args, m) ->
        if not (List.isEmpty tyargs) then wfail(Error(FSComp.SR.crefQuotationsCantContainGenericExprs(), m))
        List.fold (fun fR arg -> QP.mkApp (fR, ConvExpr cenv env arg)) (ConvExpr cenv env f) args

    // REVIEW: what is the quotation view of literals accessing enumerations? Currently they show up as integers.
    | Expr.Const (c, m, ty) ->
        ConvConst cenv env m c ty

    | Expr.Val (vref, _vFlags, m) ->
        ConvValRef true cenv env m vref []

    | Expr.Let (bind, body, _, _) ->
        // The binding may be a compiler-generated binding that gets removed in the quotation presentation
        match ConvLetBind cenv env bind with
        | None, env -> ConvExpr cenv env body
        | Some(bindR), env -> QP.mkLet(bindR, ConvExpr cenv env body)

    | Expr.LetRec (binds, body, _, _) ->
         let vs = valsOfBinds binds
         let vsR = vs |> List.map (ConvVal cenv env)
         let env = BindFlatVals env vs
         let bodyR = ConvExpr cenv env body
         let bindsR = List.zip vsR (binds |> List.map (fun b -> ConvExpr cenv env b.Expr))
         QP.mkLetRec(bindsR, bodyR)

<<<<<<< HEAD
    | Expr.Lambda(_, _, _, vs, b, _, _) -> 
        let v,b = MultiLambdaToTupledLambda g vs b 
        let vR = ConvVal cenv env v 
        let bR = ConvExpr cenv (BindVal env v) b 
=======
    | Expr.Lambda (_, _, _, vs, b, _, _) ->
        let v, b = MultiLambdaToTupledLambda cenv.g vs b
        let vR = ConvVal cenv env v
        let bR = ConvExpr cenv (BindVal env v) b
>>>>>>> ccb913d3
        QP.mkLambda(vR, bR)

    | Expr.Quote (ast, _, _, _, ety) ->
        // F# 2.0-3.1 had a bug with nested 'raw' quotations. F# 4.0 + FSharp.Core 4.4.0.0+ allows us to do the right thing.
        if cenv.quotationFormat = QuotationSerializationFormat.FSharp_40_Plus &&
           // Look for a 'raw' quotation
           tyconRefEq g (tcrefOfAppTy g ety) g.raw_expr_tcr 
        then
            QP.mkQuoteRaw40(ConvExpr cenv env ast)
        else
            QP.mkQuote(ConvExpr cenv env ast)

    | Expr.TyLambda (_, _, _, m, _) ->
        wfail(Error(FSComp.SR.crefQuotationsCantContainGenericFunctions(), m))

    | Expr.Match (_spBind, m, dtree, tgs, _, retTy) ->
        let typR = ConvType cenv env m retTy
        ConvDecisionTree cenv env tgs typR dtree

    // initialization check
<<<<<<< HEAD
    | Expr.Sequential(ObjectInitializationCheck g, x1, NormalSeq, _, _) -> ConvExpr cenv env x1
    | Expr.Sequential (x0,x1,NormalSeq,_,_)  -> QP.mkSequential(ConvExpr cenv env x0, ConvExpr cenv env x1)
    | Expr.Obj (_, ty, _, _, [TObjExprMethod(TSlotSig(_, ctyp, _, _, _, _), _, tps, [tmvs], e, _) as tmethod],_,m) when isDelegateTy g ty -> 
         let f = mkLambdas g m tps tmvs (e,GetFSharpViewOfReturnType g (returnTyOfMethod g tmethod))
         let fR = ConvExpr cenv env f 
         let tyargR = ConvType cenv env m ctyp 
=======
    | Expr.Sequential (ObjectInitializationCheck cenv.g, x1, NormalSeq, _, _) -> ConvExpr cenv env x1
    | Expr.Sequential (x0, x1, NormalSeq, _, _)  -> QP.mkSequential(ConvExpr cenv env x0, ConvExpr cenv env x1)
    | Expr.Obj (_, ty, _, _, [TObjExprMethod(TSlotSig(_, ctyp, _, _, _, _), _, tps, [tmvs], e, _) as tmethod], _, m) when isDelegateTy cenv.g ty ->
         let f = mkLambdas m tps tmvs (e, GetFSharpViewOfReturnType cenv.g (returnTyOfMethod cenv.g tmethod))
         let fR = ConvExpr cenv env f
         let tyargR = ConvType cenv env m ctyp
>>>>>>> ccb913d3
         QP.mkDelegate(tyargR, fR)

    | Expr.StaticOptimization (_, _, x, _) ->
        ConvExpr cenv env x

    | Expr.TyChoose _ ->
        ConvExpr cenv env (TypeRelations.ChooseTyparSolutionsForFreeChoiceTypars g cenv.amap expr)

    | Expr.Sequential  (x0, x1, ThenDoSeq, _, _)
        -> QP.mkSequential(ConvExpr cenv env x0, ConvExpr cenv env x1)

    | Expr.Obj (_lambdaId, _typ, _basev, _basecall, _overrides, _iimpls, m) -> 
        wfail(Error(FSComp.SR.crefQuotationsCantContainObjExprs(),m))

    | Expr.Op (op, tyargs, args, m) ->
        match op, tyargs, args with
        | TOp.UnionCase ucref, _, _ ->
            let mkR = ConvUnionCaseRef cenv ucref m
            let tyargsR = ConvTypes cenv env m tyargs
            let argsR = ConvExprs cenv env args
            QP.mkUnion(mkR, tyargsR, argsR)

        | TOp.Tuple tupInfo, tyargs, _ -> 
            let tyR = ConvType cenv env m (mkAnyTupledTy g tupInfo tyargs)
            let argsR = ConvExprs cenv env args
            QP.mkTuple(tyR, argsR)

        | TOp.Recd (_, tcref), _, _  ->
            let rgtypR = ConvTyconRef cenv tcref m
            let tyargsR = ConvTypes cenv env m tyargs
            let argsR = ConvExprs cenv env args
            QP.mkRecdMk(rgtypR, tyargsR, argsR)

        | TOp.AnonRecd anonInfo, _, _  ->
            let tref = anonInfo.ILTypeRef
            let rgtypR = ConvILTypeRef cenv tref
            let tyargsR = ConvTypes cenv env m tyargs
            let argsR = ConvExprs cenv env args
            QP.mkRecdMk(rgtypR, tyargsR, argsR)

        | TOp.AnonRecdGet (anonInfo, n), _, _  ->
            let tref = anonInfo.ILTypeRef
            let rgtypR = ConvILTypeRef cenv tref
            let tyargsR = ConvTypes cenv env m tyargs
            let argsR = ConvExprs cenv env args
            QP.mkRecdGet((rgtypR, anonInfo.SortedNames.[n]), tyargsR, argsR)

        | TOp.UnionCaseFieldGet (ucref, n), tyargs, [e] ->
            ConvUnionFieldGet cenv env m ucref n tyargs e

        | TOp.ValFieldGetAddr (_rfref, _readonly), _tyargs, _ ->
            wfail(Error(FSComp.SR.crefQuotationsCantContainAddressOf(), m))

        | TOp.UnionCaseFieldGetAddr _, _tyargs, _ ->
            wfail(Error(FSComp.SR.crefQuotationsCantContainAddressOf(), m))

        | TOp.ValFieldGet (_rfref), _tyargs, [] ->
            wfail(Error(FSComp.SR.crefQuotationsCantContainStaticFieldRef(), m))

        | TOp.ValFieldGet (rfref), tyargs, args ->
            ConvClassOrRecdFieldGet cenv env m rfref tyargs args

        | TOp.TupleFieldGet (tupInfo, n), tyargs, [e] ->
            let eR = ConvLValueExpr cenv env e
            let tyR = ConvType cenv env m (mkAnyTupledTy g tupInfo tyargs)
            QP.mkTupleGet(tyR, n, eR)

        | TOp.ILAsm (([ I_ldfld (_, _, fspec) ]
                    | [ I_ldfld (_, _, fspec); AI_nop ]
                    | [ I_ldsfld (_, fspec) ]
                    | [ I_ldsfld (_, fspec); AI_nop ]), _), enclTypeArgs, args  ->
            ConvLdfld  cenv env m fspec enclTypeArgs args

        | TOp.ILAsm ([ I_stfld (_, _, fspec) | I_stsfld (_, fspec) ], _), enclTypeArgs, args  ->
            let tyargsR = ConvTypes cenv env m enclTypeArgs
            let parentTyconR = ConvILTypeRefUnadjusted cenv m fspec.DeclaringTypeRef
            let argsR = ConvLValueArgs cenv env args
            QP.mkFieldSet( (parentTyconR, fspec.Name), tyargsR, argsR)

<<<<<<< HEAD
        | TOp.ILAsm([ AI_ceq ], _), _,[arg1; arg2]  -> 
            let ty = tyOfExpr g arg1
            let eq = mkCallEqualsOperator g m ty arg1 arg2
            ConvExpr cenv env eq

        | TOp.ILAsm([ I_throw ], _), _, [arg1]  -> 
            let raiseExpr = mkCallRaise g m (tyOfExpr g expr) arg1 
            ConvExpr cenv env raiseExpr        
=======
        | TOp.ILAsm ([ AI_ceq ], _), _, [arg1;arg2]  ->
            let ty = tyOfExpr cenv.g arg1
            let eq = mkCallEqualsOperator cenv.g m ty arg1 arg2
            ConvExpr cenv env eq

        | TOp.ILAsm ([ I_throw ], _), _, [arg1]  ->
            let raiseExpr = mkCallRaise cenv.g m (tyOfExpr cenv.g expr) arg1
            ConvExpr cenv env raiseExpr
>>>>>>> ccb913d3

        | TOp.ILAsm (_il, _), _, _                         ->
            wfail(Error(FSComp.SR.crefQuotationsCantContainInlineIL(), m))

        | TOp.ExnConstr tcref, _, args              ->
            let _rgtypR = ConvTyconRef cenv tcref m
            let _typ = mkAppTy tcref []
            let parentTyconR = ConvTyconRef cenv tcref m
            let argtys = tcref |> recdFieldsOfExnDefRef  |> List.map (fun rfld -> rfld.FormalType)
            let methArgTypesR = ConvTypes cenv env m argtys
            let argsR = ConvExprs cenv env args
            let objR =
                QP.mkCtorCall( { ctorParent   = parentTyconR
                                 ctorArgTypes = methArgTypesR },
                              [], argsR)
            let exnTypeR = ConvType cenv env m g.exn_ty
            QP.mkCoerce(exnTypeR, objR)

        | TOp.ValFieldSet rfref, _tinst, args     ->
            let argsR = ConvLValueArgs cenv env args
            let tyargsR = ConvTypes cenv env m tyargs
            let ((_parentTyconR, fldOrPropName) as projR) = ConvRecdFieldRef cenv rfref m
            if rfref.TyconRef.IsRecordTycon then
                QP.mkRecdSet(projR, tyargsR, argsR)
            else
                let fspec = rfref.RecdField
                let tcref = rfref.TyconRef
                let parentTyconR = ConvTyconRef cenv tcref m
                if useGenuineField tcref.Deref fspec then
                    QP.mkFieldSet( projR, tyargsR, argsR)
                else
                    let envinner = BindFormalTypars env (tcref.TyparsNoRange)
                    let propRetTypeR = ConvType cenv envinner m fspec.FormalType
                    QP.mkPropSet( (parentTyconR, fldOrPropName, propRetTypeR, []), tyargsR, argsR)

        | TOp.ExnFieldGet (tcref, i), [], [obj] ->
            let exnc = stripExnEqns tcref
            let fspec = exnc.TrueInstanceFieldsAsList.[i]
            let parentTyconR = ConvTyconRef cenv tcref m
            let propRetTypeR = ConvType cenv env m fspec.FormalType
            let callArgR = ConvExpr cenv env obj
            let exnTypeR = ConvType cenv env m (generalizedTyOfTyconRef g tcref)
            QP.mkPropGet( (parentTyconR, fspec.Name,propRetTypeR, []), [], [QP.mkCoerce (exnTypeR, callArgR)])

        | TOp.Coerce, [tgtTy;srcTy], [x]  ->
            let xR = ConvExpr cenv env x
            if typeEquiv g tgtTy srcTy then 
                xR
            else
                QP.mkCoerce(ConvType cenv env m tgtTy, xR)

        | TOp.Reraise, [toTy], []         -> 
            // rebuild reraise<T>() and Convert 
            mkReraiseLibCall g toTy m |> ConvExpr cenv env 

        | TOp.LValueOp (LAddrOf _, vref), [], [] ->
            QP.mkAddressOf(ConvValRef false cenv env m vref [])

        | TOp.LValueOp (LByrefSet, vref), [], [e] ->
            QP.mkAddressSet(ConvValRef false cenv env m vref [], ConvExpr cenv env e)

        | TOp.LValueOp (LSet, vref), [], [e] ->
            // Sets of module values become property sets
            match vref.DeclaringEntity with 
            | Parent tcref when IsCompiledAsStaticProperty g vref.Deref  -> 
                let parentTyconR = ConvTyconRef cenv tcref m 
                let propName = vref.CompiledName
                let propTy = ConvType cenv env m vref.Type
                QP.mkPropSet( (parentTyconR, propName, propTy, []), [], [ConvExpr cenv env e])
            | _ ->
                QP.mkVarSet( ConvValRef false cenv env m vref [], ConvExpr cenv env e)

        | TOp.LValueOp (LByrefGet, vref), [], [] ->
            ConvValRef false cenv env m vref []

        | TOp.Array, [ty], xa ->
             QP.mkNewArray(ConvType cenv env m ty, ConvExprs cenv env xa)

        | TOp.While _, [], [Expr.Lambda (_, _, _, [_], test, _, _);Expr.Lambda (_, _, _, [_], body, _, _)]  ->
              QP.mkWhileLoop(ConvExpr cenv env test, ConvExpr cenv env body)
<<<<<<< HEAD
        
        | TOp.For(_, FSharpForLoopUp), [], [Expr.Lambda(_, _, _, [_], lim0, _, _); Expr.Lambda(_, _, _, [_], SimpleArrayLoopUpperBound, lm, _); SimpleArrayLoopBody g (arr, elemTy, body)] ->
            let lim1 = 
                let len = mkCallArrayLength g lm elemTy arr // Array.length arr
                mkCallSubtractionOperator g lm g.int32_ty len (Expr.Const(Const.Int32 1, m, g.int32_ty)) // len - 1
=======

        | TOp.For (_, FSharpForLoopUp), [], [Expr.Lambda (_, _, _, [_], lim0, _, _); Expr.Lambda (_, _, _, [_], SimpleArrayLoopUpperBound, lm, _); SimpleArrayLoopBody cenv.g (arr, elemTy, body)] ->
            let lim1 =
                let len = mkCallArrayLength cenv.g lm elemTy arr // Array.length arr
                mkCallSubtractionOperator cenv.g lm cenv.g.int32_ty len (Expr.Const (Const.Int32 1, m, cenv.g.int32_ty)) // len - 1
>>>>>>> ccb913d3
            QP.mkForLoop(ConvExpr cenv env lim0, ConvExpr cenv env lim1, ConvExpr cenv env body)

        | TOp.For (_, dir), [], [Expr.Lambda (_, _, _, [_], lim0, _, _);Expr.Lambda (_, _, _, [_], lim1, _, _);body]  ->
            match dir with
            | FSharpForLoopUp -> QP.mkForLoop(ConvExpr cenv env lim0, ConvExpr cenv env lim1, ConvExpr cenv env body)
            | _ -> wfail(Error(FSComp.SR.crefQuotationsCantContainDescendingForLoops(), m))

        | TOp.ILCall (_, _, _, isNewObj, valUseFlags, isProp, _, ilMethRef, enclTypeArgs, methTypeArgs, _tys), [], callArgs ->
             let parentTyconR = ConvILTypeRefUnadjusted cenv m ilMethRef.DeclaringTypeRef
             let isNewObj = isNewObj || (match valUseFlags with CtorValUsedAsSuperInit | CtorValUsedAsSelfInit -> true | _ -> false)
             let methArgTypesR = List.map (ConvILType cenv env m) ilMethRef.ArgTypes
             let methRetTypeR = ConvILType cenv env m ilMethRef.ReturnType
             let methName = ilMethRef.Name
             let isPropGet = isProp && methName.StartsWithOrdinal("get_")
             let isPropSet = isProp && methName.StartsWithOrdinal("set_")
             let tyargs = (enclTypeArgs@methTypeArgs)
             ConvObjectModelCall cenv env m (isPropGet, isPropSet, isNewObj, parentTyconR, methArgTypesR, methRetTypeR, methName, tyargs, methTypeArgs.Length, callArgs)

        | TOp.TryFinally _, [_resty], [Expr.Lambda (_, _, _, [_], e1, _, _); Expr.Lambda (_, _, _, [_], e2, _, _)] ->
            QP.mkTryFinally(ConvExpr cenv env e1, ConvExpr cenv env e2)

        | TOp.TryCatch _, [_resty], [Expr.Lambda (_, _, _, [_], e1, _, _); Expr.Lambda (_, _, _, [vf], ef, _, _); Expr.Lambda (_, _, _, [vh], eh, _, _)] ->
            let vfR = ConvVal cenv env vf
            let envf = BindVal env vf
            let vhR = ConvVal cenv env vh
            let envh = BindVal env vh
            QP.mkTryWith(ConvExpr cenv env e1, vfR, ConvExpr cenv envf ef, vhR, ConvExpr cenv envh eh)

<<<<<<< HEAD
        | TOp.Bytes bytes, [], [] -> 
              ConvExpr cenv env (Expr.Op(TOp.Array, [g.byte_ty], List.ofArray (Array.map (mkByte g m) bytes), m))

        | TOp.UInt16s arr, [], [] -> 
              ConvExpr cenv env (Expr.Op(TOp.Array, [g.uint16_ty], List.ofArray (Array.map (mkUInt16 g m) arr), m))
              
        | TOp.UnionCaseProof _, _, [e] ->
            ConvExpr cenv env e  // Note: we erase the union case proof conversions when converting to quotations

        | TOp.UnionCaseTagGet _tycr, _tinst, [_cx] ->
            wfail(Error(FSComp.SR.crefQuotationsCantFetchUnionIndexes(), m))
=======
        | TOp.Bytes bytes, [], [] ->
              ConvExpr cenv env (Expr.Op (TOp.Array, [cenv.g.byte_ty], List.ofArray (Array.map (mkByte cenv.g m) bytes), m))

        | TOp.UInt16s arr, [], [] ->
              ConvExpr cenv env (Expr.Op (TOp.Array, [cenv.g.uint16_ty], List.ofArray (Array.map (mkUInt16 cenv.g m) arr), m))

        | TOp.UnionCaseProof _, _, [e]       -> ConvExpr cenv env e  // Note: we erase the union case proof conversions when converting to quotations
        | TOp.UnionCaseTagGet _tycr, _tinst, [_cx]          -> wfail(Error(FSComp.SR.crefQuotationsCantFetchUnionIndexes(), m))
        | TOp.UnionCaseFieldSet (_c, _i), _tinst, [_cx;_x]     -> wfail(Error(FSComp.SR.crefQuotationsCantSetUnionFields(), m))
        | TOp.ExnFieldSet (_tcref, _i), [], [_ex;_x] -> wfail(Error(FSComp.SR.crefQuotationsCantSetExceptionFields(), m))
        | TOp.RefAddrGet _, _, _                       -> wfail(Error(FSComp.SR.crefQuotationsCantRequireByref(), m))
        | TOp.TraitCall (_ss), _, _                    -> wfail(Error(FSComp.SR.crefQuotationsCantCallTraitMembers(), m))
        | _ ->
            wfail(InternalError( "Unexpected expression shape", m))
>>>>>>> ccb913d3

        | TOp.UnionCaseFieldSet (_c, _i), _tinst, [_cx; _x] ->
            wfail(Error(FSComp.SR.crefQuotationsCantSetUnionFields(), m))

        | TOp.ExnFieldSet(_tcref, _i), [], [_ex; _x] ->
            wfail(Error(FSComp.SR.crefQuotationsCantSetExceptionFields(), m))

        | TOp.RefAddrGet _, _, _ ->
            wfail(Error(FSComp.SR.crefQuotationsCantRequireByref(), m))

        | TOp.TraitCall (_ss), _, _ ->
            wfail(Error(FSComp.SR.crefQuotationsCantCallTraitMembers(), m))

        | _ -> 
            wfail(InternalError( "Unexpected expression shape",m))

    | _ -> 
        wfail(InternalError(sprintf "unhandled construct in AST: %A" expr,expr.Range))

and ConvLdfld cenv env m (fspec: ILFieldSpec) enclTypeArgs args =
    let tyargsR = ConvTypes cenv env m enclTypeArgs
    let parentTyconR = ConvILTypeRefUnadjusted cenv m fspec.DeclaringTypeRef
    let argsR = ConvLValueArgs cenv env args
    QP.mkFieldGet( (parentTyconR, fspec.Name), tyargsR, argsR)

and ConvUnionFieldGet cenv env m ucref n tyargs e =
    let tyargsR = ConvTypes cenv env m tyargs
    let tcR, s = ConvUnionCaseRef cenv ucref m
    let projR = (tcR, s, n)
    let eR = ConvLValueExpr cenv env e
    QP.mkUnionFieldGet(projR, tyargsR, eR)

and ConvClassOrRecdFieldGet cenv env m rfref tyargs args =
    EmitDebugInfoIfNecessary cenv env m (ConvClassOrRecdFieldGetCore cenv env m rfref tyargs args)

and private ConvClassOrRecdFieldGetCore cenv env m rfref tyargs args =
    let tyargsR = ConvTypes cenv env m tyargs
    let argsR = ConvLValueArgs cenv env args
    let ((parentTyconR, fldOrPropName) as projR) = ConvRecdFieldRef cenv rfref m
    if rfref.TyconRef.IsRecordTycon then
        QP.mkRecdGet(projR, tyargsR, argsR)
    else
        let fspec = rfref.RecdField
        let tcref = rfref.TyconRef
        if useGenuineField tcref.Deref fspec then
            QP.mkFieldGet(projR, tyargsR, argsR)
        else
            let envinner = BindFormalTypars env tcref.TyparsNoRange
            let propRetTypeR = ConvType cenv envinner m fspec.FormalType
            QP.mkPropGet( (parentTyconR, fldOrPropName, propRetTypeR, []), tyargsR, argsR)

and ConvLetBind cenv env (bind : Binding) =
    match bind.Expr with
    // Map for values bound by the
    //     'let v = isinst e in .... if nonnull v then ...v .... '
    // construct arising out the compilation of pattern matching. We decode these back to the form
    //     'if istype e then ...unbox e .... '
    // It's bit annoying that pattern matching does this transformation. Like all premature optimization we pay a
    // cost here to undo it.
    | Expr.Op (TOp.ILAsm ([ I_isinst _ ], _), [ty], [e], _) ->
        None, BindIsInstVal env bind.Var (ty, e)

    // Remove let <compilerGeneratedVar> = <var> from quotation tree
    | Expr.Val _ when bind.Var.IsCompilerGenerated ->
        None, BindSubstVal env bind.Var bind.Expr

    // Remove let unionCase = ... from quotation tree
    | Expr.Op (TOp.UnionCaseProof _, _, [e], _) ->
        None, BindSubstVal env bind.Var e

    | _ ->
        let v = bind.Var
        let vR = ConvVal cenv env v
        let rhsR = ConvExpr cenv env bind.Expr
        let envinner = BindVal env v
        Some(vR, rhsR), envinner

and ConvLValueArgs cenv env args =
    match args with
    | obj :: rest -> ConvLValueExpr cenv env obj :: ConvExprs cenv env rest
    | [] -> []

and ConvLValueExpr cenv env expr =
    EmitDebugInfoIfNecessary cenv env expr.Range (ConvLValueExprCore cenv env expr)

<<<<<<< HEAD
// This function has to undo the work of mkExprAddrOfExpr 
and ConvLValueExprCore cenv env expr = 
    let g = cenv.g
    match expr with 
    | Expr.Op(op, tyargs, args, m) -> 
        match op, args, tyargs  with
        | TOp.LValueOp(LAddrOf _,vref),_,_ -> ConvValRef false cenv env m vref [] 
        | TOp.ValFieldGetAddr(rfref, _),_,_ -> ConvClassOrRecdFieldGet cenv env m rfref tyargs args
        | TOp.UnionCaseFieldGetAddr(ucref, n, _), [e], _ -> ConvUnionFieldGet cenv env m ucref n tyargs e
        | TOp.ILAsm([ I_ldflda(fspec) ], _rtys), _, _  -> ConvLdfld  cenv env m fspec tyargs args
        | TOp.ILAsm([ I_ldsflda(fspec) ], _rtys), _, _  -> ConvLdfld  cenv env m fspec tyargs args
        | TOp.ILAsm(([ I_ldelema(_ro, _isNativePtr, shape, _tyarg) ] ), _), (arr::idxs), [elemty]  -> 
            match shape.Rank, idxs with 
            | 1, [idx1] -> ConvExpr cenv env (mkCallArrayGet g m elemty arr idx1)
            | 2, [idx1; idx2] -> ConvExpr cenv env (mkCallArray2DGet g m elemty arr idx1 idx2)
            | 3, [idx1; idx2; idx3] -> ConvExpr cenv env (mkCallArray3DGet g m elemty arr idx1 idx2 idx3)
            | 4, [idx1; idx2; idx3; idx4] -> ConvExpr cenv env (mkCallArray4DGet g m elemty arr idx1 idx2 idx3 idx4)
=======
// This function has to undo the work of mkExprAddrOfExpr
and ConvLValueExprCore cenv env expr =
    match expr with
    | Expr.Op (op, tyargs, args, m) ->
        match op, args, tyargs  with
        | TOp.LValueOp (LAddrOf _, vref), _, _ -> ConvValRef false cenv env m vref []
        | TOp.ValFieldGetAddr (rfref, _), _, _ -> ConvClassOrRecdFieldGet cenv env m rfref tyargs args
        | TOp.UnionCaseFieldGetAddr (ucref, n, _), [e], _ -> ConvUnionFieldGet cenv env m ucref n tyargs e
        | TOp.ILAsm ([ I_ldflda(fspec) ], _rtys), _, _  -> ConvLdfld  cenv env m fspec tyargs args
        | TOp.ILAsm ([ I_ldsflda(fspec) ], _rtys), _, _  -> ConvLdfld  cenv env m fspec tyargs args
        | TOp.ILAsm (([ I_ldelema(_ro, _isNativePtr, shape, _tyarg) ] ), _), (arr :: idxs), [elemty]  ->
            match shape.Rank, idxs with
            | 1, [idx1] -> ConvExpr cenv env (mkCallArrayGet cenv.g m elemty arr idx1)
            | 2, [idx1; idx2] -> ConvExpr cenv env (mkCallArray2DGet cenv.g m elemty arr idx1 idx2)
            | 3, [idx1; idx2; idx3] -> ConvExpr cenv env (mkCallArray3DGet cenv.g m elemty arr idx1 idx2 idx3)
            | 4, [idx1; idx2; idx3; idx4] -> ConvExpr cenv env (mkCallArray4DGet cenv.g m elemty arr idx1 idx2 idx3 idx4)
>>>>>>> ccb913d3
            | _ -> ConvExpr cenv env expr
        | _ -> ConvExpr cenv env expr
    | _ -> ConvExpr cenv env expr

and ConvObjectModelCall cenv env m callInfo =
    EmitDebugInfoIfNecessary cenv env m (ConvObjectModelCallCore cenv env m callInfo)

and ConvObjectModelCallCore cenv env m (isPropGet, isPropSet, isNewObj, parentTyconR, methArgTypesR, methRetTypeR, methName, tyargs, numGenericArgs, callArgs) =
    let tyargsR = ConvTypes cenv env m tyargs
    let callArgsR = ConvLValueArgs cenv env callArgs

    if isPropGet || isPropSet then
        let propName = ChopPropertyName methName
        if isPropGet then
            QP.mkPropGet( (parentTyconR, propName, methRetTypeR, methArgTypesR), tyargsR, callArgsR)
        else
            let args, propTy = List.frontAndBack methArgTypesR
            QP.mkPropSet( (parentTyconR, propName, propTy, args), tyargsR, callArgsR)

    elif isNewObj then
        let ctorR : QuotationPickler.CtorData =
            { ctorParent   = parentTyconR
              ctorArgTypes = methArgTypesR }
        QP.mkCtorCall(ctorR, tyargsR, callArgsR)

    else
        let methR : QuotationPickler.MethodData =
            { methParent   = parentTyconR
              methArgTypes = methArgTypesR
              methRetType  = methRetTypeR
              methName     = methName
              numGenericArgs = numGenericArgs }
        QP.mkMethodCall(methR, tyargsR, callArgsR)

and ConvModuleValueApp cenv env m (vref: ValRef) tyargs (args: Expr list list) =
    EmitDebugInfoIfNecessary cenv env m (ConvModuleValueAppCore cenv env m vref tyargs args)

and ConvModuleValueAppCore cenv env m (vref: ValRef) tyargs (args: Expr list list) =
    let g = cenv.g
    match vref.DeclaringEntity with 
    | ParentNone -> failwith "ConvModuleValueApp"
    | Parent tcref -> 
        let isProperty = IsCompiledAsStaticProperty g vref.Deref
        let tcrefR = ConvTyconRef cenv tcref m 
        let tyargsR = ConvTypes cenv env m tyargs 
        let nm = vref.CompiledName
        let argsR = List.map (ConvExprs cenv env) args
        QP.mkModuleValueApp(tcrefR, nm, isProperty, tyargsR, argsR)

and ConvExprs cenv env args =
    List.map (ConvExpr cenv env) args

and ConvValRef holeOk cenv env m (vref: ValRef) tyargs =
    EmitDebugInfoIfNecessary cenv env m (ConvValRefCore holeOk cenv env m vref tyargs)

and private ConvValRefCore holeOk cenv env m (vref: ValRef) tyargs =
    let g = cenv.g
    let v = vref.Deref
    if env.isinstVals.ContainsVal v then 
        let (ty, e) = env.isinstVals.[v]
        ConvExpr cenv env (mkCallUnbox g m ty e)
    elif env.substVals.ContainsVal v then 
        let e = env.substVals.[v]
        ConvExpr cenv env e
    elif env.vs.ContainsVal v then
        if not (List.isEmpty tyargs) then wfail(InternalError("ignoring generic application of local quoted variable", m))
        QP.mkVar(env.vs.[v])
    elif v.BaseOrThisInfo = CtorThisVal && cenv.isReflectedDefinition = IsReflectedDefinition.Yes then
        QP.mkThisVar(ConvType cenv env m v.Type)
    else
        let vty = v.Type
        match v.DeclaringEntity with
        | ParentNone ->
              // References to local values are embedded by value
              if not holeOk then wfail(Error(FSComp.SR.crefNoSetOfHole(), m))
              let idx = cenv.exprSplices.Count 
              cenv.exprSplices.Add((mkCallLiftValueWithName g m vty v.LogicalName (exprForValRef m vref), m))
              QP.mkHole(ConvType cenv env m vty, idx)
        | Parent _ -> 
              ConvModuleValueApp cenv env m vref tyargs []

and ConvUnionCaseRef cenv (ucref: UnionCaseRef) m =
    let g = cenv.g
    let ucgtypR = ConvTyconRef cenv ucref.TyconRef m
    let nm = 
        if g.unionCaseRefEq ucref g.cons_ucref then "Cons"
        elif g.unionCaseRefEq ucref g.nil_ucref then "Empty"
        else ucref.CaseName 
    (ucgtypR, nm) 

and ConvRecdFieldRef cenv (rfref: RecdFieldRef) m =
    let typR = ConvTyconRef cenv rfref.TyconRef m
    let nm =
        if useGenuineField rfref.TyconRef.Deref rfref.RecdField then
            ComputeFieldName rfref.TyconRef.Deref rfref.RecdField
        else
            rfref.FieldName
    (typR, nm)

and ConvVal cenv env (v: Val) =
    let tyR = ConvType cenv env v.Range v.Type
    QP.freshVar (v.CompiledName, tyR, v.IsMutable)

and ConvTyparRef cenv env m (tp: Typar) =
    match env.tyvs.TryFind tp.Stamp  with
    | Some x -> x
    | None ->
        match ResizeArray.tryFindIndex (fun (tp2, _m) -> typarEq tp tp2) cenv.typeSplices with
        | Some idx -> idx
        | None  ->
            let idx = cenv.typeSplices.Count
            cenv.typeSplices.Add((tp, m))
            idx

and FilterMeasureTyargs tys =
    tys |> List.filter (fun ty -> match ty with TType_measure _ -> false | _ -> true)

and ConvType cenv env m ty =
    let g = cenv.g
    match stripTyEqnsAndMeasureEqns g ty with 
    | TType_app(tcref, [tyarg],_) when isArrayTyconRef g tcref -> 
        QP.mkArrayTy(rankOfArrayTyconRef g tcref, ConvType cenv env m tyarg)

    | TType_ucase(UCRef(tcref, _), tyargs) // Note: we erase union case 'types' when converting to quotations
    | TType_app(tcref, tyargs, _) -> 
#if !NO_EXTENSIONTYPING
        match TryElimErasableTyconRef cenv m tcref with
        | Some baseTy -> ConvType cenv env m baseTy
        | _ ->
#endif
        QP.mkILNamedTy(ConvTyconRef cenv tcref m, ConvTypes cenv env m tyargs)

    | TType_fun(a, b, _nullness) -> 
        QP.mkFunTy(ConvType cenv env m a, ConvType cenv env m b)
    | TType_tuple(tupInfo, l)  -> 
        ConvType cenv env m (mkCompiledTupleTy cenv.g (evalTupInfoIsStruct tupInfo) l)
    | TType_anon(anonInfo, tinst) -> 
        let tref = anonInfo.ILTypeRef
        let tinstR = ConvTypes cenv env m tinst
        QP.mkILNamedTy(ConvILTypeRefUnadjusted cenv m tref, tinstR)
    | TType_var(tp, _nullness) -> QP.mkVarTy(ConvTyparRef cenv env m tp)
    | TType_forall(_spec, _ty)   -> wfail(Error(FSComp.SR.crefNoInnerGenericsInQuotations(), m))
    | _ -> wfail(Error (FSComp.SR.crefQuotationsCantContainThisType(), m))

and ConvTypes cenv env m tys =
    List.map (ConvType cenv env m) (FilterMeasureTyargs tys)

and ConvConst cenv env m c ty =
    let g = cenv.g
    match TryEliminateDesugaredConstants g m c with 
    | Some e -> ConvExpr cenv env e
    | None ->
        let tyR = ConvType cenv env m ty
        match c with
        | Const.Bool    i ->  QP.mkBool (i, tyR)
        | Const.SByte   i ->  QP.mkSByte (i, tyR)
        | Const.Byte    i ->  QP.mkByte (i, tyR)
        | Const.Int16   i ->  QP.mkInt16 (i, tyR)
        | Const.UInt16  i ->  QP.mkUInt16 (i, tyR)
        | Const.Int32   i ->  QP.mkInt32 (i, tyR)
        | Const.UInt32  i ->  QP.mkUInt32 (i, tyR)
        | Const.Int64   i ->  QP.mkInt64 (i, tyR)
        | Const.UInt64  i ->  QP.mkUInt64 (i, tyR)
        | Const.Double   i ->  QP.mkDouble (i, tyR)
        | Const.Single i ->  QP.mkSingle (i, tyR)
        | Const.String  s ->  QP.mkString (s, tyR)
        | Const.Char    c ->  QP.mkChar (c, tyR)
        | Const.Unit      ->  QP.mkUnit()
        | Const.Zero      ->  
            if isRefTy g ty then 
                QP.mkNull tyR
            else
                QP.mkDefaultValue tyR
        | _ ->
            wfail(Error (FSComp.SR.crefQuotationsCantContainThisConstant(), m))

and ConvDecisionTree cenv env tgs typR x = 
    let g = cenv.g
    match x with 
    | TDSwitch(e1, csl, dfltOpt, m) -> 
        let acc = 
            match dfltOpt with 
            | Some d -> ConvDecisionTree cenv env tgs typR d 
            | None -> wfail(Error(FSComp.SR.crefQuotationsCantContainThisPatternMatch(), m))

        let converted =
            (csl, acc) ||> List.foldBack (fun (TCase(discrim, dtree)) acc ->

                  match discrim with
                  | DecisionTreeTest.UnionCase (ucref, tyargs) ->
                      let e1R = ConvLValueExpr cenv env e1
                      let ucR = ConvUnionCaseRef cenv ucref m
                      let tyargsR = ConvTypes cenv env m tyargs
                      QP.mkCond (QP.mkUnionCaseTagTest (ucR, tyargsR, e1R), ConvDecisionTree cenv env tgs typR dtree, acc)

                  | DecisionTreeTest.Const (Const.Bool true) ->
                      let e1R = ConvExpr cenv env e1
                      QP.mkCond (e1R, ConvDecisionTree cenv env tgs typR dtree, acc)

                  | DecisionTreeTest.Const (Const.Bool false) ->
                      let e1R = ConvExpr cenv env e1
                      // Note, reverse the branches
                      QP.mkCond (e1R, acc, ConvDecisionTree cenv env tgs typR dtree)

                  | DecisionTreeTest.Const c -> 
                      let ty = tyOfExpr g e1
                      let eq = mkCallEqualsOperator g m ty e1 (Expr.Const (c, m, ty))
                      let eqR = ConvExpr cenv env eq 
                      QP.mkCond (eqR, ConvDecisionTree cenv env tgs typR dtree, acc)

                  | DecisionTreeTest.IsNull ->
                      // Decompile cached isinst tests
                      match e1 with
                      | Expr.Val (vref, _, _) when env.isinstVals.ContainsVal vref.Deref  ->
                          let (ty, e) =  env.isinstVals.[vref.Deref]
                          let tyR = ConvType cenv env m ty
                          let eR = ConvExpr cenv env e
                          // note: reverse the branches - a null test is a failure of an isinst test
                          QP.mkCond (QP.mkTypeTest (tyR, eR), acc, ConvDecisionTree cenv env tgs typR dtree)
                      | _ -> 
                          let ty = tyOfExpr g e1
                          let eq = mkCallEqualsOperator g m ty e1 (Expr.Const (Const.Zero, m, ty))
                          let eqR = ConvExpr cenv env eq 
                          QP.mkCond (eqR, ConvDecisionTree cenv env tgs typR dtree, acc)

                  | DecisionTreeTest.IsInst (_srcty, tgty) ->
                      let e1R = ConvExpr cenv env e1
                      QP.mkCond (QP.mkTypeTest (ConvType cenv env m tgty, e1R), ConvDecisionTree cenv env tgs typR dtree, acc)

                  | DecisionTreeTest.ActivePatternCase _ -> wfail(InternalError( "DecisionTreeTest.ActivePatternCase test in quoted expression", m))

                  | DecisionTreeTest.ArrayLength _ -> wfail(Error(FSComp.SR.crefQuotationsCantContainArrayPatternMatching(), m))
                 )
        EmitDebugInfoIfNecessary cenv env m converted

      | TDSuccess (args, n) ->
          let (TTarget(vars, rhs, _)) = tgs.[n]
          // TAST stores pattern bindings in reverse order for some reason
          // Reverse them here to give a good presentation to the user
          let args = List.rev args
          let vars = List.rev vars

          let varsR = vars |> List.map (ConvVal cenv env)
          let targetR = ConvExpr cenv (BindVals env vars) rhs
          (varsR, args, targetR) |||> List.foldBack2 (fun vR arg acc -> QP.mkLet((vR, ConvExpr cenv env arg), acc) )

      | TDBind(bind, rest) ->
          // The binding may be a compiler-generated binding that gets removed in the quotation presentation
          match ConvLetBind cenv env bind with
          | None, env -> ConvDecisionTree cenv env tgs typR rest
          | Some(bindR), env -> QP.mkLet(bindR, ConvDecisionTree cenv env tgs typR rest)


// Check if this is an provider-generated assembly that will be statically linked
and IsILTypeRefStaticLinkLocal cenv m (tr: ILTypeRef) =
#if NO_EXTENSIONTYPING
        ignore m; ignore cenv; ignore tr
        false
#else
        let g = cenv.g
        match tr.Scope with 
        | ILScopeRef.Assembly aref 
            when not g.isInteractive &&
                 aref.Name <> g.ilg.primaryAssemblyName && // optimization to avoid this check in the common case

                 // Explanation: This represents an unchecked invariant in the hosted compiler: that any operations
                 // which import types (and resolve assemblies from the tcImports tables) happen on the compilation thread.
                 let ctok = AssumeCompilationThreadWithoutEvidence()

                 (match cenv.amap.assemblyLoader.FindCcuFromAssemblyRef (ctok, m, aref) with
                  | ResolvedCcu ccu -> ccu.IsProviderGenerated
                  | UnresolvedCcu _ -> false)
            -> true
        | _ -> false
#endif

// Adjust for static linking information, then convert
and ConvILTypeRefUnadjusted cenv m (tr: ILTypeRef) =
    let trefAdjusted =
        if IsILTypeRefStaticLinkLocal cenv m tr then
            ILTypeRef.Create(ILScopeRef.Local, tr.Enclosing, tr.Name)
        else tr
    ConvILTypeRef cenv trefAdjusted

and ConvILTypeRef cenv (tr: ILTypeRef) =
    match cenv.quotationFormat with
    | QuotationSerializationFormat.FSharp_40_Plus ->
        let idx =
            match cenv.referencedTypeDefsTable.TryGetValue tr with
            | true, idx -> idx
            | _ ->
                let idx = cenv.referencedTypeDefs.Count
                cenv.referencedTypeDefs.Add tr
                cenv.referencedTypeDefsTable.[tr] <- idx
                idx
        QP.Idx idx

    | QuotationSerializationFormat.FSharp_20_Plus ->
        let assemblyRef =
            match tr.Scope with
            | ILScopeRef.Local -> "."
            | _ -> tr.Scope.QualifiedName

        QP.Named(tr.BasicQualifiedName, assemblyRef)
  
and ConvVoidType cenv m = 
    let g = cenv.g
    QP.mkILNamedTy(ConvTyconRef cenv g.system_Void_tcref m, [])

and ConvILType cenv env m ty =
    match ty with
    | ILType.Boxed tspec | ILType.Value tspec -> QP.mkILNamedTy(ConvILTypeRefUnadjusted cenv m tspec.TypeRef, List.map (ConvILType cenv env m) tspec.GenericArgs)
    | ILType.Array (shape, ty) -> QP.mkArrayTy(shape.Rank, ConvILType cenv env m ty)
    | ILType.TypeVar idx -> QP.mkVarTy(int idx)
    | ILType.Void -> ConvVoidType cenv m
    | ILType.Ptr _
    | ILType.Byref _
    | ILType.Modified _
    | ILType.FunctionPointer _ -> wfail(Error(FSComp.SR.crefQuotationsCantContainThisType(), m))


#if !NO_EXTENSIONTYPING
and TryElimErasableTyconRef cenv m (tcref: TyconRef) =
    match tcref.TypeReprInfo with
    // Get the base type
    | TProvidedTypeExtensionPoint info when info.IsErased -> Some (info.BaseTypeForErased (m, cenv.g.obj_ty))
    | _ -> None
#endif

and ConvTyconRef cenv (tcref: TyconRef) m =
#if !NO_EXTENSIONTYPING
    match TryElimErasableTyconRef cenv m tcref with
    | Some baseTy -> ConvTyconRef cenv (tcrefOfAppTy cenv.g baseTy) m
    | None ->
    match tcref.TypeReprInfo with
    | TProvidedTypeExtensionPoint info when not cenv.g.isInteractive && not info.IsErased ->
        // Note, generated types are (currently) non-generic
        let tref = ExtensionTyping.GetILTypeRefOfProvidedType (info.ProvidedType, m)
        ConvILTypeRefUnadjusted cenv m tref
    | _ ->
#endif
    let repr = tcref.CompiledRepresentation
    match repr with
    | CompiledTypeRepr.ILAsmOpen asm ->
        match asm with
        | ILType.Boxed tspec | ILType.Value tspec ->
            ConvILTypeRef cenv tspec.TypeRef
        | _ ->
            wfail(Error(FSComp.SR.crefQuotationsCantContainThisType(), m))
    | CompiledTypeRepr.ILAsmNamed (tref, _boxity, _) ->
        ConvILTypeRefUnadjusted cenv m tref

and ConvReturnType cenv envinner m retTy =
    match retTy with
    | None -> ConvVoidType cenv m
    | Some ty -> ConvType cenv envinner m ty

let ConvExprPublic cenv env e =
    let astExpr =
        let astExpr = ConvExpr cenv env e
        // always emit debug info for the top level expression
        cenv.emitDebugInfoInQuotations <- true
        // EmitDebugInfoIfNecessary will check if astExpr is already augmented with debug info and won't wrap it twice
        EmitDebugInfoIfNecessary cenv env e.Range astExpr

    astExpr

let ConvMethodBase cenv env (methName, v: Val) =
    let m = v.Range
    let parentTyconR = ConvTyconRef cenv v.TopValDeclaringEntity m

    match v.MemberInfo with
    | Some vspr when not v.IsExtensionMember ->

        let vref = mkLocalValRef v
        let tps, argInfos, retTy, _ = GetTypeOfMemberInMemberForm cenv.g vref
        let numEnclTypeArgs = vref.MemberApparentEntity.TyparsNoRange.Length
        let argTys = argInfos |> List.concat |> List.map fst

        let isNewObj = (vspr.MemberFlags.MemberKind = MemberKind.Constructor)

        // The signature types are w.r.t. to the formal context
        let envinner = BindFormalTypars env tps
        let methArgTypesR = ConvTypes cenv envinner m argTys
        let methRetTypeR = ConvReturnType cenv envinner m retTy

        let numGenericArgs = tps.Length-numEnclTypeArgs

        if isNewObj then
             QP.MethodBaseData.Ctor
                 { ctorParent   = parentTyconR
                   ctorArgTypes = methArgTypesR }
        else
             QP.MethodBaseData.Method
                { methParent   = parentTyconR
                  methArgTypes = methArgTypesR
                  methRetType  = methRetTypeR
                  methName     = methName
                  numGenericArgs=numGenericArgs }

    | _ when v.IsExtensionMember ->

        let tps, argInfos, retTy, _ = GetTopValTypeInCompiledForm cenv.g v.ValReprInfo.Value v.Type v.Range
        let argTys = argInfos |> List.concat |> List.map fst
        let envinner = BindFormalTypars env tps
        let methArgTypesR = ConvTypes cenv envinner m argTys
        let methRetTypeR = ConvReturnType cenv envinner m retTy
        let numGenericArgs = tps.Length

        QP.MethodBaseData.Method
          { methParent   = parentTyconR
            methArgTypes = methArgTypesR
            methRetType  = methRetTypeR
            methName     = methName
            numGenericArgs=numGenericArgs }
    | _ ->

        QP.MethodBaseData.ModuleDefn
            { Name = methName
              Module = parentTyconR
              IsProperty = IsCompiledAsStaticProperty cenv.g v }


// FSComp.SR.crefQuotationsCantContainLiteralByteArrays
<|MERGE_RESOLUTION|>--- conflicted
+++ resolved
@@ -222,13 +222,8 @@
     // Recognize applications of module functions.
     match expr with
     // Detect expression tree exprSplices
-<<<<<<< HEAD
-    | Expr.App(InnerExprPat(Expr.Val(vf, _, _)), _, _, x0::rest, m) 
+    | Expr.App (InnerExprPat (Expr.Val (vf, _, _)), _, _, x0 :: rest, m) 
            when isSplice g vf -> 
-=======
-    | Expr.App (InnerExprPat(Expr.Val (vf, _, _)), _, _, x0 :: rest, m)
-           when isSplice cenv.g vf ->
->>>>>>> ccb913d3
         let idx = cenv.exprSplices.Count
         let ty = tyOfExpr g expr
         
@@ -345,17 +340,10 @@
             List.fold (fun fR arg -> QP.mkApp (fR, ConvExpr cenv env arg)) callR laterArgs
 
 
-<<<<<<< HEAD
     // Blast type application nodes and expression application nodes apart so values are left with just their type arguments 
-    | Expr.App(f, fty, (_ :: _ as tyargs),(_ :: _ as args),m) -> 
+    | Expr.App (f, fty, (_ :: _ as tyargs),(_ :: _ as args), m) -> 
       let rfty = applyForallTy g fty tyargs
       ConvExpr cenv env (primMkApp (primMkApp (f,fty) tyargs [] m, rfty) [] args m) 
-=======
-    // Blast type application nodes and expression application nodes apart so values are left with just their type arguments
-    | Expr.App (f, fty, (_ :: _ as tyargs), (_ :: _ as args), m) ->
-      let rfty = applyForallTy cenv.g fty tyargs
-      ConvExpr cenv env (primMkApp (primMkApp (f, fty) tyargs [] m, rfty) [] args m)
->>>>>>> ccb913d3
 
     // Uses of possibly-polymorphic values
     | Expr.App (InnerExprPat(Expr.Val (vref, _vFlags, m)), _fty, tyargs, [], _) ->
@@ -387,17 +375,10 @@
          let bindsR = List.zip vsR (binds |> List.map (fun b -> ConvExpr cenv env b.Expr))
          QP.mkLetRec(bindsR, bodyR)
 
-<<<<<<< HEAD
-    | Expr.Lambda(_, _, _, vs, b, _, _) -> 
+    | Expr.Lambda (_, _, _, vs, b, _, _) -> 
         let v,b = MultiLambdaToTupledLambda g vs b 
         let vR = ConvVal cenv env v 
         let bR = ConvExpr cenv (BindVal env v) b 
-=======
-    | Expr.Lambda (_, _, _, vs, b, _, _) ->
-        let v, b = MultiLambdaToTupledLambda cenv.g vs b
-        let vR = ConvVal cenv env v
-        let bR = ConvExpr cenv (BindVal env v) b
->>>>>>> ccb913d3
         QP.mkLambda(vR, bR)
 
     | Expr.Quote (ast, _, _, _, ety) ->
@@ -418,21 +399,12 @@
         ConvDecisionTree cenv env tgs typR dtree
 
     // initialization check
-<<<<<<< HEAD
-    | Expr.Sequential(ObjectInitializationCheck g, x1, NormalSeq, _, _) -> ConvExpr cenv env x1
+    | Expr.Sequential (ObjectInitializationCheck g, x1, NormalSeq, _, _) -> ConvExpr cenv env x1
     | Expr.Sequential (x0,x1,NormalSeq,_,_)  -> QP.mkSequential(ConvExpr cenv env x0, ConvExpr cenv env x1)
     | Expr.Obj (_, ty, _, _, [TObjExprMethod(TSlotSig(_, ctyp, _, _, _, _), _, tps, [tmvs], e, _) as tmethod],_,m) when isDelegateTy g ty -> 
          let f = mkLambdas g m tps tmvs (e,GetFSharpViewOfReturnType g (returnTyOfMethod g tmethod))
          let fR = ConvExpr cenv env f 
          let tyargR = ConvType cenv env m ctyp 
-=======
-    | Expr.Sequential (ObjectInitializationCheck cenv.g, x1, NormalSeq, _, _) -> ConvExpr cenv env x1
-    | Expr.Sequential (x0, x1, NormalSeq, _, _)  -> QP.mkSequential(ConvExpr cenv env x0, ConvExpr cenv env x1)
-    | Expr.Obj (_, ty, _, _, [TObjExprMethod(TSlotSig(_, ctyp, _, _, _, _), _, tps, [tmvs], e, _) as tmethod], _, m) when isDelegateTy cenv.g ty ->
-         let f = mkLambdas m tps tmvs (e, GetFSharpViewOfReturnType cenv.g (returnTyOfMethod cenv.g tmethod))
-         let fR = ConvExpr cenv env f
-         let tyargR = ConvType cenv env m ctyp
->>>>>>> ccb913d3
          QP.mkDelegate(tyargR, fR)
 
     | Expr.StaticOptimization (_, _, x, _) ->
@@ -512,25 +484,14 @@
             let argsR = ConvLValueArgs cenv env args
             QP.mkFieldSet( (parentTyconR, fspec.Name), tyargsR, argsR)
 
-<<<<<<< HEAD
-        | TOp.ILAsm([ AI_ceq ], _), _,[arg1; arg2]  -> 
+        | TOp.ILAsm ([ AI_ceq ], _), _,[arg1; arg2]  -> 
             let ty = tyOfExpr g arg1
             let eq = mkCallEqualsOperator g m ty arg1 arg2
             ConvExpr cenv env eq
 
-        | TOp.ILAsm([ I_throw ], _), _, [arg1]  -> 
+        | TOp.ILAsm ([ I_throw ], _), _, [arg1]  -> 
             let raiseExpr = mkCallRaise g m (tyOfExpr g expr) arg1 
             ConvExpr cenv env raiseExpr        
-=======
-        | TOp.ILAsm ([ AI_ceq ], _), _, [arg1;arg2]  ->
-            let ty = tyOfExpr cenv.g arg1
-            let eq = mkCallEqualsOperator cenv.g m ty arg1 arg2
-            ConvExpr cenv env eq
-
-        | TOp.ILAsm ([ I_throw ], _), _, [arg1]  ->
-            let raiseExpr = mkCallRaise cenv.g m (tyOfExpr cenv.g expr) arg1
-            ConvExpr cenv env raiseExpr
->>>>>>> ccb913d3
 
         | TOp.ILAsm (_il, _), _, _                         ->
             wfail(Error(FSComp.SR.crefQuotationsCantContainInlineIL(), m))
@@ -611,19 +572,11 @@
 
         | TOp.While _, [], [Expr.Lambda (_, _, _, [_], test, _, _);Expr.Lambda (_, _, _, [_], body, _, _)]  ->
               QP.mkWhileLoop(ConvExpr cenv env test, ConvExpr cenv env body)
-<<<<<<< HEAD
         
-        | TOp.For(_, FSharpForLoopUp), [], [Expr.Lambda(_, _, _, [_], lim0, _, _); Expr.Lambda(_, _, _, [_], SimpleArrayLoopUpperBound, lm, _); SimpleArrayLoopBody g (arr, elemTy, body)] ->
+        | TOp.For (_, FSharpForLoopUp), [], [Expr.Lambda (_, _, _, [_], lim0, _, _); Expr.Lambda (_, _, _, [_], SimpleArrayLoopUpperBound, lm, _); SimpleArrayLoopBody g (arr, elemTy, body)] ->
             let lim1 = 
                 let len = mkCallArrayLength g lm elemTy arr // Array.length arr
                 mkCallSubtractionOperator g lm g.int32_ty len (Expr.Const(Const.Int32 1, m, g.int32_ty)) // len - 1
-=======
-
-        | TOp.For (_, FSharpForLoopUp), [], [Expr.Lambda (_, _, _, [_], lim0, _, _); Expr.Lambda (_, _, _, [_], SimpleArrayLoopUpperBound, lm, _); SimpleArrayLoopBody cenv.g (arr, elemTy, body)] ->
-            let lim1 =
-                let len = mkCallArrayLength cenv.g lm elemTy arr // Array.length arr
-                mkCallSubtractionOperator cenv.g lm cenv.g.int32_ty len (Expr.Const (Const.Int32 1, m, cenv.g.int32_ty)) // len - 1
->>>>>>> ccb913d3
             QP.mkForLoop(ConvExpr cenv env lim0, ConvExpr cenv env lim1, ConvExpr cenv env body)
 
         | TOp.For (_, dir), [], [Expr.Lambda (_, _, _, [_], lim0, _, _);Expr.Lambda (_, _, _, [_], lim1, _, _);body]  ->
@@ -652,7 +605,6 @@
             let envh = BindVal env vh
             QP.mkTryWith(ConvExpr cenv env e1, vfR, ConvExpr cenv envf ef, vhR, ConvExpr cenv envh eh)
 
-<<<<<<< HEAD
         | TOp.Bytes bytes, [], [] -> 
               ConvExpr cenv env (Expr.Op(TOp.Array, [g.byte_ty], List.ofArray (Array.map (mkByte g m) bytes), m))
 
@@ -664,22 +616,6 @@
 
         | TOp.UnionCaseTagGet _tycr, _tinst, [_cx] ->
             wfail(Error(FSComp.SR.crefQuotationsCantFetchUnionIndexes(), m))
-=======
-        | TOp.Bytes bytes, [], [] ->
-              ConvExpr cenv env (Expr.Op (TOp.Array, [cenv.g.byte_ty], List.ofArray (Array.map (mkByte cenv.g m) bytes), m))
-
-        | TOp.UInt16s arr, [], [] ->
-              ConvExpr cenv env (Expr.Op (TOp.Array, [cenv.g.uint16_ty], List.ofArray (Array.map (mkUInt16 cenv.g m) arr), m))
-
-        | TOp.UnionCaseProof _, _, [e]       -> ConvExpr cenv env e  // Note: we erase the union case proof conversions when converting to quotations
-        | TOp.UnionCaseTagGet _tycr, _tinst, [_cx]          -> wfail(Error(FSComp.SR.crefQuotationsCantFetchUnionIndexes(), m))
-        | TOp.UnionCaseFieldSet (_c, _i), _tinst, [_cx;_x]     -> wfail(Error(FSComp.SR.crefQuotationsCantSetUnionFields(), m))
-        | TOp.ExnFieldSet (_tcref, _i), [], [_ex;_x] -> wfail(Error(FSComp.SR.crefQuotationsCantSetExceptionFields(), m))
-        | TOp.RefAddrGet _, _, _                       -> wfail(Error(FSComp.SR.crefQuotationsCantRequireByref(), m))
-        | TOp.TraitCall (_ss), _, _                    -> wfail(Error(FSComp.SR.crefQuotationsCantCallTraitMembers(), m))
-        | _ ->
-            wfail(InternalError( "Unexpected expression shape", m))
->>>>>>> ccb913d3
 
         | TOp.UnionCaseFieldSet (_c, _i), _tinst, [_cx; _x] ->
             wfail(Error(FSComp.SR.crefQuotationsCantSetUnionFields(), m))
@@ -765,7 +701,6 @@
 and ConvLValueExpr cenv env expr =
     EmitDebugInfoIfNecessary cenv env expr.Range (ConvLValueExprCore cenv env expr)
 
-<<<<<<< HEAD
 // This function has to undo the work of mkExprAddrOfExpr 
 and ConvLValueExprCore cenv env expr = 
     let g = cenv.g
@@ -783,24 +718,6 @@
             | 2, [idx1; idx2] -> ConvExpr cenv env (mkCallArray2DGet g m elemty arr idx1 idx2)
             | 3, [idx1; idx2; idx3] -> ConvExpr cenv env (mkCallArray3DGet g m elemty arr idx1 idx2 idx3)
             | 4, [idx1; idx2; idx3; idx4] -> ConvExpr cenv env (mkCallArray4DGet g m elemty arr idx1 idx2 idx3 idx4)
-=======
-// This function has to undo the work of mkExprAddrOfExpr
-and ConvLValueExprCore cenv env expr =
-    match expr with
-    | Expr.Op (op, tyargs, args, m) ->
-        match op, args, tyargs  with
-        | TOp.LValueOp (LAddrOf _, vref), _, _ -> ConvValRef false cenv env m vref []
-        | TOp.ValFieldGetAddr (rfref, _), _, _ -> ConvClassOrRecdFieldGet cenv env m rfref tyargs args
-        | TOp.UnionCaseFieldGetAddr (ucref, n, _), [e], _ -> ConvUnionFieldGet cenv env m ucref n tyargs e
-        | TOp.ILAsm ([ I_ldflda(fspec) ], _rtys), _, _  -> ConvLdfld  cenv env m fspec tyargs args
-        | TOp.ILAsm ([ I_ldsflda(fspec) ], _rtys), _, _  -> ConvLdfld  cenv env m fspec tyargs args
-        | TOp.ILAsm (([ I_ldelema(_ro, _isNativePtr, shape, _tyarg) ] ), _), (arr :: idxs), [elemty]  ->
-            match shape.Rank, idxs with
-            | 1, [idx1] -> ConvExpr cenv env (mkCallArrayGet cenv.g m elemty arr idx1)
-            | 2, [idx1; idx2] -> ConvExpr cenv env (mkCallArray2DGet cenv.g m elemty arr idx1 idx2)
-            | 3, [idx1; idx2; idx3] -> ConvExpr cenv env (mkCallArray3DGet cenv.g m elemty arr idx1 idx2 idx3)
-            | 4, [idx1; idx2; idx3; idx4] -> ConvExpr cenv env (mkCallArray4DGet cenv.g m elemty arr idx1 idx2 idx3 idx4)
->>>>>>> ccb913d3
             | _ -> ConvExpr cenv env expr
         | _ -> ConvExpr cenv env expr
     | _ -> ConvExpr cenv env expr
