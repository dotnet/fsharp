// Copyright (c) Microsoft Corporation.  All Rights Reserved.  See License.txt in the project root for license information.

// Driver for F# compiler. 
// 
// Roughly divides into:
//    - Parsing
//    - Flags 
//    - Importing IL assemblies
//    - Compiling (including optimizing)
//    - Linking (including ILX-IL transformation)


module internal Microsoft.FSharp.Compiler.Driver 

open System
open System.Collections.Concurrent
open System.Collections.Generic
open System.Diagnostics
open System.Globalization
open System.IO
open System.Reflection
open System.Runtime.CompilerServices
open System.Text
open System.Threading

open Internal.Utilities
open Internal.Utilities.Collections
open Internal.Utilities.Filename

open Microsoft.FSharp.Compiler 
open Microsoft.FSharp.Compiler.AbstractIL 
open Microsoft.FSharp.Compiler.AbstractIL.IL 
open Microsoft.FSharp.Compiler.AbstractIL.Internal 
open Microsoft.FSharp.Compiler.AbstractIL.Internal.Library 
open Microsoft.FSharp.Compiler.AbstractIL.Diagnostics
open Microsoft.FSharp.Compiler.IlxGen

open Microsoft.FSharp.Compiler.AccessibilityLogic
open Microsoft.FSharp.Compiler.Ast
open Microsoft.FSharp.Compiler.CompileOps
open Microsoft.FSharp.Compiler.CompileOptions
open Microsoft.FSharp.Compiler.ErrorLogger
open Microsoft.FSharp.Compiler.Lib
open Microsoft.FSharp.Compiler.DiagnosticMessage
open Microsoft.FSharp.Compiler.Optimizer
open Microsoft.FSharp.Compiler.Range
open Microsoft.FSharp.Compiler.InfoReader
open Microsoft.FSharp.Compiler.TypeChecker
open Microsoft.FSharp.Compiler.Tast
open Microsoft.FSharp.Compiler.Tastops
open Microsoft.FSharp.Compiler.TcGlobals

#if !NO_EXTENSIONTYPING
open Microsoft.FSharp.Compiler.ExtensionTyping
#endif

#nowarn "45" // This method will be made public in the underlying IL because it may implement an interface or override a method

//----------------------------------------------------------------------------
// Reporting - warnings, errors
//----------------------------------------------------------------------------

/// An error logger that reports errors up to some maximum, notifying the exiter when that maximum is reached
[<AbstractClass>]
type ErrorLoggerUpToMaxErrors(tcConfigB: TcConfigBuilder, exiter: Exiter, nameForDebugging) = 
    inherit ErrorLogger(nameForDebugging)

    let mutable errors = 0

    /// Called when an error or warning occurs
    abstract HandleIssue: tcConfigB: TcConfigBuilder * error: PhasedDiagnostic * isError: bool -> unit
    /// Called when 'too many errors' has occurred
    abstract HandleTooManyErrors: text: string -> unit

    override x.ErrorCount = errors
    override x.DiagnosticSink(err, isError) = 
      if isError || ReportWarningAsError tcConfigB.errorSeverityOptions err then 
        if errors >= tcConfigB.maxErrors then 
            x.HandleTooManyErrors(FSComp.SR.fscTooManyErrors())
            exiter.Exit 1

        x.HandleIssue(tcConfigB, err, true)

        errors <- errors + 1

        match err.Exception, tcConfigB.simulateException with 
        | InternalError (msg, _), None 
        | Failure msg, None -> Debug.Assert(false, sprintf "Bug in compiler: %s\n%s" msg (err.Exception.ToString()))
        | :? KeyNotFoundException, None -> Debug.Assert(false, sprintf "Lookup exception in compiler: %s" (err.Exception.ToString()))
        | _ ->  ()

      elif ReportWarning tcConfigB.errorSeverityOptions err then
          x.HandleIssue(tcConfigB, err, isError)
    

/// Create an error logger that counts and prints errors 
let ConsoleErrorLoggerUpToMaxErrors (tcConfigB:TcConfigBuilder, exiter : Exiter) : ErrorLogger = 
    { new ErrorLoggerUpToMaxErrors(tcConfigB, exiter, "ConsoleErrorLoggerUpToMaxErrors") with
            
            member this.HandleTooManyErrors(text : string) = 
                DoWithErrorColor false (fun () -> Printf.eprintfn "%s" text)

            member this.HandleIssue(tcConfigB, err, isError) =
                DoWithErrorColor isError (fun () -> 
                    (writeViaBufferWithEnvironmentNewLines stderr (OutputDiagnostic (tcConfigB.implicitIncludeDir, tcConfigB.showFullPaths, tcConfigB.flatErrors, tcConfigB.errorStyle, isError)) err
                     stderr.WriteLine()))
    } :> _

/// This error logger delays the messages it receives. At the end, call ForwardDelayedDiagnostics
/// to send the held messages.     
type DelayAndForwardErrorLogger(exiter: Exiter, errorLoggerProvider: ErrorLoggerProvider) =
    inherit CapturingErrorLogger("DelayAndForwardErrorLogger")

    member x.ForwardDelayedDiagnostics(tcConfigB:TcConfigBuilder) = 
        let errorLogger =  errorLoggerProvider.CreateErrorLoggerUpToMaxErrors(tcConfigB, exiter)
        x.CommitDelayedDiagnostics(errorLogger)

and [<AbstractClass>]
    ErrorLoggerProvider() =
    member this.CreateDelayAndForwardLogger(exiter) = DelayAndForwardErrorLogger(exiter, this)
    abstract CreateErrorLoggerUpToMaxErrors : tcConfigBuilder : TcConfigBuilder * exiter : Exiter -> ErrorLogger

    
/// Part of LegacyHostedCompilerForTesting
///
/// Yet another ErrorLogger implementation, capturing the messages but only up to the maxerrors maximum
type InProcErrorLoggerProvider() = 
    let errors = ResizeArray()
    let warnings = ResizeArray()
    member __.Provider = 
        { new ErrorLoggerProvider() with
           member log.CreateErrorLoggerUpToMaxErrors(tcConfigBuilder, exiter) =
            { new ErrorLoggerUpToMaxErrors(tcConfigBuilder, exiter, "InProcCompilerErrorLoggerUpToMaxErrors") with
                    member this.HandleTooManyErrors(text) = warnings.Add(Diagnostic.Short(false, text))
                    member this.HandleIssue(tcConfigBuilder, err, isError) = 
                        let errs = CollectDiagnostic(tcConfigBuilder.implicitIncludeDir, tcConfigBuilder.showFullPaths, tcConfigBuilder.flatErrors, tcConfigBuilder.errorStyle, isError, err)
                        let container = if isError then errors else warnings 
                        container.AddRange(errs) } 
            :> ErrorLogger }
    member __.CapturedErrors = errors.ToArray()
    member __.CapturedWarnings = warnings.ToArray()

/// The default ErrorLogger implementation, reporting messages to the Console up to the maxerrors maximum
type ConsoleLoggerProvider() = 
    inherit ErrorLoggerProvider()
    override this.CreateErrorLoggerUpToMaxErrors(tcConfigBuilder, exiter) = ConsoleErrorLoggerUpToMaxErrors(tcConfigBuilder, exiter)


/// Notify the exiter if any error has occurred 
let AbortOnError (errorLogger:ErrorLogger, exiter : Exiter) = 
    if errorLogger.ErrorCount > 0 then
        exiter.Exit 1

//----------------------------------------------------------------------------
// DisposablesTracker
//----------------------------------------------------------------------------

/// Track a set of resources to cleanup
type DisposablesTracker() = 
    let items = Stack<IDisposable>()
    member this.Register(i) = items.Push i
    interface IDisposable with
        member this.Dispose() = 
            let l = List.ofSeq items
            items.Clear()
            for i in l do 
                try i.Dispose() with _ -> ()


//----------------------------------------------------------------------------
// TypeCheck, AdjustForScriptCompile
//----------------------------------------------------------------------------

let TypeCheck (ctok, tcConfig, tcImports, tcGlobals, errorLogger:ErrorLogger, assemblyName, niceNameGen, tcEnv0, inputs, exiter: Exiter) =
    try 
        if isNil inputs then error(Error(FSComp.SR.fscNoImplementationFiles(), Range.rangeStartup))
        let ccuName = assemblyName
        let tcInitialState = GetInitialTcState (rangeStartup, ccuName, tcConfig, tcGlobals, tcImports, niceNameGen, tcEnv0)
        TypeCheckClosedInputSet (ctok, (fun () -> errorLogger.ErrorCount > 0), tcConfig, tcImports, tcGlobals, None, tcInitialState, inputs)
    with e -> 
        errorRecovery e rangeStartup
        exiter.Exit 1


/// Check for .fsx and, if present, compute the load closure for of #loaded files.
let AdjustForScriptCompile(ctok, tcConfigB:TcConfigBuilder, commandLineSourceFiles, lexResourceManager) =

    let combineFilePath file =
        try
            if FileSystem.IsPathRootedShim(file) then file
            else Path.Combine(tcConfigB.implicitIncludeDir, file)
        with _ ->
            error (Error(FSComp.SR.pathIsInvalid(file), rangeStartup)) 
            
    let commandLineSourceFiles = 
        commandLineSourceFiles 
        |> List.map combineFilePath
        
    let allSources = ref []       
    
    let tcConfig = TcConfig.Create(tcConfigB, validate=false) 
    
    let AddIfNotPresent(filename:string) =
        if not(!allSources |> List.contains filename) then
            allSources := filename::!allSources
    
    let AppendClosureInformation(filename) =
        if IsScript filename then 
            let closure = LoadClosure.ComputeClosureOfSourceFiles(ctok, tcConfig, [filename, rangeStartup], CodeContext.Compilation, lexResourceManager=lexResourceManager)
            // Record the references from the analysis of the script. The full resolutions are recorded as the corresponding #I paths used to resolve them
            // are local to the scripts and not added to the tcConfigB (they are added to localized clones of the tcConfigB).
            let references = closure.References |> List.collect snd |> List.filter (fun r->r.originalReference.Range<>range0 && r.originalReference.Range<>rangeStartup)
            references |> List.iter (fun r-> tcConfigB.AddReferencedAssemblyByPath(r.originalReference.Range, r.resolvedPath))
            closure.NoWarns |> List.collect (fun (n, ms) -> ms|>List.map(fun m->m, n)) |> List.iter (fun (x,m) -> tcConfigB.TurnWarningOff(x, m))
            closure.SourceFiles |> List.map fst |> List.iter AddIfNotPresent
            closure.AllRootFileDiagnostics |> List.iter diagnosticSink
            
            else AddIfNotPresent(filename)
         
    // Find closure of .fsx files.
    commandLineSourceFiles |> List.iter AppendClosureInformation

    List.rev !allSources

//----------------------------------------------------------------------------
// ProcessCommandLineFlags
//----------------------------------------------------------------------------


let ProcessCommandLineFlags (tcConfigB: TcConfigBuilder, setProcessThreadLocals, lcidFromCodePage, argv) =
    let inputFilesRef   = ref ([] : string list)
    let collect name = 
        let lower = String.lowercase name
        if List.exists (Filename.checkSuffix lower) [".resx"]  then
            error(Error(FSComp.SR.fscResxSourceFileDeprecated name, rangeStartup))
        else
            inputFilesRef := name :: !inputFilesRef
    let abbrevArgs = GetAbbrevFlagSet tcConfigB true

    // This is where flags are interpreted by the command line fsc.exe.
    ParseCompilerOptions (collect, GetCoreFscCompilerOptions tcConfigB, List.tail (PostProcessCompilerArgs abbrevArgs argv))

    if not (tcConfigB.portablePDB || tcConfigB.embeddedPDB) then
        if tcConfigB.embedAllSource || (tcConfigB.embedSourceList |> isNil |> not) then
            error(Error(FSComp.SR.optsEmbeddedSourceRequirePortablePDBs(), rangeCmdArgs))
        if not (String.IsNullOrEmpty(tcConfigB.sourceLink)) then
            error(Error(FSComp.SR.optsSourceLinkRequirePortablePDBs(), rangeCmdArgs))

    if tcConfigB.deterministic && tcConfigB.debuginfo && (tcConfigB.portablePDB = false) then
      error(Error(FSComp.SR.fscDeterministicDebugRequiresPortablePdb(), rangeCmdArgs))

    let inputFiles = List.rev !inputFilesRef

    // Check if we have a codepage from the console
    match tcConfigB.lcid with
    | Some _ -> ()
    | None -> tcConfigB.lcid <- lcidFromCodePage

    setProcessThreadLocals(tcConfigB)

    (* step - get dll references *)
    let dllFiles, sourceFiles = inputFiles |> List.map(fun p -> trimQuotes p) |> List.partition Filename.isDll
    match dllFiles with
    | [] -> ()
    | h::_ -> errorR (Error(FSComp.SR.fscReferenceOnCommandLine(h), rangeStartup))

    dllFiles |> List.iter (fun f->tcConfigB.AddReferencedAssemblyByPath(rangeStartup, f))
    sourceFiles


//----------------------------------------------------------------------------
// InterfaceFileWriter
//----------------------------------------------------------------------------

module InterfaceFileWriter =

    let BuildInitialDisplayEnvForSigFileGeneration tcGlobals = 
        let denv = DisplayEnv.Empty tcGlobals
        let denv = 
            { denv with 
               showImperativeTyparAnnotations=true
               showHiddenMembers=true
               showObsoleteMembers=true
               showAttributes=true }
        denv.SetOpenPaths 
            [ FSharpLib.RootPath 
              FSharpLib.CorePath 
              FSharpLib.CollectionsPath 
              FSharpLib.ControlPath 
              (IL.splitNamespace FSharpLib.ExtraTopLevelOperatorsName) ] 

    let WriteInterfaceFile (tcGlobals, tcConfig:TcConfig, infoReader, declaredImpls) =

        /// Use a UTF-8 Encoding with no Byte Order Mark
        let os = 
            if tcConfig.printSignatureFile="" then Console.Out
            else (File.CreateText tcConfig.printSignatureFile :> TextWriter)

        if tcConfig.printSignatureFile <> "" && not (List.exists (Filename.checkSuffix tcConfig.printSignatureFile) FSharpLightSyntaxFileSuffixes) then
            fprintfn os "#light" 
            fprintfn os "" 

        for (TImplFile(_, _, mexpr, _, _)) in declaredImpls do
            let denv = BuildInitialDisplayEnvForSigFileGeneration tcGlobals
            writeViaBufferWithEnvironmentNewLines os (fun os s -> Printf.bprintf os "%s\n\n" s)
              (NicePrint.layoutInferredSigOfModuleExpr true denv infoReader AccessibleFromSomewhere range0 mexpr |> Layout.squashTo 80 |> Layout.showL)
       
        if tcConfig.printSignatureFile <> "" then os.Dispose()

//----------------------------------------------------------------------------
// XmlDocWriter
//----------------------------------------------------------------------------


module XmlDocWriter =

    let getDoc xmlDoc = 
        match XmlDoc.Process xmlDoc with
        | XmlDoc [| |] -> ""
        | XmlDoc strs  -> strs |> Array.toList |> String.concat Environment.NewLine

    let hasDoc xmlDoc =
        // No need to process the xml doc - just need to know if there's anything there
        match xmlDoc with
        | XmlDoc [| |] -> false
        | _ -> true
        
    let computeXmlDocSigs (tcGlobals, generatedCcu:CcuThunk) =
        (* the xmlDocSigOf* functions encode type into string to be used in "id" *)
        let g = tcGlobals
        let doValSig ptext (v:Val)  = if (hasDoc v.XmlDoc) then v.XmlDocSig <- XmlDocSigOfVal g ptext v
        let doTyconSig ptext (tc:Tycon) = 
            if (hasDoc tc.XmlDoc) then tc.XmlDocSig <- XmlDocSigOfTycon [ptext; tc.CompiledName]
            for vref in tc.MembersOfFSharpTyconSorted do 
                doValSig ptext vref.Deref
            for uc in tc.UnionCasesAsList do
                if (hasDoc uc.XmlDoc) then uc.XmlDocSig <- XmlDocSigOfUnionCase [ptext; tc.CompiledName; uc.Id.idText]
            for rf in tc.AllFieldsAsList do
                if (hasDoc rf.XmlDoc) then
                    rf.XmlDocSig <-
                        if tc.IsRecordTycon && (not rf.IsStatic) then 
                            // represents a record field, which is exposed as a property
                            XmlDocSigOfProperty [ptext; tc.CompiledName; rf.Id.idText]
                        else
                            XmlDocSigOfField [ptext; tc.CompiledName; rf.Id.idText]

        let doModuleMemberSig path (m:ModuleOrNamespace) = m.XmlDocSig <- XmlDocSigOfSubModul [path]
        (* moduleSpec - recurses *)
        let rec doModuleSig path (mspec:ModuleOrNamespace) = 
            let mtype = mspec.ModuleOrNamespaceType
            let path = 
                (* skip the first item in the path which is the assembly name *)
                match path with 
                | None -> Some ""
                | Some "" -> Some mspec.LogicalName
                | Some p -> Some (p+"."+mspec.LogicalName)
            let ptext = match path with None -> "" | Some t -> t
            if mspec.IsModule then doModuleMemberSig ptext mspec
            let vals = 
                mtype.AllValsAndMembers
                |> Seq.toList
                |> List.filter (fun x  -> not x.IsCompilerGenerated) 
                |> List.filter (fun x -> x.MemberInfo.IsNone || x.IsExtensionMember)
            List.iter (doModuleSig  path)  mtype.ModuleAndNamespaceDefinitions
            List.iter (doTyconSig  ptext) mtype.ExceptionDefinitions
            List.iter (doValSig    ptext) vals
            List.iter (doTyconSig  ptext) mtype.TypeDefinitions
       
        doModuleSig None generatedCcu.Contents          

    let writeXmlDoc (assemblyName, generatedCcu:CcuThunk, xmlfile) =
        if not (Filename.hasSuffixCaseInsensitive "xml" xmlfile ) then 
            error(Error(FSComp.SR.docfileNoXmlSuffix(), Range.rangeStartup))
        (* the xmlDocSigOf* functions encode type into string to be used in "id" *)
        let members = ref []
        let addMember id xmlDoc = 
            if hasDoc xmlDoc then
                let doc = getDoc xmlDoc
                members := (id, doc) :: !members
        let doVal (v:Val) = addMember v.XmlDocSig v.XmlDoc
        let doUnionCase (uc:UnionCase) = addMember uc.XmlDocSig uc.XmlDoc
        let doField (rf:RecdField) = addMember rf.XmlDocSig rf.XmlDoc
        let doTycon (tc:Tycon) = 
            addMember tc.XmlDocSig tc.XmlDoc
            for vref in tc.MembersOfFSharpTyconSorted do 
                doVal vref.Deref 
            for uc in tc.UnionCasesAsList do
                doUnionCase uc
            for rf in tc.AllFieldsAsList do
                doField rf

        let modulMember (m:ModuleOrNamespace) = addMember m.XmlDocSig m.XmlDoc
        
        (* moduleSpec - recurses *)
        let rec doModule (mspec:ModuleOrNamespace) = 
            let mtype = mspec.ModuleOrNamespaceType
            if mspec.IsModule then modulMember mspec
            let vals = 
                mtype.AllValsAndMembers
                |> Seq.toList
                |> List.filter (fun x  -> not x.IsCompilerGenerated) 
                |> List.filter (fun x -> x.MemberInfo.IsNone || x.IsExtensionMember)
            List.iter doModule mtype.ModuleAndNamespaceDefinitions
            List.iter doTycon mtype.ExceptionDefinitions
            List.iter doVal vals
            List.iter doTycon mtype.TypeDefinitions
       
        doModule generatedCcu.Contents

        use os = File.CreateText(xmlfile)

        fprintfn os ("<?xml version=\"1.0\" encoding=\"utf-8\"?>")
        fprintfn os ("<doc>")
        fprintfn os ("<assembly><name>%s</name></assembly>") assemblyName
        fprintfn os ("<members>")
        !members |> List.iter (fun (id, doc) -> 
            fprintfn os  "<member name=\"%s\">" id
            fprintfn os  "%s" doc
            fprintfn os  "</member>")
        fprintfn os "</members>" 
        fprintfn os "</doc>"   


let DefaultFSharpBinariesDir = FSharpEnvironment.BinFolderOfDefaultFSharpCompiler(FSharpEnvironment.tryCurrentDomain()).Value

//----------------------------------------------------------------------------
// GenerateInterfaceData, EncodeInterfaceData
//----------------------------------------------------------------------------
  
let GenerateInterfaceData(tcConfig:TcConfig) = 
    not tcConfig.standalone && not tcConfig.noSignatureData 

let EncodeInterfaceData(tcConfig: TcConfig, tcGlobals, exportRemapping, generatedCcu, outfile, isIncrementalBuild) = 
    if GenerateInterfaceData(tcConfig) then 
        let resource = WriteSignatureData (tcConfig, tcGlobals, exportRemapping, generatedCcu, outfile, isIncrementalBuild)
        // The resource gets written to a file for FSharp.Core
        let useDataFiles = (tcConfig.useOptimizationDataFile || tcGlobals.compilingFslib) && not isIncrementalBuild
        if useDataFiles then 
            let sigDataFileName = (Filename.chopExtension outfile)+".sigdata"
            File.WriteAllBytes(sigDataFileName, resource.Bytes)
        let resources = 
            [ resource ]
        let sigAttr = mkSignatureDataVersionAttr tcGlobals (IL.parseILVersion Internal.Utilities.FSharpEnvironment.FSharpBinaryMetadataFormatRevision) 
        [sigAttr], resources
      else 
        [], []


//----------------------------------------------------------------------------
// GenerateOptimizationData, EncodeOptimizationData
//----------------------------------------------------------------------------

let GenerateOptimizationData(tcConfig) = 
    GenerateInterfaceData(tcConfig) 

let EncodeOptimizationData(tcGlobals, tcConfig: TcConfig, outfile, exportRemapping, data, isIncrementalBuild) = 
    if GenerateOptimizationData tcConfig then 
        let data = map2Of2 (Optimizer.RemapOptimizationInfo tcGlobals exportRemapping) data
        // As with the sigdata file, the optdata gets written to a file for FSharp.Core
        let useDataFiles = (tcConfig.useOptimizationDataFile || tcGlobals.compilingFslib) && not isIncrementalBuild
        if useDataFiles then 
            let ccu, modulInfo = data
            let bytes = TastPickle.pickleObjWithDanglingCcus isIncrementalBuild outfile tcGlobals ccu Optimizer.p_CcuOptimizationInfo modulInfo
            let optDataFileName = (Filename.chopExtension outfile)+".optdata"
            File.WriteAllBytes(optDataFileName, bytes)
        let (ccu, optData) = 
            if tcConfig.onlyEssentialOptimizationData then 
                map2Of2 Optimizer.AbstractOptimizationInfoToEssentials data 
            else 
                data
        [ WriteOptimizationData (tcGlobals, outfile, isIncrementalBuild, ccu, optData) ]
    else
        [ ]

//----------------------------------------------------------------------------
// .res file format, for encoding the assembly version attribute. 
//--------------------------------------------------------------------------

// Helpers for generating binary blobs
module BinaryGenerationUtilities = 
    // Little-endian encoding of int32 
    let b0 n =  byte (n &&& 0xFF)
    let b1 n =  byte ((n >>> 8) &&& 0xFF)
    let b2 n =  byte ((n >>> 16) &&& 0xFF)
    let b3 n =  byte ((n >>> 24) &&& 0xFF)

    let i16 (i:int32) = [| b0 i; b1 i |]
    let i32 (i:int32) = [| b0 i; b1 i; b2 i; b3 i |]

    // Emit the bytes and pad to a 32-bit alignment
    let Padded initialAlignment (v:byte[]) = 
        [| yield! v
           for _ in 1..(4 - (initialAlignment + v.Length) % 4) % 4 do
               yield 0x0uy |]

// Generate nodes in a .res file format. These are then linked by Abstract IL using the 
// linkNativeResources function, which invokes the cvtres.exe utility
module ResFileFormat = 
    open BinaryGenerationUtilities
    
    let ResFileNode(dwTypeID, dwNameID, wMemFlags, wLangID, data:byte[]) =
        [| yield! i32 data.Length  // DWORD ResHdr.dwDataSize
           yield! i32 0x00000020  // dwHeaderSize
           yield! i32 ((dwTypeID <<< 16) ||| 0x0000FFFF)  // dwTypeID, sizeof(DWORD)
           yield! i32 ((dwNameID <<< 16) ||| 0x0000FFFF)   // dwNameID, sizeof(DWORD)
           yield! i32 0x00000000 // DWORD       dwDataVersion
           yield! i16 wMemFlags // WORD        wMemFlags
           yield! i16 wLangID   // WORD        wLangID
           yield! i32 0x00000000 // DWORD       dwVersion
           yield! i32 0x00000000 // DWORD       dwCharacteristics
           yield! Padded 0 data |]

    let ResFileHeader() = ResFileNode(0x0, 0x0, 0x0, 0x0, [| |]) 

// Generate the VS_VERSION_INFO structure held in a Win32 Version Resource in a PE file
//
// Web reference: http://www.piclist.com/tecHREF/os/win/api/win32/struc/src/str24_5.htm
module VersionResourceFormat = 
    open BinaryGenerationUtilities

    let VersionInfoNode(data:byte[]) =
        [| yield! i16 (data.Length + 2) // wLength : int16 // Specifies the length, in bytes, of the VS_VERSION_INFO structure. This length does not include any padding that aligns any subsequent version resource data on a 32-bit boundary. 
           yield! data |]

    let VersionInfoElement(wType, szKey, valueOpt: byte[] option, children:byte[][], isString) =
        // for String structs, wValueLength represents the word count, not the byte count
        let wValueLength = (match valueOpt with None -> 0 | Some value -> (if isString then value.Length / 2 else value.Length))
        VersionInfoNode
            [| yield! i16 wValueLength // wValueLength: int16. Specifies the length, in words, of the Value member. This value is zero if there is no Value member associated with the current version structure. 
               yield! i16 wType        // wType : int16 Specifies the type of data in the version resource. This member is 1 if the version resource contains text data and 0 if the version resource contains binary data. 
               yield! Padded 2 szKey 
               match valueOpt with 
               | None -> yield! []
               | Some value -> yield! Padded 0 value 
               for child in children do 
                   yield! child  |]

    let Version((v1, v2, v3, v4):ILVersionInfo) = 
        [| yield! i32 (int32 v1 <<< 16 ||| int32 v2) // DWORD dwFileVersionMS // Specifies the most significant 32 bits of the file's binary version number. This member is used with dwFileVersionLS to form a 64-bit value used for numeric comparisons. 
           yield! i32 (int32 v3 <<< 16 ||| int32 v4) // DWORD dwFileVersionLS // Specifies the least significant 32 bits of the file's binary version number. This member is used with dwFileVersionMS to form a 64-bit value used for numeric comparisons. 
        |]

    let String(string, value) = 
        let wType = 0x1 // Specifies the type of data in the version resource. This member is 1 if the version resource contains text data and 0 if the version resource contains binary data. 
        let szKey = Bytes.stringAsUnicodeNullTerminated string
        VersionInfoElement(wType, szKey, Some (Bytes.stringAsUnicodeNullTerminated value), [| |], true)

    let StringTable(language, strings) = 
        let wType = 0x1 // Specifies the type of data in the version resource. This member is 1 if the version resource contains text data and 0 if the version resource contains binary data. 
        let szKey = Bytes.stringAsUnicodeNullTerminated language
             // Specifies an 8-digit hexadecimal number stored as a Unicode string. The four most significant digits represent the language identifier. The four least significant digits represent the code page for which the data is formatted. 
             // Each Microsoft Standard Language identifier contains two parts: the low-order 10 bits specify the major language, and the high-order 6 bits specify the sublanguage. For a table of valid identifiers see Language Identifiers. 
                       
        let children =  
            [| for string in strings do
                   yield String(string) |] 
        VersionInfoElement(wType, szKey, None, children, false)

    let StringFileInfo(stringTables: #seq<string * #seq<string * string> >) = 
        let wType = 0x1 // Specifies the type of data in the version resource. This member is 1 if the version resource contains text data and 0 if the version resource contains binary data. 
        let szKey = Bytes.stringAsUnicodeNullTerminated "StringFileInfo" // Contains the Unicode string StringFileInfo
        // Contains an array of one or more StringTable structures. Each StringTable structures szKey member indicates the appropriate language and code page for displaying the text in that StringTable structure. 
        let children =  
            [| for stringTable in stringTables do
                   yield StringTable(stringTable) |] 
        VersionInfoElement(wType, szKey, None, children, false)

    let VarFileInfo(vars: #seq<int32 * int32>) = 
        let wType = 0x1 // Specifies the type of data in the version resource. This member is 1 if the version resource contains text data and 0 if the version resource contains binary data. 
        let szKey = Bytes.stringAsUnicodeNullTerminated "VarFileInfo" // Contains the Unicode string StringFileInfo
        // Contains an array of one or more StringTable structures. Each StringTable structures szKey member indicates the appropriate language and code page for displaying the text in that StringTable structure. 
        let children =  
            [| for (lang, codePage) in vars do
                   let szKey = Bytes.stringAsUnicodeNullTerminated "Translation"
                   yield VersionInfoElement(0x0, szKey, Some([| yield! i16 lang
                                                                yield! i16 codePage |]), [| |], false) |] 
        VersionInfoElement(wType, szKey, None, children, false)

    let VS_FIXEDFILEINFO(fileVersion:ILVersionInfo, 
                         productVersion:ILVersionInfo, 
                         dwFileFlagsMask, 
                         dwFileFlags, dwFileOS, 
                         dwFileType, dwFileSubtype, 
                         lwFileDate:int64) = 
        let dwStrucVersion = 0x00010000
        [| yield! i32  0xFEEF04BD // DWORD dwSignature // Contains the value 0xFEEFO4BD. This is used with the szKey member of the VS_VERSION_INFO structure when searching a file for the VS_FIXEDFILEINFO structure. 
           yield! i32 dwStrucVersion // DWORD dwStrucVersion // Specifies the binary version number of this structure. The high-order word of this member contains the major version number, and the low-order word contains the minor version number. 
           yield! Version fileVersion // DWORD dwFileVersionMS, dwFileVersionLS // Specifies the most/least significant 32 bits of the file's binary version number. This member is used with dwFileVersionLS to form a 64-bit value used for numeric comparisons. 
           yield! Version productVersion // DWORD dwProductVersionMS, dwProductVersionLS // Specifies the most/least significant 32 bits of the file's binary version number. This member is used with dwFileVersionLS to form a 64-bit value used for numeric comparisons. 
           yield! i32 dwFileFlagsMask // DWORD dwFileFlagsMask // Contains a bitmask that specifies the valid bits in dwFileFlags. A bit is valid only if it was defined when the file was created. 
           yield! i32 dwFileFlags // DWORD dwFileFlags // Contains a bitmask that specifies the Boolean attributes of the file. This member can include one or more of the following values: 
                  //          VS_FF_DEBUG 0x1L             The file contains debugging information or is compiled with debugging features enabled. 
                  //          VS_FF_INFOINFERRED            The file's version structure was created dynamically; therefore, some of the members in this structure may be empty or incorrect. This flag should never be set in a file's VS_VERSION_INFO data. 
                  //          VS_FF_PATCHED            The file has been modified and is not identical to the original shipping file of the same version number. 
                  //          VS_FF_PRERELEASE            The file is a development version, not a commercially released product. 
                  //          VS_FF_PRIVATEBUILD            The file was not built using standard release procedures. If this flag is set, the StringFileInfo structure should contain a PrivateBuild entry. 
                  //          VS_FF_SPECIALBUILD            The file was built by the original company using standard release procedures but is a variation of the normal file of the same version number. If this flag is set, the StringFileInfo structure should contain a SpecialBuild entry. 
           yield! i32 dwFileOS //Specifies the operating system for which this file was designed. This member can be one of the following values: Flag 
                  //VOS_DOS 0x0001L  The file was designed for MS-DOS. 
                  //VOS_NT  0x0004L  The file was designed for Windows NT. 
                  //VOS__WINDOWS16  The file was designed for 16-bit Windows. 
                  //VOS__WINDOWS32  The file was designed for the Win32 API. 
                  //VOS_OS216 0x00020000L  The file was designed for 16-bit OS/2. 
                  //VOS_OS232  0x00030000L  The file was designed for 32-bit OS/2. 
                  //VOS__PM16  The file was designed for 16-bit Presentation Manager. 
                  //VOS__PM32  The file was designed for 32-bit Presentation Manager. 
                  //VOS_UNKNOWN  The operating system for which the file was designed is unknown to Windows. 
           yield! i32 dwFileType // Specifies the general type of file. This member can be one of the following values: 
     
                //VFT_UNKNOWN The file type is unknown to Windows. 
                //VFT_APP  The file contains an application. 
                //VFT_DLL  The file contains a dynamic-link library (DLL). 
                //VFT_DRV  The file contains a device driver. If dwFileType is VFT_DRV, dwFileSubtype contains a more specific description of the driver. 
                //VFT_FONT  The file contains a font. If dwFileType is VFT_FONT, dwFileSubtype contains a more specific description of the font file. 
                //VFT_VXD  The file contains a virtual device. 
                //VFT_STATIC_LIB  The file contains a static-link library. 

           yield! i32 dwFileSubtype //     Specifies the function of the file. The possible values depend on the value of dwFileType. For all values of dwFileType not described in the following list, dwFileSubtype is zero. If dwFileType is VFT_DRV, dwFileSubtype can be one of the following values: 
                      //VFT2_UNKNOWN  The driver type is unknown by Windows. 
                      //VFT2_DRV_COMM  The file contains a communications driver. 
                      //VFT2_DRV_PRINTER  The file contains a printer driver. 
                      //VFT2_DRV_KEYBOARD  The file contains a keyboard driver. 
                      //VFT2_DRV_LANGUAGE  The file contains a language driver. 
                      //VFT2_DRV_DISPLAY  The file contains a display driver. 
                      //VFT2_DRV_MOUSE  The file contains a mouse driver. 
                      //VFT2_DRV_NETWORK  The file contains a network driver. 
                      //VFT2_DRV_SYSTEM  The file contains a system driver. 
                      //VFT2_DRV_INSTALLABLE  The file contains an installable driver. 
                      //VFT2_DRV_SOUND  The file contains a sound driver. 
                      //
                      //If dwFileType is VFT_FONT, dwFileSubtype can be one of the following values: 
                      // 
                      //VFT2_UNKNOWN  The font type is unknown by Windows. 
                      //VFT2_FONT_RASTER  The file contains a raster font. 
                      //VFT2_FONT_VECTOR  The file contains a vector font. 
                      //VFT2_FONT_TRUETYPE  The file contains a TrueType font. 
                      //
                      //If dwFileType is VFT_VXD, dwFileSubtype contains the virtual device identifier included in the virtual device control block. 
           yield! i32 (int32 (lwFileDate >>> 32)) // Specifies the most significant 32 bits of the file's 64-bit binary creation date and time stamp. 
           yield! i32 (int32 lwFileDate) //Specifies the least significant 32 bits of the file's 64-bit binary creation date and time stamp. 
         |] 


    let VS_VERSION_INFO(fixedFileInfo, stringFileInfo, varFileInfo)  =
        let wType = 0x0 
        let szKey = Bytes.stringAsUnicodeNullTerminated "VS_VERSION_INFO" // Contains the Unicode string VS_VERSION_INFO
        let value = VS_FIXEDFILEINFO (fixedFileInfo)
        let children =  
            [| yield StringFileInfo(stringFileInfo) 
               yield VarFileInfo(varFileInfo) 
            |] 
        VersionInfoElement(wType, szKey, Some value, children, false)
       
    let VS_VERSION_INFO_RESOURCE(data) = 
        let dwTypeID = 0x0010
        let dwNameID = 0x0001
        let wMemFlags = 0x0030 // REVIEW: HARDWIRED TO ENGLISH
        let wLangID = 0x0
        ResFileFormat.ResFileNode(dwTypeID, dwNameID, wMemFlags, wLangID, VS_VERSION_INFO(data))
        
module ManifestResourceFormat =
    
    let VS_MANIFEST_RESOURCE(data, isLibrary) =
        let dwTypeID = 0x0018
        let dwNameID = if isLibrary then 0x2 else 0x1
        let wMemFlags = 0x0
        let wLangID = 0x0
        ResFileFormat.ResFileNode(dwTypeID, dwNameID, wMemFlags, wLangID, data)

//----------------------------------------------------------------------------
// Helpers for finding attributes
//----------------------------------------------------------------------------

module AttributeHelpers = 

    /// Try to find an attribute that takes a string argument
    let TryFindStringAttribute (g: TcGlobals) attrib attribs =
      match g.TryFindSysAttrib attrib with 
      | None -> None
      | Some attribRef -> 
        match TryFindFSharpAttribute g attribRef attribs with
        | Some (Attrib(_, _, [ AttribStringArg(s) ], _, _, _, _))  -> Some (s)
        | _ -> None
        
    let TryFindIntAttribute (g: TcGlobals) attrib attribs =
      match g.TryFindSysAttrib attrib with 
      | None -> None
      | Some attribRef -> 
        match TryFindFSharpAttribute g attribRef attribs with
        | Some (Attrib(_, _, [ AttribInt32Arg(i) ], _, _, _, _)) -> Some (i)
        | _ -> None
        
    let TryFindBoolAttribute (g: TcGlobals) attrib attribs =
      match g.TryFindSysAttrib attrib with 
      | None -> None
      | Some attribRef -> 
        match TryFindFSharpAttribute g attribRef attribs with
        | Some (Attrib(_, _, [ AttribBoolArg(p) ], _, _, _, _)) -> Some (p)
        | _ -> None

    let (|ILVersion|_|) (versionString: string) =
        try Some (IL.parseILVersion versionString)
        with e -> 
            None

    // Try to find an AssemblyVersion attribute 
    let TryFindVersionAttribute g attrib attribName attribs deterministic =
        match TryFindStringAttribute g attrib attribs with
        | Some versionString ->
             if deterministic && versionString.Contains("*") then
                 errorR(Error(FSComp.SR.fscAssemblyWildcardAndDeterminism(attribName, versionString), Range.rangeStartup))
             try Some (IL.parseILVersion versionString)
             with e -> 
                 warning(Error(FSComp.SR.fscBadAssemblyVersion(attribName, versionString), Range.rangeStartup))
                 None
        | _ -> None

//----------------------------------------------------------------------------
// Building the contents of the finalized IL module
//----------------------------------------------------------------------------

module MainModuleBuilder = 

    let injectedCompatTypes = 
      set [ "System.Tuple`1"
            "System.Tuple`2" 
            "System.Tuple`3" 
            "System.Tuple`4"
            "System.Tuple`5"
            "System.Tuple`6"
            "System.Tuple`7"
            "System.Tuple`8"
            "System.ITuple"
            "System.Tuple"
            "System.Collections.IStructuralComparable"
            "System.Collections.IStructuralEquatable" ]

    let typesForwardedToMscorlib = 
      set [ "System.AggregateException"
            "System.Threading.CancellationTokenRegistration"
            "System.Threading.CancellationToken"
            "System.Threading.CancellationTokenSource"
            "System.Lazy`1"
            "System.IObservable`1"
            "System.IObserver`1" ]

    let typesForwardedToSystemNumerics =
      set [ "System.Numerics.BigInteger" ]

    let createMscorlibExportList (tcGlobals: TcGlobals) =
      // We want to write forwarders out for all injected types except for System.ITuple, which is internal
      // Forwarding System.ITuple will cause FxCop failures on 4.0
      Set.union (Set.filter (fun t -> t <> "System.ITuple") injectedCompatTypes) typesForwardedToMscorlib |>
          Seq.map (fun t -> mkTypeForwarder (tcGlobals.ilg.primaryAssemblyScopeRef) t (mkILNestedExportedTypes List.empty<ILNestedExportedType>) (mkILCustomAttrs List.empty<ILAttribute>) ILTypeDefAccess.Public ) 
          |> Seq.toList

    let createSystemNumericsExportList (tcConfig: TcConfig) (tcImports:TcImports) =
        let refNumericsDllName =
            if (tcConfig.primaryAssembly.Name = "mscorlib") then "System.Numerics"
            else "System.Runtime.Numerics"
        let numericsAssemblyRef =
            match tcImports.GetImportedAssemblies() |> List.tryFind<ImportedAssembly>(fun a -> a.FSharpViewOfMetadata.AssemblyName = refNumericsDllName) with
            | Some asm ->
                match asm.ILScopeRef with 
                | ILScopeRef.Assembly aref -> Some aref
                | _ -> None
            | None -> None
        match numericsAssemblyRef with
        | Some aref ->
            let systemNumericsAssemblyRef = ILAssemblyRef.Create(refNumericsDllName, aref.Hash, aref.PublicKey, aref.Retargetable, aref.Version, aref.Locale)
            typesForwardedToSystemNumerics |>
                Seq.map (fun t ->
                            {   ScopeRef = ILScopeRef.Assembly(systemNumericsAssemblyRef)
                                Name = t
                                Attributes = enum<TypeAttributes>(0x00200000) ||| TypeAttributes.Public
                                Nested = mkILNestedExportedTypes List.empty<ILNestedExportedType> 
                                CustomAttrs = mkILCustomAttrs List.empty<ILAttribute> }) |>
                Seq.toList
        | None -> []

    let fileVersion warn findStringAttr (assemblyVersion: ILVersionInfo) =
        let attrName = "System.Reflection.AssemblyFileVersionAttribute"
        match findStringAttr attrName with
        | None -> assemblyVersion
        | Some (AttributeHelpers.ILVersion(v)) -> v
        | Some v -> 
            warn(Error(FSComp.SR.fscBadAssemblyVersion(attrName, v), Range.rangeStartup))
            //TODO compile error like c# compiler?
            assemblyVersion

    let productVersion warn findStringAttr (fileVersion: ILVersionInfo) =
        let attrName = "System.Reflection.AssemblyInformationalVersionAttribute"
        let toDotted (v1, v2, v3, v4) = sprintf "%d.%d.%d.%d" v1 v2 v3 v4
        match findStringAttr attrName with
        | None | Some "" -> fileVersion |> toDotted
        | Some (AttributeHelpers.ILVersion(v)) -> v |> toDotted
        | Some v -> 
            warn(Error(FSComp.SR.fscBadAssemblyVersion(attrName, v), Range.rangeStartup))
            v

    let productVersionToILVersionInfo (version: string) : ILVersionInfo =
        let parseOrZero v = match System.UInt16.TryParse v with (true, i) -> i | (false, _) -> 0us
        let validParts =
            version.Split('.')
            |> Seq.map parseOrZero
            |> Seq.takeWhile ((<>) 0us) 
            |> Seq.toList
        match validParts @ [0us; 0us; 0us; 0us] with
        | major :: minor :: build :: rev :: _ -> (major, minor, build, rev)
        | x -> failwithf "error converting product version '%s' to binary, tried '%A' " version x


    let CreateMainModule  
            (ctok, tcConfig:TcConfig, tcGlobals, tcImports:TcImports, 
             pdbfile, assemblyName, outfile, topAttrs, 
             (iattrs, intfDataResources), optDataResources, 
             codegenResults, assemVerFromAttrib, metadataVersion, secDecls) =

        RequireCompilationThread ctok
        let ilTypeDefs = 
            //let topTypeDef = mkILTypeDefForGlobalFunctions tcGlobals.ilg (mkILMethods [], emptyILFields)
            mkILTypeDefs codegenResults.ilTypeDefs

        let mainModule = 
            let hashAlg = AttributeHelpers.TryFindIntAttribute tcGlobals "System.Reflection.AssemblyAlgorithmIdAttribute" topAttrs.assemblyAttrs
            let locale = AttributeHelpers.TryFindStringAttribute tcGlobals "System.Reflection.AssemblyCultureAttribute" topAttrs.assemblyAttrs
            let flags =  match AttributeHelpers.TryFindIntAttribute tcGlobals "System.Reflection.AssemblyFlagsAttribute" topAttrs.assemblyAttrs with | Some f -> f | _ -> 0x0

            // You're only allowed to set a locale if the assembly is a library
            if (locale <> None && locale.Value <> "") && tcConfig.target <> Dll then
              error(Error(FSComp.SR.fscAssemblyCultureAttributeError(), rangeCmdArgs))

            // Add the type forwarders to any .NET DLL post-.NET-2.0, to give binary compatibility
            let exportedTypesList = 
                if (tcConfig.compilingFslib && tcConfig.compilingFslib40) then 
                   (List.append (createMscorlibExportList tcGlobals)
                                (if tcConfig.compilingFslibNoBigInt then [] else (createSystemNumericsExportList tcConfig tcImports))
                   )
                else
                    []

            mkILSimpleModule assemblyName (GetGeneratedILModuleName tcConfig.target assemblyName) (tcConfig.target = Dll || tcConfig.target = Module) tcConfig.subsystemVersion tcConfig.useHighEntropyVA ilTypeDefs hashAlg locale flags (mkILExportedTypes exportedTypesList) metadataVersion

        let disableJitOptimizations = not (tcConfig.optSettings.jitOpt())

        let tcVersion = tcConfig.version.GetVersionInfo(tcConfig.implicitIncludeDir)

        let reflectedDefinitionAttrs, reflectedDefinitionResources = 
            codegenResults.quotationResourceInfo 
            |> List.map (fun (referencedTypeDefs, reflectedDefinitionBytes) -> 
                let reflectedDefinitionResourceName = QuotationPickler.SerializedReflectedDefinitionsResourceNameBase+"-"+assemblyName+"-"+string(newUnique())+"-"+string(hash reflectedDefinitionBytes)
                let reflectedDefinitionAttrs = 
                    match QuotationTranslator.QuotationGenerationScope.ComputeQuotationFormat tcGlobals with
                    | QuotationTranslator.QuotationSerializationFormat.FSharp_40_Plus ->
                        [ mkCompilationMappingAttrForQuotationResource tcGlobals (reflectedDefinitionResourceName, referencedTypeDefs) ]
                    | QuotationTranslator.QuotationSerializationFormat.FSharp_20_Plus ->
                        [  ]
                let reflectedDefinitionResource = 
                  { Name=reflectedDefinitionResourceName
                    Location = ILResourceLocation.Local (fun () -> reflectedDefinitionBytes)
                    Access= ILResourceAccess.Public
                    CustomAttrs = emptyILCustomAttrs }
                reflectedDefinitionAttrs, reflectedDefinitionResource) 
            |> List.unzip
            |> (fun (attrs, resource) -> List.concat attrs, resource)

        let manifestAttrs = 
            mkILCustomAttrs
                 [ if not tcConfig.internConstantStrings then 
                       yield mkILCustomAttribute tcGlobals.ilg
                                 (tcGlobals.FindSysILTypeRef "System.Runtime.CompilerServices.CompilationRelaxationsAttribute", 
                                  [tcGlobals.ilg.typ_Int32], [ILAttribElem.Int32( 8)], []) 
                   yield! iattrs
                   yield! codegenResults.ilAssemAttrs
                   if Option.isSome pdbfile then
                       yield (tcGlobals.mkDebuggableAttributeV2 (tcConfig.jitTracking, tcConfig.ignoreSymbolStoreSequencePoints, disableJitOptimizations, false (* enableEnC *) )) 
                   yield! reflectedDefinitionAttrs ]

        // Make the manifest of the assembly
        let manifest = 
             if tcConfig.target = Module then None else
             let man = mainModule.ManifestOfAssembly
             let ver = 
                 match assemVerFromAttrib with 
                 | None -> tcVersion
                 | Some v -> v
             Some { man with Version= Some ver
                             CustomAttrs = manifestAttrs
                             DisableJitOptimizations=disableJitOptimizations
                             JitTracking= tcConfig.jitTracking
                             IgnoreSymbolStoreSequencePoints = tcConfig.ignoreSymbolStoreSequencePoints
                             SecurityDecls=secDecls } 

        let resources = 
          mkILResources 
            [ for file in tcConfig.embedResources do
                 let name, bytes, pub = 
                         let file, name, pub = TcConfigBuilder.SplitCommandLineResourceInfo file
                         let file = tcConfig.ResolveSourceFile(rangeStartup, file, tcConfig.implicitIncludeDir)
                         let bytes = FileSystem.ReadAllBytesShim file
                         name, bytes, pub
                 yield { Name=name 
                         Location=ILResourceLocation.Local (fun () -> bytes) 
                         Access=pub 
                         CustomAttrs=emptyILCustomAttrs }
               
              yield! reflectedDefinitionResources
              yield! intfDataResources
              yield! optDataResources
              for ri in tcConfig.linkResources do 
                 let file, name, pub = TcConfigBuilder.SplitCommandLineResourceInfo ri
                 yield { Name=name 
                         Location=ILResourceLocation.File(ILModuleRef.Create(name=file, hasMetadata=false, hash=Some (sha1HashBytes (FileSystem.ReadAllBytesShim file))), 0)
                         Access=pub 
                         CustomAttrs=emptyILCustomAttrs } ]

        let assemblyVersion = 
            match tcConfig.version with
            | VersionNone -> assemVerFromAttrib
            | _ -> Some tcVersion

        let findAttribute name =
            AttributeHelpers.TryFindStringAttribute tcGlobals name topAttrs.assemblyAttrs 


        //NOTE: the culture string can be turned into a number using this:
        //    sprintf "%04x" (CultureInfo.GetCultureInfo("en").KeyboardLayoutId )
        let assemblyVersionResources findAttr assemblyVersion =
            match assemblyVersion with 
            | None -> []
            | Some assemblyVersion ->
                let FindAttribute key attrib = 
                    match findAttr attrib with
                    | Some text  -> [(key, text)]
                    | _ -> []

                let fileVersionInfo = fileVersion warning findAttr assemblyVersion

                let productVersionString = productVersion warning findAttr fileVersionInfo

                let stringFileInfo = 
                     // 000004b0:
                     // Specifies an 8-digit hexadecimal number stored as a Unicode string. The four most significant digits represent the language identifier. The four least significant digits represent the code page for which the data is formatted. 
                     // Each Microsoft Standard Language identifier contains two parts: the low-order 10 bits specify the major language, and the high-order 6 bits specify the sublanguage. For a table of valid identifiers see Language Identifiers.                                           //
                     // see e.g. http://msdn.microsoft.com/en-us/library/aa912040.aspx 0000 is neutral and 04b0(hex)=1252(dec) is the code page.
                      [ ("000004b0", [ yield ("Assembly Version", (let v1, v2, v3, v4 = assemblyVersion in sprintf "%d.%d.%d.%d" v1 v2 v3 v4))
                                       yield ("FileVersion", (let v1, v2, v3, v4 = fileVersionInfo in sprintf "%d.%d.%d.%d" v1 v2 v3 v4))
                                       yield ("ProductVersion", productVersionString)
                                       match tcConfig.outputFile with
                                       | Some f -> yield ("OriginalFilename", Path.GetFileName(f))
                                       | None -> ()
                                       yield! FindAttribute "Comments" "System.Reflection.AssemblyDescriptionAttribute" 
                                       yield! FindAttribute "FileDescription" "System.Reflection.AssemblyTitleAttribute" 
                                       yield! FindAttribute "ProductName" "System.Reflection.AssemblyProductAttribute" 
                                       yield! FindAttribute "CompanyName" "System.Reflection.AssemblyCompanyAttribute" 
                                       yield! FindAttribute "LegalCopyright" "System.Reflection.AssemblyCopyrightAttribute" 
                                       yield! FindAttribute "LegalTrademarks" "System.Reflection.AssemblyTrademarkAttribute" ]) ]

                // These entries listed in the MSDN documentation as "standard" string entries are not yet settable

                // InternalName: The Value member identifies the file's internal name, if one exists. For example, this string could contain the module name for Windows dynamic-link libraries (DLLs), a virtual device name for Windows virtual devices, or a device name for MS-DOS device drivers. 
                // OriginalFilename: The Value member identifies the original name of the file, not including a path. This enables an application to determine whether a file has been renamed by a user. This name may not be MS-DOS 8.3-format if the file is specific to a non-FAT file system. 
                // PrivateBuild: The Value member describes by whom, where, and why this private version of the file was built. This string should only be present if the VS_FF_PRIVATEBUILD flag is set in the dwFileFlags member of the VS_FIXEDFILEINFO structure. For example, Value could be 'Built by OSCAR on \OSCAR2'. 
                // SpecialBuild: The Value member describes how this version of the file differs from the normal version. This entry should only be present if the VS_FF_SPECIALBUILD flag is set in the dwFileFlags member of the VS_FIXEDFILEINFO structure. For example, Value could be 'Private build for Olivetti solving mouse problems on M250 and M250E computers'. 

                // "If you use the Var structure to list the languages your application 
                // or DLL supports instead of using multiple version resources, 
                // use the Value member to contain an array of DWORD values indicating the 
                // language and code page combinations supported by this file. The 
                // low-order word of each DWORD must contain a Microsoft language identifier, 
                // and the high-order word must contain the IBM code page number. 
                // Either high-order or low-order word can be zero, indicating that 
                // the file is language or code page independent. If the Var structure is 
                // omitted, the file will be interpreted as both language and code page independent. "
                let varFileInfo = [ (0x0, 0x04b0)  ]

                let fixedFileInfo = 
                    let dwFileFlagsMask = 0x3f // REVIEW: HARDWIRED
                    let dwFileFlags = 0x00 // REVIEW: HARDWIRED
                    let dwFileOS = 0x04 // REVIEW: HARDWIRED
                    let dwFileType = 0x01 // REVIEW: HARDWIRED
                    let dwFileSubtype = 0x00 // REVIEW: HARDWIRED
                    let lwFileDate = 0x00L // REVIEW: HARDWIRED
                    (fileVersionInfo, productVersionString |> productVersionToILVersionInfo, dwFileFlagsMask, dwFileFlags, dwFileOS, dwFileType, dwFileSubtype, lwFileDate)

                let vsVersionInfoResource = 
                    VersionResourceFormat.VS_VERSION_INFO_RESOURCE(fixedFileInfo, stringFileInfo, varFileInfo)

                let resource = 
                    [| yield! ResFileFormat.ResFileHeader()
                       yield! vsVersionInfoResource |]

                [ resource ]

        // a user cannot specify both win32res and win32manifest
        if not(tcConfig.win32manifest = "") && not(tcConfig.win32res = "") then
            error(Error(FSComp.SR.fscTwoResourceManifests(), rangeCmdArgs))

        let win32Manifest =
            // use custom manifest if provided
            if not(tcConfig.win32manifest = "") then tcConfig.win32manifest

            // don't embed a manifest if target is not an exe, if manifest is specifically excluded, if another native resource is being included, or if running on mono
            elif not(tcConfig.target.IsExe) || not(tcConfig.includewin32manifest) || not(tcConfig.win32res = "") || runningOnMono then ""
            // otherwise, include the default manifest
            else
#if FX_NO_RUNTIMEENVIRONMENT
                // On coreclr default manifest is alongside the compiler
                Path.Combine(System.AppContext.BaseDirectory, @"default.win32manifest")
#else
                // On the desktop default manifest is alongside the clr
                Path.Combine(System.Runtime.InteropServices.RuntimeEnvironment.GetRuntimeDirectory(), @"default.win32manifest")
#endif
        let nativeResources = 
            [ for av in assemblyVersionResources findAttribute assemblyVersion do
                  yield Lazy<_>.CreateFromValue av
              if not(tcConfig.win32res = "") then
                  yield Lazy<_>.CreateFromValue (FileSystem.ReadAllBytesShim tcConfig.win32res) 
              if tcConfig.includewin32manifest && not(win32Manifest = "") && not runningOnMono then
                  yield  Lazy<_>.CreateFromValue [|   yield! ResFileFormat.ResFileHeader() 
                                                      yield! (ManifestResourceFormat.VS_MANIFEST_RESOURCE((FileSystem.ReadAllBytesShim win32Manifest), tcConfig.target = Dll)) |]]

        // Add attributes, version number, resources etc. 
        {mainModule with 
              StackReserveSize = tcConfig.stackReserveSize
              Name = (if tcConfig.target = Module then Filename.fileNameOfPath outfile else mainModule.Name)
              SubSystemFlags = (if tcConfig.target = WinExe then 2 else 3) 
              Resources= resources
              ImageBase = (match tcConfig.baseAddress with None -> 0x00400000l | Some b -> b)
              IsDLL=(tcConfig.target = Dll || tcConfig.target=Module)
              Platform = tcConfig.platform 
              Is32Bit=(match tcConfig.platform with Some X86 -> true | _ -> false)
              Is64Bit=(match tcConfig.platform with Some AMD64 | Some IA64 -> true | _ -> false)          
              Is32BitPreferred = if tcConfig.prefer32Bit && not tcConfig.target.IsExe then (error(Error(FSComp.SR.invalidPlatformTarget(), rangeCmdArgs))) else tcConfig.prefer32Bit
              CustomAttrs= 
                  mkILCustomAttrs 
                      [ if tcConfig.target = Module then 
                           yield! iattrs 
                        yield! codegenResults.ilNetModuleAttrs ]
              NativeResources=nativeResources
              Manifest = manifest }


//----------------------------------------------------------------------------
// Static linking
//----------------------------------------------------------------------------

/// Optional static linking of all DLLs that depend on the F# Library, plus other specified DLLs
module StaticLinker = 
    let debugStaticLinking = condition "FSHARP_DEBUG_STATIC_LINKING"

    let StaticLinkILModules (tcConfig, ilGlobals, ilxMainModule, dependentILModules: (CcuThunk option * ILModuleDef) list) = 
        if isNil dependentILModules then 
            ilxMainModule, (fun x -> x) 
        else

            // Check no dependent assemblies use quotations   
            let dependentCcuUsingQuotations = dependentILModules |> List.tryPick (function (Some ccu, _) when ccu.UsesFSharp20PlusQuotations -> Some ccu | _ -> None)   
            match dependentCcuUsingQuotations with   
            | Some ccu -> error(Error(FSComp.SR.fscQuotationLiteralsStaticLinking(ccu.AssemblyName), rangeStartup))   
            | None -> ()  
                
            // Check we're not static linking a .EXE
            if dependentILModules |> List.exists (fun (_, x) -> not x.IsDLL)  then 
                error(Error(FSComp.SR.fscStaticLinkingNoEXE(), rangeStartup))

            // Check we're not static linking something that is not pure IL
            if dependentILModules |> List.exists (fun (_, x) -> not x.IsILOnly)  then 
                error(Error(FSComp.SR.fscStaticLinkingNoMixedDLL(), rangeStartup))

            // The set of short names for the all dependent assemblies
            let assems = 
                set [ for (_, m) in dependentILModules  do
                         match m.Manifest with 
                         | Some m -> yield m.Name 
                         | _ -> () ]
            
            // A rewriter which rewrites scope references to things in dependent assemblies to be local references 
            let rewriteExternalRefsToLocalRefs x = 
                if assems.Contains (getNameOfScopeRef x) then ILScopeRef.Local else x

            let savedManifestAttrs = 
                [ for (_, depILModule) in dependentILModules do 
                    match depILModule.Manifest with 
                    | Some m -> 
                        for ca in m.CustomAttrs.AsList do
                           if ca.Method.MethodRef.DeclaringTypeRef.FullName = typeof<CompilationMappingAttribute>.FullName then 
                               yield ca
                    | _ -> () ]

            let savedResources = 
                let allResources = [ for (ccu, m) in dependentILModules do for r in m.Resources.AsList do yield (ccu, r) ]
                // Don't save interface, optimization or resource definitions for provider-generated assemblies.
                // These are "fake".
                let isProvided (ccu: CcuThunk option) = 
#if !NO_EXTENSIONTYPING
                    match ccu with 
                    | Some c -> c.IsProviderGenerated 
                    | None -> false
#else
                    ignore ccu
                    false
#endif

                // Save only the interface/optimization attributes of generated data 
                let intfDataResources, others = allResources |> List.partition (snd >> IsSignatureDataResource)
                let intfDataResources = 
                    [ for (ccu, r) in intfDataResources do 
                          if GenerateInterfaceData tcConfig && not (isProvided ccu) then 
                              yield r ]

                let optDataResources, others = others |> List.partition (snd >> IsOptimizationDataResource)
                let optDataResources = 
                    [ for (ccu, r) in optDataResources do 
                          if GenerateOptimizationData tcConfig && not (isProvided ccu) then 
                              yield r ]

                let otherResources = others |> List.map snd 

                let result = intfDataResources@optDataResources@otherResources
                result

            let moduls = ilxMainModule :: (List.map snd dependentILModules)

            // NOTE: version resources from statically linked DLLs are dropped in the binary reader/writer
            let savedNativeResources = 
                [ //yield! ilxMainModule.NativeResources 
                  for m in moduls do 
                      yield! m.NativeResources ]

            let topTypeDefs, normalTypeDefs = 
                moduls 
                |> List.map (fun m -> m.TypeDefs.AsList |> List.partition (fun td -> isTypeNameForGlobalFunctions td.Name)) 
                |> List.unzip

            let topTypeDef = 
                let topTypeDefs = List.concat topTypeDefs
                mkILTypeDefForGlobalFunctions ilGlobals
                   (mkILMethods (topTypeDefs |> List.collect (fun td -> td.Methods.AsList)), 
                    mkILFields (topTypeDefs |> List.collect (fun td -> td.Fields.AsList)))

            let ilxMainModule = 
                { ilxMainModule with 
                    Manifest = (let m = ilxMainModule.ManifestOfAssembly in Some {m with CustomAttrs = mkILCustomAttrs (m.CustomAttrs.AsList @ savedManifestAttrs) })
                    CustomAttrs = mkILCustomAttrs [ for m in moduls do yield! m.CustomAttrs.AsList ]
                    TypeDefs = mkILTypeDefs (topTypeDef :: List.concat normalTypeDefs)
                    Resources = mkILResources (savedResources @ ilxMainModule.Resources.AsList)
                    NativeResources = savedNativeResources }

            ilxMainModule, rewriteExternalRefsToLocalRefs


    // LEGACY: This is only used when compiling an FSharp.Core for .NET 2.0 (FSharp.Core 2.3.0.0). We no longer
    // build new FSharp.Core for that configuration.
    //
    // Find all IL modules that are to be statically linked given the static linking roots.
    let LegacyFindAndAddMscorlibTypesForStaticLinkingIntoFSharpCoreLibraryForNet20 (tcConfig:TcConfig, ilGlobals:ILGlobals, ilxMainModule) = 
        let mscorlib40 = tcConfig.compilingFslib20.Value 
              
        let ilBinaryReader = 
            let ilGlobals = mkILGlobals ILScopeRef.Local
            let opts = { ILBinaryReader.mkDefault (ilGlobals) with 
                            optimizeForMemory=tcConfig.optimizeForMemory
                            pdbPath = None } 
            ILBinaryReader.OpenILModuleReader mscorlib40 opts
              
        let tdefs1 = ilxMainModule.TypeDefs.AsList  |> List.filter (fun td -> not (MainModuleBuilder.injectedCompatTypes.Contains(td.Name)))
        let tdefs2 = ilBinaryReader.ILModuleDef.TypeDefs.AsList |> List.filter (fun td -> MainModuleBuilder.injectedCompatTypes.Contains(td.Name))
        //printfn "tdefs2 = %A" (tdefs2 |> List.map (fun tdef -> tdef.Name))

        // rewrite the mscorlib references 
        let tdefs2 = 
            let fakeModule = mkILSimpleModule "" "" true (4, 0) false (mkILTypeDefs tdefs2) None None 0 (mkILExportedTypes []) ""
            let fakeModule = 
                  fakeModule |> Morphs.morphILTypeRefsInILModuleMemoized ilGlobals (fun tref -> 
                      if MainModuleBuilder.injectedCompatTypes.Contains(tref.Name)  || (tref.Enclosing  |> List.exists (fun x -> MainModuleBuilder.injectedCompatTypes.Contains(x))) then 
                          tref
                          //|> Morphs.morphILScopeRefsInILTypeRef (function ILScopeRef.Local -> ilGlobals.mscorlibScopeRef | x -> x) 
                      // The implementations of Tuple use two private methods from System.Environment to get a resource string. Remap it
                      elif tref.Name = "System.Environment" then 
                          ILTypeRef.Create(ILScopeRef.Local, [], "Microsoft.FSharp.Core.PrivateEnvironment")  //|> Morphs.morphILScopeRefsInILTypeRef (function ILScopeRef.Local -> ilGlobals.mscorlibScopeRef | x -> x) 
                      else 
                          tref |> Morphs.morphILScopeRefsInILTypeRef (fun _ -> ilGlobals.primaryAssemblyScopeRef) )
                  
            // strip out System.Runtime.TargetedPatchingOptOutAttribute, which doesn't exist for 2.0
            let fakeModule = 
              {fakeModule with 
                TypeDefs = 
                  mkILTypeDefs 
                      ([ for td in fakeModule.TypeDefs do 
                            yield {td with 
                                      Methods =
                                        td.Methods.AsList
                                        |> List.map (fun md ->
                                            {md with CustomAttrs = 
                                                        mkILCustomAttrs (td.CustomAttrs.AsList |> List.filter (fun ilattr ->
                                                            ilattr.Method.DeclaringType.TypeRef.FullName <> "System.Runtime.TargetedPatchingOptOutAttribute")  )}) 
                                        |> mkILMethods } ])}
            //ILAsciiWriter.output_module stdout fakeModule
            fakeModule.TypeDefs.AsList

        let ilxMainModule = 
            { ilxMainModule with 
                TypeDefs = mkILTypeDefs (tdefs1 @ tdefs2) }
        ilxMainModule

    [<NoEquality; NoComparison>]
    type Node = 
        { name: string
          data: ILModuleDef 
          ccu: option<CcuThunk>
          refs: ILReferences
          mutable edges: list<Node> 
          mutable visited: bool }

    // Find all IL modules that are to be statically linked given the static linking roots.
    let FindDependentILModulesForStaticLinking (ctok, tcConfig:TcConfig, tcImports:TcImports, ilxMainModule) = 
        if not tcConfig.standalone && tcConfig.extraStaticLinkRoots.IsEmpty then 
            []
        else
            // Recursively find all referenced modules and add them to a module graph 
            let depModuleTable = HashMultiMap(0, HashIdentity.Structural)
            let dummyEntry nm =
                { refs = IL.emptyILRefs 
                  name=nm
                  ccu=None
                  data=ilxMainModule // any old module
                  edges = [] 
                  visited = true }
            let assumedIndependentSet = set [ "mscorlib";  "System"; "System.Core"; "System.Xml"; "Microsoft.Build.Framework"; "Microsoft.Build.Utilities" ]      

            begin 
                let remaining = ref (computeILRefs ilxMainModule).AssemblyReferences
                while not (isNil !remaining) do
                    let ilAssemRef = List.head !remaining
                    remaining := List.tail !remaining
                    if assumedIndependentSet.Contains ilAssemRef.Name || (ilAssemRef.PublicKey = Some ecmaPublicKey) then 
                        depModuleTable.[ilAssemRef.Name] <- dummyEntry ilAssemRef.Name
                    else
                        if not (depModuleTable.ContainsKey ilAssemRef.Name) then 
                            match tcImports.TryFindDllInfo(ctok, Range.rangeStartup, ilAssemRef.Name, lookupOnly=false) with 
                            | Some dllInfo ->
                                let ccu = 
                                    match tcImports.FindCcuFromAssemblyRef (ctok, Range.rangeStartup, ilAssemRef) with 
                                    | ResolvedCcu ccu -> Some ccu
                                    | UnresolvedCcu(_ccuName) -> None

                                let modul = dllInfo.RawMetadata.TryGetRawILModule().Value

                                let refs = 
                                    if ilAssemRef.Name = GetFSharpCoreLibraryName() then 
                                        IL.emptyILRefs 
                                    elif not modul.IsILOnly then 
                                        warning(Error(FSComp.SR.fscIgnoringMixedWhenLinking ilAssemRef.Name, rangeStartup))
                                        IL.emptyILRefs 
                                    else
                                        { AssemblyReferences = dllInfo.ILAssemblyRefs 
                                          ModuleReferences = [] }

                                depModuleTable.[ilAssemRef.Name] <- 
                                    { refs=refs
                                      name=ilAssemRef.Name
                                      ccu=ccu
                                      data=modul 
                                      edges = [] 
                                      visited = false }

                                // Push the new work items
                                remaining := refs.AssemblyReferences @ !remaining

                            | None -> 
                                warning(Error(FSComp.SR.fscAssumeStaticLinkContainsNoDependencies(ilAssemRef.Name), rangeStartup)) 
                                depModuleTable.[ilAssemRef.Name] <- dummyEntry ilAssemRef.Name
                done
            end

            ReportTime tcConfig "Find dependencies"

            // Add edges from modules to the modules that depend on them 
            for (KeyValue(_, n)) in depModuleTable do 
                for aref in n.refs.AssemblyReferences do
                    let n2 = depModuleTable.[aref.Name] 
                    n2.edges <- n :: n2.edges
                    
            // Find everything that depends on FSharp.Core
            let roots = 
                [ if tcConfig.standalone && depModuleTable.ContainsKey (GetFSharpCoreLibraryName()) then 
                      yield depModuleTable.[GetFSharpCoreLibraryName()]
                  for n in tcConfig.extraStaticLinkRoots  do
                      match depModuleTable.TryFind n with 
                      | Some x -> yield x
                      | None -> error(Error(FSComp.SR.fscAssemblyNotFoundInDependencySet(n), rangeStartup)) 
                ]
                              
            let remaining = ref roots
            [ while not (isNil !remaining) do
                let n = List.head !remaining
                remaining := List.tail !remaining
                if not n.visited then 
                    if verbose then dprintn ("Module "+n.name+" depends on "+GetFSharpCoreLibraryName())
                    n.visited <- true
                    remaining := n.edges @ !remaining
                    yield (n.ccu, n.data)  ]

    // Add all provider-generated assemblies into the static linking set
    let FindProviderGeneratedILModules (ctok, tcImports:TcImports, providerGeneratedAssemblies: (ImportedBinary * _) list) = 
        [ for (importedBinary, provAssemStaticLinkInfo) in providerGeneratedAssemblies do 
              let ilAssemRef  = importedBinary.ILScopeRef.AssemblyRef
              if debugStaticLinking then printfn "adding provider-generated assembly '%s' into static linking set" ilAssemRef.Name
              match tcImports.TryFindDllInfo(ctok, Range.rangeStartup, ilAssemRef.Name, lookupOnly=false) with 
              | Some dllInfo ->
                  let ccu = 
                      match tcImports.FindCcuFromAssemblyRef (ctok, Range.rangeStartup, ilAssemRef) with 
                      | ResolvedCcu ccu -> Some ccu
                      | UnresolvedCcu(_ccuName) -> None

                  let modul = dllInfo.RawMetadata.TryGetRawILModule().Value
                  yield (ccu, dllInfo.ILScopeRef, modul), (ilAssemRef.Name, provAssemStaticLinkInfo)
              | None -> () ]

    // Compute a static linker. This only captures tcImports (a large data structure) if
    // static linking is enabled. Normally this is not the case, which lets us collect tcImports
    // prior to this point.
    let StaticLink (ctok, tcConfig:TcConfig, tcImports:TcImports, ilGlobals:ILGlobals) = 

#if !NO_EXTENSIONTYPING
        let providerGeneratedAssemblies = 

            [ // Add all EST-generated assemblies into the static linking set
                for KeyValue(_, importedBinary:ImportedBinary) in tcImports.DllTable do
                    if importedBinary.IsProviderGenerated then 
                        match importedBinary.ProviderGeneratedStaticLinkMap with 
                        | None -> ()
                        | Some provAssemStaticLinkInfo -> yield (importedBinary, provAssemStaticLinkInfo) ]
#endif
        if tcConfig.compilingFslib && tcConfig.compilingFslib20.IsSome then 
            (fun ilxMainModule -> LegacyFindAndAddMscorlibTypesForStaticLinkingIntoFSharpCoreLibraryForNet20 (tcConfig, ilGlobals, ilxMainModule))
          
        elif not tcConfig.standalone && tcConfig.extraStaticLinkRoots.IsEmpty 
#if !NO_EXTENSIONTYPING
             && providerGeneratedAssemblies.IsEmpty 
#endif
             then 
            (fun ilxMainModule -> ilxMainModule)
        else 
            (fun ilxMainModule  ->
              ReportTime tcConfig "Find assembly references"

              let dependentILModules = FindDependentILModulesForStaticLinking (ctok, tcConfig, tcImports, ilxMainModule)

              ReportTime tcConfig "Static link"

#if !NO_EXTENSIONTYPING
              Morphs.enableMorphCustomAttributeData()
              let providerGeneratedILModules =  FindProviderGeneratedILModules (ctok, tcImports, providerGeneratedAssemblies) 

              // Transform the ILTypeRefs references in the IL of all provider-generated assemblies so that the references
              // are now local.
              let providerGeneratedILModules = 
               
                  providerGeneratedILModules |> List.map (fun ((ccu, ilOrigScopeRef, ilModule), (_, localProvAssemStaticLinkInfo)) -> 
                      let ilAssemStaticLinkMap = 
                          dict [ for (_, (_, provAssemStaticLinkInfo)) in providerGeneratedILModules do 
                                     for KeyValue(k, v) in provAssemStaticLinkInfo.ILTypeMap do 
                                         yield (k, v)
                                 for KeyValue(k, v) in localProvAssemStaticLinkInfo.ILTypeMap do
                                     yield (ILTypeRef.Create(ILScopeRef.Local, k.Enclosing, k.Name), v) ]

                      let ilModule = 
                          ilModule |> Morphs.morphILTypeRefsInILModuleMemoized ilGlobals (fun tref -> 
                                  if debugStaticLinking then printfn "deciding whether to rewrite type ref %A" tref.QualifiedName 
                                  let ok, v = ilAssemStaticLinkMap.TryGetValue tref
                                  if ok then 
                                      if debugStaticLinking then printfn "rewriting type ref %A to %A" tref.QualifiedName v.QualifiedName
                                      v
                                  else 
                                      tref)
                      (ccu, ilOrigScopeRef, ilModule))

              // Relocate provider generated type definitions into the expected shape for the [<Generate>] declarations in an assembly
              let providerGeneratedILModules, ilxMainModule = 
                  // Build a dictionary of all remapped IL type defs 
                  let ilOrigTyRefsForProviderGeneratedTypesToRelocate = 
                      let rec walk acc (ProviderGeneratedType(ilOrigTyRef, _, xs) as node) = List.fold walk ((ilOrigTyRef, node)::acc) xs 
                      dict (Seq.fold walk [] tcImports.ProviderGeneratedTypeRoots)

                  // Build a dictionary of all IL type defs, mapping ilOrigTyRef --> ilTypeDef
                  let allTypeDefsInProviderGeneratedAssemblies = 
                      let rec loop ilOrigTyRef (ilTypeDef:ILTypeDef) = 
                          seq { yield (ilOrigTyRef, ilTypeDef) 
                                for ntdef in ilTypeDef.NestedTypes do 
                                    yield! loop (mkILTyRefInTyRef (ilOrigTyRef, ntdef.Name)) ntdef }
                      dict [ 
                          for (_ccu, ilOrigScopeRef, ilModule) in providerGeneratedILModules do 
                              for td in ilModule.TypeDefs do 
                                  yield! loop (mkILTyRef (ilOrigScopeRef, td.Name)) td ]


                  // Debugging output
                  if debugStaticLinking then 
                      for (ProviderGeneratedType(ilOrigTyRef, _, _)) in tcImports.ProviderGeneratedTypeRoots do
                          printfn "Have [<Generate>] root '%s'" ilOrigTyRef.QualifiedName

                  // Build the ILTypeDefs for generated types, starting with the roots 
                  let generatedILTypeDefs = 
                      let rec buildRelocatedGeneratedType (ProviderGeneratedType(ilOrigTyRef, ilTgtTyRef, ch)) = 
                          let isNested = not (isNil ilTgtTyRef.Enclosing)
                          if allTypeDefsInProviderGeneratedAssemblies.ContainsKey ilOrigTyRef then 
                              let ilOrigTypeDef = allTypeDefsInProviderGeneratedAssemblies.[ilOrigTyRef]
                              if debugStaticLinking then printfn "Relocating %s to %s " ilOrigTyRef.QualifiedName ilTgtTyRef.QualifiedName
                              let ilOrigTypeDef = 
                                if isNested then
                                    ilOrigTypeDef
                                        .WithAccess(match ilOrigTypeDef.Access with 
                                                    | ILTypeDefAccess.Public -> ILTypeDefAccess.Nested ILMemberAccess.Public
                                                    | ILTypeDefAccess.Private -> ILTypeDefAccess.Nested ILMemberAccess.Private
                                                    | _ -> ilOrigTypeDef.Access)
                                else ilOrigTypeDef
                              { ilOrigTypeDef with 
                                    Name = ilTgtTyRef.Name
                                    NestedTypes = mkILTypeDefs (List.map buildRelocatedGeneratedType ch) }
                          else
                              // If there is no matching IL type definition, then make a simple container class
                              if debugStaticLinking then printfn "Generating simple class '%s' because we didn't find an original type '%s' in a provider generated assembly" ilTgtTyRef.QualifiedName ilOrigTyRef.QualifiedName
                              mkILSimpleClass ilGlobals (ilTgtTyRef.Name, (if isNested  then ILTypeDefAccess.Nested ILMemberAccess.Public else ILTypeDefAccess.Public), emptyILMethods, emptyILFields, mkILTypeDefs (List.map buildRelocatedGeneratedType ch) , emptyILProperties, emptyILEvents, emptyILCustomAttrs, ILTypeInit.OnAny) 

                      [ for (ProviderGeneratedType(_, ilTgtTyRef, _) as node) in tcImports.ProviderGeneratedTypeRoots  do
                           yield (ilTgtTyRef, buildRelocatedGeneratedType node) ]
                  
                  // Implant all the generated type definitions into the ilxMainModule (generating a new ilxMainModule)
                  let ilxMainModule = 

                      /// Split the list into left, middle and right parts at the first element satisfying 'p'. If no element matches return
                      /// 'None' for the middle part.
                      let trySplitFind p xs = 
                          let rec loop xs acc = 
                              match xs with 
                              | [] -> List.rev acc, None, [] 
                              | h::t -> if p h then List.rev acc, Some h, t else loop t (h::acc)
                          loop xs []

                      /// Implant the (nested) type definition 'td' at path 'enc' in 'tdefs'. 
                      let rec implantTypeDef isNested (tdefs: ILTypeDefs) (enc:string list) (td: ILTypeDef) = 
                          match enc with 
                          | [] -> addILTypeDef td tdefs
                          | h::t -> 
                               let tdefs = tdefs.AsList
                               let (ltdefs, htd, rtdefs) = 
                                   match tdefs |> trySplitFind (fun td -> td.Name = h) with 
                                   | (ltdefs, None, rtdefs) -> 
                                       let fresh = mkILSimpleClass ilGlobals (h, (if isNested  then ILTypeDefAccess.Nested ILMemberAccess.Public else ILTypeDefAccess.Public), emptyILMethods, emptyILFields, emptyILTypeDefs, emptyILProperties, emptyILEvents, emptyILCustomAttrs, ILTypeInit.OnAny)
                                       (ltdefs, fresh, rtdefs)
                                   | (ltdefs, Some htd, rtdefs) -> 
                                       (ltdefs, htd, rtdefs)
                               let htd = { htd with NestedTypes = implantTypeDef true htd.NestedTypes t td }
                               mkILTypeDefs (ltdefs @ [htd] @ rtdefs)

                      let newTypeDefs = 
                          (ilxMainModule.TypeDefs, generatedILTypeDefs) ||> List.fold (fun acc (ilTgtTyRef, td) -> 
                              if debugStaticLinking then printfn "implanting '%s' at '%s'" td.Name ilTgtTyRef.QualifiedName 
                              implantTypeDef false acc ilTgtTyRef.Enclosing td) 
                      { ilxMainModule with TypeDefs = newTypeDefs } 
                  
                  // Remove any ILTypeDefs from the provider generated modules if they have been relocated because of a [<Generate>] declaration.
                  let providerGeneratedILModules = 
                      providerGeneratedILModules |> List.map (fun (ccu, ilOrigScopeRef, ilModule) -> 
                          let ilTypeDefsAfterRemovingRelocatedTypes = 
                              let rec rw enc (tdefs: ILTypeDefs) = 
                                  mkILTypeDefs
                                   [ for tdef in tdefs do 
                                        let ilOrigTyRef = mkILNestedTyRef (ilOrigScopeRef, enc, tdef.Name)
                                        if  not (ilOrigTyRefsForProviderGeneratedTypesToRelocate.ContainsKey ilOrigTyRef) then
                                          if debugStaticLinking then printfn "Keep provided type %s in place because it wasn't relocated" ilOrigTyRef.QualifiedName
                                          yield { tdef with NestedTypes = rw (enc@[tdef.Name]) tdef.NestedTypes  } ]
                              rw [] ilModule.TypeDefs
                          (ccu, { ilModule with TypeDefs = ilTypeDefsAfterRemovingRelocatedTypes }))

                  providerGeneratedILModules, ilxMainModule
             
              Morphs.disableMorphCustomAttributeData()
#else
              let providerGeneratedILModules = []
#endif

              // Glue all this stuff into ilxMainModule 
              let ilxMainModule, rewriteExternalRefsToLocalRefs = 
                  StaticLinkILModules (tcConfig, ilGlobals, ilxMainModule, dependentILModules @ providerGeneratedILModules)
              
              // Rewrite type and assembly references
              let ilxMainModule =
                  let isMscorlib = ilGlobals.primaryAssemblyName = PrimaryAssembly.Mscorlib.Name
                  let validateTargetPlatform (scopeRef : ILScopeRef) = 
                      let name = getNameOfScopeRef scopeRef
                      if (not isMscorlib && name = PrimaryAssembly.Mscorlib.Name) then
                          error (Error(FSComp.SR.fscStaticLinkingNoProfileMismatches(), rangeCmdArgs))
                      scopeRef
                  let rewriteAssemblyRefsToMatchLibraries = NormalizeAssemblyRefs (ctok, tcImports)
                  Morphs.morphILTypeRefsInILModuleMemoized ilGlobals (Morphs.morphILScopeRefsInILTypeRef (validateTargetPlatform >> rewriteExternalRefsToLocalRefs >> rewriteAssemblyRefsToMatchLibraries)) ilxMainModule

              ilxMainModule)
  
//----------------------------------------------------------------------------
// ValidateKeySigningAttributes, GetStrongNameSigner
//----------------------------------------------------------------------------

type StrongNameSigningInfo = StrongNameSigningInfo of (* delaysign:*) bool * (* publicsign:*) bool * (*signer:*)  string option * (*container:*) string option

let ValidateKeySigningAttributes (tcConfig : TcConfig, tcGlobals, topAttrs) =
    let delaySignAttrib = AttributeHelpers.TryFindBoolAttribute tcGlobals "System.Reflection.AssemblyDelaySignAttribute" topAttrs.assemblyAttrs
    let signerAttrib = AttributeHelpers.TryFindStringAttribute tcGlobals "System.Reflection.AssemblyKeyFileAttribute" topAttrs.assemblyAttrs
    let containerAttrib = AttributeHelpers.TryFindStringAttribute tcGlobals "System.Reflection.AssemblyKeyNameAttribute" topAttrs.assemblyAttrs
    
    // if delaySign is set via an attribute, validate that it wasn't set via an option
    let delaysign = 
        match delaySignAttrib with 
        | Some delaysign -> 
          if tcConfig.delaysign then
            warning(Error(FSComp.SR.fscDelaySignWarning(), rangeCmdArgs)) 
            tcConfig.delaysign
          else
            delaysign
        | _ -> tcConfig.delaysign
        
    // if signer is set via an attribute, validate that it wasn't set via an option
    let signer = 
        match signerAttrib with
        | Some signer -> 
            if tcConfig.signer.IsSome && tcConfig.signer <> Some signer then
                warning(Error(FSComp.SR.fscKeyFileWarning(), rangeCmdArgs)) 
                tcConfig.signer
            else
                Some signer
        | None -> tcConfig.signer
    
    // if container is set via an attribute, validate that it wasn't set via an option, and that they keyfile wasn't set
    // if keyfile was set, use that instead (silently)
    // REVIEW: This is C# behavior, but it seems kind of sketchy that we fail silently
    let container = 
        match containerAttrib with 
        | Some container -> 
            if tcConfig.container.IsSome && tcConfig.container <> Some container then
              warning(Error(FSComp.SR.fscKeyNameWarning(), rangeCmdArgs)) 
              tcConfig.container
            else
              Some container
        | None -> tcConfig.container
    
    StrongNameSigningInfo (delaysign, tcConfig.publicsign, signer, container)

/// Checks if specified file name is absolute path. If yes - returns the name as is, otherwise makes full path using tcConfig.implicitIncludeDir as base.
let expandFileNameIfNeeded (tcConfig : TcConfig) name = 
    if FileSystem.IsPathRootedShim name then 
        name 
    else 
        Path.Combine(tcConfig.implicitIncludeDir, name)

let GetStrongNameSigner signingInfo = 
        let (StrongNameSigningInfo(delaysign, publicsign, signer, container)) = signingInfo
        // REVIEW: favor the container over the key file - C# appears to do this
        if Option.isSome container then
          Some (ILBinaryWriter.ILStrongNameSigner.OpenKeyContainer container.Value)
        else
            match signer with 
            | None -> None
            | Some s ->
                try 
                if publicsign || delaysign then
                    Some (ILBinaryWriter.ILStrongNameSigner.OpenPublicKeyOptions s publicsign)
                else
                    Some (ILBinaryWriter.ILStrongNameSigner.OpenKeyPairFile s) 
                with e -> 
                    // Note:: don't use errorR here since we really want to fail and not produce a binary
                    error(Error(FSComp.SR.fscKeyFileCouldNotBeOpened(s), rangeCmdArgs))

//----------------------------------------------------------------------------
// CopyFSharpCore
//----------------------------------------------------------------------------

#if FX_RESHAPED_REFLECTION
type private TypeInThisAssembly (_dummy:obj) = class end
#endif

// If the --nocopyfsharpcore switch is not specified, this will:
// 1) Look into the referenced assemblies, if FSharp.Core.dll is specified, it will copy it to output directory.
// 2) If not, but FSharp.Core.dll exists beside the compiler binaries, it will copy it to output directory.
// 3) If not, it will produce an error.
let CopyFSharpCore(outFile: string, referencedDlls: AssemblyReference list) =
    let outDir = Path.GetDirectoryName(outFile)
    let fsharpCoreAssemblyName = GetFSharpCoreLibraryName() + ".dll"
    let fsharpCoreDestinationPath = Path.Combine(outDir, fsharpCoreAssemblyName)
    let copyFileIfDifferent src dest =
        if not (File.Exists(dest)) || (File.GetCreationTimeUtc(src) <> File.GetCreationTimeUtc(dest)) then
            File.Copy(src, dest, true)

    match referencedDlls |> Seq.tryFind (fun dll -> String.Equals(Path.GetFileName(dll.Text), fsharpCoreAssemblyName, StringComparison.CurrentCultureIgnoreCase)) with
    | Some referencedFsharpCoreDll -> copyFileIfDifferent referencedFsharpCoreDll.Text fsharpCoreDestinationPath
    | None ->
        let executionLocation =
#if FX_RESHAPED_REFLECTION
            TypeInThisAssembly(null).GetType().GetTypeInfo().Assembly.Location
#else
            Assembly.GetExecutingAssembly().Location
#endif
        let compilerLocation = Path.GetDirectoryName(executionLocation)
        let compilerFsharpCoreDllPath = Path.Combine(compilerLocation, fsharpCoreAssemblyName)
        if File.Exists(compilerFsharpCoreDllPath) then
            copyFileIfDifferent compilerFsharpCoreDllPath fsharpCoreDestinationPath
        else
            errorR(Error(FSComp.SR.fsharpCoreNotFoundToBeCopied(), rangeCmdArgs))

//----------------------------------------------------------------------------
// Main phases of compilation
//-----------------------------------------------------------------------------

[<NoEquality; NoComparison>]
type Args<'T> = Args  of 'T

let main0(ctok, argv, legacyReferenceResolver, bannerAlreadyPrinted, openBinariesInMemory:bool, defaultCopyFSharpCore: bool, exiter:Exiter, errorLoggerProvider : ErrorLoggerProvider, disposables : DisposablesTracker) = 

    // See Bug 735819 
    let lcidFromCodePage = 
#if FX_LCIDFROMCODEPAGE
        if (Console.OutputEncoding.CodePage <> 65001) &&
           (Console.OutputEncoding.CodePage <> Thread.CurrentThread.CurrentUICulture.TextInfo.OEMCodePage) &&
           (Console.OutputEncoding.CodePage <> Thread.CurrentThread.CurrentUICulture.TextInfo.ANSICodePage) then
                Thread.CurrentThread.CurrentUICulture <- new CultureInfo("en-US")
                Some 1033
        else
#endif
            None

    let directoryBuildingFrom = Directory.GetCurrentDirectory()
    let setProcessThreadLocals tcConfigB =
                    tcConfigB.openBinariesInMemory <- openBinariesInMemory
                    match tcConfigB.preferredUiLang with
#if FX_RESHAPED_GLOBALIZATION
                    | Some s -> System.Globalization.CultureInfo.CurrentUICulture <- new System.Globalization.CultureInfo(s)
#else
                    | Some s -> Thread.CurrentThread.CurrentUICulture <- new System.Globalization.CultureInfo(s)
#endif
                    | None -> ()
                    if tcConfigB.utf8output then 
                        Console.OutputEncoding <- Encoding.UTF8

    let displayBannerIfNeeded tcConfigB =
                    // display the banner text, if necessary
                    if not bannerAlreadyPrinted then 
                        DisplayBannerText tcConfigB

    let optimizeForMemory = false // optimizeForMemory - fsc.exe can use as much memory as it likes to try to compile as fast as possible

    let tcConfigB = TcConfigBuilder.CreateNew(legacyReferenceResolver, DefaultFSharpBinariesDir, optimizeForMemory, directoryBuildingFrom, isInteractive=false, isInvalidationSupported=false, defaultCopyFSharpCore=defaultCopyFSharpCore)
    // Preset: --optimize+ -g --tailcalls+ (see 4505)
    SetOptimizeSwitch tcConfigB OptionSwitch.On
    SetDebugSwitch    tcConfigB None OptionSwitch.Off
    SetTailcallSwitch tcConfigB OptionSwitch.On    

    // Now install a delayed logger to hold all errors from flags until after all flags have been parsed (for example, --vserrors)
    let delayForFlagsLogger =  errorLoggerProvider.CreateDelayAndForwardLogger(exiter)
    let _unwindEL_1 = PushErrorLoggerPhaseUntilUnwind (fun _ -> delayForFlagsLogger)          
    
    // Share intern'd strings across all lexing/parsing
    let lexResourceManager = new Lexhelp.LexResourceManager()

    // process command line, flags and collect filenames 
    let sourceFiles = 

        // The ParseCompilerOptions function calls imperative function to process "real" args
        // Rather than start processing, just collect names, then process them. 
        try 
            let sourceFiles = 
                let files = ProcessCommandLineFlags (tcConfigB, setProcessThreadLocals, lcidFromCodePage, argv)
                AdjustForScriptCompile(ctok, tcConfigB, files, lexResourceManager)
            sourceFiles

        with e -> 
            errorRecovery e rangeStartup
            delayForFlagsLogger.ForwardDelayedDiagnostics(tcConfigB)
            exiter.Exit 1 
    
    tcConfigB.sqmNumOfSourceFiles <- sourceFiles.Length
    tcConfigB.conditionalCompilationDefines <- "COMPILED" :: tcConfigB.conditionalCompilationDefines 
    displayBannerIfNeeded tcConfigB

    // Create tcGlobals and frameworkTcImports
    let outfile, pdbfile, assemblyName = 
        try 
            tcConfigB.DecideNames sourceFiles
        with e ->
            errorRecovery e rangeStartup
            delayForFlagsLogger.ForwardDelayedDiagnostics(tcConfigB)
            exiter.Exit 1 
                    
    // DecideNames may give "no inputs" error. Abort on error at this point. bug://3911
    if not tcConfigB.continueAfterParseFailure && delayForFlagsLogger.ErrorCount > 0 then
        delayForFlagsLogger.ForwardDelayedDiagnostics(tcConfigB)
        exiter.Exit 1
    
    // If there's a problem building TcConfig, abort    
    let tcConfig = 
        try
            TcConfig.Create(tcConfigB, validate=false)
        with e ->
            delayForFlagsLogger.ForwardDelayedDiagnostics(tcConfigB)
            exiter.Exit 1
    
    let errorLogger =  errorLoggerProvider.CreateErrorLoggerUpToMaxErrors(tcConfigB, exiter)

    // Install the global error logger and never remove it. This logger does have all command-line flags considered.
    let _unwindEL_2 = PushErrorLoggerPhaseUntilUnwind (fun _ -> errorLogger)
    
    // Forward all errors from flags
    delayForFlagsLogger.CommitDelayedDiagnostics(errorLogger)

    if not tcConfigB.continueAfterParseFailure then 
        AbortOnError(errorLogger, exiter)

    // Resolve assemblies
    ReportTime tcConfig "Import mscorlib and FSharp.Core.dll"
    let foundationalTcConfigP = TcConfigProvider.Constant(tcConfig)
    let sysRes, otherRes, knownUnresolved = TcAssemblyResolutions.SplitNonFoundationalResolutions(ctok, tcConfig)
    
    // Import basic assemblies
    let tcGlobals, frameworkTcImports = TcImports.BuildFrameworkTcImports (ctok, foundationalTcConfigP, sysRes, otherRes) |> Cancellable.runWithoutCancellation

    // Register framework tcImports to be disposed in future
    disposables.Register frameworkTcImports

    // Parse sourceFiles 
    ReportTime tcConfig "Parse inputs"
    use unwindParsePhase = PushThreadBuildPhaseUntilUnwind BuildPhase.Parse
    let inputs =
        try
            let isLastCompiland, isExe = sourceFiles |> tcConfig.ComputeCanContainEntryPoint 
            isLastCompiland |> List.zip sourceFiles
            // PERF: consider making this parallel, once uses of global state relevant to parsing are cleaned up 
            |> List.choose (fun (filename:string, isLastCompiland) -> 
                let pathOfMetaCommandSource = Path.GetDirectoryName(filename)
                match ParseOneInputFile(tcConfig, lexResourceManager, ["COMPILED"], filename, (isLastCompiland, isExe), errorLogger, (*retryLocked*)false) with
                | Some input -> Some (input, pathOfMetaCommandSource)
                | None -> None
                ) 
        with e -> 
            errorRecoveryNoRange e
            exiter.Exit 1
    
    let inputs =
        // Deduplicate module names
        let moduleNamesDict = ConcurrentDictionary<string,Set<string>>()
        inputs
        |> List.map (fun (input,x) -> DeduplicateParsedInputModuleName moduleNamesDict input,x)

    if tcConfig.parseOnly then exiter.Exit 0 
    if not tcConfig.continueAfterParseFailure then 
        AbortOnError(errorLogger, exiter)

    if tcConfig.printAst then                
        inputs |> List.iter (fun (input, _filename) -> printf "AST:\n"; printfn "%+A" input; printf "\n") 

    let tcConfig = (tcConfig, inputs) ||> List.fold (fun z (x, m) -> ApplyMetaCommandsFromInputToTcConfig(z, x, m))
    let tcConfigP = TcConfigProvider.Constant(tcConfig)

    // Import other assemblies
    ReportTime tcConfig "Import non-system references"
    let tcImports = TcImports.BuildNonFrameworkTcImports(ctok, tcConfigP, tcGlobals, frameworkTcImports, otherRes, knownUnresolved)  |> Cancellable.runWithoutCancellation

    // register tcImports to be disposed in future
    disposables.Register tcImports

    if not tcConfig.continueAfterParseFailure then 
        AbortOnError(errorLogger, exiter)

    if tcConfig.importAllReferencesOnly then exiter.Exit 0 

    // Build the initial type checking environment
    ReportTime tcConfig "Typecheck"
    use unwindParsePhase = PushThreadBuildPhaseUntilUnwind BuildPhase.TypeCheck
    let tcEnv0 = GetInitialTcEnv (assemblyName, rangeStartup, tcConfig, tcImports, tcGlobals)

    // Type check the inputs
    let inputs = inputs |> List.map fst
    let tcState, topAttrs, typedAssembly, _tcEnvAtEnd = 
        TypeCheck(ctok, tcConfig, tcImports, tcGlobals, errorLogger, assemblyName, NiceNameGenerator(), tcEnv0, inputs, exiter)

    AbortOnError(errorLogger, exiter)
    ReportTime tcConfig "Typechecked"

    Args (ctok, tcGlobals, tcImports, frameworkTcImports, tcState.Ccu, typedAssembly, topAttrs, tcConfig, outfile, pdbfile, assemblyName, errorLogger, exiter)

let main1(Args (ctok, tcGlobals, tcImports: TcImports, frameworkTcImports, generatedCcu, typedImplFiles, topAttrs, tcConfig: TcConfig, outfile, pdbfile, assemblyName, errorLogger, exiter: Exiter)) =

    if tcConfig.typeCheckOnly then exiter.Exit 0
    
    use unwindPhase = PushThreadBuildPhaseUntilUnwind BuildPhase.CodeGen
    let signingInfo = ValidateKeySigningAttributes (tcConfig, tcGlobals, topAttrs)
    
    AbortOnError(errorLogger, exiter)

    // Build an updated errorLogger that filters according to the scopedPragmas. Then install
    // it as the updated global error logger and never remove it
    let oldLogger = errorLogger
    let errorLogger = 
        let scopedPragmas = [ for (TImplFile(_, pragmas, _, _, _)) in typedImplFiles do yield! pragmas ]
        GetErrorLoggerFilteringByScopedPragmas(true, scopedPragmas, oldLogger)

    let _unwindEL_3 = PushErrorLoggerPhaseUntilUnwind(fun _ -> errorLogger)

    // Try to find an AssemblyVersion attribute 
    let assemVerFromAttrib = 
        match AttributeHelpers.TryFindVersionAttribute tcGlobals "System.Reflection.AssemblyVersionAttribute" "AssemblyVersionAttribute" topAttrs.assemblyAttrs tcConfig.deterministic with
        | Some v -> 
           match tcConfig.version with 
           | VersionNone -> Some v
           | _ -> warning(Error(FSComp.SR.fscAssemblyVersionAttributeIgnored(), Range.rangeStartup)); None
        | _ -> None

    // write interface, xmldoc
    begin
      ReportTime tcConfig ("Write Interface File")
      use unwindBuildPhase = PushThreadBuildPhaseUntilUnwind BuildPhase.Output
      if tcConfig.printSignature   then InterfaceFileWriter.WriteInterfaceFile (tcGlobals, tcConfig, InfoReader(tcGlobals, tcImports.GetImportMap()), typedImplFiles)

      ReportTime tcConfig ("Write XML document signatures")
      if tcConfig.xmlDocOutputFile.IsSome then 
          XmlDocWriter.computeXmlDocSigs (tcGlobals, generatedCcu) 

      ReportTime tcConfig ("Write XML docs")
      tcConfig.xmlDocOutputFile |> Option.iter ( fun xmlFile -> 
          let xmlFile = tcConfig.MakePathAbsolute xmlFile
          XmlDocWriter.writeXmlDoc (assemblyName, generatedCcu, xmlFile)
        )
      ReportTime tcConfig ("Write HTML docs")
    end

    // Pass on only the minimum information required for the next phase
    Args (ctok, tcConfig, tcImports, frameworkTcImports, tcGlobals, errorLogger, generatedCcu, outfile, typedImplFiles, topAttrs, pdbfile, assemblyName, assemVerFromAttrib, signingInfo, exiter)


// set up typecheck for given AST without parsing any command line parameters
let main1OfAst (ctok, legacyReferenceResolver, openBinariesInMemory, assemblyName, target, outfile, pdbFile, dllReferences, noframework, exiter, errorLoggerProvider: ErrorLoggerProvider, inputs : ParsedInput list) =

    let tcConfigB = TcConfigBuilder.CreateNew(legacyReferenceResolver, DefaultFSharpBinariesDir, (*optimizeForMemory*) false, Directory.GetCurrentDirectory(), isInteractive=false, isInvalidationSupported=false, defaultCopyFSharpCore=false)
    tcConfigB.openBinariesInMemory <- openBinariesInMemory
    tcConfigB.framework <- not noframework 
    // Preset: --optimize+ -g --tailcalls+ (see 4505)
    SetOptimizeSwitch tcConfigB OptionSwitch.On
    SetDebugSwitch    tcConfigB None (
        match pdbFile with
        | Some _ -> OptionSwitch.On
        | None -> OptionSwitch.Off)
    SetTailcallSwitch tcConfigB OptionSwitch.On
    tcConfigB.target <- target
    tcConfigB.sqmNumOfSourceFiles <- 1
        
    let errorLogger = errorLoggerProvider.CreateErrorLoggerUpToMaxErrors (tcConfigB, exiter)

    tcConfigB.conditionalCompilationDefines <- "COMPILED" :: tcConfigB.conditionalCompilationDefines

    // append assembly dependencies
    dllReferences |> List.iter (fun ref -> tcConfigB.AddReferencedAssemblyByPath(rangeStartup,ref))

    // If there's a problem building TcConfig, abort    
    let tcConfig = 
        try
            TcConfig.Create(tcConfigB,validate=false)
        with e ->
            exiter.Exit 1
    
    let foundationalTcConfigP = TcConfigProvider.Constant(tcConfig)
    let sysRes,otherRes,knownUnresolved = TcAssemblyResolutions.SplitNonFoundationalResolutions(ctok, tcConfig)
    let tcGlobals,frameworkTcImports = TcImports.BuildFrameworkTcImports (ctok, foundationalTcConfigP, sysRes, otherRes) |> Cancellable.runWithoutCancellation

    use unwindParsePhase = PushThreadBuildPhaseUntilUnwind (BuildPhase.Parse) 

    let meta = Directory.GetCurrentDirectory()
    let tcConfig = (tcConfig,inputs) ||> List.fold (fun tcc inp -> ApplyMetaCommandsFromInputToTcConfig (tcc, inp,meta))
    let tcConfigP = TcConfigProvider.Constant(tcConfig)

    let tcGlobals,tcImports =  
        let tcImports = TcImports.BuildNonFrameworkTcImports(ctok, tcConfigP, tcGlobals, frameworkTcImports, otherRes,knownUnresolved) |> Cancellable.runWithoutCancellation
        tcGlobals,tcImports

    use unwindParsePhase = PushThreadBuildPhaseUntilUnwind (BuildPhase.TypeCheck)            
    let tcEnv0 = GetInitialTcEnv (assemblyName, rangeStartup, tcConfig, tcImports, tcGlobals)

    let tcState,topAttrs,typedAssembly,_tcEnvAtEnd = 
        TypeCheck(ctok, tcConfig, tcImports, tcGlobals, errorLogger, assemblyName, NiceNameGenerator(), tcEnv0, inputs,exiter)

    let generatedCcu = tcState.Ccu

    use unwindPhase = PushThreadBuildPhaseUntilUnwind (BuildPhase.CodeGen)
    let signingInfo = ValidateKeySigningAttributes (tcConfig, tcGlobals, topAttrs)

    // Try to find an AssemblyVersion attribute 
    let assemVerFromAttrib = 
        match AttributeHelpers.TryFindVersionAttribute tcGlobals "System.Reflection.AssemblyVersionAttribute" "AssemblyVersionAttribute" topAttrs.assemblyAttrs tcConfig.deterministic with
        | Some v -> 
            match tcConfig.version with 
            | VersionNone -> Some v
            | _ -> warning(Error(FSComp.SR.fscAssemblyVersionAttributeIgnored(),Range.range0)); None
        | _ -> None

    // Pass on only the minimum information required for the next phase to ensure GC kicks in.
    // In principle the JIT should be able to do good liveness analysis to clean things up, but the
    // data structures involved here are so large we can't take the risk.
    Args(ctok, tcConfig, tcImports, frameworkTcImports, tcGlobals, errorLogger, generatedCcu, outfile, typedAssembly, topAttrs, pdbFile, assemblyName, assemVerFromAttrib, signingInfo ,exiter)

  
/// Phase 2a: encode signature data, optimize, encode optimization data
let main2a(Args (ctok, tcConfig, tcImports, frameworkTcImports: TcImports, tcGlobals, errorLogger: ErrorLogger, generatedCcu: CcuThunk, outfile, typedImplFiles, topAttrs, pdbfile, assemblyName, assemVerFromAttrib, signingInfo, exiter: Exiter)) = 
      
    // Encode the signature data
    ReportTime tcConfig ("Encode Interface Data")
    let exportRemapping = MakeExportRemapping generatedCcu generatedCcu.Contents
    
    let sigDataAttributes, sigDataResources = 
      try
        EncodeInterfaceData(tcConfig, tcGlobals, exportRemapping, generatedCcu, outfile, false)
      with e -> 
        errorRecoveryNoRange e
        exiter.Exit 1
        
    // Perform optimization
    use unwindBuildPhase = PushThreadBuildPhaseUntilUnwind BuildPhase.Optimize
    
    let optEnv0 = GetInitialOptimizationEnv (tcImports, tcGlobals)
   
    let importMap = tcImports.GetImportMap()
    let metadataVersion = 
        match tcConfig.metadataVersion with
        | Some v -> v
        | _ -> match (frameworkTcImports.DllTable.TryFind tcConfig.primaryAssembly.Name) with | Some ib -> ib.RawMetadata.TryGetRawILModule().Value.MetadataVersion | _ -> ""
    let optimizedImpls, optimizationData, _ = ApplyAllOptimizations (tcConfig, tcGlobals, (LightweightTcValForUsingInBuildMethodCall tcGlobals), outfile, importMap, false, optEnv0, generatedCcu, typedImplFiles)

    AbortOnError(errorLogger, exiter)
        
    // Encode the optimization data
    ReportTime tcConfig ("Encoding OptData")
    let optDataResources = EncodeOptimizationData(tcGlobals, tcConfig, outfile, exportRemapping, (generatedCcu, optimizationData), false)

    // Pass on only the minimum information required for the next phase
    Args (ctok, tcConfig, tcImports, tcGlobals, errorLogger, generatedCcu, outfile, optimizedImpls, topAttrs, pdbfile, assemblyName, (sigDataAttributes, sigDataResources), optDataResources, assemVerFromAttrib, signingInfo, metadataVersion, exiter)

/// Phase 2b: IL code generation
let main2b (tcImportsCapture,dynamicAssemblyCreator) (Args (ctok, tcConfig: TcConfig, tcImports, tcGlobals: TcGlobals, errorLogger, generatedCcu: CcuThunk, outfile, optimizedImpls, topAttrs, pdbfile, assemblyName, idata, optDataResources, assemVerFromAttrib, signingInfo, metadataVersion, exiter: Exiter)) = 

    match tcImportsCapture with 
    | None -> ()
    | Some f -> f tcImports

    // Compute a static linker. 
    let ilGlobals = tcGlobals.ilg
    if tcConfig.standalone && generatedCcu.UsesFSharp20PlusQuotations then    
        error(Error(FSComp.SR.fscQuotationLiteralsStaticLinking0(), rangeStartup))  
    let staticLinker = StaticLinker.StaticLink (ctok, tcConfig, tcImports, ilGlobals)

    // Generate IL code
    ReportTime tcConfig "TAST -> IL"
    use unwindBuildPhase = PushThreadBuildPhaseUntilUnwind BuildPhase.IlxGen
    let ilxGenerator = CreateIlxAssemblyGenerator (tcConfig, tcImports, tcGlobals, (LightweightTcValForUsingInBuildMethodCall tcGlobals), generatedCcu)

    let codegenResults = GenerateIlxCode ((if Option.isSome dynamicAssemblyCreator then IlReflectBackend else IlWriteBackend), Option.isSome dynamicAssemblyCreator, false, tcConfig, topAttrs, optimizedImpls, generatedCcu.AssemblyName, ilxGenerator)
<<<<<<< HEAD
    let topAssemblyAttrs = codegenResults.topAssemblyAttrs
    let topAttrs = {topAttrs with assemblyAttrs=topAssemblyAttrs}
    let permissionSets = codegenResults.permissionSets
    let secDecls = mkILSecurityDecls permissionSets 
=======
    let casApplied = new Dictionary<Stamp, bool>()
    let securityAttrs, topAssemblyAttrs = topAttrs.assemblyAttrs |> List.partition (fun a -> TypeChecker.IsSecurityAttribute tcGlobals (tcImports.GetImportMap()) casApplied a rangeStartup)

    // remove any security attributes from the top-level assembly attribute list
    let topAttrs = {topAttrs with assemblyAttrs=topAssemblyAttrs}
    let permissionSets = ilxGenerator.CreatePermissionSets securityAttrs
    let secDecls = if List.isEmpty securityAttrs then emptyILSecurityDecls else mkILSecurityDecls permissionSets
>>>>>>> aee2fa8d

    let ilxMainModule = MainModuleBuilder.CreateMainModule (ctok, tcConfig, tcGlobals, tcImports, pdbfile, assemblyName, outfile, topAttrs, idata, optDataResources, codegenResults, assemVerFromAttrib, metadataVersion, secDecls)

    AbortOnError(errorLogger, exiter)
    
    // Pass on only the minimum information required for the next phase
    Args (ctok, tcConfig, tcGlobals, errorLogger, staticLinker, outfile, pdbfile, ilxMainModule, signingInfo, exiter)

/// Phase 3: static linking
let main3(Args (ctok, tcConfig, tcGlobals, errorLogger: ErrorLogger, staticLinker, outfile, pdbfile, ilxMainModule, signingInfo, exiter:Exiter)) = 
        
    use unwindBuildPhase = PushThreadBuildPhaseUntilUnwind BuildPhase.Output

    // Static linking, if any
    let ilxMainModule =  
        try  staticLinker ilxMainModule
        with e -> 
            errorRecoveryNoRange e
            exiter.Exit 1

    AbortOnError(errorLogger, exiter)
        
    // Pass on only the minimum information required for the next phase
    Args (ctok, tcConfig, errorLogger, tcGlobals, ilxMainModule, outfile, pdbfile, signingInfo, exiter)

/// Phase 4: write the binaries
let main4 dynamicAssemblyCreator (Args (ctok, tcConfig, errorLogger: ErrorLogger, tcGlobals: TcGlobals, ilxMainModule, outfile, pdbfile, signingInfo, exiter: Exiter)) = 
    ReportTime tcConfig "Write .NET Binary"
    use unwindBuildPhase = PushThreadBuildPhaseUntilUnwind BuildPhase.Output
    let outfile = tcConfig.MakePathAbsolute outfile

    DoesNotRequireCompilerThreadTokenAndCouldPossiblyBeMadeConcurrent  ctok

    let pdbfile = pdbfile |> Option.map (tcConfig.MakePathAbsolute >> Path.GetFullPath)

    match dynamicAssemblyCreator with 
    | None -> 
        try
            try 
                ILBinaryWriter.WriteILBinary 
                 (outfile, 
                  { ilg = tcGlobals.ilg
                    pdbfile=pdbfile
                    emitTailcalls = tcConfig.emitTailcalls
                    deterministic = tcConfig.deterministic
                    showTimes = tcConfig.showTimes
                    portablePDB = tcConfig.portablePDB
                    embeddedPDB = tcConfig.embeddedPDB
                    embedAllSource = tcConfig.embedAllSource
                    embedSourceList = tcConfig.embedSourceList
                    sourceLink = tcConfig.sourceLink
                    signer = GetStrongNameSigner signingInfo
                    dumpDebugInfo = tcConfig.dumpDebugInfo }, 
                  ilxMainModule)
            with Failure msg -> 
                error(Error(FSComp.SR.fscProblemWritingBinary(outfile, msg), rangeCmdArgs))
        with e -> 
            errorRecoveryNoRange e
            exiter.Exit 1 
    | Some da -> da (tcGlobals,outfile,ilxMainModule)

    AbortOnError(errorLogger, exiter)

    // Don't copy referenced FSharp.core.dll if we are building FSharp.Core.dll
    if tcConfig.copyFSharpCore && not tcConfig.compilingFslib && not tcConfig.standalone then
        CopyFSharpCore(outfile, tcConfig.referencedDLLs)

    ReportTime tcConfig "Exiting"

//----------------------------------------------------------------------------
// Entry points to compilation
//-----------------------------------------------------------------------------

/// Entry point typecheckAndCompile
let typecheckAndCompile (ctok, argv, legacyReferenceResolver, bannerAlreadyPrinted, openBinariesInMemory, defaultCopyFSharpCore, exiter:Exiter, errorLoggerProvider, tcImportsCapture, dynamicAssemblyCreator) =

    use d = new DisposablesTracker()
    use e = new SaveAndRestoreConsoleEncoding()

    main0(ctok, argv, legacyReferenceResolver, bannerAlreadyPrinted, openBinariesInMemory, defaultCopyFSharpCore, exiter, errorLoggerProvider, d)
    |> main1
    |> main2a
    |> main2b (tcImportsCapture,dynamicAssemblyCreator)
    |> main3 
    |> main4 dynamicAssemblyCreator


let compileOfAst (ctok, legacyReferenceResolver, openBinariesInMemory, assemblyName, target, outFile, pdbFile, dllReferences, noframework, exiter, errorLoggerProvider, inputs, tcImportsCapture, dynamicAssemblyCreator) = 
    main1OfAst (ctok, legacyReferenceResolver, openBinariesInMemory, assemblyName, target, outFile, pdbFile, dllReferences, noframework, exiter, errorLoggerProvider, inputs)
    |> main2a
    |> main2b (tcImportsCapture, dynamicAssemblyCreator)
    |> main3
    |> main4 dynamicAssemblyCreator

let mainCompile (ctok, argv, legacyReferenceResolver, bannerAlreadyPrinted, openBinariesInMemory, defaultCopyFSharpCore, exiter, errorLoggerProvider, tcImportsCapture, dynamicAssemblyCreator) = 
    //System.Runtime.GCSettings.LatencyMode <- System.Runtime.GCLatencyMode.Batch
    typecheckAndCompile(ctok, argv, legacyReferenceResolver, bannerAlreadyPrinted, openBinariesInMemory, defaultCopyFSharpCore, exiter, errorLoggerProvider, tcImportsCapture, dynamicAssemblyCreator)
<|MERGE_RESOLUTION|>--- conflicted
+++ resolved
@@ -1960,20 +1960,10 @@
     let ilxGenerator = CreateIlxAssemblyGenerator (tcConfig, tcImports, tcGlobals, (LightweightTcValForUsingInBuildMethodCall tcGlobals), generatedCcu)
 
     let codegenResults = GenerateIlxCode ((if Option.isSome dynamicAssemblyCreator then IlReflectBackend else IlWriteBackend), Option.isSome dynamicAssemblyCreator, false, tcConfig, topAttrs, optimizedImpls, generatedCcu.AssemblyName, ilxGenerator)
-<<<<<<< HEAD
     let topAssemblyAttrs = codegenResults.topAssemblyAttrs
     let topAttrs = {topAttrs with assemblyAttrs=topAssemblyAttrs}
     let permissionSets = codegenResults.permissionSets
     let secDecls = mkILSecurityDecls permissionSets 
-=======
-    let casApplied = new Dictionary<Stamp, bool>()
-    let securityAttrs, topAssemblyAttrs = topAttrs.assemblyAttrs |> List.partition (fun a -> TypeChecker.IsSecurityAttribute tcGlobals (tcImports.GetImportMap()) casApplied a rangeStartup)
-
-    // remove any security attributes from the top-level assembly attribute list
-    let topAttrs = {topAttrs with assemblyAttrs=topAssemblyAttrs}
-    let permissionSets = ilxGenerator.CreatePermissionSets securityAttrs
-    let secDecls = if List.isEmpty securityAttrs then emptyILSecurityDecls else mkILSecurityDecls permissionSets
->>>>>>> aee2fa8d
 
     let ilxMainModule = MainModuleBuilder.CreateMainModule (ctok, tcConfig, tcGlobals, tcImports, pdbfile, assemblyName, outfile, topAttrs, idata, optDataResources, codegenResults, assemVerFromAttrib, metadataVersion, secDecls)
 
