--- conflicted
+++ resolved
@@ -791,16 +791,9 @@
              | Some ib -> ib.RawMetadata.TryGetILModuleDef().Value.MetadataVersion
              | _ -> ""
 
-<<<<<<< HEAD
-    let optimizedImpls, optimizationData, _ =
-        ApplyAllOptimizations
-            (tcConfig, tcGlobals, LightweightTcValForUsingInBuildMethodCall tcGlobals traitCtxtNone, outfile,
-             importMap, false, optEnv0, generatedCcu, typedImplFiles)
-=======
     let optimizedImpls, optDataResources =
         // Perform optimization
         use unwindBuildPhase = PushThreadBuildPhaseUntilUnwind BuildPhase.Optimize
->>>>>>> 34fb4ca2
 
         let optEnv0 = GetInitialOptimizationEnv (tcImports, tcGlobals)
 
@@ -808,7 +801,7 @@
 
         let optimizedImpls, optimizationData, _ =
             ApplyAllOptimizations
-                (tcConfig, tcGlobals, (LightweightTcValForUsingInBuildMethodCall tcGlobals), outfile,
+                (tcConfig, tcGlobals, (LightweightTcValForUsingInBuildMethodCall tcGlobals traitCtxtNone), outfile,
                  importMap, false, optEnv0, generatedCcu, typedImplFiles)
 
         AbortOnError(errorLogger, exiter)
