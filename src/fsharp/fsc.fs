// Copyright (c) Microsoft Corporation.  All Rights Reserved.  See License.txt in the project root for license information.

// Driver for F# compiler. 
// 
// Roughly divides into:
//    - Parsing
//    - Flags 
//    - Importing IL assemblies
//    - Compiling (including optimizing)
//    - Linking (including ILX-IL transformation)

module internal FSharp.Compiler.Driver 

open System
open System.Collections.Generic
open System.Diagnostics
open System.Globalization
open System.IO
open System.Reflection
open System.Text
open System.Threading
open System.Threading.Tasks

open Internal.Utilities
open Internal.Utilities.Filename
open Internal.Utilities.Library
open Internal.Utilities.Library.Extras

open FSharp.Compiler
open FSharp.Compiler.AbstractIL
open FSharp.Compiler.AbstractIL.IL
open FSharp.Compiler.AbstractIL.ILBinaryReader
open FSharp.Compiler.AccessibilityLogic
open FSharp.Compiler.CheckExpressions
open FSharp.Compiler.CheckDeclarations
open FSharp.Compiler.CompilerConfig
open FSharp.Compiler.CompilerDiagnostics
open FSharp.Compiler.CompilerImports
open FSharp.Compiler.CompilerOptions
open FSharp.Compiler.CompilerGlobalState
open FSharp.Compiler.CreateILModule
open FSharp.Compiler.DependencyManager
open FSharp.Compiler.Diagnostics
open FSharp.Compiler.ErrorLogger
open FSharp.Compiler.IlxGen
open FSharp.Compiler.InfoReader
open FSharp.Compiler.IO
open FSharp.Compiler.ParseAndCheckInputs
open FSharp.Compiler.OptimizeInputs
open FSharp.Compiler.ScriptClosure
open FSharp.Compiler.Syntax
open FSharp.Compiler.Syntax.PrettyNaming
open FSharp.Compiler.StaticLinking
open FSharp.Compiler.TcGlobals
open FSharp.Compiler.Text
open FSharp.Compiler.Text.Range
open FSharp.Compiler.Text
open FSharp.Compiler.TypedTree
open FSharp.Compiler.TypedTreeOps
open FSharp.Compiler.XmlDocFileWriter

//----------------------------------------------------------------------------
// Reporting - warnings, errors
//----------------------------------------------------------------------------

/// An error logger that reports errors up to some maximum, notifying the exiter when that maximum is reached
[<AbstractClass>]
type ErrorLoggerUpToMaxErrors(tcConfigB: TcConfigBuilder, exiter: Exiter, nameForDebugging) = 
    inherit ErrorLogger(nameForDebugging)
    
    let mutable errors = 0

    /// Called when an error or warning occurs
    abstract HandleIssue: tcConfigB: TcConfigBuilder * error: PhasedDiagnostic * severity: FSharpDiagnosticSeverity -> unit

    /// Called when 'too many errors' has occurred
    abstract HandleTooManyErrors: text: string -> unit

    override x.ErrorCount = errors

    override x.DiagnosticSink(err, severity) = 
      if severity = FSharpDiagnosticSeverity.Error || ReportWarningAsError tcConfigB.errorSeverityOptions err then 
        if errors >= tcConfigB.maxErrors then 
            x.HandleTooManyErrors(FSComp.SR.fscTooManyErrors())
            exiter.Exit 1

        x.HandleIssue(tcConfigB, err, FSharpDiagnosticSeverity.Error)

        errors <- errors + 1

        match err.Exception, tcConfigB.simulateException with 
        | InternalError (msg, _), None 
        | Failure msg, None -> Debug.Assert(false, sprintf "Bug in compiler: %s\n%s" msg (err.Exception.ToString()))
        | :? KeyNotFoundException, None -> Debug.Assert(false, sprintf "Lookup exception in compiler: %s" (err.Exception.ToString()))
        | _ ->  ()

      elif ReportWarning tcConfigB.errorSeverityOptions err then
          x.HandleIssue(tcConfigB, err, severity)
    

/// Create an error logger that counts and prints errors 
let ConsoleErrorLoggerUpToMaxErrors (tcConfigB: TcConfigBuilder, exiter : Exiter) = 
    { new ErrorLoggerUpToMaxErrors(tcConfigB, exiter, "ConsoleErrorLoggerUpToMaxErrors") with
            
            member _.HandleTooManyErrors(text : string) = 
                DoWithDiagnosticColor FSharpDiagnosticSeverity.Warning (fun () -> Printf.eprintfn "%s" text)

            member _.HandleIssue(tcConfigB, err, severity) =
                DoWithDiagnosticColor severity (fun () -> 
                    let diag = OutputDiagnostic (tcConfigB.implicitIncludeDir, tcConfigB.showFullPaths, tcConfigB.flatErrors, tcConfigB.errorStyle, severity)
                    writeViaBuffer stderr diag err
                    stderr.WriteLine())
    } :> ErrorLogger

/// This error logger delays the messages it receives. At the end, call ForwardDelayedDiagnostics
/// to send the held messages.     
type DelayAndForwardErrorLogger(exiter: Exiter, errorLoggerProvider: ErrorLoggerProvider) =
    inherit CapturingErrorLogger("DelayAndForwardErrorLogger")

    member x.ForwardDelayedDiagnostics(tcConfigB: TcConfigBuilder) = 
        let errorLogger =  errorLoggerProvider.CreateErrorLoggerUpToMaxErrors(tcConfigB, exiter)
        x.CommitDelayedDiagnostics errorLogger

and [<AbstractClass>]
    ErrorLoggerProvider() =

    member this.CreateDelayAndForwardLogger exiter = DelayAndForwardErrorLogger(exiter, this)

    abstract CreateErrorLoggerUpToMaxErrors : tcConfigBuilder : TcConfigBuilder * exiter : Exiter -> ErrorLogger

    
/// Part of LegacyHostedCompilerForTesting
///
/// Yet another ErrorLogger implementation, capturing the messages but only up to the maxerrors maximum
type InProcErrorLoggerProvider() = 
    let errors = ResizeArray()
    let warnings = ResizeArray()

    member _.Provider = 
        { new ErrorLoggerProvider() with

            member log.CreateErrorLoggerUpToMaxErrors(tcConfigBuilder, exiter) =

                { new ErrorLoggerUpToMaxErrors(tcConfigBuilder, exiter, "InProcCompilerErrorLoggerUpToMaxErrors") with

                    member this.HandleTooManyErrors text =
                        warnings.Add(Diagnostic.Short(FSharpDiagnosticSeverity.Warning, text))

                    member this.HandleIssue(tcConfigBuilder, err, severity) =
                        // 'true' is passed for "suggestNames", since we want to suggest names with fsc.exe runs and this doesn't affect IDE perf
                        let diagnostics =
                            CollectDiagnostic
                                (tcConfigBuilder.implicitIncludeDir, tcConfigBuilder.showFullPaths,
                                 tcConfigBuilder.flatErrors, tcConfigBuilder.errorStyle, severity, err, true)
                        match severity with 
                        | FSharpDiagnosticSeverity.Error -> 
                           errors.AddRange(diagnostics) 
                        | FSharpDiagnosticSeverity.Warning -> 
                            warnings.AddRange(diagnostics) 
                        | _ -> ()}
                :> ErrorLogger }

    member _.CapturedErrors = errors.ToArray()

    member _.CapturedWarnings = warnings.ToArray()

/// The default ErrorLogger implementation, reporting messages to the Console up to the maxerrors maximum
type ConsoleLoggerProvider() = 

    inherit ErrorLoggerProvider()

    override this.CreateErrorLoggerUpToMaxErrors(tcConfigBuilder, exiter) = ConsoleErrorLoggerUpToMaxErrors(tcConfigBuilder, exiter)

/// Notify the exiter if any error has occurred 
let AbortOnError (errorLogger: ErrorLogger, exiter : Exiter) = 
    if errorLogger.ErrorCount > 0 then
        exiter.Exit 1

let TypeCheck (ctok, tcConfig, tcImports, tcGlobals, errorLogger: ErrorLogger, assemblyName, niceNameGen, tcEnv0, inputs, exiter: Exiter) =
    try 
        if isNil inputs then error(Error(FSComp.SR.fscNoImplementationFiles(), Range.rangeStartup))
        let ccuName = assemblyName
        let tcInitialState = GetInitialTcState (rangeStartup, ccuName, tcConfig, tcGlobals, tcImports, niceNameGen, tcEnv0)
        TypeCheckClosedInputSet (ctok, (fun () -> errorLogger.ErrorCount > 0), tcConfig, tcImports, tcGlobals, None, tcInitialState, inputs)
    with e -> 
        errorRecovery e rangeStartup
        exiter.Exit 1

/// Check for .fsx and, if present, compute the load closure for of #loaded files.
///
/// This is the "script compilation" feature that has always been present in the F# compiler, that allows you to compile scripts
/// and get the load closure and references from them. This applies even if the script is in a project (with 'Compile' action), for example.
///
/// Any DLL references implied by package references are also retrieved from the script.
///
/// When script compilation is invoked, the outputs are not necessarily a functioning application - the referenced DLLs are not
/// copied to the output folder, for example (except perhaps FSharp.Core.dll).
///
/// NOTE: there is similar code in IncrementalBuilder.fs and this code should really be reconciled with that
let AdjustForScriptCompile(ctok, tcConfigB: TcConfigBuilder, commandLineSourceFiles, lexResourceManager, dependencyProvider) =

    let combineFilePath file =
        try
            if FileSystem.IsPathRootedShim file then file
            else Path.Combine(tcConfigB.implicitIncludeDir, file)
        with _ ->
            error (Error(FSComp.SR.pathIsInvalid file, rangeStartup)) 
            
    let commandLineSourceFiles = 
        commandLineSourceFiles 
        |> List.map combineFilePath
        
    // Script compilation is active if the last item being compiled is a script and --noframework has not been specified
    let mutable allSources = []       

    let tcConfig = TcConfig.Create(tcConfigB, validate=false) 

    let AddIfNotPresent(filename: string) =
        if not(allSources |> List.contains filename) then
            allSources <- filename :: allSources
    
    let AppendClosureInformation filename =
        if IsScript filename then 
            let closure = 
                LoadClosure.ComputeClosureOfScriptFiles
                   (ctok, tcConfig, [filename, rangeStartup], CodeContext.Compilation, 
                    lexResourceManager, dependencyProvider)

            // Record the new references (non-framework) references from the analysis of the script. (The full resolutions are recorded
            // as the corresponding #I paths used to resolve them are local to the scripts and not added to the tcConfigB - they are
            // added to localized clones of the tcConfigB).
            let references =
                closure.References
                |> List.collect snd
                |> List.filter (fun r -> not (Range.equals r.originalReference.Range range0) && not (Range.equals r.originalReference.Range rangeStartup))

            references |> List.iter (fun r -> tcConfigB.AddReferencedAssemblyByPath(r.originalReference.Range, r.resolvedPath))

            // Also record the other declarations from the script.
            closure.NoWarns |> List.collect (fun (n, ms) -> ms|>List.map(fun m->m, n)) |> List.iter (fun (x,m) -> tcConfigB.TurnWarningOff(x, m))
            closure.SourceFiles |> List.map fst |> List.iter AddIfNotPresent
            closure.AllRootFileDiagnostics |> List.iter diagnosticSink

            // If there is a target framework for the script then push that as a requirement into the overall compilation and add all the framework references implied
            // by the script too.
            tcConfigB.SetPrimaryAssembly (if closure.UseDesktopFramework then PrimaryAssembly.Mscorlib else PrimaryAssembly.System_Runtime)
            if tcConfigB.framework then
                let references = closure.References |> List.collect snd
                references |> List.iter (fun r -> tcConfigB.AddReferencedAssemblyByPath(r.originalReference.Range, r.resolvedPath))
            
        else AddIfNotPresent filename
         
    // Find closure of .fsx files.
    commandLineSourceFiles |> List.iter AppendClosureInformation

    List.rev allSources

let SetProcessThreadLocals tcConfigB =
    match tcConfigB.preferredUiLang with
    | Some s -> Thread.CurrentThread.CurrentUICulture <- new CultureInfo(s)
    | None -> ()
    if tcConfigB.utf8output then 
        Console.OutputEncoding <- Encoding.UTF8

let ProcessCommandLineFlags (tcConfigB: TcConfigBuilder, lcidFromCodePage, argv) =
    let mutable inputFilesRef = []
    let collect name = 
        let lower = String.lowercase name
        if List.exists (Filename.checkSuffix lower) [".resx"]  then
            error(Error(FSComp.SR.fscResxSourceFileDeprecated name, rangeStartup))
        else
            inputFilesRef <- name :: inputFilesRef
    let abbrevArgs = GetAbbrevFlagSet tcConfigB true

    // This is where flags are interpreted by the command line fsc.exe.
    ParseCompilerOptions (collect, GetCoreFscCompilerOptions tcConfigB, List.tail (PostProcessCompilerArgs abbrevArgs argv))

    if not (tcConfigB.portablePDB || tcConfigB.embeddedPDB) then
        if tcConfigB.embedAllSource || (tcConfigB.embedSourceList |> isNil |> not) then
            error(Error(FSComp.SR.optsEmbeddedSourceRequirePortablePDBs(), rangeCmdArgs))
        if not (String.IsNullOrEmpty(tcConfigB.sourceLink)) then
            error(Error(FSComp.SR.optsSourceLinkRequirePortablePDBs(), rangeCmdArgs))

    if tcConfigB.debuginfo && not tcConfigB.portablePDB then
        if tcConfigB.deterministic then
            error(Error(FSComp.SR.fscDeterministicDebugRequiresPortablePdb(), rangeCmdArgs))

        if tcConfigB.pathMap <> PathMap.empty then
            error(Error(FSComp.SR.fscPathMapDebugRequiresPortablePdb(), rangeCmdArgs))

    let inputFiles = List.rev inputFilesRef

    // Check if we have a codepage from the console
    match tcConfigB.lcid with
    | Some _ -> ()
    | None -> tcConfigB.lcid <- lcidFromCodePage

    SetProcessThreadLocals tcConfigB

    (* step - get dll references *)
    let dllFiles, sourceFiles = inputFiles |> List.map(fun p -> trimQuotes p) |> List.partition Filename.isDll
    match dllFiles with
    | [] -> ()
    | h :: _ -> errorR (Error(FSComp.SR.fscReferenceOnCommandLine h, rangeStartup))

    dllFiles |> List.iter (fun f->tcConfigB.AddReferencedAssemblyByPath(rangeStartup, f))
    sourceFiles

/// Write a .fsi file for the --sig option
module InterfaceFileWriter =

    let BuildInitialDisplayEnvForSigFileGeneration tcGlobals = 
        let denv = DisplayEnv.Empty tcGlobals
        let denv = 
            { denv with 
               showImperativeTyparAnnotations=true
               showHiddenMembers=true
               showObsoleteMembers=true
               showAttributes=true }
        denv.SetOpenPaths 
            [ FSharpLib.RootPath 
              FSharpLib.CorePath 
              FSharpLib.CollectionsPath 
              FSharpLib.ControlPath 
              (IL.splitNamespace FSharpLib.ExtraTopLevelOperatorsName) ] 

    let WriteInterfaceFile (tcGlobals, tcConfig: TcConfig, infoReader, declaredImpls) =

        /// Use a UTF-8 Encoding with no Byte Order Mark
        let os = 
            if tcConfig.printSignatureFile="" then Console.Out
            else (File.CreateText tcConfig.printSignatureFile :> TextWriter)

        if tcConfig.printSignatureFile <> "" && not (List.exists (Filename.checkSuffix tcConfig.printSignatureFile) FSharpLightSyntaxFileSuffixes) then
            fprintfn os "#light" 
            fprintfn os "" 

        for (TImplFile (_, _, mexpr, _, _, _)) in declaredImpls do
            let denv = BuildInitialDisplayEnvForSigFileGeneration tcGlobals
            writeViaBuffer os (fun os s -> Printf.bprintf os "%s\n\n" s)
              (NicePrint.layoutInferredSigOfModuleExpr true { denv with shrinkOverloads = false; printVerboseSignatures = true } infoReader AccessibleFromSomewhere range0 mexpr |> Display.squashTo 80 |> LayoutRender.showL)
       
        if tcConfig.printSignatureFile <> "" then os.Dispose()

//----------------------------------------------------------------------------
// CopyFSharpCore
//----------------------------------------------------------------------------

// If the --nocopyfsharpcore switch is not specified, this will:
// 1) Look into the referenced assemblies, if FSharp.Core.dll is specified, it will copy it to output directory.
// 2) If not, but FSharp.Core.dll exists beside the compiler binaries, it will copy it to output directory.
// 3) If not, it will produce an error.
let CopyFSharpCore(outFile: string, referencedDlls: AssemblyReference list) =
    let outDir = Path.GetDirectoryName outFile
    let fsharpCoreAssemblyName = GetFSharpCoreLibraryName() + ".dll"
    let fsharpCoreDestinationPath = Path.Combine(outDir, fsharpCoreAssemblyName)
    let copyFileIfDifferent src dest =
        if not (File.Exists dest) || (File.GetCreationTimeUtc src <> File.GetCreationTimeUtc dest) then
            File.Copy(src, dest, true)

    match referencedDlls |> Seq.tryFind (fun dll -> String.Equals(Path.GetFileName(dll.Text), fsharpCoreAssemblyName, StringComparison.CurrentCultureIgnoreCase)) with
    | Some referencedFsharpCoreDll -> copyFileIfDifferent referencedFsharpCoreDll.Text fsharpCoreDestinationPath
    | None ->
        let executionLocation =
            Assembly.GetExecutingAssembly().Location
        let compilerLocation = Path.GetDirectoryName executionLocation
        let compilerFsharpCoreDllPath = Path.Combine(compilerLocation, fsharpCoreAssemblyName)
        if File.Exists compilerFsharpCoreDllPath then
            copyFileIfDifferent compilerFsharpCoreDllPath fsharpCoreDestinationPath
        else
            errorR(Error(FSComp.SR.fsharpCoreNotFoundToBeCopied(), rangeCmdArgs))

// Try to find an AssemblyVersion attribute 
let TryFindVersionAttribute g attrib attribName attribs deterministic =
    match AttributeHelpers.TryFindStringAttribute g attrib attribs with
    | Some versionString ->
         if deterministic && versionString.Contains("*") then
             errorR(Error(FSComp.SR.fscAssemblyWildcardAndDeterminism(attribName, versionString), Range.rangeStartup))
         try Some (IL.parseILVersion versionString)
         with e ->
             // Warning will be reported by CheckExpressions.fs
             None
    | _ -> None

//----------------------------------------------------------------------------
// Main phases of compilation. These are written as separate functions with explicit argument passing
// to ensure transient objects are eligible for GC and only actual required information
// is propagated.
//-----------------------------------------------------------------------------

[<NoEquality; NoComparison>]
type Args<'T> = Args  of 'T

/// First phase of compilation. 
///   - Set up console encoding and code page settings
///   - Process command line, flags and collect filenames
///   - Resolve assemblies
///   - Import assemblies
///   - Parse source files
///   - Check the inputs
let main1(ctok, argv, legacyReferenceResolver, bannerAlreadyPrinted, 
          reduceMemoryUsage: ReduceMemoryFlag, defaultCopyFSharpCore: CopyFSharpCoreFlag, 
          exiter: Exiter, errorLoggerProvider: ErrorLoggerProvider, disposables: DisposablesTracker) = 

    // See Bug 735819 
    let lcidFromCodePage =
        if (Console.OutputEncoding.CodePage <> 65001) &&
           (Console.OutputEncoding.CodePage <> Thread.CurrentThread.CurrentUICulture.TextInfo.OEMCodePage) &&
           (Console.OutputEncoding.CodePage <> Thread.CurrentThread.CurrentUICulture.TextInfo.ANSICodePage) then
                Thread.CurrentThread.CurrentUICulture <- new CultureInfo("en-US")
                Some 1033
        else
            None

    let directoryBuildingFrom = Directory.GetCurrentDirectory()

    let tryGetMetadataSnapshot = (fun _ -> None)

    let defaultFSharpBinariesDir = FSharpEnvironment.BinFolderOfDefaultFSharpCompiler(FSharpEnvironment.tryCurrentDomain()).Value

    let tcConfigB =
       TcConfigBuilder.CreateNew(legacyReferenceResolver,
            defaultFSharpBinariesDir,
            reduceMemoryUsage=reduceMemoryUsage,
            implicitIncludeDir=directoryBuildingFrom,
            isInteractive=false,
            isInvalidationSupported=false,
            defaultCopyFSharpCore=defaultCopyFSharpCore,
            tryGetMetadataSnapshot=tryGetMetadataSnapshot,
            sdkDirOverride=None,
            rangeForErrors=range0)

    // Preset: --optimize+ -g --tailcalls+ (see 4505)
    SetOptimizeSwitch tcConfigB OptionSwitch.On
    SetDebugSwitch    tcConfigB None OptionSwitch.Off
    SetTailcallSwitch tcConfigB OptionSwitch.On    

    // Now install a delayed logger to hold all errors from flags until after all flags have been parsed (for example, --vserrors)
    let delayForFlagsLogger =  errorLoggerProvider.CreateDelayAndForwardLogger exiter

    let _unwindEL_1 = PushErrorLoggerPhaseUntilUnwind (fun _ -> delayForFlagsLogger)

    // Share intern'd strings across all lexing/parsing
    let lexResourceManager = new Lexhelp.LexResourceManager()

    let dependencyProvider = new DependencyProvider()

    // Process command line, flags and collect filenames 
    let sourceFiles = 

        // The ParseCompilerOptions function calls imperative function to process "real" args
        // Rather than start processing, just collect names, then process them. 
        try 
            let files = ProcessCommandLineFlags (tcConfigB, lcidFromCodePage, argv)
            AdjustForScriptCompile(ctok, tcConfigB, files, lexResourceManager, dependencyProvider)
        with e -> 
            errorRecovery e rangeStartup
            delayForFlagsLogger.ForwardDelayedDiagnostics tcConfigB
            exiter.Exit 1

    tcConfigB.conditionalCompilationDefines <- "COMPILED" :: tcConfigB.conditionalCompilationDefines 

    // Display the banner text, if necessary
    if not bannerAlreadyPrinted then 
        DisplayBannerText tcConfigB

    // Create tcGlobals and frameworkTcImports
    let outfile, pdbfile, assemblyName = 
        try 
            tcConfigB.DecideNames sourceFiles
        with e ->
            errorRecovery e rangeStartup
            delayForFlagsLogger.ForwardDelayedDiagnostics tcConfigB
            exiter.Exit 1 
                    
    // DecideNames may give "no inputs" error. Abort on error at this point. bug://3911
    if not tcConfigB.continueAfterParseFailure && delayForFlagsLogger.ErrorCount > 0 then
        delayForFlagsLogger.ForwardDelayedDiagnostics tcConfigB
        exiter.Exit 1
    
    // If there's a problem building TcConfig, abort    
    let tcConfig = 
        try
            TcConfig.Create(tcConfigB, validate=false)
        with e ->
            errorRecovery e rangeStartup
            delayForFlagsLogger.ForwardDelayedDiagnostics tcConfigB
            exiter.Exit 1
    
    let errorLogger =  errorLoggerProvider.CreateErrorLoggerUpToMaxErrors(tcConfigB, exiter)

    // Install the global error logger and never remove it. This logger does have all command-line flags considered.
    let _unwindEL_2 = PushErrorLoggerPhaseUntilUnwind (fun _ -> errorLogger)
    
    // Forward all errors from flags
    delayForFlagsLogger.CommitDelayedDiagnostics errorLogger

    if not tcConfigB.continueAfterParseFailure then 
        AbortOnError(errorLogger, exiter)

    // Resolve assemblies
    ReportTime tcConfig "Import mscorlib and FSharp.Core.dll"
    let foundationalTcConfigP = TcConfigProvider.Constant tcConfig

    let sysRes, otherRes, knownUnresolved = TcAssemblyResolutions.SplitNonFoundationalResolutions(ctok, tcConfig)
    
    // Import basic assemblies
    let tcGlobals, frameworkTcImports = TcImports.BuildFrameworkTcImports (ctok, foundationalTcConfigP, sysRes, otherRes) |> Cancellable.runWithoutCancellation

    // Register framework tcImports to be disposed in future
    disposables.Register frameworkTcImports

    // Parse sourceFiles 
    ReportTime tcConfig "Parse inputs"
    use unwindParsePhase = PushThreadBuildPhaseUntilUnwind BuildPhase.Parse

<<<<<<< HEAD
    let createErrorLogger = (fun exiter -> errorLoggerProvider.CreateDelayAndForwardLogger(exiter) :> CapturingErrorLogger)
    let inputs = ParseInputFiles(tcConfig, lexResourceManager, ["COMPILED"], sourceFiles, errorLogger, exiter, createErrorLogger, (*retryLocked*)false)
=======
    let inputs =
        try
            let isLastCompiland, isExe = sourceFiles |> tcConfig.ComputeCanContainEntryPoint 

            List.zip sourceFiles isLastCompiland
            // PERF: consider making this parallel, once uses of global state relevant to parsing are cleaned up 
            |> List.map (fun (sourceFile, isLastCompiland) -> 

                let sourceFileDirectory = Path.GetDirectoryName sourceFile

                let input = ParseOneInputFile(tcConfig, lexResourceManager, ["COMPILED"], sourceFile, (isLastCompiland, isExe), errorLogger, (*retryLocked*)false)
                (input, sourceFileDirectory)) 

        with e -> 
            errorRecoveryNoRange e
            exiter.Exit 1
>>>>>>> f8208479
    
    let inputs, _ =
        (Map.empty, inputs) ||> List.mapFold (fun state (input, x) ->
            let inputT, stateT = DeduplicateParsedInputModuleName state input 
            (inputT, x), stateT)

    // Print the AST if requested
    if tcConfig.printAst then                
        for (input, _filename) in inputs do 
            printf "AST:\n"
            printfn "%+A" input
            printf "\n"

    if tcConfig.parseOnly then exiter.Exit 0 

    if not tcConfig.continueAfterParseFailure then 
        AbortOnError(errorLogger, exiter)

    // Apply any nowarn flags
    let tcConfig =
        (tcConfig, inputs) ||> List.fold (fun z (input, sourceFileDirectory) ->
            ApplyMetaCommandsFromInputToTcConfig(z, input, sourceFileDirectory, dependencyProvider))

    let tcConfigP = TcConfigProvider.Constant tcConfig

    // Import other assemblies
    ReportTime tcConfig "Import non-system references"

    let tcImports =
        TcImports.BuildNonFrameworkTcImports(ctok, tcConfigP, tcGlobals, frameworkTcImports, otherRes, knownUnresolved, dependencyProvider)
        |> Cancellable.runWithoutCancellation

    // register tcImports to be disposed in future
    disposables.Register tcImports

    if not tcConfig.continueAfterParseFailure then 
        AbortOnError(errorLogger, exiter)

    if tcConfig.importAllReferencesOnly then exiter.Exit 0 

    // Build the initial type checking environment
    ReportTime tcConfig "Typecheck"

    use unwindParsePhase = PushThreadBuildPhaseUntilUnwind BuildPhase.TypeCheck

    let tcEnv0 = GetInitialTcEnv (assemblyName, rangeStartup, tcConfig, tcImports, tcGlobals)

    // Type check the inputs
    let inputs = inputs |> List.map fst

    let tcState, topAttrs, typedAssembly, _tcEnvAtEnd = 
        TypeCheck(ctok, tcConfig, tcImports, tcGlobals, errorLogger, assemblyName, NiceNameGenerator(), tcEnv0, inputs, exiter)

    AbortOnError(errorLogger, exiter)
    ReportTime tcConfig "Typechecked"

    Args (ctok, tcGlobals, tcImports, frameworkTcImports, tcState.Ccu, typedAssembly, topAttrs, tcConfig, outfile, pdbfile, assemblyName, errorLogger, exiter)

/// Alternative first phase of compilation.  This is for the compile-from-AST feature of FCS.
///   - Import assemblies
///   - Check the inputs
let main1OfAst
       (ctok, legacyReferenceResolver, reduceMemoryUsage, assemblyName, target,
        outfile, pdbFile, dllReferences,
        noframework, exiter: Exiter,
        errorLoggerProvider: ErrorLoggerProvider,
        disposables: DisposablesTracker,
        inputs: ParsedInput list) =

    let tryGetMetadataSnapshot = (fun _ -> None)

    let directoryBuildingFrom = Directory.GetCurrentDirectory()

    let defaultFSharpBinariesDir = FSharpEnvironment.BinFolderOfDefaultFSharpCompiler(FSharpEnvironment.tryCurrentDomain()).Value

    let tcConfigB = 
        TcConfigBuilder.CreateNew(legacyReferenceResolver, defaultFSharpBinariesDir, 
            reduceMemoryUsage=reduceMemoryUsage, implicitIncludeDir=directoryBuildingFrom, 
            isInteractive=false, isInvalidationSupported=false, 
            defaultCopyFSharpCore=CopyFSharpCoreFlag.No, 
            tryGetMetadataSnapshot=tryGetMetadataSnapshot,
            sdkDirOverride=None,
            rangeForErrors=range0)

    let primaryAssembly =
        // temporary workaround until https://github.com/dotnet/fsharp/pull/8043 is merged:
        // pick a primary assembly based on whether the developer included System>Runtime in the list of reference assemblies.
        // It's an ugly compromise used to avoid exposing primaryAssembly in the public api for this function.
        let includesSystem_Runtime = dllReferences |> Seq.exists(fun f -> Path.GetFileName(f).Equals("system.runtime.dll",StringComparison.InvariantCultureIgnoreCase))
        if includesSystem_Runtime then
            PrimaryAssembly.System_Runtime
        else
            PrimaryAssembly.Mscorlib

    tcConfigB.target <- target
    tcConfigB.SetPrimaryAssembly primaryAssembly
    if noframework then
        tcConfigB.framework <- false
        tcConfigB.implicitlyResolveAssemblies <- false

    // Preset: --optimize+ -g --tailcalls+ (see 4505)
    SetOptimizeSwitch tcConfigB OptionSwitch.On
    SetDebugSwitch    tcConfigB None (
        match pdbFile with
        | Some _ -> OptionSwitch.On
        | None -> OptionSwitch.Off)
    SetTailcallSwitch tcConfigB OptionSwitch.On

    // Now install a delayed logger to hold all errors from flags until after all flags have been parsed (for example, --vserrors)
    let delayForFlagsLogger =  errorLoggerProvider.CreateDelayAndForwardLogger exiter
    let _unwindEL_1 = PushErrorLoggerPhaseUntilUnwind (fun _ -> delayForFlagsLogger)  

    tcConfigB.conditionalCompilationDefines <- "COMPILED" :: tcConfigB.conditionalCompilationDefines

    // append assembly dependencies
    dllReferences |> List.iter (fun ref -> tcConfigB.AddReferencedAssemblyByPath(rangeStartup,ref))

    // If there's a problem building TcConfig, abort    
    let tcConfig = 
        try
            TcConfig.Create(tcConfigB,validate=false)
        with e ->
            delayForFlagsLogger.ForwardDelayedDiagnostics tcConfigB
            exiter.Exit 1

    let dependencyProvider = new DependencyProvider()
    let errorLogger =  errorLoggerProvider.CreateErrorLoggerUpToMaxErrors(tcConfigB, exiter)

    // Install the global error logger and never remove it. This logger does have all command-line flags considered.
    let _unwindEL_2 = PushErrorLoggerPhaseUntilUnwind (fun _ -> errorLogger)

    // Forward all errors from flags
    delayForFlagsLogger.CommitDelayedDiagnostics errorLogger
    
    // Resolve assemblies
    ReportTime tcConfig "Import mscorlib and FSharp.Core.dll"
    let foundationalTcConfigP = TcConfigProvider.Constant tcConfig
    let sysRes, otherRes, knownUnresolved = TcAssemblyResolutions.SplitNonFoundationalResolutions(ctok, tcConfig)

    // Import basic assemblies
    let tcGlobals, frameworkTcImports = TcImports.BuildFrameworkTcImports (ctok, foundationalTcConfigP, sysRes, otherRes) |> Cancellable.runWithoutCancellation

    // Register framework tcImports to be disposed in future
    disposables.Register frameworkTcImports

    use unwindParsePhase = PushThreadBuildPhaseUntilUnwind (BuildPhase.Parse) 

    let meta = Directory.GetCurrentDirectory()
    let tcConfig = (tcConfig,inputs) ||> List.fold (fun tcc inp -> ApplyMetaCommandsFromInputToTcConfig (tcc, inp, meta, dependencyProvider))
    let tcConfigP = TcConfigProvider.Constant tcConfig

    // Import other assemblies
    ReportTime tcConfig "Import non-system references"
    let tcImports = TcImports.BuildNonFrameworkTcImports(ctok, tcConfigP, tcGlobals, frameworkTcImports, otherRes, knownUnresolved, dependencyProvider)  |> Cancellable.runWithoutCancellation

    // register tcImports to be disposed in future
    disposables.Register tcImports

    // Build the initial type checking environment
    ReportTime tcConfig "Typecheck"
    use unwindParsePhase = PushThreadBuildPhaseUntilUnwind (BuildPhase.TypeCheck)            
    let tcEnv0 = GetInitialTcEnv (assemblyName, rangeStartup, tcConfig, tcImports, tcGlobals)

    // Type check the inputs
    let tcState, topAttrs, typedAssembly, _tcEnvAtEnd = 
        TypeCheck(ctok, tcConfig, tcImports, tcGlobals, errorLogger, assemblyName, NiceNameGenerator(), tcEnv0, inputs, exiter)

    AbortOnError(errorLogger, exiter)
    ReportTime tcConfig "Typechecked"

    Args (ctok, tcGlobals, tcImports, frameworkTcImports, tcState.Ccu, typedAssembly, topAttrs, tcConfig, outfile, pdbFile, assemblyName, errorLogger, exiter)

/// Second phase of compilation.
///   - Write the signature file, check some attributes
let main2(Args (ctok, tcGlobals, tcImports: TcImports, frameworkTcImports, generatedCcu: CcuThunk, typedImplFiles, topAttrs, tcConfig: TcConfig, outfile, pdbfile, assemblyName, errorLogger, exiter: Exiter)) =

    if tcConfig.typeCheckOnly then exiter.Exit 0
    
    generatedCcu.Contents.SetAttribs(generatedCcu.Contents.Attribs @ topAttrs.assemblyAttrs)

    use unwindPhase = PushThreadBuildPhaseUntilUnwind BuildPhase.CodeGen
    let signingInfo = ValidateKeySigningAttributes (tcConfig, tcGlobals, topAttrs)
    
    AbortOnError(errorLogger, exiter)

    // Build an updated errorLogger that filters according to the scopedPragmas. Then install
    // it as the updated global error logger and never remove it
    let oldLogger = errorLogger
    let errorLogger = 
        let scopedPragmas = [ for (TImplFile (_, pragmas, _, _, _, _)) in typedImplFiles do yield! pragmas ]
        GetErrorLoggerFilteringByScopedPragmas(true, scopedPragmas, oldLogger)

    let _unwindEL_3 = PushErrorLoggerPhaseUntilUnwind(fun _ -> errorLogger)

    // Try to find an AssemblyVersion attribute 
    let assemVerFromAttrib = 
        match TryFindVersionAttribute tcGlobals "System.Reflection.AssemblyVersionAttribute" "AssemblyVersionAttribute" topAttrs.assemblyAttrs tcConfig.deterministic with
        | Some v -> 
           match tcConfig.version with 
           | VersionNone -> Some v
           | _ -> warning(Error(FSComp.SR.fscAssemblyVersionAttributeIgnored(), Range.rangeStartup)); None
        | _ -> None

    // write interface, xmldoc
    ReportTime tcConfig ("Write Interface File")
    use unwindBuildPhase = PushThreadBuildPhaseUntilUnwind BuildPhase.Output
    if tcConfig.printSignature then InterfaceFileWriter.WriteInterfaceFile (tcGlobals, tcConfig, InfoReader(tcGlobals, tcImports.GetImportMap()), typedImplFiles)

    ReportTime tcConfig ("Write XML document signatures")
    if tcConfig.xmlDocOutputFile.IsSome then 
        XmlDocWriter.ComputeXmlDocSigs (tcGlobals, generatedCcu) 

    ReportTime tcConfig ("Write XML docs")
    tcConfig.xmlDocOutputFile |> Option.iter (fun xmlFile -> 
        let xmlFile = tcConfig.MakePathAbsolute xmlFile
        XmlDocWriter.WriteXmlDocFile (assemblyName, generatedCcu, xmlFile))

    // Pass on only the minimum information required for the next phase
    Args (ctok, tcConfig, tcImports, frameworkTcImports, tcGlobals, errorLogger, generatedCcu, outfile, typedImplFiles, topAttrs, pdbfile, assemblyName, assemVerFromAttrib, signingInfo, exiter)


/// Third phase of compilation.
///   - encode signature data
///   - optimize
///   - encode optimization data
let main3(Args (ctok, tcConfig, tcImports, frameworkTcImports: TcImports, tcGlobals, 
                 errorLogger: ErrorLogger, generatedCcu: CcuThunk, outfile, typedImplFiles, 
                 topAttrs, pdbfile, assemblyName, assemVerFromAttrib, signingInfo, exiter: Exiter)) = 
      
    // Encode the signature data
    ReportTime tcConfig ("Encode Interface Data")
    let exportRemapping = MakeExportRemapping generatedCcu generatedCcu.Contents
    
    let sigDataAttributes, sigDataResources = 
        try
            EncodeSignatureData(tcConfig, tcGlobals, exportRemapping, generatedCcu, outfile, false)
        with e -> 
            errorRecoveryNoRange e
            exiter.Exit 1
        
    // Perform optimization
    use unwindBuildPhase = PushThreadBuildPhaseUntilUnwind BuildPhase.Optimize
    
    let optEnv0 = GetInitialOptimizationEnv (tcImports, tcGlobals)

    let importMap = tcImports.GetImportMap()

    let metadataVersion = 
        match tcConfig.metadataVersion with
        | Some v -> v
        | _ -> 
            match frameworkTcImports.DllTable.TryFind tcConfig.primaryAssembly.Name with 
             | Some ib -> ib.RawMetadata.TryGetILModuleDef().Value.MetadataVersion 
             | _ -> ""

    let optimizedImpls, optimizationData, _ = 
        ApplyAllOptimizations 
            (tcConfig, tcGlobals, (LightweightTcValForUsingInBuildMethodCall tcGlobals), outfile, 
             importMap, false, optEnv0, generatedCcu, typedImplFiles)

    AbortOnError(errorLogger, exiter)
        
    // Encode the optimization data
    ReportTime tcConfig ("Encoding OptData")

    let optDataResources = EncodeOptimizationData(tcGlobals, tcConfig, outfile, exportRemapping, (generatedCcu, optimizationData), false)

    // Pass on only the minimum information required for the next phase
    Args (ctok, tcConfig, tcImports, tcGlobals, errorLogger, 
          generatedCcu, outfile, optimizedImpls, topAttrs, pdbfile, assemblyName, 
          sigDataAttributes, sigDataResources, optDataResources, assemVerFromAttrib, signingInfo, metadataVersion, exiter)

/// Fourth phase of compilation.
///   -  Static linking
///   -  IL code generation
let main4 
      (tcImportsCapture,dynamicAssemblyCreator) 
      (Args (ctok, tcConfig: TcConfig, tcImports, tcGlobals: TcGlobals, errorLogger, 
             generatedCcu: CcuThunk, outfile, optimizedImpls, topAttrs, pdbfile, assemblyName, 
             sigDataAttributes, sigDataResources, optDataResources, assemVerFromAttrib, signingInfo, metadataVersion, exiter: Exiter)) = 

    match tcImportsCapture with 
    | None -> ()
    | Some f -> f tcImports

    // Compute a static linker, it gets called later.
    let ilGlobals = tcGlobals.ilg
    if tcConfig.standalone && generatedCcu.UsesFSharp20PlusQuotations then    
        error(Error(FSComp.SR.fscQuotationLiteralsStaticLinking0(), rangeStartup))  

    let staticLinker = StaticLink (ctok, tcConfig, tcImports, ilGlobals)

    ReportTime tcConfig "TAST -> IL"
    use unwindBuildPhase = PushThreadBuildPhaseUntilUnwind BuildPhase.IlxGen

    // Create the Abstract IL generator
    let ilxGenerator = CreateIlxAssemblyGenerator (tcConfig, tcImports, tcGlobals, (LightweightTcValForUsingInBuildMethodCall tcGlobals), generatedCcu)

    let codegenBackend = (if Option.isSome dynamicAssemblyCreator then IlReflectBackend else IlWriteBackend)

    // Generate the Abstract IL Code
    let codegenResults = GenerateIlxCode (codegenBackend, Option.isSome dynamicAssemblyCreator, false, tcConfig, topAttrs, optimizedImpls, generatedCcu.AssemblyName, ilxGenerator)

    // Build the Abstract IL view of the final main module, prior to static linking

    let topAssemblyAttrs = codegenResults.topAssemblyAttrs
    let topAttrs = {topAttrs with assemblyAttrs=topAssemblyAttrs}
    let permissionSets = codegenResults.permissionSets
    let secDecls = mkILSecurityDecls permissionSets 

    let ilxMainModule = 
        MainModuleBuilder.CreateMainModule
            (ctok, tcConfig, tcGlobals, tcImports, 
             pdbfile, assemblyName, outfile, topAttrs,
             sigDataAttributes, sigDataResources, optDataResources,
             codegenResults, assemVerFromAttrib, metadataVersion, secDecls)

    AbortOnError(errorLogger, exiter)

    // Pass on only the minimum information required for the next phase
    Args (ctok, tcConfig, tcImports, tcGlobals, errorLogger, staticLinker, outfile, pdbfile, ilxMainModule, signingInfo, exiter)

/// Fifth phase of compilation.
///   -  static linking
let main5(Args (ctok, tcConfig, tcImports, tcGlobals, errorLogger: ErrorLogger, staticLinker, outfile, pdbfile, ilxMainModule, signingInfo, exiter: Exiter)) = 
        
    use unwindBuildPhase = PushThreadBuildPhaseUntilUnwind BuildPhase.Output

    // Static linking, if any
    let ilxMainModule =  
        try  staticLinker ilxMainModule
        with e -> 
            errorRecoveryNoRange e
            exiter.Exit 1

    AbortOnError(errorLogger, exiter)
        
    // Pass on only the minimum information required for the next phase
    Args (ctok, tcConfig, tcImports, tcGlobals, errorLogger, ilxMainModule, outfile, pdbfile, signingInfo, exiter)

/// Sixth phase of compilation.
///   -  write the binaries
let main6 dynamicAssemblyCreator (Args (ctok, tcConfig,  tcImports: TcImports, tcGlobals: TcGlobals, 
                                        errorLogger: ErrorLogger, ilxMainModule, outfile, pdbfile, 
                                        signingInfo, exiter: Exiter)) = 

    ReportTime tcConfig "Write .NET Binary"

    use unwindBuildPhase = PushThreadBuildPhaseUntilUnwind BuildPhase.Output
    let outfile = tcConfig.MakePathAbsolute outfile

    DoesNotRequireCompilerThreadTokenAndCouldPossiblyBeMadeConcurrent  ctok

    let pdbfile = pdbfile |> Option.map (tcConfig.MakePathAbsolute >> FileSystem.GetFullPathShim)

    let normalizeAssemblyRefs (aref: ILAssemblyRef) = 
        match tcImports.TryFindDllInfo (ctok, Range.rangeStartup, aref.Name, lookupOnly=false) with 
        | Some dllInfo ->
            match dllInfo.ILScopeRef with 
            | ILScopeRef.Assembly ref -> ref
            | _ -> aref
        | None -> aref

    match dynamicAssemblyCreator with 
    | None -> 
        try
            try 
                ILBinaryWriter.WriteILBinary 
                 (outfile, 
                  { ilg = tcGlobals.ilg
                    pdbfile=pdbfile
                    emitTailcalls = tcConfig.emitTailcalls
                    deterministic = tcConfig.deterministic
                    showTimes = tcConfig.showTimes
                    portablePDB = tcConfig.portablePDB
                    embeddedPDB = tcConfig.embeddedPDB
                    embedAllSource = tcConfig.embedAllSource
                    embedSourceList = tcConfig.embedSourceList
                    sourceLink = tcConfig.sourceLink
                    checksumAlgorithm = tcConfig.checksumAlgorithm
                    signer = GetStrongNameSigner signingInfo
                    dumpDebugInfo = tcConfig.dumpDebugInfo
                    pathMap = tcConfig.pathMap },
                  ilxMainModule,
                  normalizeAssemblyRefs
                  )
            with Failure msg -> 
                error(Error(FSComp.SR.fscProblemWritingBinary(outfile, msg), rangeCmdArgs))
        with e -> 
            errorRecoveryNoRange e
            exiter.Exit 1 
    | Some da -> da (tcConfig, tcGlobals, outfile, ilxMainModule)

    AbortOnError(errorLogger, exiter)

    // Don't copy referenced FSharp.core.dll if we are building FSharp.Core.dll
    if (tcConfig.copyFSharpCore = CopyFSharpCoreFlag.Yes) && not tcConfig.compilingFslib && not tcConfig.standalone then
        CopyFSharpCore(outfile, tcConfig.referencedDLLs)

    ReportTime tcConfig "Exiting"

/// The main (non-incremental) compilation entry point used by fsc.exe
let mainCompile 
       (ctok, argv, legacyReferenceResolver, bannerAlreadyPrinted, reduceMemoryUsage, 
        defaultCopyFSharpCore, exiter: Exiter, loggerProvider, tcImportsCapture, dynamicAssemblyCreator) =

    use disposables = new DisposablesTracker()
    let savedOut = System.Console.Out
    use __ =
        { new IDisposable with
            member _.Dispose() = 
                try 
                    System.Console.SetOut(savedOut)
                with _ -> ()}

    main1(ctok, argv, legacyReferenceResolver, bannerAlreadyPrinted, reduceMemoryUsage, defaultCopyFSharpCore, exiter, loggerProvider, disposables)
    |> main2
    |> main3
    |> main4 (tcImportsCapture,dynamicAssemblyCreator)
    |> main5 
    |> main6 dynamicAssemblyCreator

/// An additional compilation entry point used by FSharp.Compiler.Service taking syntax trees as input
let compileOfAst 
       (ctok, legacyReferenceResolver, reduceMemoryUsage, assemblyName, target, 
        targetDll, targetPdb, dependencies, noframework, exiter, loggerProvider, inputs, tcImportsCapture, dynamicAssemblyCreator) = 

    use disposables = new DisposablesTracker()
    main1OfAst (ctok, legacyReferenceResolver, reduceMemoryUsage, assemblyName, target, targetDll, targetPdb, 
                dependencies, noframework, exiter, loggerProvider, disposables, inputs)
    |> main2
    |> main3
    |> main4 (tcImportsCapture, dynamicAssemblyCreator)
    |> main5
    |> main6 dynamicAssemblyCreator
<|MERGE_RESOLUTION|>--- conflicted
+++ resolved
@@ -514,27 +514,8 @@
     ReportTime tcConfig "Parse inputs"
     use unwindParsePhase = PushThreadBuildPhaseUntilUnwind BuildPhase.Parse
 
-<<<<<<< HEAD
     let createErrorLogger = (fun exiter -> errorLoggerProvider.CreateDelayAndForwardLogger(exiter) :> CapturingErrorLogger)
     let inputs = ParseInputFiles(tcConfig, lexResourceManager, ["COMPILED"], sourceFiles, errorLogger, exiter, createErrorLogger, (*retryLocked*)false)
-=======
-    let inputs =
-        try
-            let isLastCompiland, isExe = sourceFiles |> tcConfig.ComputeCanContainEntryPoint 
-
-            List.zip sourceFiles isLastCompiland
-            // PERF: consider making this parallel, once uses of global state relevant to parsing are cleaned up 
-            |> List.map (fun (sourceFile, isLastCompiland) -> 
-
-                let sourceFileDirectory = Path.GetDirectoryName sourceFile
-
-                let input = ParseOneInputFile(tcConfig, lexResourceManager, ["COMPILED"], sourceFile, (isLastCompiland, isExe), errorLogger, (*retryLocked*)false)
-                (input, sourceFileDirectory)) 
-
-        with e -> 
-            errorRecoveryNoRange e
-            exiter.Exit 1
->>>>>>> f8208479
     
     let inputs, _ =
         (Map.empty, inputs) ||> List.mapFold (fun state (input, x) ->
