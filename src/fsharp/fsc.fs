--- conflicted
+++ resolved
@@ -1970,15 +1970,8 @@
     // Check if System.SerializableAttribute exists in mscorlib.dll, 
     // so that make sure the compiler only emits "serializable" bit into IL metadata when it is available.
     // Note that SerializableAttribute may be relocated in the future but now resides in mscorlib.
-<<<<<<< HEAD
-    let codegenResults = GenerateIlxCode (IlWriteBackend, false, false, tcConfig, topAttrs, optimizedImpls, generatedCcu.AssemblyName, ilxGenerator)
+    let codegenResults = GenerateIlxCode ((if Option.isSome dynamicAssemblyCreator then IlReflectBackend else IlWriteBackend), Option.isSome dynamicAssemblyCreator, false, tcConfig, topAttrs, optimizedImpls, generatedCcu.AssemblyName, ilxGenerator)
     let topAssemblyAttrs = codegenResults.topAssemblyAttrs
-=======
-    let codegenResults = GenerateIlxCode ((if Option.isSome dynamicAssemblyCreator then IlReflectBackend else IlWriteBackend), Option.isSome dynamicAssemblyCreator, false, tcConfig, topAttrs, optimizedImpls, generatedCcu.AssemblyName, ilxGenerator)
-    let casApplied = new Dictionary<Stamp, bool>()
-    let securityAttrs, topAssemblyAttrs = topAttrs.assemblyAttrs |> List.partition (fun a -> TypeChecker.IsSecurityAttribute tcGlobals (tcImports.GetImportMap()) casApplied a rangeStartup)
->>>>>>> a490bbe5
-    // remove any security attributes from the top-level assembly attribute list
     let topAttrs = {topAttrs with assemblyAttrs=topAssemblyAttrs}
     let permissionSets = codegenResults.permissionSets
     let secDecls = mkILSecurityDecls permissionSets 
