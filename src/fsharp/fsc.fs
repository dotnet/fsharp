--- conflicted
+++ resolved
@@ -789,29 +789,22 @@
             match frameworkTcImports.DllTable.TryFind tcConfig.primaryAssembly.Name with
              | Some ib -> ib.RawMetadata.TryGetILModuleDef().Value.MetadataVersion
              | _ -> ""
-        
+
     let optimizedImpls, optDataResources =
         // Perform optimization
         use unwindBuildPhase = PushThreadBuildPhaseUntilUnwind BuildPhase.Optimize
-    
+
         let optEnv0 = GetInitialOptimizationEnv (tcImports, tcGlobals)
 
-<<<<<<< HEAD
         let importMap = tcImports.GetImportMap()
-=======
-    let optimizedImpls, optimizationData, _ =
-        ApplyAllOptimizations
-            (tcConfig, tcGlobals, LightweightTcValForUsingInBuildMethodCall tcGlobals, outfile,
-             importMap, false, optEnv0, generatedCcu, typedImplFiles)
->>>>>>> 12c8309f
-
-        let optimizedImpls, optimizationData, _ = 
-            ApplyAllOptimizations 
-                (tcConfig, tcGlobals, (LightweightTcValForUsingInBuildMethodCall tcGlobals), outfile, 
-                    importMap, false, optEnv0, generatedCcu, typedImplFiles)
+
+        let optimizedImpls, optimizationData, _ =
+            ApplyAllOptimizations
+                (tcConfig, tcGlobals, (LightweightTcValForUsingInBuildMethodCall tcGlobals), outfile,
+                 importMap, false, optEnv0, generatedCcu, typedImplFiles)
 
         AbortOnError(errorLogger, exiter)
-        
+
         // Encode the optimization data
         ReportTime tcConfig ("Encoding OptData")
 
@@ -916,35 +909,52 @@
     match dynamicAssemblyCreator with
     | None ->
         try
-<<<<<<< HEAD
             match tcConfig.emitMetadataAssembly with
             | MetadataAssemblyGeneration.None -> ()
             | _ ->
                 let outfile =
                     match tcConfig.emitMetadataAssembly with
-                    | MetadataAssemblyGeneration.ReferenceOut outputPath ->
-                        outputPath
-                    | _ ->
-                        outfile
+                    | MetadataAssemblyGeneration.ReferenceOut outputPath -> outputPath
+                    | _ -> outfile
                 let referenceAssemblyAttribOpt =
                     tcGlobals.iltyp_ReferenceAssemblyAttributeOpt
                     |> Option.map (fun ilTy ->
                         mkILCustomAttribute (ilTy.TypeRef, [], [], [])
                     )
                 try
-                    use stream =
-                        try
-                            // Ensure the output directory exists otherwise it will fail
-                            let dir = FileSystem.GetDirectoryNameShim outfile
-                            if not (FileSystem.DirectoryExistsShim dir) then FileSystem.DirectoryCreateShim dir |> ignore
-                            FileSystem.OpenFileForWriteShim(outfile, FileMode.Create, FileAccess.Write, FileShare.Read)
-                        with _ ->
-                            failwith ("Could not open file for writing (binary mode): " + outfile)
-
-                    ILBinaryWriter.WriteILBinaryStreamWithNoPDB
-                     (stream,
-                      { ilg = tcGlobals.ilg
-                        pdbfile=pdbfile
+                    // We want to write no PDB info.
+                    ILBinaryWriter.WriteILBinaryFile
+                     ({ ilg = tcGlobals.ilg
+                        outfile = outfile
+                        pdbfile = None
+                        emitTailcalls = tcConfig.emitTailcalls
+                        deterministic = tcConfig.deterministic
+                        showTimes = tcConfig.showTimes
+                        portablePDB = false
+                        embeddedPDB = false
+                        embedAllSource = tcConfig.embedAllSource
+                        embedSourceList = tcConfig.embedSourceList
+                        sourceLink = tcConfig.sourceLink
+                        checksumAlgorithm = tcConfig.checksumAlgorithm
+                        signer = GetStrongNameSigner signingInfo
+                        dumpDebugInfo = tcConfig.dumpDebugInfo
+                        referenceAssemblyOnly = true
+                        referenceAssemblyAttribOpt = referenceAssemblyAttribOpt
+                        pathMap = tcConfig.pathMap },
+                      ilxMainModule,
+                      normalizeAssemblyRefs
+                      )
+                with Failure msg ->
+                    error(Error(FSComp.SR.fscProblemWritingBinary(outfile, msg), rangeCmdArgs))
+
+            match tcConfig.emitMetadataAssembly with
+            | MetadataAssemblyGeneration.ReferenceOnly -> ()
+            | _ ->
+                try
+                    ILBinaryWriter.WriteILBinaryFile
+                     ({ ilg = tcGlobals.ilg
+                        outfile = outfile
+                        pdbfile = pdbfile
                         emitTailcalls = tcConfig.emitTailcalls
                         deterministic = tcConfig.deterministic
                         showTimes = tcConfig.showTimes
@@ -956,64 +966,14 @@
                         checksumAlgorithm = tcConfig.checksumAlgorithm
                         signer = GetStrongNameSigner signingInfo
                         dumpDebugInfo = tcConfig.dumpDebugInfo
-                        pathMap = tcConfig.pathMap },
-                      true,
-                      referenceAssemblyAttribOpt,
-                      ilxMainModule,
-                      normalizeAssemblyRefs
-                      )
-                with Failure msg ->
-                    error(Error(FSComp.SR.fscProblemWritingBinary(outfile, msg), rangeCmdArgs))
-
-            match tcConfig.emitMetadataAssembly with
-            | MetadataAssemblyGeneration.ReferenceOnly -> ()
-            | _ ->
-                try
-                    ILBinaryWriter.WriteILBinary
-                     (outfile,
-                      { ilg = tcGlobals.ilg
-                        pdbfile=pdbfile
-                        emitTailcalls = tcConfig.emitTailcalls
-                        deterministic = tcConfig.deterministic
-                        showTimes = tcConfig.showTimes
-                        portablePDB = tcConfig.portablePDB
-                        embeddedPDB = tcConfig.embeddedPDB
-                        embedAllSource = tcConfig.embedAllSource
-                        embedSourceList = tcConfig.embedSourceList
-                        sourceLink = tcConfig.sourceLink
-                        checksumAlgorithm = tcConfig.checksumAlgorithm
-                        signer = GetStrongNameSigner signingInfo
-                        dumpDebugInfo = tcConfig.dumpDebugInfo
+                        referenceAssemblyOnly = false
+                        referenceAssemblyAttribOpt = None
                         pathMap = tcConfig.pathMap },
                       ilxMainModule,
                       normalizeAssemblyRefs
                       )
                 with Failure msg ->
                     error(Error(FSComp.SR.fscProblemWritingBinary(outfile, msg), rangeCmdArgs))
-=======
-            try
-                ILBinaryWriter.WriteILBinaryFile
-                 ({ ilg = tcGlobals.ilg
-                    outfile = outfile
-                    pdbfile = pdbfile
-                    emitTailcalls = tcConfig.emitTailcalls
-                    deterministic = tcConfig.deterministic
-                    showTimes = tcConfig.showTimes
-                    portablePDB = tcConfig.portablePDB
-                    embeddedPDB = tcConfig.embeddedPDB
-                    embedAllSource = tcConfig.embedAllSource
-                    embedSourceList = tcConfig.embedSourceList
-                    sourceLink = tcConfig.sourceLink
-                    checksumAlgorithm = tcConfig.checksumAlgorithm
-                    signer = GetStrongNameSigner signingInfo
-                    dumpDebugInfo = tcConfig.dumpDebugInfo
-                    pathMap = tcConfig.pathMap },
-                  ilxMainModule,
-                  normalizeAssemblyRefs
-                  )
-            with Failure msg ->
-                error(Error(FSComp.SR.fscProblemWritingBinary(outfile, msg), rangeCmdArgs))
->>>>>>> 12c8309f
         with e ->
             errorRecoveryNoRange e
             exiter.Exit 1
