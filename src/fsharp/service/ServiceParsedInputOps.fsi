// Copyright (c) Microsoft Corporation.  All Rights Reserved.  See License.txt in the project root for license information.

namespace FSharp.Compiler.EditorServices

open System.Collections.Generic
open FSharp.Compiler.Syntax
open FSharp.Compiler.Text

type public CompletionPath = string list * string option // plid * residue

[<RequireQualifiedAccess>]
type public InheritanceContext =
    | Class
    | Interface
    | Unknown

[<RequireQualifiedAccess>]
type public RecordContext =
    | CopyOnUpdate of range: range * path: CompletionPath
    | Constructor of typeName: string
    | Empty
    | New of path: CompletionPath * isFirstField: bool
    | Declaration of isInIdentifier: bool

[<RequireQualifiedAccess>]
<<<<<<< HEAD
type public MatchContext =
    /// Completing an identifier in a match clause pattern
    /// (e.g. 'match x with Som| y -> ...')
    | ClausePatternIdentifier of range: range

    /// Completing a match clause guard (e.g. match x with Some y when y| -> ...)
    | ClauseGuard

[<RequireQualifiedAccess>]
type public CompletionContext = 
=======
type public CompletionContext =
>>>>>>> 2eb7dc7c
    /// Completion context cannot be determined due to errors
    | Invalid

    /// Completing something after the inherit keyword
    | Inherit of context: InheritanceContext * path: CompletionPath

    /// Completing records field
    | RecordField of context: RecordContext

    | RangeOperator

    /// Completing named parameters\setters in parameter list of constructor\method calls
    /// end of name ast node * list of properties\parameters that were already set
    | ParameterList of pos * HashSet<string>

    | AttributeApplication

    | OpenDeclaration of isOpenType: bool

    /// Completing pattern type (e.g. foo (x: |))
    | PatternType

    /// Completing union case fields declaration (e.g. 'A of stri|' but not 'B of tex|: string')
    | UnionCaseFieldsDeclaration

    /// Completing a type abbreviation (e.g. type Long = int6|)
    /// or a single case union without a bar (type SomeUnion = Abc|)
    | TypeAbbreviationOrSingleCaseUnion

    /// Completing a match expression
    | Match of context: MatchContext

type public ModuleKind =
    { IsAutoOpen: bool
      HasModuleSuffix: bool }

[<RequireQualifiedAccess>]
type public EntityKind =
    | Attribute
    | Type
    | FunctionOrValue of isActivePattern: bool
    | Module of ModuleKind

/// Kind of lexical scope.
[<RequireQualifiedAccess>]
type public ScopeKind =
    | Namespace
    | TopModule
    | NestedModule
    | OpenDeclaration
    | HashDirective

/// Insert open namespace context.
[<RequireQualifiedAccess>]
type public InsertionContext =
    { /// Current scope kind.
      ScopeKind: ScopeKind

      /// Current position (F# compiler line number).
      Pos: pos }

/// Where open statements should be added.
[<RequireQualifiedAccess>]
type public OpenStatementInsertionPoint =
    | TopLevel
    | Nearest

/// Short identifier, i.e. an identifier that contains no dots.
type public ShortIdent = string

/// An array of `ShortIdent`.
type public ShortIdents = ShortIdent []

/// `ShortIdent` with a flag indicating if it's resolved in some scope.
type public MaybeUnresolvedIdent = { Ident: ShortIdent; Resolved: bool }

/// Helper data structure representing a symbol, suitable for implementing unresolved identifiers resolution code fixes.
type public InsertionContextEntity =
    { /// Full name, relative to the current scope.
      FullRelativeName: string

      /// Ident parts needed to append to the current ident to make it resolvable in current scope.
      Qualifier: string

      /// Namespace that is needed to open to make the entity resolvable in the current scope.
      Namespace: string option

      /// Full display name (i.e. last ident plus modules with `RequireQualifiedAccess` attribute prefixed).
      FullDisplayName: string

      /// Last part of the entity's full name.
      LastIdent: ShortIdent }

/// Operations querying the entire syntax tree
module public ParsedInput =
    val TryFindExpressionASTLeftOfDotLeftOfCursor: pos: pos * parsedInput: ParsedInput -> (pos * bool) option

    val GetRangeOfExprLeftOfDot: pos: pos * parsedInput: ParsedInput -> range option

    val TryFindExpressionIslandInPosition: pos: pos * parsedInput: ParsedInput -> string option

    val TryGetCompletionContext: pos: pos * parsedInput: ParsedInput * lineStr: string -> CompletionContext option

    val GetEntityKind: pos: pos * parsedInput: ParsedInput -> EntityKind option

    val GetFullNameOfSmallestModuleOrNamespaceAtPoint: pos: pos * parsedInput: ParsedInput -> string []

    /// Returns `InsertContext` based on current position and symbol idents.
    val TryFindInsertionContext:
        currentLine: int ->
        parsedInput: ParsedInput ->
        partiallyQualifiedName: MaybeUnresolvedIdent [] ->
        insertionPoint: OpenStatementInsertionPoint ->
            (( (* requiresQualifiedAccessParent: *) ShortIdents option (* autoOpenParent: *)  * ShortIdents option (*  entityNamespace *)  * ShortIdents option (* entity: *)  * ShortIdents) -> (InsertionContextEntity * InsertionContext) [])

    /// Returns `InsertContext` based on current position and symbol idents.
    val FindNearestPointToInsertOpenDeclaration:
        currentLine: int ->
        parsedInput: ParsedInput ->
        entity: ShortIdents ->
        insertionPoint: OpenStatementInsertionPoint ->
            InsertionContext

    /// Returns long identifier at position.
    val GetLongIdentAt: parsedInput: ParsedInput -> pos: pos -> LongIdent option

    /// Corrects insertion line number based on kind of scope and text surrounding the insertion point.
    val AdjustInsertionPoint: getLineStr: (int -> string) -> ctx: InsertionContext -> pos

// implementation details used by other code in the compiler
module internal SourceFileImpl =

    val IsInterfaceFile: string -> bool

    val GetImplicitConditionalDefinesForEditing: isInteractive: bool -> string list<|MERGE_RESOLUTION|>--- conflicted
+++ resolved
@@ -23,7 +23,6 @@
     | Declaration of isInIdentifier: bool
 
 [<RequireQualifiedAccess>]
-<<<<<<< HEAD
 type public MatchContext =
     /// Completing an identifier in a match clause pattern
     /// (e.g. 'match x with Som| y -> ...')
@@ -33,10 +32,7 @@
     | ClauseGuard
 
 [<RequireQualifiedAccess>]
-type public CompletionContext = 
-=======
 type public CompletionContext =
->>>>>>> 2eb7dc7c
     /// Completion context cannot be determined due to errors
     | Invalid
 
