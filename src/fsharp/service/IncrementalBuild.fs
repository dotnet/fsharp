--- conflicted
+++ resolved
@@ -105,11 +105,7 @@
             isLastCompiland
         ) =
 
-<<<<<<< HEAD
-        let filename = source.FilePath
-=======
         let fileName = source.FilePath
->>>>>>> 01e5bbb5
         let mutable weakCache: WeakReference<_> option = None
 
         let parse(sigNameOpt: QualifiedNameOfFile option) =
@@ -138,19 +134,11 @@
                         use text = source.GetTextContainer()
                         match text with
                         | TextContainer.Stream(stream) ->
-<<<<<<< HEAD
-                            ParseOneInputStream(tcConfig, lexResourceManager, filename, isLastCompiland, errorLogger, (*retryLocked*)false, stream)
-                        | TextContainer.SourceText(sourceText) ->
-                            ParseOneInputSourceText(tcConfig, lexResourceManager, filename, isLastCompiland, errorLogger, sourceText)
-                        | TextContainer.OnDisk ->
-                            ParseOneInputFile(tcConfig, lexResourceManager, filename, isLastCompiland, errorLogger, (*retryLocked*)true)
-=======
                             ParseOneInputStream(tcConfig, lexResourceManager, fileName, isLastCompiland, errorLogger, (*retryLocked*)false, stream)
                         | TextContainer.SourceText(sourceText) ->
                             ParseOneInputSourceText(tcConfig, lexResourceManager, fileName, isLastCompiland, errorLogger, sourceText)
                         | TextContainer.OnDisk ->
                             ParseOneInputFile(tcConfig, lexResourceManager, fileName, isLastCompiland, errorLogger, (*retryLocked*)true)
->>>>>>> 01e5bbb5
 
                 fileParsed.Trigger fileName
 
