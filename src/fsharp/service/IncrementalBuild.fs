// Copyright (c) Microsoft Corporation.  All Rights Reserved.  See License.txt in the project root for license information.

namespace FSharp.Compiler.CodeAnalysis

open System
open System.Collections.Generic
open System.Collections.Immutable
open System.IO
open System.Threading
open Internal.Utilities.Library
open Internal.Utilities.Collections
open FSharp.Compiler
open FSharp.Compiler.AbstractIL
open FSharp.Compiler.AbstractIL.IL
open FSharp.Compiler.AbstractIL.ILBinaryReader
open FSharp.Compiler.CheckExpressions
open FSharp.Compiler.CheckDeclarations
open FSharp.Compiler.CompilerConfig
open FSharp.Compiler.CompilerDiagnostics
open FSharp.Compiler.CompilerGlobalState
open FSharp.Compiler.CompilerImports
open FSharp.Compiler.CompilerOptions
open FSharp.Compiler.CreateILModule
open FSharp.Compiler.DependencyManager
open FSharp.Compiler.Diagnostics
open FSharp.Compiler.EditorServices
open FSharp.Compiler.ErrorLogger
open FSharp.Compiler.IO
open FSharp.Compiler.CodeAnalysis
open FSharp.Compiler.NameResolution
open FSharp.Compiler.ParseAndCheckInputs
open FSharp.Compiler.ScriptClosure
open FSharp.Compiler.Syntax
open FSharp.Compiler.TcGlobals
open FSharp.Compiler.Text
open FSharp.Compiler.Text.Range
open FSharp.Compiler.Xml
open FSharp.Compiler.TypedTree
open FSharp.Compiler.TypedTreeOps
open FSharp.Compiler.BuildGraph


[<AutoOpen>]
module internal IncrementalBuild =

    let mutable injectCancellationFault = false
    let LocallyInjectCancellationFault() =
        injectCancellationFault <- true
        { new IDisposable with member _.Dispose() =  injectCancellationFault <- false }

// Record the most recent IncrementalBuilder events, so we can more easily unit test/debug the
// 'incremental' behavior of the product.
module IncrementalBuilderEventTesting =

    type internal FixedLengthMRU<'T>() =
        let MAX = 400   // Length of the MRU.  For our current unit tests, 400 is enough.
        let data = Array.create MAX None
        let mutable curIndex = 0
        let mutable numAdds = 0
        // called by the product, to note when a parse/typecheck happens for a file
        member this.Add(filename:'T) =
            numAdds <- numAdds + 1
            data.[curIndex] <- Some filename
            curIndex <- (curIndex + 1) % MAX
        member this.CurrentEventNum = numAdds
        // called by unit tests, returns 'n' most recent additions.
        member this.MostRecentList(n: int) : list<'T> =
            if n < 0 || n > MAX then
                raise <| new System.ArgumentOutOfRangeException("n", sprintf "n must be between 0 and %d, inclusive, but got %d" MAX n)
            let mutable remaining = n
            let mutable s = []
            let mutable i = curIndex - 1
            while remaining <> 0 do
                if i < 0 then
                    i <- MAX - 1
                match data.[i] with
                | None -> ()
                | Some x -> s <- x :: s
                i <- i - 1
                remaining <- remaining - 1
            List.rev s

    type IBEvent =
        | IBEParsed of string // filename
        | IBETypechecked of string // filename
        | IBECreated

    // ++GLOBAL MUTABLE STATE FOR TESTING++
    let MRU = new FixedLengthMRU<IBEvent>()
    let GetMostRecentIncrementalBuildEvents n = MRU.MostRecentList n
    let GetCurrentIncrementalBuildEventNum() = MRU.CurrentEventNum

module Tc = FSharp.Compiler.CheckExpressions

// This module is only here to contain the SyntaxTree type as to avoid amiguity with the module FSharp.Compiler.Syntax.
[<AutoOpen>]
module IncrementalBuildSyntaxTree =

    /// Information needed to lazily parse a file to get a ParsedInput. Internally uses a weak cache.
    [<Sealed>]
    type SyntaxTree (tcConfig: TcConfig, fileParsed: Event<string>, lexResourceManager, sourceRange: range, doc: FSharpDocument, isLastCompiland) =

        let mutable weakCache: WeakReference<_> option = None
        let filename = doc.FilePath

        let parse(sigNameOpt: QualifiedNameOfFile option) =
            let errorLogger = CompilationErrorLogger("Parse", tcConfig.errorSeverityOptions)
            // Return the disposable object that cleans up
            use _holder = new CompilationGlobalsScope(errorLogger, BuildPhase.Parse)

            try
                IncrementalBuilderEventTesting.MRU.Add(IncrementalBuilderEventTesting.IBEParsed filename)
                let lower = String.lowercase filename
                let canSkip = sigNameOpt.IsSome && FSharpImplFileSuffixes |> List.exists (FileSystemUtils.checkSuffix lower)
                let input =
                    if canSkip then
                        ParsedInput.ImplFile(
                            ParsedImplFileInput(
                                filename,
                                false,
                                sigNameOpt.Value,
                                [],
                                [],
                                [],
                                isLastCompiland
                            )
                        )
                    else
                        use text = doc.GetText()
                        match text with
                        | DocumentText.Stream(stream) ->
                            ParseOneInputStream(tcConfig, lexResourceManager, [], filename, isLastCompiland, errorLogger, (*retryLocked*)false, stream)
                        | DocumentText.SourceText(sourceText) ->
                            ParseOneInputSourceText(tcConfig, lexResourceManager, [], filename, isLastCompiland, errorLogger, sourceText)
                        | DocumentText.OnDisk ->
                            ParseOneInputFile(tcConfig, lexResourceManager, [], filename, isLastCompiland, errorLogger, (*retryLocked*)true)

                fileParsed.Trigger filename

                let res = input, sourceRange, filename, errorLogger.GetDiagnostics()
                // If we do not skip parsing the file, then we can cache the real result.
                if not canSkip then
                    weakCache <- Some(WeakReference<_>(res))
                res
            with exn ->
                let msg = sprintf "unexpected failure in SyntaxTree.parse\nerror = %s" (exn.ToString())
                System.Diagnostics.Debug.Assert(false, msg)
                failwith msg

        /// Parse the given file and return the given input.
        member _.Parse sigNameOpt =
            match weakCache with
            | Some weakCache ->
                match weakCache.TryGetTarget() with
                | true, res -> res
                | _ -> parse sigNameOpt
            | _ -> parse sigNameOpt

        member _.Invalidate() =
            SyntaxTree(tcConfig, fileParsed, lexResourceManager, sourceRange, doc, isLastCompiland)

        member _.FileName = filename

        member _.Document = doc

/// Accumulated results of type checking. The minimum amount of state in order to continue type-checking following files.
[<NoEquality; NoComparison>]
type TcInfo =
    {
        tcState: TcState
        tcEnvAtEndOfFile: TcEnv

        /// Disambiguation table for module names
        moduleNamesDict: ModuleNamesDict

        topAttribs: TopAttribs option

        latestCcuSigForFile: ModuleOrNamespaceType option

        /// Accumulated errors, last file first
        tcErrorsRev:(PhasedDiagnostic * FSharpDiagnosticSeverity)[] list

        tcDependencyFiles: string list

        sigNameOpt: (string * QualifiedNameOfFile) option
    }

    member x.TcErrors =
        Array.concat (List.rev x.tcErrorsRev)

/// Accumulated results of type checking. Optional data that isn't needed to type-check a file, but needed for more information for in tooling.
[<NoEquality; NoComparison>]
type TcInfoExtras =
    {
      tcResolutions: TcResolutions
      tcSymbolUses: TcSymbolUses
      tcOpenDeclarations: OpenDeclaration[]

      /// Result of checking most recent file, if any
      latestImplFile: TypedImplFile option

      /// If enabled, stores a linear list of ranges and strings that identify an Item(symbol) in a file. Used for background find all references.
      itemKeyStore: ItemKeyStore option

      /// If enabled, holds semantic classification information for Item(symbol)s in a file.
      semanticClassificationKeyStore: SemanticClassificationKeyStore option
    }

    member x.TcSymbolUses =
        x.tcSymbolUses

[<AutoOpen>]
module TcInfoHelpers =

    let emptyTcInfoExtras =
        {
            tcResolutions = TcResolutions.Empty
            tcSymbolUses = TcSymbolUses.Empty
            tcOpenDeclarations = [||]
            latestImplFile = None
            itemKeyStore = None
            semanticClassificationKeyStore = None
        }

/// Accumulated results of type checking.
[<NoEquality; NoComparison>]
type TcInfoState =
    | PartialState of TcInfo
    | FullState of TcInfo * TcInfoExtras

    member x.TcInfo =
        match x with
        | PartialState tcInfo -> tcInfo
        | FullState (tcInfo, _) -> tcInfo

    member x.TcInfoExtras =
        match x with
        | PartialState _ -> None
        | FullState (_, tcInfoExtras) -> Some tcInfoExtras

[<NoEquality; NoComparison>]
type TcInfoNode =
    | TcInfoNode of partial: GraphNode<TcInfo> * full: GraphNode<TcInfo * TcInfoExtras>

    member this.HasFull =
        match this with
        | TcInfoNode(_, full) -> full.HasValue

    static member FromState(state: TcInfoState) =
        let tcInfo = state.TcInfo
        let tcInfoExtras = state.TcInfoExtras
        TcInfoNode(GraphNode(node { return tcInfo }), GraphNode(node { return tcInfo, defaultArg tcInfoExtras emptyTcInfoExtras }))

/// Bound model of an underlying syntax and typed tree.
[<Sealed>]
type BoundModel private (tcConfig: TcConfig,
                         tcGlobals: TcGlobals,
                         tcImports: TcImports,
                         keepAssemblyContents, keepAllBackgroundResolutions,
                         keepAllBackgroundSymbolUses,
                         enableBackgroundItemKeyStoreAndSemanticClassification,
                         enablePartialTypeChecking,
                         beforeFileChecked: Event<string>,
                         fileChecked: Event<string>,
                         prevTcInfo: TcInfo,
                         syntaxTreeOpt: SyntaxTree option,
                         tcInfoStateOpt: TcInfoState option) as this =

    let tcInfoNode = 
        match tcInfoStateOpt with
        | Some tcInfoState -> TcInfoNode.FromState(tcInfoState)
        | _ ->
            let fullGraphNode =
                GraphNode(node {
                    match! this.TypeCheck(false) with
                    | FullState(tcInfo, tcInfoExtras) -> return tcInfo, tcInfoExtras
                    | PartialState(tcInfo) -> return tcInfo, emptyTcInfoExtras
                })

            let partialGraphNode =              
                GraphNode(node {
                    if enablePartialTypeChecking then
                        // Optimization so we have less of a chance to duplicate work.
                        if fullGraphNode.IsComputing then
                            let! tcInfo, _ = fullGraphNode.GetOrComputeValue()
                            return tcInfo
                        else
                            match fullGraphNode.TryPeekValue() with
                            | ValueSome(tcInfo, _) -> return tcInfo
                            | _ ->
                                let! tcInfoState = this.TypeCheck(true)
                                return tcInfoState.TcInfo
                    else
                        let! tcInfo, _ = fullGraphNode.GetOrComputeValue()
                        return tcInfo
                    })

            TcInfoNode(partialGraphNode, fullGraphNode)

    let defaultTypeCheck () =
        node {
            return PartialState(prevTcInfo)
        }

    member _.TcConfig = tcConfig

    member _.TcGlobals = tcGlobals

    member _.TcImports = tcImports

    member _.BackingSignature =
        match syntaxTreeOpt with
        | Some syntaxTree ->
            let sigFileName = Path.ChangeExtension(syntaxTree.FileName, ".fsi")
            match prevTcInfo.sigNameOpt with
            | Some (expectedSigFileName, sigName) when String.Equals(expectedSigFileName, sigFileName, StringComparison.OrdinalIgnoreCase) ->
                Some sigName
            | _ ->
                None
        | _ ->
            None

    /// This will create a new bound-model that will only have the partial state if the
    ///     the current bound-model has the full state.
    member this.ClearTcInfoExtras() =
        if tcInfoNode.HasFull then
            // Always invalidate the syntax tree cache.
            let newSyntaxTreeOpt =
                syntaxTreeOpt
                |> Option.map (fun x -> x.Invalidate())

            let newTcInfoStateOpt =
                match tcInfoNode with
                | TcInfoNode(_, fullGraphNode) -> 
                    let tcInfo, _ = fullGraphNode.TryPeekValue().Value
                    Some(PartialState tcInfo)

            BoundModel(
                tcConfig,
                tcGlobals,
                tcImports,
                keepAssemblyContents, keepAllBackgroundResolutions,
                keepAllBackgroundSymbolUses,
                enableBackgroundItemKeyStoreAndSemanticClassification,
                enablePartialTypeChecking,
                beforeFileChecked,
                fileChecked,
                prevTcInfo,
                newSyntaxTreeOpt,
                newTcInfoStateOpt)
        else
            this

    member this.Next(syntaxTree, tcInfo) =
        BoundModel(
            tcConfig,
            tcGlobals,
            tcImports,
            keepAssemblyContents,
            keepAllBackgroundResolutions,
            keepAllBackgroundSymbolUses,
            enableBackgroundItemKeyStoreAndSemanticClassification,
            enablePartialTypeChecking,
            beforeFileChecked,
            fileChecked,
            tcInfo,
            Some syntaxTree,
            None)

    member this.Finish(finalTcErrorsRev, finalTopAttribs) =
        node {
            let createFinish tcInfo =
                { tcInfo  with tcErrorsRev = finalTcErrorsRev; topAttribs = finalTopAttribs }

            let! finishState =
                node {
                    match tcInfoNode with
                    | TcInfoNode(partialGraphNode, fullGraphNode) ->
                        if fullGraphNode.HasValue then
                            let! tcInfo, tcInfoExtras = fullGraphNode.GetOrComputeValue()
                            let finishTcInfo = createFinish tcInfo
                            return FullState(finishTcInfo, tcInfoExtras)
                        else
                            let! tcInfo = partialGraphNode.GetOrComputeValue()
                            let finishTcInfo = createFinish tcInfo
                            return PartialState(finishTcInfo)
                }

            return
                BoundModel(
                    tcConfig,
                    tcGlobals,
                    tcImports,
                    keepAssemblyContents,
                    keepAllBackgroundResolutions,
                    keepAllBackgroundSymbolUses,
                    enableBackgroundItemKeyStoreAndSemanticClassification,
                    enablePartialTypeChecking,
                    beforeFileChecked,
                    fileChecked,
                    prevTcInfo,
                    syntaxTreeOpt,
                    Some finishState)
        }

    member _.TryPeekTcInfo() =
        match tcInfoNode with
        | TcInfoNode(partialGraphNode, fullGraphNode) ->
            match partialGraphNode.TryPeekValue() with
            | ValueSome tcInfo -> Some tcInfo
            | _ ->
                match fullGraphNode.TryPeekValue() with
                | ValueSome(tcInfo, _) -> Some tcInfo
                | _ -> None

    member _.TryPeekTcInfoWithExtras() =
        match tcInfoNode with
        | TcInfoNode(_, fullGraphNode) ->
            match fullGraphNode.TryPeekValue() with
            | ValueSome(tcInfo, tcInfoExtras) -> Some(tcInfo, tcInfoExtras)
            | _ -> None

    member _.GetOrComputeTcInfo() =
        match tcInfoNode with
        | TcInfoNode(partialGraphNode, _) -> 
            partialGraphNode.GetOrComputeValue()

    member _.GetOrComputeTcInfoExtras() : NodeCode<TcInfoExtras> =
        match tcInfoNode with
        | TcInfoNode(_, fullGraphNode) ->
            node {
                let! _, tcInfoExtras = fullGraphNode.GetOrComputeValue()
                return tcInfoExtras
            }

    member _.GetOrComputeTcInfoWithExtras() =
        match tcInfoNode with
        | TcInfoNode(_, fullGraphNode) ->
            fullGraphNode.GetOrComputeValue()

    member private this.TypeCheck (partialCheck: bool) : NodeCode<TcInfoState> =
        match partialCheck, tcInfoStateOpt with
        | true, Some (PartialState _ as state)
        | true, Some (FullState _ as state) -> node { return state }
        | false, Some (FullState _ as state) -> node { return state }
        | _ ->

        node {
            match syntaxTreeOpt with
            | None -> 
                let! res = defaultTypeCheck ()
                return res
            | Some syntaxTree ->
                let sigNameOpt =
                    if partialCheck then
                        this.BackingSignature
                    else
                        None
                match syntaxTree.Parse sigNameOpt with
                | input, _sourceRange, filename, parseErrors ->

                    IncrementalBuilderEventTesting.MRU.Add(IncrementalBuilderEventTesting.IBETypechecked filename)
                    let capturingErrorLogger = CompilationErrorLogger("TypeCheck", tcConfig.errorSeverityOptions)
                    let errorLogger = GetErrorLoggerFilteringByScopedPragmas(false, GetScopedPragmasForInput input, capturingErrorLogger)
                    use _ = new CompilationGlobalsScope(errorLogger, BuildPhase.TypeCheck)

                    beforeFileChecked.Trigger filename
                    let prevModuleNamesDict = prevTcInfo.moduleNamesDict
                    let prevTcState = prevTcInfo.tcState
                    let prevTcErrorsRev = prevTcInfo.tcErrorsRev
                    let prevTcDependencyFiles = prevTcInfo.tcDependencyFiles
                        
                    ApplyMetaCommandsFromInputToTcConfig (tcConfig, input, Path.GetDirectoryName filename, tcImports.DependencyProvider) |> ignore
                    let sink = TcResultsSinkImpl(tcGlobals)
                    let hadParseErrors = not (Array.isEmpty parseErrors)
                    let input, moduleNamesDict = DeduplicateParsedInputModuleName prevModuleNamesDict input
                        
                    Logger.LogBlockMessageStart filename LogCompilerFunctionId.IncrementalBuild_TypeCheck
                        
                    let! (tcEnvAtEndOfFile, topAttribs, implFile, ccuSigForFile), tcState =
                        TypeCheckOneInput
                            ((fun () -> hadParseErrors || errorLogger.ErrorCount > 0),
                                tcConfig, tcImports,
                                tcGlobals,
                                None,
                                (if partialCheck then TcResultsSink.NoSink else TcResultsSink.WithSink sink),
                                prevTcState, input,
                                partialCheck)
                        |> NodeCode.FromCancellable        
                        
                    Logger.LogBlockMessageStop filename LogCompilerFunctionId.IncrementalBuild_TypeCheck
                        
                    fileChecked.Trigger filename
                    let newErrors = Array.append parseErrors (capturingErrorLogger.GetDiagnostics())
                        
                    let tcEnvAtEndOfFile = if keepAllBackgroundResolutions then tcEnvAtEndOfFile else tcState.TcEnvFromImpls
                        
                    let tcInfo =
                        {
                            tcState = tcState
                            tcEnvAtEndOfFile = tcEnvAtEndOfFile
                            moduleNamesDict = moduleNamesDict
                            latestCcuSigForFile = Some ccuSigForFile
                            tcErrorsRev = newErrors :: prevTcErrorsRev
                            topAttribs = Some topAttribs
                            tcDependencyFiles = filename :: prevTcDependencyFiles
                            sigNameOpt =
                                match input with
                                | ParsedInput.SigFile(ParsedSigFileInput(fileName=fileName;qualifiedNameOfFile=qualName)) ->
                                    Some(fileName, qualName)
                                | _ ->
                                    None
                        }
                        
                    if partialCheck && not syntaxTree.Document.IsOpen then
                        return PartialState tcInfo
                    else
                        // Build symbol keys
                        let itemKeyStore, semanticClassification =
                            if enableBackgroundItemKeyStoreAndSemanticClassification then
                                Logger.LogBlockMessageStart filename LogCompilerFunctionId.IncrementalBuild_CreateItemKeyStoreAndSemanticClassification
                                let sResolutions = sink.GetResolutions()
                                let builder = ItemKeyStoreBuilder()
                                let preventDuplicates = HashSet({ new IEqualityComparer<struct(pos * pos)> with
                                                                    member _.Equals((s1, e1): struct(pos * pos), (s2, e2): struct(pos * pos)) = Position.posEq s1 s2 && Position.posEq e1 e2
                                                                    member _.GetHashCode o = o.GetHashCode() })
                                sResolutions.CapturedNameResolutions
                                |> Seq.iter (fun cnr ->
                                    let r = cnr.Range
                                    if preventDuplicates.Add struct(r.Start, r.End) then
                                        builder.Write(cnr.Range, cnr.Item))
                        
                                let semanticClassification = sResolutions.GetSemanticClassification(tcGlobals, tcImports.GetImportMap(), sink.GetFormatSpecifierLocations(), None)
                        
                                let sckBuilder = SemanticClassificationKeyStoreBuilder()
                                sckBuilder.WriteAll semanticClassification
                        
                                let res = builder.TryBuildAndReset(), sckBuilder.TryBuildAndReset()
                                Logger.LogBlockMessageStop filename LogCompilerFunctionId.IncrementalBuild_CreateItemKeyStoreAndSemanticClassification
                                res
                            else
                                None, None
                        
                        let tcInfoExtras =
                            {
                                /// Only keep the typed interface files when doing a "full" build for fsc.exe, otherwise just throw them away
                                latestImplFile = if keepAssemblyContents then implFile else None
<<<<<<< HEAD
                                tcResolutionsRev = (if keepAllBackgroundResolutions || syntaxTree.Document.IsOpen then sink.GetResolutions() else TcResolutions.Empty) :: prevTcInfoOptional.tcResolutionsRev
                                tcSymbolUsesRev = (if keepAllBackgroundSymbolUses || syntaxTree.Document.IsOpen then sink.GetSymbolUses() else TcSymbolUses.Empty) :: prevTcInfoOptional.tcSymbolUsesRev
                                tcOpenDeclarationsRev = sink.GetOpenDeclarations() :: prevTcInfoOptional.tcOpenDeclarationsRev
=======
                                tcResolutions = (if keepAllBackgroundResolutions then sink.GetResolutions() else TcResolutions.Empty)
                                tcSymbolUses = (if keepAllBackgroundSymbolUses then sink.GetSymbolUses() else TcSymbolUses.Empty)
                                tcOpenDeclarations = sink.GetOpenDeclarations()
>>>>>>> 1e750b3e
                                itemKeyStore = itemKeyStore
                                semanticClassificationKeyStore = semanticClassification
                            }
                        
                        return FullState(tcInfo, tcInfoExtras)
            }

    static member Create(tcConfig: TcConfig,
                         tcGlobals: TcGlobals,
                         tcImports: TcImports,
                         keepAssemblyContents, keepAllBackgroundResolutions,
                         keepAllBackgroundSymbolUses,
                         enableBackgroundItemKeyStoreAndSemanticClassification,
                         enablePartialTypeChecking,
                         beforeFileChecked: Event<string>,
                         fileChecked: Event<string>,
                         prevTcInfo: TcInfo,
                         syntaxTreeOpt: SyntaxTree option) =
        BoundModel(tcConfig, tcGlobals, tcImports,
                      keepAssemblyContents, keepAllBackgroundResolutions,
                      keepAllBackgroundSymbolUses,
                      enableBackgroundItemKeyStoreAndSemanticClassification,
                      enablePartialTypeChecking,
                      beforeFileChecked,
                      fileChecked,
                      prevTcInfo,
                      syntaxTreeOpt,
                      None)

/// Global service state
type FrameworkImportsCacheKey = (*resolvedpath*)string list * string * (*TargetFrameworkDirectories*)string list * (*fsharpBinaries*)string * (*langVersion*)decimal

/// Represents a cache of 'framework' references that can be shared between multiple incremental builds
type FrameworkImportsCache(size) =

    let gate = obj()

    // Mutable collection protected via CompilationThreadToken
    let frameworkTcImportsCache = AgedLookup<AnyCallerThreadToken, FrameworkImportsCacheKey, GraphNode<(TcGlobals * TcImports)>>(size, areSimilar=(fun (x, y) -> x = y))

    /// Reduce the size of the cache in low-memory scenarios
    member _.Downsize() = frameworkTcImportsCache.Resize(AnyCallerThread, newKeepStrongly=0)

    /// Clear the cache
    member _.Clear() = frameworkTcImportsCache.Clear AnyCallerThread

    /// This function strips the "System" assemblies from the tcConfig and returns a age-cached TcImports for them.
    member _.GetNode(tcConfig: TcConfig, frameworkDLLs: AssemblyResolution list, nonFrameworkResolutions: AssemblyResolution list) =
        let frameworkDLLsKey =
            frameworkDLLs
            |> List.map (fun ar->ar.resolvedPath) // The cache key. Just the minimal data.
            |> List.sort  // Sort to promote cache hits.

        // Prepare the frameworkTcImportsCache
        //
        // The data elements in this key are very important. There should be nothing else in the TcConfig that logically affects
        // the import of a set of framework DLLs into F# CCUs. That is, the F# CCUs that result from a set of DLLs (including
        // FSharp.Core.dll and mscorlib.dll) must be logically invariant of all the other compiler configuration parameters.
        let key = (frameworkDLLsKey,
                    tcConfig.primaryAssembly.Name,
                    tcConfig.GetTargetFrameworkDirectories(),
                    tcConfig.fsharpBinariesDir,
                    tcConfig.langVersion.SpecifiedVersion)

        let node =
            lock gate (fun () ->
                match frameworkTcImportsCache.TryGet (AnyCallerThread, key) with
                | Some lazyWork -> lazyWork
                | None ->
                    let lazyWork = GraphNode(node {
                        let tcConfigP = TcConfigProvider.Constant tcConfig
                        return! TcImports.BuildFrameworkTcImports (tcConfigP, frameworkDLLs, nonFrameworkResolutions)
                    })
                    frameworkTcImportsCache.Put(AnyCallerThread, key, lazyWork)
                    lazyWork
            )
        node

    /// This function strips the "System" assemblies from the tcConfig and returns a age-cached TcImports for them.
    member this.Get(tcConfig: TcConfig) =
      node {
        // Split into installed and not installed.
        let frameworkDLLs, nonFrameworkResolutions, unresolved = TcAssemblyResolutions.SplitNonFoundationalResolutions(tcConfig)
        let node = this.GetNode(tcConfig, frameworkDLLs, nonFrameworkResolutions)
        let! tcGlobals, frameworkTcImports = node.GetOrComputeValue()
        return tcGlobals, frameworkTcImports, nonFrameworkResolutions, unresolved
      }

/// Represents the interim state of checking an assembly
[<Sealed>]
type PartialCheckResults (boundModel: BoundModel, timeStamp: DateTime) =

    member _.TcImports = boundModel.TcImports

    member _.TcGlobals = boundModel.TcGlobals

    member _.TcConfig = boundModel.TcConfig

    member _.TimeStamp = timeStamp

    member _.TryPeekTcInfo() = boundModel.TryPeekTcInfo()

    member _.TryPeekTcInfoWithExtras() = boundModel.TryPeekTcInfoWithExtras()

    member _.GetOrComputeTcInfo() = boundModel.GetOrComputeTcInfo()

    member _.GetOrComputeTcInfoWithExtras() = boundModel.GetOrComputeTcInfoWithExtras()

    member _.GetOrComputeItemKeyStoreIfEnabled() =
        node {
            let! info = boundModel.GetOrComputeTcInfoExtras()
            return info.itemKeyStore
        }

    member _.GetOrComputeSemanticClassificationIfEnabled() =
        node {
            let! info = boundModel.GetOrComputeTcInfoExtras()
            return info.semanticClassificationKeyStore
        }

[<AutoOpen>]
module Utilities =
    let TryFindFSharpStringAttribute tcGlobals attribSpec attribs =
        match TryFindFSharpAttribute tcGlobals attribSpec attribs with
        | Some (Attrib(_, _, [ AttribStringArg s ], _, _, _, _))  -> Some s
        | _ -> None

/// The implementation of the information needed by TcImports in CompileOps.fs for an F# assembly reference.
//
/// Constructs the build data (IRawFSharpAssemblyData) representing the assembly when used
/// as a cross-assembly reference.  Note the assembly has not been generated on disk, so this is
/// a virtualized view of the assembly contents as computed by background checking.
type RawFSharpAssemblyDataBackedByLanguageService (tcConfig, tcGlobals, generatedCcu: CcuThunk, outfile, topAttrs, assemblyName, ilAssemRef) =

    let exportRemapping = MakeExportRemapping generatedCcu generatedCcu.Contents

    let sigData =
        let _sigDataAttributes, sigDataResources = EncodeSignatureData(tcConfig, tcGlobals, exportRemapping, generatedCcu, outfile, true)
        [ for r in sigDataResources  do
            let ccuName = GetSignatureDataResourceName r
            yield (ccuName, (fun () -> r.GetBytes())) ]

    let autoOpenAttrs = topAttrs.assemblyAttrs |> List.choose (List.singleton >> TryFindFSharpStringAttribute tcGlobals tcGlobals.attrib_AutoOpenAttribute)

    let ivtAttrs = topAttrs.assemblyAttrs |> List.choose (List.singleton >> TryFindFSharpStringAttribute tcGlobals tcGlobals.attrib_InternalsVisibleToAttribute)

    interface IRawFSharpAssemblyData with
        member _.GetAutoOpenAttributes() = autoOpenAttrs
        member _.GetInternalsVisibleToAttributes() =  ivtAttrs
        member _.TryGetILModuleDef() = None
        member _.GetRawFSharpSignatureData(_m, _ilShortAssemName, _filename) = sigData
        member _.GetRawFSharpOptimizationData(_m, _ilShortAssemName, _filename) = [ ]
        member _.GetRawTypeForwarders() = mkILExportedTypes []  // TODO: cross-project references with type forwarders
        member _.ShortAssemblyName = assemblyName
        member _.ILScopeRef = IL.ILScopeRef.Assembly ilAssemRef
        member _.ILAssemblyRefs = [] // These are not significant for service scenarios
        member _.HasAnyFSharpSignatureDataAttribute =  true
        member _.HasMatchingFSharpSignatureDataAttribute = true

type IncrementalBuilderState =
    {
        // stampedFileNames represent the real stamps of the files.
        // logicalStampedFileNames represent the stamps of the files that are used to calculate the project's logical timestamp.
        documents: ImmutableArray<(range * FSharpDocument * (bool * bool))>
        stampedFileNames: ImmutableArray<DateTime>
        logicalStampedFileNames: ImmutableArray<DateTime>
        stampedReferencedAssemblies: ImmutableArray<DateTime>
        boundModels: ImmutableArray<GraphNode<BoundModel>>
        finalizedBoundModel: GraphNode<((ILAssemblyRef * IRawFSharpAssemblyData option * TypedImplFile list option * BoundModel) * DateTime)>
    }

type IncrementalBuilderMainState =
    {
        mutable isImportsInvalidated: bool
        initialBoundModel: BoundModel
        initialBoundModelNode: GraphNode<BoundModel>
        tcGlobals: TcGlobals
        nonFrameworkAssemblyInputs: (Choice<string, IProjectReference> * (TimeStampCache -> DateTime)) list
        tcConfig: TcConfig
        outfile: string
        assemblyName: string
        lexResourceManager: Lexhelp.LexResourceManager
        sourceFiles: ImmutableArray<(range * string * (bool * bool))>
        enablePartialTypeChecking: bool
        allDependencies: string []
        beforeFileChecked: Event<string>
        fileChecked: Event<string>
        fileParsed: Event<string>
        projectChecked: Event<unit>
#if !NO_EXTENSIONTYPING
        importsInvalidatedByTypeProvider: Event<unit>
#endif
    }

/// Manages an incremental build graph for the build of a single F# project
type IncrementalBuilder(mainState: IncrementalBuilderMainState, state: IncrementalBuilderState) =

    static let defaultTimeStamp = DateTime.UtcNow

    /// Get the timestamp of the given file name.
    static let StampFileNameTask (_m: range, doc: FSharpDocument, _isLastCompiland) =
        doc.TimeStamp

    /// Timestamps of referenced assemblies are taken from the file's timestamp.
    static let StampReferencedAssemblyTask (cache: TimeStampCache) (_ref, timeStamper) =
        timeStamper cache

    // Link all the assemblies together and produce the input typecheck accumulator
    static let CombineImportedAssembliesTask (
                                              assemblyName, 
                                              tcConfig: TcConfig, 
                                              tcConfigP, 
                                              tcGlobals, 
                                              frameworkTcImports, 
                                              nonFrameworkResolutions, 
                                              unresolvedReferences, 
                                              dependencyProvider, 
                                              loadClosureOpt: LoadClosure option, 
                                              niceNameGen, 
                                              basicDependencies,
                                              keepAssemblyContents,
                                              keepAllBackgroundResolutions,
                                              keepAllBackgroundSymbolUses,
                                              enableBackgroundItemKeyStoreAndSemanticClassification,
                                              defaultPartialTypeChecking,
                                              beforeFileChecked,
                                              fileChecked,
                                              importsInvalidatedByTypeProvider: Event<unit>) : NodeCode<BoundModel> =
      node {
        let errorLogger = CompilationErrorLogger("CombineImportedAssembliesTask", tcConfig.errorSeverityOptions)
        use _ = new CompilationGlobalsScope(errorLogger, BuildPhase.Parameter)

        let! tcImports =
          node {
            try
                let! tcImports = TcImports.BuildNonFrameworkTcImports(tcConfigP, frameworkTcImports, nonFrameworkResolutions, unresolvedReferences, dependencyProvider)
#if !NO_EXTENSIONTYPING
                tcImports.GetCcusExcludingBase() |> Seq.iter (fun ccu ->
                    // When a CCU reports an invalidation, merge them together and just report a
                    // general "imports invalidated". This triggers a rebuild.
                    //
                    // We are explicit about what the handler closure captures to help reason about the
                    // lifetime of captured objects, especially in case the type provider instance gets leaked
                    // or keeps itself alive mistakenly, e.g. via some global state in the type provider instance.
                    //
                    // The handler only captures
                    //    1. a weak reference to the importsInvalidated event.
                    //
                    // The IncrementalBuilder holds the strong reference the importsInvalidated event.
                    //
                    // In the invalidation handler we use a weak reference to allow the IncrementalBuilder to
                    // be collected if, for some reason, a TP instance is not disposed or not GC'd.
                    let capturedImportsInvalidated = WeakReference<_>(importsInvalidatedByTypeProvider)
                    ccu.Deref.InvalidateEvent.Add(fun _ ->
                        match capturedImportsInvalidated.TryGetTarget() with
                        | true, tg -> tg.Trigger()
                        | _ -> ()))
#endif
                return tcImports
            with e ->
                System.Diagnostics.Debug.Assert(false, sprintf "Could not BuildAllReferencedDllTcImports %A" e)
                errorLogger.Warning e
                return frameworkTcImports
          }

        let tcInitial = GetInitialTcEnv (assemblyName, rangeStartup, tcConfig, tcImports, tcGlobals)
        let tcState = GetInitialTcState (rangeStartup, assemblyName, tcConfig, tcGlobals, tcImports, niceNameGen, tcInitial)
        let loadClosureErrors =
           [ match loadClosureOpt with
             | None -> ()
             | Some loadClosure ->
                for inp in loadClosure.Inputs do
                    yield! inp.MetaCommandDiagnostics ]

        let initialErrors = Array.append (Array.ofList loadClosureErrors) (errorLogger.GetDiagnostics())
        let tcInfo =
            {
              tcState=tcState
              tcEnvAtEndOfFile=tcInitial
              topAttribs=None
              latestCcuSigForFile=None
              tcErrorsRev = [ initialErrors ]
              moduleNamesDict = Map.empty
              tcDependencyFiles = basicDependencies
              sigNameOpt = None
            }
        return
            BoundModel.Create(
                tcConfig,
                tcGlobals,
                tcImports,
                keepAssemblyContents,
                keepAllBackgroundResolutions,
                keepAllBackgroundSymbolUses,
                enableBackgroundItemKeyStoreAndSemanticClassification,
                defaultPartialTypeChecking,
                beforeFileChecked,
                fileChecked,
                tcInfo,
                None) }

    /// Type check all files eagerly.
    static let TypeCheckTask partialCheck (prevBoundModel: BoundModel) syntaxTree: NodeCode<BoundModel> =
        node {
            let! tcInfo = prevBoundModel.GetOrComputeTcInfo()
            let boundModel = prevBoundModel.Next(syntaxTree, tcInfo)

            // Eagerly type check
            // We need to do this to keep the expected behavior of events (namely fileChecked) when checking a file/project.
            if partialCheck then
                let! _ = boundModel.GetOrComputeTcInfo()
                ()
            else
                let! _ = boundModel.GetOrComputeTcInfoWithExtras()
                ()

            return boundModel
        }

    /// Finish up the typechecking to produce outputs for the rest of the compilation process
    static let FinalizeTypeCheckTask mainState (boundModels: ImmutableArray<BoundModel>) =
      node {
        let errorLogger = CompilationErrorLogger("FinalizeTypeCheckTask", mainState.tcConfig.errorSeverityOptions)
        use _ = new CompilationGlobalsScope(errorLogger, BuildPhase.TypeCheck)

        let! results =
            boundModels 
            |> Seq.map (fun boundModel -> node { 
                if mainState.enablePartialTypeChecking then
                    let! tcInfo = boundModel.GetOrComputeTcInfo()
                    return tcInfo, None
                else
                    let! tcInfo, tcInfoExtras = boundModel.GetOrComputeTcInfoWithExtras()
                    return tcInfo, tcInfoExtras.latestImplFile
            })
            |> Seq.map (fun work ->
                node {
                    let! tcInfo, latestImplFile = work
                    return (tcInfo.tcEnvAtEndOfFile, defaultArg tcInfo.topAttribs EmptyTopAttrs, latestImplFile, tcInfo.latestCcuSigForFile)
                }
            )
            |> NodeCode.Sequential

        let results = results |> List.ofSeq

        // Get the state at the end of the type-checking of the last file
        let finalBoundModel = boundModels.[boundModels.Length-1]

        let! finalInfo = finalBoundModel.GetOrComputeTcInfo()

        // Finish the checking
        let (_tcEnvAtEndOfLastFile, topAttrs, mimpls, _), tcState =
            TypeCheckMultipleInputsFinish (results, finalInfo.tcState)

        let ilAssemRef, tcAssemblyDataOpt, tcAssemblyExprOpt =
            try
                let tcState, tcAssemblyExpr, ccuContents = TypeCheckClosedInputSetFinish (mimpls, tcState)

                let generatedCcu = tcState.Ccu.CloneWithFinalizedContents(ccuContents)

                // Compute the identity of the generated assembly based on attributes, options etc.
                // Some of this is duplicated from fsc.fs
                let ilAssemRef =
                    let publicKey =
                        try
                            let signingInfo = ValidateKeySigningAttributes (mainState.tcConfig, mainState.tcGlobals, topAttrs)
                            match GetStrongNameSigner signingInfo with
                            | None -> None
                            | Some s -> Some (PublicKey.KeyAsToken(s.PublicKey))
                        with e ->
                            errorRecoveryNoRange e
                            None
                    let locale = TryFindFSharpStringAttribute mainState.tcGlobals (mainState.tcGlobals.FindSysAttrib "System.Reflection.AssemblyCultureAttribute") topAttrs.assemblyAttrs
                    let assemVerFromAttrib =
                        TryFindFSharpStringAttribute mainState.tcGlobals (mainState.tcGlobals.FindSysAttrib "System.Reflection.AssemblyVersionAttribute") topAttrs.assemblyAttrs
                        |> Option.bind  (fun v -> try Some (parseILVersion v) with _ -> None)
                    let ver =
                        match assemVerFromAttrib with
                        | None -> mainState.tcConfig.version.GetVersionInfo(mainState.tcConfig.implicitIncludeDir)
                        | Some v -> v
                    ILAssemblyRef.Create(mainState.assemblyName, None, publicKey, false, Some ver, locale)

                let tcAssemblyDataOpt =
                    try
                        // Assemblies containing type provider components can not successfully be used via cross-assembly references.
                        // We return 'None' for the assembly portion of the cross-assembly reference
                        let hasTypeProviderAssemblyAttrib =
                            topAttrs.assemblyAttrs |> List.exists (fun (Attrib(tcref, _, _, _, _, _, _)) ->
                                let nm = tcref.CompiledRepresentationForNamedType.BasicQualifiedName
                                nm = typeof<Microsoft.FSharp.Core.CompilerServices.TypeProviderAssemblyAttribute>.FullName)

                        if tcState.CreatesGeneratedProvidedTypes || hasTypeProviderAssemblyAttrib then
                            None
                        else
                            Some  (RawFSharpAssemblyDataBackedByLanguageService (mainState.tcConfig, mainState.tcGlobals, generatedCcu, mainState.outfile, topAttrs, mainState.assemblyName, ilAssemRef) :> IRawFSharpAssemblyData)
                    with e ->
                        errorRecoveryNoRange e
                        None
                ilAssemRef, tcAssemblyDataOpt, Some tcAssemblyExpr
            with e ->
                errorRecoveryNoRange e
                mkSimpleAssemblyRef mainState.assemblyName, None, None

        let diagnostics = errorLogger.GetDiagnostics() :: finalInfo.tcErrorsRev
        let! finalBoundModelWithErrors = finalBoundModel.Finish(diagnostics, Some topAttrs)
        return ilAssemRef, tcAssemblyDataOpt, tcAssemblyExprOpt, finalBoundModelWithErrors
    }

    static let GetSyntaxTree (mainState: IncrementalBuilderMainState) (sourceRange: range, doc: FSharpDocument, isLastCompiland) =
        SyntaxTree(mainState.tcConfig, mainState.fileParsed, mainState.lexResourceManager, sourceRange, doc, isLastCompiland)

    static let createBoundModelGraphNode mainState (documents: ImmutableArray<_>) (boundModels: ImmutableArray<GraphNode<BoundModel>>.Builder) i =
        let fileInfo = documents.[i]
        let prevBoundModelGraphNode =
            match i with
            | 0 (* first file *) -> mainState.initialBoundModelNode
            | _ -> boundModels.[i - 1]
        let syntaxTree = GetSyntaxTree mainState fileInfo
        GraphNode(node {
            let! prevBoundModel = prevBoundModelGraphNode.GetOrComputeValue()
            return! TypeCheckTask mainState.enablePartialTypeChecking prevBoundModel syntaxTree
        })

    static let rec createFinalizeBoundModelGraphNode mainState (boundModels: ImmutableArray<GraphNode<BoundModel>>.Builder) =
        GraphNode(node {
            // Compute last bound model then get all the evaluated models.
            let! _ = boundModels.[boundModels.Count - 1].GetOrComputeValue()
            let boundModels =
                boundModels
                |> Seq.map (fun x -> x.TryPeekValue().Value)
                |> ImmutableArray.CreateRange

            let! result = FinalizeTypeCheckTask mainState boundModels
            let result = (result, DateTime.UtcNow)
            return result
        })

    and computeStampedFileName mainState (state: IncrementalBuilderState) slot fileInfo =
        let currentStamp = state.stampedFileNames.[slot]
        let stamp = StampFileNameTask fileInfo

        if currentStamp <> stamp then
            match state.boundModels.[slot].TryPeekValue() with
            // This prevents an implementation file that has a backing signature file from invalidating the rest of the build.
            | ValueSome(boundModel) when mainState.enablePartialTypeChecking && boundModel.BackingSignature.IsSome ->
                let newBoundModel = boundModel.ClearTcInfoExtras()
                { state with
                    documents = state.documents.RemoveAt(slot).Insert(slot, fileInfo)
                    boundModels = state.boundModels.RemoveAt(slot).Insert(slot, GraphNode(node { return newBoundModel }))
                    stampedFileNames = state.stampedFileNames.SetItem(slot, StampFileNameTask fileInfo)
                }
            | _ ->

                let stampedFileNames = state.stampedFileNames.ToBuilder()
                let logicalStampedFileNames = state.logicalStampedFileNames.ToBuilder()
                let boundModels = state.boundModels.ToBuilder()

                // Invalidate the file and all files below it.
                for j = 0 to stampedFileNames.Count - slot - 1 do
                    let stamp = StampFileNameTask state.documents.[slot + j]
                    stampedFileNames.[slot + j] <- stamp
                    logicalStampedFileNames.[slot + j] <- stamp
                    boundModels.[slot + j] <- createBoundModelGraphNode mainState state.documents boundModels (slot + j)

                { state with
                    // Something changed, the finalized view of the project must be invalidated.
                    finalizedBoundModel = createFinalizeBoundModelGraphNode mainState boundModels

                    documents = state.documents.RemoveAt(slot).Insert(slot, fileInfo)
                    stampedFileNames = stampedFileNames.ToImmutable()
                    logicalStampedFileNames = logicalStampedFileNames.ToImmutable()
                    boundModels = boundModels.ToImmutable()
                }
        else
            let _, doc, _ = fileInfo
            let _, currentDoc, _ = state.documents.[slot]
            if currentDoc.IsOpen && not doc.IsOpen then
                let state = 
                    { state with
                        documents = state.documents.RemoveAt(slot).Insert(slot, fileInfo)
                    }
                let currentBoundModel = state.boundModels.[slot]
                match currentBoundModel.TryPeekValue() with
                | ValueSome currentBoundModel ->
                    let boundModel = currentBoundModel.ClearTcInfoExtras()
                    { state with
                        boundModels = state.boundModels.RemoveAt(slot).Insert(slot, GraphNode(node { return boundModel }))
                    }
                | _ ->
                    state
            elif not currentDoc.IsOpen && doc.IsOpen then
                { state with
                    documents = state.documents.RemoveAt(slot).Insert(slot, fileInfo)
                }
            else
                state

    and computeStampedFileNames mainState state =
        let mutable i = 0
        (state, state.documents)
        ||> Seq.fold (fun state fileInfo ->
            let newState = computeStampedFileName mainState state i fileInfo
            i <- i + 1
            newState
        )

    and computeStampedReferencedAssemblies (mainState: IncrementalBuilderMainState) state canTriggerInvalidation =
        let cache = TimeStampCache(defaultTimeStamp)
        let stampedReferencedAssemblies = state.stampedReferencedAssemblies.ToBuilder()

        let mutable referencesUpdated = false
        mainState.nonFrameworkAssemblyInputs
        |> List.iteri (fun i asmInfo ->

            let currentStamp = state.stampedReferencedAssemblies.[i]
            let stamp = StampReferencedAssemblyTask cache asmInfo

            if currentStamp <> stamp then
                referencesUpdated <- true
                stampedReferencedAssemblies.[i] <- stamp
        )

        if referencesUpdated then
            // Build is invalidated. The build must be rebuilt with the newly updated references.
            if not mainState.isImportsInvalidated && canTriggerInvalidation then
                mainState.isImportsInvalidated <- true
            { state with
                stampedReferencedAssemblies = stampedReferencedAssemblies.ToImmutable()
            }
        else
            state

    static let tryGetSlot (state: IncrementalBuilderState) slot =
        match state.boundModels.[slot].TryPeekValue() with
        | ValueSome boundModel ->
            (boundModel, state.stampedFileNames.[slot])
            |> Some
        | _ ->
            None

    static let tryGetBeforeSlot mainState (state: IncrementalBuilderState) slot =
        match slot with
        | 0 (* first file *) ->
            (mainState.initialBoundModel, DateTime.MinValue)
            |> Some
        | _ ->
            tryGetSlot state (slot - 1)

    static let evalUpToTargetSlot mainState (state: IncrementalBuilderState) targetSlot =
        node {
            if targetSlot < 0 then
                return Some(mainState.initialBoundModel, DateTime.MinValue)
            else
                let! boundModel = state.boundModels.[targetSlot].GetOrComputeValue()
                return Some(boundModel, state.stampedFileNames.[targetSlot])
        }

    static let MaxTimeStampInDependencies stamps =
        if Seq.isEmpty stamps then
            DateTime.MinValue
        else
            stamps
            |> Seq.max

    static let computeProjectTimeStamp (state: IncrementalBuilderState) =
        let t1 = MaxTimeStampInDependencies state.stampedReferencedAssemblies
        let t2 = MaxTimeStampInDependencies state.logicalStampedFileNames
        max t1 t2

    let gate = obj ()
    let mutable currentState = state

    let setCurrentState state (ct: CancellationToken) =
        lock gate (fun () ->
            ct.ThrowIfCancellationRequested()
            currentState <- computeStampedFileNames mainState state
        )

    let checkFileTimeStamps () =
        node {
            let! ct = NodeCode.CancellationToken
            setCurrentState currentState ct
        }

    do IncrementalBuilderEventTesting.MRU.Add(IncrementalBuilderEventTesting.IBECreated)

    member _.TcConfig = mainState.tcConfig

    member _.FileParsed = mainState.fileParsed.Publish

    member _.BeforeFileChecked = mainState.beforeFileChecked.Publish

    member _.FileChecked = mainState.fileChecked.Publish

    member _.ProjectChecked = mainState.projectChecked.Publish

#if !NO_EXTENSIONTYPING
    member _.ImportsInvalidatedByTypeProvider = mainState.importsInvalidatedByTypeProvider.Publish
#endif

    member _.IsReferencesInvalidated = 
        // fast path
        if mainState.isImportsInvalidated then true
        else 
            computeStampedReferencedAssemblies mainState currentState true |> ignore
            mainState.isImportsInvalidated

    member _.AllDependenciesDeprecated = mainState.allDependencies

    member _.PopulatePartialCheckingResults () =
      node {
        do! checkFileTimeStamps ()
        let! _ = currentState.finalizedBoundModel.GetOrComputeValue()
        mainState.projectChecked.Trigger()
      }

    member builder.GetCheckResultsBeforeFileInProjectEvenIfStale filename: PartialCheckResults option  =
        let slotOfFile = builder.GetSlotOfFileName filename
        let result = tryGetBeforeSlot mainState currentState slotOfFile

        match result with
        | Some (boundModel, timestamp) -> Some (PartialCheckResults (boundModel, timestamp))
        | _ -> None

    member builder.GetCheckResultsForFileInProjectEvenIfStale filename: PartialCheckResults option  =
        let slotOfFile = builder.GetSlotOfFileName filename
        let result = tryGetSlot currentState slotOfFile

        match result with
        | Some (boundModel, timestamp) -> Some (PartialCheckResults (boundModel, timestamp))
        | _ -> None

    member builder.TryGetCheckResultsBeforeFileInProject (filename) =
        let tmpState = computeStampedFileNames mainState currentState

        let slotOfFile = builder.GetSlotOfFileName filename
        match tryGetBeforeSlot mainState tmpState slotOfFile with
        | Some(boundModel, timestamp) -> PartialCheckResults(boundModel, timestamp) |> Some
        | _ -> None

    member builder.AreCheckResultsBeforeFileInProjectReady filename =
        (builder.TryGetCheckResultsBeforeFileInProject filename).IsSome

    member _.GetCheckResultsBeforeSlotInProject (slotOfFile) =
      node {
        do! checkFileTimeStamps()
        let! result = evalUpToTargetSlot mainState currentState (slotOfFile - 1)
        match result with
        | Some (boundModel, timestamp) -> return PartialCheckResults(boundModel, timestamp)
        | None -> return! failwith "Expected results to be ready. (GetCheckResultsBeforeSlotInProject)."
      }

    member _.GetFullCheckResultsBeforeSlotInProject (slotOfFile) =
      node {
        do! checkFileTimeStamps()
        let! result = evalUpToTargetSlot mainState currentState (slotOfFile - 1)
        match result with
        | Some (boundModel, timestamp) -> 
            let! _ = boundModel.GetOrComputeTcInfoExtras()
            return PartialCheckResults(boundModel, timestamp)
        | None -> return! failwith "Expected results to be ready. (GetFullCheckResultsBeforeSlotInProject)."
      }

    member builder.GetCheckResultsBeforeFileInProject (filename) =
        let slotOfFile = builder.GetSlotOfFileName filename
        builder.GetCheckResultsBeforeSlotInProject (slotOfFile)

    member builder.GetCheckResultsAfterFileInProject (filename) =
        let slotOfFile = builder.GetSlotOfFileName filename + 1
        builder.GetCheckResultsBeforeSlotInProject (slotOfFile)

    member builder.GetFullCheckResultsBeforeFileInProject (filename) =
        let slotOfFile = builder.GetSlotOfFileName filename
        builder.GetFullCheckResultsBeforeSlotInProject (slotOfFile)

    member builder.GetFullCheckResultsAfterFileInProject (filename) =
        node {
            let slotOfFile = builder.GetSlotOfFileName filename + 1
            let! result = builder.GetFullCheckResultsBeforeSlotInProject(slotOfFile)
            return result
        }

    member builder.GetCheckResultsAfterLastFileInProject () =
        builder.GetCheckResultsBeforeSlotInProject(builder.GetSlotsCount())

    member _.GetCheckResultsAndImplementationsForProject() =
      node {
        do! checkFileTimeStamps()
        let! result = currentState.finalizedBoundModel.GetOrComputeValue()
        match result with
        | ((ilAssemRef, tcAssemblyDataOpt, tcAssemblyExprOpt, boundModel), timestamp) ->
            return PartialCheckResults (boundModel, timestamp), ilAssemRef, tcAssemblyDataOpt, tcAssemblyExprOpt
      }

    member builder.GetFullCheckResultsAndImplementationsForProject() =
        node {
            let! result = builder.GetCheckResultsAndImplementationsForProject()
            let results, _, _, _ = result
            let! _ = results.GetOrComputeTcInfoWithExtras() // Make sure we forcefully evaluate the info
            return result
        }

    member _.GetLogicalTimeStampForProject(_cache: TimeStampCache) =
        let tmpState = computeStampedFileNames mainState currentState
        computeProjectTimeStamp tmpState

    member _.TryGetSlotOfFileName(filename: string) =
        let CompareFileNames (_, f2: string, _) =
            let result =
                   String.Compare(filename, f2, StringComparison.CurrentCultureIgnoreCase)=0
                || String.Compare(FileSystem.GetFullPathShim filename, FileSystem.GetFullPathShim f2, StringComparison.CurrentCultureIgnoreCase)=0
            result
        match mainState.sourceFiles |> Seq.tryFindIndex CompareFileNames with
        | Some slot -> Some slot
        | None -> None

    member this.GetSlotOfFileName(filename: string) =
        match this.TryGetSlotOfFileName(filename) with
        | Some slot -> slot
        | None -> failwith (sprintf "The file '%s' was not part of the project. Did you call InvalidateConfiguration when the list of files in the project changed?" filename)

    member _.GetSlotsCount () = mainState.sourceFiles.Length

    member this.ContainsFile(filename: string) =
        (this.TryGetSlotOfFileName filename).IsSome

    member builder.GetParseResultsForFile (filename) =
        let state = currentState
        let slotOfFile = builder.GetSlotOfFileName filename
        let fileInfo = state.documents.[slotOfFile]
        // re-parse on demand instead of retaining
        let syntaxTree = GetSyntaxTree mainState fileInfo
        syntaxTree.Parse None

    member _.SourceFiles  = mainState.sourceFiles |> Seq.map (fun (_, f, _) -> f) |> List.ofSeq

    member this.UpdateDocuments(docs: FSharpDocument seq) =
        let state = currentState

        let newState =
            // Sort the documents by slot in order to update in ascending order.
            let docsWithSlotSorted =
                docs
                |> Seq.map (fun doc -> doc, this.GetSlotOfFileName(doc.FilePath))
                |> Seq.sortBy snd
            (state, docsWithSlotSorted)
            ||> Seq.fold (fun state (doc, slot) ->
                let m, _, isLastCompiland = mainState.sourceFiles.[slot]
                computeStampedFileName mainState state slot (m, doc, isLastCompiland)
            )

        setCurrentState newState CancellationToken.None

    static member TryCreateIncrementalBuilderForProjectOptions
                      (legacyReferenceResolver, defaultFSharpBinariesDir,
                       frameworkTcImportsCache: FrameworkImportsCache,
                       loadClosureOpt: LoadClosure option,
                       sourceFiles: string list,
                       commandLineArgs: string list,
                       projectReferences, projectDirectory,
                       useScriptResolutionRules, keepAssemblyContents,
                       keepAllBackgroundResolutions,
                       tryGetMetadataSnapshot, suggestNamesForErrors,
                       keepAllBackgroundSymbolUses,
                       enableBackgroundItemKeyStoreAndSemanticClassification,
                       enablePartialTypeChecking: bool,
                       dependencyProvider) =

      let useSimpleResolutionSwitch = "--simpleresolution"

      node {

        // Trap and report warnings and errors from creation.
        let delayedLogger = CapturingErrorLogger("IncrementalBuilderCreation")
        use _ = new CompilationGlobalsScope(delayedLogger, BuildPhase.Parameter)

        let! builderOpt =
         node {
          try

            // Create the builder.
            // Share intern'd strings across all lexing/parsing
            let resourceManager = new Lexhelp.LexResourceManager()

            /// Create a type-check configuration
            let tcConfigB, sourceFiles =

                let getSwitchValue switchString =
                    match commandLineArgs |> Seq.tryFindIndex(fun s -> s.StartsWithOrdinal switchString) with
                    | Some idx -> Some(commandLineArgs.[idx].Substring(switchString.Length))
                    | _ -> None

                let sdkDirOverride =
                    match loadClosureOpt with
                    | None -> None
                    | Some loadClosure -> loadClosure.SdkDirOverride

                // see also fsc.fs: runFromCommandLineToImportingAssemblies(), as there are many similarities to where the PS creates a tcConfigB
                let tcConfigB =
                    TcConfigBuilder.CreateNew(legacyReferenceResolver,
                         defaultFSharpBinariesDir,
                         implicitIncludeDir=projectDirectory,
                         reduceMemoryUsage=ReduceMemoryFlag.Yes,
                         isInteractive=useScriptResolutionRules,
                         isInvalidationSupported=true,
                         defaultCopyFSharpCore=CopyFSharpCoreFlag.No,
                         tryGetMetadataSnapshot=tryGetMetadataSnapshot,
                         sdkDirOverride=sdkDirOverride,
                         rangeForErrors=range0)

                tcConfigB.primaryAssembly <-
                    match loadClosureOpt with
                    | None -> PrimaryAssembly.Mscorlib
                    | Some loadClosure ->
                        if loadClosure.UseDesktopFramework then
                            PrimaryAssembly.Mscorlib
                        else
                            PrimaryAssembly.System_Runtime

                tcConfigB.resolutionEnvironment <- (LegacyResolutionEnvironment.EditingOrCompilation true)

                tcConfigB.conditionalCompilationDefines <-
                    let define = if useScriptResolutionRules then "INTERACTIVE" else "COMPILED"
                    define :: tcConfigB.conditionalCompilationDefines

                tcConfigB.projectReferences <- projectReferences

                tcConfigB.useSimpleResolution <- (getSwitchValue useSimpleResolutionSwitch) |> Option.isSome

                // Apply command-line arguments and collect more source files if they are in the arguments
                let sourceFilesNew = ApplyCommandLineArgs(tcConfigB, sourceFiles, commandLineArgs)

                // Never open PDB files for the language service, even if --standalone is specified
                tcConfigB.openDebugInformationForLaterStaticLinking <- false

                tcConfigB.xmlDocInfoLoader <-
                    { new IXmlDocumentationInfoLoader with
                        /// Try to load xml documentation associated with an assembly by the same file path with the extension ".xml".
                        member _.TryLoad(assemblyFileName, _ilModule) =
                            let xmlFileName = Path.ChangeExtension(assemblyFileName, ".xml")

                            // REVIEW: File IO - Will eventually need to change this to use a file system interface of some sort.
                            XmlDocumentationInfo.TryCreateFromFile(xmlFileName)
                    }
                    |> Some

                tcConfigB, sourceFilesNew

            // If this is a builder for a script, re-apply the settings inferred from the
            // script and its load closure to the configuration.
            //
            // NOTE: it would probably be cleaner and more accurate to re-run the load closure at this point.
            let setupConfigFromLoadClosure () =
                match loadClosureOpt with
                | Some loadClosure ->
                    let dllReferences =
                        [for reference in tcConfigB.referencedDLLs do
                            // If there's (one or more) resolutions of closure references then yield them all
                            match loadClosure.References  |> List.tryFind (fun (resolved, _)->resolved=reference.Text) with
                            | Some (resolved, closureReferences) ->
                                for closureReference in closureReferences do
                                    yield AssemblyReference(closureReference.originalReference.Range, resolved, None)
                            | None -> yield reference]
                    tcConfigB.referencedDLLs <- []
                    tcConfigB.primaryAssembly <- (if loadClosure.UseDesktopFramework then PrimaryAssembly.Mscorlib else PrimaryAssembly.System_Runtime)
                    // Add one by one to remove duplicates
                    dllReferences |> List.iter (fun dllReference ->
                        tcConfigB.AddReferencedAssemblyByPath(dllReference.Range, dllReference.Text))
                    tcConfigB.knownUnresolvedReferences <- loadClosure.UnresolvedReferences
                | None -> ()

            setupConfigFromLoadClosure()

            let tcConfig = TcConfig.Create(tcConfigB, validate=true)
            let niceNameGen = NiceNameGenerator()
            let outfile, _, assemblyName = tcConfigB.DecideNames sourceFiles

            // Resolve assemblies and create the framework TcImports. This is done when constructing the
            // builder itself, rather than as an incremental task. This caches a level of "system" references. No type providers are
            // included in these references.
            let! (tcGlobals, frameworkTcImports, nonFrameworkResolutions, unresolvedReferences) = frameworkTcImportsCache.Get(tcConfig)

            // Note we are not calling errorLogger.GetDiagnostics() anywhere for this task.
            // This is ok because not much can actually go wrong here.
            let errorOptions = tcConfig.errorSeverityOptions
            let errorLogger = CompilationErrorLogger("nonFrameworkAssemblyInputs", errorOptions)
            use _ = new CompilationGlobalsScope(errorLogger, BuildPhase.Parameter)

            // Get the names and time stamps of all the non-framework referenced assemblies, which will act
            // as inputs to one of the nodes in the build.
            //
            // This operation is done when constructing the builder itself, rather than as an incremental task.
            let nonFrameworkAssemblyInputs =
                // Note we are not calling errorLogger.GetDiagnostics() anywhere for this task.
                // This is ok because not much can actually go wrong here.
                let errorLogger = CompilationErrorLogger("nonFrameworkAssemblyInputs", errorOptions)
                // Return the disposable object that cleans up
                use _holder = new CompilationGlobalsScope(errorLogger, BuildPhase.Parameter)

                [ for r in nonFrameworkResolutions do
                    let fileName = r.resolvedPath
                    yield (Choice1Of2 fileName, (fun (cache: TimeStampCache) -> cache.GetFileTimeStamp fileName))

                  for pr in projectReferences  do
                    yield Choice2Of2 pr, (fun (cache: TimeStampCache) -> cache.GetProjectReferenceTimeStamp (pr)) ]

            //
            //
            //
            //
            // Start importing

            let tcConfigP = TcConfigProvider.Constant tcConfig
            let beforeFileChecked = new Event<string>()
            let fileChecked = new Event<string>()

#if !NO_EXTENSIONTYPING
            let importsInvalidatedByTypeProvider = new Event<unit>()
#endif

            // Check for the existence of loaded sources and prepend them to the sources list if present.
            let sourceFiles = tcConfig.GetAvailableLoadedSources() @ (sourceFiles |>List.map (fun s -> rangeStartup, s))

            // Mark up the source files with an indicator flag indicating if they are the last source file in the project
            let sourceFiles =
                let flags, isExe = tcConfig.ComputeCanContainEntryPoint(sourceFiles |> List.map snd)
                ((sourceFiles, flags) ||> List.map2 (fun (m, nm) flag -> (m, nm, (flag, isExe))))

            let basicDependencies =
                [ for (UnresolvedAssemblyReference(referenceText, _))  in unresolvedReferences do
                    // Exclude things that are definitely not a file name
                    if not(FileSystem.IsInvalidPathShim referenceText) then
                        let file = if FileSystem.IsPathRootedShim referenceText then referenceText else Path.Combine(projectDirectory, referenceText)
                        yield file

                  for r in nonFrameworkResolutions do
                        yield  r.resolvedPath  ]

            let allDependencies =
                [| yield! basicDependencies
                   for (_, f, _) in sourceFiles do
                        yield f |]

            // For scripts, the dependency provider is already available.
            // For projects create a fresh one for the project.
            let dependencyProvider =
                match dependencyProvider with
                | None -> new DependencyProvider()
                | Some dependencyProvider -> dependencyProvider

            let! initialBoundModel = 
                CombineImportedAssembliesTask(
                    assemblyName,
                    tcConfig,
                    tcConfigP,
                    tcGlobals,
                    frameworkTcImports,
                    nonFrameworkResolutions,
                    unresolvedReferences,
                    dependencyProvider,
                    loadClosureOpt,
                    niceNameGen,
                    basicDependencies,
                    keepAssemblyContents,
                    keepAllBackgroundResolutions,
                    keepAllBackgroundSymbolUses,
                    enableBackgroundItemKeyStoreAndSemanticClassification,
                    enablePartialTypeChecking,
                    beforeFileChecked,
                    fileChecked,
                    importsInvalidatedByTypeProvider
                )

            let builder =
                let mainState =
                    {
                        isImportsInvalidated = false
                        initialBoundModel = initialBoundModel
                        initialBoundModelNode = GraphNode(node { return initialBoundModel })
                        tcGlobals = tcGlobals
                        nonFrameworkAssemblyInputs = nonFrameworkAssemblyInputs
                        tcConfig = tcConfig
                        outfile = outfile
                        assemblyName = assemblyName
                        lexResourceManager = resourceManager
                        sourceFiles = ImmutableArray.CreateRange(sourceFiles)
                        enablePartialTypeChecking = enablePartialTypeChecking
                        allDependencies = allDependencies
                        beforeFileChecked = beforeFileChecked
                        fileChecked = fileChecked
                        fileParsed = Event<_>()
                        projectChecked = Event<_>()
#if !NO_EXTENSIONTYPING
                        importsInvalidatedByTypeProvider = importsInvalidatedByTypeProvider
#endif
                    }
#if !NO_EXTENSIONTYPING
                importsInvalidatedByTypeProvider.Publish.Add(fun () -> mainState.isImportsInvalidated <- true)
#endif
                new IncrementalBuilder(mainState)
            return Some builder
          with e ->
            errorRecoveryNoRange e
            return None
         }

        let diagnostics =
            match builderOpt with
            | Some builder ->
                let errorSeverityOptions = builder.TcConfig.errorSeverityOptions
                let errorLogger = CompilationErrorLogger("IncrementalBuilderCreation", errorSeverityOptions)
                delayedLogger.CommitDelayedDiagnostics errorLogger
                errorLogger.GetDiagnostics()
            | _ ->
                Array.ofList delayedLogger.Diagnostics
            |> Array.map (fun (d, severity) -> FSharpDiagnostic.CreateFromException(d, severity, range.Zero, suggestNamesForErrors))

        return builderOpt, diagnostics
      }


    new(mainState) =
        let sourceFiles = mainState.sourceFiles

        let boundModels = ImmutableArray.CreateBuilder(sourceFiles.Length)
        let documents = 
            sourceFiles 
            |> Seq.map (fun (m, f, isLastCompiland) -> (m, FSharpDocument.CreateFromFile(f), isLastCompiland)) 
            |> ImmutableArray.CreateRange

        for slot = 0 to sourceFiles.Length - 1 do
            boundModels.Add(createBoundModelGraphNode mainState documents boundModels slot)

        let referencedAssemblies = mainState.nonFrameworkAssemblyInputs |> Array.ofList

        let state =
            {
                documents = documents
                stampedFileNames = Array.init sourceFiles.Length (fun _ -> DateTime.MinValue) |> ImmutableArray.CreateRange
                logicalStampedFileNames = Array.init sourceFiles.Length (fun _ -> DateTime.MinValue) |> ImmutableArray.CreateRange
                stampedReferencedAssemblies = Array.init referencedAssemblies.Length (fun _ -> DateTime.MinValue) |> ImmutableArray.CreateRange
                boundModels = boundModels.ToImmutable()
                finalizedBoundModel = createFinalizeBoundModelGraphNode mainState boundModels
            }
        let state = computeStampedReferencedAssemblies mainState state false
        let state = computeStampedFileNames mainState state
        IncrementalBuilder(mainState, state)<|MERGE_RESOLUTION|>--- conflicted
+++ resolved
@@ -545,15 +545,9 @@
                             {
                                 /// Only keep the typed interface files when doing a "full" build for fsc.exe, otherwise just throw them away
                                 latestImplFile = if keepAssemblyContents then implFile else None
-<<<<<<< HEAD
-                                tcResolutionsRev = (if keepAllBackgroundResolutions || syntaxTree.Document.IsOpen then sink.GetResolutions() else TcResolutions.Empty) :: prevTcInfoOptional.tcResolutionsRev
-                                tcSymbolUsesRev = (if keepAllBackgroundSymbolUses || syntaxTree.Document.IsOpen then sink.GetSymbolUses() else TcSymbolUses.Empty) :: prevTcInfoOptional.tcSymbolUsesRev
-                                tcOpenDeclarationsRev = sink.GetOpenDeclarations() :: prevTcInfoOptional.tcOpenDeclarationsRev
-=======
-                                tcResolutions = (if keepAllBackgroundResolutions then sink.GetResolutions() else TcResolutions.Empty)
-                                tcSymbolUses = (if keepAllBackgroundSymbolUses then sink.GetSymbolUses() else TcSymbolUses.Empty)
+                                tcResolutions = (if keepAllBackgroundResolutions || syntaxTree.Document.IsOpen then sink.GetResolutions() else TcResolutions.Empty)
+                                tcSymbolUses = (if keepAllBackgroundSymbolUses || syntaxTree.Document.IsOpen then sink.GetSymbolUses() else TcSymbolUses.Empty)
                                 tcOpenDeclarations = sink.GetOpenDeclarations()
->>>>>>> 1e750b3e
                                 itemKeyStore = itemKeyStore
                                 semanticClassificationKeyStore = semanticClassification
                             }
