// Copyright (c) Microsoft Corporation.  All Rights Reserved.  See License.txt in the project root for license information.

namespace FSharp.Compiler.CodeAnalysis

open System
open System.Collections.Generic
open System.Collections.Immutable
open System.IO
open System.Xml
open System.Runtime.InteropServices
open System.Threading
open Internal.Utilities.Library
open Internal.Utilities.Library.Extras
open FSharp.Compiler
open FSharp.Compiler.AbstractIL
open FSharp.Compiler.AbstractIL.IL
open FSharp.Compiler.AbstractIL.ILBinaryReader
open FSharp.Compiler.CheckExpressions
open FSharp.Compiler.CheckDeclarations
open FSharp.Compiler.CompilerConfig
open FSharp.Compiler.CompilerDiagnostics
open FSharp.Compiler.CompilerGlobalState
open FSharp.Compiler.CompilerImports
open FSharp.Compiler.CompilerOptions
open FSharp.Compiler.CreateILModule
open FSharp.Compiler.DependencyManager
open FSharp.Compiler.Diagnostics
open FSharp.Compiler.EditorServices
open FSharp.Compiler.ErrorLogger
open FSharp.Compiler.IO
open FSharp.Compiler.CodeAnalysis
open FSharp.Compiler.NameResolution
open FSharp.Compiler.ParseAndCheckInputs
open FSharp.Compiler.ScriptClosure
open FSharp.Compiler.Syntax
open FSharp.Compiler.TcGlobals
open FSharp.Compiler.Text
open FSharp.Compiler.Text.Range
open FSharp.Compiler.Xml
open FSharp.Compiler.TypedTree
open FSharp.Compiler.TypedTreeOps
open FSharp.Compiler.BuildGraph

open Internal.Utilities
open Internal.Utilities.Collections

[<AutoOpen>]
module internal IncrementalBuild =

    let mutable injectCancellationFault = false
    let LocallyInjectCancellationFault() =
        injectCancellationFault <- true
        { new IDisposable with member _.Dispose() =  injectCancellationFault <- false }

// Record the most recent IncrementalBuilder events, so we can more easily unit test/debug the
// 'incremental' behavior of the product.
module IncrementalBuilderEventTesting =

    type internal FixedLengthMRU<'T>() =
        let MAX = 400   // Length of the MRU.  For our current unit tests, 400 is enough.
        let data = Array.create MAX None
        let mutable curIndex = 0
        let mutable numAdds = 0
        // called by the product, to note when a parse/typecheck happens for a file
        member this.Add(filename:'T) =
            numAdds <- numAdds + 1
            data.[curIndex] <- Some filename
            curIndex <- (curIndex + 1) % MAX
        member this.CurrentEventNum = numAdds
        // called by unit tests, returns 'n' most recent additions.
        member this.MostRecentList(n: int) : list<'T> =
            if n < 0 || n > MAX then
                raise <| new System.ArgumentOutOfRangeException("n", sprintf "n must be between 0 and %d, inclusive, but got %d" MAX n)
            let mutable remaining = n
            let mutable s = []
            let mutable i = curIndex - 1
            while remaining <> 0 do
                if i < 0 then
                    i <- MAX - 1
                match data.[i] with
                | None -> ()
                | Some x -> s <- x :: s
                i <- i - 1
                remaining <- remaining - 1
            List.rev s

    type IBEvent =
        | IBEParsed of string // filename
        | IBETypechecked of string // filename
        | IBECreated

    // ++GLOBAL MUTABLE STATE FOR TESTING++
    let MRU = new FixedLengthMRU<IBEvent>()
    let GetMostRecentIncrementalBuildEvents n = MRU.MostRecentList n
    let GetCurrentIncrementalBuildEventNum() = MRU.CurrentEventNum

module Tc = FSharp.Compiler.CheckExpressions

// This module is only here to contain the SyntaxTree type as to avoid amiguity with the module FSharp.Compiler.Syntax.
[<AutoOpen>]
module IncrementalBuildSyntaxTree =

    /// Information needed to lazily parse a file to get a ParsedInput. Internally uses a weak cache.
    [<Sealed>]
    type SyntaxTree (tcConfig: TcConfig, fileParsed: Event<string>, lexResourceManager, sourceRange: range, doc: FSharpDocument, isLastCompiland) =

        let filename = doc.FilePath
        let mutable weakCache: WeakReference<_> option = None

        let parse(sigNameOpt: QualifiedNameOfFile option) =
            let errorLogger = CompilationErrorLogger("Parse", tcConfig.errorSeverityOptions)
            // Return the disposable object that cleans up
            use _holder = new CompilationGlobalsScope(errorLogger, BuildPhase.Parse)

            try
                IncrementalBuilderEventTesting.MRU.Add(IncrementalBuilderEventTesting.IBEParsed filename)
                let lower = String.lowercase filename
                let canSkip = sigNameOpt.IsSome && FSharpImplFileSuffixes |> List.exists (FileSystemUtils.checkSuffix lower)
                let input =
                    if canSkip then
                        ParsedInput.ImplFile(
                            ParsedImplFileInput(
                                filename,
                                false,
                                sigNameOpt.Value,
                                [],
                                [],
                                [],
                                isLastCompiland
                            )
                        )
                    else
                        use text = doc.GetText()
                        match text with
                        | DocumentText.Stream(stream) ->
                            ParseOneInputStream(tcConfig, lexResourceManager, [], filename, isLastCompiland, errorLogger, (*retryLocked*)false, stream)
                        | DocumentText.SourceText(sourceText) ->
                            ParseOneInputSourceText(tcConfig, lexResourceManager, [], filename, isLastCompiland, errorLogger, sourceText)
                        | DocumentText.OnDisk ->
                            ParseOneInputFile(tcConfig, lexResourceManager, [], filename, isLastCompiland, errorLogger, (*retryLocked*)true)

                fileParsed.Trigger filename

                let res = input, sourceRange, filename, errorLogger.GetDiagnostics()
                // If we do not skip parsing the file, then we can cache the real result.
                if not canSkip then
                    weakCache <- Some(WeakReference<_>(res))
                res
            with exn ->
                let msg = sprintf "unexpected failure in SyntaxTree.parse\nerror = %s" (exn.ToString())
                System.Diagnostics.Debug.Assert(false, msg)
                failwith msg

        /// Parse the given file and return the given input.
        member _.Parse sigNameOpt =
            match weakCache with
            | Some weakCache ->
                match weakCache.TryGetTarget() with
                | true, res -> res
                | _ -> parse sigNameOpt
            | _ -> parse sigNameOpt

        member _.Invalidate() =
            SyntaxTree(tcConfig, fileParsed, lexResourceManager, sourceRange, filename, isLastCompiland)

        member _.FileName = filename

/// Accumulated results of type checking. The minimum amount of state in order to continue type-checking following files.
[<NoEquality; NoComparison>]
type TcInfo =
    {
        tcState: TcState
        tcEnvAtEndOfFile: TcEnv

        /// Disambiguation table for module names
        moduleNamesDict: ModuleNamesDict

        topAttribs: TopAttribs option

        latestCcuSigForFile: ModuleOrNamespaceType option

        /// Accumulated errors, last file first
        tcErrorsRev:(PhasedDiagnostic * FSharpDiagnosticSeverity)[] list

        tcDependencyFiles: string list

        sigNameOpt: (string * QualifiedNameOfFile) option
    }

    member x.TcErrors =
        Array.concat (List.rev x.tcErrorsRev)

/// Accumulated results of type checking. Optional data that isn't needed to type-check a file, but needed for more information for in tooling.
[<NoEquality; NoComparison>]
type TcInfoExtras =
    {
      /// Accumulated resolutions, last file first
      tcResolutionsRev: TcResolutions list

      /// Accumulated symbol uses, last file first
      tcSymbolUsesRev: TcSymbolUses list

      /// Accumulated 'open' declarations, last file first
      tcOpenDeclarationsRev: OpenDeclaration[] list

      /// Result of checking most recent file, if any
      latestImplFile: TypedImplFile option

      /// If enabled, stores a linear list of ranges and strings that identify an Item(symbol) in a file. Used for background find all references.
      itemKeyStore: ItemKeyStore option

      /// If enabled, holds semantic classification information for Item(symbol)s in a file.
      semanticClassificationKeyStore: SemanticClassificationKeyStore option
    }

    member x.TcSymbolUses =
        List.rev x.tcSymbolUsesRev

[<AutoOpen>]
module TcInfoHelpers =

    let emptyTcInfoExtras =
        {
            tcResolutionsRev = []
            tcSymbolUsesRev = []
            tcOpenDeclarationsRev = []
            latestImplFile = None
            itemKeyStore = None
            semanticClassificationKeyStore = None
        }

/// Accumulated results of type checking.
[<NoEquality; NoComparison>]
type TcInfoState =
    | PartialState of TcInfo
    | FullState of TcInfo * TcInfoExtras

[<NoEquality; NoComparison>]
type TcInfoNode =
    | TcInfoNode of partial: GraphNode<TcInfo> * full: GraphNode<TcInfo * TcInfoExtras>

    member this.HasFull =
        match this with
        | TcInfoNode(_, full) -> full.HasValue

    static member FromState(state: TcInfoState) =
        match state with
        | PartialState tcInfo -> TcInfoNode(GraphNode(node { return tcInfo }), GraphNode(node { return tcInfo, emptyTcInfoExtras }))
        | FullState(tcInfo, tcInfoExtras) -> TcInfoNode(GraphNode(node { return tcInfo }), GraphNode(node { return tcInfo, tcInfoExtras }))

/// Bound model of an underlying syntax and typed tree.
[<Sealed>]
type BoundModel private (tcConfig: TcConfig,
                         tcGlobals: TcGlobals,
                         tcImports: TcImports,
                         keepAssemblyContents, keepAllBackgroundResolutions,
                         keepAllBackgroundSymbolUses,
                         enableBackgroundItemKeyStoreAndSemanticClassification,
                         enablePartialTypeChecking,
                         beforeFileChecked: Event<string>,
                         fileChecked: Event<string>,
                         prevTcInfo: TcInfo,
                         prevTcInfoExtras: NodeCode<TcInfoExtras>,
                         syntaxTreeOpt: SyntaxTree option,
                         tcInfoStateOpt: TcInfoState option) as this =

    let tcInfoNode = 
        match tcInfoStateOpt with
        | Some tcInfoState -> TcInfoNode.FromState(tcInfoState)
        | _ ->
            let fullGraphNode =
                GraphNode(node {
                    match! this.TypeCheck(false) with
                    | FullState(tcInfo, tcInfoExtras) -> return tcInfo, tcInfoExtras
                    | PartialState(tcInfo) -> return tcInfo, emptyTcInfoExtras
                })

            let partialGraphNode =              
                GraphNode(node {
                    if enablePartialTypeChecking then
                        // Optimization so we have less of a chance to duplicate work.
                        if fullGraphNode.IsComputing then
                            let! tcInfo, _ = fullGraphNode.GetOrComputeValue()
                            return tcInfo
                        else
                            match fullGraphNode.TryPeekValue() with
                            | ValueSome(tcInfo, _) -> return tcInfo
                            | _ ->
                                match! this.TypeCheck(true) with
                                | FullState(tcInfo, _) -> return tcInfo
                                | PartialState(tcInfo) -> return tcInfo
                    else
                        let! tcInfo, _ = fullGraphNode.GetOrComputeValue()
                        return tcInfo
                    })

            TcInfoNode(partialGraphNode, fullGraphNode)

    let defaultTypeCheck () =
        node {
            let! prevTcInfoExtras = prevTcInfoExtras
            return FullState(prevTcInfo, prevTcInfoExtras)
        }

    member _.TcConfig = tcConfig

    member _.TcGlobals = tcGlobals

    member _.TcImports = tcImports

    member _.BackingSignature =
        match syntaxTreeOpt with
        | Some syntaxTree ->
            let sigFileName = Path.ChangeExtension(syntaxTree.FileName, ".fsi")
            match prevTcInfo.sigNameOpt with
            | Some (expectedSigFileName, sigName) when String.Equals(expectedSigFileName, sigFileName, StringComparison.OrdinalIgnoreCase) ->
                Some sigName
            | _ ->
                None
        | _ ->
            None

    /// If partial type-checking is enabled,
    ///     this will create a new bound-model that will only have the partial state if the
    ///     the current bound-model has the full state.
    member this.ClearTcInfoExtras() =
        let hasSig = this.BackingSignature.IsSome

        // If partial checking is enabled and we have a backing sig file, then use the partial state. The partial state contains the sig state.
        if tcInfoNode.HasFull && enablePartialTypeChecking && hasSig then
            // Always invalidate the syntax tree cache.
            let newSyntaxTreeOpt =
                syntaxTreeOpt
                |> Option.map (fun x -> x.Invalidate())

            let newTcInfoStateOpt =
                match tcInfoNode with
                | TcInfoNode(_, fullGraphNode) -> 
                    let tcInfo, _ = fullGraphNode.TryPeekValue().Value
                    Some(PartialState tcInfo)

            BoundModel(
                tcConfig,
                tcGlobals,
                tcImports,
                keepAssemblyContents, keepAllBackgroundResolutions,
                keepAllBackgroundSymbolUses,
                enableBackgroundItemKeyStoreAndSemanticClassification,
                enablePartialTypeChecking,
                beforeFileChecked,
                fileChecked,
                prevTcInfo,
                prevTcInfoExtras,
                newSyntaxTreeOpt,
                newTcInfoStateOpt)
        else
            this

    member this.Next(syntaxTree, tcInfo) =
        BoundModel(
            tcConfig,
            tcGlobals,
            tcImports,
            keepAssemblyContents,
            keepAllBackgroundResolutions,
            keepAllBackgroundSymbolUses,
            enableBackgroundItemKeyStoreAndSemanticClassification,
            enablePartialTypeChecking,
            beforeFileChecked,
            fileChecked,
            tcInfo,
            this.GetTcInfoExtras(),
            Some syntaxTree,
            None)

    member this.Finish(finalTcErrorsRev, finalTopAttribs) =
        node {
            let createFinish tcInfo =
                { tcInfo  with tcErrorsRev = finalTcErrorsRev; topAttribs = finalTopAttribs }

            let! finishState =
                node {
                    match tcInfoNode with
                    | TcInfoNode(partialGraphNode, fullGraphNode) ->
                        if fullGraphNode.HasValue then
                            let! tcInfo, tcInfoExtras = fullGraphNode.GetOrComputeValue()
                            let finishTcInfo = createFinish tcInfo
                            return FullState(finishTcInfo, tcInfoExtras)
                        else
                            let! tcInfo = partialGraphNode.GetOrComputeValue()
                            let finishTcInfo = createFinish tcInfo
                            return PartialState(finishTcInfo)
                }

            return
                BoundModel(
                    tcConfig,
                    tcGlobals,
                    tcImports,
                    keepAssemblyContents,
                    keepAllBackgroundResolutions,
                    keepAllBackgroundSymbolUses,
                    enableBackgroundItemKeyStoreAndSemanticClassification,
                    enablePartialTypeChecking,
                    beforeFileChecked,
                    fileChecked,
                    prevTcInfo,
                    prevTcInfoExtras,
                    syntaxTreeOpt,
                    Some finishState)
        }

    member this.GetTcInfo() =
        match tcInfoNode with
        | TcInfoNode(partialGraphNode, _) -> 
            partialGraphNode.GetOrComputeValue()

    member this.TryTcInfo =
        match tcInfoNode with
        | TcInfoNode(partialGraphNode, fullGraphNode) ->
            match partialGraphNode.TryPeekValue() with
            | ValueSome tcInfo -> Some tcInfo
            | _ ->
                match fullGraphNode.TryPeekValue() with
                | ValueSome(tcInfo, _) -> Some tcInfo
                | _ -> None

    member this.GetTcInfoExtras() : NodeCode<TcInfoExtras> =
        match tcInfoNode with
        | TcInfoNode(_, fullGraphNode) ->
            node {
                let! _, tcInfoExtras = fullGraphNode.GetOrComputeValue()
                return tcInfoExtras
            }

    member this.GetTcInfoWithExtras() =
        match tcInfoNode with
        | TcInfoNode(_, fullGraphNode) ->
            fullGraphNode.GetOrComputeValue()

    member private this.TypeCheck (partialCheck: bool) : NodeCode<TcInfoState> =
        match partialCheck, tcInfoStateOpt with
        | true, Some (PartialState _ as state)
        | true, Some (FullState _ as state) -> node { return state }
        | false, Some (FullState _ as state) -> node { return state }
        | _ ->

        node {
            match syntaxTreeOpt with
            | None -> 
                let! res = defaultTypeCheck ()
                return res
            | Some syntaxTree ->
                let sigNameOpt =
                    if partialCheck then
                        this.BackingSignature
                    else
                        None
                match syntaxTree.Parse sigNameOpt with
                | input, _sourceRange, filename, parseErrors ->

                    IncrementalBuilderEventTesting.MRU.Add(IncrementalBuilderEventTesting.IBETypechecked filename)
                    let capturingErrorLogger = CompilationErrorLogger("TypeCheck", tcConfig.errorSeverityOptions)
                    let errorLogger = GetErrorLoggerFilteringByScopedPragmas(false, GetScopedPragmasForInput input, capturingErrorLogger)
                    use _ = new CompilationGlobalsScope(errorLogger, BuildPhase.TypeCheck)

                    beforeFileChecked.Trigger filename
                    let prevModuleNamesDict = prevTcInfo.moduleNamesDict
                    let prevTcState = prevTcInfo.tcState
                    let prevTcErrorsRev = prevTcInfo.tcErrorsRev
                    let prevTcDependencyFiles = prevTcInfo.tcDependencyFiles
                        
                    ApplyMetaCommandsFromInputToTcConfig (tcConfig, input, Path.GetDirectoryName filename, tcImports.DependencyProvider) |> ignore
                    let sink = TcResultsSinkImpl(tcGlobals)
                    let hadParseErrors = not (Array.isEmpty parseErrors)
                    let input, moduleNamesDict = DeduplicateParsedInputModuleName prevModuleNamesDict input
                        
                    Logger.LogBlockMessageStart filename LogCompilerFunctionId.IncrementalBuild_TypeCheck
                        
                    let! (tcEnvAtEndOfFile, topAttribs, implFile, ccuSigForFile), tcState =
                        TypeCheckOneInput
                            ((fun () -> hadParseErrors || errorLogger.ErrorCount > 0),
                                tcConfig, tcImports,
                                tcGlobals,
                                None,
                                (if partialCheck then TcResultsSink.NoSink else TcResultsSink.WithSink sink),
                                prevTcState, input,
                                partialCheck)
                        |> NodeCode.FromCancellable        
                        
                    Logger.LogBlockMessageStop filename LogCompilerFunctionId.IncrementalBuild_TypeCheck
                        
                    fileChecked.Trigger filename
                    let newErrors = Array.append parseErrors (capturingErrorLogger.GetDiagnostics())
                        
                    let tcEnvAtEndOfFile = if keepAllBackgroundResolutions then tcEnvAtEndOfFile else tcState.TcEnvFromImpls
                        
                    let tcInfo =
                        {
                            tcState = tcState
                            tcEnvAtEndOfFile = tcEnvAtEndOfFile
                            moduleNamesDict = moduleNamesDict
                            latestCcuSigForFile = Some ccuSigForFile
                            tcErrorsRev = newErrors :: prevTcErrorsRev
                            topAttribs = Some topAttribs
                            tcDependencyFiles = filename :: prevTcDependencyFiles
                            sigNameOpt =
                                match input with
                                | ParsedInput.SigFile(ParsedSigFileInput(fileName=fileName;qualifiedNameOfFile=qualName)) ->
                                    Some(fileName, qualName)
                                | _ ->
                                    None
                        }
                        
                    if partialCheck then
                        return PartialState tcInfo
                    else
                        let! prevTcInfoOptional = prevTcInfoExtras
                        // Build symbol keys
                        let itemKeyStore, semanticClassification =
                            if enableBackgroundItemKeyStoreAndSemanticClassification then
                                Logger.LogBlockMessageStart filename LogCompilerFunctionId.IncrementalBuild_CreateItemKeyStoreAndSemanticClassification
                                let sResolutions = sink.GetResolutions()
                                let builder = ItemKeyStoreBuilder()
                                let preventDuplicates = HashSet({ new IEqualityComparer<struct(pos * pos)> with
                                                                    member _.Equals((s1, e1): struct(pos * pos), (s2, e2): struct(pos * pos)) = Position.posEq s1 s2 && Position.posEq e1 e2
                                                                    member _.GetHashCode o = o.GetHashCode() })
                                sResolutions.CapturedNameResolutions
                                |> Seq.iter (fun cnr ->
                                    let r = cnr.Range
                                    if preventDuplicates.Add struct(r.Start, r.End) then
                                        builder.Write(cnr.Range, cnr.Item))
                        
                                let semanticClassification = sResolutions.GetSemanticClassification(tcGlobals, tcImports.GetImportMap(), sink.GetFormatSpecifierLocations(), None)
                        
                                let sckBuilder = SemanticClassificationKeyStoreBuilder()
                                sckBuilder.WriteAll semanticClassification
                        
                                let res = builder.TryBuildAndReset(), sckBuilder.TryBuildAndReset()
                                Logger.LogBlockMessageStop filename LogCompilerFunctionId.IncrementalBuild_CreateItemKeyStoreAndSemanticClassification
                                res
                            else
                                None, None
                        
                        let tcInfoExtras =
                            {
                                /// Only keep the typed interface files when doing a "full" build for fsc.exe, otherwise just throw them away
                                latestImplFile = if keepAssemblyContents then implFile else None
                                tcResolutionsRev = (if keepAllBackgroundResolutions then sink.GetResolutions() else TcResolutions.Empty) :: prevTcInfoOptional.tcResolutionsRev
                                tcSymbolUsesRev = (if keepAllBackgroundSymbolUses then sink.GetSymbolUses() else TcSymbolUses.Empty) :: prevTcInfoOptional.tcSymbolUsesRev
                                tcOpenDeclarationsRev = sink.GetOpenDeclarations() :: prevTcInfoOptional.tcOpenDeclarationsRev
                                itemKeyStore = itemKeyStore
                                semanticClassificationKeyStore = semanticClassification
                            }
                        
                        return FullState(tcInfo, tcInfoExtras)
            }

    static member Create(tcConfig: TcConfig,
                         tcGlobals: TcGlobals,
                         tcImports: TcImports,
                         keepAssemblyContents, keepAllBackgroundResolutions,
                         keepAllBackgroundSymbolUses,
                         enableBackgroundItemKeyStoreAndSemanticClassification,
                         enablePartialTypeChecking,
                         beforeFileChecked: Event<string>,
                         fileChecked: Event<string>,
                         prevTcInfo: TcInfo,
                         prevTcInfoExtras: NodeCode<TcInfoExtras>,
                         syntaxTreeOpt: SyntaxTree option) =
        BoundModel(tcConfig, tcGlobals, tcImports,
                      keepAssemblyContents, keepAllBackgroundResolutions,
                      keepAllBackgroundSymbolUses,
                      enableBackgroundItemKeyStoreAndSemanticClassification,
                      enablePartialTypeChecking,
                      beforeFileChecked,
                      fileChecked,
                      prevTcInfo,
                      prevTcInfoExtras,
                      syntaxTreeOpt,
                      None)

/// Global service state
type FrameworkImportsCacheKey = (*resolvedpath*)string list * string * (*TargetFrameworkDirectories*)string list * (*fsharpBinaries*)string * (*langVersion*)decimal

/// Represents a cache of 'framework' references that can be shared between multiple incremental builds
type FrameworkImportsCache(size) =

    let gate = obj()

    // Mutable collection protected via CompilationThreadToken
    let frameworkTcImportsCache = AgedLookup<AnyCallerThreadToken, FrameworkImportsCacheKey, GraphNode<(TcGlobals * TcImports)>>(size, areSimilar=(fun (x, y) -> x = y))

    /// Reduce the size of the cache in low-memory scenarios
    member _.Downsize() = frameworkTcImportsCache.Resize(AnyCallerThread, newKeepStrongly=0)

    /// Clear the cache
    member _.Clear() = frameworkTcImportsCache.Clear AnyCallerThread

    /// This function strips the "System" assemblies from the tcConfig and returns a age-cached TcImports for them.
    member _.GetNode(tcConfig: TcConfig, frameworkDLLs: AssemblyResolution list, nonFrameworkResolutions: AssemblyResolution list) =
        let frameworkDLLsKey =
            frameworkDLLs
            |> List.map (fun ar->ar.resolvedPath) // The cache key. Just the minimal data.
            |> List.sort  // Sort to promote cache hits.

        // Prepare the frameworkTcImportsCache
        //
        // The data elements in this key are very important. There should be nothing else in the TcConfig that logically affects
        // the import of a set of framework DLLs into F# CCUs. That is, the F# CCUs that result from a set of DLLs (including
        // FSharp.Core.dll and mscorlib.dll) must be logically invariant of all the other compiler configuration parameters.
        let key = (frameworkDLLsKey,
                    tcConfig.primaryAssembly.Name,
                    tcConfig.GetTargetFrameworkDirectories(),
                    tcConfig.fsharpBinariesDir,
                    tcConfig.langVersion.SpecifiedVersion)

        let node =
            lock gate (fun () ->
                match frameworkTcImportsCache.TryGet (AnyCallerThread, key) with
                | Some lazyWork -> lazyWork
                | None ->
                    let lazyWork = GraphNode(node {
                        let tcConfigP = TcConfigProvider.Constant tcConfig
                        return! TcImports.BuildFrameworkTcImports (tcConfigP, frameworkDLLs, nonFrameworkResolutions)
                    })
                    frameworkTcImportsCache.Put(AnyCallerThread, key, lazyWork)
                    lazyWork
            )
        node

    /// This function strips the "System" assemblies from the tcConfig and returns a age-cached TcImports for them.
    member this.Get(tcConfig: TcConfig) =
      node {
        // Split into installed and not installed.
        let frameworkDLLs, nonFrameworkResolutions, unresolved = TcAssemblyResolutions.SplitNonFoundationalResolutions(tcConfig)
        let node = this.GetNode(tcConfig, frameworkDLLs, nonFrameworkResolutions)
        let! tcGlobals, frameworkTcImports = node.GetOrComputeValue()
        return tcGlobals, frameworkTcImports, nonFrameworkResolutions, unresolved
      }

/// Represents the interim state of checking an assembly
[<Sealed>]
type PartialCheckResults (boundModel: BoundModel, timeStamp: DateTime) =

    member _.TcImports = boundModel.TcImports

    member _.TcGlobals = boundModel.TcGlobals

    member _.TcConfig = boundModel.TcConfig

    member _.TimeStamp = timeStamp

    member _.TryTcInfo = boundModel.TryTcInfo

    member _.GetTcInfo() = boundModel.GetTcInfo()

    member _.GetTcInfoWithExtras() = boundModel.GetTcInfoWithExtras()

    member _.TryGetItemKeyStore() =
        node {
            let! _, info = boundModel.GetTcInfoWithExtras()
            return info.itemKeyStore
        }

    member _.GetSemanticClassification() =
        node {
            let! _, info = boundModel.GetTcInfoWithExtras()
            return info.semanticClassificationKeyStore
        }

[<AutoOpen>]
module Utilities =
    let TryFindFSharpStringAttribute tcGlobals attribSpec attribs =
        match TryFindFSharpAttribute tcGlobals attribSpec attribs with
        | Some (Attrib(_, _, [ AttribStringArg s ], _, _, _, _))  -> Some s
        | _ -> None

/// The implementation of the information needed by TcImports in CompileOps.fs for an F# assembly reference.
//
/// Constructs the build data (IRawFSharpAssemblyData) representing the assembly when used
/// as a cross-assembly reference.  Note the assembly has not been generated on disk, so this is
/// a virtualized view of the assembly contents as computed by background checking.
type RawFSharpAssemblyDataBackedByLanguageService (tcConfig, tcGlobals, generatedCcu: CcuThunk, outfile, topAttrs, assemblyName, ilAssemRef) =

    let exportRemapping = MakeExportRemapping generatedCcu generatedCcu.Contents

    let sigData =
        let _sigDataAttributes, sigDataResources = EncodeSignatureData(tcConfig, tcGlobals, exportRemapping, generatedCcu, outfile, true)
        [ for r in sigDataResources  do
            let ccuName = GetSignatureDataResourceName r
            yield (ccuName, (fun () -> r.GetBytes())) ]

    let autoOpenAttrs = topAttrs.assemblyAttrs |> List.choose (List.singleton >> TryFindFSharpStringAttribute tcGlobals tcGlobals.attrib_AutoOpenAttribute)

    let ivtAttrs = topAttrs.assemblyAttrs |> List.choose (List.singleton >> TryFindFSharpStringAttribute tcGlobals tcGlobals.attrib_InternalsVisibleToAttribute)

    interface IRawFSharpAssemblyData with
        member _.GetAutoOpenAttributes() = autoOpenAttrs
        member _.GetInternalsVisibleToAttributes() =  ivtAttrs
        member _.TryGetILModuleDef() = None
        member _.GetRawFSharpSignatureData(_m, _ilShortAssemName, _filename) = sigData
        member _.GetRawFSharpOptimizationData(_m, _ilShortAssemName, _filename) = [ ]
        member _.GetRawTypeForwarders() = mkILExportedTypes []  // TODO: cross-project references with type forwarders
        member _.ShortAssemblyName = assemblyName
        member _.ILScopeRef = IL.ILScopeRef.Assembly ilAssemRef
        member _.ILAssemblyRefs = [] // These are not significant for service scenarios
        member _.HasAnyFSharpSignatureDataAttribute =  true
        member _.HasMatchingFSharpSignatureDataAttribute = true

type IncrementalBuilderState =
    {
        // stampedFileNames represent the real stamps of the files.
        // logicalStampedFileNames represent the stamps of the files that are used to calculate the project's logical timestamp.
        stampedFileNames: ImmutableArray<DateTime>
        logicalStampedFileNames: ImmutableArray<DateTime>
        stampedReferencedAssemblies: ImmutableArray<DateTime>
        initialBoundModel: GraphNode<BoundModel>
        boundModels: ImmutableArray<GraphNode<BoundModel>>
        finalizedBoundModel: GraphNode<((ILAssemblyRef * IRawFSharpAssemblyData option * TypedImplFile list option * BoundModel) * DateTime)>
    }

/// Manages an incremental build graph for the build of a single F# project
<<<<<<< HEAD
type IncrementalBuilder(tcGlobals,
        frameworkTcImports,
        nonFrameworkAssemblyInputs,
        nonFrameworkResolutions,
        unresolvedReferences,
        tcConfig: TcConfig,
        projectDirectory,
        outfile,
        assemblyName,
        niceNameGen: NiceNameGenerator,
        lexResourceManager,
        initialDocs: FSharpDocument list,
        loadClosureOpt: LoadClosure option,
        keepAssemblyContents,
        keepAllBackgroundResolutions,
        keepAllBackgroundSymbolUses,
        enableBackgroundItemKeyStoreAndSemanticClassification,
        enablePartialTypeChecking,
        dependencyProviderOpt: DependencyProvider option) =

    let tcConfigP = TcConfigProvider.Constant tcConfig
    let fileParsed = new Event<string>()
    let beforeFileChecked = new Event<string>()
    let fileChecked = new Event<string>()
    let projectChecked = new Event<unit>()
=======
type IncrementalBuilder(
                        initialBoundModel: BoundModel,
                        tcGlobals,
                        nonFrameworkAssemblyInputs,
                        tcConfig: TcConfig,
                        outfile,
                        assemblyName,
                        lexResourceManager,
                        sourceFiles,
                        enablePartialTypeChecking,
                        beforeFileChecked: Event<string>,
                        fileChecked: Event<string>,
>>>>>>> 200af477
#if !NO_EXTENSIONTYPING
                        importsInvalidatedByTypeProvider: Event<unit>,
#endif
                        allDependencies) =

<<<<<<< HEAD
    // Check for the existence of loaded sources and prepend them to the sources list if present.
    let sourceFiles = tcConfig.GetAvailableLoadedSources() @ (initialDocs |>List.map (fun s -> rangeStartup, s.FilePath))

    // Mark up the source files with an indicator flag indicating if they are the last source file in the project
    let sourceFileStates =
        let flags, isExe = tcConfig.ComputeCanContainEntryPoint(sourceFiles |> List.map snd)
        ((initialDocs, flags) ||> List.map2 (fun doc flag -> (rangeStartup, doc, (flag, isExe))))
        |> Array.ofList
=======
    let fileParsed = new Event<string>()
    let projectChecked = new Event<unit>()
>>>>>>> 200af477

    let defaultTimeStamp = DateTime.UtcNow

    let mutable isImportsInvalidated = false

<<<<<<< HEAD
          for r in nonFrameworkResolutions do
                yield  r.resolvedPath  ]

    let allDependencies =
        [| yield! basicDependencies
           for (_, f, _) in sourceFileStates do
                yield f.FilePath |]

    // For scripts, the dependency provider is already available.
    // For projects create a fresh one for the project.
    let dependencyProvider =
        match dependencyProviderOpt with
        | None -> new DependencyProvider()
        | Some dependencyProvider -> dependencyProvider
=======
#if !NO_EXTENSIONTYPING
    do importsInvalidatedByTypeProvider.Publish.Add(fun () -> isImportsInvalidated <- true)
#endif
>>>>>>> 200af477

    //----------------------------------------------------
    // START OF BUILD TASK FUNCTIONS

    /// Get the timestamp of the given file name.
    let StampFileNameTask (_m: range, doc: FSharpDocument, _isLastCompiland) =
        doc.TimeStamp

<<<<<<< HEAD
    /// Parse the given file and return the given input.
    let ParseTask (sourceRange: range, doc: FSharpDocument, isLastCompiland) =
        SyntaxTree(tcConfig, fileParsed, lexResourceManager, sourceRange, doc, isLastCompiland)

=======
>>>>>>> 200af477
    /// Timestamps of referenced assemblies are taken from the file's timestamp.
    let StampReferencedAssemblyTask (cache: TimeStampCache) (_ref, timeStamper) =
        timeStamper cache

    // Link all the assemblies together and produce the input typecheck accumulator
    static let CombineImportedAssembliesTask (
                                              assemblyName, 
                                              tcConfig: TcConfig, 
                                              tcConfigP, 
                                              tcGlobals, 
                                              frameworkTcImports, 
                                              nonFrameworkResolutions, 
                                              unresolvedReferences, 
                                              dependencyProvider, 
                                              loadClosureOpt: LoadClosure option, 
                                              niceNameGen, 
                                              basicDependencies,
                                              keepAssemblyContents,
                                              keepAllBackgroundResolutions,
                                              keepAllBackgroundSymbolUses,
                                              enableBackgroundItemKeyStoreAndSemanticClassification,
                                              defaultPartialTypeChecking,
                                              beforeFileChecked,
                                              fileChecked,
                                              importsInvalidatedByTypeProvider: Event<unit>) : NodeCode<BoundModel> =
      node {
        let errorLogger = CompilationErrorLogger("CombineImportedAssembliesTask", tcConfig.errorSeverityOptions)
        use _ = new CompilationGlobalsScope(errorLogger, BuildPhase.Parameter)

        let! tcImports =
          node {
            try
                let! tcImports = TcImports.BuildNonFrameworkTcImports(tcConfigP, frameworkTcImports, nonFrameworkResolutions, unresolvedReferences, dependencyProvider)
#if !NO_EXTENSIONTYPING
                tcImports.GetCcusExcludingBase() |> Seq.iter (fun ccu ->
                    // When a CCU reports an invalidation, merge them together and just report a
                    // general "imports invalidated". This triggers a rebuild.
                    //
                    // We are explicit about what the handler closure captures to help reason about the
                    // lifetime of captured objects, especially in case the type provider instance gets leaked
                    // or keeps itself alive mistakenly, e.g. via some global state in the type provider instance.
                    //
                    // The handler only captures
                    //    1. a weak reference to the importsInvalidated event.
                    //
                    // The IncrementalBuilder holds the strong reference the importsInvalidated event.
                    //
                    // In the invalidation handler we use a weak reference to allow the IncrementalBuilder to
                    // be collected if, for some reason, a TP instance is not disposed or not GC'd.
                    let capturedImportsInvalidated = WeakReference<_>(importsInvalidatedByTypeProvider)
                    ccu.Deref.InvalidateEvent.Add(fun _ ->
                        match capturedImportsInvalidated.TryGetTarget() with
                        | true, tg -> tg.Trigger()
                        | _ -> ()))
#endif
                return tcImports
            with e ->
                System.Diagnostics.Debug.Assert(false, sprintf "Could not BuildAllReferencedDllTcImports %A" e)
                errorLogger.Warning e
                return frameworkTcImports
          }

        let tcInitial = GetInitialTcEnv (assemblyName, rangeStartup, tcConfig, tcImports, tcGlobals)
        let tcState = GetInitialTcState (rangeStartup, assemblyName, tcConfig, tcGlobals, tcImports, niceNameGen, tcInitial)
        let loadClosureErrors =
           [ match loadClosureOpt with
             | None -> ()
             | Some loadClosure ->
                for inp in loadClosure.Inputs do
                    yield! inp.MetaCommandDiagnostics ]

        let initialErrors = Array.append (Array.ofList loadClosureErrors) (errorLogger.GetDiagnostics())
        let tcInfo =
            {
              tcState=tcState
              tcEnvAtEndOfFile=tcInitial
              topAttribs=None
              latestCcuSigForFile=None
              tcErrorsRev = [ initialErrors ]
              moduleNamesDict = Map.empty
              tcDependencyFiles = basicDependencies
              sigNameOpt = None
            }
        let tcInfoExtras = emptyTcInfoExtras
        return
            BoundModel.Create(
                tcConfig,
                tcGlobals,
                tcImports,
                keepAssemblyContents,
                keepAllBackgroundResolutions,
                keepAllBackgroundSymbolUses,
                enableBackgroundItemKeyStoreAndSemanticClassification,
                defaultPartialTypeChecking,
                beforeFileChecked,
                fileChecked,
                tcInfo,
                node { return tcInfoExtras },
                None) }

    /// Type check all files eagerly.
    let TypeCheckTask partialCheck (prevBoundModel: BoundModel) syntaxTree: NodeCode<BoundModel> =
        node {
            let! tcInfo = prevBoundModel.GetTcInfo()
            let boundModel = prevBoundModel.Next(syntaxTree, tcInfo)

            // Eagerly type check
            // We need to do this to keep the expected behavior of events (namely fileChecked) when checking a file/project.
            if partialCheck then
                let! _ = boundModel.GetTcInfo()
                ()
            else
                let! _ = boundModel.GetTcInfoWithExtras()
                ()

            return boundModel
        }

    /// Finish up the typechecking to produce outputs for the rest of the compilation process
    let FinalizeTypeCheckTask (boundModels: ImmutableArray<BoundModel>) =
      node {
        let errorLogger = CompilationErrorLogger("FinalizeTypeCheckTask", tcConfig.errorSeverityOptions)
        use _ = new CompilationGlobalsScope(errorLogger, BuildPhase.TypeCheck)

        let! results =
            boundModels 
            |> Seq.map (fun boundModel -> node { 
                if enablePartialTypeChecking then
                    let! tcInfo = boundModel.GetTcInfo()
                    return tcInfo, None
                else
                    let! tcInfo, tcInfoExtras = boundModel.GetTcInfoWithExtras()
                    return tcInfo, tcInfoExtras.latestImplFile
            })
            |> Seq.map (fun work ->
                node {
                    let! tcInfo, latestImplFile = work
                    return (tcInfo.tcEnvAtEndOfFile, defaultArg tcInfo.topAttribs EmptyTopAttrs, latestImplFile, tcInfo.latestCcuSigForFile)
                }
            )
            |> NodeCode.Sequential

        let results = results |> List.ofSeq

        // Get the state at the end of the type-checking of the last file
        let finalBoundModel = boundModels.[boundModels.Length-1]

        let! finalInfo = finalBoundModel.GetTcInfo()

        // Finish the checking
        let (_tcEnvAtEndOfLastFile, topAttrs, mimpls, _), tcState =
            TypeCheckMultipleInputsFinish (results, finalInfo.tcState)

        let ilAssemRef, tcAssemblyDataOpt, tcAssemblyExprOpt =
            try
                let tcState, tcAssemblyExpr, ccuContents = TypeCheckClosedInputSetFinish (mimpls, tcState)

                let generatedCcu = tcState.Ccu.CloneWithFinalizedContents(ccuContents)

                // Compute the identity of the generated assembly based on attributes, options etc.
                // Some of this is duplicated from fsc.fs
                let ilAssemRef =
                    let publicKey =
                        try
                            let signingInfo = ValidateKeySigningAttributes (tcConfig, tcGlobals, topAttrs)
                            match GetStrongNameSigner signingInfo with
                            | None -> None
                            | Some s -> Some (PublicKey.KeyAsToken(s.PublicKey))
                        with e ->
                            errorRecoveryNoRange e
                            None
                    let locale = TryFindFSharpStringAttribute tcGlobals (tcGlobals.FindSysAttrib "System.Reflection.AssemblyCultureAttribute") topAttrs.assemblyAttrs
                    let assemVerFromAttrib =
                        TryFindFSharpStringAttribute tcGlobals (tcGlobals.FindSysAttrib "System.Reflection.AssemblyVersionAttribute") topAttrs.assemblyAttrs
                        |> Option.bind  (fun v -> try Some (parseILVersion v) with _ -> None)
                    let ver =
                        match assemVerFromAttrib with
                        | None -> tcConfig.version.GetVersionInfo(tcConfig.implicitIncludeDir)
                        | Some v -> v
                    ILAssemblyRef.Create(assemblyName, None, publicKey, false, Some ver, locale)

                let tcAssemblyDataOpt =
                    try
                        // Assemblies containing type provider components can not successfully be used via cross-assembly references.
                        // We return 'None' for the assembly portion of the cross-assembly reference
                        let hasTypeProviderAssemblyAttrib =
                            topAttrs.assemblyAttrs |> List.exists (fun (Attrib(tcref, _, _, _, _, _, _)) ->
                                let nm = tcref.CompiledRepresentationForNamedType.BasicQualifiedName
                                nm = typeof<Microsoft.FSharp.Core.CompilerServices.TypeProviderAssemblyAttribute>.FullName)

                        if tcState.CreatesGeneratedProvidedTypes || hasTypeProviderAssemblyAttrib then
                            None
                        else
                            Some  (RawFSharpAssemblyDataBackedByLanguageService (tcConfig, tcGlobals, generatedCcu, outfile, topAttrs, assemblyName, ilAssemRef) :> IRawFSharpAssemblyData)
                    with e ->
                        errorRecoveryNoRange e
                        None
                ilAssemRef, tcAssemblyDataOpt, Some tcAssemblyExpr
            with e ->
                errorRecoveryNoRange e
                mkSimpleAssemblyRef assemblyName, None, None

        let diagnostics = errorLogger.GetDiagnostics() :: finalInfo.tcErrorsRev
        let! finalBoundModelWithErrors = finalBoundModel.Finish(diagnostics, Some topAttrs)
        return ilAssemRef, tcAssemblyDataOpt, tcAssemblyExprOpt, finalBoundModelWithErrors
    }

    // END OF BUILD TASK FUNCTIONS
    // ---------------------------------------------------------------------------------------------

    // ---------------------------------------------------------------------------------------------
    // START OF BUILD DESCRIPTION

    let GetSyntaxTree (sourceRange: range, filename: string, isLastCompiland) =
        SyntaxTree(tcConfig, fileParsed, lexResourceManager, sourceRange, filename, isLastCompiland)

    // Inputs
    let fileNames = sourceFileStates // TODO: This should be an immutable array.
    let referencedAssemblies =  nonFrameworkAssemblyInputs |> Array.ofList // TODO: This should be an immutable array.

<<<<<<< HEAD
    let invalidateSlot (state: IncrementalBuilderState) newStamp slot =
        match state.boundModels.[slot] with
        // This prevents an implementation file that has a backing signature file from invalidating the rest of the build.
        | Some(boundModel) when state.enablePartialTypeChecking && boundModel.BackingSignature.IsSome ->              
            boundModel.Invalidate()
            { state with
                stampedFileNames = state.stampedFileNames.SetItem(slot, newStamp)
            }
        | _ ->
            let stampedFileNames = state.stampedFileNames.ToBuilder()
            let logicalStampedFileNames = state.logicalStampedFileNames.ToBuilder()
            let boundModels = state.boundModels.ToBuilder()

            // Invalidate the file and all files below it.
            for j = 0 to stampedFileNames.Count - slot - 1 do
                let stamp = StampFileNameTask fileNames.[slot + j]
                stampedFileNames.[slot + j] <- stamp
                logicalStampedFileNames.[slot + j] <- stamp
                boundModels.[slot + j] <- None

            { state with
                // Something changed, the finalized view of the project must be invalidated.
                finalizedBoundModel = None

                stampedFileNames = stampedFileNames.ToImmutable()
                logicalStampedFileNames = logicalStampedFileNames.ToImmutable()
                boundModels = boundModels.ToImmutable()
            }

    let computeStampedFileName (state: IncrementalBuilderState) slot fileInfo =
=======
    let createBoundModelGraphNode initialBoundModel (boundModels: ImmutableArray<GraphNode<BoundModel>>.Builder) i =
        let fileInfo = fileNames.[i]
        let prevBoundModelGraphNode =
            match i with
            | 0 (* first file *) -> initialBoundModel
            | _ -> boundModels.[i - 1]
        let syntaxTree = GetSyntaxTree fileInfo
        GraphNode(node {
            let! prevBoundModel = prevBoundModelGraphNode.GetOrComputeValue()
            return! TypeCheckTask enablePartialTypeChecking prevBoundModel syntaxTree
        })

    let rec createFinalizeBoundModelGraphNode (boundModels: ImmutableArray<GraphNode<BoundModel>>.Builder) =
        GraphNode(node {
            // Compute last bound model then get all the evaluated models.
            let! _ = boundModels.[boundModels.Count - 1].GetOrComputeValue()
            let boundModels =
                boundModels
                |> Seq.map (fun x -> x.TryPeekValue().Value)
                |> ImmutableArray.CreateRange

            let! result = FinalizeTypeCheckTask boundModels
            let result = (result, DateTime.UtcNow)
            return result
        })

    and computeStampedFileName (state: IncrementalBuilderState) (cache: TimeStampCache) slot fileInfo =
>>>>>>> 200af477
        let currentStamp = state.stampedFileNames.[slot]
        let stamp = StampFileNameTask fileInfo

        if currentStamp <> stamp then
<<<<<<< HEAD
            invalidateSlot state stamp slot
        else
            state

    let computeStampedFileNames state =
=======
            match state.boundModels.[slot].TryPeekValue() with
            // This prevents an implementation file that has a backing signature file from invalidating the rest of the build.
            | ValueSome(boundModel) when enablePartialTypeChecking && boundModel.BackingSignature.IsSome ->
                let newBoundModel = boundModel.ClearTcInfoExtras()
                { state with
                    boundModels = state.boundModels.RemoveAt(slot).Insert(slot, GraphNode(node { return newBoundModel }))
                    stampedFileNames = state.stampedFileNames.SetItem(slot, StampFileNameTask cache fileInfo)
                }
            | _ ->

                let stampedFileNames = state.stampedFileNames.ToBuilder()
                let logicalStampedFileNames = state.logicalStampedFileNames.ToBuilder()
                let boundModels = state.boundModels.ToBuilder()

                // Invalidate the file and all files below it.
                for j = 0 to stampedFileNames.Count - slot - 1 do
                    let stamp = StampFileNameTask cache fileNames.[slot + j]
                    stampedFileNames.[slot + j] <- stamp
                    logicalStampedFileNames.[slot + j] <- stamp
                    boundModels.[slot + j] <- createBoundModelGraphNode state.initialBoundModel boundModels (slot + j)

                { state with
                    // Something changed, the finalized view of the project must be invalidated.
                    finalizedBoundModel = createFinalizeBoundModelGraphNode boundModels

                    stampedFileNames = stampedFileNames.ToImmutable()
                    logicalStampedFileNames = logicalStampedFileNames.ToImmutable()
                    boundModels = boundModels.ToImmutable()
                }
        else
            state

    and computeStampedFileNames state (cache: TimeStampCache) =
>>>>>>> 200af477
        let mutable i = 0
        (state, fileNames)
        ||> Array.fold (fun state fileInfo ->
            let newState = computeStampedFileName state i fileInfo
            i <- i + 1
            newState
        )

    and computeStampedReferencedAssemblies state canTriggerInvalidation (cache: TimeStampCache) =
        let stampedReferencedAssemblies = state.stampedReferencedAssemblies.ToBuilder()

        let mutable referencesUpdated = false
        referencedAssemblies
        |> Array.iteri (fun i asmInfo ->

            let currentStamp = state.stampedReferencedAssemblies.[i]
            let stamp = StampReferencedAssemblyTask cache asmInfo

            if currentStamp <> stamp then
                referencesUpdated <- true
                stampedReferencedAssemblies.[i] <- stamp
        )

        if referencesUpdated then
            // Build is invalidated. The build must be rebuilt with the newly updated references.
            if not isImportsInvalidated && canTriggerInvalidation then
                isImportsInvalidated <- true
            { state with
                stampedReferencedAssemblies = stampedReferencedAssemblies.ToImmutable()
            }
        else
            state

<<<<<<< HEAD
    let computeInitialBoundModel (state: IncrementalBuilderState) (ctok: CompilationThreadToken) =
        eventually {
            match state.initialBoundModel with
            | None ->
                // Note this is not time-sliced
                let! result = CombineImportedAssembliesTask ctok |> Eventually.ofCancellable
                return { state with initialBoundModel = Some result }, result
            | Some result ->
                return state, result
        }

    let computeBoundModel state (ctok: CompilationThreadToken) (slot: int) =
        if IncrementalBuild.injectCancellationFault then Eventually.canceled() else
        eventually {

            let fileInfo = fileNames.[slot]

            let state = computeStampedFileName state slot fileInfo

            if state.boundModels.[slot].IsNone then
                let! (state, initial) = computeInitialBoundModel state ctok

                let prevBoundModel =
                    match slot with
                    | 0 (* first file *) -> initial
                    | _ ->
                        match state.boundModels.[slot - 1] with
                        | Some(prevBoundModel) -> prevBoundModel
                        | _ ->
                            // This shouldn't happen, but on the off-chance, just grab the initial bound model.
                            initial

                let! boundModel = TypeCheckTask ctok state.enablePartialTypeChecking prevBoundModel (ParseTask fileInfo)

                let state =
                    { state with
                        boundModels = state.boundModels.SetItem(slot, Some boundModel)
                    }
                return state

            else
                return state
        }

    let computeBoundModels state (ctok: CompilationThreadToken) =
        (state, [0..fileNames.Length-1]) ||> Eventually.fold (fun state slot -> computeBoundModel state ctok slot)

    let computeFinalizedBoundModel state (ctok: CompilationThreadToken) =
        eventually {
            let! state = computeBoundModels state ctok

            match state.finalizedBoundModel with
            | Some result -> return state, result
            | _ ->
                let boundModels = state.boundModels |> Seq.choose id |> ImmutableArray.CreateRange

                let! result = FinalizeTypeCheckTask ctok state.enablePartialTypeChecking boundModels
                let result = (result, DateTime.UtcNow)
                return { state with finalizedBoundModel = Some result }, result
        }

=======
>>>>>>> 200af477
    let tryGetSlot (state: IncrementalBuilderState) slot =
        match state.boundModels.[slot].TryPeekValue() with
        | ValueSome boundModel ->
            (boundModel, state.stampedFileNames.[slot])
            |> Some
        | _ ->
            None

    let tryGetBeforeSlot (state: IncrementalBuilderState) slot =
        match slot with
        | 0 (* first file *) ->
            (initialBoundModel, DateTime.MinValue)
            |> Some
        | _ ->
            tryGetSlot state (slot - 1)

    let evalUpToTargetSlot (state: IncrementalBuilderState) targetSlot =
        node {
            if targetSlot < 0 then
                return Some(initialBoundModel, DateTime.MinValue)
            else
<<<<<<< HEAD
                let! state = (state, [0..targetSlot]) ||> Eventually.fold (fun state slot -> computeBoundModel state ctok slot) |> Eventually.toCancellable

                let result =
                    state.boundModels.[targetSlot]
                    |> Option.map (fun boundModel ->
                        (boundModel, state.stampedFileNames.[targetSlot])
                    )

                return state, result
        }

    let tryGetFinalized state cache ctok =
        cancellable {
            let state = computeStampedReferencedAssemblies state cache

            let! state, res = computeFinalizedBoundModel state ctok |> Eventually.toCancellable
            return state, Some res
=======
                let! boundModel = state.boundModels.[targetSlot].GetOrComputeValue()
                return Some(boundModel, state.stampedFileNames.[targetSlot])
>>>>>>> 200af477
        }

    let MaxTimeStampInDependencies stamps =
        if Seq.isEmpty stamps then
            DateTime.MinValue
        else
            stamps
            |> Seq.max

    // END OF BUILD DESCRIPTION
    // ---------------------------------------------------------------------------------------------

    (*
        The data below represents a dependency graph.

        ReferencedAssembliesStamps => FileStamps => BoundModels => FinalizedBoundModel
    *)

    let gate = obj ()
    let mutable currentState =
        let cache = TimeStampCache(defaultTimeStamp)
        let initialBoundModel = GraphNode(node { return initialBoundModel })
        let boundModels = ImmutableArray.CreateBuilder(fileNames.Length)

        for slot = 0 to fileNames.Length - 1 do
            boundModels.Add(createBoundModelGraphNode initialBoundModel boundModels slot)

        let state =
            {
                stampedFileNames = Array.init fileNames.Length (fun _ -> DateTime.MinValue) |> ImmutableArray.CreateRange
                logicalStampedFileNames = Array.init fileNames.Length (fun _ -> DateTime.MinValue) |> ImmutableArray.CreateRange
                stampedReferencedAssemblies = Array.init referencedAssemblies.Length (fun _ -> DateTime.MinValue) |> ImmutableArray.CreateRange
                initialBoundModel = initialBoundModel
                boundModels = boundModels.ToImmutable()
                finalizedBoundModel = createFinalizeBoundModelGraphNode boundModels
            }
        let state = computeStampedReferencedAssemblies state false cache
        let state = computeStampedFileNames state cache
        state

    let computeProjectTimeStamp (state: IncrementalBuilderState) =
        let t1 = MaxTimeStampInDependencies state.stampedReferencedAssemblies
        let t2 = MaxTimeStampInDependencies state.logicalStampedFileNames
        max t1 t2

    let setCurrentState state cache (ct: CancellationToken) =
        lock gate (fun () ->
            ct.ThrowIfCancellationRequested()
            currentState <- computeStampedFileNames state cache
        )

    let checkFileTimeStamps (cache: TimeStampCache) =
        node {
            let! ct = NodeCode.CancellationToken
            setCurrentState currentState cache ct
        }

    do IncrementalBuilderEventTesting.MRU.Add(IncrementalBuilderEventTesting.IBECreated)

    member _.TcConfig = tcConfig

    member _.FileParsed = fileParsed.Publish

    member _.BeforeFileChecked = beforeFileChecked.Publish

    member _.FileChecked = fileChecked.Publish

    member _.ProjectChecked = projectChecked.Publish

#if !NO_EXTENSIONTYPING
    member _.ImportsInvalidatedByTypeProvider = importsInvalidatedByTypeProvider.Publish
#endif

    member _.IsReferencesInvalidated = 
        // fast path
        if isImportsInvalidated then true
        else 
            computeStampedReferencedAssemblies currentState true (TimeStampCache(defaultTimeStamp)) |> ignore
            isImportsInvalidated

    member _.AllDependenciesDeprecated = allDependencies

<<<<<<< HEAD
    member this.UpdateDocument(ctok, doc: FSharpDocument) =
        let state = currentState
        let slot = this.GetSlotOfFileName doc.FilePath
        let currentStamp = state.stampedFileNames.[slot]
        let stamp = doc.TimeStamp
        if currentStamp <> stamp then
            let (m, _, isLastCompiland) = sourceFileStates.[slot]
            sourceFileStates.[slot] <- (m, doc, isLastCompiland)
            invalidateSlot state stamp slot
            |> setCurrentState ctok

    member _.PopulatePartialCheckingResults (ctok: CompilationThreadToken) =
      eventually {
        let cache = TimeStampCache defaultTimeStamp // One per step
        let state = currentState
        let state = computeStampedFileNames state
        setCurrentState ctok state
        do! Eventually.ret () // allow cancellation
        let state = computeStampedReferencedAssemblies state cache
        setCurrentState ctok state
        do! Eventually.ret () // allow cancellation
        let! state, _res = computeFinalizedBoundModel state ctok
        setCurrentState ctok state
=======
    member _.PopulatePartialCheckingResults () =
      node {
        let cache = TimeStampCache defaultTimeStamp // One per step
        do! checkFileTimeStamps cache
        let! _ = currentState.finalizedBoundModel.GetOrComputeValue()
>>>>>>> 200af477
        projectChecked.Trigger()
      }

    member builder.GetCheckResultsBeforeFileInProjectEvenIfStale filename: PartialCheckResults option  =
        let slotOfFile = builder.GetSlotOfFileName filename
        let result = tryGetBeforeSlot currentState slotOfFile

        match result with
        | Some (boundModel, timestamp) -> Some (PartialCheckResults (boundModel, timestamp))
        | _ -> None

    member builder.TryGetCheckResultsBeforeFileInProject (filename) =
        let cache = TimeStampCache defaultTimeStamp
<<<<<<< HEAD
        let state = currentState
        let state = computeStampedFileNames state
        let state = computeStampedReferencedAssemblies state cache
=======
        let tmpState = computeStampedFileNames currentState cache
>>>>>>> 200af477

        let slotOfFile = builder.GetSlotOfFileName filename
        match tryGetBeforeSlot tmpState slotOfFile with
        | Some(boundModel, timestamp) -> PartialCheckResults(boundModel, timestamp) |> Some
        | _ -> None

    member builder.AreCheckResultsBeforeFileInProjectReady filename =
        (builder.TryGetCheckResultsBeforeFileInProject filename).IsSome

    member _.GetCheckResultsBeforeSlotInProject (slotOfFile) =
      node {
        let cache = TimeStampCache defaultTimeStamp
        do! checkFileTimeStamps cache
        let! result = evalUpToTargetSlot currentState (slotOfFile - 1)
        match result with
        | Some (boundModel, timestamp) -> return PartialCheckResults(boundModel, timestamp)
        | None -> return! failwith "Expected results to be ready. (GetCheckResultsBeforeSlotInProject)."
      }

    member _.GetFullCheckResultsBeforeSlotInProject (slotOfFile) =
      node {
        let cache = TimeStampCache defaultTimeStamp
        do! checkFileTimeStamps cache
        let! result = evalUpToTargetSlot currentState (slotOfFile - 1)
        match result with
        | Some (boundModel, timestamp) -> 
            let! _ = boundModel.GetTcInfoExtras()
            return PartialCheckResults(boundModel, timestamp)
        | None -> return! failwith "Expected results to be ready. (GetFullCheckResultsBeforeSlotInProject)."
      }

    member builder.GetCheckResultsBeforeFileInProject (filename) =
        let slotOfFile = builder.GetSlotOfFileName filename
        builder.GetCheckResultsBeforeSlotInProject (slotOfFile)

    member builder.GetCheckResultsAfterFileInProject (filename) =
        let slotOfFile = builder.GetSlotOfFileName filename + 1
        builder.GetCheckResultsBeforeSlotInProject (slotOfFile)

    member builder.GetFullCheckResultsBeforeFileInProject (filename) =
        let slotOfFile = builder.GetSlotOfFileName filename
        builder.GetFullCheckResultsBeforeSlotInProject (slotOfFile)

    member builder.GetFullCheckResultsAfterFileInProject (filename) =
        node {
            let slotOfFile = builder.GetSlotOfFileName filename + 1
            let! result = builder.GetFullCheckResultsBeforeSlotInProject(slotOfFile)
            return result
        }

    member builder.GetCheckResultsAfterLastFileInProject () =
        builder.GetCheckResultsBeforeSlotInProject(builder.GetSlotsCount())

    member _.GetCheckResultsAndImplementationsForProject() =
      node {
        let cache = TimeStampCache(defaultTimeStamp)
        do! checkFileTimeStamps cache
        let! result = currentState.finalizedBoundModel.GetOrComputeValue()
        match result with
        | ((ilAssemRef, tcAssemblyDataOpt, tcAssemblyExprOpt, boundModel), timestamp) ->
            return PartialCheckResults (boundModel, timestamp), ilAssemRef, tcAssemblyDataOpt, tcAssemblyExprOpt
      }

    member builder.GetFullCheckResultsAndImplementationsForProject() =
        node {
            let! result = builder.GetCheckResultsAndImplementationsForProject()
            let results, _, _, _ = result
            let! _ = results.GetTcInfoWithExtras() // Make sure we forcefully evaluate the info
            return result
        }

    member _.GetLogicalTimeStampForProject(cache) =
<<<<<<< HEAD
        let state = currentState
        let state = computeStampedFileNames state
        let state = computeStampedReferencedAssemblies state cache
        let t1 = MaxTimeStampInDependencies state.stampedReferencedAssemblies
        let t2 = MaxTimeStampInDependencies state.logicalStampedFileNames
        max t1 t2
=======
        let tmpState = computeStampedFileNames currentState cache
        computeProjectTimeStamp tmpState
>>>>>>> 200af477

    member _.TryGetSlotOfFileName(filename: string) =
        // Get the slot of the given file and force it to build.
        let CompareFileNames (_, f2: FSharpDocument, _) =
            let result =
                   String.Compare(filename, f2.FilePath, StringComparison.CurrentCultureIgnoreCase)=0
                || String.Compare(FileSystem.GetFullPathShim filename, FileSystem.GetFullPathShim f2.FilePath, StringComparison.CurrentCultureIgnoreCase)=0
            result
        match fileNames |> Array.tryFindIndex CompareFileNames with
        | Some slot -> Some slot
        | None -> None

    member this.GetSlotOfFileName(filename: string) =
        match this.TryGetSlotOfFileName(filename) with
        | Some slot -> slot
        | None -> failwith (sprintf "The file '%s' was not part of the project. Did you call InvalidateConfiguration when the list of files in the project changed?" filename)

    member _.GetSlotsCount () = fileNames.Length

    member this.ContainsFile(filename: string) =
        (this.TryGetSlotOfFileName filename).IsSome

    member builder.GetParseResultsForFile (filename) =
        let slotOfFile = builder.GetSlotOfFileName filename
        let fileInfo = fileNames.[slotOfFile]
        // re-parse on demand instead of retaining
        let syntaxTree = GetSyntaxTree fileInfo
        syntaxTree.Parse None

    member _.SourceFiles  = sourceFileStates |> Array.map (fun (_, f, _) -> f.FilePath) |> List.ofArray

    /// CreateIncrementalBuilder (for background type checking). Note that fsc.fs also
    /// creates an incremental builder used by the command line compiler.
    static member TryCreateIncrementalBuilderForProjectOptions
                      (legacyReferenceResolver, defaultFSharpBinariesDir,
                       frameworkTcImportsCache: FrameworkImportsCache,
                       loadClosureOpt: LoadClosure option,
                       docs: FSharpDocument list,
                       commandLineArgs: string list,
                       projectReferences, projectDirectory,
                       useScriptResolutionRules, keepAssemblyContents,
                       keepAllBackgroundResolutions,
                       tryGetMetadataSnapshot, suggestNamesForErrors,
                       keepAllBackgroundSymbolUses,
                       enableBackgroundItemKeyStoreAndSemanticClassification,
                       enablePartialTypeChecking: bool,
                       dependencyProvider) =

      let useSimpleResolutionSwitch = "--simpleresolution"

      node {

        // Trap and report warnings and errors from creation.
        let delayedLogger = CapturingErrorLogger("IncrementalBuilderCreation")
        use _ = new CompilationGlobalsScope(delayedLogger, BuildPhase.Parameter)

        let! builderOpt =
         node {
          try

            // Create the builder.
            // Share intern'd strings across all lexing/parsing
            let resourceManager = new Lexhelp.LexResourceManager()

            /// Create a type-check configuration
<<<<<<< HEAD
            let tcConfigB, sourceFilesNew, docsNew =
=======
            let tcConfigB, sourceFiles =
>>>>>>> 200af477

                let getSwitchValue switchString =
                    match commandLineArgs |> Seq.tryFindIndex(fun s -> s.StartsWithOrdinal switchString) with
                    | Some idx -> Some(commandLineArgs.[idx].Substring(switchString.Length))
                    | _ -> None

                let sdkDirOverride =
                    match loadClosureOpt with
                    | None -> None
                    | Some loadClosure -> loadClosure.SdkDirOverride

                // see also fsc.fs: runFromCommandLineToImportingAssemblies(), as there are many similarities to where the PS creates a tcConfigB
                let tcConfigB =
                    TcConfigBuilder.CreateNew(legacyReferenceResolver,
                         defaultFSharpBinariesDir,
                         implicitIncludeDir=projectDirectory,
                         reduceMemoryUsage=ReduceMemoryFlag.Yes,
                         isInteractive=useScriptResolutionRules,
                         isInvalidationSupported=true,
                         defaultCopyFSharpCore=CopyFSharpCoreFlag.No,
                         tryGetMetadataSnapshot=tryGetMetadataSnapshot,
                         sdkDirOverride=sdkDirOverride,
                         rangeForErrors=range0)

                tcConfigB.primaryAssembly <-
                    match loadClosureOpt with
                    | None -> PrimaryAssembly.Mscorlib
                    | Some loadClosure ->
                        if loadClosure.UseDesktopFramework then
                            PrimaryAssembly.Mscorlib
                        else
                            PrimaryAssembly.System_Runtime

                tcConfigB.resolutionEnvironment <- (LegacyResolutionEnvironment.EditingOrCompilation true)

                tcConfigB.conditionalCompilationDefines <-
                    let define = if useScriptResolutionRules then "INTERACTIVE" else "COMPILED"
                    define :: tcConfigB.conditionalCompilationDefines

                tcConfigB.projectReferences <- projectReferences

                tcConfigB.useSimpleResolution <- (getSwitchValue useSimpleResolutionSwitch) |> Option.isSome

                let sourceFiles = docs |> List.map (fun x -> x.FilePath)
                // Apply command-line arguments and collect more source files if they are in the arguments
                let sourceFilesNew = ApplyCommandLineArgs(tcConfigB, sourceFiles, commandLineArgs)

                let extraDocs =
                    sourceFilesNew |> List.skip sourceFiles.Length
                    |> List.map (fun x -> FSharpDocument.CreateFromFile(x))

                let docsNew = docs @ extraDocs             

                // Never open PDB files for the language service, even if --standalone is specified
                tcConfigB.openDebugInformationForLaterStaticLinking <- false

                tcConfigB.xmlDocInfoLoader <-
                    { new IXmlDocumentationInfoLoader with
                        /// Try to load xml documentation associated with an assembly by the same file path with the extension ".xml".
                        member _.TryLoad(assemblyFileName, _ilModule) =
                            let xmlFileName = Path.ChangeExtension(assemblyFileName, ".xml")

                            // REVIEW: File IO - Will eventually need to change this to use a file system interface of some sort.
                            XmlDocumentationInfo.TryCreateFromFile(xmlFileName)
                    }
                    |> Some

                tcConfigB, sourceFilesNew, docsNew

            // If this is a builder for a script, re-apply the settings inferred from the
            // script and its load closure to the configuration.
            //
            // NOTE: it would probably be cleaner and more accurate to re-run the load closure at this point.
            let setupConfigFromLoadClosure () =
                match loadClosureOpt with
                | Some loadClosure ->
                    let dllReferences =
                        [for reference in tcConfigB.referencedDLLs do
                            // If there's (one or more) resolutions of closure references then yield them all
                            match loadClosure.References  |> List.tryFind (fun (resolved, _)->resolved=reference.Text) with
                            | Some (resolved, closureReferences) ->
                                for closureReference in closureReferences do
                                    yield AssemblyReference(closureReference.originalReference.Range, resolved, None)
                            | None -> yield reference]
                    tcConfigB.referencedDLLs <- []
                    tcConfigB.primaryAssembly <- (if loadClosure.UseDesktopFramework then PrimaryAssembly.Mscorlib else PrimaryAssembly.System_Runtime)
                    // Add one by one to remove duplicates
                    dllReferences |> List.iter (fun dllReference ->
                        tcConfigB.AddReferencedAssemblyByPath(dllReference.Range, dllReference.Text))
                    tcConfigB.knownUnresolvedReferences <- loadClosure.UnresolvedReferences
                | None -> ()

            setupConfigFromLoadClosure()

            let tcConfig = TcConfig.Create(tcConfigB, validate=true)
            let niceNameGen = NiceNameGenerator()
            let outfile, _, assemblyName = tcConfigB.DecideNames sourceFiles

            // Resolve assemblies and create the framework TcImports. This is done when constructing the
            // builder itself, rather than as an incremental task. This caches a level of "system" references. No type providers are
            // included in these references.
            let! (tcGlobals, frameworkTcImports, nonFrameworkResolutions, unresolvedReferences) = frameworkTcImportsCache.Get(tcConfig)

            // Note we are not calling errorLogger.GetDiagnostics() anywhere for this task.
            // This is ok because not much can actually go wrong here.
            let errorOptions = tcConfig.errorSeverityOptions
            let errorLogger = CompilationErrorLogger("nonFrameworkAssemblyInputs", errorOptions)
            use _ = new CompilationGlobalsScope(errorLogger, BuildPhase.Parameter)

            // Get the names and time stamps of all the non-framework referenced assemblies, which will act
            // as inputs to one of the nodes in the build.
            //
            // This operation is done when constructing the builder itself, rather than as an incremental task.
            let nonFrameworkAssemblyInputs =
                // Note we are not calling errorLogger.GetDiagnostics() anywhere for this task.
                // This is ok because not much can actually go wrong here.
                let errorLogger = CompilationErrorLogger("nonFrameworkAssemblyInputs", errorOptions)
                // Return the disposable object that cleans up
                use _holder = new CompilationGlobalsScope(errorLogger, BuildPhase.Parameter)

                [ for r in nonFrameworkResolutions do
                    let fileName = r.resolvedPath
                    yield (Choice1Of2 fileName, (fun (cache: TimeStampCache) -> cache.GetFileTimeStamp fileName))

                  for pr in projectReferences  do
                    yield Choice2Of2 pr, (fun (cache: TimeStampCache) -> cache.GetProjectReferenceTimeStamp (pr)) ]

            //
            //
            //
            //
            // Start importing

            let tcConfigP = TcConfigProvider.Constant tcConfig
            let beforeFileChecked = new Event<string>()
            let fileChecked = new Event<string>()

#if !NO_EXTENSIONTYPING
            let importsInvalidatedByTypeProvider = new Event<unit>()
#endif

            // Check for the existence of loaded sources and prepend them to the sources list if present.
            let sourceFiles = tcConfig.GetAvailableLoadedSources() @ (sourceFiles |>List.map (fun s -> rangeStartup, s))

            // Mark up the source files with an indicator flag indicating if they are the last source file in the project
            let sourceFiles =
                let flags, isExe = tcConfig.ComputeCanContainEntryPoint(sourceFiles |> List.map snd)
                ((sourceFiles, flags) ||> List.map2 (fun (m, nm) flag -> (m, nm, (flag, isExe))))

            let basicDependencies =
                [ for (UnresolvedAssemblyReference(referenceText, _))  in unresolvedReferences do
                    // Exclude things that are definitely not a file name
                    if not(FileSystem.IsInvalidPathShim referenceText) then
                        let file = if FileSystem.IsPathRootedShim referenceText then referenceText else Path.Combine(projectDirectory, referenceText)
                        yield file

                  for r in nonFrameworkResolutions do
                        yield  r.resolvedPath  ]

            let allDependencies =
                [| yield! basicDependencies
                   for (_, f, _) in sourceFiles do
                        yield f |]

            // For scripts, the dependency provider is already available.
            // For projects create a fresh one for the project.
            let dependencyProvider =
                match dependencyProvider with
                | None -> new DependencyProvider()
                | Some dependencyProvider -> dependencyProvider

            let! initialBoundModel = 
                CombineImportedAssembliesTask(
                    assemblyName,
                    tcConfig,
                    tcConfigP,
                    tcGlobals,
                    frameworkTcImports,
                    nonFrameworkResolutions,
                    unresolvedReferences,
<<<<<<< HEAD
                    tcConfig,
                    projectDirectory,
                    outfile,
                    assemblyName,
                    niceNameGen,
                    resourceManager,
                    docsNew,
=======
                    dependencyProvider,
>>>>>>> 200af477
                    loadClosureOpt,
                    niceNameGen,
                    basicDependencies,
                    keepAssemblyContents,
                    keepAllBackgroundResolutions,
                    keepAllBackgroundSymbolUses,
                    enableBackgroundItemKeyStoreAndSemanticClassification,
                    enablePartialTypeChecking,
                    beforeFileChecked,
                    fileChecked,
                    importsInvalidatedByTypeProvider
                )

            let builder =
                new IncrementalBuilder(
                    initialBoundModel,
                    tcGlobals,
                    nonFrameworkAssemblyInputs,
                    tcConfig,
                    outfile,
                    assemblyName,
                    resourceManager,
                    sourceFiles,
                    enablePartialTypeChecking,
                    beforeFileChecked,
                    fileChecked,
#if !NO_EXTENSIONTYPING
                    importsInvalidatedByTypeProvider,
#endif
                    allDependencies)
            return Some builder
          with e ->
            errorRecoveryNoRange e
            return None
         }

        let diagnostics =
            match builderOpt with
            | Some builder ->
                let errorSeverityOptions = builder.TcConfig.errorSeverityOptions
                let errorLogger = CompilationErrorLogger("IncrementalBuilderCreation", errorSeverityOptions)
                delayedLogger.CommitDelayedDiagnostics errorLogger
                errorLogger.GetDiagnostics()
            | _ ->
                Array.ofList delayedLogger.Diagnostics
            |> Array.map (fun (d, severity) -> FSharpDiagnostic.CreateFromException(d, severity, range.Zero, suggestNamesForErrors))

        return builderOpt, diagnostics
      }<|MERGE_RESOLUTION|>--- conflicted
+++ resolved
@@ -104,8 +104,8 @@
     [<Sealed>]
     type SyntaxTree (tcConfig: TcConfig, fileParsed: Event<string>, lexResourceManager, sourceRange: range, doc: FSharpDocument, isLastCompiland) =
 
+        let mutable weakCache: WeakReference<_> option = None
         let filename = doc.FilePath
-        let mutable weakCache: WeakReference<_> option = None
 
         let parse(sigNameOpt: QualifiedNameOfFile option) =
             let errorLogger = CompilationErrorLogger("Parse", tcConfig.errorSeverityOptions)
@@ -161,7 +161,7 @@
             | _ -> parse sigNameOpt
 
         member _.Invalidate() =
-            SyntaxTree(tcConfig, fileParsed, lexResourceManager, sourceRange, filename, isLastCompiland)
+            SyntaxTree(tcConfig, fileParsed, lexResourceManager, sourceRange, doc, isLastCompiland)
 
         member _.FileName = filename
 
@@ -712,6 +712,7 @@
     {
         // stampedFileNames represent the real stamps of the files.
         // logicalStampedFileNames represent the stamps of the files that are used to calculate the project's logical timestamp.
+        documents: ImmutableArray<FSharpDocument>
         stampedFileNames: ImmutableArray<DateTime>
         logicalStampedFileNames: ImmutableArray<DateTime>
         stampedReferencedAssemblies: ImmutableArray<DateTime>
@@ -721,33 +722,6 @@
     }
 
 /// Manages an incremental build graph for the build of a single F# project
-<<<<<<< HEAD
-type IncrementalBuilder(tcGlobals,
-        frameworkTcImports,
-        nonFrameworkAssemblyInputs,
-        nonFrameworkResolutions,
-        unresolvedReferences,
-        tcConfig: TcConfig,
-        projectDirectory,
-        outfile,
-        assemblyName,
-        niceNameGen: NiceNameGenerator,
-        lexResourceManager,
-        initialDocs: FSharpDocument list,
-        loadClosureOpt: LoadClosure option,
-        keepAssemblyContents,
-        keepAllBackgroundResolutions,
-        keepAllBackgroundSymbolUses,
-        enableBackgroundItemKeyStoreAndSemanticClassification,
-        enablePartialTypeChecking,
-        dependencyProviderOpt: DependencyProvider option) =
-
-    let tcConfigP = TcConfigProvider.Constant tcConfig
-    let fileParsed = new Event<string>()
-    let beforeFileChecked = new Event<string>()
-    let fileChecked = new Event<string>()
-    let projectChecked = new Event<unit>()
-=======
 type IncrementalBuilder(
                         initialBoundModel: BoundModel,
                         tcGlobals,
@@ -756,69 +730,33 @@
                         outfile,
                         assemblyName,
                         lexResourceManager,
-                        sourceFiles,
+                        sourceFiles: ImmutableArray<(range * FSharpDocument * (bool * bool))>,
                         enablePartialTypeChecking,
                         beforeFileChecked: Event<string>,
                         fileChecked: Event<string>,
->>>>>>> 200af477
 #if !NO_EXTENSIONTYPING
                         importsInvalidatedByTypeProvider: Event<unit>,
 #endif
                         allDependencies) =
 
-<<<<<<< HEAD
-    // Check for the existence of loaded sources and prepend them to the sources list if present.
-    let sourceFiles = tcConfig.GetAvailableLoadedSources() @ (initialDocs |>List.map (fun s -> rangeStartup, s.FilePath))
-
-    // Mark up the source files with an indicator flag indicating if they are the last source file in the project
-    let sourceFileStates =
-        let flags, isExe = tcConfig.ComputeCanContainEntryPoint(sourceFiles |> List.map snd)
-        ((initialDocs, flags) ||> List.map2 (fun doc flag -> (rangeStartup, doc, (flag, isExe))))
-        |> Array.ofList
-=======
     let fileParsed = new Event<string>()
     let projectChecked = new Event<unit>()
->>>>>>> 200af477
 
     let defaultTimeStamp = DateTime.UtcNow
 
     let mutable isImportsInvalidated = false
 
-<<<<<<< HEAD
-          for r in nonFrameworkResolutions do
-                yield  r.resolvedPath  ]
-
-    let allDependencies =
-        [| yield! basicDependencies
-           for (_, f, _) in sourceFileStates do
-                yield f.FilePath |]
-
-    // For scripts, the dependency provider is already available.
-    // For projects create a fresh one for the project.
-    let dependencyProvider =
-        match dependencyProviderOpt with
-        | None -> new DependencyProvider()
-        | Some dependencyProvider -> dependencyProvider
-=======
 #if !NO_EXTENSIONTYPING
     do importsInvalidatedByTypeProvider.Publish.Add(fun () -> isImportsInvalidated <- true)
 #endif
->>>>>>> 200af477
 
     //----------------------------------------------------
     // START OF BUILD TASK FUNCTIONS
 
     /// Get the timestamp of the given file name.
-    let StampFileNameTask (_m: range, doc: FSharpDocument, _isLastCompiland) =
+    let StampFileNameTask (_cache: TimeStampCache) (_m: range, doc: FSharpDocument, _isLastCompiland) =
         doc.TimeStamp
 
-<<<<<<< HEAD
-    /// Parse the given file and return the given input.
-    let ParseTask (sourceRange: range, doc: FSharpDocument, isLastCompiland) =
-        SyntaxTree(tcConfig, fileParsed, lexResourceManager, sourceRange, doc, isLastCompiland)
-
-=======
->>>>>>> 200af477
     /// Timestamps of referenced assemblies are taken from the file's timestamp.
     let StampReferencedAssemblyTask (cache: TimeStampCache) (_ref, timeStamper) =
         timeStamper cache
@@ -1032,47 +970,14 @@
     // ---------------------------------------------------------------------------------------------
     // START OF BUILD DESCRIPTION
 
-    let GetSyntaxTree (sourceRange: range, filename: string, isLastCompiland) =
-        SyntaxTree(tcConfig, fileParsed, lexResourceManager, sourceRange, filename, isLastCompiland)
+    let GetSyntaxTree (sourceRange: range, doc: FSharpDocument, isLastCompiland) =
+        SyntaxTree(tcConfig, fileParsed, lexResourceManager, sourceRange, doc, isLastCompiland)
 
     // Inputs
-    let fileNames = sourceFileStates // TODO: This should be an immutable array.
     let referencedAssemblies =  nonFrameworkAssemblyInputs |> Array.ofList // TODO: This should be an immutable array.
 
-<<<<<<< HEAD
-    let invalidateSlot (state: IncrementalBuilderState) newStamp slot =
-        match state.boundModels.[slot] with
-        // This prevents an implementation file that has a backing signature file from invalidating the rest of the build.
-        | Some(boundModel) when state.enablePartialTypeChecking && boundModel.BackingSignature.IsSome ->              
-            boundModel.Invalidate()
-            { state with
-                stampedFileNames = state.stampedFileNames.SetItem(slot, newStamp)
-            }
-        | _ ->
-            let stampedFileNames = state.stampedFileNames.ToBuilder()
-            let logicalStampedFileNames = state.logicalStampedFileNames.ToBuilder()
-            let boundModels = state.boundModels.ToBuilder()
-
-            // Invalidate the file and all files below it.
-            for j = 0 to stampedFileNames.Count - slot - 1 do
-                let stamp = StampFileNameTask fileNames.[slot + j]
-                stampedFileNames.[slot + j] <- stamp
-                logicalStampedFileNames.[slot + j] <- stamp
-                boundModels.[slot + j] <- None
-
-            { state with
-                // Something changed, the finalized view of the project must be invalidated.
-                finalizedBoundModel = None
-
-                stampedFileNames = stampedFileNames.ToImmutable()
-                logicalStampedFileNames = logicalStampedFileNames.ToImmutable()
-                boundModels = boundModels.ToImmutable()
-            }
-
-    let computeStampedFileName (state: IncrementalBuilderState) slot fileInfo =
-=======
     let createBoundModelGraphNode initialBoundModel (boundModels: ImmutableArray<GraphNode<BoundModel>>.Builder) i =
-        let fileInfo = fileNames.[i]
+        let fileInfo = sourceFiles.[i]
         let prevBoundModelGraphNode =
             match i with
             | 0 (* first file *) -> initialBoundModel
@@ -1098,18 +1003,10 @@
         })
 
     and computeStampedFileName (state: IncrementalBuilderState) (cache: TimeStampCache) slot fileInfo =
->>>>>>> 200af477
         let currentStamp = state.stampedFileNames.[slot]
-        let stamp = StampFileNameTask fileInfo
+        let stamp = StampFileNameTask cache fileInfo
 
         if currentStamp <> stamp then
-<<<<<<< HEAD
-            invalidateSlot state stamp slot
-        else
-            state
-
-    let computeStampedFileNames state =
-=======
             match state.boundModels.[slot].TryPeekValue() with
             // This prevents an implementation file that has a backing signature file from invalidating the rest of the build.
             | ValueSome(boundModel) when enablePartialTypeChecking && boundModel.BackingSignature.IsSome ->
@@ -1126,7 +1023,7 @@
 
                 // Invalidate the file and all files below it.
                 for j = 0 to stampedFileNames.Count - slot - 1 do
-                    let stamp = StampFileNameTask cache fileNames.[slot + j]
+                    let stamp = StampFileNameTask cache sourceFiles.[slot + j]
                     stampedFileNames.[slot + j] <- stamp
                     logicalStampedFileNames.[slot + j] <- stamp
                     boundModels.[slot + j] <- createBoundModelGraphNode state.initialBoundModel boundModels (slot + j)
@@ -1143,11 +1040,10 @@
             state
 
     and computeStampedFileNames state (cache: TimeStampCache) =
->>>>>>> 200af477
         let mutable i = 0
-        (state, fileNames)
-        ||> Array.fold (fun state fileInfo ->
-            let newState = computeStampedFileName state i fileInfo
+        (state, sourceFiles)
+        ||> Seq.fold (fun state fileInfo ->
+            let newState = computeStampedFileName state cache i fileInfo
             i <- i + 1
             newState
         )
@@ -1177,70 +1073,6 @@
         else
             state
 
-<<<<<<< HEAD
-    let computeInitialBoundModel (state: IncrementalBuilderState) (ctok: CompilationThreadToken) =
-        eventually {
-            match state.initialBoundModel with
-            | None ->
-                // Note this is not time-sliced
-                let! result = CombineImportedAssembliesTask ctok |> Eventually.ofCancellable
-                return { state with initialBoundModel = Some result }, result
-            | Some result ->
-                return state, result
-        }
-
-    let computeBoundModel state (ctok: CompilationThreadToken) (slot: int) =
-        if IncrementalBuild.injectCancellationFault then Eventually.canceled() else
-        eventually {
-
-            let fileInfo = fileNames.[slot]
-
-            let state = computeStampedFileName state slot fileInfo
-
-            if state.boundModels.[slot].IsNone then
-                let! (state, initial) = computeInitialBoundModel state ctok
-
-                let prevBoundModel =
-                    match slot with
-                    | 0 (* first file *) -> initial
-                    | _ ->
-                        match state.boundModels.[slot - 1] with
-                        | Some(prevBoundModel) -> prevBoundModel
-                        | _ ->
-                            // This shouldn't happen, but on the off-chance, just grab the initial bound model.
-                            initial
-
-                let! boundModel = TypeCheckTask ctok state.enablePartialTypeChecking prevBoundModel (ParseTask fileInfo)
-
-                let state =
-                    { state with
-                        boundModels = state.boundModels.SetItem(slot, Some boundModel)
-                    }
-                return state
-
-            else
-                return state
-        }
-
-    let computeBoundModels state (ctok: CompilationThreadToken) =
-        (state, [0..fileNames.Length-1]) ||> Eventually.fold (fun state slot -> computeBoundModel state ctok slot)
-
-    let computeFinalizedBoundModel state (ctok: CompilationThreadToken) =
-        eventually {
-            let! state = computeBoundModels state ctok
-
-            match state.finalizedBoundModel with
-            | Some result -> return state, result
-            | _ ->
-                let boundModels = state.boundModels |> Seq.choose id |> ImmutableArray.CreateRange
-
-                let! result = FinalizeTypeCheckTask ctok state.enablePartialTypeChecking boundModels
-                let result = (result, DateTime.UtcNow)
-                return { state with finalizedBoundModel = Some result }, result
-        }
-
-=======
->>>>>>> 200af477
     let tryGetSlot (state: IncrementalBuilderState) slot =
         match state.boundModels.[slot].TryPeekValue() with
         | ValueSome boundModel ->
@@ -1262,28 +1094,8 @@
             if targetSlot < 0 then
                 return Some(initialBoundModel, DateTime.MinValue)
             else
-<<<<<<< HEAD
-                let! state = (state, [0..targetSlot]) ||> Eventually.fold (fun state slot -> computeBoundModel state ctok slot) |> Eventually.toCancellable
-
-                let result =
-                    state.boundModels.[targetSlot]
-                    |> Option.map (fun boundModel ->
-                        (boundModel, state.stampedFileNames.[targetSlot])
-                    )
-
-                return state, result
-        }
-
-    let tryGetFinalized state cache ctok =
-        cancellable {
-            let state = computeStampedReferencedAssemblies state cache
-
-            let! state, res = computeFinalizedBoundModel state ctok |> Eventually.toCancellable
-            return state, Some res
-=======
                 let! boundModel = state.boundModels.[targetSlot].GetOrComputeValue()
                 return Some(boundModel, state.stampedFileNames.[targetSlot])
->>>>>>> 200af477
         }
 
     let MaxTimeStampInDependencies stamps =
@@ -1306,15 +1118,18 @@
     let mutable currentState =
         let cache = TimeStampCache(defaultTimeStamp)
         let initialBoundModel = GraphNode(node { return initialBoundModel })
-        let boundModels = ImmutableArray.CreateBuilder(fileNames.Length)
-
-        for slot = 0 to fileNames.Length - 1 do
+        let boundModels = ImmutableArray.CreateBuilder(sourceFiles.Length)
+
+        for slot = 0 to sourceFiles.Length - 1 do
             boundModels.Add(createBoundModelGraphNode initialBoundModel boundModels slot)
+
+        let documents = sourceFiles |> Seq.map (fun (_, doc, _) -> doc) |> ImmutableArray.CreateRange
 
         let state =
             {
-                stampedFileNames = Array.init fileNames.Length (fun _ -> DateTime.MinValue) |> ImmutableArray.CreateRange
-                logicalStampedFileNames = Array.init fileNames.Length (fun _ -> DateTime.MinValue) |> ImmutableArray.CreateRange
+                documents = documents
+                stampedFileNames = Array.init sourceFiles.Length (fun _ -> DateTime.MinValue) |> ImmutableArray.CreateRange
+                logicalStampedFileNames = Array.init sourceFiles.Length (fun _ -> DateTime.MinValue) |> ImmutableArray.CreateRange
                 stampedReferencedAssemblies = Array.init referencedAssemblies.Length (fun _ -> DateTime.MinValue) |> ImmutableArray.CreateRange
                 initialBoundModel = initialBoundModel
                 boundModels = boundModels.ToImmutable()
@@ -1366,37 +1181,11 @@
 
     member _.AllDependenciesDeprecated = allDependencies
 
-<<<<<<< HEAD
-    member this.UpdateDocument(ctok, doc: FSharpDocument) =
-        let state = currentState
-        let slot = this.GetSlotOfFileName doc.FilePath
-        let currentStamp = state.stampedFileNames.[slot]
-        let stamp = doc.TimeStamp
-        if currentStamp <> stamp then
-            let (m, _, isLastCompiland) = sourceFileStates.[slot]
-            sourceFileStates.[slot] <- (m, doc, isLastCompiland)
-            invalidateSlot state stamp slot
-            |> setCurrentState ctok
-
-    member _.PopulatePartialCheckingResults (ctok: CompilationThreadToken) =
-      eventually {
-        let cache = TimeStampCache defaultTimeStamp // One per step
-        let state = currentState
-        let state = computeStampedFileNames state
-        setCurrentState ctok state
-        do! Eventually.ret () // allow cancellation
-        let state = computeStampedReferencedAssemblies state cache
-        setCurrentState ctok state
-        do! Eventually.ret () // allow cancellation
-        let! state, _res = computeFinalizedBoundModel state ctok
-        setCurrentState ctok state
-=======
     member _.PopulatePartialCheckingResults () =
       node {
         let cache = TimeStampCache defaultTimeStamp // One per step
         do! checkFileTimeStamps cache
         let! _ = currentState.finalizedBoundModel.GetOrComputeValue()
->>>>>>> 200af477
         projectChecked.Trigger()
       }
 
@@ -1410,13 +1199,7 @@
 
     member builder.TryGetCheckResultsBeforeFileInProject (filename) =
         let cache = TimeStampCache defaultTimeStamp
-<<<<<<< HEAD
-        let state = currentState
-        let state = computeStampedFileNames state
-        let state = computeStampedReferencedAssemblies state cache
-=======
         let tmpState = computeStampedFileNames currentState cache
->>>>>>> 200af477
 
         let slotOfFile = builder.GetSlotOfFileName filename
         match tryGetBeforeSlot tmpState slotOfFile with
@@ -1489,17 +1272,8 @@
         }
 
     member _.GetLogicalTimeStampForProject(cache) =
-<<<<<<< HEAD
-        let state = currentState
-        let state = computeStampedFileNames state
-        let state = computeStampedReferencedAssemblies state cache
-        let t1 = MaxTimeStampInDependencies state.stampedReferencedAssemblies
-        let t2 = MaxTimeStampInDependencies state.logicalStampedFileNames
-        max t1 t2
-=======
         let tmpState = computeStampedFileNames currentState cache
         computeProjectTimeStamp tmpState
->>>>>>> 200af477
 
     member _.TryGetSlotOfFileName(filename: string) =
         // Get the slot of the given file and force it to build.
@@ -1508,7 +1282,7 @@
                    String.Compare(filename, f2.FilePath, StringComparison.CurrentCultureIgnoreCase)=0
                 || String.Compare(FileSystem.GetFullPathShim filename, FileSystem.GetFullPathShim f2.FilePath, StringComparison.CurrentCultureIgnoreCase)=0
             result
-        match fileNames |> Array.tryFindIndex CompareFileNames with
+        match sourceFiles |> Seq.tryFindIndex CompareFileNames with
         | Some slot -> Some slot
         | None -> None
 
@@ -1517,19 +1291,32 @@
         | Some slot -> slot
         | None -> failwith (sprintf "The file '%s' was not part of the project. Did you call InvalidateConfiguration when the list of files in the project changed?" filename)
 
-    member _.GetSlotsCount () = fileNames.Length
+    member _.GetSlotsCount () = sourceFiles.Length
 
     member this.ContainsFile(filename: string) =
         (this.TryGetSlotOfFileName filename).IsSome
 
     member builder.GetParseResultsForFile (filename) =
         let slotOfFile = builder.GetSlotOfFileName filename
-        let fileInfo = fileNames.[slotOfFile]
+        let fileInfo = sourceFiles.[slotOfFile]
         // re-parse on demand instead of retaining
         let syntaxTree = GetSyntaxTree fileInfo
         syntaxTree.Parse None
 
-    member _.SourceFiles  = sourceFileStates |> Array.map (fun (_, f, _) -> f.FilePath) |> List.ofArray
+    member _.SourceFiles  = sourceFiles |> Seq.map (fun (_, f, _) -> f.FilePath) |> List.ofSeq
+
+    member this.UpdateDocuments(docs: FSharpDocument seq) =
+        let state = currentState
+
+        let cache = TimeStampCache(defaultTimeStamp)
+        let newState =
+            (state, docs)
+            ||> Seq.fold (fun state doc ->
+                let slot = this.GetSlotOfFileName doc.FilePath
+                computeStampedFileName state cache slot sourceFiles.[slot]
+            )
+
+        setCurrentState newState cache CancellationToken.None
 
     /// CreateIncrementalBuilder (for background type checking). Note that fsc.fs also
     /// creates an incremental builder used by the command line compiler.
@@ -1550,6 +1337,10 @@
 
       let useSimpleResolutionSwitch = "--simpleresolution"
 
+      let sourceFiles =
+        docs
+        |> List.map (fun x -> x.FilePath)
+
       node {
 
         // Trap and report warnings and errors from creation.
@@ -1565,11 +1356,7 @@
             let resourceManager = new Lexhelp.LexResourceManager()
 
             /// Create a type-check configuration
-<<<<<<< HEAD
-            let tcConfigB, sourceFilesNew, docsNew =
-=======
             let tcConfigB, sourceFiles =
->>>>>>> 200af477
 
                 let getSwitchValue switchString =
                     match commandLineArgs |> Seq.tryFindIndex(fun s -> s.StartsWithOrdinal switchString) with
@@ -1613,15 +1400,8 @@
 
                 tcConfigB.useSimpleResolution <- (getSwitchValue useSimpleResolutionSwitch) |> Option.isSome
 
-                let sourceFiles = docs |> List.map (fun x -> x.FilePath)
                 // Apply command-line arguments and collect more source files if they are in the arguments
                 let sourceFilesNew = ApplyCommandLineArgs(tcConfigB, sourceFiles, commandLineArgs)
-
-                let extraDocs =
-                    sourceFilesNew |> List.skip sourceFiles.Length
-                    |> List.map (fun x -> FSharpDocument.CreateFromFile(x))
-
-                let docsNew = docs @ extraDocs             
 
                 // Never open PDB files for the language service, even if --standalone is specified
                 tcConfigB.openDebugInformationForLaterStaticLinking <- false
@@ -1637,7 +1417,7 @@
                     }
                     |> Some
 
-                tcConfigB, sourceFilesNew, docsNew
+                tcConfigB, sourceFilesNew
 
             // If this is a builder for a script, re-apply the settings inferred from the
             // script and its load closure to the configuration.
@@ -1712,11 +1492,17 @@
 #endif
 
             // Check for the existence of loaded sources and prepend them to the sources list if present.
-            let sourceFiles = tcConfig.GetAvailableLoadedSources() @ (sourceFiles |>List.map (fun s -> rangeStartup, s))
+            let sourceFiles = 
+                (
+                    tcConfig.GetAvailableLoadedSources()
+                    |> List.map (fun (m, x) -> m, FSharpDocument.CreateFromFile x)
+                )
+                @ 
+                (docs |> List.map (fun doc -> rangeStartup, doc))
 
             // Mark up the source files with an indicator flag indicating if they are the last source file in the project
             let sourceFiles =
-                let flags, isExe = tcConfig.ComputeCanContainEntryPoint(sourceFiles |> List.map snd)
+                let flags, isExe = tcConfig.ComputeCanContainEntryPoint(sourceFiles |> List.map (fun (_, x) -> x.FilePath))
                 ((sourceFiles, flags) ||> List.map2 (fun (m, nm) flag -> (m, nm, (flag, isExe))))
 
             let basicDependencies =
@@ -1731,8 +1517,8 @@
 
             let allDependencies =
                 [| yield! basicDependencies
-                   for (_, f, _) in sourceFiles do
-                        yield f |]
+                   for (_, doc, _) in sourceFiles do
+                        yield doc.FilePath |]
 
             // For scripts, the dependency provider is already available.
             // For projects create a fresh one for the project.
@@ -1750,17 +1536,7 @@
                     frameworkTcImports,
                     nonFrameworkResolutions,
                     unresolvedReferences,
-<<<<<<< HEAD
-                    tcConfig,
-                    projectDirectory,
-                    outfile,
-                    assemblyName,
-                    niceNameGen,
-                    resourceManager,
-                    docsNew,
-=======
                     dependencyProvider,
->>>>>>> 200af477
                     loadClosureOpt,
                     niceNameGen,
                     basicDependencies,
@@ -1783,7 +1559,7 @@
                     outfile,
                     assemblyName,
                     resourceManager,
-                    sourceFiles,
+                    (ImmutableArray.CreateRange(sourceFiles)),
                     enablePartialTypeChecking,
                     beforeFileChecked,
                     fileChecked,
