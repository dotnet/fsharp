// Copyright (c) Microsoft Corporation.  All Rights Reserved.  See License.txt in the project root for license information.

namespace FSharp.Compiler.CodeAnalysis

open System
open System.Collections.Generic
open System.Collections.Immutable
open System.IO
open System.Xml
open System.Runtime.InteropServices
open System.Threading
open Internal.Utilities.Library
open Internal.Utilities.Library.Extras
open FSharp.Compiler
open FSharp.Compiler.AbstractIL
open FSharp.Compiler.AbstractIL.IL
open FSharp.Compiler.AbstractIL.ILBinaryReader
open FSharp.Compiler.CheckExpressions
open FSharp.Compiler.CheckDeclarations
open FSharp.Compiler.CompilerConfig
open FSharp.Compiler.CompilerDiagnostics
open FSharp.Compiler.CompilerGlobalState
open FSharp.Compiler.CompilerImports
open FSharp.Compiler.CompilerOptions
open FSharp.Compiler.CreateILModule
open FSharp.Compiler.DependencyManager
open FSharp.Compiler.Diagnostics
open FSharp.Compiler.EditorServices
open FSharp.Compiler.ErrorLogger
open FSharp.Compiler.IO
open FSharp.Compiler.CodeAnalysis
open FSharp.Compiler.NameResolution
open FSharp.Compiler.ParseAndCheckInputs
open FSharp.Compiler.ScriptClosure
open FSharp.Compiler.Syntax
open FSharp.Compiler.TcGlobals
open FSharp.Compiler.Text
open FSharp.Compiler.Text.Range
open FSharp.Compiler.Xml
open FSharp.Compiler.TypedTree
open FSharp.Compiler.TypedTreeOps
open FSharp.Compiler.BuildGraph

open Internal.Utilities
open Internal.Utilities.Collections

[<AutoOpen>]
module internal IncrementalBuild =

    let mutable injectCancellationFault = false
    let LocallyInjectCancellationFault() =
        injectCancellationFault <- true
        { new IDisposable with member _.Dispose() =  injectCancellationFault <- false }

// Record the most recent IncrementalBuilder events, so we can more easily unit test/debug the
// 'incremental' behavior of the product.
module IncrementalBuilderEventTesting =

    type internal FixedLengthMRU<'T>() =
        let MAX = 400   // Length of the MRU.  For our current unit tests, 400 is enough.
        let data = Array.create MAX None
        let mutable curIndex = 0
        let mutable numAdds = 0
        // called by the product, to note when a parse/typecheck happens for a file
        member this.Add(filename:'T) =
            numAdds <- numAdds + 1
            data.[curIndex] <- Some filename
            curIndex <- (curIndex + 1) % MAX
        member this.CurrentEventNum = numAdds
        // called by unit tests, returns 'n' most recent additions.
        member this.MostRecentList(n: int) : list<'T> =
            if n < 0 || n > MAX then
                raise <| new System.ArgumentOutOfRangeException("n", sprintf "n must be between 0 and %d, inclusive, but got %d" MAX n)
            let mutable remaining = n
            let mutable s = []
            let mutable i = curIndex - 1
            while remaining <> 0 do
                if i < 0 then
                    i <- MAX - 1
                match data.[i] with
                | None -> ()
                | Some x -> s <- x :: s
                i <- i - 1
                remaining <- remaining - 1
            List.rev s

    type IBEvent =
        | IBEParsed of string // filename
        | IBETypechecked of string // filename
        | IBECreated

    // ++GLOBAL MUTABLE STATE FOR TESTING++
    let MRU = new FixedLengthMRU<IBEvent>()
    let GetMostRecentIncrementalBuildEvents n = MRU.MostRecentList n
    let GetCurrentIncrementalBuildEventNum() = MRU.CurrentEventNum

module Tc = FSharp.Compiler.CheckExpressions

// This module is only here to contain the SyntaxTree type as to avoid amiguity with the module FSharp.Compiler.Syntax.
[<AutoOpen>]
module IncrementalBuildSyntaxTree =

    /// Information needed to lazily parse a file to get a ParsedInput. Internally uses a weak cache.
    [<Sealed>]
    type SyntaxTree (tcConfig: TcConfig, fileParsed: Event<string>, lexResourceManager, sourceRange: range, filename: string, isLastCompiland) =

        let mutable weakCache: WeakReference<_> option = None

        let parse(sigNameOpt: QualifiedNameOfFile option) =
            let errorLogger = CompilationErrorLogger("Parse", tcConfig.errorSeverityOptions)
            // Return the disposable object that cleans up
            use _holder = new CompilationGlobalsScope(errorLogger, BuildPhase.Parse)

            try
                IncrementalBuilderEventTesting.MRU.Add(IncrementalBuilderEventTesting.IBEParsed filename)
                let lower = String.lowercase filename
                let canSkip = sigNameOpt.IsSome && FSharpImplFileSuffixes |> List.exists (FileSystemUtils.checkSuffix lower)
                let input =
                    if canSkip then
                        ParsedInput.ImplFile(
                            ParsedImplFileInput(
                                filename,
                                false,
                                sigNameOpt.Value,
                                [],
                                [],
                                [],
                                isLastCompiland
                            )
                        )
                    else
                        ParseOneInputFile(tcConfig, lexResourceManager, [], filename, isLastCompiland, errorLogger, (*retryLocked*)true)

                fileParsed.Trigger filename

                let res = input, sourceRange, filename, errorLogger.GetDiagnostics()
                // If we do not skip parsing the file, then we can cache the real result.
                if not canSkip then
                    weakCache <- Some(WeakReference<_>(res))
                res
            with exn ->
                let msg = sprintf "unexpected failure in SyntaxTree.parse\nerror = %s" (exn.ToString())
                System.Diagnostics.Debug.Assert(false, msg)
                failwith msg

        /// Parse the given file and return the given input.
        member _.Parse sigNameOpt =
            match weakCache with
            | Some weakCache ->
                match weakCache.TryGetTarget() with
                | true, res -> res
                | _ -> parse sigNameOpt
            | _ -> parse sigNameOpt

        member _.Invalidate() =
            SyntaxTree(tcConfig, fileParsed, lexResourceManager, sourceRange, filename, isLastCompiland)

        member _.FileName = filename

/// Accumulated results of type checking. The minimum amount of state in order to continue type-checking following files.
[<NoEquality; NoComparison>]
type TcInfo =
    {
        tcState: TcState
        tcEnvAtEndOfFile: TcEnv

        /// Disambiguation table for module names
        moduleNamesDict: ModuleNamesDict

        topAttribs: TopAttribs option

        latestCcuSigForFile: ModuleOrNamespaceType option

        /// Accumulated errors, last file first
        tcErrorsRev:(PhasedDiagnostic * FSharpDiagnosticSeverity)[] list

        tcDependencyFiles: string list

        sigNameOpt: (string * QualifiedNameOfFile) option
    }

    member x.TcErrors =
        Array.concat (List.rev x.tcErrorsRev)

/// Accumulated results of type checking. Optional data that isn't needed to type-check a file, but needed for more information for in tooling.
[<NoEquality; NoComparison>]
type TcInfoExtras =
    {
      /// Accumulated resolutions, last file first
      tcResolutionsRev: TcResolutions list

      /// Accumulated symbol uses, last file first
      tcSymbolUsesRev: TcSymbolUses list

      /// Accumulated 'open' declarations, last file first
      tcOpenDeclarationsRev: OpenDeclaration[] list

      /// Contents of checking files, if any, last file first
      tcImplFilesRev: TypedImplFile list

      /// If enabled, stores a linear list of ranges and strings that identify an Item(symbol) in a file. Used for background find all references.
      itemKeyStore: ItemKeyStore option

      /// If enabled, holds semantic classification information for Item(symbol)s in a file.
      semanticClassificationKeyStore: SemanticClassificationKeyStore option
    }

    member x.TcSymbolUses =
        List.rev x.tcSymbolUsesRev

<<<<<<< HEAD
    member x.TcImplFiles = 
        List.rev x.tcImplFilesRev
=======
[<AutoOpen>]
module TcInfoHelpers =

    let emptyTcInfoExtras =
        {
            tcResolutionsRev = []
            tcSymbolUsesRev = []
            tcOpenDeclarationsRev = []
            latestImplFile = None
            itemKeyStore = None
            semanticClassificationKeyStore = None
        }
>>>>>>> 200af477

/// Accumulated results of type checking.
[<NoEquality; NoComparison>]
type TcInfoState =
    | PartialState of TcInfo
    | FullState of TcInfo * TcInfoExtras

<<<<<<< HEAD
    member this.TcInfoWithOptionalExtras =
        match this with
        | PartialState tcInfo -> tcInfo, None
        | FullState(tcInfo, tcInfoExtras) -> tcInfo, Some tcInfoExtras

    member this.TcInfo =
=======
[<NoEquality; NoComparison>]
type TcInfoNode =
    | TcInfoNode of partial: GraphNode<TcInfo> * full: GraphNode<TcInfo * TcInfoExtras>

    member this.HasFull =
>>>>>>> 200af477
        match this with
        | TcInfoNode(_, full) -> full.HasValue

    static member FromState(state: TcInfoState) =
        match state with
        | PartialState tcInfo -> TcInfoNode(GraphNode(node { return tcInfo }), GraphNode(node { return tcInfo, emptyTcInfoExtras }))
        | FullState(tcInfo, tcInfoExtras) -> TcInfoNode(GraphNode(node { return tcInfo }), GraphNode(node { return tcInfo, tcInfoExtras }))

/// Bound model of an underlying syntax and typed tree.
[<Sealed>]
type BoundModel private (tcConfig: TcConfig,
                         tcGlobals: TcGlobals,
                         tcImports: TcImports,
                         keepAssemblyContents, keepAllBackgroundResolutions,
                         keepAllBackgroundSymbolUses,
                         enableBackgroundItemKeyStoreAndSemanticClassification,
                         enablePartialTypeChecking,
                         beforeFileChecked: Event<string>,
                         fileChecked: Event<string>,
                         prevTcInfo: TcInfo,
                         prevTcInfoExtras: NodeCode<TcInfoExtras>,
                         syntaxTreeOpt: SyntaxTree option,
                         tcInfoStateOpt: TcInfoState option) as this =

    let tcInfoNode = 
        match tcInfoStateOpt with
        | Some tcInfoState -> TcInfoNode.FromState(tcInfoState)
        | _ ->
            let fullGraphNode =
                GraphNode(node {
                    match! this.TypeCheck(false) with
                    | FullState(tcInfo, tcInfoExtras) -> return tcInfo, tcInfoExtras
                    | PartialState(tcInfo) -> return tcInfo, emptyTcInfoExtras
                })

            let partialGraphNode =              
                GraphNode(node {
                    if enablePartialTypeChecking then
                        // Optimization so we have less of a chance to duplicate work.
                        if fullGraphNode.IsComputing then
                            let! tcInfo, _ = fullGraphNode.GetOrComputeValue()
                            return tcInfo
                        else
                            match fullGraphNode.TryPeekValue() with
                            | ValueSome(tcInfo, _) -> return tcInfo
                            | _ ->
                                match! this.TypeCheck(true) with
                                | FullState(tcInfo, _) -> return tcInfo
                                | PartialState(tcInfo) -> return tcInfo
                    else
                        let! tcInfo, _ = fullGraphNode.GetOrComputeValue()
                        return tcInfo
                    })

            TcInfoNode(partialGraphNode, fullGraphNode)

    let defaultTypeCheck () =
        node {
            let! prevTcInfoExtras = prevTcInfoExtras
            return FullState(prevTcInfo, prevTcInfoExtras)
        }

    member _.TcConfig = tcConfig

    member _.TcGlobals = tcGlobals

    member _.TcImports = tcImports

    member _.SyntaxTree = syntaxTreeOpt

    member _.BackingSignature =
        match syntaxTreeOpt with
        | Some syntaxTree ->
            let sigFileName = Path.ChangeExtension(syntaxTree.FileName, ".fsi")
            match prevTcInfo.sigNameOpt with
            | Some (expectedSigFileName, sigName) when String.Equals(expectedSigFileName, sigFileName, StringComparison.OrdinalIgnoreCase) ->
                Some sigName
            | _ ->
                None
        | _ ->
            None

    /// If partial type-checking is enabled,
    ///     this will create a new bound-model that will only have the partial state if the
    ///     the current bound-model has the full state.
    member this.ClearTcInfoExtras() =
        let hasSig = this.BackingSignature.IsSome

        // If partial checking is enabled and we have a backing sig file, then use the partial state. The partial state contains the sig state.
        if tcInfoNode.HasFull && enablePartialTypeChecking && hasSig then
            // Always invalidate the syntax tree cache.
            let newSyntaxTreeOpt =
                syntaxTreeOpt
                |> Option.map (fun x -> x.Invalidate())

            let newTcInfoStateOpt =
                match tcInfoNode with
                | TcInfoNode(_, fullGraphNode) -> 
                    let tcInfo, _ = fullGraphNode.TryPeekValue().Value
                    Some(PartialState tcInfo)

            BoundModel(
                tcConfig,
                tcGlobals,
                tcImports,
                keepAssemblyContents, keepAllBackgroundResolutions,
                keepAllBackgroundSymbolUses,
                enableBackgroundItemKeyStoreAndSemanticClassification,
                enablePartialTypeChecking,
                beforeFileChecked,
                fileChecked,
                prevTcInfo,
                prevTcInfoExtras,
                newSyntaxTreeOpt,
                newTcInfoStateOpt)
        else
            this

    member this.Next(syntaxTree, tcInfo) =
        BoundModel(
            tcConfig,
            tcGlobals,
            tcImports,
            keepAssemblyContents,
            keepAllBackgroundResolutions,
            keepAllBackgroundSymbolUses,
            enableBackgroundItemKeyStoreAndSemanticClassification,
            enablePartialTypeChecking,
            beforeFileChecked,
            fileChecked,
            tcInfo,
            this.GetTcInfoExtras(),
            Some syntaxTree,
            None)

    member this.Finish(finalTcErrorsRev, finalTopAttribs) =
<<<<<<< HEAD
        eventually {
            let! state = this.GetState(true)

            let finishTcInfo = { state.TcInfo with tcErrorsRev = finalTcErrorsRev; topAttribs = finalTopAttribs }
            let finishState =
                match state with
                | PartialState(_) -> PartialState(finishTcInfo)
                | FullState(_, tcInfoExtras) -> FullState(finishTcInfo, tcInfoExtras)
=======
        node {
            let createFinish tcInfo =
                { tcInfo  with tcErrorsRev = finalTcErrorsRev; topAttribs = finalTopAttribs }

            let! finishState =
                node {
                    match tcInfoNode with
                    | TcInfoNode(partialGraphNode, fullGraphNode) ->
                        if fullGraphNode.HasValue then
                            let! tcInfo, tcInfoExtras = fullGraphNode.GetOrComputeValue()
                            let finishTcInfo = createFinish tcInfo
                            return FullState(finishTcInfo, tcInfoExtras)
                        else
                            let! tcInfo = partialGraphNode.GetOrComputeValue()
                            let finishTcInfo = createFinish tcInfo
                            return PartialState(finishTcInfo)
                }
>>>>>>> 200af477

            return
                BoundModel(
                    tcConfig,
                    tcGlobals,
                    tcImports,
                    keepAssemblyContents,
                    keepAllBackgroundResolutions,
                    keepAllBackgroundSymbolUses,
                    enableBackgroundItemKeyStoreAndSemanticClassification,
                    enablePartialTypeChecking,
                    beforeFileChecked,
                    fileChecked,
                    prevTcInfo,
                    prevTcInfoExtras,
                    syntaxTreeOpt,
                    Some finishState)
        }

    member this.GetTcInfo() =
        match tcInfoNode with
        | TcInfoNode(partialGraphNode, _) -> 
            partialGraphNode.GetOrComputeValue()

<<<<<<< HEAD
    member this.TcInfoWithOptionalExtras =
        eventually {
            let! state = this.GetState(true)
            return state.TcInfoWithOptionalExtras
        }

    member this.TryTcInfoWithOptionalExtras =
        match lazyTcInfoState with
        | Some(state) ->
            match state with
            | FullState(tcInfo, extras) -> Some (tcInfo, Some extras)
            | PartialState(tcInfo) -> Some (tcInfo, None)
        | _ -> None

    member this.GetTcInfoWithExtras() =
        eventually {
            let! state = this.GetState(false)
            match state with
            | FullState(tcInfo, tcInfoExtras) -> return tcInfo, tcInfoExtras
            | PartialState tcInfo ->
                return
                    tcInfo,
                    {
                        tcResolutionsRev = []
                        tcSymbolUsesRev = []
                        tcOpenDeclarationsRev = []
                        tcImplFilesRev = []
                        itemKeyStore = None
                        semanticClassificationKeyStore = None
                    }
        }
=======
    member this.TryTcInfo =
        match tcInfoNode with
        | TcInfoNode(partialGraphNode, fullGraphNode) ->
            match partialGraphNode.TryPeekValue() with
            | ValueSome tcInfo -> Some tcInfo
            | _ ->
                match fullGraphNode.TryPeekValue() with
                | ValueSome(tcInfo, _) -> Some tcInfo
                | _ -> None

    member this.GetTcInfoExtras() : NodeCode<TcInfoExtras> =
        match tcInfoNode with
        | TcInfoNode(_, fullGraphNode) ->
            node {
                let! _, tcInfoExtras = fullGraphNode.GetOrComputeValue()
                return tcInfoExtras
            }

    member this.GetTcInfoWithExtras() =
        match tcInfoNode with
        | TcInfoNode(_, fullGraphNode) ->
            fullGraphNode.GetOrComputeValue()
>>>>>>> 200af477

    member private this.TypeCheck (partialCheck: bool) : NodeCode<TcInfoState> =
        match partialCheck, tcInfoStateOpt with
        | true, Some (PartialState _ as state)
        | true, Some (FullState _ as state) -> node { return state }
        | false, Some (FullState _ as state) -> node { return state }
        | _ ->

        node {
            match syntaxTreeOpt with
            | None -> 
                let! res = defaultTypeCheck ()
                return res
            | Some syntaxTree ->
                let sigNameOpt =
                    if partialCheck then
                        this.BackingSignature
                    else
                        None
                match syntaxTree.Parse sigNameOpt with
                | input, _sourceRange, filename, parseErrors ->

                    IncrementalBuilderEventTesting.MRU.Add(IncrementalBuilderEventTesting.IBETypechecked filename)
                    let capturingErrorLogger = CompilationErrorLogger("TypeCheck", tcConfig.errorSeverityOptions)
                    let errorLogger = GetErrorLoggerFilteringByScopedPragmas(false, GetScopedPragmasForInput input, capturingErrorLogger)
<<<<<<< HEAD

                    // This reinstalls the CompilationGlobalsScope each time the Eventually is restarted, potentially
                    // on a new thread. This is needed because CompilationGlobalsScope installs thread local variables.
                    return! Eventually.reusing (fun () -> new CompilationGlobalsScope (errorLogger, BuildPhase.TypeCheck) :> IDisposable)  <| eventually {

                        beforeFileChecked.Trigger filename
                        let prevModuleNamesDict = prevTcInfo.moduleNamesDict
                        let prevTcState = prevTcInfo.tcState
                        let prevTcErrorsRev = prevTcInfo.tcErrorsRev
                        let prevTcDependencyFiles = prevTcInfo.tcDependencyFiles

                        ApplyMetaCommandsFromInputToTcConfig (tcConfig, input, Path.GetDirectoryName filename, tcImports.DependencyProvider) |> ignore
                        let sink = TcResultsSinkImpl(tcGlobals)
                        let hadParseErrors = not (Array.isEmpty parseErrors)
                        let input, moduleNamesDict = DeduplicateParsedInputModuleName prevModuleNamesDict input

                        Logger.LogBlockMessageStart filename LogCompilerFunctionId.IncrementalBuild_TypeCheck
                        let! (tcEnvAtEndOfFile, topAttribs, (_inp, implFile, ccuSigForFile)), tcState =
                            TypeCheckOneInputEventually
                                ((fun () -> hadParseErrors || errorLogger.ErrorCount > 0),
                                    tcConfig, tcImports,
                                    tcGlobals,
                                    None,
                                    (if partialCheck then TcResultsSink.NoSink else TcResultsSink.WithSink sink),
                                    prevTcState, input,
                                    partialCheck)
                        Logger.LogBlockMessageStop filename LogCompilerFunctionId.IncrementalBuild_TypeCheck

                        fileChecked.Trigger filename
                        let newErrors = Array.append parseErrors (capturingErrorLogger.GetDiagnostics())

                        let tcEnvAtEndOfFile = if keepAllBackgroundResolutions then tcEnvAtEndOfFile else tcState.TcEnvFromImpls

                        let tcInfo =
=======
                    use _ = new CompilationGlobalsScope(errorLogger, BuildPhase.TypeCheck)

                    beforeFileChecked.Trigger filename
                    let prevModuleNamesDict = prevTcInfo.moduleNamesDict
                    let prevTcState = prevTcInfo.tcState
                    let prevTcErrorsRev = prevTcInfo.tcErrorsRev
                    let prevTcDependencyFiles = prevTcInfo.tcDependencyFiles
                        
                    ApplyMetaCommandsFromInputToTcConfig (tcConfig, input, Path.GetDirectoryName filename, tcImports.DependencyProvider) |> ignore
                    let sink = TcResultsSinkImpl(tcGlobals)
                    let hadParseErrors = not (Array.isEmpty parseErrors)
                    let input, moduleNamesDict = DeduplicateParsedInputModuleName prevModuleNamesDict input
                        
                    Logger.LogBlockMessageStart filename LogCompilerFunctionId.IncrementalBuild_TypeCheck
                        
                    let! (tcEnvAtEndOfFile, topAttribs, implFile, ccuSigForFile), tcState =
                        TypeCheckOneInput
                            ((fun () -> hadParseErrors || errorLogger.ErrorCount > 0),
                                tcConfig, tcImports,
                                tcGlobals,
                                None,
                                (if partialCheck then TcResultsSink.NoSink else TcResultsSink.WithSink sink),
                                prevTcState, input,
                                partialCheck)
                        |> NodeCode.FromCancellable        
                        
                    Logger.LogBlockMessageStop filename LogCompilerFunctionId.IncrementalBuild_TypeCheck
                        
                    fileChecked.Trigger filename
                    let newErrors = Array.append parseErrors (capturingErrorLogger.GetDiagnostics())
                        
                    let tcEnvAtEndOfFile = if keepAllBackgroundResolutions then tcEnvAtEndOfFile else tcState.TcEnvFromImpls
                        
                    let tcInfo =
                        {
                            tcState = tcState
                            tcEnvAtEndOfFile = tcEnvAtEndOfFile
                            moduleNamesDict = moduleNamesDict
                            latestCcuSigForFile = Some ccuSigForFile
                            tcErrorsRev = newErrors :: prevTcErrorsRev
                            topAttribs = Some topAttribs
                            tcDependencyFiles = filename :: prevTcDependencyFiles
                            sigNameOpt =
                                match input with
                                | ParsedInput.SigFile(ParsedSigFileInput(fileName=fileName;qualifiedNameOfFile=qualName)) ->
                                    Some(fileName, qualName)
                                | _ ->
                                    None
                        }
                        
                    if partialCheck then
                        return PartialState tcInfo
                    else
                        let! prevTcInfoOptional = prevTcInfoExtras
                        // Build symbol keys
                        let itemKeyStore, semanticClassification =
                            if enableBackgroundItemKeyStoreAndSemanticClassification then
                                Logger.LogBlockMessageStart filename LogCompilerFunctionId.IncrementalBuild_CreateItemKeyStoreAndSemanticClassification
                                let sResolutions = sink.GetResolutions()
                                let builder = ItemKeyStoreBuilder()
                                let preventDuplicates = HashSet({ new IEqualityComparer<struct(pos * pos)> with
                                                                    member _.Equals((s1, e1): struct(pos * pos), (s2, e2): struct(pos * pos)) = Position.posEq s1 s2 && Position.posEq e1 e2
                                                                    member _.GetHashCode o = o.GetHashCode() })
                                sResolutions.CapturedNameResolutions
                                |> Seq.iter (fun cnr ->
                                    let r = cnr.Range
                                    if preventDuplicates.Add struct(r.Start, r.End) then
                                        builder.Write(cnr.Range, cnr.Item))
                        
                                let semanticClassification = sResolutions.GetSemanticClassification(tcGlobals, tcImports.GetImportMap(), sink.GetFormatSpecifierLocations(), None)
                        
                                let sckBuilder = SemanticClassificationKeyStoreBuilder()
                                sckBuilder.WriteAll semanticClassification
                        
                                let res = builder.TryBuildAndReset(), sckBuilder.TryBuildAndReset()
                                Logger.LogBlockMessageStop filename LogCompilerFunctionId.IncrementalBuild_CreateItemKeyStoreAndSemanticClassification
                                res
                            else
                                None, None
                        
                        let tcInfoExtras =
>>>>>>> 200af477
                            {
                                /// Only keep the typed interface files when doing a "full" build for fsc.exe, otherwise just throw them away
                                latestImplFile = if keepAssemblyContents then implFile else None
                                tcResolutionsRev = (if keepAllBackgroundResolutions then sink.GetResolutions() else TcResolutions.Empty) :: prevTcInfoOptional.tcResolutionsRev
                                tcSymbolUsesRev = (if keepAllBackgroundSymbolUses then sink.GetSymbolUses() else TcSymbolUses.Empty) :: prevTcInfoOptional.tcSymbolUsesRev
                                tcOpenDeclarationsRev = sink.GetOpenDeclarations() :: prevTcInfoOptional.tcOpenDeclarationsRev
                                itemKeyStore = itemKeyStore
                                semanticClassificationKeyStore = semanticClassification
                            }
<<<<<<< HEAD

                        if partialCheck then
                            return PartialState tcInfo
                        else
                            match! prevTcInfoExtras() with
                            | None -> return PartialState tcInfo
                            | Some prevTcInfoExtras ->
                                // Build symbol keys
                                let itemKeyStore, semanticClassification =
                                    if enableBackgroundItemKeyStoreAndSemanticClassification then
                                        Logger.LogBlockMessageStart filename LogCompilerFunctionId.IncrementalBuild_CreateItemKeyStoreAndSemanticClassification
                                        let sResolutions = sink.GetResolutions()
                                        let builder = ItemKeyStoreBuilder()
                                        let preventDuplicates = HashSet({ new IEqualityComparer<struct(pos * pos)> with
                                                                            member _.Equals((s1, e1): struct(pos * pos), (s2, e2): struct(pos * pos)) = Position.posEq s1 s2 && Position.posEq e1 e2
                                                                            member _.GetHashCode o = o.GetHashCode() })
                                        sResolutions.CapturedNameResolutions
                                        |> Seq.iter (fun cnr ->
                                            let r = cnr.Range
                                            if preventDuplicates.Add struct(r.Start, r.End) then
                                                builder.Write(cnr.Range, cnr.Item))

                                        let semanticClassification = sResolutions.GetSemanticClassification(tcGlobals, tcImports.GetImportMap(), sink.GetFormatSpecifierLocations(), None)

                                        let sckBuilder = SemanticClassificationKeyStoreBuilder()
                                        sckBuilder.WriteAll semanticClassification

                                        let res = builder.TryBuildAndReset(), sckBuilder.TryBuildAndReset()
                                        Logger.LogBlockMessageStop filename LogCompilerFunctionId.IncrementalBuild_CreateItemKeyStoreAndSemanticClassification
                                        res
                                    else
                                        None, None

                                let tcInfoExtras =
                                    {
                                        /// Only keep the typed interface files when doing a "full" build for fsc.exe, otherwise just throw them away
                                        tcImplFilesRev = match implFile with Some f when keepAssemblyContents -> f :: prevTcInfoExtras.tcImplFilesRev | _ -> prevTcInfoExtras.tcImplFilesRev
                                        tcResolutionsRev = (if keepAllBackgroundResolutions then sink.GetResolutions() else TcResolutions.Empty) :: prevTcInfoExtras.tcResolutionsRev
                                        tcSymbolUsesRev = (if keepAllBackgroundSymbolUses then sink.GetSymbolUses() else TcSymbolUses.Empty) :: prevTcInfoExtras.tcSymbolUsesRev
                                        tcOpenDeclarationsRev = sink.GetOpenDeclarations() :: prevTcInfoExtras.tcOpenDeclarationsRev
                                        itemKeyStore = itemKeyStore
                                        semanticClassificationKeyStore = semanticClassification
                                    }

                                return FullState(tcInfo, tcInfoExtras)
                    }
=======
                        
                        return FullState(tcInfo, tcInfoExtras)
>>>>>>> 200af477
            }

    static member Create(tcConfig: TcConfig,
                         tcGlobals: TcGlobals,
                         tcImports: TcImports,
                         keepAssemblyContents, keepAllBackgroundResolutions,
                         keepAllBackgroundSymbolUses,
                         enableBackgroundItemKeyStoreAndSemanticClassification,
                         enablePartialTypeChecking,
                         beforeFileChecked: Event<string>,
                         fileChecked: Event<string>,
                         prevTcInfo: TcInfo,
                         prevTcInfoExtras: NodeCode<TcInfoExtras>,
                         syntaxTreeOpt: SyntaxTree option) =
        BoundModel(tcConfig, tcGlobals, tcImports,
                      keepAssemblyContents, keepAllBackgroundResolutions,
                      keepAllBackgroundSymbolUses,
                      enableBackgroundItemKeyStoreAndSemanticClassification,
                      enablePartialTypeChecking,
                      beforeFileChecked,
                      fileChecked,
                      prevTcInfo,
                      prevTcInfoExtras,
                      syntaxTreeOpt,
                      None)

/// Global service state
type FrameworkImportsCacheKey = (*resolvedpath*)string list * string * (*TargetFrameworkDirectories*)string list * (*fsharpBinaries*)string * (*langVersion*)decimal

/// Represents a cache of 'framework' references that can be shared between multiple incremental builds
type FrameworkImportsCache(size) =

    let gate = obj()

    // Mutable collection protected via CompilationThreadToken
    let frameworkTcImportsCache = AgedLookup<AnyCallerThreadToken, FrameworkImportsCacheKey, GraphNode<(TcGlobals * TcImports)>>(size, areSimilar=(fun (x, y) -> x = y))

    /// Reduce the size of the cache in low-memory scenarios
    member _.Downsize() = frameworkTcImportsCache.Resize(AnyCallerThread, newKeepStrongly=0)

    /// Clear the cache
    member _.Clear() = frameworkTcImportsCache.Clear AnyCallerThread

    /// This function strips the "System" assemblies from the tcConfig and returns a age-cached TcImports for them.
    member _.GetNode(tcConfig: TcConfig, frameworkDLLs: AssemblyResolution list, nonFrameworkResolutions: AssemblyResolution list) =
        let frameworkDLLsKey =
            frameworkDLLs
            |> List.map (fun ar->ar.resolvedPath) // The cache key. Just the minimal data.
            |> List.sort  // Sort to promote cache hits.

        // Prepare the frameworkTcImportsCache
        //
        // The data elements in this key are very important. There should be nothing else in the TcConfig that logically affects
        // the import of a set of framework DLLs into F# CCUs. That is, the F# CCUs that result from a set of DLLs (including
        // FSharp.Core.dll and mscorlib.dll) must be logically invariant of all the other compiler configuration parameters.
        let key = (frameworkDLLsKey,
                    tcConfig.primaryAssembly.Name,
                    tcConfig.GetTargetFrameworkDirectories(),
                    tcConfig.fsharpBinariesDir,
                    tcConfig.langVersion.SpecifiedVersion)

        let node =
            lock gate (fun () ->
                match frameworkTcImportsCache.TryGet (AnyCallerThread, key) with
                | Some lazyWork -> lazyWork
                | None ->
                    let lazyWork = GraphNode(node {
                        let tcConfigP = TcConfigProvider.Constant tcConfig
                        return! TcImports.BuildFrameworkTcImports (tcConfigP, frameworkDLLs, nonFrameworkResolutions)
                    })
                    frameworkTcImportsCache.Put(AnyCallerThread, key, lazyWork)
                    lazyWork
            )
        node

    /// This function strips the "System" assemblies from the tcConfig and returns a age-cached TcImports for them.
    member this.Get(tcConfig: TcConfig) =
      node {
        // Split into installed and not installed.
        let frameworkDLLs, nonFrameworkResolutions, unresolved = TcAssemblyResolutions.SplitNonFoundationalResolutions(tcConfig)
        let node = this.GetNode(tcConfig, frameworkDLLs, nonFrameworkResolutions)
        let! tcGlobals, frameworkTcImports = node.GetOrComputeValue()
        return tcGlobals, frameworkTcImports, nonFrameworkResolutions, unresolved
      }

/// Represents the interim state of checking an assembly
[<Sealed>]
type PartialCheckResults (boundModel: BoundModel, timeStamp: DateTime) =

    member _.TcImports = boundModel.TcImports

    member _.TcGlobals = boundModel.TcGlobals

    member _.TcConfig = boundModel.TcConfig

    member _.TimeStamp = timeStamp

    member _.GetTcInfoWithOptionalExtras() = boundModel.TcInfoWithOptionalExtras

    member _.GetTcInfoWithExtras() = boundModel.GetTcInfoWithExtras()

    member _.GetTcInfo() = boundModel.GetTcInfo()

    member _.TryTcInfoWithOptionalExtras = boundModel.TryTcInfoWithOptionalExtras

    member _.TryGetItemKeyStore() =
        node {
            let! _, info = boundModel.GetTcInfoWithExtras()
            return info.itemKeyStore
        }

    member _.GetSemanticClassification() =
        node {
            let! _, info = boundModel.GetTcInfoWithExtras()
            return info.semanticClassificationKeyStore
        }

[<AutoOpen>]
module Utilities =
    let TryFindFSharpStringAttribute tcGlobals attribSpec attribs =
        match TryFindFSharpAttribute tcGlobals attribSpec attribs with
        | Some (Attrib(_, _, [ AttribStringArg s ], _, _, _, _))  -> Some s
        | _ -> None

/// The implementation of the information needed by TcImports in CompileOps.fs for an F# assembly reference.
//
/// Constructs the build data (IRawFSharpAssemblyData) representing the assembly when used
/// as a cross-assembly reference.  Note the assembly has not been generated on disk, so this is
/// a virtualized view of the assembly contents as computed by background checking.
type RawFSharpAssemblyDataBackedByLanguageService (tcConfig, tcGlobals, generatedCcu: CcuThunk, outfile, topAttrs, assemblyName, ilAssemRef) =

    let exportRemapping = MakeExportRemapping generatedCcu generatedCcu.Contents

    let sigData =
        let _sigDataAttributes, sigDataResources = EncodeSignatureData(tcConfig, tcGlobals, exportRemapping, generatedCcu, outfile, true)
        [ for r in sigDataResources  do
            let ccuName = GetSignatureDataResourceName r
            yield (ccuName, (fun () -> r.GetBytes())) ]

    let autoOpenAttrs = topAttrs.assemblyAttrs |> List.choose (List.singleton >> TryFindFSharpStringAttribute tcGlobals tcGlobals.attrib_AutoOpenAttribute)

    let ivtAttrs = topAttrs.assemblyAttrs |> List.choose (List.singleton >> TryFindFSharpStringAttribute tcGlobals tcGlobals.attrib_InternalsVisibleToAttribute)

    interface IRawFSharpAssemblyData with
        member _.GetAutoOpenAttributes() = autoOpenAttrs
        member _.GetInternalsVisibleToAttributes() =  ivtAttrs
        member _.TryGetILModuleDef() = None
        member _.GetRawFSharpSignatureData(_m, _ilShortAssemName, _filename) = sigData
        member _.GetRawFSharpOptimizationData(_m, _ilShortAssemName, _filename) = [ ]
        member _.GetRawTypeForwarders() = mkILExportedTypes []  // TODO: cross-project references with type forwarders
        member _.ShortAssemblyName = assemblyName
        member _.ILScopeRef = IL.ILScopeRef.Assembly ilAssemRef
        member _.ILAssemblyRefs = [] // These are not significant for service scenarios
        member _.HasAnyFSharpSignatureDataAttribute =  true
        member _.HasMatchingFSharpSignatureDataAttribute = true

type IncrementalBuilderState =
    {
        // stampedFileNames represent the real stamps of the files.
        // logicalStampedFileNames represent the stamps of the files that are used to calculate the project's logical timestamp.
        stampedFileNames: ImmutableArray<DateTime>
        logicalStampedFileNames: ImmutableArray<DateTime>
        stampedReferencedAssemblies: ImmutableArray<DateTime>
        initialBoundModel: GraphNode<BoundModel>
        boundModels: ImmutableArray<GraphNode<BoundModel>>
        finalizedBoundModel: GraphNode<((ILAssemblyRef * IRawFSharpAssemblyData option * TypedImplFile list option * BoundModel) * DateTime)>
    }

/// Manages an incremental build graph for the build of a single F# project
<<<<<<< HEAD
type IncrementalBuilder(tcGlobals,
        frameworkTcImports,
        nonFrameworkAssemblyInputs,
        nonFrameworkResolutions,
        unresolvedReferences,
        tcConfig: TcConfig,
        projectDirectory,
        outfile,
        assemblyName,
        niceNameGen: NiceNameGenerator,
        analyzers: FSharpAnalyzer list,
        lexResourceManager,
        sourceFiles,
        loadClosureOpt: LoadClosure option,
        keepAssemblyContents,
        keepAllBackgroundResolutions,
        keepAllBackgroundSymbolUses,
        enableBackgroundItemKeyStoreAndSemanticClassification,
        enablePartialTypeChecking,
        dependencyProviderOpt: DependencyProvider option) =

    let tcConfigP = TcConfigProvider.Constant tcConfig
    let fileParsed = new Event<string>()
    let beforeFileChecked = new Event<string>()
    let fileChecked = new Event<string>()
    let projectChecked = new Event<unit>()
=======
type IncrementalBuilder(
                        initialBoundModel: BoundModel,
                        tcGlobals,
                        nonFrameworkAssemblyInputs,
                        tcConfig: TcConfig,
                        outfile,
                        assemblyName,
                        lexResourceManager,
                        sourceFiles,
                        enablePartialTypeChecking,
                        beforeFileChecked: Event<string>,
                        fileChecked: Event<string>,
>>>>>>> 200af477
#if !NO_EXTENSIONTYPING
                        importsInvalidatedByTypeProvider: Event<unit>,
#endif
                        allDependencies) =

    let fileParsed = new Event<string>()
    let projectChecked = new Event<unit>()

    let defaultTimeStamp = DateTime.UtcNow

    let mutable isImportsInvalidated = false

#if !NO_EXTENSIONTYPING
    do importsInvalidatedByTypeProvider.Publish.Add(fun () -> isImportsInvalidated <- true)
#endif

    //----------------------------------------------------
    // START OF BUILD TASK FUNCTIONS

    /// Get the timestamp of the given file name.
    let StampFileNameTask (cache: TimeStampCache) (_m: range, filename: string, _isLastCompiland) =
        cache.GetFileTimeStamp filename

    /// Timestamps of referenced assemblies are taken from the file's timestamp.
    let StampReferencedAssemblyTask (cache: TimeStampCache) (_ref, timeStamper) =
        timeStamper cache

    // Link all the assemblies together and produce the input typecheck accumulator
    static let CombineImportedAssembliesTask (
                                              assemblyName, 
                                              tcConfig: TcConfig, 
                                              tcConfigP, 
                                              tcGlobals, 
                                              frameworkTcImports, 
                                              nonFrameworkResolutions, 
                                              unresolvedReferences, 
                                              dependencyProvider, 
                                              loadClosureOpt: LoadClosure option, 
                                              niceNameGen, 
                                              basicDependencies,
                                              keepAssemblyContents,
                                              keepAllBackgroundResolutions,
                                              keepAllBackgroundSymbolUses,
                                              enableBackgroundItemKeyStoreAndSemanticClassification,
                                              defaultPartialTypeChecking,
                                              beforeFileChecked,
                                              fileChecked,
                                              importsInvalidatedByTypeProvider: Event<unit>) : NodeCode<BoundModel> =
      node {
        let errorLogger = CompilationErrorLogger("CombineImportedAssembliesTask", tcConfig.errorSeverityOptions)
        use _ = new CompilationGlobalsScope(errorLogger, BuildPhase.Parameter)

        let! tcImports =
          node {
            try
                let! tcImports = TcImports.BuildNonFrameworkTcImports(tcConfigP, frameworkTcImports, nonFrameworkResolutions, unresolvedReferences, dependencyProvider)
#if !NO_EXTENSIONTYPING
                tcImports.GetCcusExcludingBase() |> Seq.iter (fun ccu ->
                    // When a CCU reports an invalidation, merge them together and just report a
                    // general "imports invalidated". This triggers a rebuild.
                    //
                    // We are explicit about what the handler closure captures to help reason about the
                    // lifetime of captured objects, especially in case the type provider instance gets leaked
                    // or keeps itself alive mistakenly, e.g. via some global state in the type provider instance.
                    //
                    // The handler only captures
                    //    1. a weak reference to the importsInvalidated event.
                    //
                    // The IncrementalBuilder holds the strong reference the importsInvalidated event.
                    //
                    // In the invalidation handler we use a weak reference to allow the IncrementalBuilder to
                    // be collected if, for some reason, a TP instance is not disposed or not GC'd.
                    let capturedImportsInvalidated = WeakReference<_>(importsInvalidatedByTypeProvider)
                    ccu.Deref.InvalidateEvent.Add(fun _ ->
                        match capturedImportsInvalidated.TryGetTarget() with
                        | true, tg -> tg.Trigger()
                        | _ -> ()))
#endif
                return tcImports
            with e ->
                System.Diagnostics.Debug.Assert(false, sprintf "Could not BuildAllReferencedDllTcImports %A" e)
                errorLogger.Warning e
                return frameworkTcImports
          }

        let tcInitial = GetInitialTcEnv (assemblyName, rangeStartup, tcConfig, tcImports, tcGlobals)
        let tcState = GetInitialTcState (rangeStartup, assemblyName, tcConfig, tcGlobals, tcImports, niceNameGen, tcInitial)
        let loadClosureErrors =
           [ match loadClosureOpt with
             | None -> ()
             | Some loadClosure ->
                for inp in loadClosure.Inputs do
                    yield! inp.MetaCommandDiagnostics ]

        let initialErrors = Array.append (Array.ofList loadClosureErrors) (errorLogger.GetDiagnostics())
        let tcInfo =
            {
              tcState=tcState
              tcEnvAtEndOfFile=tcInitial
              topAttribs=None
              latestCcuSigForFile=None
              tcErrorsRev = [ initialErrors ]
              moduleNamesDict = Map.empty
              tcDependencyFiles = basicDependencies
              sigNameOpt = None
            }
<<<<<<< HEAD
        let tcInfoExtras =
            {
                tcResolutionsRev=[]
                tcSymbolUsesRev=[]
                tcOpenDeclarationsRev=[]
                tcImplFilesRev=[]
                itemKeyStore = None
                semanticClassificationKeyStore = None
            }
=======
        let tcInfoExtras = emptyTcInfoExtras
>>>>>>> 200af477
        return
            BoundModel.Create(
                tcConfig,
                tcGlobals,
                tcImports,
                keepAssemblyContents,
                keepAllBackgroundResolutions,
                keepAllBackgroundSymbolUses,
                enableBackgroundItemKeyStoreAndSemanticClassification,
                defaultPartialTypeChecking,
                beforeFileChecked,
                fileChecked,
                tcInfo,
                node { return tcInfoExtras },
                None) }

    /// Type check all files eagerly.
    let TypeCheckTask partialCheck (prevBoundModel: BoundModel) syntaxTree: NodeCode<BoundModel> =
        node {
            let! tcInfo = prevBoundModel.GetTcInfo()
            let boundModel = prevBoundModel.Next(syntaxTree, tcInfo)

            // Eagerly type check
            // We need to do this to keep the expected behavior of events (namely fileChecked) when checking a file/project.
            if partialCheck then
                let! _ = boundModel.GetTcInfo()
                ()
            else
                let! _ = boundModel.GetTcInfoWithExtras()
                ()

            return boundModel
        }

    /// Finish up the typechecking to produce outputs for the rest of the compilation process
    let FinalizeTypeCheckTask (boundModels: ImmutableArray<BoundModel>) =
      node {
        let errorLogger = CompilationErrorLogger("FinalizeTypeCheckTask", tcConfig.errorSeverityOptions)
        use _ = new CompilationGlobalsScope(errorLogger, BuildPhase.TypeCheck)

        let! results =
<<<<<<< HEAD
            boundModels |> Eventually.each (fun boundModel -> eventually {
                let! tcInfo, tcImplFilesRev =
                  eventually {
                    if enablePartialTypeChecking then
                        let! tcInfo = boundModel.GetTcInfo()
                        return tcInfo, []
                    else
                        let! tcInfo, tcInfoExtras = boundModel.GetTcInfoWithExtras()
                        return tcInfo, tcInfoExtras.tcImplFilesRev
                   }
                assert tcInfo.latestCcuSigForFile.IsSome
                assert boundModel.SyntaxTree.IsSome
                let latestCcuSigForFile = tcInfo.latestCcuSigForFile.Value
                let syntaxTree = boundModel.SyntaxTree.Value
                return (tcInfo.tcEnvAtEndOfFile, defaultArg tcInfo.topAttribs EmptyTopAttrs, (syntaxTree, List.tryHead tcImplFilesRev, latestCcuSigForFile))
=======
            boundModels 
            |> Seq.map (fun boundModel -> node { 
                if enablePartialTypeChecking then
                    let! tcInfo = boundModel.GetTcInfo()
                    return tcInfo, None
                else
                    let! tcInfo, tcInfoExtras = boundModel.GetTcInfoWithExtras()
                    return tcInfo, tcInfoExtras.latestImplFile
>>>>>>> 200af477
            })
            |> Seq.map (fun work ->
                node {
                    let! tcInfo, latestImplFile = work
                    return (tcInfo.tcEnvAtEndOfFile, defaultArg tcInfo.topAttribs EmptyTopAttrs, latestImplFile, tcInfo.latestCcuSigForFile)
                }
            )
            |> NodeCode.Sequential

        let results = results |> List.ofSeq

        // Get the state at the end of the type-checking of the last file
        let finalBoundModel = boundModels.[boundModels.Length-1]

        let! finalInfo = finalBoundModel.GetTcInfo()

        // Finish the checking
        let (_tcEnvAtEndOfLastFile, topAttrs, tcFileResults), tcState =
            TypeCheckMultipleInputsFinish (results, finalInfo.tcState)

        let ilAssemRef, tcAssemblyDataOpt, tcAssemblyExprOpt =
            try
<<<<<<< HEAD
                // TypeCheckClosedInputSetFinish fills in tcState.Ccu but in incremental scenarios we don't want this,
                // so we make this temporary here
                let oldContents = tcState.Ccu.Deref.Contents
                try
                    let tcState = TypeCheckClosedInputSetFinish (tcState)

                    // Compute the identity of the generated assembly based on attributes, options etc.
                    // Some of this is duplicated from fsc.fs
                    let ilAssemRef =
                        let publicKey =
                            try
                                let signingInfo = ValidateKeySigningAttributes (tcConfig, tcGlobals, topAttrs)
                                match GetStrongNameSigner signingInfo with
                                | None -> None
                                | Some s -> Some (PublicKey.KeyAsToken(s.PublicKey))
                            with e ->
                                errorRecoveryNoRange e
                                None
                        let locale = TryFindFSharpStringAttribute tcGlobals (tcGlobals.FindSysAttrib  "System.Reflection.AssemblyCultureAttribute") topAttrs.assemblyAttrs
                        let assemVerFromAttrib =
                            TryFindFSharpStringAttribute tcGlobals (tcGlobals.FindSysAttrib "System.Reflection.AssemblyVersionAttribute") topAttrs.assemblyAttrs
                            |> Option.bind  (fun v -> try Some (parseILVersion v) with _ -> None)
                        let ver =
                            match assemVerFromAttrib with
                            | None -> tcConfig.version.GetVersionInfo(tcConfig.implicitIncludeDir)
                            | Some v -> v
                        ILAssemblyRef.Create(assemblyName, None, publicKey, false, Some ver, locale)

                    let tcAssemblyDataOpt =
                        try
=======
                let tcState, tcAssemblyExpr, ccuContents = TypeCheckClosedInputSetFinish (mimpls, tcState)
>>>>>>> 200af477

                let generatedCcu = tcState.Ccu.CloneWithFinalizedContents(ccuContents)

                // Compute the identity of the generated assembly based on attributes, options etc.
                // Some of this is duplicated from fsc.fs
                let ilAssemRef =
                    let publicKey =
                        try
                            let signingInfo = ValidateKeySigningAttributes (tcConfig, tcGlobals, topAttrs)
                            match GetStrongNameSigner signingInfo with
                            | None -> None
                            | Some s -> Some (PublicKey.KeyAsToken(s.PublicKey))
                        with e ->
                            errorRecoveryNoRange e
                            None
<<<<<<< HEAD
                    let mimpls = List.choose p23 tcFileResults
                    ilAssemRef, tcAssemblyDataOpt, Some mimpls
                finally
                    tcState.Ccu.Deref.Contents <- oldContents
=======
                    let locale = TryFindFSharpStringAttribute tcGlobals (tcGlobals.FindSysAttrib "System.Reflection.AssemblyCultureAttribute") topAttrs.assemblyAttrs
                    let assemVerFromAttrib =
                        TryFindFSharpStringAttribute tcGlobals (tcGlobals.FindSysAttrib "System.Reflection.AssemblyVersionAttribute") topAttrs.assemblyAttrs
                        |> Option.bind  (fun v -> try Some (parseILVersion v) with _ -> None)
                    let ver =
                        match assemVerFromAttrib with
                        | None -> tcConfig.version.GetVersionInfo(tcConfig.implicitIncludeDir)
                        | Some v -> v
                    ILAssemblyRef.Create(assemblyName, None, publicKey, false, Some ver, locale)

                let tcAssemblyDataOpt =
                    try
                        // Assemblies containing type provider components can not successfully be used via cross-assembly references.
                        // We return 'None' for the assembly portion of the cross-assembly reference
                        let hasTypeProviderAssemblyAttrib =
                            topAttrs.assemblyAttrs |> List.exists (fun (Attrib(tcref, _, _, _, _, _, _)) ->
                                let nm = tcref.CompiledRepresentationForNamedType.BasicQualifiedName
                                nm = typeof<Microsoft.FSharp.Core.CompilerServices.TypeProviderAssemblyAttribute>.FullName)

                        if tcState.CreatesGeneratedProvidedTypes || hasTypeProviderAssemblyAttrib then
                            None
                        else
                            Some  (RawFSharpAssemblyDataBackedByLanguageService (tcConfig, tcGlobals, generatedCcu, outfile, topAttrs, assemblyName, ilAssemRef) :> IRawFSharpAssemblyData)
                    with e ->
                        errorRecoveryNoRange e
                        None
                ilAssemRef, tcAssemblyDataOpt, Some tcAssemblyExpr
>>>>>>> 200af477
            with e ->
                errorRecoveryNoRange e
                mkSimpleAssemblyRef assemblyName, None, None

        let diagnostics = errorLogger.GetDiagnostics() :: finalInfo.tcErrorsRev
        let! finalBoundModelWithErrors = finalBoundModel.Finish(diagnostics, Some topAttrs)
        return ilAssemRef, tcAssemblyDataOpt, tcAssemblyExprOpt, finalBoundModelWithErrors
    }

    // END OF BUILD TASK FUNCTIONS
    // ---------------------------------------------------------------------------------------------

    // ---------------------------------------------------------------------------------------------
    // START OF BUILD DESCRIPTION

    let GetSyntaxTree (sourceRange: range, filename: string, isLastCompiland) =
        SyntaxTree(tcConfig, fileParsed, lexResourceManager, sourceRange, filename, isLastCompiland)

    // Inputs
    let fileNames = sourceFiles |> Array.ofList // TODO: This should be an immutable array.
    let referencedAssemblies =  nonFrameworkAssemblyInputs |> Array.ofList // TODO: This should be an immutable array.

    let createBoundModelGraphNode initialBoundModel (boundModels: ImmutableArray<GraphNode<BoundModel>>.Builder) i =
        let fileInfo = fileNames.[i]
        let prevBoundModelGraphNode =
            match i with
            | 0 (* first file *) -> initialBoundModel
            | _ -> boundModels.[i - 1]
        let syntaxTree = GetSyntaxTree fileInfo
        GraphNode(node {
            let! prevBoundModel = prevBoundModelGraphNode.GetOrComputeValue()
            return! TypeCheckTask enablePartialTypeChecking prevBoundModel syntaxTree
        })

    let rec createFinalizeBoundModelGraphNode (boundModels: ImmutableArray<GraphNode<BoundModel>>.Builder) =
        GraphNode(node {
            // Compute last bound model then get all the evaluated models.
            let! _ = boundModels.[boundModels.Count - 1].GetOrComputeValue()
            let boundModels =
                boundModels
                |> Seq.map (fun x -> x.TryPeekValue().Value)
                |> ImmutableArray.CreateRange

            let! result = FinalizeTypeCheckTask boundModels
            let result = (result, DateTime.UtcNow)
            return result
        })

    and computeStampedFileName (state: IncrementalBuilderState) (cache: TimeStampCache) slot fileInfo =
        let currentStamp = state.stampedFileNames.[slot]
        let stamp = StampFileNameTask cache fileInfo

        if currentStamp <> stamp then
            match state.boundModels.[slot].TryPeekValue() with
            // This prevents an implementation file that has a backing signature file from invalidating the rest of the build.
            | ValueSome(boundModel) when enablePartialTypeChecking && boundModel.BackingSignature.IsSome ->
                let newBoundModel = boundModel.ClearTcInfoExtras()
                { state with
                    boundModels = state.boundModels.RemoveAt(slot).Insert(slot, GraphNode(node { return newBoundModel }))
                    stampedFileNames = state.stampedFileNames.SetItem(slot, StampFileNameTask cache fileInfo)
                }
            | _ ->

                let stampedFileNames = state.stampedFileNames.ToBuilder()
                let logicalStampedFileNames = state.logicalStampedFileNames.ToBuilder()
                let boundModels = state.boundModels.ToBuilder()

                // Invalidate the file and all files below it.
                for j = 0 to stampedFileNames.Count - slot - 1 do
                    let stamp = StampFileNameTask cache fileNames.[slot + j]
                    stampedFileNames.[slot + j] <- stamp
                    logicalStampedFileNames.[slot + j] <- stamp
                    boundModels.[slot + j] <- createBoundModelGraphNode state.initialBoundModel boundModels (slot + j)

                { state with
                    // Something changed, the finalized view of the project must be invalidated.
                    finalizedBoundModel = createFinalizeBoundModelGraphNode boundModels

                    stampedFileNames = stampedFileNames.ToImmutable()
                    logicalStampedFileNames = logicalStampedFileNames.ToImmutable()
                    boundModels = boundModels.ToImmutable()
                }
        else
            state

    and computeStampedFileNames state (cache: TimeStampCache) =
        let mutable i = 0
        (state, fileNames)
        ||> Array.fold (fun state fileInfo ->
            let newState = computeStampedFileName state cache i fileInfo
            i <- i + 1
            newState
        )

    and computeStampedReferencedAssemblies state canTriggerInvalidation (cache: TimeStampCache) =
        let stampedReferencedAssemblies = state.stampedReferencedAssemblies.ToBuilder()

        let mutable referencesUpdated = false
        referencedAssemblies
        |> Array.iteri (fun i asmInfo ->

            let currentStamp = state.stampedReferencedAssemblies.[i]
            let stamp = StampReferencedAssemblyTask cache asmInfo

            if currentStamp <> stamp then
                referencesUpdated <- true
                stampedReferencedAssemblies.[i] <- stamp
        )

        if referencesUpdated then
            // Build is invalidated. The build must be rebuilt with the newly updated references.
            if not isImportsInvalidated && canTriggerInvalidation then
                isImportsInvalidated <- true
            { state with
                stampedReferencedAssemblies = stampedReferencedAssemblies.ToImmutable()
            }
        else
            state

    let tryGetSlot (state: IncrementalBuilderState) slot =
        match state.boundModels.[slot].TryPeekValue() with
        | ValueSome boundModel ->
            (boundModel, state.stampedFileNames.[slot])
            |> Some
        | _ ->
            None

    let tryGetBeforeSlot (state: IncrementalBuilderState) slot =
        match slot with
        | 0 (* first file *) ->
            (initialBoundModel, DateTime.MinValue)
            |> Some
        | _ ->
            tryGetSlot state (slot - 1)

    let evalUpToTargetSlot (state: IncrementalBuilderState) targetSlot =
        node {
            if targetSlot < 0 then
                return Some(initialBoundModel, DateTime.MinValue)
            else
                let! boundModel = state.boundModels.[targetSlot].GetOrComputeValue()
                return Some(boundModel, state.stampedFileNames.[targetSlot])
        }

    let MaxTimeStampInDependencies stamps =
        if Seq.isEmpty stamps then
            DateTime.MinValue
        else
            stamps
            |> Seq.max

    // END OF BUILD DESCRIPTION
    // ---------------------------------------------------------------------------------------------

    (*
        The data below represents a dependency graph.

        ReferencedAssembliesStamps => FileStamps => BoundModels => FinalizedBoundModel
    *)

    let gate = obj ()
    let mutable currentState =
        let cache = TimeStampCache(defaultTimeStamp)
        let initialBoundModel = GraphNode(node { return initialBoundModel })
        let boundModels = ImmutableArray.CreateBuilder(fileNames.Length)

        for slot = 0 to fileNames.Length - 1 do
            boundModels.Add(createBoundModelGraphNode initialBoundModel boundModels slot)

        let state =
            {
                stampedFileNames = Array.init fileNames.Length (fun _ -> DateTime.MinValue) |> ImmutableArray.CreateRange
                logicalStampedFileNames = Array.init fileNames.Length (fun _ -> DateTime.MinValue) |> ImmutableArray.CreateRange
                stampedReferencedAssemblies = Array.init referencedAssemblies.Length (fun _ -> DateTime.MinValue) |> ImmutableArray.CreateRange
                initialBoundModel = initialBoundModel
                boundModels = boundModels.ToImmutable()
                finalizedBoundModel = createFinalizeBoundModelGraphNode boundModels
            }
        let state = computeStampedReferencedAssemblies state false cache
        let state = computeStampedFileNames state cache
        state

    let computeProjectTimeStamp (state: IncrementalBuilderState) =
        let t1 = MaxTimeStampInDependencies state.stampedReferencedAssemblies
        let t2 = MaxTimeStampInDependencies state.logicalStampedFileNames
        max t1 t2

    let setCurrentState state cache (ct: CancellationToken) =
        lock gate (fun () ->
            ct.ThrowIfCancellationRequested()
            currentState <- computeStampedFileNames state cache
        )

    let checkFileTimeStamps (cache: TimeStampCache) =
        node {
            let! ct = NodeCode.CancellationToken
            setCurrentState currentState cache ct
        }

    do IncrementalBuilderEventTesting.MRU.Add(IncrementalBuilderEventTesting.IBECreated)

    member _.TcConfig = tcConfig

    member _.FileParsed = fileParsed.Publish

    member _.BeforeFileChecked = beforeFileChecked.Publish

    member _.FileChecked = fileChecked.Publish

    member _.ProjectChecked = projectChecked.Publish

#if !NO_EXTENSIONTYPING
    member _.ImportsInvalidatedByTypeProvider = importsInvalidatedByTypeProvider.Publish
#endif

    member _.IsReferencesInvalidated = 
        // fast path
        if isImportsInvalidated then true
        else 
            computeStampedReferencedAssemblies currentState true (TimeStampCache(defaultTimeStamp)) |> ignore
            isImportsInvalidated

    member _.AllDependenciesDeprecated = allDependencies

    member _.PopulatePartialCheckingResults () =
      node {
        let cache = TimeStampCache defaultTimeStamp // One per step
        do! checkFileTimeStamps cache
        let! _ = currentState.finalizedBoundModel.GetOrComputeValue()
        projectChecked.Trigger()
      }

    member builder.GetCheckResultsBeforeFileInProjectEvenIfStale filename: PartialCheckResults option  =
        let slotOfFile = builder.GetSlotOfFileName filename
        let result = tryGetBeforeSlot currentState slotOfFile

        match result with
        | Some (boundModel, timestamp) -> Some (PartialCheckResults (boundModel, timestamp))
        | _ -> None

    member builder.TryGetCheckResultsBeforeFileInProject (filename) =
        let cache = TimeStampCache defaultTimeStamp
        let tmpState = computeStampedFileNames currentState cache

        let slotOfFile = builder.GetSlotOfFileName filename
        match tryGetBeforeSlot tmpState slotOfFile with
        | Some(boundModel, timestamp) -> PartialCheckResults(boundModel, timestamp) |> Some
        | _ -> None

    member builder.AreCheckResultsBeforeFileInProjectReady filename =
        (builder.TryGetCheckResultsBeforeFileInProject filename).IsSome

    member _.GetCheckResultsBeforeSlotInProject (slotOfFile) =
      node {
        let cache = TimeStampCache defaultTimeStamp
        do! checkFileTimeStamps cache
        let! result = evalUpToTargetSlot currentState (slotOfFile - 1)
        match result with
        | Some (boundModel, timestamp) -> return PartialCheckResults(boundModel, timestamp)
        | None -> return! failwith "Expected results to be ready. (GetCheckResultsBeforeSlotInProject)."
      }

    member _.GetFullCheckResultsBeforeSlotInProject (slotOfFile) =
      node {
        let cache = TimeStampCache defaultTimeStamp
        do! checkFileTimeStamps cache
        let! result = evalUpToTargetSlot currentState (slotOfFile - 1)
        match result with
        | Some (boundModel, timestamp) -> 
            let! _ = boundModel.GetTcInfoExtras()
            return PartialCheckResults(boundModel, timestamp)
        | None -> return! failwith "Expected results to be ready. (GetFullCheckResultsBeforeSlotInProject)."
      }

    member builder.GetCheckResultsBeforeFileInProject (filename) =
        let slotOfFile = builder.GetSlotOfFileName filename
        builder.GetCheckResultsBeforeSlotInProject (slotOfFile)

    member builder.GetCheckResultsAfterFileInProject (filename) =
        let slotOfFile = builder.GetSlotOfFileName filename + 1
        builder.GetCheckResultsBeforeSlotInProject (slotOfFile)

    member builder.GetFullCheckResultsBeforeFileInProject (filename) =
        let slotOfFile = builder.GetSlotOfFileName filename
        builder.GetFullCheckResultsBeforeSlotInProject (slotOfFile)

    member builder.GetFullCheckResultsAfterFileInProject (filename) =
        node {
            let slotOfFile = builder.GetSlotOfFileName filename + 1
            let! result = builder.GetFullCheckResultsBeforeSlotInProject(slotOfFile)
            return result
        }

    member builder.GetCheckResultsAfterLastFileInProject () =
        builder.GetCheckResultsBeforeSlotInProject(builder.GetSlotsCount())

    member _.GetCheckResultsAndImplementationsForProject() =
      node {
        let cache = TimeStampCache(defaultTimeStamp)
        do! checkFileTimeStamps cache
        let! result = currentState.finalizedBoundModel.GetOrComputeValue()
        match result with
        | ((ilAssemRef, tcAssemblyDataOpt, tcAssemblyExprOpt, boundModel), timestamp) ->
            return PartialCheckResults (boundModel, timestamp), ilAssemRef, tcAssemblyDataOpt, tcAssemblyExprOpt
      }

    member builder.GetFullCheckResultsAndImplementationsForProject() =
        node {
            let! result = builder.GetCheckResultsAndImplementationsForProject()
            let results, _, _, _ = result
            let! _ = results.GetTcInfoWithExtras() // Make sure we forcefully evaluate the info
            return result
        }

    member _.GetLogicalTimeStampForProject(cache) =
        let tmpState = computeStampedFileNames currentState cache
        computeProjectTimeStamp tmpState

    member _.TryGetSlotOfFileName(filename: string) =
        // Get the slot of the given file and force it to build.
        let CompareFileNames (_, f2, _) =
            let result =
                   String.Compare(filename, f2, StringComparison.CurrentCultureIgnoreCase)=0
                || String.Compare(FileSystem.GetFullPathShim filename, FileSystem.GetFullPathShim f2, StringComparison.CurrentCultureIgnoreCase)=0
            result
        match fileNames |> Array.tryFindIndex CompareFileNames with
        | Some slot -> Some slot
        | None -> None

    member this.GetSlotOfFileName(filename: string) =
        match this.TryGetSlotOfFileName(filename) with
        | Some slot -> slot
        | None -> failwith (sprintf "The file '%s' was not part of the project. Did you call InvalidateConfiguration when the list of files in the project changed?" filename)

    member _.GetSlotsCount () = fileNames.Length

    member _.Analyzers = analyzers

    member _.KeepAssemblyContents = keepAssemblyContents

    member this.ContainsFile(filename: string) =
        (this.TryGetSlotOfFileName filename).IsSome

    member builder.GetParseResultsForFile (filename) =
        let slotOfFile = builder.GetSlotOfFileName filename
        let fileInfo = fileNames.[slotOfFile]
        // re-parse on demand instead of retaining
        let syntaxTree = GetSyntaxTree fileInfo
        syntaxTree.Parse None

    member _.SourceFiles  = sourceFiles  |> List.map (fun (_, f, _) -> f)

    /// CreateIncrementalBuilder (for background type checking). Note that fsc.fs also
    /// creates an incremental builder used by the command line compiler.
    static member TryCreateIncrementalBuilderForProjectOptions
                      (legacyReferenceResolver, defaultFSharpBinariesDir,
                       frameworkTcImportsCache: FrameworkImportsCache,
                       loadClosureOpt: LoadClosure option,
                       sourceFiles: string list,
                       commandLineArgs: string list,
                       projectReferences, projectDirectory,
                       useScriptResolutionRules, keepAssemblyContentsRequestForChecker,
                       keepAllBackgroundResolutions,
                       tryGetMetadataSnapshot, suggestNamesForErrors,
                       keepAllBackgroundSymbolUses,
                       enableBackgroundItemKeyStoreAndSemanticClassification,
                       enablePartialTypeCheckingRequestForChecker: bool,
                       dependencyProvider) =

      let useSimpleResolutionSwitch = "--simpleresolution"

      node {

        // Trap and report warnings and errors from creation.
        let delayedLogger = CapturingErrorLogger("IncrementalBuilderCreation")
        use _ = new CompilationGlobalsScope(delayedLogger, BuildPhase.Parameter)

        let! builderOpt =
         node {
          try

            // Create the builder.
            // Share intern'd strings across all lexing/parsing
            let resourceManager = new Lexhelp.LexResourceManager()

            /// Create a type-check configuration
            let tcConfigB, sourceFiles =

                let getSwitchValue switchString =
                    match commandLineArgs |> Seq.tryFindIndex(fun s -> s.StartsWithOrdinal switchString) with
                    | Some idx -> Some(commandLineArgs.[idx].Substring(switchString.Length))
                    | _ -> None

                let sdkDirOverride =
                    match loadClosureOpt with
                    | None -> None
                    | Some loadClosure -> loadClosure.SdkDirOverride

                // see also fsc.fs: runFromCommandLineToImportingAssemblies(), as there are many similarities to where the PS creates a tcConfigB
                let tcConfigB =
                    TcConfigBuilder.CreateNew(legacyReferenceResolver,
                         defaultFSharpBinariesDir,
                         implicitIncludeDir=projectDirectory,
                         reduceMemoryUsage=ReduceMemoryFlag.Yes,
                         isInteractive=useScriptResolutionRules,
                         isInvalidationSupported=true,
                         defaultCopyFSharpCore=CopyFSharpCoreFlag.No,
                         tryGetMetadataSnapshot=tryGetMetadataSnapshot,
                         sdkDirOverride=sdkDirOverride,
                         rangeForErrors=range0)

                tcConfigB.primaryAssembly <-
                    match loadClosureOpt with
                    | None -> PrimaryAssembly.Mscorlib
                    | Some loadClosure ->
                        if loadClosure.UseDesktopFramework then
                            PrimaryAssembly.Mscorlib
                        else
                            PrimaryAssembly.System_Runtime

                tcConfigB.resolutionEnvironment <- (LegacyResolutionEnvironment.EditingOrCompilation true)

                tcConfigB.conditionalCompilationDefines <-
                    let define = if useScriptResolutionRules then "INTERACTIVE" else "COMPILED"
                    define :: tcConfigB.conditionalCompilationDefines

                tcConfigB.projectReferences <- projectReferences

                tcConfigB.useSimpleResolution <- (getSwitchValue useSimpleResolutionSwitch) |> Option.isSome

                // Apply command-line arguments and collect more source files if they are in the arguments
                let sourceFilesNew = ApplyCommandLineArgs(tcConfigB, sourceFiles, commandLineArgs)

                // Never open PDB files for the language service, even if --standalone is specified
                tcConfigB.openDebugInformationForLaterStaticLinking <- false

                tcConfigB.xmlDocInfoLoader <-
                    { new IXmlDocumentationInfoLoader with
                        /// Try to load xml documentation associated with an assembly by the same file path with the extension ".xml".
                        member _.TryLoad(assemblyFileName, _ilModule) =
                            let xmlFileName = Path.ChangeExtension(assemblyFileName, ".xml")

                            // REVIEW: File IO - Will eventually need to change this to use a file system interface of some sort.
                            XmlDocumentationInfo.TryCreateFromFile(xmlFileName)
                    }
                    |> Some

                tcConfigB, sourceFilesNew

            // If this is a builder for a script, re-apply the settings inferred from the
            // script and its load closure to the configuration.
            //
            // NOTE: it would probably be cleaner and more accurate to re-run the load closure at this point.
<<<<<<< HEAD
            match loadClosureOpt with
            | Some loadClosure ->
                let dllReferences =
                    [for reference in tcConfigB.referencedDLLs do
                        // If there's (one or more) resolutions of closure references then yield them all
                        match loadClosure.References  |> List.tryFind (fun (resolved, _)->resolved=reference.Text) with
                        | Some (resolved, closureReferences) ->
                            for closureReference in closureReferences do
                                yield AssemblyReference(closureReference.originalReference.Range, resolved, None)
                        | None -> yield reference]
                tcConfigB.referencedDLLs <- []
                tcConfigB.primaryAssembly <- (if loadClosure.UseDesktopFramework then PrimaryAssembly.Mscorlib else PrimaryAssembly.System_Runtime)
                // Add one by one to remove duplicates
                dllReferences |> List.iter (fun dllReference ->
                    tcConfigB.AddReferencedAssemblyByPath(dllReference.Range, dllReference.Text))
                tcConfigB.knownUnresolvedReferences <- loadClosure.UnresolvedReferences
                loadClosure.CompilerTools |> List.iter (fun (m, compilerTool) ->
                    tcConfigB.AddCompilerToolsByPath(m, compilerTool))
            | None -> ()
=======
            let setupConfigFromLoadClosure () =
                match loadClosureOpt with
                | Some loadClosure ->
                    let dllReferences =
                        [for reference in tcConfigB.referencedDLLs do
                            // If there's (one or more) resolutions of closure references then yield them all
                            match loadClosure.References  |> List.tryFind (fun (resolved, _)->resolved=reference.Text) with
                            | Some (resolved, closureReferences) ->
                                for closureReference in closureReferences do
                                    yield AssemblyReference(closureReference.originalReference.Range, resolved, None)
                            | None -> yield reference]
                    tcConfigB.referencedDLLs <- []
                    tcConfigB.primaryAssembly <- (if loadClosure.UseDesktopFramework then PrimaryAssembly.Mscorlib else PrimaryAssembly.System_Runtime)
                    // Add one by one to remove duplicates
                    dllReferences |> List.iter (fun dllReference ->
                        tcConfigB.AddReferencedAssemblyByPath(dllReference.Range, dllReference.Text))
                    tcConfigB.knownUnresolvedReferences <- loadClosure.UnresolvedReferences
                | None -> ()

            setupConfigFromLoadClosure()
>>>>>>> 200af477

            let tcConfig = TcConfig.Create(tcConfigB, validate=true)
            let niceNameGen = NiceNameGenerator()
            let outfile, _, assemblyName = tcConfigB.DecideNames sourceFiles

            // Resolve assemblies and create the framework TcImports. This is done when constructing the
            // builder itself, rather than as an incremental task. This caches a level of "system" references. No type providers are
            // included in these references.
            let! (tcGlobals, frameworkTcImports, nonFrameworkResolutions, unresolvedReferences) = frameworkTcImportsCache.Get(tcConfig)

            // Note we are not calling errorLogger.GetDiagnostics() anywhere for this task.
            // This is ok because not much can actually go wrong here.
            let errorOptions = tcConfig.errorSeverityOptions
            let errorLogger = CompilationErrorLogger("nonFrameworkAssemblyInputs", errorOptions)
            use _ = new CompilationGlobalsScope(errorLogger, BuildPhase.Parameter)

            // Get the names and time stamps of all the non-framework referenced assemblies, which will act
            // as inputs to one of the nodes in the build.
            //
            // This operation is done when constructing the builder itself, rather than as an incremental task.
            let nonFrameworkAssemblyInputs =
                // Note we are not calling errorLogger.GetDiagnostics() anywhere for this task.
                // This is ok because not much can actually go wrong here.
                let errorLogger = CompilationErrorLogger("nonFrameworkAssemblyInputs", errorOptions)
                // Return the disposable object that cleans up
                use _holder = new CompilationGlobalsScope(errorLogger, BuildPhase.Parameter)

                [ for r in nonFrameworkResolutions do
                    let fileName = r.resolvedPath
                    yield (Choice1Of2 fileName, (fun (cache: TimeStampCache) -> cache.GetFileTimeStamp fileName))

                  for pr in projectReferences  do
                    yield Choice2Of2 pr, (fun (cache: TimeStampCache) -> cache.GetProjectReferenceTimeStamp (pr)) ]

<<<<<<< HEAD
            let analyzers = FSharpAnalyzers.ImportAnalyzers(tcConfig, tcConfig.compilerToolPaths)
            let analyzersRequireAssemblyContents =
                analyzers |> List.exists (fun analyzer -> analyzer.RequiresAssemblyContents)

            // partial type checking based on signatures alone gets disabled if any
            // analyzer requires assembly contents
            let enablePartialTypeChecking = enablePartialTypeCheckingRequestForChecker && not analyzersRequireAssemblyContents
            let keepAssemblyContents = keepAssemblyContentsRequestForChecker || analyzersRequireAssemblyContents

            let builder =
                new IncrementalBuilder(tcGlobals,
=======
            //
            //
            //
            //
            // Start importing

            let tcConfigP = TcConfigProvider.Constant tcConfig
            let beforeFileChecked = new Event<string>()
            let fileChecked = new Event<string>()

#if !NO_EXTENSIONTYPING
            let importsInvalidatedByTypeProvider = new Event<unit>()
#endif

            // Check for the existence of loaded sources and prepend them to the sources list if present.
            let sourceFiles = tcConfig.GetAvailableLoadedSources() @ (sourceFiles |>List.map (fun s -> rangeStartup, s))

            // Mark up the source files with an indicator flag indicating if they are the last source file in the project
            let sourceFiles =
                let flags, isExe = tcConfig.ComputeCanContainEntryPoint(sourceFiles |> List.map snd)
                ((sourceFiles, flags) ||> List.map2 (fun (m, nm) flag -> (m, nm, (flag, isExe))))

            let basicDependencies =
                [ for (UnresolvedAssemblyReference(referenceText, _))  in unresolvedReferences do
                    // Exclude things that are definitely not a file name
                    if not(FileSystem.IsInvalidPathShim referenceText) then
                        let file = if FileSystem.IsPathRootedShim referenceText then referenceText else Path.Combine(projectDirectory, referenceText)
                        yield file

                  for r in nonFrameworkResolutions do
                        yield  r.resolvedPath  ]

            let allDependencies =
                [| yield! basicDependencies
                   for (_, f, _) in sourceFiles do
                        yield f |]

            // For scripts, the dependency provider is already available.
            // For projects create a fresh one for the project.
            let dependencyProvider =
                match dependencyProvider with
                | None -> new DependencyProvider()
                | Some dependencyProvider -> dependencyProvider

            let! initialBoundModel = 
                CombineImportedAssembliesTask(
                    assemblyName,
                    tcConfig,
                    tcConfigP,
                    tcGlobals,
>>>>>>> 200af477
                    frameworkTcImports,
                    nonFrameworkResolutions,
                    unresolvedReferences,
<<<<<<< HEAD
                    tcConfig,
                    projectDirectory,
                    outfile,
                    assemblyName,
                    niceNameGen,
                    analyzers,
                    resourceManager,
                    sourceFilesNew,
=======
                    dependencyProvider,
>>>>>>> 200af477
                    loadClosureOpt,
                    niceNameGen,
                    basicDependencies,
                    keepAssemblyContents,
                    keepAllBackgroundResolutions,
                    keepAllBackgroundSymbolUses,
                    enableBackgroundItemKeyStoreAndSemanticClassification,
                    enablePartialTypeChecking,
                    beforeFileChecked,
                    fileChecked,
                    importsInvalidatedByTypeProvider
                )

            let builder =
                new IncrementalBuilder(
                    initialBoundModel,
                    tcGlobals,
                    nonFrameworkAssemblyInputs,
                    tcConfig,
                    outfile,
                    assemblyName,
                    resourceManager,
                    sourceFiles,
                    enablePartialTypeChecking,
                    beforeFileChecked,
                    fileChecked,
#if !NO_EXTENSIONTYPING
                    importsInvalidatedByTypeProvider,
#endif
                    allDependencies)
            return Some builder
          with e ->
            errorRecoveryNoRange e
            return None
         }

        let diagnostics =
            match builderOpt with
            | Some builder ->
                let errorSeverityOptions = builder.TcConfig.errorSeverityOptions
                let errorLogger = CompilationErrorLogger("IncrementalBuilderCreation", errorSeverityOptions)
                delayedLogger.CommitDelayedDiagnostics errorLogger
                errorLogger.GetDiagnostics()
            | _ ->
                Array.ofList delayedLogger.Diagnostics
            |> Array.map (fun (d, severity) -> FSharpDiagnostic.CreateFromException(d, severity, range.Zero, suggestNamesForErrors))

        return builderOpt, diagnostics
      }<|MERGE_RESOLUTION|>--- conflicted
+++ resolved
@@ -208,10 +208,9 @@
     member x.TcSymbolUses =
         List.rev x.tcSymbolUsesRev
 
-<<<<<<< HEAD
     member x.TcImplFiles = 
         List.rev x.tcImplFilesRev
-=======
+
 [<AutoOpen>]
 module TcInfoHelpers =
 
@@ -220,11 +219,10 @@
             tcResolutionsRev = []
             tcSymbolUsesRev = []
             tcOpenDeclarationsRev = []
-            latestImplFile = None
+            tcImplFilesRev = []
             itemKeyStore = None
             semanticClassificationKeyStore = None
         }
->>>>>>> 200af477
 
 /// Accumulated results of type checking.
 [<NoEquality; NoComparison>]
@@ -232,27 +230,27 @@
     | PartialState of TcInfo
     | FullState of TcInfo * TcInfoExtras
 
-<<<<<<< HEAD
     member this.TcInfoWithOptionalExtras =
         match this with
         | PartialState tcInfo -> tcInfo, None
         | FullState(tcInfo, tcInfoExtras) -> tcInfo, Some tcInfoExtras
 
     member this.TcInfo =
-=======
+        match this with
+        | PartialState tcInfo -> tcInfo
+        | FullState(tcInfo, _) -> tcInfo
+
 [<NoEquality; NoComparison>]
 type TcInfoNode =
-    | TcInfoNode of partial: GraphNode<TcInfo> * full: GraphNode<TcInfo * TcInfoExtras>
-
+    | TcInfoNode of partial: GraphNode<TcInfo> * full: GraphNode<TcInfo * TcInfoExtras option>
     member this.HasFull =
->>>>>>> 200af477
         match this with
         | TcInfoNode(_, full) -> full.HasValue
 
     static member FromState(state: TcInfoState) =
         match state with
-        | PartialState tcInfo -> TcInfoNode(GraphNode(node { return tcInfo }), GraphNode(node { return tcInfo, emptyTcInfoExtras }))
-        | FullState(tcInfo, tcInfoExtras) -> TcInfoNode(GraphNode(node { return tcInfo }), GraphNode(node { return tcInfo, tcInfoExtras }))
+        | PartialState tcInfo -> TcInfoNode(GraphNode(node { return tcInfo }), GraphNode(node { return tcInfo, None }))
+        | FullState(tcInfo, tcInfoExtras) -> TcInfoNode(GraphNode(node { return tcInfo }), GraphNode(node { return tcInfo, Some tcInfoExtras }))
 
 /// Bound model of an underlying syntax and typed tree.
 [<Sealed>]
@@ -277,8 +275,8 @@
             let fullGraphNode =
                 GraphNode(node {
                     match! this.TypeCheck(false) with
-                    | FullState(tcInfo, tcInfoExtras) -> return tcInfo, tcInfoExtras
-                    | PartialState(tcInfo) -> return tcInfo, emptyTcInfoExtras
+                    | FullState(tcInfo, tcInfoExtras) -> return tcInfo, Some tcInfoExtras
+                    | PartialState(tcInfo) -> return tcInfo, None
                 })
 
             let partialGraphNode =              
@@ -292,9 +290,8 @@
                             match fullGraphNode.TryPeekValue() with
                             | ValueSome(tcInfo, _) -> return tcInfo
                             | _ ->
-                                match! this.TypeCheck(true) with
-                                | FullState(tcInfo, _) -> return tcInfo
-                                | PartialState(tcInfo) -> return tcInfo
+                                let! tcState = this.TypeCheck(true)
+                                return tcState.TcInfo
                     else
                         let! tcInfo, _ = fullGraphNode.GetOrComputeValue()
                         return tcInfo
@@ -382,16 +379,6 @@
             None)
 
     member this.Finish(finalTcErrorsRev, finalTopAttribs) =
-<<<<<<< HEAD
-        eventually {
-            let! state = this.GetState(true)
-
-            let finishTcInfo = { state.TcInfo with tcErrorsRev = finalTcErrorsRev; topAttribs = finalTopAttribs }
-            let finishState =
-                match state with
-                | PartialState(_) -> PartialState(finishTcInfo)
-                | FullState(_, tcInfoExtras) -> FullState(finishTcInfo, tcInfoExtras)
-=======
         node {
             let createFinish tcInfo =
                 { tcInfo  with tcErrorsRev = finalTcErrorsRev; topAttribs = finalTopAttribs }
@@ -401,15 +388,16 @@
                     match tcInfoNode with
                     | TcInfoNode(partialGraphNode, fullGraphNode) ->
                         if fullGraphNode.HasValue then
-                            let! tcInfo, tcInfoExtras = fullGraphNode.GetOrComputeValue()
+                            let! tcInfo, tcInfoExtrasOpt = fullGraphNode.GetOrComputeValue()
                             let finishTcInfo = createFinish tcInfo
-                            return FullState(finishTcInfo, tcInfoExtras)
+                            match tcInfoExtrasOpt with 
+                            | None -> return PartialState(finishTcInfo)
+                            | Some tcInfoExtras -> return FullState(finishTcInfo, tcInfoExtras)
                         else
                             let! tcInfo = partialGraphNode.GetOrComputeValue()
                             let finishTcInfo = createFinish tcInfo
                             return PartialState(finishTcInfo)
                 }
->>>>>>> 200af477
 
             return
                 BoundModel(
@@ -434,62 +422,36 @@
         | TcInfoNode(partialGraphNode, _) -> 
             partialGraphNode.GetOrComputeValue()
 
-<<<<<<< HEAD
-    member this.TcInfoWithOptionalExtras =
-        eventually {
-            let! state = this.GetState(true)
-            return state.TcInfoWithOptionalExtras
-        }
-
-    member this.TryTcInfoWithOptionalExtras =
-        match lazyTcInfoState with
-        | Some(state) ->
-            match state with
-            | FullState(tcInfo, extras) -> Some (tcInfo, Some extras)
-            | PartialState(tcInfo) -> Some (tcInfo, None)
-        | _ -> None
-
-    member this.GetTcInfoWithExtras() =
-        eventually {
-            let! state = this.GetState(false)
-            match state with
-            | FullState(tcInfo, tcInfoExtras) -> return tcInfo, tcInfoExtras
-            | PartialState tcInfo ->
-                return
-                    tcInfo,
-                    {
-                        tcResolutionsRev = []
-                        tcSymbolUsesRev = []
-                        tcOpenDeclarationsRev = []
-                        tcImplFilesRev = []
-                        itemKeyStore = None
-                        semanticClassificationKeyStore = None
-                    }
-        }
-=======
-    member this.TryTcInfo =
+    member this.TryTcInfoWithOptionalExtras() =
         match tcInfoNode with
         | TcInfoNode(partialGraphNode, fullGraphNode) ->
+            match fullGraphNode.TryPeekValue() with
+            | ValueSome(tcInfo, extras) -> Some (tcInfo, extras)
+            | _ -> 
             match partialGraphNode.TryPeekValue() with
-            | ValueSome tcInfo -> Some tcInfo
-            | _ ->
-                match fullGraphNode.TryPeekValue() with
-                | ValueSome(tcInfo, _) -> Some tcInfo
-                | _ -> None
-
+            | ValueSome tcInfo -> Some (tcInfo, None)
+            | _ -> None
+            
     member this.GetTcInfoExtras() : NodeCode<TcInfoExtras> =
         match tcInfoNode with
         | TcInfoNode(_, fullGraphNode) ->
             node {
-                let! _, tcInfoExtras = fullGraphNode.GetOrComputeValue()
-                return tcInfoExtras
+                let! _, tcInfoExtrasOpt = fullGraphNode.GetOrComputeValue()
+                return defaultArg tcInfoExtrasOpt emptyTcInfoExtras
             }
 
     member this.GetTcInfoWithExtras() =
         match tcInfoNode with
         | TcInfoNode(_, fullGraphNode) ->
+            node {
+                let! tcInfo, tcInfoExtrasOpt = fullGraphNode.GetOrComputeValue()
+                return tcInfo, defaultArg tcInfoExtrasOpt emptyTcInfoExtras
+            }
+
+    member this.GetTcInfoWithOptionalExtras() =
+        match tcInfoNode with
+        | TcInfoNode(_, fullGraphNode) ->
             fullGraphNode.GetOrComputeValue()
->>>>>>> 200af477
 
     member private this.TypeCheck (partialCheck: bool) : NodeCode<TcInfoState> =
         match partialCheck, tcInfoStateOpt with
@@ -515,42 +477,6 @@
                     IncrementalBuilderEventTesting.MRU.Add(IncrementalBuilderEventTesting.IBETypechecked filename)
                     let capturingErrorLogger = CompilationErrorLogger("TypeCheck", tcConfig.errorSeverityOptions)
                     let errorLogger = GetErrorLoggerFilteringByScopedPragmas(false, GetScopedPragmasForInput input, capturingErrorLogger)
-<<<<<<< HEAD
-
-                    // This reinstalls the CompilationGlobalsScope each time the Eventually is restarted, potentially
-                    // on a new thread. This is needed because CompilationGlobalsScope installs thread local variables.
-                    return! Eventually.reusing (fun () -> new CompilationGlobalsScope (errorLogger, BuildPhase.TypeCheck) :> IDisposable)  <| eventually {
-
-                        beforeFileChecked.Trigger filename
-                        let prevModuleNamesDict = prevTcInfo.moduleNamesDict
-                        let prevTcState = prevTcInfo.tcState
-                        let prevTcErrorsRev = prevTcInfo.tcErrorsRev
-                        let prevTcDependencyFiles = prevTcInfo.tcDependencyFiles
-
-                        ApplyMetaCommandsFromInputToTcConfig (tcConfig, input, Path.GetDirectoryName filename, tcImports.DependencyProvider) |> ignore
-                        let sink = TcResultsSinkImpl(tcGlobals)
-                        let hadParseErrors = not (Array.isEmpty parseErrors)
-                        let input, moduleNamesDict = DeduplicateParsedInputModuleName prevModuleNamesDict input
-
-                        Logger.LogBlockMessageStart filename LogCompilerFunctionId.IncrementalBuild_TypeCheck
-                        let! (tcEnvAtEndOfFile, topAttribs, (_inp, implFile, ccuSigForFile)), tcState =
-                            TypeCheckOneInputEventually
-                                ((fun () -> hadParseErrors || errorLogger.ErrorCount > 0),
-                                    tcConfig, tcImports,
-                                    tcGlobals,
-                                    None,
-                                    (if partialCheck then TcResultsSink.NoSink else TcResultsSink.WithSink sink),
-                                    prevTcState, input,
-                                    partialCheck)
-                        Logger.LogBlockMessageStop filename LogCompilerFunctionId.IncrementalBuild_TypeCheck
-
-                        fileChecked.Trigger filename
-                        let newErrors = Array.append parseErrors (capturingErrorLogger.GetDiagnostics())
-
-                        let tcEnvAtEndOfFile = if keepAllBackgroundResolutions then tcEnvAtEndOfFile else tcState.TcEnvFromImpls
-
-                        let tcInfo =
-=======
                     use _ = new CompilationGlobalsScope(errorLogger, BuildPhase.TypeCheck)
 
                     beforeFileChecked.Trigger filename
@@ -566,7 +492,7 @@
                         
                     Logger.LogBlockMessageStart filename LogCompilerFunctionId.IncrementalBuild_TypeCheck
                         
-                    let! (tcEnvAtEndOfFile, topAttribs, implFile, ccuSigForFile), tcState =
+                    let! (tcEnvAtEndOfFile, topAttribs, (_inp, implFile, ccuSigForFile)), tcState =
                         TypeCheckOneInput
                             ((fun () -> hadParseErrors || errorLogger.ErrorCount > 0),
                                 tcConfig, tcImports,
@@ -632,67 +558,20 @@
                                 None, None
                         
                         let tcInfoExtras =
->>>>>>> 200af477
                             {
                                 /// Only keep the typed interface files when doing a "full" build for fsc.exe, otherwise just throw them away
-                                latestImplFile = if keepAssemblyContents then implFile else None
+                                tcImplFilesRev =
+                                    match implFile with
+                                    | Some f when keepAssemblyContents -> f :: prevTcInfoOptional.tcImplFilesRev
+                                    | _ -> prevTcInfoOptional.tcImplFilesRev
                                 tcResolutionsRev = (if keepAllBackgroundResolutions then sink.GetResolutions() else TcResolutions.Empty) :: prevTcInfoOptional.tcResolutionsRev
                                 tcSymbolUsesRev = (if keepAllBackgroundSymbolUses then sink.GetSymbolUses() else TcSymbolUses.Empty) :: prevTcInfoOptional.tcSymbolUsesRev
                                 tcOpenDeclarationsRev = sink.GetOpenDeclarations() :: prevTcInfoOptional.tcOpenDeclarationsRev
                                 itemKeyStore = itemKeyStore
                                 semanticClassificationKeyStore = semanticClassification
                             }
-<<<<<<< HEAD
-
-                        if partialCheck then
-                            return PartialState tcInfo
-                        else
-                            match! prevTcInfoExtras() with
-                            | None -> return PartialState tcInfo
-                            | Some prevTcInfoExtras ->
-                                // Build symbol keys
-                                let itemKeyStore, semanticClassification =
-                                    if enableBackgroundItemKeyStoreAndSemanticClassification then
-                                        Logger.LogBlockMessageStart filename LogCompilerFunctionId.IncrementalBuild_CreateItemKeyStoreAndSemanticClassification
-                                        let sResolutions = sink.GetResolutions()
-                                        let builder = ItemKeyStoreBuilder()
-                                        let preventDuplicates = HashSet({ new IEqualityComparer<struct(pos * pos)> with
-                                                                            member _.Equals((s1, e1): struct(pos * pos), (s2, e2): struct(pos * pos)) = Position.posEq s1 s2 && Position.posEq e1 e2
-                                                                            member _.GetHashCode o = o.GetHashCode() })
-                                        sResolutions.CapturedNameResolutions
-                                        |> Seq.iter (fun cnr ->
-                                            let r = cnr.Range
-                                            if preventDuplicates.Add struct(r.Start, r.End) then
-                                                builder.Write(cnr.Range, cnr.Item))
-
-                                        let semanticClassification = sResolutions.GetSemanticClassification(tcGlobals, tcImports.GetImportMap(), sink.GetFormatSpecifierLocations(), None)
-
-                                        let sckBuilder = SemanticClassificationKeyStoreBuilder()
-                                        sckBuilder.WriteAll semanticClassification
-
-                                        let res = builder.TryBuildAndReset(), sckBuilder.TryBuildAndReset()
-                                        Logger.LogBlockMessageStop filename LogCompilerFunctionId.IncrementalBuild_CreateItemKeyStoreAndSemanticClassification
-                                        res
-                                    else
-                                        None, None
-
-                                let tcInfoExtras =
-                                    {
-                                        /// Only keep the typed interface files when doing a "full" build for fsc.exe, otherwise just throw them away
-                                        tcImplFilesRev = match implFile with Some f when keepAssemblyContents -> f :: prevTcInfoExtras.tcImplFilesRev | _ -> prevTcInfoExtras.tcImplFilesRev
-                                        tcResolutionsRev = (if keepAllBackgroundResolutions then sink.GetResolutions() else TcResolutions.Empty) :: prevTcInfoExtras.tcResolutionsRev
-                                        tcSymbolUsesRev = (if keepAllBackgroundSymbolUses then sink.GetSymbolUses() else TcSymbolUses.Empty) :: prevTcInfoExtras.tcSymbolUsesRev
-                                        tcOpenDeclarationsRev = sink.GetOpenDeclarations() :: prevTcInfoExtras.tcOpenDeclarationsRev
-                                        itemKeyStore = itemKeyStore
-                                        semanticClassificationKeyStore = semanticClassification
-                                    }
-
-                                return FullState(tcInfo, tcInfoExtras)
-                    }
-=======
                         
                         return FullState(tcInfo, tcInfoExtras)
->>>>>>> 200af477
             }
 
     static member Create(tcConfig: TcConfig,
@@ -790,13 +669,13 @@
 
     member _.TimeStamp = timeStamp
 
-    member _.GetTcInfoWithOptionalExtras() = boundModel.TcInfoWithOptionalExtras
-
     member _.GetTcInfoWithExtras() = boundModel.GetTcInfoWithExtras()
 
+    member _.GetTcInfoWithOptionalExtras() = boundModel.GetTcInfoWithOptionalExtras()
+
     member _.GetTcInfo() = boundModel.GetTcInfo()
 
-    member _.TryTcInfoWithOptionalExtras = boundModel.TryTcInfoWithOptionalExtras
+    member _.TryTcInfoWithOptionalExtras() = boundModel.TryTcInfoWithOptionalExtras()
 
     member _.TryGetItemKeyStore() =
         node {
@@ -862,34 +741,6 @@
     }
 
 /// Manages an incremental build graph for the build of a single F# project
-<<<<<<< HEAD
-type IncrementalBuilder(tcGlobals,
-        frameworkTcImports,
-        nonFrameworkAssemblyInputs,
-        nonFrameworkResolutions,
-        unresolvedReferences,
-        tcConfig: TcConfig,
-        projectDirectory,
-        outfile,
-        assemblyName,
-        niceNameGen: NiceNameGenerator,
-        analyzers: FSharpAnalyzer list,
-        lexResourceManager,
-        sourceFiles,
-        loadClosureOpt: LoadClosure option,
-        keepAssemblyContents,
-        keepAllBackgroundResolutions,
-        keepAllBackgroundSymbolUses,
-        enableBackgroundItemKeyStoreAndSemanticClassification,
-        enablePartialTypeChecking,
-        dependencyProviderOpt: DependencyProvider option) =
-
-    let tcConfigP = TcConfigProvider.Constant tcConfig
-    let fileParsed = new Event<string>()
-    let beforeFileChecked = new Event<string>()
-    let fileChecked = new Event<string>()
-    let projectChecked = new Event<unit>()
-=======
 type IncrementalBuilder(
                         initialBoundModel: BoundModel,
                         tcGlobals,
@@ -898,11 +749,12 @@
                         outfile,
                         assemblyName,
                         lexResourceManager,
+                        analyzers: FSharpAnalyzer list,
+                        keepAssemblyContents: bool,
                         sourceFiles,
                         enablePartialTypeChecking,
                         beforeFileChecked: Event<string>,
                         fileChecked: Event<string>,
->>>>>>> 200af477
 #if !NO_EXTENSIONTYPING
                         importsInvalidatedByTypeProvider: Event<unit>,
 #endif
@@ -931,26 +783,26 @@
         timeStamper cache
 
     // Link all the assemblies together and produce the input typecheck accumulator
-    static let CombineImportedAssembliesTask (
-                                              assemblyName, 
-                                              tcConfig: TcConfig, 
-                                              tcConfigP, 
-                                              tcGlobals, 
-                                              frameworkTcImports, 
-                                              nonFrameworkResolutions, 
-                                              unresolvedReferences, 
-                                              dependencyProvider, 
-                                              loadClosureOpt: LoadClosure option, 
-                                              niceNameGen, 
-                                              basicDependencies,
-                                              keepAssemblyContents,
-                                              keepAllBackgroundResolutions,
-                                              keepAllBackgroundSymbolUses,
-                                              enableBackgroundItemKeyStoreAndSemanticClassification,
-                                              defaultPartialTypeChecking,
-                                              beforeFileChecked,
-                                              fileChecked,
-                                              importsInvalidatedByTypeProvider: Event<unit>) : NodeCode<BoundModel> =
+    static let CombineImportedAssembliesTask 
+                   (assemblyName, 
+                    tcConfig: TcConfig, 
+                    tcConfigP, 
+                    tcGlobals, 
+                    frameworkTcImports, 
+                    nonFrameworkResolutions, 
+                    unresolvedReferences, 
+                    dependencyProvider, 
+                    loadClosureOpt: LoadClosure option, 
+                    niceNameGen, 
+                    basicDependencies,
+                    keepAssemblyContents,
+                    keepAllBackgroundResolutions,
+                    keepAllBackgroundSymbolUses,
+                    enableBackgroundItemKeyStoreAndSemanticClassification,
+                    defaultPartialTypeChecking,
+                    beforeFileChecked,
+                    fileChecked,
+                    importsInvalidatedByTypeProvider: Event<unit>) : NodeCode<BoundModel> =
       node {
         let errorLogger = CompilationErrorLogger("CombineImportedAssembliesTask", tcConfig.errorSeverityOptions)
         use _ = new CompilationGlobalsScope(errorLogger, BuildPhase.Parameter)
@@ -1009,19 +861,7 @@
               tcDependencyFiles = basicDependencies
               sigNameOpt = None
             }
-<<<<<<< HEAD
-        let tcInfoExtras =
-            {
-                tcResolutionsRev=[]
-                tcSymbolUsesRev=[]
-                tcOpenDeclarationsRev=[]
-                tcImplFilesRev=[]
-                itemKeyStore = None
-                semanticClassificationKeyStore = None
-            }
-=======
         let tcInfoExtras = emptyTcInfoExtras
->>>>>>> 200af477
         return
             BoundModel.Create(
                 tcConfig,
@@ -1063,37 +903,22 @@
         use _ = new CompilationGlobalsScope(errorLogger, BuildPhase.TypeCheck)
 
         let! results =
-<<<<<<< HEAD
-            boundModels |> Eventually.each (fun boundModel -> eventually {
-                let! tcInfo, tcImplFilesRev =
-                  eventually {
-                    if enablePartialTypeChecking then
-                        let! tcInfo = boundModel.GetTcInfo()
-                        return tcInfo, []
-                    else
-                        let! tcInfo, tcInfoExtras = boundModel.GetTcInfoWithExtras()
-                        return tcInfo, tcInfoExtras.tcImplFilesRev
-                   }
-                assert tcInfo.latestCcuSigForFile.IsSome
-                assert boundModel.SyntaxTree.IsSome
-                let latestCcuSigForFile = tcInfo.latestCcuSigForFile.Value
-                let syntaxTree = boundModel.SyntaxTree.Value
-                return (tcInfo.tcEnvAtEndOfFile, defaultArg tcInfo.topAttribs EmptyTopAttrs, (syntaxTree, List.tryHead tcImplFilesRev, latestCcuSigForFile))
-=======
             boundModels 
-            |> Seq.map (fun boundModel -> node { 
-                if enablePartialTypeChecking then
-                    let! tcInfo = boundModel.GetTcInfo()
-                    return tcInfo, None
-                else
-                    let! tcInfo, tcInfoExtras = boundModel.GetTcInfoWithExtras()
-                    return tcInfo, tcInfoExtras.latestImplFile
->>>>>>> 200af477
-            })
-            |> Seq.map (fun work ->
-                node {
-                    let! tcInfo, latestImplFile = work
-                    return (tcInfo.tcEnvAtEndOfFile, defaultArg tcInfo.topAttribs EmptyTopAttrs, latestImplFile, tcInfo.latestCcuSigForFile)
+            |> Seq.map (fun boundModel -> 
+                node { 
+                    let! tcInfo, tcImplFilesRev = node {
+                        if enablePartialTypeChecking then
+                            let! tcInfo = boundModel.GetTcInfo()
+                            return tcInfo, []
+                        else
+                            let! tcInfo, tcInfoExtras = boundModel.GetTcInfoWithExtras()
+                            return tcInfo, tcInfoExtras.tcImplFilesRev
+                      }
+                    assert tcInfo.latestCcuSigForFile.IsSome
+                    assert boundModel.SyntaxTree.IsSome
+                    let latestCcuSigForFile = tcInfo.latestCcuSigForFile.Value
+                    let syntaxTree = boundModel.SyntaxTree.Value
+                    return (tcInfo.tcEnvAtEndOfFile, defaultArg tcInfo.topAttribs EmptyTopAttrs, (syntaxTree, List.tryHead tcImplFilesRev, latestCcuSigForFile))
                 }
             )
             |> NodeCode.Sequential
@@ -1111,40 +936,7 @@
 
         let ilAssemRef, tcAssemblyDataOpt, tcAssemblyExprOpt =
             try
-<<<<<<< HEAD
-                // TypeCheckClosedInputSetFinish fills in tcState.Ccu but in incremental scenarios we don't want this,
-                // so we make this temporary here
-                let oldContents = tcState.Ccu.Deref.Contents
-                try
-                    let tcState = TypeCheckClosedInputSetFinish (tcState)
-
-                    // Compute the identity of the generated assembly based on attributes, options etc.
-                    // Some of this is duplicated from fsc.fs
-                    let ilAssemRef =
-                        let publicKey =
-                            try
-                                let signingInfo = ValidateKeySigningAttributes (tcConfig, tcGlobals, topAttrs)
-                                match GetStrongNameSigner signingInfo with
-                                | None -> None
-                                | Some s -> Some (PublicKey.KeyAsToken(s.PublicKey))
-                            with e ->
-                                errorRecoveryNoRange e
-                                None
-                        let locale = TryFindFSharpStringAttribute tcGlobals (tcGlobals.FindSysAttrib  "System.Reflection.AssemblyCultureAttribute") topAttrs.assemblyAttrs
-                        let assemVerFromAttrib =
-                            TryFindFSharpStringAttribute tcGlobals (tcGlobals.FindSysAttrib "System.Reflection.AssemblyVersionAttribute") topAttrs.assemblyAttrs
-                            |> Option.bind  (fun v -> try Some (parseILVersion v) with _ -> None)
-                        let ver =
-                            match assemVerFromAttrib with
-                            | None -> tcConfig.version.GetVersionInfo(tcConfig.implicitIncludeDir)
-                            | Some v -> v
-                        ILAssemblyRef.Create(assemblyName, None, publicKey, false, Some ver, locale)
-
-                    let tcAssemblyDataOpt =
-                        try
-=======
-                let tcState, tcAssemblyExpr, ccuContents = TypeCheckClosedInputSetFinish (mimpls, tcState)
->>>>>>> 200af477
+                let tcState, ccuContents = TypeCheckClosedInputSetFinish (tcState)
 
                 let generatedCcu = tcState.Ccu.CloneWithFinalizedContents(ccuContents)
 
@@ -1160,12 +952,6 @@
                         with e ->
                             errorRecoveryNoRange e
                             None
-<<<<<<< HEAD
-                    let mimpls = List.choose p23 tcFileResults
-                    ilAssemRef, tcAssemblyDataOpt, Some mimpls
-                finally
-                    tcState.Ccu.Deref.Contents <- oldContents
-=======
                     let locale = TryFindFSharpStringAttribute tcGlobals (tcGlobals.FindSysAttrib "System.Reflection.AssemblyCultureAttribute") topAttrs.assemblyAttrs
                     let assemVerFromAttrib =
                         TryFindFSharpStringAttribute tcGlobals (tcGlobals.FindSysAttrib "System.Reflection.AssemblyVersionAttribute") topAttrs.assemblyAttrs
@@ -1192,8 +978,8 @@
                     with e ->
                         errorRecoveryNoRange e
                         None
-                ilAssemRef, tcAssemblyDataOpt, Some tcAssemblyExpr
->>>>>>> 200af477
+                let mimpls = List.choose p23 tcFileResults
+                ilAssemRef, tcAssemblyDataOpt, Some mimpls
             with e ->
                 errorRecoveryNoRange e
                 mkSimpleAssemblyRef assemblyName, None, None
@@ -1434,17 +1220,14 @@
         | Some (boundModel, timestamp) -> Some (PartialCheckResults (boundModel, timestamp))
         | _ -> None
 
-    member builder.TryGetCheckResultsBeforeFileInProject (filename) =
+    member builder.AreCheckResultsBeforeFileInProjectReady filename =
         let cache = TimeStampCache defaultTimeStamp
         let tmpState = computeStampedFileNames currentState cache
 
         let slotOfFile = builder.GetSlotOfFileName filename
         match tryGetBeforeSlot tmpState slotOfFile with
-        | Some(boundModel, timestamp) -> PartialCheckResults(boundModel, timestamp) |> Some
-        | _ -> None
-
-    member builder.AreCheckResultsBeforeFileInProjectReady filename =
-        (builder.TryGetCheckResultsBeforeFileInProject filename).IsSome
+        | Some _ -> true
+        | _ -> false
 
     member _.GetCheckResultsBeforeSlotInProject (slotOfFile) =
       node {
@@ -1647,27 +1430,6 @@
             // script and its load closure to the configuration.
             //
             // NOTE: it would probably be cleaner and more accurate to re-run the load closure at this point.
-<<<<<<< HEAD
-            match loadClosureOpt with
-            | Some loadClosure ->
-                let dllReferences =
-                    [for reference in tcConfigB.referencedDLLs do
-                        // If there's (one or more) resolutions of closure references then yield them all
-                        match loadClosure.References  |> List.tryFind (fun (resolved, _)->resolved=reference.Text) with
-                        | Some (resolved, closureReferences) ->
-                            for closureReference in closureReferences do
-                                yield AssemblyReference(closureReference.originalReference.Range, resolved, None)
-                        | None -> yield reference]
-                tcConfigB.referencedDLLs <- []
-                tcConfigB.primaryAssembly <- (if loadClosure.UseDesktopFramework then PrimaryAssembly.Mscorlib else PrimaryAssembly.System_Runtime)
-                // Add one by one to remove duplicates
-                dllReferences |> List.iter (fun dllReference ->
-                    tcConfigB.AddReferencedAssemblyByPath(dllReference.Range, dllReference.Text))
-                tcConfigB.knownUnresolvedReferences <- loadClosure.UnresolvedReferences
-                loadClosure.CompilerTools |> List.iter (fun (m, compilerTool) ->
-                    tcConfigB.AddCompilerToolsByPath(m, compilerTool))
-            | None -> ()
-=======
             let setupConfigFromLoadClosure () =
                 match loadClosureOpt with
                 | Some loadClosure ->
@@ -1685,10 +1447,11 @@
                     dllReferences |> List.iter (fun dllReference ->
                         tcConfigB.AddReferencedAssemblyByPath(dllReference.Range, dllReference.Text))
                     tcConfigB.knownUnresolvedReferences <- loadClosure.UnresolvedReferences
+                    loadClosure.CompilerTools |> List.iter (fun (m, compilerTool) ->
+                        tcConfigB.AddCompilerToolsByPath(m, compilerTool))
                 | None -> ()
 
             setupConfigFromLoadClosure()
->>>>>>> 200af477
 
             let tcConfig = TcConfig.Create(tcConfigB, validate=true)
             let niceNameGen = NiceNameGenerator()
@@ -1723,7 +1486,6 @@
                   for pr in projectReferences  do
                     yield Choice2Of2 pr, (fun (cache: TimeStampCache) -> cache.GetProjectReferenceTimeStamp (pr)) ]
 
-<<<<<<< HEAD
             let analyzers = FSharpAnalyzers.ImportAnalyzers(tcConfig, tcConfig.compilerToolPaths)
             let analyzersRequireAssemblyContents =
                 analyzers |> List.exists (fun analyzer -> analyzer.RequiresAssemblyContents)
@@ -1733,9 +1495,6 @@
             let enablePartialTypeChecking = enablePartialTypeCheckingRequestForChecker && not analyzersRequireAssemblyContents
             let keepAssemblyContents = keepAssemblyContentsRequestForChecker || analyzersRequireAssemblyContents
 
-            let builder =
-                new IncrementalBuilder(tcGlobals,
-=======
             //
             //
             //
@@ -1786,22 +1545,12 @@
                     tcConfig,
                     tcConfigP,
                     tcGlobals,
->>>>>>> 200af477
                     frameworkTcImports,
                     nonFrameworkResolutions,
                     unresolvedReferences,
-<<<<<<< HEAD
-                    tcConfig,
-                    projectDirectory,
-                    outfile,
-                    assemblyName,
-                    niceNameGen,
-                    analyzers,
-                    resourceManager,
-                    sourceFilesNew,
-=======
+                    //analyzers,
+                    //sourceFilesNew,
                     dependencyProvider,
->>>>>>> 200af477
                     loadClosureOpt,
                     niceNameGen,
                     basicDependencies,
@@ -1824,6 +1573,8 @@
                     outfile,
                     assemblyName,
                     resourceManager,
+                    analyzers,
+                    keepAssemblyContents,
                     sourceFiles,
                     enablePartialTypeChecking,
                     beforeFileChecked,
