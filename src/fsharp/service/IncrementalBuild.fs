--- conflicted
+++ resolved
@@ -114,9 +114,6 @@
                 let canSkip = sigNameOpt.IsSome && FSharpImplFileSuffixes |> List.exists (Filename.checkSuffix lower)
                 let input = 
                     if canSkip then
-<<<<<<< HEAD
-                        EmptyParsedInput(filename, isLastCompiland)
-=======
                         ParsedInput.ImplFile(
                             ParsedImplFileInput(
                                 filename, 
@@ -128,7 +125,6 @@
                                 isLastCompiland
                             )
                         )
->>>>>>> d63f87e6
                     else
                         ParseOneInputFile(tcConfig, lexResourceManager, [], filename, isLastCompiland, errorLogger, (*retryLocked*)true)
 
