--- conflicted
+++ resolved
@@ -591,16 +591,10 @@
     
         and walkInterfaceImpl (InterfaceImpl(_, bindings, _)) = List.iter walkBinding bindings
     
-<<<<<<< HEAD
         and walkIndexerArg arg =
             match arg with
-            | SynIndexerArg.One e -> walkExpr e
-            | SynIndexerArg.Two (e1, e2) -> List.iter walkExpr [e1; e2]
-=======
-        and walkIndexerArg = function
             | SynIndexerArg.One (e, _, _) -> walkExpr e
             | SynIndexerArg.Two (e1, _, e2, _, _, _) -> List.iter walkExpr [e1; e2]
->>>>>>> f7ef22af
     
         and walkType ty =
             match ty with 
