--- conflicted
+++ resolved
@@ -225,13 +225,8 @@
     let rec writeType isStandalone (ty: TType) =
         match stripTyparEqns ty with
         | TType_forall (_, ty) ->
-<<<<<<< HEAD
-            writeType ty
+            writeType false ty
         | TType_app (tcref, _, _) ->
-=======
-            writeType false ty
-        | TType_app (tcref, _) ->
->>>>>>> 2702b33d
             writeEntityRef tcref
         | TType_tuple (_, tinst) ->
             writeString ItemKeyTags.typeTuple
@@ -239,29 +234,17 @@
         | TType_anon (anonInfo, tinst) ->
             writeString ItemKeyTags.typeAnonymousRecord
             writeString anonInfo.ILTypeRef.BasicQualifiedName
-<<<<<<< HEAD
-            tinst |> List.iter writeType
+            tinst |> List.iter (writeType false)
         | TType_fun (d, r, _) ->
-=======
-            tinst |> List.iter (writeType false)
-        | TType_fun (d, r) ->
->>>>>>> 2702b33d
             writeString ItemKeyTags.typeFunction
             writeType false d
             writeType false r
         | TType_measure ms -> 
-<<<<<<< HEAD
-            writeString ItemKeyTags.typeMeasure
-            writeMeasure ms
-        | TType_var (tp, _) ->
-            writeTypar tp
-=======
             if isStandalone then
                 writeString ItemKeyTags.typeMeasure
                 writeMeasure isStandalone ms
-        | TType_var tp ->
+        | TType_var (tp, _) ->
             writeTypar isStandalone tp
->>>>>>> 2702b33d
         | TType_ucase (uc, _) ->
             match uc with
             | UnionCaseRef.UnionCaseRef(tcref, nm) ->
