// Copyright (c) Microsoft Corporation.  All Rights Reserved.  See License.txt in the project root for license information.

//----------------------------------------------------------------------------
// Open up the compiler as an incremental service for parsing,
// type checking and intellisense-like environment-reporting.
//--------------------------------------------------------------------------

namespace FSharp.Compiler.SourceCodeServices

open System
open System.IO
open System.Collections.Generic
open System.Diagnostics
 
open FSharp.Compiler.AbstractIL.Internal.Library  
open FSharp.Compiler 
open FSharp.Compiler.Range
open FSharp.Compiler.Ast
open FSharp.Compiler.ErrorLogger
open FSharp.Compiler.CompileOps
open FSharp.Compiler.Lib

/// Methods for dealing with F# sources files.
module SourceFile =
    /// Source file extensions
    let private compilableExtensions = CompileOps.FSharpSigFileSuffixes @ CompileOps.FSharpImplFileSuffixes @ CompileOps.FSharpScriptFileSuffixes
    /// Single file projects extensions
    let private singleFileProjectExtensions = CompileOps.FSharpScriptFileSuffixes
    /// Whether or not this file is compilable
    let IsCompilable file =
        let ext = Path.GetExtension(file)
        compilableExtensions |> List.exists(fun e->0 = String.Compare(e, ext, StringComparison.OrdinalIgnoreCase))
    /// Whether or not this file should be a single-file project
    let MustBeSingleFileProject file =
        let ext = Path.GetExtension(file)
        singleFileProjectExtensions |> List.exists(fun e-> 0 = String.Compare(e, ext, StringComparison.OrdinalIgnoreCase))

module SourceFileImpl =
    let IsInterfaceFile file =
        let ext = Path.GetExtension(file)
        0 = String.Compare(".fsi", ext, StringComparison.OrdinalIgnoreCase)

    /// Additional #defines that should be in place when editing a file in a file editor such as VS.
    let AdditionalDefinesForUseInEditor(isInteractive: bool) =
        if isInteractive then ["INTERACTIVE";"EDITING"] // This is still used by the foreground parse
        else ["COMPILED";"EDITING"]
           
type CompletionPath = string list * string option // plid * residue

[<RequireQualifiedAccess>]
type InheritanceOrigin = 
    | Class
    | Interface
    | Unknown

[<RequireQualifiedAccess>]
type InheritanceContext = 
    | Class
    | Interface
    | Unknown

[<RequireQualifiedAccess>]
type RecordContext =
    | CopyOnUpdate of range * CompletionPath // range of copy-expr + current field
    | Constructor of string // typename
    | New of CompletionPath

[<RequireQualifiedAccess>]
type CompletionContext = 
    // completion context cannot be determined due to errors
    | Invalid
    // completing something after the inherit keyword
    | Inherit of InheritanceContext * CompletionPath
    // completing records field
    | RecordField of RecordContext
    | RangeOperator
    // completing named parameters\setters in parameter list of constructor\method calls
    // end of name ast node * list of properties\parameters that were already set
    | ParameterList of pos * HashSet<string>
    | AttributeApplication
    | OpenDeclaration
    /// completing pattern type (e.g. foo (x: |))
    | PatternType

//----------------------------------------------------------------------------
// FSharpParseFileResults
//----------------------------------------------------------------------------

[<Sealed>]
type FSharpParseFileResults(errors: FSharpErrorInfo[], input: Ast.ParsedInput option, parseHadErrors: bool, dependencyFiles: string[]) = 

    member scope.Errors = errors

    member scope.ParseHadErrors = parseHadErrors

    member scope.ParseTree = input

    member scope.FindNoteworthyParamInfoLocations(pos) = 
        match input with
        | Some(input) -> FSharpNoteworthyParamInfoLocations.Find(pos, input)
        | _ -> None
    
    /// Get declared items and the selected item at the specified location
    member private scope.GetNavigationItemsImpl() =
       ErrorScope.Protect Range.range0 
            (fun () -> 
                match input with
                | Some(ParsedInput.ImplFile(ParsedImplFileInput(modules = modules))) ->
                    NavigationImpl.getNavigationFromImplFile modules 
                | Some(ParsedInput.SigFile(ParsedSigFileInput _)) ->
                    NavigationImpl.empty
                | _ -> 
                    NavigationImpl.empty )
            (fun err -> 
                Trace.TraceInformation(sprintf "FCS: recovering from error in GetNavigationItemsImpl: '%s'" err)
                NavigationImpl.empty)   
            
    member private scope.ValidateBreakpointLocationImpl(pos) =
        let isMatchRange m = rangeContainsPos m pos || m.StartLine = pos.Line

        // Process let-binding
        let findBreakPoints () = 
            let checkRange m = [ if isMatchRange m then yield m ]
            let walkBindSeqPt sp = [ match sp with SequencePointAtBinding m -> yield! checkRange m | _ -> () ]
            let walkForSeqPt sp = [ match sp with SequencePointAtForLoop m -> yield! checkRange m | _ -> () ]
            let walkWhileSeqPt sp = [ match sp with SequencePointAtWhileLoop m -> yield! checkRange m | _ -> () ]
            let walkTrySeqPt sp = [ match sp with SequencePointAtTry m -> yield! checkRange m | _ -> () ]
            let walkWithSeqPt sp = [ match sp with SequencePointAtWith m -> yield! checkRange m | _ -> () ]
            let walkFinallySeqPt sp = [ match sp with SequencePointAtFinally m -> yield! checkRange m | _ -> () ]

            let rec walkBind (Binding(_, _, _, _, _, _, SynValData(memFlagsOpt, _, _), synPat, _, synExpr, _, spInfo)) =
                [ // Don't yield the binding sequence point if there are any arguments, i.e. we're defining a function or a method
                  let isFunction = 
                      Option.isSome memFlagsOpt ||
                      match synPat with 
                      | SynPat.LongIdent (_, _, _, SynConstructorArgs.Pats args, _, _) when not (List.isEmpty args) -> true
                      | _ -> false
                  if not isFunction then 
                      yield! walkBindSeqPt spInfo

                  yield! walkExpr (isFunction || (match spInfo with SequencePointAtBinding _ -> false | _-> true)) synExpr ]

            and walkExprs es = List.collect (walkExpr false) es
            and walkBinds es = List.collect walkBind es
            and walkMatchClauses cl = 
                [ for (Clause(_, whenExpr, e, _, _)) in cl do 
                    match whenExpr with 
                    | Some e -> yield! walkExpr false e 
                    | _ -> ()
                    yield! walkExpr true e ]

            and walkExprOpt (spAlways:bool) eOpt = [ match eOpt with Some e -> yield! walkExpr spAlways e | _ -> () ]
            
            and IsBreakableExpression e =
                match e with
                | SynExpr.Match _
                | SynExpr.IfThenElse _
                | SynExpr.For _
                | SynExpr.ForEach _
                | SynExpr.While _ -> true
                | _ -> not (IsControlFlowExpression e)

            // Determine the breakpoint locations for an expression. spAlways indicates we always
            // emit a breakpoint location for the expression unless it is a syntactic control flow construct
            and walkExpr (spAlways:bool)  e =
                let m = e.Range
                if not (isMatchRange m) then [] else
                [ if spAlways && IsBreakableExpression e then 
                      yield! checkRange m

                  match e with
                  | SynExpr.ArbitraryAfterError _ 
                  | SynExpr.LongIdent _
                  | SynExpr.LibraryOnlyILAssembly _
                  | SynExpr.LibraryOnlyStaticOptimization _
                  | SynExpr.Null _
                  | SynExpr.Ident _
                  | SynExpr.ImplicitZero _
                  | SynExpr.Const _ -> 
                     ()

                  | SynExpr.Quote(_, _, e, _, _)
                  | SynExpr.TypeTest (e, _, _)
                  | SynExpr.Upcast (e, _, _)
                  | SynExpr.AddressOf (_, e, _, _)
                  | SynExpr.CompExpr (_, _, e, _) 
                  | SynExpr.ArrayOrListOfSeqExpr (_, e, _)
                  | SynExpr.Typed (e, _, _)
                  | SynExpr.FromParseError (e, _) 
                  | SynExpr.DiscardAfterMissingQualificationAfterDot (e, _) 
                  | SynExpr.Do (e, _)
                  | SynExpr.Assert (e, _)
                  | SynExpr.Fixed (e, _)
                  | SynExpr.DotGet (e, _, _, _) 
                  | SynExpr.LongIdentSet (_, e, _)
                  | SynExpr.New (_, _, e, _) 
                  | SynExpr.TypeApp (e, _, _, _, _, _, _) 
                  | SynExpr.LibraryOnlyUnionCaseFieldGet (e, _, _, _) 
                  | SynExpr.Downcast (e, _, _)
                  | SynExpr.InferredUpcast (e, _)
                  | SynExpr.InferredDowncast (e, _)
                  | SynExpr.Lazy (e, _)
                  | SynExpr.TraitCall(_, _, e, _)
                  | SynExpr.Paren(e, _, _, _) -> 
                      yield! walkExpr false e

                  | SynExpr.YieldOrReturn (_, e, _)
                  | SynExpr.YieldOrReturnFrom (_, e, _)
                  | SynExpr.DoBang  (e, _) ->
                      yield! checkRange e.Range
                      yield! walkExpr false e

                  | SynExpr.NamedIndexedPropertySet (_, e1, e2, _)
                  | SynExpr.DotSet (e1, _, e2, _)
                  | SynExpr.Set (e1, e2, _)
                  | SynExpr.LibraryOnlyUnionCaseFieldSet (e1, _, _, e2, _)
                  | SynExpr.App (_, _, e1, e2, _) -> 
                      yield! walkExpr false e1 
                      yield! walkExpr false e2

                  | SynExpr.ArrayOrList (_, es, _)
                  | SynExpr.Tuple (_, es, _, _) -> 
                      yield! walkExprs es

                  | SynExpr.Record (_, copyExprOpt, fs, _) ->
                      match copyExprOpt with
                      | Some (e, _) -> yield! walkExpr true e
                      | None -> ()
                      yield! walkExprs (fs |> List.choose p23)

                  | SynExpr.AnonRecd (_isStruct, copyExprOpt, fs, _) ->
                      match copyExprOpt with
                      | Some (e, _) -> yield! walkExpr true e
                      | None -> ()
                      yield! walkExprs (fs |> List.map snd)

                  | SynExpr.ObjExpr (_, args, bs, is, _, _) -> 
                      match args with
                      | None -> ()
                      | Some (arg, _) -> yield! walkExpr false arg
                      yield! walkBinds bs  
                      for (InterfaceImpl(_, bs, _)) in is do yield! walkBinds bs

                  | SynExpr.While (spWhile, e1, e2, _) -> 
                      yield! walkWhileSeqPt spWhile
                      yield! walkExpr false e1 
                      yield! walkExpr true e2

                  | SynExpr.JoinIn(e1, _range, e2, _range2) -> 
                      yield! walkExpr false e1 
                      yield! walkExpr false e2

                  | SynExpr.For (spFor, _, e1, _, e2, e3, _) -> 
                      yield! walkForSeqPt spFor
                      yield! walkExpr false e1 
                      yield! walkExpr true e2 
                      yield! walkExpr true e3

                  | SynExpr.ForEach (spFor, _, _, _, e1, e2, _) ->
                      yield! walkForSeqPt spFor
                      yield! walkExpr false e1 
                      yield! walkExpr true e2 

                  | SynExpr.MatchLambda(_isExnMatch, _argm, cl, spBind, _wholem) -> 
                      yield! walkBindSeqPt spBind
                      for (Clause(_, whenExpr, e, _, _)) in cl do 
                          yield! walkExprOpt false whenExpr
                          yield! walkExpr true e 

                  | SynExpr.Lambda (_, _, _, e, _) -> 
                      yield! walkExpr true e 

                  | SynExpr.Match (spBind, e, cl, _) ->
                      yield! walkBindSeqPt spBind
                      yield! walkExpr false e 
                      for (Clause(_, whenExpr, e, _, _)) in cl do 
                          yield! walkExprOpt false whenExpr
                          yield! walkExpr true e 

                  | SynExpr.LetOrUse (_, _, bs, e, _) -> 
                      yield! walkBinds bs  
                      yield! walkExpr true e

                  | SynExpr.TryWith (e, _, cl, _, _, spTry, spWith) -> 
                      yield! walkTrySeqPt spTry
                      yield! walkWithSeqPt spWith
                      yield! walkExpr true e 
                      yield! walkMatchClauses cl
                  
                  | SynExpr.TryFinally (e1, e2, _, spTry, spFinally) ->
                      yield! walkExpr true e1
                      yield! walkExpr true e2
                      yield! walkTrySeqPt spTry
                      yield! walkFinallySeqPt spFinally

                  | SynExpr.Sequential (spSeq, _, e1, e2, _) -> 
                      yield! walkExpr (match spSeq with SuppressSequencePointOnStmtOfSequential -> false | _ -> true) e1
                      yield! walkExpr (match spSeq with SuppressSequencePointOnExprOfSequential -> false | _ -> true) e2

                  | SynExpr.IfThenElse (e1, e2, e3opt, spBind, _, _, _) ->
                      yield! walkBindSeqPt spBind
                      yield! walkExpr false e1
                      yield! walkExpr true e2
                      yield! walkExprOpt true e3opt

                  | SynExpr.DotIndexedGet (e1, es, _, _) -> 
                      yield! walkExpr false e1 
                      yield! walkExprs [ for e in es do yield! e.Exprs ]

                  | SynExpr.DotIndexedSet (e1, es, e2, _, _, _) ->
                      yield! walkExpr false e1 
                      yield! walkExprs [ for e in es do yield! e.Exprs ]
                      yield! walkExpr false e2 

                  | SynExpr.DotNamedIndexedPropertySet (e1, _, e2, e3, _) ->
                      yield! walkExpr false e1 
                      yield! walkExpr false e2 
                      yield! walkExpr false e3 

<<<<<<< HEAD
                  | SynExpr.LetOrUseBang  (spBind, _, _, _, e1, e2, _) -> 
=======
                  | SynExpr.LetOrUseOrAndBang  (spBind,_,_,_,e1,_,es,e2) -> 
>>>>>>> 63a898d5
                      yield! walkBindSeqPt spBind
                      yield! walkExpr true e1
                      for (andBangSpBind,_,_,_,eAndBang,_) in es do
                          yield! walkBindSeqPt andBangSpBind
                          yield! walkExpr true eAndBang
                      yield! walkExpr true e2

                  | SynExpr.MatchBang (spBind, e, cl, _) ->
                      yield! walkBindSeqPt spBind
                      yield! walkExpr false e 
                      for (Clause(_, whenExpr, e, _, _)) in cl do 
                          yield! walkExprOpt false whenExpr
                          yield! walkExpr true e ]
            
            // Process a class declaration or F# type declaration
            let rec walkTycon (TypeDefn(ComponentInfo(_, _, _, _, _, _, _, _), repr, membDefns, m)) =
                if not (isMatchRange m) then [] else
                [ for memb in membDefns do yield! walkMember memb
                  match repr with
                  | SynTypeDefnRepr.ObjectModel(_, membDefns, _) -> 
                      for memb in membDefns do yield! walkMember memb
                  | _ -> () ]
                      
            // Returns class-members for the right dropdown                  
            and walkMember memb =
                if not (rangeContainsPos memb.Range pos) then [] else
                [ match memb with
                  | SynMemberDefn.LetBindings(binds, _, _, _) -> yield! walkBinds binds
                  | SynMemberDefn.AutoProperty(_attribs, _isStatic, _id, _tyOpt, _propKind, _, _xmlDoc, _access, synExpr, _, _) -> yield! walkExpr true synExpr
                  | SynMemberDefn.ImplicitCtor(_, _, _, _, m) -> yield! checkRange m
                  | SynMemberDefn.Member(bind, _) -> yield! walkBind bind
                  | SynMemberDefn.Interface(_synty, Some(membs), _) -> for m in membs do yield! walkMember m
                  | SynMemberDefn.Inherit(_, _, m) -> 
                      // can break on the "inherit" clause
                      yield! checkRange m
                  | SynMemberDefn.ImplicitInherit(_, arg, _, m) -> 
                      // can break on the "inherit" clause
                      yield! checkRange m
                      yield! walkExpr true arg
                  | _ -> ()  ]

            // Process declarations nested in a module that should be displayed in the left dropdown
            // (such as type declarations, nested modules etc.)                            
            let rec walkDecl decl = 
                [ match decl with 
                  | SynModuleDecl.Let(_, binds, m) when isMatchRange m -> 
                      yield! walkBinds binds
                  | SynModuleDecl.DoExpr(spExpr, expr, m) when isMatchRange m ->  
                      yield! walkBindSeqPt spExpr
                      yield! walkExpr false expr
                  | SynModuleDecl.ModuleAbbrev _ -> ()
                  | SynModuleDecl.NestedModule(_, _isRec, decls, _, m) when isMatchRange m ->
                      for d in decls do yield! walkDecl d
                  | SynModuleDecl.Types(tydefs, m) when isMatchRange m -> 
                      for d in tydefs do yield! walkTycon d
                  | SynModuleDecl.Exception(SynExceptionDefn(SynExceptionDefnRepr(_, _, _, _, _, _), membDefns, _), m) 
                        when isMatchRange m ->
                      for m in membDefns do yield! walkMember m
                  | _ -> () ] 
                      
            // Collect all the items in a module  
            let walkModule (SynModuleOrNamespace(_, _, _, decls, _, _, _, m)) =
                if isMatchRange m then
                    List.collect walkDecl decls
                else
                    []
                      
           /// Get information for implementation file        
            let walkImplFile (modules:SynModuleOrNamespace list) = List.collect walkModule modules
                     
            match input with
            | Some(ParsedInput.ImplFile(ParsedImplFileInput(modules = modules))) -> walkImplFile modules 
            | _ -> []
 
        ErrorScope.Protect Range.range0 
            (fun () -> 
                let locations = findBreakPoints()
                
                if pos.Column = 0 then
                    // we have a breakpoint that was set with mouse at line start
                    match locations |> List.filter (fun m -> m.StartLine = m.EndLine && pos.Line = m.StartLine) with
                    | [] ->
                        match locations |> List.filter (fun m -> rangeContainsPos m pos) with
                        | [] ->
                            match locations |> List.filter (fun m -> rangeBeforePos m pos |> not) with
                            | [] -> Seq.tryHead locations
                            | locationsAfterPos -> Seq.tryHead locationsAfterPos
                        | coveringLocations -> Seq.tryLast coveringLocations
                    | locationsOnSameLine -> Seq.tryHead locationsOnSameLine
                else
                    match locations |> List.filter (fun m -> rangeContainsPos m pos) with
                    | [] ->
                        match locations |> List.filter (fun m -> rangeBeforePos m pos |> not) with
                        | [] -> Seq.tryHead locations
                        | locationsAfterPos -> Seq.tryHead locationsAfterPos
                    | coveringLocations -> Seq.tryLast coveringLocations)
            (fun msg -> 
                Trace.TraceInformation(sprintf "FCS: recovering from error in ValidateBreakpointLocationImpl: '%s'" msg)
                None)
            
    /// When these files appear or disappear the configuration for the current project is invalidated.
    member scope.DependencyFiles = dependencyFiles

    member scope.FileName =
      match input with
      | Some(ParsedInput.ImplFile(ParsedImplFileInput(fileName = modname))) 
      | Some(ParsedInput.SigFile(ParsedSigFileInput(fileName = modname))) -> modname
      | _ -> ""
    
    // Get items for the navigation drop down bar       
    member scope.GetNavigationItems() =
        // This does not need to be run on the background thread
        scope.GetNavigationItemsImpl()

    member scope.ValidateBreakpointLocation(pos) =
        // This does not need to be run on the background thread
        scope.ValidateBreakpointLocationImpl(pos)

type ModuleKind = { IsAutoOpen: bool; HasModuleSuffix: bool }

[<RequireQualifiedAccess>]
type EntityKind =
    | Attribute
    | Type
    | FunctionOrValue of isActivePattern:bool
    | Module of ModuleKind
    override x.ToString() = sprintf "%A" x

module UntypedParseImpl =
    open System.Text.RegularExpressions
    open FSharp.Compiler.PrettyNaming
    
    let emptyStringSet = HashSet<string>()

    let GetRangeOfExprLeftOfDot(pos:pos, parseTreeOpt) =
        match parseTreeOpt with 
        | None -> None 
        | Some(parseTree) ->
        let CheckLongIdent(longIdent:LongIdent) =
            // find the longest prefix before the "pos" dot
            let mutable r = (List.head longIdent).idRange 
            let mutable couldBeBeforeFront = true
            for i in longIdent do
                if posGeq pos i.idRange.End then
                    r <- unionRanges r i.idRange
                    couldBeBeforeFront <- false
            couldBeBeforeFront, r

        AstTraversal.Traverse(pos, parseTree, { new AstTraversal.AstVisitorBase<_>() with
        member this.VisitExpr(_path, traverseSynExpr, defaultTraverse, expr) =
            let expr = expr // fix debugger locals
            match expr with
            | SynExpr.LongIdent(_, LongIdentWithDots(longIdent, _), _altNameRefCell, _range) -> 
                let _, r = CheckLongIdent(longIdent)
                Some(r)
            | SynExpr.LongIdentSet(LongIdentWithDots(longIdent, _), synExpr, _range) -> 
                if AstTraversal.rangeContainsPosLeftEdgeInclusive synExpr.Range pos then
                    traverseSynExpr synExpr
                else
                    let _, r = CheckLongIdent(longIdent)
                    Some(r)
            | SynExpr.DotGet(synExpr, _dotm, LongIdentWithDots(longIdent, _), _range) -> 
                if AstTraversal.rangeContainsPosLeftEdgeInclusive synExpr.Range pos then
                    traverseSynExpr synExpr
                else
                    let inFront, r = CheckLongIdent(longIdent)
                    if inFront then
                        Some(synExpr.Range)
                    else
                        // see comment below for SynExpr.DotSet
                        Some((unionRanges synExpr.Range r))
            | SynExpr.Set(synExpr, synExpr2, range) ->
                if AstTraversal.rangeContainsPosLeftEdgeInclusive synExpr.Range pos then
                    traverseSynExpr synExpr
                elif AstTraversal.rangeContainsPosLeftEdgeInclusive synExpr2.Range pos then
                    traverseSynExpr synExpr2
                else
                    Some(range)
            | SynExpr.DotSet(synExpr, LongIdentWithDots(longIdent, _), synExpr2, _range) ->
                if AstTraversal.rangeContainsPosLeftEdgeInclusive synExpr.Range pos then
                    traverseSynExpr synExpr
                elif AstTraversal.rangeContainsPosLeftEdgeInclusive synExpr2.Range pos then
                    traverseSynExpr synExpr2
                else
                    let inFront, r = CheckLongIdent(longIdent)
                    if inFront then
                        Some(synExpr.Range)
                    else
                        // f(0).X.Y.Z
                        //       ^
                        //      -   r has this value
                        // ----     synExpr.Range has this value
                        // ------   we want this value
                        Some((unionRanges synExpr.Range r))
            | SynExpr.DotNamedIndexedPropertySet(synExpr, LongIdentWithDots(longIdent, _), synExpr2, synExpr3, _range) ->  
                if AstTraversal.rangeContainsPosLeftEdgeInclusive synExpr.Range pos then
                    traverseSynExpr synExpr
                elif AstTraversal.rangeContainsPosLeftEdgeInclusive synExpr2.Range pos then
                    traverseSynExpr synExpr2
                elif AstTraversal.rangeContainsPosLeftEdgeInclusive synExpr3.Range pos then
                    traverseSynExpr synExpr3
                else
                    let inFront, r = CheckLongIdent(longIdent)
                    if inFront then
                        Some(synExpr.Range)
                    else
                        Some((unionRanges synExpr.Range r))
            | SynExpr.DiscardAfterMissingQualificationAfterDot(synExpr, _range) ->  // get this for e.g. "bar()."
                if AstTraversal.rangeContainsPosLeftEdgeInclusive synExpr.Range pos then
                    traverseSynExpr synExpr
                else
                    Some(synExpr.Range) 
            | SynExpr.FromParseError(synExpr, range) -> 
                if AstTraversal.rangeContainsPosLeftEdgeInclusive synExpr.Range pos then
                    traverseSynExpr synExpr
                else
                    Some(range) 
            | SynExpr.App(ExprAtomicFlag.NonAtomic, true, (SynExpr.Ident(ident)), rhs, _) 
                when ident.idText = "op_ArrayLookup" 
                     && not(AstTraversal.rangeContainsPosLeftEdgeInclusive rhs.Range pos) ->
                match defaultTraverse expr with
                | None ->
                    // (expr).(expr) is an ML-deprecated array lookup, but we want intellisense on the dot
                    // also want it for e.g. [|arr|].(0)
                    Some(expr.Range) 
                | x -> x  // we found the answer deeper somewhere in the lhs
            | SynExpr.Const(SynConst.Double(_), range) -> Some(range) 
            | _ -> defaultTraverse expr
        })
    
    /// searches for the expression island suitable for the evaluation by the debugger
    let TryFindExpressionIslandInPosition(pos:pos, parseTreeOpt) = 
        match parseTreeOpt with 
        | None -> None 
        | Some(parseTree) ->
            let getLidParts (lid : LongIdent) = 
                lid 
                |> Seq.takeWhile (fun i -> posGeq pos i.idRange.Start)
                |> Seq.map (fun i -> i.idText)
                |> Seq.toList

            // tries to locate simple expression island
            // foundCandidate = false  means that we are looking for the candidate expression
            // foundCandidate = true - we found candidate (DotGet) and now drill down to the left part
            let rec TryGetExpression foundCandidate expr = 
                match expr with
                | SynExpr.Paren(e, _, _, _) when foundCandidate -> 
                    TryGetExpression foundCandidate e
                | SynExpr.LongIdent(_isOptional, LongIdentWithDots(lid, _), _altNameRefCell, _m) -> 
                    getLidParts lid |> Some
                | SynExpr.DotGet(leftPart, _, LongIdentWithDots(lid, _), _) when (rangeContainsPos (rangeOfLid lid) pos) || foundCandidate -> 
                    // requested position is at the lid part of the DotGet
                    // process left part and append result to the result of processing lid
                    let leftPartResult = TryGetExpression true leftPart
                    match leftPartResult with 
                    | Some leftPartResult ->
                        [
                            yield! leftPartResult
                            yield! getLidParts lid 
                        ] |> Some
                    | None -> None
                | SynExpr.FromParseError(synExpr, _range) -> TryGetExpression foundCandidate synExpr
                | _ -> None

            let rec walker = 
                { new AstTraversal.AstVisitorBase<_>() with
                    member this.VisitExpr(_path, traverseSynExpr, defaultTraverse, expr) =
                        if rangeContainsPos expr.Range pos then
                            match TryGetExpression false expr with
                            | (Some parts) -> parts |> String.concat "." |> Some
                            | _ -> defaultTraverse(expr)
                        else
                            None }
            AstTraversal.Traverse(pos, parseTree, walker)

    // Given a cursor position here:
    //    f(x)   .   iden
    //                   ^
    // walk the AST to find the position here:
    //    f(x)   .   iden
    //       ^
    // On success, return Some(thatPos, boolTrueIfCursorIsAfterTheDotButBeforeTheIdentifier)
    // If there's no dot, return None, so for example
    //    foo
    //      ^
    // would return None
    // TODO would be great to unify this with GetRangeOfExprLeftOfDot above, if possible, as they are similar
    let TryFindExpressionASTLeftOfDotLeftOfCursor(pos, parseTreeOpt) =
        match parseTreeOpt with 
        | None -> None 
        | Some(parseTree) ->
        let dive x = AstTraversal.dive x
        let pick x = AstTraversal.pick pos x
        let walker = 
            { new AstTraversal.AstVisitorBase<_>() with
                member this.VisitExpr(_path, traverseSynExpr, defaultTraverse, expr) =
                    let pick = pick expr.Range
                    let traverseSynExpr, defaultTraverse, expr = traverseSynExpr, defaultTraverse, expr  // for debugging: debugger does not get object expression params as local vars
                    if not(rangeContainsPos expr.Range pos) then 
                        match expr with
                        | SynExpr.DiscardAfterMissingQualificationAfterDot(e, _m) ->
                            // This happens with e.g. "f(x)  .   $" when you bring up a completion list a few spaces after a dot.  The cursor is not 'in the parse tree',
                            // but the dive algorithm will dive down into this node, and this is the one case where we do want to give a result despite the cursor
                            // not properly being in a node.
                            match traverseSynExpr(e) with
                            | None -> Some(e.Range.End, false)
                            | r -> r
                        | _ -> 
                            // This happens for e.g. "System.Console.[]$", where the ".[]" token is thrown away by the parser and we dive into the System.Console longId 
                            // even though the cursor/dot is not in there.  In those cases we want to return None, because there is not really a dot completion before
                            // the cursor location.
                            None
                    else
                        let rec traverseLidOrElse (optExprIfLeftOfLongId : SynExpr option) (LongIdentWithDots(lid, dots) as lidwd) =
                            let resultIfLeftOfLongId =
                                match optExprIfLeftOfLongId with
                                | None -> None
                                | Some e -> Some(e.Range.End, posGeq lidwd.Range.Start pos)
                            match dots |> List.mapi (fun i x -> i, x) |> List.rev |> List.tryFind (fun (_, m) -> posGt pos m.Start) with
                            | None -> resultIfLeftOfLongId
                            | Some(n, _) -> Some((List.item n lid).idRange.End, (List.length lid = n+1)    // foo.$
                                                                              || (posGeq (List.item (n+1) lid).idRange.Start pos))  // foo.$bar
                        match expr with
                        | SynExpr.LongIdent(_isOptional, lidwd, _altNameRefCell, _m) ->
                            traverseLidOrElse None lidwd
                        | SynExpr.LongIdentSet(lidwd, exprRhs, _m) ->
                            [ dive lidwd lidwd.Range (traverseLidOrElse None)
                              dive exprRhs exprRhs.Range traverseSynExpr
                            ] |> pick expr
                        | SynExpr.DotGet(exprLeft, dotm, lidwd, _m) ->
                            let afterDotBeforeLid = mkRange dotm.FileName dotm.End lidwd.Range.Start 
                            [ dive exprLeft exprLeft.Range traverseSynExpr
                              dive exprLeft afterDotBeforeLid (fun e -> Some(e.Range.End, true))
                              dive lidwd lidwd.Range (traverseLidOrElse (Some exprLeft))
                            ] |> pick expr
                        | SynExpr.DotSet(exprLeft, lidwd, exprRhs, _m) ->
                            [ dive exprLeft exprLeft.Range traverseSynExpr
                              dive lidwd lidwd.Range (traverseLidOrElse(Some exprLeft))
                              dive exprRhs exprRhs.Range traverseSynExpr
                            ] |> pick expr
                        | SynExpr.Set(exprLeft, exprRhs, _m) ->
                            [ dive exprLeft exprLeft.Range traverseSynExpr
                              dive exprRhs exprRhs.Range traverseSynExpr
                            ] |> pick expr
                        | SynExpr.NamedIndexedPropertySet(lidwd, exprIndexer, exprRhs, _m) ->
                            [ dive lidwd lidwd.Range (traverseLidOrElse None)
                              dive exprIndexer exprIndexer.Range traverseSynExpr
                              dive exprRhs exprRhs.Range traverseSynExpr
                            ] |> pick expr
                        | SynExpr.DotNamedIndexedPropertySet(exprLeft, lidwd, exprIndexer, exprRhs, _m) ->
                            [ dive exprLeft exprLeft.Range traverseSynExpr
                              dive lidwd lidwd.Range (traverseLidOrElse(Some exprLeft))
                              dive exprIndexer exprIndexer.Range traverseSynExpr
                              dive exprRhs exprRhs.Range traverseSynExpr
                            ] |> pick expr
                        | SynExpr.Const (SynConst.Double(_), m) ->
                            if posEq m.End pos then
                                // the cursor is at the dot
                                Some(m.End, false)
                            else
                                // the cursor is left of the dot
                                None
                        | SynExpr.DiscardAfterMissingQualificationAfterDot(e, m) ->
                            match traverseSynExpr(e) with
                            | None -> 
                                if posEq m.End pos then
                                    // the cursor is at the dot
                                    Some(e.Range.End, false)
                                else
                                    // the cursor is left of the dot
                                    None
                            | r -> r
                        | SynExpr.App(ExprAtomicFlag.NonAtomic, true, (SynExpr.Ident(ident)), lhs, _m) 
                            when ident.idText = "op_ArrayLookup" 
                                 && not(AstTraversal.rangeContainsPosLeftEdgeInclusive lhs.Range pos) ->
                            match defaultTraverse expr with
                            | None ->
                                // (expr).(expr) is an ML-deprecated array lookup, but we want intellisense on the dot
                                // also want it for e.g. [|arr|].(0)
                                Some(lhs.Range.End, false)
                            | x -> x  // we found the answer deeper somewhere in the lhs
                        | _ -> defaultTraverse(expr) }
        AstTraversal.Traverse(pos, parseTree, walker)
    
    let GetEntityKind (pos: pos, input: ParsedInput) : EntityKind option =
        let (|ConstructorPats|) = function
            | Pats ps -> ps
            | NamePatPairs(xs, _) -> List.map snd xs

        /// An recursive pattern that collect all sequential expressions to avoid StackOverflowException
        let rec (|Sequentials|_|) = function
            | SynExpr.Sequential(_, _, e, Sequentials es, _) -> Some(e::es)
            | SynExpr.Sequential(_, _, e1, e2, _) -> Some [e1; e2]
            | _ -> None

        let inline isPosInRange range = Range.rangeContainsPos range pos

        let inline ifPosInRange range f =
            if isPosInRange range then f()
            else None

        let rec walkImplFileInput (ParsedImplFileInput(modules = moduleOrNamespaceList)) = 
            List.tryPick (walkSynModuleOrNamespace true) moduleOrNamespaceList

        and walkSynModuleOrNamespace isTopLevel (SynModuleOrNamespace(_, _, _, decls, _, attrs, _, r)) =
            List.tryPick walkAttribute attrs
            |> Option.orElse (ifPosInRange r (fun _ -> List.tryPick (walkSynModuleDecl isTopLevel) decls))

        and walkAttribute (attr: SynAttribute) = 
            if isPosInRange attr.Range then Some EntityKind.Attribute else None
            |> Option.orElse (walkExprWithKind (Some EntityKind.Type) attr.ArgExpr)

        and walkTypar (Typar (ident, _, _)) = ifPosInRange ident.idRange (fun _ -> Some EntityKind.Type)

        and walkTyparDecl (SynTyparDecl.TyparDecl (attrs, typar)) = 
            List.tryPick walkAttribute attrs
            |> Option.orElse (walkTypar typar)
            
        and walkTypeConstraint = function
            | SynTypeConstraint.WhereTyparDefaultsToType (t1, t2, _) -> walkTypar t1 |> Option.orElse (walkType t2)
            | SynTypeConstraint.WhereTyparIsValueType(t, _) -> walkTypar t
            | SynTypeConstraint.WhereTyparIsReferenceType(t, _) -> walkTypar t
            | SynTypeConstraint.WhereTyparIsUnmanaged(t, _) -> walkTypar t
            | SynTypeConstraint.WhereTyparSupportsNull (t, _) -> walkTypar t
            | SynTypeConstraint.WhereTyparIsComparable(t, _) -> walkTypar t
            | SynTypeConstraint.WhereTyparIsEquatable(t, _) -> walkTypar t
            | SynTypeConstraint.WhereTyparSubtypeOfType(t, ty, _) -> walkTypar t |> Option.orElse (walkType ty)
            | SynTypeConstraint.WhereTyparSupportsMember(ts, sign, _) -> 
                List.tryPick walkType ts |> Option.orElse (walkMemberSig sign)
            | SynTypeConstraint.WhereTyparIsEnum(t, ts, _) -> walkTypar t |> Option.orElse (List.tryPick walkType ts)
            | SynTypeConstraint.WhereTyparIsDelegate(t, ts, _) -> walkTypar t |> Option.orElse (List.tryPick walkType ts)

        and walkPatWithKind (kind: EntityKind option) = function
            | SynPat.Ands (pats, _) -> List.tryPick walkPat pats
            | SynPat.Named(SynPat.Wild nameRange as pat, _, _, _, _) -> 
                if isPosInRange nameRange then None
                else walkPat pat
            | SynPat.Typed(pat, t, _) -> walkPat pat |> Option.orElse (walkType t)
            | SynPat.Attrib(pat, attrs, _) -> walkPat pat |> Option.orElse (List.tryPick walkAttribute attrs)
            | SynPat.Or(pat1, pat2, _) -> List.tryPick walkPat [pat1; pat2]
            | SynPat.LongIdent(_, _, typars, ConstructorPats pats, _, r) -> 
                ifPosInRange r (fun _ -> kind)
                |> Option.orElse (
                    typars 
                    |> Option.bind (fun (SynValTyparDecls (typars, _, constraints)) -> 
                        List.tryPick walkTyparDecl typars
                        |> Option.orElse (List.tryPick walkTypeConstraint constraints)))
                |> Option.orElse (List.tryPick walkPat pats)
            | SynPat.Tuple(_, pats, _) -> List.tryPick walkPat pats
            | SynPat.Paren(pat, _) -> walkPat pat
            | SynPat.ArrayOrList(_, pats, _) -> List.tryPick walkPat pats
            | SynPat.IsInst(t, _) -> walkType t
            | SynPat.QuoteExpr(e, _) -> walkExpr e
            | _ -> None

        and walkPat = walkPatWithKind None

        and walkBinding (SynBinding.Binding(_, _, _, _, attrs, _, _, pat, returnInfo, e, _, _)) =
            List.tryPick walkAttribute attrs
            |> Option.orElse (walkPat pat)
            |> Option.orElse (walkExpr e)
            |> Option.orElse (
                match returnInfo with
                | Some (SynBindingReturnInfo (t, _, _)) -> walkType t
                | None -> None)

        and walkInterfaceImpl (InterfaceImpl(_, bindings, _)) =
            List.tryPick walkBinding bindings

        and walkIndexerArg = function
            | SynIndexerArg.One e -> walkExpr e
            | SynIndexerArg.Two(e1, e2) -> List.tryPick walkExpr [e1; e2]

        and walkType = function
            | SynType.LongIdent ident -> 
                // we protect it with try..with because System.Exception : rangeOfLidwd may raise
                // at FSharp.Compiler.Ast.LongIdentWithDots.get_Range() in D:\j\workspace\release_ci_pa---3f142ccc\src\fsharp\ast.fs:line 156
                try ifPosInRange ident.Range (fun _ -> Some EntityKind.Type) with _ -> None
            | SynType.App(ty, _, types, _, _, _, _) -> 
                walkType ty |> Option.orElse (List.tryPick walkType types)
            | SynType.LongIdentApp(_, _, _, types, _, _, _) -> List.tryPick walkType types
            | SynType.Tuple(_, ts, _) -> ts |> List.tryPick (fun (_, t) -> walkType t)
            | SynType.Array(_, t, _) -> walkType t
            | SynType.Fun(t1, t2, _) -> walkType t1 |> Option.orElse (walkType t2)
            | SynType.WithGlobalConstraints(t, _, _) -> walkType t
            | SynType.HashConstraint(t, _) -> walkType t
            | SynType.MeasureDivide(t1, t2, _) -> walkType t1 |> Option.orElse (walkType t2)
            | SynType.MeasurePower(t, _, _) -> walkType t
            | _ -> None

        and walkClause (Clause(pat, e1, e2, _, _)) =
            walkPatWithKind (Some EntityKind.Type) pat 
            |> Option.orElse (walkExpr e2)
            |> Option.orElse (Option.bind walkExpr e1)

        and walkExprWithKind (parentKind: EntityKind option) = function
            | SynExpr.LongIdent (_, LongIdentWithDots(_, dotRanges), _, r) ->
                match dotRanges with
                | [] when isPosInRange r -> parentKind |> Option.orElse (Some (EntityKind.FunctionOrValue false)) 
                | firstDotRange :: _  ->
                    let firstPartRange = 
                        Range.mkRange "" r.Start (Range.mkPos firstDotRange.StartLine (firstDotRange.StartColumn - 1))
                    if isPosInRange firstPartRange then
                        parentKind |> Option.orElse (Some (EntityKind.FunctionOrValue false))
                    else None
                | _ -> None
            | SynExpr.Paren (e, _, _, _) -> walkExprWithKind parentKind e
            | SynExpr.Quote(_, _, e, _, _) -> walkExprWithKind parentKind e
            | SynExpr.Typed(e, _, _) -> walkExprWithKind parentKind e
            | SynExpr.Tuple(_, es, _, _) -> List.tryPick (walkExprWithKind parentKind) es
            | SynExpr.ArrayOrList(_, es, _) -> List.tryPick (walkExprWithKind parentKind) es
            | SynExpr.Record(_, _, fields, r) -> 
                ifPosInRange r (fun _ ->
                    fields |> List.tryPick (fun (_, e, _) -> e |> Option.bind (walkExprWithKind parentKind)))
            | SynExpr.New(_, t, e, _) -> walkExprWithKind parentKind e |> Option.orElse (walkType t)
            | SynExpr.ObjExpr(ty, _, bindings, ifaces, _, _) -> 
                walkType ty
                |> Option.orElse (List.tryPick walkBinding bindings)
                |> Option.orElse (List.tryPick walkInterfaceImpl ifaces)
            | SynExpr.While(_, e1, e2, _) -> List.tryPick (walkExprWithKind parentKind) [e1; e2]
            | SynExpr.For(_, _, e1, _, e2, e3, _) -> List.tryPick (walkExprWithKind parentKind) [e1; e2; e3]
            | SynExpr.ForEach(_, _, _, _, e1, e2, _) -> List.tryPick (walkExprWithKind parentKind) [e1; e2]
            | SynExpr.ArrayOrListOfSeqExpr(_, e, _) -> walkExprWithKind parentKind e
            | SynExpr.CompExpr(_, _, e, _) -> walkExprWithKind parentKind e
            | SynExpr.Lambda(_, _, _, e, _) -> walkExprWithKind parentKind e
            | SynExpr.MatchLambda(_, _, synMatchClauseList, _, _) -> 
                List.tryPick walkClause synMatchClauseList
            | SynExpr.Match(_, e, synMatchClauseList, _) -> 
                walkExprWithKind parentKind e |> Option.orElse (List.tryPick walkClause synMatchClauseList)
            | SynExpr.Do(e, _) -> walkExprWithKind parentKind e
            | SynExpr.Assert(e, _) -> walkExprWithKind parentKind e
            | SynExpr.App(_, _, e1, e2, _) -> List.tryPick (walkExprWithKind parentKind) [e1; e2]
            | SynExpr.TypeApp(e, _, tys, _, _, _, _) -> 
                walkExprWithKind (Some EntityKind.Type) e |> Option.orElse (List.tryPick walkType tys)
            | SynExpr.LetOrUse(_, _, bindings, e, _) -> List.tryPick walkBinding bindings |> Option.orElse (walkExprWithKind parentKind e)
            | SynExpr.TryWith(e, _, clauses, _, _, _, _) -> walkExprWithKind parentKind e |> Option.orElse (List.tryPick walkClause clauses)
            | SynExpr.TryFinally(e1, e2, _, _, _) -> List.tryPick (walkExprWithKind parentKind) [e1; e2]
            | SynExpr.Lazy(e, _) -> walkExprWithKind parentKind e
            | Sequentials es -> List.tryPick (walkExprWithKind parentKind) es
            | SynExpr.IfThenElse(e1, e2, e3, _, _, _, _) -> 
                List.tryPick (walkExprWithKind parentKind) [e1; e2] |> Option.orElse (match e3 with None -> None | Some e -> walkExprWithKind parentKind e)
            | SynExpr.Ident ident -> ifPosInRange ident.idRange (fun _ -> Some (EntityKind.FunctionOrValue false))
            | SynExpr.LongIdentSet(_, e, _) -> walkExprWithKind parentKind e
            | SynExpr.DotGet(e, _, _, _) -> walkExprWithKind parentKind e
            | SynExpr.DotSet(e, _, _, _) -> walkExprWithKind parentKind e
            | SynExpr.Set(e, _, _) -> walkExprWithKind parentKind e
            | SynExpr.DotIndexedGet(e, args, _, _) -> walkExprWithKind parentKind e |> Option.orElse (List.tryPick walkIndexerArg args)
            | SynExpr.DotIndexedSet(e, args, _, _, _, _) -> walkExprWithKind parentKind e |> Option.orElse (List.tryPick walkIndexerArg args)
            | SynExpr.NamedIndexedPropertySet(_, e1, e2, _) -> List.tryPick (walkExprWithKind parentKind) [e1; e2]
            | SynExpr.DotNamedIndexedPropertySet(e1, _, e2, e3, _) -> List.tryPick (walkExprWithKind parentKind) [e1; e2; e3]
            | SynExpr.TypeTest(e, t, _) -> walkExprWithKind parentKind e |> Option.orElse (walkType t)
            | SynExpr.Upcast(e, t, _) -> walkExprWithKind parentKind e |> Option.orElse (walkType t)
            | SynExpr.Downcast(e, t, _) -> walkExprWithKind parentKind e |> Option.orElse (walkType t)
            | SynExpr.InferredUpcast(e, _) -> walkExprWithKind parentKind e
            | SynExpr.InferredDowncast(e, _) -> walkExprWithKind parentKind e
            | SynExpr.AddressOf(_, e, _, _) -> walkExprWithKind parentKind e
            | SynExpr.JoinIn(e1, _, e2, _) -> List.tryPick (walkExprWithKind parentKind) [e1; e2]
            | SynExpr.YieldOrReturn(_, e, _) -> walkExprWithKind parentKind e
            | SynExpr.YieldOrReturnFrom(_, e, _) -> walkExprWithKind parentKind e
            | SynExpr.Match(_, e, synMatchClauseList, _)
            | SynExpr.MatchBang(_, e, synMatchClauseList, _) -> 
                walkExprWithKind parentKind e |> Option.orElse (List.tryPick walkClause synMatchClauseList)
            | SynExpr.LetOrUseOrAndBang(_, _, _, _, e1, _, es, e2) ->
                [
                    yield e1
                    for (_,_,_,_,eAndBang,_) in es do
                        yield eAndBang
                    yield e2
                ]
                |> List.tryPick (walkExprWithKind parentKind) 
            | SynExpr.DoBang(e, _) -> walkExprWithKind parentKind e
            | SynExpr.TraitCall (ts, sign, e, _) ->
                List.tryPick walkTypar ts 
                |> Option.orElse (walkMemberSig sign)
                |> Option.orElse (walkExprWithKind parentKind e)
            | _ -> None

        and walkExpr = walkExprWithKind None

        and walkSimplePat = function
            | SynSimplePat.Attrib (pat, attrs, _) ->
                walkSimplePat pat |> Option.orElse (List.tryPick walkAttribute attrs)
            | SynSimplePat.Typed(pat, t, _) -> walkSimplePat pat |> Option.orElse (walkType t)
            | _ -> None

        and walkField (SynField.Field(attrs, _, _, t, _, _, _, _)) =
            List.tryPick walkAttribute attrs |> Option.orElse (walkType t)

        and walkValSig (SynValSig.ValSpfn(attrs, _, _, t, _, _, _, _, _, _, _)) =
            List.tryPick walkAttribute attrs |> Option.orElse (walkType t)

        and walkMemberSig = function
            | SynMemberSig.Inherit (t, _) -> walkType t
            | SynMemberSig.Member(vs, _, _) -> walkValSig vs
            | SynMemberSig.Interface(t, _) -> walkType t
            | SynMemberSig.ValField(f, _) -> walkField f
            | SynMemberSig.NestedType(SynTypeDefnSig.TypeDefnSig (info, repr, memberSigs, _), _) -> 
                walkComponentInfo false info
                |> Option.orElse (walkTypeDefnSigRepr repr)
                |> Option.orElse (List.tryPick walkMemberSig memberSigs)

        and walkMember = function
            | SynMemberDefn.AbstractSlot (valSig, _, _) -> walkValSig valSig
            | SynMemberDefn.Member(binding, _) -> walkBinding binding
            | SynMemberDefn.ImplicitCtor(_, attrs, pats, _, _) -> 
                List.tryPick walkAttribute attrs |> Option.orElse (List.tryPick walkSimplePat pats)
            | SynMemberDefn.ImplicitInherit(t, e, _, _) -> walkType t |> Option.orElse (walkExpr e)
            | SynMemberDefn.LetBindings(bindings, _, _, _) -> List.tryPick walkBinding bindings
            | SynMemberDefn.Interface(t, members, _) -> 
                walkType t |> Option.orElse (members |> Option.bind (List.tryPick walkMember))
            | SynMemberDefn.Inherit(t, _, _) -> walkType t
            | SynMemberDefn.ValField(field, _) -> walkField field
            | SynMemberDefn.NestedType(tdef, _, _) -> walkTypeDefn tdef
            | SynMemberDefn.AutoProperty(attrs, _, _, t, _, _, _, _, e, _, _) -> 
                List.tryPick walkAttribute attrs
                |> Option.orElse (Option.bind walkType t)
                |> Option.orElse (walkExpr e)
            | _ -> None

        and walkEnumCase (EnumCase(attrs, _, _, _, _)) = List.tryPick walkAttribute attrs

        and walkUnionCaseType = function
            | SynUnionCaseType.UnionCaseFields fields -> List.tryPick walkField fields
            | SynUnionCaseType.UnionCaseFullType(t, _) -> walkType t

        and walkUnionCase (UnionCase(attrs, _, t, _, _, _)) = 
            List.tryPick walkAttribute attrs |> Option.orElse (walkUnionCaseType t)

        and walkTypeDefnSimple = function
            | SynTypeDefnSimpleRepr.Enum (cases, _) -> List.tryPick walkEnumCase cases
            | SynTypeDefnSimpleRepr.Union(_, cases, _) -> List.tryPick walkUnionCase cases
            | SynTypeDefnSimpleRepr.Record(_, fields, _) -> List.tryPick walkField fields
            | SynTypeDefnSimpleRepr.TypeAbbrev(_, t, _) -> walkType t
            | _ -> None

        and walkComponentInfo isModule (ComponentInfo(attrs, typars, constraints, _, _, _, _, r)) =
            if isModule then None else ifPosInRange r (fun _ -> Some EntityKind.Type)
            |> Option.orElse (
                List.tryPick walkAttribute attrs
                |> Option.orElse (List.tryPick walkTyparDecl typars)
                |> Option.orElse (List.tryPick walkTypeConstraint constraints))

        and walkTypeDefnRepr = function
            | SynTypeDefnRepr.ObjectModel (_, defns, _) -> List.tryPick walkMember defns
            | SynTypeDefnRepr.Simple(defn, _) -> walkTypeDefnSimple defn
            | SynTypeDefnRepr.Exception(_) -> None

        and walkTypeDefnSigRepr = function
            | SynTypeDefnSigRepr.ObjectModel (_, defns, _) -> List.tryPick walkMemberSig defns
            | SynTypeDefnSigRepr.Simple(defn, _) -> walkTypeDefnSimple defn
            | SynTypeDefnSigRepr.Exception(_) -> None

        and walkTypeDefn (TypeDefn (info, repr, members, _)) =
            walkComponentInfo false info
            |> Option.orElse (walkTypeDefnRepr repr)
            |> Option.orElse (List.tryPick walkMember members)

        and walkSynModuleDecl isTopLevel (decl: SynModuleDecl) =
            match decl with
            | SynModuleDecl.NamespaceFragment fragment -> walkSynModuleOrNamespace isTopLevel fragment
            | SynModuleDecl.NestedModule(info, _, modules, _, range) ->
                walkComponentInfo true info
                |> Option.orElse (ifPosInRange range (fun _ -> List.tryPick (walkSynModuleDecl false) modules))
            | SynModuleDecl.Open _ -> None
            | SynModuleDecl.Let (_, bindings, _) -> List.tryPick walkBinding bindings
            | SynModuleDecl.DoExpr (_, expr, _) -> walkExpr expr
            | SynModuleDecl.Types (types, _) -> List.tryPick walkTypeDefn types
            | _ -> None

        match input with 
        | ParsedInput.SigFile _ -> None
        | ParsedInput.ImplFile input -> walkImplFileInput input

    type internal TS = AstTraversal.TraverseStep
    /// Matches the most nested [< and >] pair.
    let insideAttributeApplicationRegex = Regex(@"(?<=\[\<)(?<attribute>(.*?))(?=\>\])", RegexOptions.Compiled ||| RegexOptions.ExplicitCapture)

    /// Try to determine completion context for the given pair (row, columns)
    let TryGetCompletionContext (pos, parsedInput: ParsedInput, lineStr: string) : CompletionContext option = 

        match GetEntityKind(pos, parsedInput) with
        | Some EntityKind.Attribute -> Some CompletionContext.AttributeApplication
        | _ ->
        
        let parseLid (LongIdentWithDots(lid, dots)) =            
            let rec collect plid (parts : Ident list) (dots : range list) = 
                match parts, dots with
                | [], _ -> Some (plid, None)
                | x::xs, ds ->
                    if rangeContainsPos x.idRange pos then
                        // pos lies with the range of current identifier
                        let s = x.idText.Substring(0, pos.Column - x.idRange.Start.Column)
                        let residue = if s.Length <> 0 then Some s else None
                        Some(plid, residue)
                    elif posGt x.idRange.Start pos then
                        // can happen if caret is placed after dot but before the existing identifier A. $ B
                        // return accumulated plid with no residue
                        Some (plid, None)
                    else
                        match ds with
                        | [] -> 
                            // pos lies after the id and no dots found - return accumulated plid and current id as residue 
                            Some(plid, Some(x.idText))
                        | d::ds ->
                            if posGeq pos d.End  then 
                                // pos lies after the dot - proceed to the next identifier
                                collect ((x.idText)::plid) xs ds
                            else
                                // pos after the id but before the dot
                                // A $.B - return nothing
                                None

            match collect [] lid dots with
            | Some (parts, residue) ->
                Some((List.rev parts), residue)
            | None -> None
        
        let (|Class|Interface|Struct|Unknown|Invalid|) synAttributes = 
            let (|SynAttr|_|) name (attr : SynAttribute) = 
                match attr with
                | {TypeName = LongIdentWithDots([x], _)} when x.idText = name -> Some ()
                | _ -> None
            
            let rec getKind isClass isInterface isStruct = 
                function
                | [] -> isClass, isInterface, isStruct
                | (SynAttr "Class")::xs -> getKind true isInterface isStruct xs
                | (SynAttr "AbstractClass")::xs -> getKind true isInterface isStruct xs
                | (SynAttr "Interface")::xs -> getKind isClass true isStruct xs
                | (SynAttr "Struct")::xs -> getKind isClass isInterface true xs
                | _::xs -> getKind isClass isInterface isStruct xs

            match getKind false false false synAttributes with
            | false, false, false -> Unknown
            | true, false, false -> Class
            | false, true, false -> Interface
            | false, false, true -> Struct
            | _ -> Invalid

        let GetCompletionContextForInheritSynMember ((ComponentInfo(synAttributes, _, _, _, _, _, _, _)), typeDefnKind : SynTypeDefnKind, completionPath) = 
            
            let success k = Some (CompletionContext.Inherit (k, completionPath))

            // if kind is specified - take it
            // if kind is non-specified 
            //  - try to obtain it from attribute
            //      - if no attributes present - infer kind from members
            match typeDefnKind with
            | TyconClass -> 
                match synAttributes with
                | Class | Unknown -> success InheritanceContext.Class
                | _ -> Some CompletionContext.Invalid // non-matching attributes
            | TyconInterface -> 
                match synAttributes with
                | Interface | Unknown -> success InheritanceContext.Interface
                | _ -> Some CompletionContext.Invalid // non-matching attributes
            | TyconStruct -> 
                // display nothing for structs
                Some CompletionContext.Invalid
            | TyconUnspecified ->
                match synAttributes with
                | Class -> success InheritanceContext.Class
                | Interface -> success InheritanceContext.Interface
                | Unknown -> 
                    // user do not specify kind explicitly or via attributes
                    success InheritanceContext.Unknown
                | _ -> 
                    // unable to uniquely detect kind from the attributes - return invalid context
                    Some CompletionContext.Invalid
            | _ -> None

        let (|Operator|_|) name e = 
            match e with
            | SynExpr.App(ExprAtomicFlag.NonAtomic, false, SynExpr.App(ExprAtomicFlag.NonAtomic, true, SynExpr.Ident(ident), lhs, _), rhs, _) 
                when ident.idText = name -> Some(lhs, rhs)
            | _ -> None

        // checks if we are in rhs of the range operator
        let isInRhsOfRangeOp (p : AstTraversal.TraversePath) = 
            match p with
            | TS.Expr(Operator "op_Range" _)::_ -> true
            | _ -> false

        let (|Setter|_|) e =
            match e with
            | Operator "op_Equality" (SynExpr.Ident id, _) -> Some id
            | _ -> None

        let findSetters argList =
            match argList with
            | SynExpr.Paren(SynExpr.Tuple(false, parameters, _, _), _, _, _) -> 
                let setters = HashSet()
                for p in parameters do
                    match p with
                    | Setter id -> ignore(setters.Add id.idText)
                    | _ -> ()
                setters
            | _ -> emptyStringSet

        let endOfLastIdent (lid: LongIdentWithDots) = 
            let last = List.last lid.Lid
            last.idRange.End

        let endOfClosingTokenOrLastIdent (mClosing: range option) (lid : LongIdentWithDots) =
            match mClosing with
            | Some m -> m.End
            | None -> endOfLastIdent lid

        let endOfClosingTokenOrIdent (mClosing: range option) (id : Ident) =
            match mClosing with
            | Some m -> m.End
            | None -> id.idRange.End

        let (|NewObjectOrMethodCall|_|) e =
            match e with
            | (SynExpr.New (_, SynType.LongIdent typeName, arg, _)) -> 
                // new A()
                Some (endOfLastIdent typeName, findSetters arg)
            | (SynExpr.New (_, SynType.App(SynType.LongIdent typeName, _, _, _, mGreaterThan, _, _), arg, _)) -> 
                // new A<_>()
                Some (endOfClosingTokenOrLastIdent mGreaterThan typeName, findSetters arg)
            | (SynExpr.App (_, false, SynExpr.Ident id, arg, _)) -> 
                // A()
                Some (id.idRange.End, findSetters arg)
            | (SynExpr.App (_, false, SynExpr.TypeApp(SynExpr.Ident id, _, _, _, mGreaterThan, _, _), arg, _)) -> 
                // A<_>()
                Some (endOfClosingTokenOrIdent mGreaterThan id , findSetters arg)
            | (SynExpr.App (_, false, SynExpr.LongIdent(_, lid, _, _), arg, _)) -> 
                // A.B()
                Some (endOfLastIdent lid, findSetters arg)
            | (SynExpr.App (_, false, SynExpr.TypeApp(SynExpr.LongIdent(_, lid, _, _), _, _, _, mGreaterThan, _, _), arg, _)) -> 
                // A.B<_>()
                Some (endOfClosingTokenOrLastIdent mGreaterThan lid, findSetters arg)
            | _ -> None
        
        let isOnTheRightOfComma (elements: SynExpr list) (commas: range list) current = 
            let rec loop elements (commas: range list) = 
                match elements with
                | x::xs ->
                    match commas with
                    | c::cs -> 
                        if x === current then posLt c.End pos || posEq c.End pos 
                        else loop xs cs
                    | _ -> false
                | _ -> false
            loop elements commas

        let (|PartOfParameterList|_|) precedingArgument path =
            match path with
            | TS.Expr(SynExpr.Paren _)::TS.Expr(NewObjectOrMethodCall(args))::_ -> 
                if Option.isSome precedingArgument then None else Some args
            | TS.Expr(SynExpr.Tuple (false, elements, commas, _))::TS.Expr(SynExpr.Paren _)::TS.Expr(NewObjectOrMethodCall(args))::_ -> 
                match precedingArgument with
                | None -> Some args
                | Some e ->
                    // if expression is passed then
                    // 1. find it in among elements of the tuple
                    // 2. find corresponding comma
                    // 3. check that current position is past the comma
                    // this is used for cases like (a = something-here.) if the cursor is after .
                    // in this case this is not object initializer completion context
                    if isOnTheRightOfComma elements commas e then Some args else None
            | _ -> None

        let walker = 
            { 
                new AstTraversal.AstVisitorBase<_>() with
                    member __.VisitExpr(path, _, defaultTraverse, expr) = 

                        if isInRhsOfRangeOp path then
                            match defaultTraverse expr with
                            | None -> Some CompletionContext.RangeOperator // nothing was found - report that we were in the context of range operator
                            | x -> x // ok, we found something - return it
                        else
                            match expr with
                            // new A($)
                            | SynExpr.Const(SynConst.Unit, m) when rangeContainsPos m pos ->
                                match path with
                                | TS.Expr(NewObjectOrMethodCall args)::_ -> 
                                    Some (CompletionContext.ParameterList args)
                                | _ -> 
                                    defaultTraverse expr
                            // new (... A$)
                            | SynExpr.Ident id when id.idRange.End = pos ->
                                match path with
                                | PartOfParameterList None args -> 
                                    Some (CompletionContext.ParameterList args)
                                | _ -> 
                                    defaultTraverse expr
                            // new (A$ = 1)
                            // new (A = 1, $)
                            | Setter id when id.idRange.End = pos || rangeBeforePos expr.Range pos ->
                                let precedingArgument = if id.idRange.End = pos then None else Some expr
                                match path with
                                | PartOfParameterList precedingArgument args-> 
                                    Some (CompletionContext.ParameterList args)
                                | _ -> 
                                    defaultTraverse expr
                            
                            | _ -> defaultTraverse expr

                    member __.VisitRecordField(path, copyOpt, field) = 
                        let contextFromTreePath completionPath = 
                            // detect records usage in constructor
                            match path with
                            | TS.Expr(_)::TS.Binding(_):: TS.MemberDefn(_)::TS.TypeDefn(SynTypeDefn.TypeDefn(ComponentInfo(_, _, _, [id], _, _, _, _), _, _, _))::_ ->  
                                RecordContext.Constructor(id.idText)
                            | _ -> RecordContext.New (completionPath)
                        match field with
                        | Some field -> 
                            match parseLid field with
                            | Some (completionPath) ->
                                let recordContext = 
                                    match copyOpt with
                                    | Some (s : SynExpr) -> RecordContext.CopyOnUpdate(s.Range, completionPath)
                                    | None -> contextFromTreePath completionPath
                                Some (CompletionContext.RecordField recordContext)
                            | None -> None
                        | None ->
                            let recordContext = 
                                match copyOpt with
                                | Some s -> RecordContext.CopyOnUpdate(s.Range, ([], None))
                                | None -> contextFromTreePath ([], None)
                            Some (CompletionContext.RecordField recordContext)
                                
                    member __.VisitInheritSynMemberDefn(componentInfo, typeDefnKind, synType, _members, _range) = 
                        match synType with
                        | SynType.LongIdent lidwd ->                                 
                            match parseLid lidwd with
                            | Some (completionPath) -> GetCompletionContextForInheritSynMember (componentInfo, typeDefnKind, completionPath)
                            | None -> Some (CompletionContext.Invalid) // A $ .B -> no completion list

                        | _ -> None 
                        
                    member __.VisitBinding(defaultTraverse, (Binding(headPat = headPat) as synBinding)) = 
                    
                        let visitParam = function
                            | SynPat.Named (range = range) when rangeContainsPos range pos -> 
                                // parameter without type hint, no completion
                                Some CompletionContext.Invalid 
                            | SynPat.Typed(SynPat.Named(SynPat.Wild(range), _, _, _, _), _, _) when rangeContainsPos range pos ->
                                // parameter with type hint, but we are on its name, no completion
                                Some CompletionContext.Invalid
                            | _ -> defaultTraverse synBinding

                        match headPat with
                        | SynPat.LongIdent(longDotId = lidwd) when rangeContainsPos lidwd.Range pos ->
                            // let fo|o x = ()
                            Some CompletionContext.Invalid
                        | SynPat.LongIdent(_, _, _, ctorArgs, _, _) ->
                            match ctorArgs with
                            | SynConstructorArgs.Pats(pats) ->
                                pats |> List.tryPick (fun pat ->
                                    match pat with
                                    | SynPat.Paren(pat, _) -> 
                                        match pat with
                                        | SynPat.Tuple(_, pats, _) ->
                                            pats |> List.tryPick visitParam
                                        | _ -> visitParam pat
                                    | SynPat.Wild(range) when rangeContainsPos range pos -> 
                                        // let foo (x|
                                        Some CompletionContext.Invalid
                                    | _ -> visitParam pat
                                )
                            | _ -> defaultTraverse synBinding
                        | SynPat.Named(range = range) when rangeContainsPos range pos ->
                            // let fo|o = 1
                            Some CompletionContext.Invalid
                        | _ -> defaultTraverse synBinding 
                    
                    member __.VisitHashDirective(range) = 
                        if rangeContainsPos range pos then Some CompletionContext.Invalid 
                        else None 
                        
                    member __.VisitModuleOrNamespace(SynModuleOrNamespace(longId = idents)) =
                        match List.tryLast idents with
                        | Some lastIdent when pos.Line = lastIdent.idRange.EndLine && lastIdent.idRange.EndColumn >= 0 && pos.Column <= lineStr.Length ->
                            let stringBetweenModuleNameAndPos = lineStr.[lastIdent.idRange.EndColumn..pos.Column - 1]
                            if stringBetweenModuleNameAndPos |> Seq.forall (fun x -> x = ' ' || x = '.') then
                                Some CompletionContext.Invalid
                            else None
                        | _ -> None 

                    member __.VisitComponentInfo(ComponentInfo(range = range)) = 
                        if rangeContainsPos range pos then Some CompletionContext.Invalid
                        else None

                    member __.VisitLetOrUse(_, _, bindings, range) =
                        match bindings with
                        | [] when range.StartLine = pos.Line -> Some CompletionContext.Invalid
                        | _ -> None

                    member __.VisitSimplePats(pats) =
                        pats |> List.tryPick (fun pat ->
                            match pat with
                            | SynSimplePat.Id(range = range)
                            | SynSimplePat.Typed(SynSimplePat.Id(range = range), _, _) when rangeContainsPos range pos -> 
                                Some CompletionContext.Invalid
                            | _ -> None)

                    member __.VisitModuleDecl(defaultTraverse, decl) =
                        match decl with
                        | SynModuleDecl.Open(_, m) -> 
                            // in theory, this means we're "in an open"
                            // in practice, because the parse tree/walkers do not handle attributes well yet, need extra check below to ensure not e.g. $here$
                            //     open System
                            //     [<Attr$
                            //     let f() = ()
                            // inside an attribute on the next item
                            let pos = mkPos pos.Line (pos.Column - 1) // -1 because for e.g. "open System." the dot does not show up in the parse tree
                            if rangeContainsPos m pos then  
                                Some CompletionContext.OpenDeclaration
                            else
                                None
                        | _ -> defaultTraverse decl

                    member __.VisitType(defaultTraverse, ty) =
                        match ty with
                        | SynType.LongIdent _ when rangeContainsPos ty.Range pos ->
                            Some CompletionContext.PatternType
                        | _ -> defaultTraverse ty
            }

        AstTraversal.Traverse(pos, parsedInput, walker)
        // Uncompleted attribute applications are not presented in the AST in any way. So, we have to parse source string.
        |> Option.orElseWith (fun _ ->
             let cutLeadingAttributes (str: string) =
                 // cut off leading attributes, i.e. we cut "[<A1; A2; >]" to " >]"
                 match str.LastIndexOf ';' with
                 | -1 -> str
                 | idx when idx < str.Length -> str.[idx + 1..].TrimStart()
                 | _ -> ""   

             let isLongIdent = Seq.forall (fun c -> IsIdentifierPartCharacter c || c = '.' || c = ':') // ':' may occur in "[<type:AnAttribute>]"

             // match the most nested paired [< and >] first
             let matches = 
                insideAttributeApplicationRegex.Matches(lineStr)
                |> Seq.cast<Match>
                |> Seq.filter (fun m -> m.Index <= pos.Column && m.Index + m.Length >= pos.Column)
                |> Seq.toArray

             if not (Array.isEmpty matches) then
                 matches
                 |> Seq.tryPick (fun m ->
                      let g = m.Groups.["attribute"]
                      let col = pos.Column - g.Index
                      if col >= 0 && col < g.Length then
                          let str = g.Value.Substring(0, col).TrimStart() // cut other rhs attributes
                          let str = cutLeadingAttributes str
                          if isLongIdent str then
                              Some CompletionContext.AttributeApplication
                          else None 
                      else None)
             else
                // Paired [< and >] were not found, try to determine that we are after [< without closing >]
                match lineStr.LastIndexOf("[<", StringComparison.Ordinal) with
                | -1 -> None
                | openParenIndex when pos.Column >= openParenIndex + 2 -> 
                    let str = lineStr.[openParenIndex + 2..pos.Column - 1].TrimStart()
                    let str = cutLeadingAttributes str
                    if isLongIdent str then
                        Some CompletionContext.AttributeApplication
                    else None
                | _ -> None)

    /// Check if we are at an "open" declaration
    let GetFullNameOfSmallestModuleOrNamespaceAtPoint (parsedInput: ParsedInput, pos: pos) = 
        let mutable path = []
        let visitor = 
            { new AstTraversal.AstVisitorBase<bool>() with
                override this.VisitExpr(_path, _traverseSynExpr, defaultTraverse, expr) = 
                    // don't need to keep going, namespaces and modules never appear inside Exprs
                    None 
                override this.VisitModuleOrNamespace(SynModuleOrNamespace(longId = longId; range = range)) =
                    if rangeContainsPos range pos then 
                        path <- path @ longId
                    None // we should traverse the rest of the AST to find the smallest module 
            }
        AstTraversal.Traverse(pos, parsedInput, visitor) |> ignore
        path |> List.map (fun x -> x.idText) |> List.toArray<|MERGE_RESOLUTION|>--- conflicted
+++ resolved
@@ -317,11 +317,7 @@
                       yield! walkExpr false e2 
                       yield! walkExpr false e3 
 
-<<<<<<< HEAD
-                  | SynExpr.LetOrUseBang  (spBind, _, _, _, e1, e2, _) -> 
-=======
-                  | SynExpr.LetOrUseOrAndBang  (spBind,_,_,_,e1,_,es,e2) -> 
->>>>>>> 63a898d5
+                  | SynExpr.LetOrUseOrAndBang (spBind, _, _, _, e1, _, es, e2) -> 
                       yield! walkBindSeqPt spBind
                       yield! walkExpr true e1
                       for (andBangSpBind,_,_,_,eAndBang,_) in es do
