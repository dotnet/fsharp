--- conflicted
+++ resolved
@@ -798,17 +798,10 @@
 
     /// Try to get recent approximate type check results for a file. 
     member __.TryGetRecentCheckResultsForFile(filename: string, options:FSharpProjectOptions, sourceText: ISourceText option, _userOpName: string) =
-<<<<<<< HEAD
-        match sourceText with 
-        | Some sourceText -> 
-            parseCacheLock.AcquireLock (fun ltok -> 
-                match checkFileInProjectCache.TryGet(ltok,(filename,sourceText.GetHashCode(),options, ExternalDiagnostics(filename).GetInfoFileStamp())) with
-=======
         parseCacheLock.AcquireLock (fun ltok -> 
             match sourceText with 
             | Some sourceText -> 
-                match checkFileInProjectCache.TryGet(ltok,(filename,sourceText.GetHashCode(),options)) with
->>>>>>> 07e12af8
+                match checkFileInProjectCache.TryGet(ltok,(filename,sourceText.GetHashCode(),options, ExternalDiagnostics(filename).GetInfoFileStamp())) with
                 | Some (a,b,c,_) -> Some (a,b,c)
                 | None -> checkFileInProjectCachePossiblyStale.TryGet(ltok,(filename,options))
             | None -> checkFileInProjectCachePossiblyStale.TryGet(ltok,(filename,options)))
