--- conflicted
+++ resolved
@@ -193,7 +193,6 @@
 type public FSharpParsingOptions =
     { 
       SourceFiles: string[]
-<<<<<<< HEAD
       
       /// Indicates if the ranges returned by parsing should have '#line' directives applied to them.
       /// When compiling code, this should usually be 'true'.  For editing tools, this is usually 'false.
@@ -204,21 +203,14 @@
 
       ConditionalDefines: string list
 
-=======
-      ConditionalDefines: string list
->>>>>>> 01e5bbb5
       ErrorSeverityOptions: FSharpDiagnosticOptions
 
       LangVersionText: string
 
       IsInteractive: bool
-<<<<<<< HEAD
-
-      LightSyntax: bool option
-
-=======
+
       IndentationAwareSyntax: bool option
->>>>>>> 01e5bbb5
+
       CompilingFsLib: bool
 
       IsExe: bool
