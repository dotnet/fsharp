// Copyright (c) Microsoft Corporation.  All Rights Reserved.  See License.txt in the project root for license information.

// Open up the compiler as an incremental service for parsing,
// type checking and intellisense-like environment-reporting.

namespace FSharp.Compiler.SourceCodeServices

open System
open System.Diagnostics
open System.IO
open System.Reflection

open FSharp.Core.Printf
open FSharp.Compiler 
open FSharp.Compiler.AbstractIL
open FSharp.Compiler.AbstractIL.IL
open FSharp.Compiler.AbstractIL.Internal.Library  
open FSharp.Compiler.AccessibilityLogic
open FSharp.Compiler.AbstractSyntax
open FSharp.Compiler.CompileOps
open FSharp.Compiler.CompileOptions
open FSharp.Compiler.ErrorLogger
open FSharp.Compiler.Features
open FSharp.Compiler.Layout
open FSharp.Compiler.Lexhelp
open FSharp.Compiler.Lib
open FSharp.Compiler.PrettyNaming
open FSharp.Compiler.Parser
open FSharp.Compiler.ParseHelpers
open FSharp.Compiler.Range
open FSharp.Compiler.Tast
open FSharp.Compiler.Tastops
open FSharp.Compiler.TcGlobals 
open FSharp.Compiler.Text
open FSharp.Compiler.Infos
open FSharp.Compiler.InfoReader
open FSharp.Compiler.NameResolution
open FSharp.Compiler.TypeChecker
open FSharp.Compiler.SourceCodeServices.SymbolHelpers 

open Internal.Utilities
open Internal.Utilities.Collections
open FSharp.Compiler.AbstractIL.ILBinaryReader

[<AutoOpen>]
module internal FSharpCheckerResultsSettings =

    let getToolTipTextSize = GetEnvInteger "FCS_GetToolTipTextCacheSize" 5

    let maxTypeCheckErrorsOutOfProjectContext = GetEnvInteger "FCS_MaxErrorsOutOfProjectContext" 3

    /// Maximum time share for a piece of background work before it should (cooperatively) yield
    /// to enable other requests to be serviced. Yielding means returning a continuation function
    /// (via an Eventually<_> value of case NotYetDone) that can be called as the next piece of work. 
    let maxTimeShareMilliseconds = 
        match System.Environment.GetEnvironmentVariable("FCS_MaxTimeShare") with 
        | null | "" -> 100L
        | s -> int64 s

    // Look for DLLs in the location of the service DLL first.
    let defaultFSharpBinariesDir = FSharpEnvironment.BinFolderOfDefaultFSharpCompiler(Some(Path.GetDirectoryName(typeof<IncrementalBuilder>.Assembly.Location))).Value

[<RequireQualifiedAccess>]
type FSharpFindDeclFailureReason = 

    // generic reason: no particular information about error
    | Unknown of message: string

    // source code file is not available
    | NoSourceCode

    // trying to find declaration of ProvidedType without TypeProviderDefinitionLocationAttribute
    | ProvidedType of string

    // trying to find declaration of ProvidedMember without TypeProviderDefinitionLocationAttribute
    | ProvidedMember of string

[<RequireQualifiedAccess>]
type FSharpFindDeclResult = 

    /// declaration not found + reason
    | DeclNotFound of FSharpFindDeclFailureReason

    /// found declaration
    | DeclFound of range

    /// Indicates an external declaration was found
    | ExternalDecl of assembly : string * externalSym : ExternalSymbol

/// This type is used to describe what was found during the name resolution.
/// (Depending on the kind of the items, we may stop processing or continue to find better items)
[<RequireQualifiedAccess; NoEquality; NoComparison>]
type internal NameResResult = 
    | Members of (ItemWithInst list * DisplayEnv * range)
    | Cancel of DisplayEnv * range
    | Empty
    | TypecheckStaleAndTextChanged

[<RequireQualifiedAccess>]
type ResolveOverloads = 
|   Yes
|   No

[<RequireQualifiedAccess>]
type GetPreciseCompletionListFromExprTypingsResult =
    | NoneBecauseTypecheckIsStaleAndTextChanged
    | NoneBecauseThereWereTypeErrors
    | None
    | Some of (ItemWithInst list * DisplayEnv * range) * TType

type Names = string list 
    
/// A TypeCheckInfo represents everything we get back from the typecheck of a file.
/// It acts like an in-memory database about the file.
/// It is effectively immutable and not updated: when we re-typecheck we just drop the previous
/// scope object on the floor and make a new one.
[<Sealed>]
type internal TypeCheckInfo
          (// Information corresponding to miscellaneous command-line options (--define, etc).
           _sTcConfig: TcConfig,
           g: TcGlobals,
           // The signature of the assembly being checked, up to and including the current file
           ccuSigForFile: ModuleOrNamespaceType,
           thisCcu: CcuThunk,
           tcImports: TcImports,
           tcAccessRights: AccessorDomain,
           projectFileName: string,
           mainInputFileName: string,
           sResolutions: TcResolutions,
           sSymbolUses: TcSymbolUses,
           // This is a name resolution environment to use if no better match can be found.
           sFallback: NameResolutionEnv,
           loadClosure : LoadClosure option,
           reactorOps : IReactorOperations,
           textSnapshotInfo:obj option,
           implFileOpt: TypedImplFile option,
           openDeclarations: OpenDeclaration[]) = 

    let textSnapshotInfo = defaultArg textSnapshotInfo null

    // These strings are potentially large and the editor may choose to hold them for a while.
    // Use this cache to fold together data tip text results that are the same. 
    // Is not keyed on 'Names' collection because this is invariant for the current position in 
    // this unchanged file. Keyed on lineStr though to prevent a change to the currently line
    // being available against a stale scope.
    let getToolTipTextCache = AgedLookup<CompilationThreadToken, int*int*string, FSharpToolTipText<Layout>>(getToolTipTextSize,areSimilar=(fun (x,y) -> x = y))
    
    let amap = tcImports.GetImportMap()
    let infoReader = new InfoReader(g,amap)
    let ncenv = new NameResolver(g,amap,infoReader,NameResolution.FakeInstantiationGenerator)
    let cenv = SymbolEnv(g, thisCcu, Some ccuSigForFile, tcImports, amap, infoReader)
    
    /// Find the most precise naming environment for the given line and column
    let GetBestEnvForPos cursorPos  =
        
        let mutable bestSoFar = None

        // Find the most deeply nested enclosing scope that contains given position
        sResolutions.CapturedEnvs |> ResizeArray.iter (fun (possm,env,ad) -> 
            if rangeContainsPos possm cursorPos then
                match bestSoFar with 
                | Some (bestm,_,_) -> 
                    if rangeContainsRange bestm possm then 
                      bestSoFar <- Some (possm,env,ad)
                | None -> 
                    bestSoFar <- Some (possm,env,ad))

        let mostDeeplyNestedEnclosingScope = bestSoFar 
        
        // Look for better subtrees on the r.h.s. of the subtree to the left of where we are 
        // Should really go all the way down the r.h.s. of the subtree to the left of where we are 
        // This is all needed when the index is floating free in the area just after the environment we really want to capture 
        // We guarantee to only refine to a more nested environment.  It may not be strictly  
        // the right environment, but will always be at least as rich 

        let mutable bestAlmostIncludedSoFar = None 

        sResolutions.CapturedEnvs |> ResizeArray.iter (fun (possm,env,ad) -> 
            // take only ranges that strictly do not include cursorPos (all ranges that touch cursorPos were processed during 'Strict Inclusion' part)
            if rangeBeforePos possm cursorPos && not (posEq possm.End cursorPos) then 
                let contained = 
                    match mostDeeplyNestedEnclosingScope with 
                    | Some (bestm,_,_) -> rangeContainsRange bestm possm 
                    | None -> true 
                
                if contained then 
                    match bestAlmostIncludedSoFar with 
                    | Some (rightm:range,_,_) -> 
                        if posGt possm.End rightm.End || 
                          (posEq possm.End rightm.End && posGt possm.Start rightm.Start) then
                            bestAlmostIncludedSoFar <- Some (possm,env,ad)
                    | _ -> bestAlmostIncludedSoFar <- Some (possm,env,ad))
        
        let resEnv = 
            match bestAlmostIncludedSoFar, mostDeeplyNestedEnclosingScope with 
            | Some (_,env,ad), None -> env, ad
            | Some (_,almostIncludedEnv,ad), Some (_,mostDeeplyNestedEnv,_) 
                when almostIncludedEnv.eFieldLabels.Count >= mostDeeplyNestedEnv.eFieldLabels.Count -> 
                almostIncludedEnv,ad
            | _ -> 
                match mostDeeplyNestedEnclosingScope with 
                | Some (_,env,ad) -> 
                    env,ad
                | None -> 
                    sFallback,AccessibleFromSomeFSharpCode
        let pm = mkRange mainInputFileName cursorPos cursorPos 

        resEnv,pm

    /// The items that come back from ResolveCompletionsInType are a bit
    /// noisy. Filter a few things out.
    ///
    /// e.g. prefer types to constructors for FSharpToolTipText 
    let FilterItemsForCtors filterCtors (items: ItemWithInst list) =
        let items = items |> List.filter (fun item -> match item.Item with (Item.CtorGroup _) when filterCtors = ResolveTypeNamesToTypeRefs -> false | _ -> true) 
        items
        
    // Filter items to show only valid & return Some if there are any
    let ReturnItemsOfType (items: ItemWithInst list) g denv (m:range) filterCtors hasTextChangedSinceLastTypecheck =
        let items = 
            items 
            |> RemoveDuplicateItems g
            |> RemoveExplicitlySuppressed g
            |> FilterItemsForCtors filterCtors

        if not (isNil items) then
            if hasTextChangedSinceLastTypecheck(textSnapshotInfo, m) then
                NameResResult.TypecheckStaleAndTextChanged // typecheck is stale, wait for second-chance IntelliSense to bring up right result
            else
                NameResResult.Members (items, denv, m) 
        else NameResResult.Empty

    let GetCapturedNameResolutions (endOfNamesPos: pos) resolveOverloads =
        let filter (endPos: pos) items =
            items |> ResizeArray.filter (fun (cnr: CapturedNameResolution) ->
                let range = cnr.Range
                range.EndLine = endPos.Line && range.EndColumn = endPos.Column)

        match resolveOverloads with 
        | ResolveOverloads.Yes ->
            filter endOfNamesPos sResolutions.CapturedNameResolutions 

        | ResolveOverloads.No ->
            let items = filter endOfNamesPos sResolutions.CapturedMethodGroupResolutions
            if items.Count <> 0 then
                items
            else
                filter endOfNamesPos sResolutions.CapturedNameResolutions

    /// Looks at the exact name resolutions that occurred during type checking
    /// If 'membersByResidue' is specified, we look for members of the item obtained 
    /// from the name resolution and filter them by the specified residue (?)
    let GetPreciseItemsFromNameResolution(line, colAtEndOfNames, membersByResidue, filterCtors, resolveOverloads, hasTextChangedSinceLastTypecheck) = 
        let endOfNamesPos = mkPos line colAtEndOfNames

        // Logic below expects the list to be in reverse order of resolution
        let cnrs = GetCapturedNameResolutions endOfNamesPos resolveOverloads |> ResizeArray.toList |> List.rev

        match cnrs, membersByResidue with 
        
        // If we're looking for members using a residue, we'd expect only
        // a single item (pick the first one) and we need the residue (which may be "")
        | CNR(Item.Types(_,(ty::_)), _, denv, nenv, ad, m)::_, Some _ -> 
            let items = ResolveCompletionsInType ncenv nenv (ResolveCompletionTargets.All(ConstraintSolver.IsApplicableMethApprox g amap m traitCtxtNone)) m ad true ty 
            let items = List.map ItemWithNoInst items
            ReturnItemsOfType items g denv m filterCtors hasTextChangedSinceLastTypecheck 
        
        // Value reference from the name resolution. Primarily to disallow "let x.$ = 1"
        // In most of the cases, value references can be obtained from expression typings or from environment,
        // so we wouldn't have to handle values here. However, if we have something like:
        //   let varA = "string"
        //   let varA = if b then 0 else varA.
        // then the expression typings get confused (thinking 'varA:int'), so we use name resolution even for usual values.
        
        | CNR(Item.Value(vref), occurence, denv, nenv, ad, m)::_, Some _ ->
            if (occurence = ItemOccurence.Binding || occurence = ItemOccurence.Pattern) then 
              // Return empty list to stop further lookup - for value declarations
              NameResResult.Cancel(denv, m)
            else 
              // If we have any valid items for the value, then return completions for its type now.
              // Adjust the type in case this is the 'this' pointer stored in a reference cell.
              let ty = StripSelfRefCell(g, vref.BaseOrThisInfo, vref.TauType) 
              // patch accessibility domain to remove protected members if accessing NormalVal
              let ad = 
                match vref.BaseOrThisInfo, ad with
                | ValBaseOrThisInfo.NormalVal, AccessibleFrom(paths, Some tcref) ->
                    let tcref = generalizedTyconRef tcref
                    // check that type of value is the same or subtype of tcref
                    // yes - allow access to protected members
                    // no - strip ability to access protected members
                    if FSharp.Compiler.TypeRelations.TypeFeasiblySubsumesType 0 g amap m tcref FSharp.Compiler.TypeRelations.CanCoerce ty then
                        ad
                    else
                        AccessibleFrom(paths, None)
                | _ -> ad

              let items = ResolveCompletionsInType ncenv nenv (ResolveCompletionTargets.All(ConstraintSolver.IsApplicableMethApprox g amap m traitCtxtNone)) m ad false ty
              let items = List.map ItemWithNoInst items
              ReturnItemsOfType items g denv m filterCtors hasTextChangedSinceLastTypecheck
        
        // No residue, so the items are the full resolution of the name
        | CNR(_, _, denv, _, _, m) :: _, None -> 
            let items = 
                cnrs 
                |> List.map (fun cnr -> cnr.ItemWithInst)
                // "into" is special magic syntax, not an identifier or a library call.  It is part of capturedNameResolutions as an 
                // implementation detail of syntax coloring, but we should not report name resolution results for it, to prevent spurious QuickInfo.
                |> List.filter (fun item -> match item.Item with Item.CustomOperation(CustomOperations.Into,_,_) -> false | _ -> true) 
            ReturnItemsOfType items g denv m filterCtors hasTextChangedSinceLastTypecheck
        | _, _ -> NameResResult.Empty
    
    let TryGetTypeFromNameResolution(line, colAtEndOfNames, membersByResidue, resolveOverloads) = 
        let endOfNamesPos = mkPos line colAtEndOfNames
        let items = GetCapturedNameResolutions endOfNamesPos resolveOverloads |> ResizeArray.toList |> List.rev
        
        match items, membersByResidue with 
        | CNR(Item.Types(_,(ty::_)),_,_,_,_,_)::_, Some _ -> Some ty
        | CNR(Item.Value(vref), occurence,_,_,_,_)::_, Some _ ->
            if (occurence = ItemOccurence.Binding || occurence = ItemOccurence.Pattern) then None
            else Some (StripSelfRefCell(g, vref.BaseOrThisInfo, vref.TauType))
        | _, _ -> None

    let CollectParameters (methods: MethInfo list) amap m: Item list = 
        methods
        |> List.collect (fun meth ->
            match meth.GetParamDatas(amap, m, meth.FormalMethodInst) with
            | x::_ -> x |> List.choose(fun (ParamData(_isParamArray, _isInArg, _isOutArg, _optArgInfo, _callerInfo, name, _, ty)) -> 
                match name with
                | Some n -> Some (Item.ArgName(n, ty, Some (ArgumentContainer.Method meth)))
                | None -> None
                )
            | _ -> []
        )

    let GetNamedParametersAndSettableFields endOfExprPos hasTextChangedSinceLastTypecheck =
        let cnrs = GetCapturedNameResolutions endOfExprPos ResolveOverloads.No |> ResizeArray.toList |> List.rev
        let result =
            match cnrs with
            | CNR(Item.CtorGroup(_, ((ctor::_) as ctors)), _, denv, nenv, ad, m) ::_ ->
                let props = ResolveCompletionsInType ncenv nenv ResolveCompletionTargets.SettablePropertiesAndFields m ad false ctor.ApparentEnclosingType
                let parameters = CollectParameters ctors amap m
                let items = props @ parameters
                Some (denv, m, items)
            | CNR(Item.MethodGroup(_, methods, _), _, denv, nenv, ad, m) ::_ ->
                let props = 
                    methods
                    |> List.collect (fun meth ->
                        let retTy = meth.GetFSharpReturnTy(amap, m, meth.FormalMethodInst)
                        ResolveCompletionsInType ncenv nenv ResolveCompletionTargets.SettablePropertiesAndFields m ad false retTy
                    )
                let parameters = CollectParameters methods amap m
                let items = props @ parameters
                Some (denv, m, items)
            | _ -> 
                None
        match result with
        | None -> 
            NameResResult.Empty
        | Some (denv, m, items) -> 
            let items = List.map ItemWithNoInst items
            ReturnItemsOfType items g denv m TypeNameResolutionFlag.ResolveTypeNamesToTypeRefs hasTextChangedSinceLastTypecheck
    
    /// finds captured typing for the given position
    let GetExprTypingForPosition(endOfExprPos) = 
        let quals = 
            sResolutions.CapturedExpressionTypings 
            |> Seq.filter (fun (ty,nenv,_,m) -> 
                    // We only want expression types that end at the particular position in the file we are looking at.
                    posEq m.End endOfExprPos &&

                    // Get rid of function types.  True, given a 2-arg curried function "f x y", it is legal to do "(f x).GetType()",
                    // but you almost never want to do this in practice, and we choose not to offer up any intellisense for 
                    // F# function types.
                    not (isFunTy nenv.DisplayEnv.g ty))
            |> Seq.toArray

        let thereWereSomeQuals = not (Array.isEmpty quals)
        // filter out errors

        let quals = quals 
                    |> Array.filter (fun (ty,nenv,_,_) ->
                        let denv = nenv.DisplayEnv
                        not (isTyparTy denv.g ty && (destTyparTy denv.g ty).IsFromError))
        thereWereSomeQuals, quals
    
    /// obtains captured typing for the given position
    /// if type of captured typing is record - returns list of record fields
    let GetRecdFieldsForExpr(r : range) = 
        let _, quals = GetExprTypingForPosition(r.End)
        let bestQual = 
            match quals with
            | [||] -> None
            | quals ->  
                quals |> Array.tryFind (fun (_,_,_,rq) -> 
                                            ignore(r)  // for breakpoint
                                            posEq r.Start rq.Start)
        match bestQual with
        | Some (ty,nenv,ad,m) when isRecdTy nenv.DisplayEnv.g ty ->
            let items = NameResolution.ResolveRecordOrClassFieldsOfType ncenv m ad ty false
            Some (items, nenv.DisplayEnv, m)
        | _ -> None

    /// Looks at the exact expression types at the position to the left of the 
    /// residue then the source when it was typechecked.
    let GetPreciseCompletionListFromExprTypings(parseResults:FSharpParseFileResults, endOfExprPos, filterCtors, hasTextChangedSinceLastTypecheck: (obj * range -> bool)) = 
        
        let thereWereSomeQuals, quals = GetExprTypingForPosition(endOfExprPos)

        match quals with
        | [| |] -> 
            if thereWereSomeQuals then
                GetPreciseCompletionListFromExprTypingsResult.NoneBecauseThereWereTypeErrors 
            else
                GetPreciseCompletionListFromExprTypingsResult.None
        | _ ->
            let bestQual, textChanged = 
                match parseResults.ParseTree with
                | Some(input) -> 
                    match UntypedParseImpl.GetRangeOfExprLeftOfDot(endOfExprPos,Some(input)) with   // TODO we say "colAtEndOfNames" everywhere, but that's not really a good name ("foo  .  $" hit Ctrl-Space at $)
                    | Some( exprRange) ->
                        if hasTextChangedSinceLastTypecheck(textSnapshotInfo, exprRange) then
                            None, true // typecheck is stale, wait for second-chance IntelliSense to bring up right result
                        else
                            // See bug 130733.  We have an up-to-date sync parse, and know the exact range of the prior expression.
                            // The quals all already have the same ending position, so find one with a matching starting position, if it exists.
                            // If not, then the stale typecheck info does not have a capturedExpressionTyping for this exact expression, and the
                            // user can wait for typechecking to catch up and second-chance intellisense to give the right result.
                            let qual = 
                                quals |> Array.tryFind (fun (_,_,_,r) -> 
                                                            ignore(r)  // for breakpoint
                                                            posEq exprRange.Start r.Start)
                            qual, false
                    | None -> 
                        // TODO In theory I think we should never get to this code path; it would be nice to add an assert.
                        // In practice, we do get here in some weird cases like "2.0 .. 3.0" and hitting Ctrl-Space in between the two dots of the range operator.
                        // I wasn't able to track down what was happening in those weird cases, not worth worrying about, it doesn't manifest as a product bug or anything.
                        None, false
                | _ -> None, false

            match bestQual with
            | Some bestQual ->
<<<<<<< HEAD
                let (_,ty,nenv,ad,m) = bestQual 
                let items = ResolveCompletionsInType ncenv nenv (ResolveCompletionTargets.All(ConstraintSolver.IsApplicableMethApprox g amap m traitCtxtNone)) m ad false ty 
=======
                let (ty,nenv,ad,m) = bestQual 
                let items = ResolveCompletionsInType ncenv nenv (ResolveCompletionTargets.All(ConstraintSolver.IsApplicableMethApprox g amap m)) m ad false ty 
>>>>>>> faf460b3
                let items = items |> List.map ItemWithNoInst
                let items = items |> RemoveDuplicateItems g
                let items = items |> RemoveExplicitlySuppressed g
                let items = items |> FilterItemsForCtors filterCtors 
                GetPreciseCompletionListFromExprTypingsResult.Some((items,nenv.DisplayEnv,m), ty)
            | None -> 
                if textChanged then GetPreciseCompletionListFromExprTypingsResult.NoneBecauseTypecheckIsStaleAndTextChanged
                else GetPreciseCompletionListFromExprTypingsResult.None

    /// Find items in the best naming environment.
    let GetEnvironmentLookupResolutions(nenv, ad, m, plid, filterCtors, showObsolete) = 
        let items = NameResolution.ResolvePartialLongIdent ncenv nenv (ConstraintSolver.IsApplicableMethApprox g amap m traitCtxtNone) m ad plid showObsolete
        let items = items |> List.map ItemWithNoInst
        let items = items |> RemoveDuplicateItems g 
        let items = items |> RemoveExplicitlySuppressed g
        let items = items |> FilterItemsForCtors filterCtors 
        (items, nenv.DisplayEnv, m)

    /// Find items in the best naming environment.
    let GetEnvironmentLookupResolutionsAtPosition(cursorPos, plid, filterCtors, showObsolete) = 
        let (nenv,ad),m = GetBestEnvForPos cursorPos
        GetEnvironmentLookupResolutions(nenv, ad, m, plid, filterCtors, showObsolete)

    /// Find record fields in the best naming environment.
    let GetClassOrRecordFieldsEnvironmentLookupResolutions(cursorPos, plid) = 
        let (nenv, ad),m = GetBestEnvForPos cursorPos
        let items = NameResolution.ResolvePartialLongIdentToClassOrRecdFields ncenv nenv m ad plid false
        let items = items |> List.map ItemWithNoInst
        let items = items |> RemoveDuplicateItems g 
        let items = items |> RemoveExplicitlySuppressed g
        items, nenv.DisplayEnv, m 

    /// Resolve a location and/or text to items.
    //   Three techniques are used
    //        - look for an exact known name resolution from type checking
    //        - use the known type of an expression, e.g. (expr).Name, to generate an item list  
    //        - lookup an entire name in the name resolution environment, e.g. A.B.Name, to generate an item list
    //
    // The overall aim is to resolve as accurately as possible based on what we know from type inference
    
    let GetBaseClassCandidates = function
        | Item.ModuleOrNamespaces _ -> true
        | Item.Types(_, ty::_) when (isClassTy g ty) && not (isSealedTy g ty) -> true
        | _ -> false   

    let GetInterfaceCandidates = function
        | Item.ModuleOrNamespaces _ -> true
        | Item.Types(_, ty::_) when (isInterfaceTy g ty) -> true
        | _ -> false   


    // Return only items with the specified name
    let FilterDeclItemsByResidue (getItem: 'a -> Item) residue (items: 'a list) = 
        let attributedResidue = residue + "Attribute"
        let nameMatchesResidue name = (residue = name) || (attributedResidue = name)

        items |> List.filter (fun x -> 
            let item = getItem x
            let n1 =  item.DisplayName 
            match item with
            | Item.Types _ -> nameMatchesResidue n1
            | Item.CtorGroup (_, meths) ->
                nameMatchesResidue n1 ||
                meths |> List.exists (fun meth ->
                    let tcref = meth.ApparentEnclosingTyconRef
                    tcref.IsProvided || nameMatchesResidue tcref.DisplayName)
            | _ -> residue = n1)
            
    /// Post-filter items to make sure they have precisely the right name
    /// This also checks that there are some remaining results 
    /// exactMatchResidueOpt = Some _ -- means that we are looking for exact matches
    let FilterRelevantItemsBy (getItem: 'a -> Item) (exactMatchResidueOpt : _ option) check (items: 'a list, denv, m) =
            
        // can throw if type is in located in non-resolved CCU: i.e. bigint if reference to System.Numerics is absent
        let safeCheck item = try check item with _ -> false
                                                
        // Are we looking for items with precisely the given name?
        if not (isNil items) && exactMatchResidueOpt.IsSome then
            let items = items |> FilterDeclItemsByResidue getItem exactMatchResidueOpt.Value |> List.filter safeCheck 
            if not (isNil items) then Some(items, denv, m) else None        
        else 
            // When (items = []) we must returns Some([],..) and not None
            // because this value is used if we want to stop further processing (e.g. let x.$ = ...)
            let items = items |> List.filter safeCheck
            Some(items, denv, m) 

    /// Post-filter items to make sure they have precisely the right name
    /// This also checks that there are some remaining results 
    let (|FilterRelevantItems|_|) getItem exactMatchResidueOpt orig =
        FilterRelevantItemsBy getItem exactMatchResidueOpt (fun _ -> true) orig
    
    /// Find the first non-whitespace position in a line prior to the given character
    let FindFirstNonWhitespacePosition (lineStr: string) i = 
        if i >= lineStr.Length then None
        else
        let mutable p = i
        while p >= 0 && System.Char.IsWhiteSpace(lineStr.[p]) do
            p <- p - 1
        if p >= 0 then Some p else None
    
    let CompletionItem (ty: ValueOption<TyconRef>) (assemblySymbol: ValueOption<AssemblySymbol>) (item: ItemWithInst) =
        let kind = 
            match item.Item with
            | Item.MethodGroup (_, minfo :: _, _) -> CompletionItemKind.Method minfo.IsExtensionMember
            | Item.RecdField _
            | Item.Property _ -> CompletionItemKind.Property
            | Item.Event _ -> CompletionItemKind.Event
            | Item.ILField _ 
            | Item.Value _ -> CompletionItemKind.Field
            | Item.CustomOperation _ -> CompletionItemKind.CustomOperation
            | _ -> CompletionItemKind.Other

        { ItemWithInst = item
          MinorPriority = 0
          Kind = kind
          IsOwnMember = false
          Type = match ty with ValueSome x -> Some x | _ -> None
          Unresolved = match assemblySymbol with ValueSome x -> Some x.UnresolvedSymbol | _ -> None }

    let DefaultCompletionItem item = CompletionItem ValueNone ValueNone item
    
    let getItem (x: ItemWithInst) = x.Item
    let GetDeclaredItems (parseResultsOpt: FSharpParseFileResults option, lineStr: string, origLongIdentOpt, colAtEndOfNamesAndResidue, residueOpt, lastDotPos, line, loc, 
                          filterCtors, resolveOverloads, hasTextChangedSinceLastTypecheck, isInRangeOperator, allSymbols: unit -> AssemblySymbol list) =

            // Are the last two chars (except whitespaces) = ".."
            let isLikeRangeOp = 
                match FindFirstNonWhitespacePosition lineStr (colAtEndOfNamesAndResidue - 1) with
                | Some x when x >= 1 && lineStr.[x] = '.' && lineStr.[x - 1] = '.' -> true
                | _ -> false

            // if last two chars are .. and we are not in range operator context - no completion
            if isLikeRangeOp && not isInRangeOperator then None else
                                    
            // Try to use the exact results of name resolution during type checking to generate the results
            // This is based on position (i.e. colAtEndOfNamesAndResidue). This is not used if a residueOpt is given.
            let nameResItems = 
                match residueOpt with 
                | None -> GetPreciseItemsFromNameResolution(line, colAtEndOfNamesAndResidue, None, filterCtors,resolveOverloads, hasTextChangedSinceLastTypecheck)
                | Some residue ->
                    // deals with cases when we have spaces between dot and\or identifier, like A  . $
                    // if this is our case - then we need to locate end position of the name skipping whitespaces
                    // this allows us to handle cases like: let x . $ = 1 
                    match lastDotPos |> Option.orElseWith (fun _ -> FindFirstNonWhitespacePosition lineStr (colAtEndOfNamesAndResidue - 1)) with
                    | Some p when lineStr.[p] = '.' ->
                        match FindFirstNonWhitespacePosition lineStr (p - 1) with
                        | Some colAtEndOfNames ->                 
                           let colAtEndOfNames = colAtEndOfNames + 1 // convert 0-based to 1-based
                           GetPreciseItemsFromNameResolution(line, colAtEndOfNames, Some(residue), filterCtors,resolveOverloads, hasTextChangedSinceLastTypecheck)
                        | None -> NameResResult.Empty
                    | _ -> NameResResult.Empty        
        
            // Normalize to form A.B.C.D where D is the residue. It may be empty for "A.B.C."
            // residueOpt = Some when we are looking for the exact match
            let plid, exactMatchResidueOpt = 
                match origLongIdentOpt, residueOpt with
                | None, _ -> [], None
                | Some(origLongIdent), Some _ -> origLongIdent, None
                | Some(origLongIdent), None ->
                    System.Diagnostics.Debug.Assert(not (isNil origLongIdent), "origLongIdent is empty")
                    // note: as above, this happens when we are called for "precise" resolution - (F1 keyword, data tip etc..)
                    let plid, residue = List.frontAndBack origLongIdent
                    plid, Some residue

            let pos = mkPos line loc
            let (nenv, ad), m = GetBestEnvForPos pos

            let getType() =
                match NameResolution.TryToResolveLongIdentAsType ncenv nenv m plid with
                | Some x -> tryTcrefOfAppTy g x
                | None ->
                    match lastDotPos |> Option.orElseWith (fun _ -> FindFirstNonWhitespacePosition lineStr (colAtEndOfNamesAndResidue - 1)) with
                    | Some p when lineStr.[p] = '.' ->
                        match FindFirstNonWhitespacePosition lineStr (p - 1) with
                        | Some colAtEndOfNames ->                 
                            let colAtEndOfNames = colAtEndOfNames + 1 // convert 0-based to 1-based
                            match TryGetTypeFromNameResolution(line, colAtEndOfNames, residueOpt, resolveOverloads) with
                            | Some x -> tryTcrefOfAppTy g x
                            | _ -> ValueNone
                        | None -> ValueNone
                    | _ -> ValueNone

            match nameResItems with            
            | NameResResult.TypecheckStaleAndTextChanged -> None // second-chance intellisense will try again
            | NameResResult.Cancel(denv,m) -> Some([], denv, m)
            | NameResResult.Members(FilterRelevantItems getItem exactMatchResidueOpt (items, denv, m)) -> 
                // lookup based on name resolution results successful
                Some (items |> List.map (CompletionItem (getType()) ValueNone), denv, m)
            | _ ->
                match origLongIdentOpt with
                | None -> None
                | Some _ -> 
                
                    // Try to use the type of the expression on the left to help generate a completion list
                    let qualItems, thereIsADotInvolved = 
                        match parseResultsOpt with
                        | None -> 
                            // Note, you will get here if the 'reason' is not CompleteWord/MemberSelect/DisplayMemberList, as those are currently the 
                            // only reasons we do a sync parse to have the most precise and likely-to-be-correct-and-up-to-date info.  So for example,
                            // if you do QuickInfo hovering over A in "f(x).A()", you will only get a tip if typechecking has a name-resolution recorded
                            // for A, not if merely we know the capturedExpressionTyping of f(x) and you very recently typed ".A()" - in that case, 
                            // you won't won't get a tip until the typechecking catches back up.
                            GetPreciseCompletionListFromExprTypingsResult.None, false
                        | Some parseResults -> 
                
                        match UntypedParseImpl.TryFindExpressionASTLeftOfDotLeftOfCursor(mkPos line colAtEndOfNamesAndResidue,parseResults.ParseTree) with
                        | Some(pos,_) ->
                            GetPreciseCompletionListFromExprTypings(parseResults, pos, filterCtors, hasTextChangedSinceLastTypecheck), true
                        | None -> 
                            // Can get here in a case like: if "f xxx yyy" is legal, and we do "f xxx y"
                            // We have no interest in expression typings, those are only useful for dot-completion.  We want to fallback
                            // to "Use an environment lookup as the last resort" below
                            GetPreciseCompletionListFromExprTypingsResult.None, false
                
                    match qualItems,thereIsADotInvolved with            
                    | GetPreciseCompletionListFromExprTypingsResult.Some(FilterRelevantItems getItem exactMatchResidueOpt (items, denv, m), ty), _
                            // Initially we only use the expression typings when looking up, e.g. (expr).Nam or (expr).Name1.Nam
                            // These come through as an empty plid and residue "". Otherwise we try an environment lookup
                            // and then return to the qualItems. This is because the expression typings are a little inaccurate, primarily because
                            // it appears we're getting some typings recorded for non-atomic expressions like "f x"
                            when isNil plid ->
                        // lookup based on expression typings successful
                        Some (items |> List.map (CompletionItem (tryTcrefOfAppTy g ty) ValueNone), denv, m)
                    | GetPreciseCompletionListFromExprTypingsResult.NoneBecauseThereWereTypeErrors, _ ->
                        // There was an error, e.g. we have "<expr>." and there is an error determining the type of <expr>  
                        // In this case, we don't want any of the fallback logic, rather, we want to produce zero results.
                        None
                    | GetPreciseCompletionListFromExprTypingsResult.NoneBecauseTypecheckIsStaleAndTextChanged, _ ->         
                        // we want to report no result and let second-chance intellisense kick in
                        None
                    | _, true when isNil plid ->
                        // If the user just pressed '.' after an _expression_ (not a plid), it is never right to show environment-lookup top-level completions.
                        // The user might by typing quickly, and the LS didn't have an expression type right before the dot yet.
                        // Second-chance intellisense will bring up the correct list in a moment.
                        None
                    | _ ->         
                       // Use an environment lookup as the last resort
                       let envItems, denv, m = GetEnvironmentLookupResolutions(nenv, ad, m, plid, filterCtors, residueOpt.IsSome)
                       
                       let envResult =
                           match nameResItems, (envItems, denv, m), qualItems with
                           
                           // First, use unfiltered name resolution items, if they're not empty
                           | NameResResult.Members(items, denv, m), _, _ when not (isNil items) -> 
                               // lookup based on name resolution results successful
                               ValueSome(items |> List.map (CompletionItem (getType()) ValueNone), denv, m)                
                           
                           // If we have nonempty items from environment that were resolved from a type, then use them... 
                           // (that's better than the next case - here we'd return 'int' as a type)
                           | _, FilterRelevantItems getItem exactMatchResidueOpt (items, denv, m), _ when not (isNil items) ->
                               // lookup based on name and environment successful
                               ValueSome(items |> List.map (CompletionItem (getType()) ValueNone), denv, m)
                           
                           // Try again with the qualItems
                           | _, _, GetPreciseCompletionListFromExprTypingsResult.Some(FilterRelevantItems getItem exactMatchResidueOpt (items, denv, m), ty) ->
                               ValueSome(items |> List.map (CompletionItem (tryTcrefOfAppTy g ty) ValueNone), denv, m)
                           
                           | _ -> ValueNone

                       let globalResult =
                           match origLongIdentOpt with
                           | None | Some [] ->
                               let globalItems = 
                                   allSymbols() 
                                   |> List.filter (fun x ->
                                        not x.Symbol.IsExplicitlySuppressed &&

                                        match x.Symbol with
                                        | :? FSharpMemberOrFunctionOrValue as m when m.IsConstructor && filterCtors = ResolveTypeNamesToTypeRefs -> false 
                                        | _ -> true)
                                   
                               let getItem (x: AssemblySymbol) = x.Symbol.Item
                               
                               match globalItems, denv, m with
                               | FilterRelevantItems getItem exactMatchResidueOpt (globalItemsFiltered, denv, m) when not (isNil globalItemsFiltered) ->
                                   globalItemsFiltered 
                                   |> List.map(fun globalItem -> CompletionItem (getType()) (ValueSome globalItem) (ItemWithNoInst globalItem.Symbol.Item))
                                   |> fun r -> ValueSome(r, denv, m)
                               | _ -> ValueNone
                           | _ -> ValueNone // do not return unresolved items after dot

                       match envResult, globalResult with
                       | ValueSome (items, denv, m), ValueSome (gItems,_,_) -> Some (items @ gItems, denv, m)
                       | ValueSome x, ValueNone -> Some x
                       | ValueNone, ValueSome y -> Some y
                       | ValueNone, ValueNone -> None


    let toCompletionItems (items: ItemWithInst list, denv: DisplayEnv, m: range ) =
        items |> List.map DefaultCompletionItem, denv, m

    /// Get the auto-complete items at a particular location.
    let GetDeclItemsForNamesAtPosition(ctok: CompilationThreadToken, parseResultsOpt: FSharpParseFileResults option, origLongIdentOpt: string list option, 
                                       residueOpt:string option, lastDotPos: int option, line:int, lineStr:string, colAtEndOfNamesAndResidue, filterCtors, resolveOverloads, 
                                       getAllSymbols: unit -> AssemblySymbol list, hasTextChangedSinceLastTypecheck: (obj * range -> bool)) 
                                       : (CompletionItem list * DisplayEnv * CompletionContext option * range) option = 
        RequireCompilationThread ctok // the operations in this method need the reactor thread

        let loc = 
            match colAtEndOfNamesAndResidue with
            | pastEndOfLine when pastEndOfLine >= lineStr.Length -> lineStr.Length
            | atDot when lineStr.[atDot] = '.' -> atDot + 1
            | atStart when atStart = 0 -> 0
            | otherwise -> otherwise - 1

        // Look for a "special" completion context
        let completionContext = 
            parseResultsOpt 
            |> Option.bind (fun x -> x.ParseTree)
            |> Option.bind (fun parseTree -> UntypedParseImpl.TryGetCompletionContext(mkPos line colAtEndOfNamesAndResidue, parseTree, lineStr))
        
        let res =
            match completionContext with
            // Invalid completion locations
            | Some CompletionContext.Invalid -> None
            
            // Completion at 'inherit C(...)"
            | Some (CompletionContext.Inherit(InheritanceContext.Class, (plid, _))) ->
                GetEnvironmentLookupResolutionsAtPosition(mkPos line loc, plid, filterCtors, false)
                |> FilterRelevantItemsBy getItem None (getItem >> GetBaseClassCandidates)
                |> Option.map toCompletionItems
             
            // Completion at 'interface ..."
            | Some (CompletionContext.Inherit(InheritanceContext.Interface, (plid, _))) ->
                GetEnvironmentLookupResolutionsAtPosition(mkPos line loc, plid, filterCtors, false)
                |> FilterRelevantItemsBy getItem None (getItem >> GetInterfaceCandidates)
                |> Option.map toCompletionItems
            
            // Completion at 'implement ..."
            | Some (CompletionContext.Inherit(InheritanceContext.Unknown, (plid, _))) ->
                GetEnvironmentLookupResolutionsAtPosition(mkPos line loc, plid, filterCtors, false) 
                |> FilterRelevantItemsBy getItem None (getItem >> (fun t -> GetBaseClassCandidates t || GetInterfaceCandidates t))
                |> Option.map toCompletionItems
            
            // Completion at ' { XXX = ... } "
            | Some(CompletionContext.RecordField(RecordContext.New(plid, _))) ->
                // { x. } can be either record construction or computation expression. Try to get all visible record fields first
                match GetClassOrRecordFieldsEnvironmentLookupResolutions(mkPos line loc, plid) |> toCompletionItems with
                | [],_,_ -> 
                    // no record fields found, return completion list as if we were outside any computation expression
                    GetDeclaredItems (parseResultsOpt, lineStr, origLongIdentOpt, colAtEndOfNamesAndResidue, residueOpt, lastDotPos, line, loc, filterCtors,resolveOverloads, hasTextChangedSinceLastTypecheck, false, fun() -> [])
                | result -> Some(result)
            
            // Completion at ' { XXX = ... with ... } "
            | Some(CompletionContext.RecordField(RecordContext.CopyOnUpdate(r, (plid, _)))) -> 
                match GetRecdFieldsForExpr(r) with
                | None -> 
                    Some (GetClassOrRecordFieldsEnvironmentLookupResolutions(mkPos line loc, plid))
                    |> Option.map toCompletionItems
                | Some (items, denv, m) -> 
                    Some (List.map ItemWithNoInst items, denv, m) 
                    |> Option.map toCompletionItems
            
            // Completion at ' { XXX = ... with ... } "
            | Some(CompletionContext.RecordField(RecordContext.Constructor(typeName))) ->
                Some(GetClassOrRecordFieldsEnvironmentLookupResolutions(mkPos line loc, [typeName]))
                |> Option.map toCompletionItems
            
            // Completion at ' SomeMethod( ... ) ' with named arguments 
            | Some(CompletionContext.ParameterList (endPos, fields)) ->
                let results = GetNamedParametersAndSettableFields endPos hasTextChangedSinceLastTypecheck
            
                let declaredItems = 
                    GetDeclaredItems (parseResultsOpt, lineStr, origLongIdentOpt, colAtEndOfNamesAndResidue, residueOpt, lastDotPos, line, loc, filterCtors, resolveOverloads, 
                                      hasTextChangedSinceLastTypecheck, false, getAllSymbols)
            
                match results with
                | NameResResult.Members(items, denv, m) -> 
                    let filtered = 
                        items 
                        |> RemoveDuplicateItems g
                        |> RemoveExplicitlySuppressed g
                        |> List.filter (fun item -> not (fields.Contains item.Item.DisplayName))
                        |> List.map (fun item -> 
                            { ItemWithInst = item
                              Kind = CompletionItemKind.Argument
                              MinorPriority = 0
                              IsOwnMember = false
                              Type = None 
                              Unresolved = None })
                    match declaredItems with
                    | None -> Some (toCompletionItems (items, denv, m))
                    | Some (declItems, declaredDisplayEnv, declaredRange) -> Some (filtered @ declItems, declaredDisplayEnv, declaredRange)
                | _ -> declaredItems
            
            | Some(CompletionContext.AttributeApplication) ->
                GetDeclaredItems (parseResultsOpt, lineStr, origLongIdentOpt, colAtEndOfNamesAndResidue, residueOpt, lastDotPos, line, loc, filterCtors, resolveOverloads, hasTextChangedSinceLastTypecheck, false, getAllSymbols)
                |> Option.map (fun (items, denv, m) -> 
                     items 
                     |> List.filter (fun cItem ->
                         match cItem.Item with
                         | Item.ModuleOrNamespaces _ -> true
                         | _ when IsAttribute infoReader cItem.Item -> true
                         | _ -> false), denv, m)
            
            | Some(CompletionContext.OpenDeclaration) ->
                GetDeclaredItems (parseResultsOpt, lineStr, origLongIdentOpt, colAtEndOfNamesAndResidue, residueOpt, lastDotPos, line, loc, filterCtors, resolveOverloads, hasTextChangedSinceLastTypecheck, false, getAllSymbols)
                |> Option.map (fun (items, denv, m) ->
                    items 
                    |> List.filter (fun x ->
                        match x.Item with
                        | Item.ModuleOrNamespaces _ -> true
                        | Item.Types (_, tcrefs) when tcrefs |> List.exists (fun ty -> isAppTy g ty && isStaticClass g (tcrefOfAppTy g ty)) -> true
                        | _ -> false), denv, m)
            
            // Completion at '(x: ...)"
            | Some (CompletionContext.PatternType) ->
                GetDeclaredItems (parseResultsOpt, lineStr, origLongIdentOpt, colAtEndOfNamesAndResidue, residueOpt, lastDotPos, line, loc, filterCtors, resolveOverloads, hasTextChangedSinceLastTypecheck, false, getAllSymbols)
                |> Option.map (fun (items, denv, m) ->
                     items 
                     |> List.filter (fun cItem ->
                         match cItem.Item with
                         | Item.ModuleOrNamespaces _
                         | Item.Types _
                         | Item.UnqualifiedType _
                         | Item.ExnCase _ -> true
                         | _ -> false), denv, m)

            // Other completions
            | cc ->
                match residueOpt |> Option.bind Seq.tryHead with
                | Some ''' ->
                    // The last token in 
                    //    let x = 'E
                    // is Ident with text "'E", however it's either unfinished char literal or generic parameter. 
                    // We should not provide any completion in the former case, and we don't provide it for the latter one for now
                    // because providing generic parameters list is context aware, which we don't have here (yet).
                    None
                | _ ->
                    let isInRangeOperator = (match cc with Some (CompletionContext.RangeOperator) -> true | _ -> false)
                    GetDeclaredItems (parseResultsOpt, lineStr, origLongIdentOpt, colAtEndOfNamesAndResidue,
                        residueOpt, lastDotPos, line, loc, filterCtors, resolveOverloads,
                        hasTextChangedSinceLastTypecheck, isInRangeOperator, getAllSymbols)
        
        res |> Option.map (fun (items, denv, m) -> items, denv, completionContext, m)

    /// Return 'false' if this is not a completion item valid in an interface file.
    let IsValidSignatureFileItem item =
        match item with
        | Item.Types _ | Item.ModuleOrNamespaces _ -> true
        | _ -> false
    
    /// Find the most precise display context for the given line and column.
    member __.GetBestDisplayEnvForPos cursorPos  = GetBestEnvForPos cursorPos

    member __.GetVisibleNamespacesAndModulesAtPosition(cursorPos: pos) : ModuleOrNamespaceRef list =
        let (nenv, ad), m = GetBestEnvForPos cursorPos
        NameResolution.GetVisibleNamespacesAndModulesAtPoint ncenv nenv m ad

    /// Determines if a long ident is resolvable at a specific point.
    member __.IsRelativeNameResolvable(cursorPos: pos, plid: string list, item: Item) : bool =
        ErrorScope.Protect
            Range.range0
            (fun () ->
                /// Find items in the best naming environment.
                let (nenv, ad), m = GetBestEnvForPos cursorPos
                NameResolution.IsItemResolvable ncenv nenv m ad plid item)
            (fun msg -> 
                Trace.TraceInformation(sprintf "FCS: recovering from error in IsRelativeNameResolvable: '%s'" msg)
                false)

    /// Determines if a long ident is resolvable at a specific point.
    member scope.IsRelativeNameResolvableFromSymbol(cursorPos: pos, plid: string list, symbol: FSharpSymbol) : bool =
        scope.IsRelativeNameResolvable(cursorPos, plid, symbol.Item)
        
    /// Get the auto-complete items at a location
    member __.GetDeclarations (ctok, parseResultsOpt, line, lineStr, partialName, getAllEntities, hasTextChangedSinceLastTypecheck) =
        let isInterfaceFile = SourceFileImpl.IsInterfaceFile mainInputFileName
        ErrorScope.Protect Range.range0 
            (fun () ->

                let declItemsOpt =
                    GetDeclItemsForNamesAtPosition(ctok, parseResultsOpt, Some partialName.QualifyingIdents,
                        Some partialName.PartialIdent, partialName.LastDotPos, line,
                        lineStr, partialName.EndColumn + 1, ResolveTypeNamesToCtors, ResolveOverloads.Yes,
                        getAllEntities, hasTextChangedSinceLastTypecheck)

                match declItemsOpt with
                | None -> FSharpDeclarationListInfo.Empty  
                | Some (items, denv, ctx, m) ->
                    let items = if isInterfaceFile then items |> List.filter (fun x -> IsValidSignatureFileItem x.Item) else items
                    let getAccessibility item = FSharpSymbol.GetAccessibility (FSharpSymbol.Create(cenv, item))
                    let currentNamespaceOrModule =
                        parseResultsOpt
                        |> Option.bind (fun x -> x.ParseTree)
                        |> Option.map (fun parsedInput -> UntypedParseImpl.GetFullNameOfSmallestModuleOrNamespaceAtPoint(parsedInput, mkPos line 0))
                    let isAttributeApplication = ctx = Some CompletionContext.AttributeApplication
                    FSharpDeclarationListInfo.Create(infoReader,m,denv,getAccessibility,items,reactorOps,currentNamespaceOrModule,isAttributeApplication))
            (fun msg -> 
                Trace.TraceInformation(sprintf "FCS: recovering from error in GetDeclarations: '%s'" msg)
                FSharpDeclarationListInfo.Error msg)

    /// Get the symbols for auto-complete items at a location
    member __.GetDeclarationListSymbols (ctok, parseResultsOpt, line, lineStr, partialName, getAllEntities, hasTextChangedSinceLastTypecheck) =
        let isInterfaceFile = SourceFileImpl.IsInterfaceFile mainInputFileName
        ErrorScope.Protect Range.range0 
            (fun () -> 

                let declItemsOpt =
                    GetDeclItemsForNamesAtPosition(ctok, parseResultsOpt, Some partialName.QualifyingIdents,
                        Some partialName.PartialIdent, partialName.LastDotPos, line, lineStr,
                        partialName.EndColumn + 1, ResolveTypeNamesToCtors, ResolveOverloads.Yes,
                        getAllEntities, hasTextChangedSinceLastTypecheck)

                match declItemsOpt with
                | None -> List.Empty  
                | Some (items, denv, _, m) -> 
                    let items = if isInterfaceFile then items |> List.filter (fun x -> IsValidSignatureFileItem x.Item) else items

                    //do filtering like Declarationset
                    let items = items |> RemoveExplicitlySuppressedCompletionItems g
                    
                    // Sort by name. For things with the same name, 
                    //     - show types with fewer generic parameters first
                    //     - show types before over other related items - they usually have very useful XmlDocs 
                    let items = 
                        items |> List.sortBy (fun d ->
                            let n = 
                                match d.Item with  
                                | Item.Types (_,(TType_app(tcref,_) :: _)) -> 1 + tcref.TyparsNoRange.Length
                                // Put delegate ctors after types, sorted by #typars. RemoveDuplicateItems will remove FakeInterfaceCtor and DelegateCtor if an earlier type is also reported with this name
                                | Item.FakeInterfaceCtor (TType_app(tcref,_)) 
                                | Item.DelegateCtor (TType_app(tcref,_)) -> 1000 + tcref.TyparsNoRange.Length
                                // Put type ctors after types, sorted by #typars. RemoveDuplicateItems will remove DefaultStructCtors if a type is also reported with this name
                                | Item.CtorGroup (_, (cinfo :: _)) -> 1000 + 10 * cinfo.DeclaringTyconRef.TyparsNoRange.Length 
                                | _ -> 0
                            (d.Item.DisplayName, n))

                    // Remove all duplicates. We've put the types first, so this removes the DelegateCtor and DefaultStructCtor's.
                    let items = items |> RemoveDuplicateCompletionItems g

                    // Group by compiled name for types, display name for functions
                    // (We don't want types with the same display name to be grouped as overloads)
                    let items =
                        items |> List.groupBy (fun d ->
                            match d.Item with  
                            | Item.Types (_,(TType_app(tcref,_) :: _))
                            | Item.ExnCase tcref -> tcref.LogicalName
                            | Item.UnqualifiedType(tcref :: _)
                            | Item.FakeInterfaceCtor (TType_app(tcref,_)) 
                            | Item.DelegateCtor (TType_app(tcref,_)) -> tcref.CompiledName
                            | Item.CtorGroup (_, (cinfo :: _)) ->
                                cinfo.ApparentEnclosingTyconRef.CompiledName
                            | _ -> d.Item.DisplayName)

                    // Filter out operators (and list)
                    let items = 
                        // Check whether this item looks like an operator.
                        let isOpItem(nm, item: CompletionItem list) = 
                            match item |> List.map (fun x -> x.Item) with 
                            | [Item.Value _]
                            | [Item.MethodGroup(_,[_],_)] -> IsOperatorName nm
                            | [Item.UnionCase _] -> IsOperatorName nm
                            | _ -> false              

                        let isFSharpList nm = (nm = "[]") // list shows up as a Type and a UnionCase, only such entity with a symbolic name, but want to filter out of intellisense

                        items |> List.filter (fun (nm,items) -> not (isOpItem(nm,items)) && not(isFSharpList nm)) 

                    let items = 
                        // Filter out duplicate names
                        items |> List.map (fun (_nm,itemsWithSameName) -> 
                            match itemsWithSameName with
                            | [] -> failwith "Unexpected empty bag"
                            | items ->
                                items 
                                |> List.map (fun item -> let symbol = FSharpSymbol.Create(cenv, item.Item)
                                                         FSharpSymbolUse(g, denv, symbol, ItemOccurence.Use, m)))

                    //end filtering
                    items)
            (fun msg -> 
                Trace.TraceInformation(sprintf "FCS: recovering from error in GetDeclarationListSymbols: '%s'" msg)
                [])
            
    /// Get the "reference resolution" tooltip for at a location
    member __.GetReferenceResolutionStructuredToolTipText(ctok, line,col) = 

        RequireCompilationThread ctok // the operations in this method need the reactor thread but the reasons why are not yet grounded

        let pos = mkPos line col
        let isPosMatch(pos, ar:AssemblyReference) : bool = 
            let isRangeMatch = (Range.rangeContainsPos ar.Range pos) 
            let isNotSpecialRange = not (Range.equals ar.Range rangeStartup) && not (Range.equals ar.Range range0) && not (Range.equals ar.Range rangeCmdArgs)
            let isMatch = isRangeMatch && isNotSpecialRange
            isMatch      
        
        let dataTipOfReferences() = 
            let matches =
                match loadClosure with
                | None -> []
                | Some(loadClosure) -> 
                    loadClosure.References
                        |> List.map snd
                        |> List.concat 
                        |> List.filter(fun ar->isPosMatch(pos, ar.originalReference))

            match matches with 
            | resolved::_ // Take the first seen
            | [resolved] -> 
                let tip = wordL (TaggedTextOps.tagStringLiteral((resolved.prepareToolTip ()).TrimEnd([|'\n'|])))
                FSharpStructuredToolTipText.FSharpToolTipText [FSharpStructuredToolTipElement.Single(tip, FSharpXmlDoc.None)]

            | [] -> FSharpStructuredToolTipText.FSharpToolTipText []
                                    
        ErrorScope.Protect Range.range0 
            dataTipOfReferences
            (fun err -> 
                Trace.TraceInformation(sprintf "FCS: recovering from error in GetReferenceResolutionStructuredToolTipText: '%s'" err)
                FSharpToolTipText [FSharpStructuredToolTipElement.CompositionError err])

    // GetToolTipText: return the "pop up" (or "Quick Info") text given a certain context.
    member __.GetStructuredToolTipText(ctok, line, lineStr, colAtEndOfNames, names) = 
        let Compute() = 
            ErrorScope.Protect Range.range0 
                (fun () -> 
                    let declItemsOpt =
                        GetDeclItemsForNamesAtPosition(ctok, None, Some names, None, None,
                            line, lineStr, colAtEndOfNames, ResolveTypeNamesToCtors,
                            ResolveOverloads.Yes, (fun() -> []), (fun _ -> false))

                    match declItemsOpt with
                    | None -> FSharpToolTipText []
                    | Some(items, denv, _, m) ->
                         FSharpToolTipText(items |> List.map (fun x -> FormatStructuredDescriptionOfItem false infoReader m denv x.ItemWithInst)))

                (fun err -> 
                    Trace.TraceInformation(sprintf "FCS: recovering from error in GetStructuredToolTipText: '%s'" err)
                    FSharpToolTipText [FSharpStructuredToolTipElement.CompositionError err])
               
        // See devdiv bug 646520 for rationale behind truncating and caching these quick infos (they can be big!)
        let key = line,colAtEndOfNames,lineStr
        match getToolTipTextCache.TryGet (ctok, key) with 
        | Some res -> res
        | None ->
             let res = Compute()
             getToolTipTextCache.Put(ctok, key,res)
             res

    member __.GetF1Keyword (ctok, line, lineStr, colAtEndOfNames, names) : string option =
        ErrorScope.Protect Range.range0
            (fun () ->

                let declItemsOpt =
                    GetDeclItemsForNamesAtPosition(ctok, None, Some names, None, None,
                        line, lineStr, colAtEndOfNames, ResolveTypeNamesToCtors,
                        ResolveOverloads.No, (fun() -> []), (fun _ -> false))

                match declItemsOpt with 
                | None -> None
                | Some (items: CompletionItem list, _,_, _) ->
                    match items with
                    | [] -> None
                    | [item] ->
                        GetF1Keyword g item.Item                       
                    | _ ->
                        // handle new Type()
                        let allTypes, constr, ty =
                            List.fold 
                                (fun (allTypes,constr,ty) (item: CompletionItem) ->
                                    match item.Item, constr, ty with
                                    |   (Item.Types _) as t, _, None  -> allTypes, constr, Some t
                                    |   (Item.Types _), _, _ -> allTypes, constr, ty
                                    |   (Item.CtorGroup _), None, _ -> allTypes, Some item.Item, ty
                                    |   _ -> false, None, None) 
                                (true,None,None) items
                        match allTypes, constr, ty with
                        |   true, Some (Item.CtorGroup(_, _) as item), _    
                                -> GetF1Keyword g item                        
                        |   true, _, Some ty
                                -> GetF1Keyword g ty
                        |   _ -> None
            )    
            (fun msg -> 
                Trace.TraceInformation(sprintf "FCS: recovering from error in GetF1Keyword: '%s'" msg)
                None)

    member __.GetMethods (ctok, line, lineStr, colAtEndOfNames, namesOpt) =
        ErrorScope.Protect Range.range0
            (fun () -> 

                let declItemsOpt =
                    GetDeclItemsForNamesAtPosition(ctok, None, namesOpt, None, None,
                        line, lineStr, colAtEndOfNames, ResolveTypeNamesToCtors,
                        ResolveOverloads.No, (fun() -> []), (fun _ -> false))

                match declItemsOpt with
                | None -> FSharpMethodGroup("",[| |])
                | Some (items, denv, _, m) -> 
                    // GetDeclItemsForNamesAtPosition returns Items.Types and Item.CtorGroup for `new T(|)`, 
                    // the Item.Types is not needed here as it duplicates (at best) parameterless ctor.
                    let ctors = items |> List.filter (fun x -> match x.Item with Item.CtorGroup _ -> true | _ -> false)
                    let items =
                        match ctors with
                        | [] -> items
                        | ctors -> ctors
                    FSharpMethodGroup.Create(infoReader, m, denv, items |> List.map (fun x -> x.ItemWithInst)))
            (fun msg -> 
                Trace.TraceInformation(sprintf "FCS: recovering from error in GetMethods: '%s'" msg)
                FSharpMethodGroup(msg,[| |]))

    member __.GetMethodsAsSymbols (ctok, line, lineStr, colAtEndOfNames, names) =
        ErrorScope.Protect Range.range0
            (fun () -> 
                let declItemsOpt =
                    GetDeclItemsForNamesAtPosition (ctok, None, Some names, None,
                        None, line, lineStr, colAtEndOfNames,
                        ResolveTypeNamesToCtors, ResolveOverloads.No,
                        (fun() -> []), (fun _ -> false))

                match declItemsOpt with
                | None | Some ([],_,_,_) -> None
                | Some (items, denv, _, m) ->
                    let allItems = items |> List.collect (fun item -> SymbolHelpers.FlattenItems g m item.Item)
                    let symbols = allItems |> List.map (fun item -> FSharpSymbol.Create(cenv, item))
                    Some (symbols, denv, m)
            )
            (fun msg -> 
                Trace.TraceInformation(sprintf "FCS: recovering from error in GetMethodsAsSymbols: '%s'" msg)
                None)
           
    member __.GetDeclarationLocation (ctok, line, lineStr, colAtEndOfNames, names, preferFlag) =
        ErrorScope.Protect Range.range0 
            (fun () -> 
                
                let declItemsOpt =
                    GetDeclItemsForNamesAtPosition (ctok, None, Some names, None, None,
                        line, lineStr, colAtEndOfNames, ResolveTypeNamesToCtors,
                        ResolveOverloads.Yes, (fun() -> []), (fun _ -> false))

                match declItemsOpt with
                | None
                | Some ([], _, _, _) -> FSharpFindDeclResult.DeclNotFound (FSharpFindDeclFailureReason.Unknown "")
                | Some (item :: _, _, _, _) ->
                let getTypeVarNames (ilinfo: ILMethInfo) =
                    let classTypeParams = ilinfo.DeclaringTyconRef.ILTyconRawMetadata.GenericParams |> List.map (fun paramDef -> paramDef.Name)
                    let methodTypeParams = ilinfo.FormalMethodTypars |> List.map (fun ty -> ty.Name)
                    classTypeParams @ methodTypeParams |> Array.ofList

                let result =
                    match item.Item with
                    | Item.CtorGroup (_, (ILMeth (_,ilinfo,_)) :: _) ->
                        match ilinfo.MetadataScope with
                        | ILScopeRef.Assembly assemblyRef ->
                            let typeVarNames = getTypeVarNames ilinfo
                            ParamTypeSymbol.tryOfILTypes typeVarNames ilinfo.ILMethodRef.ArgTypes
                            |> Option.map (fun args ->
                                let externalSym = ExternalSymbol.Constructor (ilinfo.ILMethodRef.DeclaringTypeRef.FullName, args)
                                FSharpFindDeclResult.ExternalDecl (assemblyRef.Name, externalSym))
                        | _ -> None

                    | Item.MethodGroup (name, (ILMeth (_,ilinfo,_)) :: _, _) ->
                        match ilinfo.MetadataScope with
                        | ILScopeRef.Assembly assemblyRef ->
                            let typeVarNames = getTypeVarNames ilinfo
                            ParamTypeSymbol.tryOfILTypes typeVarNames ilinfo.ILMethodRef.ArgTypes
                            |> Option.map (fun args ->
                                let externalSym = ExternalSymbol.Method (ilinfo.ILMethodRef.DeclaringTypeRef.FullName, name, args, ilinfo.ILMethodRef.GenericArity)
                                FSharpFindDeclResult.ExternalDecl (assemblyRef.Name, externalSym))
                        | _ -> None

                    | Item.Property (name, ILProp propInfo :: _) ->
                        let methInfo = 
                            if propInfo.HasGetter then Some propInfo.GetterMethod
                            elif propInfo.HasSetter then Some propInfo.SetterMethod
                            else None
                      
                        match methInfo with
                        | Some methInfo ->
                            match methInfo.MetadataScope with
                            | ILScopeRef.Assembly assemblyRef ->
                                let externalSym = ExternalSymbol.Property (methInfo.ILMethodRef.DeclaringTypeRef.FullName, name)
                                Some (FSharpFindDeclResult.ExternalDecl (assemblyRef.Name, externalSym))
                            | _ -> None
                        | None -> None
                  
                    | Item.ILField (ILFieldInfo (typeInfo, fieldDef)) when not typeInfo.TyconRefOfRawMetadata.IsLocalRef ->
                        match typeInfo.ILScopeRef with
                        | ILScopeRef.Assembly assemblyRef ->
                            let externalSym = ExternalSymbol.Field (typeInfo.ILTypeRef.FullName, fieldDef.Name)
                            Some (FSharpFindDeclResult.ExternalDecl (assemblyRef.Name, externalSym))
                        | _ -> None
                  
                    | Item.Event (ILEvent (ILEventInfo (typeInfo, eventDef))) when not typeInfo.TyconRefOfRawMetadata.IsLocalRef ->
                        match typeInfo.ILScopeRef with
                        | ILScopeRef.Assembly assemblyRef ->
                            let externalSym = ExternalSymbol.Event (typeInfo.ILTypeRef.FullName, eventDef.Name)
                            Some (FSharpFindDeclResult.ExternalDecl (assemblyRef.Name, externalSym))
                        | _ -> None

                    | Item.ImplicitOp(_, {contents = Some(TraitConstraintSln.FSMethSln(_, _vref, _, _))}) ->
                        //Item.Value(vref)
                        None

                    | Item.Types (_, TType_app (tr, _) :: _) when tr.IsLocalRef && tr.IsTypeAbbrev -> None

                    | Item.Types (_, [ AppTy g (tr, _) ]) when not tr.IsLocalRef ->
                        match tr.TypeReprInfo, tr.PublicPath with
                        | TILObjectRepr(TILObjectReprData (ILScopeRef.Assembly assemblyRef, _, _)), Some (PubPath parts) ->
                            let fullName = parts |> String.concat "."
                            Some (FSharpFindDeclResult.ExternalDecl (assemblyRef.Name, ExternalSymbol.Type fullName))
                        | _ -> None
                    | _ -> None
                match result with
                | Some x -> x
                | None   ->
                match rangeOfItem g preferFlag item.Item with
                | Some itemRange -> 
                    let projectDir = Filename.directoryName (if projectFileName = "" then mainInputFileName else projectFileName)
                    let range = fileNameOfItem g (Some projectDir) itemRange item.Item
                    mkRange range itemRange.Start itemRange.End              
                    |> FSharpFindDeclResult.DeclFound
                | None -> 
                    match item.Item with 
#if !NO_EXTENSIONTYPING
// provided items may have TypeProviderDefinitionLocationAttribute that binds them to some location
                    | Item.CtorGroup  (name, ProvidedMeth (_)::_   )
                    | Item.MethodGroup(name, ProvidedMeth (_)::_, _)
                    | Item.Property   (name, ProvidedProp (_)::_   ) -> FSharpFindDeclFailureReason.ProvidedMember name             
                    | Item.Event      (      ProvidedEvent(_) as e ) -> FSharpFindDeclFailureReason.ProvidedMember e.EventName        
                    | Item.ILField    (      ProvidedField(_) as f ) -> FSharpFindDeclFailureReason.ProvidedMember f.FieldName        
                    | SymbolHelpers.ItemIsProvidedType g (tcref)     -> FSharpFindDeclFailureReason.ProvidedType   tcref.DisplayName
#endif
                    | _                                              -> FSharpFindDeclFailureReason.Unknown ""                      
                    |> FSharpFindDeclResult.DeclNotFound
            )
            (fun msg -> 
                Trace.TraceInformation(sprintf "FCS: recovering from error in GetDeclarationLocation: '%s'" msg)
                FSharpFindDeclResult.DeclNotFound (FSharpFindDeclFailureReason.Unknown msg))

    member __.GetSymbolUseAtLocation (ctok, line, lineStr, colAtEndOfNames, names) =
        ErrorScope.Protect Range.range0 
            (fun () -> 
                let declItemsOpt =
                    GetDeclItemsForNamesAtPosition (ctok, None, Some names, None, None,
                        line, lineStr, colAtEndOfNames, ResolveTypeNamesToCtors,
                        ResolveOverloads.Yes, (fun() -> []), (fun _ -> false))

                match declItemsOpt with
                | None | Some ([], _, _, _) -> None
                | Some (item :: _, denv, _, m) -> 
                    let symbol = FSharpSymbol.Create(cenv, item.Item)
                    Some (symbol, denv, m)
            ) 
            (fun msg -> 
                Trace.TraceInformation(sprintf "FCS: recovering from error in GetSymbolUseAtLocation: '%s'" msg)
                None)

    member __.PartialAssemblySignatureForFile = 
        FSharpAssemblySignature(g, thisCcu, ccuSigForFile, tcImports, None, ccuSigForFile)

    member __.AccessRights =  tcAccessRights

    member __.GetReferencedAssemblies() = 
        [ for x in tcImports.GetImportedAssemblies() do 
                yield FSharpAssembly(g, tcImports, x.FSharpViewOfMetadata) ]

    member __.GetFormatSpecifierLocationsAndArity() = 
         sSymbolUses.GetFormatSpecifierLocationsAndArity()

    member __.GetSemanticClassification(range: range option) : struct (range * SemanticClassificationType) [] =
        sResolutions.GetSemanticClassification(g, amap, sSymbolUses.GetFormatSpecifierLocationsAndArity(), range)

    /// The resolutions in the file
    member __.ScopeResolutions = sResolutions

    /// The uses of symbols in the analyzed file
    member __.ScopeSymbolUses = sSymbolUses

    member __.TcGlobals = g

    member __.TcImports = tcImports

    /// The inferred signature of the file
    member __.CcuSigForFile = ccuSigForFile

    /// The assembly being analyzed
    member __.ThisCcu = thisCcu

    member __.ImplementationFile = implFileOpt

    /// All open declarations in the file, including auto open modules
    member __.OpenDeclarations = openDeclarations

    member __.SymbolEnv = cenv

    override __.ToString() = "TypeCheckInfo(" + mainInputFileName + ")"

type FSharpParsingOptions =
    { SourceFiles: string []
      ConditionalCompilationDefines: string list
      ErrorSeverityOptions: FSharpErrorSeverityOptions
      IsInteractive: bool
      LightSyntax: bool option
      CompilingFsLib: bool
      IsExe: bool }

    member x.LastFileName =
        Debug.Assert(not (Array.isEmpty x.SourceFiles), "Parsing options don't contain any file")
        Array.last x.SourceFiles

    static member Default =
        { SourceFiles = Array.empty
          ConditionalCompilationDefines = []
          ErrorSeverityOptions = FSharpErrorSeverityOptions.Default
          IsInteractive = false
          LightSyntax = None
          CompilingFsLib = false
          IsExe = false }

    static member FromTcConfig(tcConfig: TcConfig, sourceFiles, isInteractive: bool) =
        { SourceFiles = sourceFiles
          ConditionalCompilationDefines = tcConfig.conditionalCompilationDefines
          ErrorSeverityOptions = tcConfig.errorSeverityOptions
          IsInteractive = isInteractive
          LightSyntax = tcConfig.light
          CompilingFsLib = tcConfig.compilingFslib
          IsExe = tcConfig.target.IsExe }

    static member FromTcConfigBuilder(tcConfigB: TcConfigBuilder, sourceFiles, isInteractive: bool) =
        {
          SourceFiles = sourceFiles
          ConditionalCompilationDefines = tcConfigB.conditionalCompilationDefines
          ErrorSeverityOptions = tcConfigB.errorSeverityOptions
          IsInteractive = isInteractive
          LightSyntax = tcConfigB.light
          CompilingFsLib = tcConfigB.compilingFslib
          IsExe = tcConfigB.target.IsExe
        }

module internal ParseAndCheckFile = 

    /// Error handler for parsing & type checking while processing a single file
    type ErrorHandler(reportErrors, mainInputFileName, errorSeverityOptions: FSharpErrorSeverityOptions, sourceText: ISourceText, suggestNamesForErrors: bool) =
        let mutable options = errorSeverityOptions
        let errorsAndWarningsCollector = new ResizeArray<_>()
        let mutable errorCount = 0

        // We'll need number of lines for adjusting error messages at EOF
        let fileInfo = sourceText.GetLastCharacterPosition()

        // This function gets called whenever an error happens during parsing or checking
        let diagnosticSink sev (exn: PhasedDiagnostic) =
            // Sanity check here. The phase of an error should be in a phase known to the language service.
            let exn =
                if not(exn.IsPhaseInCompile()) then
                    // Reaching this point means that the error would be sticky if we let it prop up to the language service.
                    // Assert and recover by replacing phase with one known to the language service.
                    Trace.TraceInformation(sprintf "The subcategory '%s' seen in an error should not be seen by the language service" (exn.Subcategory()))
                    { exn with Phase = BuildPhase.TypeCheck }
                else exn
            if reportErrors then
                let report exn =
                    for ei in ErrorHelpers.ReportError (options, false, mainInputFileName, fileInfo, (exn, sev), suggestNamesForErrors) do
                        errorsAndWarningsCollector.Add ei
                        if sev = FSharpErrorSeverity.Error then
                            errorCount <- errorCount + 1

                match exn with
#if !NO_EXTENSIONTYPING
                | { Exception = (:? TypeProviderError as tpe) } -> tpe.Iter(fun e -> report { exn with Exception = e })
#endif
                | e -> report e

        let errorLogger =
            { new ErrorLogger("ErrorHandler") with
                member x.DiagnosticSink (exn, isError) = diagnosticSink (if isError then FSharpErrorSeverity.Error else FSharpErrorSeverity.Warning) exn
                member x.ErrorCount = errorCount }

        // Public members
        member __.ErrorLogger = errorLogger

        member __.CollectedDiagnostics = errorsAndWarningsCollector.ToArray()

        member __.ErrorCount = errorCount

        member __.ErrorSeverityOptions with set opts = options <- opts

        member __.AnyErrors = errorCount > 0

    let getLightSyntaxStatus fileName options =
        let lower = String.lowercase fileName
        let lightOnByDefault = List.exists (Filename.checkSuffix lower) FSharpLightSyntaxFileSuffixes
        let lightSyntaxStatus = if lightOnByDefault then (options.LightSyntax <> Some false) else (options.LightSyntax = Some true)
        LightSyntaxStatus(lightSyntaxStatus, true)

    let createLexerFunction fileName options lexbuf (errHandler: ErrorHandler) =
        let lightSyntaxStatus = getLightSyntaxStatus fileName options

        // If we're editing a script then we define INTERACTIVE otherwise COMPILED.
        // Since this parsing for intellisense we always define EDITING.
        let defines = (SourceFileImpl.AdditionalDefinesForUseInEditor options.IsInteractive) @ options.ConditionalCompilationDefines

        // Note: we don't really attempt to intern strings across a large scope.
        let lexResourceManager = new Lexhelp.LexResourceManager()
        
        // When analyzing files using ParseOneFile, i.e. for the use of editing clients, we do not apply line directives.
        // TODO(pathmap): expose PathMap on the service API, and thread it through here
        let lexargs = mkLexargs(fileName, defines, lightSyntaxStatus, lexResourceManager, [], errHandler.ErrorLogger, PathMap.empty)
        let lexargs = { lexargs with applyLineDirectives = false }

        let tokenizer = LexFilter.LexFilter(lightSyntaxStatus, options.CompilingFsLib, Lexer.token lexargs true, lexbuf)
        tokenizer.Lexer

    // Public callers are unable to answer LanguageVersion feature support questions.
    // External Tools including the VS IDE will enable the default LanguageVersion 
    let isFeatureSupported (_featureId:LanguageFeature) = true

    let createLexbuf sourceText isFeatureSupported =
        UnicodeLexing.SourceTextAsLexbuf(isFeatureSupported, sourceText)

    let matchBraces(sourceText: ISourceText, fileName, options: FSharpParsingOptions, userOpName: string, suggestNamesForErrors: bool) =
        let delayedLogger = CapturingErrorLogger("matchBraces")
        use _unwindEL = PushErrorLoggerPhaseUntilUnwind (fun _ -> delayedLogger)
        use _unwindBP = PushThreadBuildPhaseUntilUnwind BuildPhase.Parse

        Trace.TraceInformation("FCS: {0}.{1} ({2})", userOpName, "matchBraces", fileName)
        
        // Make sure there is an ErrorLogger installed whenever we do stuff that might record errors, even if we ultimately ignore the errors
        let delayedLogger = CapturingErrorLogger("matchBraces")
        use _unwindEL = PushErrorLoggerPhaseUntilUnwind (fun _ -> delayedLogger)
        use _unwindBP = PushThreadBuildPhaseUntilUnwind BuildPhase.Parse
        
        let matchingBraces = new ResizeArray<_>()
        Lexhelp.usingLexbufForParsing(createLexbuf sourceText isFeatureSupported, fileName) (fun lexbuf ->
            let errHandler = ErrorHandler(false, fileName, options.ErrorSeverityOptions, sourceText, suggestNamesForErrors)
            let lexfun = createLexerFunction fileName options lexbuf errHandler
            let parenTokensBalance t1 t2 =
                match t1, t2 with
                | (LPAREN, RPAREN)
                | (LPAREN, RPAREN_IS_HERE)
                | (LBRACE, RBRACE)
                | (LBRACE, RBRACE_IS_HERE)
                | (SIG, END)
                | (STRUCT, END)
                | (LBRACK_BAR, BAR_RBRACK)
                | (LBRACK, RBRACK)
                | (LBRACK_LESS, GREATER_RBRACK)
                | (BEGIN, END) -> true
                | (LQUOTE q1, RQUOTE q2) -> q1 = q2
                | _ -> false
            let rec matchBraces stack =
                match lexfun lexbuf, stack with
                | tok2, ((tok1, m1) :: stack') when parenTokensBalance tok1 tok2 ->
                    matchingBraces.Add(m1, lexbuf.LexemeRange)
                    matchBraces stack'
                | ((LPAREN | LBRACE | LBRACK | LBRACK_BAR | LQUOTE _ | LBRACK_LESS) as tok), _ ->
                     matchBraces ((tok, lexbuf.LexemeRange) :: stack)
                | (EOF _ | LEX_FAILURE _), _ -> ()
                | _ -> matchBraces stack
            matchBraces [])
        matchingBraces.ToArray()

    let parseFile(sourceText: ISourceText, fileName, options: FSharpParsingOptions, userOpName: string, suggestNamesForErrors: bool) =
        Trace.TraceInformation("FCS: {0}.{1} ({2})", userOpName, "parseFile", fileName)
        let errHandler = new ErrorHandler(true, fileName, options.ErrorSeverityOptions, sourceText, suggestNamesForErrors)
        use unwindEL = PushErrorLoggerPhaseUntilUnwind (fun _oldLogger -> errHandler.ErrorLogger)
        use unwindBP = PushThreadBuildPhaseUntilUnwind BuildPhase.Parse

        let parseResult =
            Lexhelp.usingLexbufForParsing(createLexbuf sourceText isFeatureSupported, fileName) (fun lexbuf ->
                let lexfun = createLexerFunction fileName options lexbuf errHandler
                let isLastCompiland =
                    fileName.Equals(options.LastFileName, StringComparison.CurrentCultureIgnoreCase) ||
                    CompileOps.IsScript(fileName)
                let isExe = options.IsExe
                try Some (ParseInput(lexfun, errHandler.ErrorLogger, lexbuf, None, fileName, (isLastCompiland, isExe)))
                with e ->
                    errHandler.ErrorLogger.StopProcessingRecovery e Range.range0 // don't re-raise any exceptions, we must return None.
                    None)
        errHandler.CollectedDiagnostics, parseResult, errHandler.AnyErrors


    let ApplyLoadClosure(tcConfig, parsedMainInput, mainInputFileName, loadClosure: LoadClosure option, tcImports: TcImports, backgroundDiagnostics) = 

        // If additional references were brought in by the preprocessor then we need to process them
        match loadClosure with
        | Some loadClosure ->
            // Play unresolved references for this file.
            tcImports.ReportUnresolvedAssemblyReferences(loadClosure.UnresolvedReferences)
            
            // If there was a loadClosure, replay the errors and warnings from resolution, excluding parsing
            loadClosure.LoadClosureRootFileDiagnostics |> List.iter diagnosticSink
            
            let fileOfBackgroundError err = (match GetRangeOfDiagnostic (fst err) with Some m-> m.FileName | None -> null)
            let sameFile file hashLoadInFile = 
                (0 = String.Compare(hashLoadInFile, file, StringComparison.OrdinalIgnoreCase))
            
            //  walk the list of #loads and keep the ones for this file.
            let hashLoadsInFile = 
                loadClosure.SourceFiles 
                |> List.filter(fun (_,ms) -> ms<>[]) // #loaded file, ranges of #load
            
            let hashLoadBackgroundDiagnostics, otherBackgroundDiagnostics = 
                backgroundDiagnostics 
                |> Array.partition (fun backgroundError -> 
                    hashLoadsInFile 
                    |>  List.exists (fst >> sameFile (fileOfBackgroundError backgroundError)))
            
            // Create single errors for the #load-ed files.
            // Group errors and warnings by file name.
            let hashLoadBackgroundDiagnosticsGroupedByFileName = 
                hashLoadBackgroundDiagnostics 
                |> Array.map(fun err -> fileOfBackgroundError err,err) 
                |> Array.groupBy fst  // fileWithErrors, error list
            
            //  Join the sets and report errors. 
            //  It is by-design that these messages are only present in the language service. A true build would report the errors at their
            //  spots in the individual source files.
            for (fileOfHashLoad, rangesOfHashLoad) in hashLoadsInFile do
                for (file, errorGroupedByFileName) in hashLoadBackgroundDiagnosticsGroupedByFileName do
                    if sameFile file fileOfHashLoad then
                        for rangeOfHashLoad in rangesOfHashLoad do // Handle the case of two #loads of the same file
                            let diagnostics = errorGroupedByFileName |> Array.map(fun (_,(pe,f)) -> pe.Exception,f) // Strip the build phase here. It will be replaced, in total, with TypeCheck
                            let errors = [ for (err,sev) in diagnostics do if sev = FSharpErrorSeverity.Error then yield err ]
                            let warnings = [ for (err,sev) in diagnostics do if sev = FSharpErrorSeverity.Warning then yield err ]
                                    
                            let message = HashLoadedSourceHasIssues(warnings,errors,rangeOfHashLoad)
                            if errors=[] then warning(message)
                            else errorR(message)
            
            // Replay other background errors.
            for (phasedError,sev) in otherBackgroundDiagnostics do
                if sev = FSharpErrorSeverity.Warning then 
                    warning phasedError.Exception 
                else errorR phasedError.Exception
            
        | None -> 
            // For non-scripts, check for disallow #r and #load.
            ApplyMetaCommandsFromInputToTcConfig (tcConfig, parsedMainInput,Path.GetDirectoryName mainInputFileName) |> ignore
                    
    // Type check a single file against an initial context, gleaning both errors and intellisense information.
    let CheckOneFile
          (parseResults: FSharpParseFileResults,
           sourceText: ISourceText,
           mainInputFileName: string,
           projectFileName: string,
           tcConfig: TcConfig,
           tcGlobals: TcGlobals,
           tcImports: TcImports,
           tcState: TcState,
           moduleNamesDict: ModuleNamesDict,
           loadClosure: LoadClosure option,
           // These are the errors and warnings seen by the background compiler for the entire antecedent 
           backgroundDiagnostics: (PhasedDiagnostic * FSharpErrorSeverity)[],    
           reactorOps: IReactorOperations,
           // Used by 'FSharpDeclarationListInfo' to check the IncrementalBuilder is still alive.
           textSnapshotInfo : obj option,
           userOpName: string,
           suggestNamesForErrors: bool) = async {

        use _logBlock = Logger.LogBlock LogCompilerFunctionId.Service_CheckOneFile

        match parseResults.ParseTree with 
        // When processing the following cases, we don't need to type-check
        | None -> return [||], Result.Error()
                   
        // Run the type checker...
        | Some parsedMainInput ->

        // Initialize the error handler 
        let errHandler = new ErrorHandler(true, mainInputFileName, tcConfig.errorSeverityOptions, sourceText, suggestNamesForErrors)
                
        use _unwindEL = PushErrorLoggerPhaseUntilUnwind (fun _oldLogger -> errHandler.ErrorLogger)
        use _unwindBP = PushThreadBuildPhaseUntilUnwind BuildPhase.TypeCheck
            
        // Apply nowarns to tcConfig (may generate errors, so ensure errorLogger is installed)
        let tcConfig = ApplyNoWarnsToTcConfig (tcConfig, parsedMainInput,Path.GetDirectoryName mainInputFileName)
                        
        // update the error handler with the modified tcConfig
        errHandler.ErrorSeverityOptions <- tcConfig.errorSeverityOptions
            
        // Play background errors and warnings for this file.
        for (err,sev) in backgroundDiagnostics do
            diagnosticSink (err, (sev = FSharpErrorSeverity.Error))
            
        // If additional references were brought in by the preprocessor then we need to process them
        ApplyLoadClosure(tcConfig, parsedMainInput, mainInputFileName, loadClosure, tcImports, backgroundDiagnostics)
                    
        // A problem arises with nice name generation, which really should only 
        // be done in the backend, but is also done in the typechecker for better or worse. 
        // If we don't do this the NNG accumulates data and we get a memory leak. 
        tcState.NiceNameGenerator.Reset()
                
        // Typecheck the real input.  
        let sink = TcResultsSinkImpl(tcGlobals, sourceText = sourceText)

        let! ct = Async.CancellationToken
            
        let! resOpt =
            async {
                try
                    let checkForErrors() = (parseResults.ParseHadErrors || errHandler.ErrorCount > 0)

                    let parsedMainInput, _moduleNamesDict = DeduplicateParsedInputModuleName moduleNamesDict parsedMainInput

                    // Typecheck is potentially a long running operation. We chop it up here with an Eventually continuation and, at each slice, give a chance
                    // for the client to claim the result as obsolete and have the typecheck abort.
                            
                    let! result = 
                        TypeCheckOneInputAndFinishEventually(checkForErrors, tcConfig, tcImports, tcGlobals, None, TcResultsSink.WithSink sink, tcState, parsedMainInput)
                        |> Eventually.repeatedlyProgressUntilDoneOrTimeShareOverOrCanceled maxTimeShareMilliseconds ct (fun ctok f -> f ctok)
                        |> Eventually.forceAsync  
                            (fun work ->
                                reactorOps.EnqueueAndAwaitOpAsync(userOpName, "CheckOneFile.Fragment", mainInputFileName, 
                                    fun ctok -> 
                                        // This work is not cancellable
                                        let res = 
                                            // Reinstall the compilation globals each time we start or restart
                                            use unwind = new CompilationGlobalsScope (errHandler.ErrorLogger, BuildPhase.TypeCheck)
                                            work ctok
                                        cancellable.Return(res)
                                        ))
                             
                    return result
                with e ->
                    errorR e
                    return Some((tcState.TcEnvFromSignatures, EmptyTopAttrs, [], [NewEmptyModuleOrNamespaceType Namespace]), tcState)
            }
                
        let errors = errHandler.CollectedDiagnostics
                
        let res = 
            match resOpt with
            | Some ((tcEnvAtEnd, _, implFiles, ccuSigsForFiles), tcState) ->
                TypeCheckInfo(tcConfig, tcGlobals, 
                              List.head ccuSigsForFiles, 
                              tcState.Ccu,
                              tcImports,
                              tcEnvAtEnd.AccessRights,
                              projectFileName, 
                              mainInputFileName, 
                              sink.GetResolutions(), 
                              sink.GetSymbolUses(),
                              tcEnvAtEnd.NameEnv,
                              loadClosure,
                              reactorOps,
                              textSnapshotInfo,
                              List.tryHead implFiles,
                              sink.GetOpenDeclarations())     
                     |> Result.Ok
            | None -> 
                Result.Error()
        return errors, res
        }


[<Sealed>] 
type FSharpProjectContext(thisCcu: CcuThunk, assemblies: FSharpAssembly list, ad: AccessorDomain) =

    /// Get the assemblies referenced
    member __.GetReferencedAssemblies() = assemblies

    member __.AccessibilityRights = FSharpAccessibilityRights(thisCcu, ad)


[<Sealed>]
/// A live object of this type keeps the background corresponding background builder (and type providers) alive (through reference-counting).
//
// There is an important property of all the objects returned by the methods of this type: they do not require 
// the corresponding background builder to be alive. That is, they are simply plain-old-data through pre-formatting of all result text.
type FSharpCheckFileResults
        (filename: string, 
         errors: FSharpErrorInfo[], 
         scopeOptX: TypeCheckInfo option, 
         dependencyFiles: string[], 
         builderX: IncrementalBuilder option, 
         reactorOpsX:IReactorOperations, 
         keepAssemblyContents: bool) =

    // This may be None initially
    let mutable details = match scopeOptX with None -> None | Some scopeX -> Some (scopeX, builderX, reactorOpsX)

    // Run an operation that needs to access a builder and be run in the reactor thread
    let reactorOp userOpName opName dflt f = 
      async {
        match details with
        | None -> 
            return dflt
        | Some (scope, _, reactor) -> 
            // Increment the usage count to ensure the builder doesn't get released while running operations asynchronously. 
            let! res = reactor.EnqueueAndAwaitOpAsync(userOpName, opName, filename, fun ctok ->  f ctok scope |> cancellable.Return)
            return res
      }

    // Run an operation that can be called from any thread
    let threadSafeOp dflt f = 
        match details with
        | None -> dflt()
        | Some (scope, _builderOpt, _ops) -> f scope

    member __.Errors = errors

    member __.HasFullTypeCheckInfo = details.IsSome
    
    member info.TryGetCurrentTcImports () =
        match builderX with
        | Some builder -> builder.TryGetCurrentTcImports ()
        | _ -> None

    /// Intellisense autocompletions
    member __.GetDeclarationListInfo(parseResultsOpt, line, lineStr, partialName, ?getAllEntities, ?hasTextChangedSinceLastTypecheck, ?userOpName: string) = 
        let userOpName = defaultArg userOpName "Unknown"
        let getAllEntities = defaultArg getAllEntities (fun() -> [])
        let hasTextChangedSinceLastTypecheck = defaultArg hasTextChangedSinceLastTypecheck (fun _ -> false)
        reactorOp userOpName "GetDeclarations" FSharpDeclarationListInfo.Empty (fun ctok scope -> 
            scope.GetDeclarations(ctok, parseResultsOpt, line, lineStr, partialName, getAllEntities, hasTextChangedSinceLastTypecheck))

    member __.GetDeclarationListSymbols(parseResultsOpt, line, lineStr, partialName, ?getAllEntities, ?hasTextChangedSinceLastTypecheck, ?userOpName: string) = 
        let userOpName = defaultArg userOpName "Unknown"
        let hasTextChangedSinceLastTypecheck = defaultArg hasTextChangedSinceLastTypecheck (fun _ -> false)
        let getAllEntities = defaultArg getAllEntities (fun() -> [])
        reactorOp userOpName "GetDeclarationListSymbols" List.empty (fun ctok scope -> 
            scope.GetDeclarationListSymbols(ctok, parseResultsOpt, line, lineStr, partialName, getAllEntities, hasTextChangedSinceLastTypecheck))

    /// Resolve the names at the given location to give a data tip 
    member __.GetStructuredToolTipText(line, colAtEndOfNames, lineStr, names, tokenTag, ?userOpName: string) = 
        let userOpName = defaultArg userOpName "Unknown"
        let dflt = FSharpToolTipText []
        match tokenTagToTokenId tokenTag with 
        | TOKEN_IDENT -> 
            reactorOp userOpName "GetStructuredToolTipText" dflt (fun ctok scope -> 
                scope.GetStructuredToolTipText(ctok, line, lineStr, colAtEndOfNames, names))
        | TOKEN_STRING | TOKEN_STRING_TEXT -> 
            reactorOp userOpName "GetReferenceResolutionToolTipText" dflt (fun ctok scope ->
                scope.GetReferenceResolutionStructuredToolTipText(ctok, line, colAtEndOfNames) )
        | _ -> 
            async.Return dflt

    member info.GetToolTipText(line, colAtEndOfNames, lineStr, names, tokenTag, userOpName) = 
        info.GetStructuredToolTipText(line, colAtEndOfNames, lineStr, names, tokenTag, ?userOpName=userOpName)
        |> Tooltips.Map Tooltips.ToFSharpToolTipText

    member __.GetF1Keyword (line, colAtEndOfNames, lineStr, names, ?userOpName: string) =
        let userOpName = defaultArg userOpName "Unknown"
        reactorOp userOpName "GetF1Keyword" None (fun ctok scope -> 
            scope.GetF1Keyword (ctok, line, lineStr, colAtEndOfNames, names))

    // Resolve the names at the given location to a set of methods
    member __.GetMethods(line, colAtEndOfNames, lineStr, names, ?userOpName: string) =
        let userOpName = defaultArg userOpName "Unknown"
        let dflt = FSharpMethodGroup("",[| |])
        reactorOp userOpName "GetMethods" dflt (fun ctok scope -> 
            scope.GetMethods (ctok, line, lineStr, colAtEndOfNames, names))
            
    member __.GetDeclarationLocation (line, colAtEndOfNames, lineStr, names, ?preferFlag, ?userOpName: string) = 
        let userOpName = defaultArg userOpName "Unknown"
        let dflt = FSharpFindDeclResult.DeclNotFound (FSharpFindDeclFailureReason.Unknown "")
        reactorOp userOpName "GetDeclarationLocation" dflt (fun ctok scope -> 
            scope.GetDeclarationLocation (ctok, line, lineStr, colAtEndOfNames, names, preferFlag))

    member __.GetSymbolUseAtLocation (line, colAtEndOfNames, lineStr, names, ?userOpName: string) = 
        let userOpName = defaultArg userOpName "Unknown"
        reactorOp userOpName "GetSymbolUseAtLocation" None (fun ctok scope -> 
            scope.GetSymbolUseAtLocation (ctok, line, lineStr, colAtEndOfNames, names)
            |> Option.map (fun (sym,denv,m) -> FSharpSymbolUse(scope.TcGlobals,denv,sym,ItemOccurence.Use,m)))

    member __.GetMethodsAsSymbols (line, colAtEndOfNames, lineStr, names, ?userOpName: string) = 
        let userOpName = defaultArg userOpName "Unknown"
        reactorOp userOpName "GetMethodsAsSymbols" None (fun ctok scope -> 
            scope.GetMethodsAsSymbols (ctok, line, lineStr, colAtEndOfNames, names)
            |> Option.map (fun (symbols,denv,m) ->
                symbols |> List.map (fun sym -> FSharpSymbolUse(scope.TcGlobals,denv,sym,ItemOccurence.Use,m))))

    member __.GetSymbolAtLocation (line, colAtEndOfNames, lineStr, names, ?userOpName: string) = 
        let userOpName = defaultArg userOpName "Unknown"
        reactorOp userOpName "GetSymbolAtLocation" None (fun ctok scope -> 
            scope.GetSymbolUseAtLocation (ctok, line, lineStr, colAtEndOfNames, names)
            |> Option.map (fun (sym,_,_) -> sym))

    member info.GetFormatSpecifierLocations() = 
        info.GetFormatSpecifierLocationsAndArity() |> Array.map fst

    member __.GetFormatSpecifierLocationsAndArity() = 
        threadSafeOp 
            (fun () -> [| |]) 
            (fun scope -> 
                // This operation is not asynchronous - GetFormatSpecifierLocationsAndArity can be run on the calling thread
                scope.GetFormatSpecifierLocationsAndArity())

    member __.GetSemanticClassification(range: range option) =
        threadSafeOp 
            (fun () -> [| |]) 
            (fun scope -> 
                // This operation is not asynchronous - GetSemanticClassification can be run on the calling thread
                scope.GetSemanticClassification(range))
     
    member __.PartialAssemblySignature = 
        threadSafeOp 
            (fun () -> failwith "not available") 
            (fun scope -> 
                // This operation is not asynchronous - PartialAssemblySignature can be run on the calling thread
                scope.PartialAssemblySignatureForFile)

    member __.ProjectContext = 
        threadSafeOp 
            (fun () -> failwith "not available") 
            (fun scope -> 
                // This operation is not asynchronous - GetReferencedAssemblies can be run on the calling thread
                FSharpProjectContext(scope.ThisCcu, scope.GetReferencedAssemblies(), scope.AccessRights))

    member __.DependencyFiles = dependencyFiles

    member __.GetAllUsesOfAllSymbolsInFile() = 
        threadSafeOp 
            (fun () -> [| |])
            (fun scope ->
                let cenv = scope.SymbolEnv
                [| for symbolUseChunk in scope.ScopeSymbolUses.AllUsesOfSymbols do
                    for symbolUse in symbolUseChunk do
                    if symbolUse.ItemOccurence <> ItemOccurence.RelatedText then
                        let symbol = FSharpSymbol.Create(cenv, symbolUse.Item)
                        yield FSharpSymbolUse(scope.TcGlobals, symbolUse.DisplayEnv, symbol, symbolUse.ItemOccurence, symbolUse.Range) |])
         |> async.Return 

    member __.GetUsesOfSymbolInFile(symbol:FSharpSymbol) = 
        threadSafeOp 
            (fun () -> [| |]) 
            (fun scope -> 
                [| for symbolUse in scope.ScopeSymbolUses.GetUsesOfSymbol(symbol.Item) |> Seq.distinctBy (fun symbolUse -> symbolUse.ItemOccurence, symbolUse.Range) do
                     if symbolUse.ItemOccurence <> ItemOccurence.RelatedText then
                        yield FSharpSymbolUse(scope.TcGlobals, symbolUse.DisplayEnv, symbol, symbolUse.ItemOccurence, symbolUse.Range) |])
         |> async.Return 

    member __.GetVisibleNamespacesAndModulesAtPoint(pos: pos) = 
        threadSafeOp 
            (fun () -> [| |]) 
            (fun scope -> scope.GetVisibleNamespacesAndModulesAtPosition(pos) |> List.toArray)
         |> async.Return 

    member __.IsRelativeNameResolvable(pos: pos, plid: string list, item: Item, ?userOpName: string) = 
        let userOpName = defaultArg userOpName "Unknown"
        reactorOp userOpName "IsRelativeNameResolvable" true (fun ctok scope -> 
            RequireCompilationThread ctok
            scope.IsRelativeNameResolvable(pos, plid, item))

    member __.IsRelativeNameResolvableFromSymbol(pos: pos, plid: string list, symbol: FSharpSymbol, ?userOpName: string) = 
        let userOpName = defaultArg userOpName "Unknown"
        reactorOp userOpName "IsRelativeNameResolvableFromSymbol" true (fun ctok scope -> 
            RequireCompilationThread ctok
            scope.IsRelativeNameResolvableFromSymbol(pos, plid, symbol))
    
    member __.GetDisplayContextForPos(pos: pos) : Async<FSharpDisplayContext option> =
        let userOpName = "CodeLens"
        reactorOp userOpName "GetDisplayContextAtPos" None (fun ctok scope -> 
            DoesNotRequireCompilerThreadTokenAndCouldPossiblyBeMadeConcurrent ctok
            let (nenv, _), _ = scope.GetBestDisplayEnvForPos pos
            Some(FSharpDisplayContext(fun _ -> nenv.DisplayEnv)))
            
    member __.ImplementationFile =
        if not keepAssemblyContents then invalidOp "The 'keepAssemblyContents' flag must be set to true on the FSharpChecker in order to access the checked contents of assemblies"
        scopeOptX 
        |> Option.map (fun scope -> 
            let cenv = SymbolEnv(scope.TcGlobals, scope.ThisCcu, Some scope.CcuSigForFile, scope.TcImports)
            scope.ImplementationFile |> Option.map (fun implFile -> FSharpImplementationFileContents(cenv, implFile)))
        |> Option.defaultValue None

    member __.OpenDeclarations =
        scopeOptX 
        |> Option.map (fun scope -> 
            let cenv = scope.SymbolEnv
            scope.OpenDeclarations |> Array.map (fun x -> FSharpOpenDeclaration(x.LongId, x.Range, (x.Modules |> List.map (fun x -> FSharpEntity(cenv, x))), x.AppliedScope, x.IsOwnNamespace)))
        |> Option.defaultValue [| |]

    override __.ToString() = "FSharpCheckFileResults(" + filename + ")"

    static member MakeEmpty(filename: string, creationErrors: FSharpErrorInfo[], reactorOps, keepAssemblyContents) = 
        FSharpCheckFileResults (filename, creationErrors, None, [| |], None, reactorOps, keepAssemblyContents)

    static member JoinErrors(isIncompleteTypeCheckEnvironment, 
                             creationErrors: FSharpErrorInfo[], 
                             parseErrors: FSharpErrorInfo[], 
                             tcErrors: FSharpErrorInfo[]) =
        [| yield! creationErrors 
           yield! parseErrors
           if isIncompleteTypeCheckEnvironment then 
               yield! Seq.truncate maxTypeCheckErrorsOutOfProjectContext tcErrors
           else 
               yield! tcErrors |]

    static member Make
        (mainInputFileName: string, 
         projectFileName, 
         tcConfig, tcGlobals, 
         isIncompleteTypeCheckEnvironment: bool, 
         builder: IncrementalBuilder, 
         dependencyFiles, 
         creationErrors: FSharpErrorInfo[], 
         parseErrors: FSharpErrorInfo[], 
         tcErrors: FSharpErrorInfo[], 
         reactorOps, 
         keepAssemblyContents,
         ccuSigForFile, 
         thisCcu, tcImports, tcAccessRights, 
         sResolutions, sSymbolUses, 
         sFallback, loadClosure,
         implFileOpt, 
         openDeclarations) = 

        let tcFileInfo = 
            TypeCheckInfo(tcConfig, tcGlobals, ccuSigForFile, thisCcu, tcImports, tcAccessRights, 
                          projectFileName, mainInputFileName, sResolutions, sSymbolUses, 
                          sFallback, loadClosure, reactorOps,
                          None, implFileOpt, openDeclarations) 
                
        let errors = FSharpCheckFileResults.JoinErrors(isIncompleteTypeCheckEnvironment, creationErrors, parseErrors, tcErrors)
        FSharpCheckFileResults (mainInputFileName, errors, Some tcFileInfo, dependencyFiles, Some builder, reactorOps, keepAssemblyContents)

    static member CheckOneFile
        (parseResults: FSharpParseFileResults,
         sourceText: ISourceText,
         mainInputFileName: string,
         projectFileName: string,
         tcConfig: TcConfig,
         tcGlobals: TcGlobals,
         tcImports: TcImports,
         tcState: TcState,
         moduleNamesDict: ModuleNamesDict,
         loadClosure: LoadClosure option,
         backgroundDiagnostics: (PhasedDiagnostic * FSharpErrorSeverity)[],    
         reactorOps: IReactorOperations,
         textSnapshotInfo : obj option,
         userOpName: string,
         isIncompleteTypeCheckEnvironment: bool, 
         builder: IncrementalBuilder, 
         dependencyFiles: string[], 
         creationErrors: FSharpErrorInfo[], 
         parseErrors: FSharpErrorInfo[], 
         keepAssemblyContents: bool,
         suggestNamesForErrors: bool) = 
        async {
            let! tcErrors, tcFileInfo = 
                ParseAndCheckFile.CheckOneFile
                    (parseResults, sourceText, mainInputFileName, projectFileName, tcConfig, tcGlobals, tcImports, 
                     tcState, moduleNamesDict, loadClosure, backgroundDiagnostics, reactorOps, 
                     textSnapshotInfo, userOpName, suggestNamesForErrors)
            match tcFileInfo with 
            | Result.Error ()  ->  
                return FSharpCheckFileAnswer.Aborted                
            | Result.Ok tcFileInfo -> 
                let errors = FSharpCheckFileResults.JoinErrors(isIncompleteTypeCheckEnvironment, creationErrors, parseErrors, tcErrors)
                let results = FSharpCheckFileResults (mainInputFileName, errors, Some tcFileInfo, dependencyFiles, Some builder, reactorOps, keepAssemblyContents)
                return FSharpCheckFileAnswer.Succeeded(results)
        }

and [<NoComparison>] FSharpCheckFileAnswer =
    | Aborted
    | Succeeded of FSharpCheckFileResults   
        

[<Sealed>]
// 'details' is an option because the creation of the tcGlobals etc. for the project may have failed.
type FSharpCheckProjectResults
         (projectFileName:string, 
          tcConfigOption: TcConfig option, 
          keepAssemblyContents: bool, 
          errors: FSharpErrorInfo[], 
          details:(TcGlobals * TcImports * CcuThunk * ModuleOrNamespaceType * TcSymbolUses list *
                   TopAttribs option * CompileOps.IRawFSharpAssemblyData option * ILAssemblyRef *
                   AccessorDomain * TypedImplFile list option * string[]) option) =

    let getDetails() = 
        match details with 
        | None -> invalidOp ("The project has no results due to critical errors in the project options. Check the HasCriticalErrors before accessing the detailed results. Errors: " + String.concat "\n" [ for e in errors -> e.Message ])
        | Some d -> d

    let getTcConfig() = 
        match tcConfigOption with 
        | None -> invalidOp ("The project has no results due to critical errors in the project options. Check the HasCriticalErrors before accessing the detailed results. Errors: " + String.concat "\n" [ for e in errors -> e.Message ])
        | Some d -> d

    member __.Errors = errors

    member __.HasCriticalErrors = details.IsNone

    member __.AssemblySignature =  
        let (tcGlobals, tcImports, thisCcu, ccuSig, _tcSymbolUses, topAttribs, _tcAssemblyData, _ilAssemRef, _ad, _tcAssemblyExpr, _dependencyFiles) = getDetails()
        FSharpAssemblySignature(tcGlobals, thisCcu, ccuSig, tcImports, topAttribs, ccuSig)

    member __.TypedImplementationFiles =
        if not keepAssemblyContents then invalidOp "The 'keepAssemblyContents' flag must be set to true on the FSharpChecker in order to access the checked contents of assemblies"
        let (tcGlobals, tcImports, thisCcu, _ccuSig, _tcSymbolUses, _topAttribs, _tcAssemblyData, _ilAssemRef, _ad, tcAssemblyExpr, _dependencyFiles) = getDetails()
        let mimpls = 
            match tcAssemblyExpr with 
            | None -> []
            | Some mimpls -> mimpls
        tcGlobals, thisCcu, tcImports, mimpls

    member info.AssemblyContents = 
        if not keepAssemblyContents then invalidOp "The 'keepAssemblyContents' flag must be set to true on the FSharpChecker in order to access the checked contents of assemblies"
        let (tcGlobals, tcImports, thisCcu, ccuSig, _tcSymbolUses, _topAttribs, _tcAssemblyData, _ilAssemRef, _ad, tcAssemblyExpr, _dependencyFiles) = getDetails()
        let mimpls = 
            match tcAssemblyExpr with 
            | None -> []
            | Some mimpls -> mimpls
        FSharpAssemblyContents(tcGlobals, thisCcu, Some ccuSig, tcImports, mimpls)

    member __.GetOptimizedAssemblyContents() =  
        if not keepAssemblyContents then invalidOp "The 'keepAssemblyContents' flag must be set to true on the FSharpChecker in order to access the checked contents of assemblies"
        let (tcGlobals, tcImports, thisCcu, ccuSig, _tcSymbolUses, _topAttribs, _tcAssemblyData, _ilAssemRef, _ad, tcAssemblyExpr, _dependencyFiles) = getDetails()
        let mimpls = 
            match tcAssemblyExpr with 
            | None -> []
            | Some mimpls -> mimpls
        let outfile = "" // only used if tcConfig.writeTermsToFiles is true
        let importMap = tcImports.GetImportMap()
        let optEnv0 = GetInitialOptimizationEnv (tcImports, tcGlobals)
        let tcConfig = getTcConfig()
        let optimizedImpls, _optimizationData, _ = ApplyAllOptimizations (tcConfig, tcGlobals, (LightweightTcValForUsingInBuildMethodCall tcGlobals traitCtxtNone), outfile, importMap, false, optEnv0, thisCcu, mimpls)                
        let mimpls =
            match optimizedImpls with
            | TypedAssemblyAfterOptimization files ->
                files |> List.map fst

        FSharpAssemblyContents(tcGlobals, thisCcu, Some ccuSig, tcImports, mimpls)

    // Not, this does not have to be a SyncOp, it can be called from any thread
    member __.GetUsesOfSymbol(symbol:FSharpSymbol) = 
        let (tcGlobals, _tcImports, _thisCcu, _ccuSig, tcSymbolUses, _topAttribs, _tcAssemblyData, _ilAssemRef, _ad, _tcAssemblyExpr, _dependencyFiles) = getDetails()

        tcSymbolUses
        |> Seq.collect (fun r -> r.GetUsesOfSymbol symbol.Item)
        |> Seq.distinctBy (fun symbolUse -> symbolUse.ItemOccurence, symbolUse.Range) 
        |> Seq.filter (fun symbolUse -> symbolUse.ItemOccurence <> ItemOccurence.RelatedText) 
        |> Seq.map (fun symbolUse -> FSharpSymbolUse(tcGlobals, symbolUse.DisplayEnv, symbol, symbolUse.ItemOccurence, symbolUse.Range)) 
        |> Seq.toArray
        |> async.Return

    // Not, this does not have to be a SyncOp, it can be called from any thread
    member __.GetAllUsesOfAllSymbols() = 
        let (tcGlobals, tcImports, thisCcu, ccuSig, tcSymbolUses, _topAttribs, _tcAssemblyData, _ilAssemRef, _ad, _tcAssemblyExpr, _dependencyFiles) = getDetails()
        let cenv = SymbolEnv(tcGlobals, thisCcu, Some ccuSig, tcImports)

        [| for r in tcSymbolUses do
             for symbolUseChunk in r.AllUsesOfSymbols do
                for symbolUse in symbolUseChunk do
                if symbolUse.ItemOccurence <> ItemOccurence.RelatedText then
                  let symbol = FSharpSymbol.Create(cenv, symbolUse.Item)
                  yield FSharpSymbolUse(tcGlobals, symbolUse.DisplayEnv, symbol, symbolUse.ItemOccurence, symbolUse.Range) |]
        |> async.Return

    member __.ProjectContext = 
        let (tcGlobals, tcImports, thisCcu, _ccuSig, _tcSymbolUses, _topAttribs, _tcAssemblyData, _ilAssemRef, ad, _tcAssemblyExpr, _dependencyFiles) = getDetails()
        let assemblies = 
            [ for x in tcImports.GetImportedAssemblies() do
                yield FSharpAssembly(tcGlobals, tcImports, x.FSharpViewOfMetadata) ]
        FSharpProjectContext(thisCcu, assemblies, ad) 

    member __.RawFSharpAssemblyData = 
        let (_tcGlobals, _tcImports, _thisCcu, _ccuSig, _tcSymbolUses, _topAttribs, tcAssemblyData, _ilAssemRef, _ad, _tcAssemblyExpr, _dependencyFiles) = getDetails()
        tcAssemblyData

    member __.DependencyFiles = 
        let (_tcGlobals, _tcImports, _thisCcu, _ccuSig, _tcSymbolUses, _topAttribs, _tcAssemblyData, _ilAssemRef, _ad, _tcAssemblyExpr, dependencyFiles) = getDetails()
        dependencyFiles

    member __.AssemblyFullName = 
        let (_tcGlobals, _tcImports, _thisCcu, _ccuSig, _tcSymbolUses, _topAttribs, _tcAssemblyData, ilAssemRef, _ad, _tcAssemblyExpr, _dependencyFiles) = getDetails()
        ilAssemRef.QualifiedName

    override __.ToString() = "FSharpCheckProjectResults(" + projectFileName + ")"

type FsiInteractiveChecker(legacyReferenceResolver, 
                           reactorOps: IReactorOperations,
                           tcConfig: TcConfig,
                           tcGlobals,
                           tcImports,
                           tcState) =

    let keepAssemblyContents = false

    member __.ParseAndCheckInteraction (ctok, sourceText: ISourceText, ?userOpName: string) =
        async {
            let userOpName = defaultArg userOpName "Unknown"
            let filename = Path.Combine(tcConfig.implicitIncludeDir, "stdin.fsx")
            let suggestNamesForErrors = true // Will always be true, this is just for readability
            // Note: projectSourceFiles is only used to compute isLastCompiland, and is ignored if Build.IsScript(mainInputFileName) is true (which it is in this case).
            let parsingOptions = FSharpParsingOptions.FromTcConfig(tcConfig, [| filename |], true)
            let parseErrors, parseTreeOpt, anyErrors = ParseAndCheckFile.parseFile (sourceText, filename, parsingOptions, userOpName, suggestNamesForErrors)
            let dependencyFiles = [| |] // interactions have no dependencies
            let parseResults = FSharpParseFileResults(parseErrors, parseTreeOpt, parseHadErrors = anyErrors, dependencyFiles = dependencyFiles)
            
            let backgroundDiagnostics = [| |]
            let reduceMemoryUsage = ReduceMemoryFlag.Yes
            let assumeDotNetFramework = tcConfig.primaryAssembly = PrimaryAssembly.Mscorlib

            let applyCompilerOptions tcConfigB  = 
                let fsiCompilerOptions = CompileOptions.GetCoreFsiCompilerOptions tcConfigB 
                CompileOptions.ParseCompilerOptions (ignore, fsiCompilerOptions, [ ])

            let loadClosure =
                LoadClosure.ComputeClosureOfScriptText(ctok, legacyReferenceResolver, defaultFSharpBinariesDir,
                    filename, sourceText, CodeContext.Editing,
                    tcConfig.useSimpleResolution, tcConfig.useFsiAuxLib,
                    tcConfig.useSdkRefs, new Lexhelp.LexResourceManager(),
                    applyCompilerOptions, assumeDotNetFramework,
                    tryGetMetadataSnapshot=(fun _ -> None), reduceMemoryUsage=reduceMemoryUsage)

            let! tcErrors, tcFileInfo =  
                ParseAndCheckFile.CheckOneFile
                    (parseResults, sourceText, filename, "project",
                     tcConfig, tcGlobals, tcImports,  tcState, 
                     Map.empty, Some loadClosure, backgroundDiagnostics,
                     reactorOps, None, userOpName, suggestNamesForErrors)

            return
                match tcFileInfo with 
                | Result.Ok tcFileInfo ->
                    let errors = [|  yield! parseErrors; yield! tcErrors |]
                    let typeCheckResults = FSharpCheckFileResults (filename, errors, Some tcFileInfo, dependencyFiles, None, reactorOps, false)   
                    let projectResults = 
                        FSharpCheckProjectResults (filename, Some tcConfig,
                            keepAssemblyContents, errors, 
                            Some(tcGlobals, tcImports, tcFileInfo.ThisCcu, tcFileInfo.CcuSigForFile,
                                 [tcFileInfo.ScopeSymbolUses], None, None, mkSimpleAssemblyRef "stdin", 
                                 tcState.TcEnvFromImpls.AccessRights, None, dependencyFiles))

                    parseResults, typeCheckResults, projectResults

                | Result.Error () ->
                    failwith "unexpected aborted"
        }
<|MERGE_RESOLUTION|>--- conflicted
+++ resolved
@@ -439,13 +439,8 @@
 
             match bestQual with
             | Some bestQual ->
-<<<<<<< HEAD
-                let (_,ty,nenv,ad,m) = bestQual 
+                let (ty,nenv,ad,m) = bestQual 
                 let items = ResolveCompletionsInType ncenv nenv (ResolveCompletionTargets.All(ConstraintSolver.IsApplicableMethApprox g amap m traitCtxtNone)) m ad false ty 
-=======
-                let (ty,nenv,ad,m) = bestQual 
-                let items = ResolveCompletionsInType ncenv nenv (ResolveCompletionTargets.All(ConstraintSolver.IsApplicableMethApprox g amap m)) m ad false ty 
->>>>>>> faf460b3
                 let items = items |> List.map ItemWithNoInst
                 let items = items |> RemoveDuplicateItems g
                 let items = items |> RemoveExplicitlySuppressed g
