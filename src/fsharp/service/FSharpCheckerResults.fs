--- conflicted
+++ resolved
@@ -1224,39 +1224,6 @@
                             Some (FSharpFindDeclResult.ExternalDecl (assemblyRef.Name, externalSym))
                         | _ -> None
                   
-<<<<<<< HEAD
-                  | Item.Event (ILEvent (ILEventInfo (typeInfo, eventDef))) when not typeInfo.TyconRefOfRawMetadata.IsLocalRef ->
-                      match typeInfo.ILScopeRef with
-                      | ILScopeRef.Assembly assemblyRef ->
-                          let externalSym = ExternalSymbol.Event (typeInfo.ILTypeRef.FullName, eventDef.Name)
-                          Some (FSharpFindDeclResult.ExternalDecl (assemblyRef.Name, externalSym))
-                      | _ -> None
-
-                  | Item.ImplicitOp(_, {contents = Some(TraitConstraintSln.FSMethSln(_, _vref, _))}) ->
-                      //Item.Value(vref)
-                      None
-
-                  | Item.Types (_, TType_app (tr, _, _) :: _) when tr.IsLocalRef && tr.IsTypeAbbrev -> None
-
-                  | Item.Types (_, [ AppTy g (tr, _) ]) when not tr.IsLocalRef ->
-                      match tr.TypeReprInfo, tr.PublicPath with
-                      | TILObjectRepr(TILObjectReprData (ILScopeRef.Assembly assemblyRef, _, _)), Some (PubPath parts) ->
-                          let fullName = parts |> String.concat "."
-                          Some (FSharpFindDeclResult.ExternalDecl (assemblyRef.Name, ExternalSymbol.Type fullName))
-                      | _ -> None
-                  | _ -> None
-              match result with
-              | Some x -> x
-              | None   ->
-              match rangeOfItem g preferFlag item.Item with
-              | Some itemRange -> 
-                  let projectDir = Filename.directoryName (if projectFileName = "" then mainInputFileName else projectFileName)
-                  let range = fileNameOfItem g (Some projectDir) itemRange item.Item
-                  mkRange range itemRange.Start itemRange.End              
-                  |> FSharpFindDeclResult.DeclFound
-              | None -> 
-                  match item.Item with 
-=======
                     | Item.Event (ILEvent (ILEventInfo (typeInfo, eventDef))) when not typeInfo.TyconRefOfRawMetadata.IsLocalRef ->
                         match typeInfo.ILScopeRef with
                         | ILScopeRef.Assembly assemblyRef ->
@@ -1268,7 +1235,7 @@
                         //Item.Value(vref)
                         None
 
-                    | Item.Types (_, TType_app (tr, _) :: _) when tr.IsLocalRef && tr.IsTypeAbbrev -> None
+                    | Item.Types (_, TType_app (tr, _, _) :: _) when tr.IsLocalRef && tr.IsTypeAbbrev -> None
 
                     | Item.Types (_, [ AppTy g (tr, _) ]) when not tr.IsLocalRef ->
                         match tr.TypeReprInfo, tr.PublicPath with
@@ -1288,7 +1255,6 @@
                     |> FSharpFindDeclResult.DeclFound
                 | None -> 
                     match item.Item with 
->>>>>>> 25b1d156
 #if !NO_EXTENSIONTYPING
 // provided items may have TypeProviderDefinitionLocationAttribute that binds them to some location
                     | Item.CtorGroup  (name, ProvidedMeth (_)::_   )
@@ -1335,138 +1301,8 @@
     member __.GetFormatSpecifierLocationsAndArity() = 
          sSymbolUses.GetFormatSpecifierLocationsAndArity()
 
-<<<<<<< HEAD
-    member __.GetSemanticClassification(range: range option) : (range * SemanticClassificationType) [] =
-      ErrorScope.Protect Range.range0 
-       (fun () -> 
-        let (|LegitTypeOccurence|_|) = function
-            | ItemOccurence.UseInType
-            | ItemOccurence.UseInAttribute
-            | ItemOccurence.Use _
-            | ItemOccurence.Binding _
-            | ItemOccurence.Pattern _ -> Some()
-            | _ -> None
-
-        let (|OptionalArgumentAttribute|_|) ttype =
-            match ttype with
-            | TType.TType_app(tref, _, _) when tref.Stamp = g.attrib_OptionalArgumentAttribute.TyconRef.Stamp -> Some()
-            | _ -> None
-
-        let (|KeywordIntrinsicValue|_|) (vref: ValRef) =
-            if valRefEq g g.raise_vref vref ||
-               valRefEq g g.reraise_vref vref ||
-               valRefEq g g.typeof_vref vref ||
-               valRefEq g g.typedefof_vref vref ||
-               valRefEq g g.sizeof_vref vref ||
-               valRefEq g g.nameof_vref vref
-            then Some()
-            else None
-        
-        let (|EnumCaseFieldInfo|_|) (rfinfo : RecdFieldInfo) =
-            match rfinfo.TyconRef.TypeReprInfo with
-            | TFSharpObjectRepr x ->
-                match x.fsobjmodel_kind with
-                | TTyconEnum -> Some ()
-                | _ -> None
-            | _ -> None
-
-        let resolutions =
-            match range with
-            | Some range ->
-                sResolutions.CapturedNameResolutions
-                |> Seq.filter (fun cnr -> rangeContainsPos range cnr.Range.Start || rangeContainsPos range cnr.Range.End)
-            | None -> 
-                sResolutions.CapturedNameResolutions :> seq<_>
-
-        let isDisposableTy (ty: TType) =
-            protectAssemblyExplorationNoReraise false false (fun () -> Infos.ExistsHeadTypeInEntireHierarchy g amap range0 ty g.tcref_System_IDisposable)
-
-        let isStructTyconRef (tyconRef: TyconRef) = 
-            let ty = generalizedTyconRef g tyconRef
-            let underlyingTy = stripTyEqnsAndMeasureEqns g ty
-            isStructTy g underlyingTy
-
-        let isValRefMutable (vref: ValRef) =
-            // Mutable values, ref cells, and non-inref byrefs are mutable.
-            vref.IsMutable
-            || Tastops.isRefCellTy g vref.Type
-            || (Tastops.isByrefTy g vref.Type && not (Tastops.isInByrefTy g vref.Type))
-
-        let isRecdFieldMutable (rfinfo: RecdFieldInfo) =
-            (rfinfo.RecdField.IsMutable && rfinfo.LiteralValue.IsNone)
-            || Tastops.isRefCellTy g rfinfo.RecdField.FormalType
-
-        resolutions
-        |> Seq.choose (fun cnr ->
-            match cnr with
-            // 'seq' in 'seq { ... }' gets colored as keywords
-            | CNR(_, (Item.Value vref), ItemOccurence.Use, _, _, _, m) when valRefEq g g.seq_vref vref ->
-                Some (m, SemanticClassificationType.ComputationExpression)
-            | CNR(_, (Item.Value vref), _, _, _, _, m) when isValRefMutable vref ->
-                Some (m, SemanticClassificationType.MutableVar)
-            | CNR(_, Item.Value KeywordIntrinsicValue, ItemOccurence.Use, _, _, _, m) ->
-                Some (m, SemanticClassificationType.IntrinsicFunction)
-            | CNR(_, (Item.Value vref), _, _, _, _, m) when isFunction g vref.Type ->
-                if valRefEq g g.range_op_vref vref || valRefEq g g.range_step_op_vref vref then 
-                    None
-                elif vref.IsPropertyGetterMethod || vref.IsPropertySetterMethod then
-                    Some (m, SemanticClassificationType.Property)
-                elif IsOperatorName vref.DisplayName then
-                    Some (m, SemanticClassificationType.Operator)
-                else
-                    Some (m, SemanticClassificationType.Function)
-            | CNR(_, Item.RecdField rfinfo, _, _, _, _, m) when isRecdFieldMutable rfinfo ->
-                Some (m, SemanticClassificationType.MutableVar)
-            | CNR(_, Item.RecdField rfinfo, _, _, _, _, m) when isFunction g rfinfo.FieldType ->
-               Some (m, SemanticClassificationType.Function)
-            | CNR(_, Item.RecdField EnumCaseFieldInfo, _, _, _, _, m) ->
-                Some (m, SemanticClassificationType.Enumeration)
-            | CNR(_, Item.MethodGroup _, _, _, _, _, m) ->
-                Some (m, SemanticClassificationType.Function)
-            // custom builders, custom operations get colored as keywords
-            | CNR(_, (Item.CustomBuilder _ | Item.CustomOperation _), ItemOccurence.Use, _, _, _, m) ->
-                Some (m, SemanticClassificationType.ComputationExpression)
-            // types get colored as types when they occur in syntactic types or custom attributes
-            // type variables get colored as types when they occur in syntactic types custom builders, custom operations get colored as keywords
-            | CNR(_, Item.Types (_, [OptionalArgumentAttribute]), LegitTypeOccurence, _, _, _, _) -> None
-            | CNR(_, Item.CtorGroup(_, [MethInfo.FSMeth(_, OptionalArgumentAttribute, _, _)]), LegitTypeOccurence, _, _, _, _) -> None
-            | CNR(_, Item.Types(_, types), LegitTypeOccurence, _, _, _, m) when types |> List.exists (isInterfaceTy g) -> 
-                Some (m, SemanticClassificationType.Interface)
-            | CNR(_, Item.Types(_, types), LegitTypeOccurence, _, _, _, m) when types |> List.exists (isStructTy g) -> 
-                Some (m, SemanticClassificationType.ValueType)
-            | CNR(_, Item.Types(_, TType_app(tyconRef, (TType_measure _ :: _), _) :: _), LegitTypeOccurence, _, _, _, m) when isStructTyconRef tyconRef ->
-                Some (m, SemanticClassificationType.ValueType)
-            | CNR(_, Item.Types(_, types), LegitTypeOccurence, _, _, _, m) when types |> List.exists isDisposableTy ->
-                Some (m, SemanticClassificationType.Disposable)
-            | CNR(_, Item.Types _, LegitTypeOccurence, _, _, _, m) -> 
-                Some (m, SemanticClassificationType.ReferenceType)
-            | CNR(_, (Item.TypeVar _ ), LegitTypeOccurence, _, _, _, m) ->
-                Some (m, SemanticClassificationType.TypeArgument)
-            | CNR(_, Item.UnqualifiedType tyconRefs, LegitTypeOccurence, _, _, _, m) ->
-                if tyconRefs |> List.exists (fun tyconRef -> tyconRef.Deref.IsStructOrEnumTycon) then
-                    Some (m, SemanticClassificationType.ValueType)
-                else Some (m, SemanticClassificationType.ReferenceType)
-            | CNR(_, Item.CtorGroup(_, minfos), LegitTypeOccurence, _, _, _, m) ->
-                if minfos |> List.exists (fun minfo -> isStructTy g minfo.ApparentEnclosingType) then
-                    Some (m, SemanticClassificationType.ValueType)
-                else Some (m, SemanticClassificationType.ReferenceType)
-            | CNR(_, Item.ExnCase _, LegitTypeOccurence, _, _, _, m) ->
-                Some (m, SemanticClassificationType.ReferenceType)
-            | CNR(_, Item.ModuleOrNamespaces refs, LegitTypeOccurence, _, _, _, m) when refs |> List.exists (fun x -> x.IsModule) ->
-                Some (m, SemanticClassificationType.Module)
-            | CNR(_, (Item.ActivePatternCase _ | Item.UnionCase _ | Item.ActivePatternResult _), _, _, _, _, m) ->
-                Some (m, SemanticClassificationType.UnionCase)
-            | _ -> None)
-        |> Seq.toArray
-        |> Array.append (sSymbolUses.GetFormatSpecifierLocationsAndArity() |> Array.map (fun m -> fst m, SemanticClassificationType.Printf))
-       ) 
-       (fun msg -> 
-           Trace.TraceInformation(sprintf "FCS: recovering from error in GetSemanticClassification: '%s'" msg)
-           Array.empty)
-=======
     member __.GetSemanticClassification(range: range option) : struct (range * SemanticClassificationType) [] =
         sResolutions.GetSemanticClassification(g, amap, sSymbolUses.GetFormatSpecifierLocationsAndArity(), range)
->>>>>>> 25b1d156
 
     /// The resolutions in the file
     member __.ScopeResolutions = sResolutions
