--- conflicted
+++ resolved
@@ -433,13 +433,8 @@
 
         // If we're looking for members using a residue, we'd expect only
         // a single item (pick the first one) and we need the residue (which may be "")
-<<<<<<< HEAD
         | CNR(Item.Types(_,(ty::_)), _, denv, nenv, ad, m)::_, Some _ -> 
             let items = ResolveCompletionsInType ncenv nenv (ResolveCompletionTargets.All(ConstraintSolver.IsApplicableMethApprox g amap m traitCtxtNone)) m ad true ty 
-=======
-        | CNR(Item.Types(_,(ty::_)), _, denv, nenv, ad, m)::_, Some _ ->
-            let items = ResolveCompletionsInType ncenv nenv (ResolveCompletionTargets.All(ConstraintSolver.IsApplicableMethApprox g amap m)) m ad true ty
->>>>>>> a70f3bea
             let items = List.map ItemWithNoInst items
             ReturnItemsOfType items g denv m filterCtors
 
@@ -612,13 +607,8 @@
 
             match bestQual with
             | Some bestQual ->
-<<<<<<< HEAD
                 let (ty,nenv,ad,m) = bestQual 
                 let items = ResolveCompletionsInType ncenv nenv (ResolveCompletionTargets.All(ConstraintSolver.IsApplicableMethApprox g amap m traitCtxtNone)) m ad false ty 
-=======
-                let (ty,nenv,ad,m) = bestQual
-                let items = ResolveCompletionsInType ncenv nenv (ResolveCompletionTargets.All(ConstraintSolver.IsApplicableMethApprox g amap m)) m ad false ty
->>>>>>> a70f3bea
                 let items = items |> List.map ItemWithNoInst
                 let items = items |> RemoveDuplicateItems g
                 let items = items |> RemoveExplicitlySuppressed g
@@ -629,13 +619,8 @@
                 else GetPreciseCompletionListFromExprTypingsResult.None
 
     /// Find items in the best naming environment.
-<<<<<<< HEAD
     let GetEnvironmentLookupResolutions(nenv, ad, m, plid, filterCtors, showObsolete) = 
         let items = NameResolution.ResolvePartialLongIdent ncenv nenv (ConstraintSolver.IsApplicableMethApprox g amap m traitCtxtNone) m ad plid showObsolete
-=======
-    let GetEnvironmentLookupResolutions(nenv, ad, m, plid, filterCtors, showObsolete) =
-        let items = NameResolution.ResolvePartialLongIdent ncenv nenv (ConstraintSolver.IsApplicableMethApprox g amap m) m ad plid showObsolete
->>>>>>> a70f3bea
         let items = items |> List.map ItemWithNoInst
         let items = items |> RemoveDuplicateItems g
         let items = items |> RemoveExplicitlySuppressed g
@@ -2248,11 +2233,7 @@
         let importMap = tcImports.GetImportMap()
         let optEnv0 = GetInitialOptimizationEnv (tcImports, tcGlobals)
         let tcConfig = getTcConfig()
-<<<<<<< HEAD
         let optimizedImpls, _optimizationData, _ = ApplyAllOptimizations (tcConfig, tcGlobals, (LightweightTcValForUsingInBuildMethodCall tcGlobals traitCtxtNone), outfile, importMap, false, optEnv0, thisCcu, mimpls)                
-=======
-        let optimizedImpls, _optimizationData, _ = ApplyAllOptimizations (tcConfig, tcGlobals, (LightweightTcValForUsingInBuildMethodCall tcGlobals), outfile, importMap, false, optEnv0, thisCcu, mimpls)
->>>>>>> a70f3bea
         let mimpls =
             match optimizedImpls with
             | TypedAssemblyAfterOptimization files ->
