// Copyright (c) Microsoft Corporation. All Rights Reserved. See License.txt in the project root for license information.

/// Contains logic to coordinate assembly resolution and manage the TcImports table of referenced
/// assemblies.
module internal FSharp.Compiler.CompilerImports

open System
open System.Collections.Concurrent
open System.Collections.Generic
open System.Diagnostics
open System.IO

open Internal.Utilities
open Internal.Utilities.Collections
open Internal.Utilities.FSharpEnvironment
open Internal.Utilities.Library
open Internal.Utilities.Library.Extras

open FSharp.Compiler
open FSharp.Compiler.AbstractIL.IL
open FSharp.Compiler.AbstractIL.ILBinaryReader
open FSharp.Compiler.AbstractIL.ILX
open FSharp.Compiler.AbstractIL.Diagnostics
open FSharp.Compiler.CheckDeclarations
open FSharp.Compiler.CompilerGlobalState
open FSharp.Compiler.CompilerConfig
open FSharp.Compiler.DependencyManager
open FSharp.Compiler.ErrorLogger
open FSharp.Compiler.Import
open FSharp.Compiler.IO
open FSharp.Compiler.CodeAnalysis
open FSharp.Compiler.Syntax.PrettyNaming
open FSharp.Compiler.SyntaxTreeOps
open FSharp.Compiler.TcGlobals
open FSharp.Compiler.Text
open FSharp.Compiler.Text.Range
open FSharp.Compiler.Xml
open FSharp.Compiler.TypedTreePickle
open FSharp.Compiler.TypedTree
open FSharp.Compiler.TypedTreeBasics
open FSharp.Compiler.TypedTreeOps

#if !NO_EXTENSIONTYPING
open FSharp.Compiler.ExtensionTyping
open FSharp.Core.CompilerServices
#endif

let (++) x s = x @ [s]

//----------------------------------------------------------------------------
// Signature and optimization data blobs
//--------------------------------------------------------------------------

let IsSignatureDataResource (r: ILResource) =
    r.Name.StartsWithOrdinal FSharpSignatureDataResourceName ||
    r.Name.StartsWithOrdinal FSharpSignatureDataResourceName2

let IsOptimizationDataResource (r: ILResource) =
    r.Name.StartsWithOrdinal FSharpOptimizationDataResourceName||
    r.Name.StartsWithOrdinal FSharpOptimizationDataResourceName2

let GetSignatureDataResourceName (r: ILResource) =
    if r.Name.StartsWithOrdinal FSharpSignatureDataResourceName then
        String.dropPrefix r.Name FSharpSignatureDataResourceName
    elif r.Name.StartsWithOrdinal FSharpSignatureDataResourceName2 then
        String.dropPrefix r.Name FSharpSignatureDataResourceName2
    else failwith "GetSignatureDataResourceName"

let GetOptimizationDataResourceName (r: ILResource) =
    if r.Name.StartsWithOrdinal FSharpOptimizationDataResourceName then
        String.dropPrefix r.Name FSharpOptimizationDataResourceName
    elif r.Name.StartsWithOrdinal FSharpOptimizationDataResourceName2 then
        String.dropPrefix r.Name FSharpOptimizationDataResourceName2
    else failwith "GetOptimizationDataResourceName"

let IsReflectedDefinitionsResource (r: ILResource) =
    r.Name.StartsWithOrdinal(QuotationPickler.SerializedReflectedDefinitionsResourceNameBase)

let MakeILResource rName bytes =
    { Name = rName
      Location = ILResourceLocation.Local(ByteStorage.FromByteArray(bytes))
      Access = ILResourceAccess.Public
      CustomAttrsStored = storeILCustomAttrs emptyILCustomAttrs
      MetadataIndex = NoMetadataIdx }

let PickleToResource inMem file (g: TcGlobals) scope rName p x =
    let file = PathMap.apply g.pathMap file

    let bytes = pickleObjWithDanglingCcus inMem file g scope p x
    let byteStorage =
        if inMem then
            ByteStorage.FromByteArrayAndCopy(bytes, useBackingMemoryMappedFile = true)
        else
            ByteStorage.FromByteArray(bytes)

    { Name = rName
      Location = ILResourceLocation.Local(byteStorage)
      Access = ILResourceAccess.Public
      CustomAttrsStored = storeILCustomAttrs emptyILCustomAttrs
      MetadataIndex = NoMetadataIdx }

let GetSignatureData (file, ilScopeRef, ilModule, byteReader) : PickledDataWithReferences<PickledCcuInfo> =
    unpickleObjWithDanglingCcus file ilScopeRef ilModule unpickleCcuInfo (byteReader())

let WriteSignatureData (tcConfig: TcConfig, tcGlobals, exportRemapping, ccu: CcuThunk, filename, inMem) : ILResource =
    let mspec = ccu.Contents
    let mspec = ApplyExportRemappingToEntity tcGlobals exportRemapping mspec
    // For historical reasons, we use a different resource name for FSharp.Core, so older F# compilers
    // don't complain when they see the resource.
    let rName = if ccu.AssemblyName = getFSharpCoreLibraryName then FSharpSignatureDataResourceName2 else FSharpSignatureDataResourceName

    let includeDir =
        if String.IsNullOrEmpty tcConfig.implicitIncludeDir then ""
        else
            tcConfig.implicitIncludeDir
            |> FileSystem.GetFullPathShim
            |> PathMap.applyDir tcGlobals.pathMap

    PickleToResource inMem filename tcGlobals ccu (rName+ccu.AssemblyName) pickleCcuInfo
        { mspec=mspec
          compileTimeWorkingDir=includeDir
          usesQuotations = ccu.UsesFSharp20PlusQuotations }

let GetOptimizationData (file, ilScopeRef, ilModule, byteReader) =
    unpickleObjWithDanglingCcus file ilScopeRef ilModule Optimizer.u_CcuOptimizationInfo (byteReader())

let WriteOptimizationData (tcGlobals, filename, inMem, ccu: CcuThunk, modulInfo) =
    // For historical reasons, we use a different resource name for FSharp.Core, so older F# compilers
    // don't complain when they see the resource.
    let rName = if ccu.AssemblyName = getFSharpCoreLibraryName then FSharpOptimizationDataResourceName2 else FSharpOptimizationDataResourceName
    PickleToResource inMem filename tcGlobals ccu (rName+ccu.AssemblyName) Optimizer.p_CcuOptimizationInfo modulInfo

let EncodeSignatureData(tcConfig: TcConfig, tcGlobals, exportRemapping, generatedCcu, outfile, isIncrementalBuild) =
    if tcConfig.GenerateSignatureData then
        let resource = WriteSignatureData (tcConfig, tcGlobals, exportRemapping, generatedCcu, outfile, isIncrementalBuild)
        // The resource gets written to a file for FSharp.Core
        let useDataFiles = (tcConfig.useOptimizationDataFile || tcGlobals.compilingFslib) && not isIncrementalBuild

        if useDataFiles then
            let sigDataFileName = (FileSystemUtils.chopExtension outfile)+".sigdata"
            let bytes = resource.GetBytes()
            use fileStream = FileSystem.OpenFileForWriteShim(sigDataFileName, FileMode.Create, FileAccess.ReadWrite, FileShare.None)

            bytes.CopyTo fileStream
        let resources =
            [ resource ]
        let sigAttr = mkSignatureDataVersionAttr tcGlobals (parseILVersion Internal.Utilities.FSharpEnvironment.FSharpBinaryMetadataFormatRevision)
        [sigAttr], resources
      else
        [], []

let EncodeOptimizationData(tcGlobals, tcConfig: TcConfig, outfile, exportRemapping, data, isIncrementalBuild) =
    if tcConfig.GenerateOptimizationData then
        let data = map2Of2 (Optimizer.RemapOptimizationInfo tcGlobals exportRemapping) data
        // As with the sigdata file, the optdata gets written to a file for FSharp.Core
        let useDataFiles = (tcConfig.useOptimizationDataFile || tcGlobals.compilingFslib) && not isIncrementalBuild

        if useDataFiles then
            let ccu, modulInfo = data
            let bytes = TypedTreePickle.pickleObjWithDanglingCcus isIncrementalBuild outfile tcGlobals ccu Optimizer.p_CcuOptimizationInfo modulInfo
            let optDataFileName = (FileSystemUtils.chopExtension outfile)+".optdata"
            use fileStream = FileSystem.OpenFileForWriteShim(optDataFileName, FileMode.Create, FileAccess.ReadWrite, FileShare.None)
            fileStream.Write(bytes)

        let (ccu, optData) =
            if tcConfig.onlyEssentialOptimizationData then
                map2Of2 Optimizer.AbstractOptimizationInfoToEssentials data
            else
                data
        [ WriteOptimizationData (tcGlobals, outfile, isIncrementalBuild, ccu, optData) ]
    else
        [ ]

exception AssemblyNotResolved of (*originalName*) string * range

exception MSBuildReferenceResolutionWarning of (*MSBuild warning code*)string * (*Message*)string * range

exception MSBuildReferenceResolutionError of (*MSBuild warning code*)string * (*Message*)string * range

let OpenILBinary(filename, reduceMemoryUsage, pdbDirPath, shadowCopyReferences, tryGetMetadataSnapshot) =
    let opts: ILReaderOptions =
        { metadataOnly = MetadataOnlyFlag.Yes
          reduceMemoryUsage = reduceMemoryUsage
          pdbDirPath = pdbDirPath
          tryGetMetadataSnapshot = tryGetMetadataSnapshot }

    let location =
#if FX_NO_APP_DOMAINS
        // In order to use memory mapped files on the shadow copied version of the Assembly, we `preload the assembly
        // We swallow all exceptions so that we do not change the exception contract of this API
        if shadowCopyReferences then
          try
            System.Reflection.Assembly.ReflectionOnlyLoadFrom(filename).Location
          with e -> filename
        else
#else
          ignore shadowCopyReferences
#endif
          filename
    AssemblyReader.GetILModuleReader(location, opts)

[<RequireQualifiedAccess>]
type ResolveAssemblyReferenceMode = Speculative | ReportErrors

#if !NO_EXTENSIONTYPING
type ResolvedExtensionReference = ResolvedExtensionReference of string * AssemblyReference list * Tainted<ITypeProvider> list
#endif

#if DEBUG
[<System.Diagnostics.DebuggerDisplayAttribute("AssemblyResolution({resolvedPath})")>]
#endif
type AssemblyResolution =
    {  /// The original reference to the assembly.
       originalReference: AssemblyReference

       /// Path to the resolvedFile
       resolvedPath: string

       /// Create the tooltip text for the assembly reference
       prepareToolTip: unit -> string

       /// Whether or not this is an installed system assembly (for example, System.dll)
       sysdir: bool

       /// Lazily populated ilAssemblyRef for this reference.
       mutable ilAssemblyRef: ILAssemblyRef option
     }
    override this.ToString() = sprintf "%s%s" (if this.sysdir then "[sys]" else "") this.resolvedPath

    member this.ProjectReference = this.originalReference.ProjectReference

    /// Compute the ILAssemblyRef for a resolved assembly. This is done by reading the binary if necessary. The result
    /// is cached.
    ///
    /// Only used in F# Interactive
    member this.GetILAssemblyRef(reduceMemoryUsage, tryGetMetadataSnapshot) =
        match this.ilAssemblyRef with
        | Some assemblyRef -> assemblyRef
        | None ->
            match this.ProjectReference with
            | Some _ -> failwith "IProjectReference is not allowed to be used in GetILAssemblyRef"
            | None -> ()

            let assemblyRef =
                let readerSettings: ILReaderOptions =
                    { pdbDirPath=None
                      reduceMemoryUsage = reduceMemoryUsage
                      metadataOnly = MetadataOnlyFlag.Yes
                      tryGetMetadataSnapshot = tryGetMetadataSnapshot }
                use reader = OpenILModuleReader this.resolvedPath readerSettings
                mkRefToILAssembly reader.ILModuleDef.ManifestOfAssembly
            this.ilAssemblyRef <- Some assemblyRef
            assemblyRef

type ImportedBinary =
    { FileName: string
      RawMetadata: IRawFSharpAssemblyData
#if !NO_EXTENSIONTYPING
      ProviderGeneratedAssembly: System.Reflection.Assembly option
      IsProviderGenerated: bool
      ProviderGeneratedStaticLinkMap: ProvidedAssemblyStaticLinkingMap option
#endif
      ILAssemblyRefs: ILAssemblyRef list
      ILScopeRef: ILScopeRef }

type ImportedAssembly =
    { ILScopeRef: ILScopeRef
      FSharpViewOfMetadata: CcuThunk
      AssemblyAutoOpenAttributes: string list
      AssemblyInternalsVisibleToAttributes: string list
#if !NO_EXTENSIONTYPING
      IsProviderGenerated: bool
      mutable TypeProviders: Tainted<Microsoft.FSharp.Core.CompilerServices.ITypeProvider> list
#endif
      FSharpOptimizationData: Microsoft.FSharp.Control.Lazy<Option<Optimizer.LazyModuleInfo>> }

type AvailableImportedAssembly =
    | ResolvedImportedAssembly of ImportedAssembly
    | UnresolvedImportedAssembly of string

type CcuLoadFailureAction =
    | RaiseError
    | ReturnNone

type TcConfig with

    member tcConfig.TryResolveLibWithDirectories (r: AssemblyReference) =
        let m, nm = r.Range, r.Text
        use unwindBuildPhase = PushThreadBuildPhaseUntilUnwind BuildPhase.Parameter
        // Only want to resolve certain extensions (otherwise, 'System.Xml' is ambiguous).
        // MSBuild resolution is limited to .exe and .dll so do the same here.
        let ext = System.IO.Path.GetExtension nm
        let isNetModule = String.Compare(ext, ".netmodule", StringComparison.OrdinalIgnoreCase)=0

        // See if the language service has already produced the contents of the assembly for us, virtually
        match r.ProjectReference with
        | Some _ ->
            let resolved = r.Text
            let sysdir = tcConfig.IsSystemAssembly resolved
            Some
                { originalReference = r
                  resolvedPath = resolved
                  prepareToolTip = (fun () -> resolved)
                  sysdir = sysdir
                  ilAssemblyRef = None }
        | None ->

        if String.Compare(ext, ".dll", StringComparison.OrdinalIgnoreCase)=0
           || String.Compare(ext, ".exe", StringComparison.OrdinalIgnoreCase)=0
           || isNetModule then

            let searchPaths =
                // if this is a #r reference (not from dummy range), make sure the directory of the declaring
                // file is included in the search path. This should ideally already be one of the search paths, but
                // during some global checks it won't be. We append to the end of the search list so that this is the last
                // place that is checked.
                let isPoundRReference (r: range) =
                    not (Range.equals r range0) &&
                    not (Range.equals r rangeStartup) &&
                    not (Range.equals r rangeCmdArgs) &&
                    FileSystem.IsPathRootedShim r.FileName

                if isPoundRReference m then
                    tcConfig.GetSearchPathsForLibraryFiles() @ [Path.GetDirectoryName(m.FileName)]
                else
                    tcConfig.GetSearchPathsForLibraryFiles()

            let resolved = TryResolveFileUsingPaths(searchPaths, m, nm)
            match resolved with
            | Some resolved ->
                let sysdir = tcConfig.IsSystemAssembly resolved
                Some
                    { originalReference = r
                      resolvedPath = resolved
                      prepareToolTip = (fun () ->
                            let fusionName = System.Reflection.AssemblyName.GetAssemblyName(resolved).ToString()
                            let line(append: string) = append.Trim([|' '|])+"\n"
                            line resolved + line fusionName)
                      sysdir = sysdir
                      ilAssemblyRef = None }
            | None -> None
        else None

    member tcConfig.ResolveLibWithDirectories (ccuLoadFailureAction, r: AssemblyReference) =
        let m, nm = r.Range, r.Text
        use unwindBuildPhase = PushThreadBuildPhaseUntilUnwind BuildPhase.Parameter
        // test for both libraries and executables
        let ext = System.IO.Path.GetExtension nm
        let isExe = (String.Compare(ext, ".exe", StringComparison.OrdinalIgnoreCase) = 0)
        let isDLL = (String.Compare(ext, ".dll", StringComparison.OrdinalIgnoreCase) = 0)
        let isNetModule = (String.Compare(ext, ".netmodule", StringComparison.OrdinalIgnoreCase) = 0)

        let rs =
            if isExe || isDLL || isNetModule then
                [r]
            else
                [AssemblyReference(m, nm+".dll", None);AssemblyReference(m, nm+".exe", None);AssemblyReference(m, nm+".netmodule", None)]

        match rs |> List.tryPick (fun r -> tcConfig.TryResolveLibWithDirectories(r)) with
        | Some res -> Some res
        | None ->
            match ccuLoadFailureAction with
            | CcuLoadFailureAction.RaiseError ->
                let searchMessage = String.concat "\n " (tcConfig.GetSearchPathsForLibraryFiles())
                raise (FileNameNotResolved(nm, searchMessage, m))
            | CcuLoadFailureAction.ReturnNone -> None

    member tcConfig.MsBuildResolve (references, mode, errorAndWarningRange, showMessages) =
        let logMessage showMessages =
            if showMessages && tcConfig.showReferenceResolutions then (fun (message: string)->dprintf "%s\n" message)
            else ignore

        let logDiagnostic showMessages =
            (fun isError code message->
                if showMessages && mode = ResolveAssemblyReferenceMode.ReportErrors then
                  if isError then
                    errorR(MSBuildReferenceResolutionError(code, message, errorAndWarningRange))
                  else
                    match code with
                    // These are warnings that mean 'not resolved' for some assembly.
                    // Note that we don't get to know the name of the assembly that couldn't be resolved.
                    // Ignore these and rely on the logic below to emit an error for each unresolved reference.
                    | "MSB3246" // Resolved file has a bad image, no metadata, or is otherwise inaccessible.
                    | "MSB3106"
                        -> ()
                    | _ ->
                        if code = "MSB3245" then
                            errorR(MSBuildReferenceResolutionWarning(code, message, errorAndWarningRange))
                        else
                            warning(MSBuildReferenceResolutionWarning(code, message, errorAndWarningRange)))

        let targetProcessorArchitecture =
            match tcConfig.platform with
            | None -> "MSIL"
            | Some X86 -> "x86"
            | Some AMD64 -> "amd64"
            | Some IA64 -> "ia64"

        try
            tcConfig.legacyReferenceResolver.Impl.Resolve
               (tcConfig.resolutionEnvironment,
                references,
                tcConfig.targetFrameworkVersion,
                tcConfig.GetTargetFrameworkDirectories(),
                targetProcessorArchitecture,
                tcConfig.fsharpBinariesDir, // FSharp binaries directory
                tcConfig.includes, // Explicit include directories
                tcConfig.implicitIncludeDir, // Implicit include directory (likely the project directory)
                logMessage showMessages, logDiagnostic showMessages)
        with
            | LegacyResolutionFailure -> error(Error(FSComp.SR.buildAssemblyResolutionFailed(), errorAndWarningRange))


    // NOTE!! if mode=Speculative then this method must not report ANY warnings or errors through 'warning' or 'error'. Instead
    // it must return warnings and errors as data
    //
    // NOTE!! if mode=ReportErrors then this method must not raise exceptions. It must just report the errors and recover
    static member TryResolveLibsUsingMSBuildRules (tcConfig: TcConfig,
            originalReferences: AssemblyReference list,
            errorAndWarningRange: range,
            mode: ResolveAssemblyReferenceMode) : AssemblyResolution list * UnresolvedAssemblyReference list =

        use unwindBuildPhase = PushThreadBuildPhaseUntilUnwind BuildPhase.Parameter
        if tcConfig.useSimpleResolution then
            failwith "MSBuild resolution is not supported."
        if originalReferences=[] then [], []
        else
            // Group references by name with range values in the grouped value list.
            // In the grouped reference, store the index of the last use of the reference.
            let groupedReferences =
                originalReferences
                |> List.indexed
                |> Seq.groupBy(fun (_, reference) -> reference.Text)
                |> Seq.map(fun (assemblyName, assemblyAndIndexGroup)->
                    let assemblyAndIndexGroup = assemblyAndIndexGroup |> List.ofSeq
                    let highestPosition = assemblyAndIndexGroup |> List.maxBy fst |> fst
                    let assemblyGroup = assemblyAndIndexGroup |> List.map snd
                    assemblyName, highestPosition, assemblyGroup)
                |> Array.ofSeq

            // First, try to resolve everything as a file using simple resolution
            let resolvedAsFile =
                groupedReferences
                |> Array.map(fun (_filename, maxIndexOfReference, references)->
                                let assemblyResolution = references |> List.choose (fun r -> tcConfig.TryResolveLibWithDirectories r)
                                (maxIndexOfReference, assemblyResolution))
                |> Array.filter(fun (_, refs)->refs |> isNil |> not)

            let toMsBuild = [|0..groupedReferences.Length-1|]
                             |> Array.map(fun i->(p13 groupedReferences.[i]), (p23 groupedReferences.[i]), i)
                             |> Array.filter (fun (_, i0, _)->resolvedAsFile|>Array.exists(fun (i1, _) -> i0=i1)|>not)
                             |> Array.map(fun (ref, _, i)->ref, string i)

            let resolutions = tcConfig.MsBuildResolve(toMsBuild, mode, errorAndWarningRange, (*showMessages*)true)

            // Map back to original assembly resolutions.
            let resolvedByMsbuild =
                resolutions
                    |> Array.map(fun resolvedFile ->
                                    let i = int resolvedFile.baggage
                                    let _, maxIndexOfReference, ms = groupedReferences.[i]
                                    let assemblyResolutions =
                                        ms|>List.map(fun originalReference ->
                                                    System.Diagnostics.Debug.Assert(FileSystem.IsPathRootedShim(resolvedFile.itemSpec), sprintf "msbuild-resolved path is not absolute: '%s'" resolvedFile.itemSpec)
                                                    let canonicalItemSpec = FileSystem.GetFullPathShim(resolvedFile.itemSpec)
                                                    { originalReference=originalReference
                                                      resolvedPath=canonicalItemSpec
                                                      prepareToolTip = (fun () -> resolvedFile.prepareToolTip (originalReference.Text, canonicalItemSpec))
                                                      sysdir= tcConfig.IsSystemAssembly canonicalItemSpec
                                                      ilAssemblyRef = None })
                                    (maxIndexOfReference, assemblyResolutions))

            // When calculating the resulting resolutions, we're going to use the index of the reference
            // in the original specification and resort it to match the ordering that we had.
            let resultingResolutions =
                    [resolvedByMsbuild;resolvedAsFile]
                    |> Array.concat
                    |> Array.sortBy fst
                    |> Array.map snd
                    |> List.ofArray
                    |> List.concat

            // O(N^2) here over a small set of referenced assemblies.
            let IsResolved(originalName: string) =
                if resultingResolutions |> List.exists(fun resolution -> resolution.originalReference.Text = originalName) then true
                else
                    // MSBuild resolution may have unified the result of two duplicate references. Try to re-resolve now.
                    // If re-resolution worked then this was a removed duplicate.
                    tcConfig.MsBuildResolve([|originalName, ""|], mode, errorAndWarningRange, (*showMessages*)false).Length<>0

            let unresolvedReferences =
                    groupedReferences
                    //|> Array.filter(p13 >> IsNotFileOrIsAssembly)
                    |> Array.filter(p13 >> IsResolved >> not)
                    |> List.ofArray

            // If mode=Speculative, then we haven't reported any errors.
            // We report the error condition by returning an empty list of resolutions
            if mode = ResolveAssemblyReferenceMode.Speculative && (List.length unresolvedReferences) > 0 then
                [], (List.ofArray groupedReferences) |> List.map (fun (name, _, r) -> (name, r)) |> List.map UnresolvedAssemblyReference
            else
                resultingResolutions, unresolvedReferences |> List.map (fun (name, _, r) -> (name, r)) |> List.map UnresolvedAssemblyReference

let assemblyResolutionGate = obj()

[<Sealed>]
type TcAssemblyResolutions(tcConfig: TcConfig, results: AssemblyResolution list, unresolved: UnresolvedAssemblyReference list) =

    let originalReferenceToResolution = results |> List.map (fun r -> r.originalReference.Text, r) |> Map.ofList
    let resolvedPathToResolution = results |> List.map (fun r -> r.resolvedPath, r) |> Map.ofList

    /// Add some resolutions to the map of resolution results.
    member _.AddResolutionResults newResults = TcAssemblyResolutions(tcConfig, results @ newResults, unresolved)

    /// Add some unresolved results.
    member _.AddUnresolvedReferences newUnresolved = TcAssemblyResolutions(tcConfig, results, unresolved @ newUnresolved)

    /// Get information about referenced DLLs
    member _.GetAssemblyResolutions() = results

    member _.GetUnresolvedReferences() = unresolved

    member _.TryFindByOriginalReference(assemblyReference: AssemblyReference) = originalReferenceToResolution.TryFind assemblyReference.Text

    /// Only used by F# Interactive
    member _.TryFindByExactILAssemblyRef (assemblyRef) =
        results |> List.tryFind (fun ar->
            let r = ar.GetILAssemblyRef(tcConfig.reduceMemoryUsage, tcConfig.tryGetMetadataSnapshot)
            r = assemblyRef)

    /// Only used by F# Interactive
    member _.TryFindBySimpleAssemblyName (simpleAssemName) =
        results |> List.tryFind (fun ar->
            let r = ar.GetILAssemblyRef(tcConfig.reduceMemoryUsage, tcConfig.tryGetMetadataSnapshot)
            r.Name = simpleAssemName)

    member _.TryFindByResolvedPath nm = resolvedPathToResolution.TryFind nm

    member _.TryFindByOriginalReferenceText nm = originalReferenceToResolution.TryFind nm

    static member ResolveAssemblyReferences (tcConfig: TcConfig, assemblyList: AssemblyReference list, knownUnresolved: UnresolvedAssemblyReference list) : TcAssemblyResolutions =
        let resolved, unresolved =
            if tcConfig.useSimpleResolution then
                let resolutions =
                    assemblyList
                    |> List.map (fun assemblyReference ->
                           try
                               Choice1Of2 (tcConfig.ResolveLibWithDirectories (CcuLoadFailureAction.RaiseError, assemblyReference) |> Option.get)
                           with e ->
                               errorRecovery e assemblyReference.Range
                               Choice2Of2 assemblyReference)
                let successes = resolutions |> List.choose (function Choice1Of2 x -> Some x | _ -> None)
                let failures = resolutions |> List.choose (function Choice2Of2 x -> Some (UnresolvedAssemblyReference(x.Text, [x])) | _ -> None)
                successes, failures
            else
                // we don't want to do assembly resolution concurrently, we assume MSBuild doesn't handle this
                lock assemblyResolutionGate (fun () ->
                    TcConfig.TryResolveLibsUsingMSBuildRules (tcConfig, assemblyList, rangeStartup, ResolveAssemblyReferenceMode.ReportErrors)
                )
        TcAssemblyResolutions(tcConfig, resolved, unresolved @ knownUnresolved)

    static member GetAllDllReferences (tcConfig: TcConfig) = [
            let primaryReference = tcConfig.PrimaryAssemblyDllReference()

            let assumeDotNetFramework = primaryReference.SimpleAssemblyNameIs("mscorlib")

            if not tcConfig.compilingFslib then
                yield tcConfig.CoreLibraryDllReference()
                if assumeDotNetFramework then
                    // When building desktop then we need these additional dependencies
                    yield AssemblyReference(rangeStartup, "System.Numerics.dll", None)
                    yield AssemblyReference(rangeStartup, "System.dll", None)
                    let asm = AssemblyReference(rangeStartup, "netstandard.dll", None)
                    let found =
                        if tcConfig.useSimpleResolution then
                            match tcConfig.ResolveLibWithDirectories (CcuLoadFailureAction.ReturnNone, asm) with
                            | Some _ -> true
                            | None -> false
                        else
                            let resolutions = tcConfig.MsBuildResolve([|asm.Text, ""|], ResolveAssemblyReferenceMode.Speculative, rangeStartup, (*showMessages*)false)
                            resolutions.Length = 1
                    if found then yield asm

            if tcConfig.framework then
                let references, _useDotNetFramework = tcConfig.FxResolver.GetDefaultReferences(tcConfig.useFsiAuxLib)
                for s in references do
                    yield AssemblyReference(rangeStartup, (if s.EndsWith(".dll", StringComparison.OrdinalIgnoreCase) then s else s+".dll"), None)

            yield! tcConfig.referencedDLLs
        ]

    static member SplitNonFoundationalResolutions (tcConfig: TcConfig) =
        let assemblyList = TcAssemblyResolutions.GetAllDllReferences tcConfig
        let resolutions = TcAssemblyResolutions.ResolveAssemblyReferences (tcConfig, assemblyList, tcConfig.knownUnresolvedReferences)
        let frameworkDLLs, nonFrameworkReferences = resolutions.GetAssemblyResolutions() |> List.partition (fun r -> r.sysdir)
        let unresolved = resolutions.GetUnresolvedReferences()
#if DEBUG
        let mutable itFailed = false
        let addedText = "\nIf you want to debug this right now, attach a debugger, and put a breakpoint in 'CompileOps.fs' near the text '!itFailed', and you can re-step through the assembly resolution logic."
        unresolved
        |> List.iter (fun (UnresolvedAssemblyReference(referenceText, _ranges)) ->
            if referenceText.Contains("mscorlib") then
                System.Diagnostics.Debug.Assert(false, sprintf "whoops, did not resolve mscorlib: '%s'%s" referenceText addedText)
                itFailed <- true)
        frameworkDLLs
        |> List.iter (fun x ->
            if not(FileSystem.IsPathRootedShim(x.resolvedPath)) then
                System.Diagnostics.Debug.Assert(false, sprintf "frameworkDLL should be absolute path: '%s'%s" x.resolvedPath addedText)
                itFailed <- true)
        nonFrameworkReferences
        |> List.iter (fun x ->
            if not(FileSystem.IsPathRootedShim(x.resolvedPath)) then
                System.Diagnostics.Debug.Assert(false, sprintf "nonFrameworkReference should be absolute path: '%s'%s" x.resolvedPath addedText)
                itFailed <- true)
        if itFailed then
            // idea is, put a breakpoint here and then step through
            let assemblyList = TcAssemblyResolutions.GetAllDllReferences tcConfig
            let resolutions = TcAssemblyResolutions.ResolveAssemblyReferences (tcConfig, assemblyList, [])
            let _frameworkDLLs, _nonFrameworkReferences = resolutions.GetAssemblyResolutions() |> List.partition (fun r -> r.sysdir)
            ()
#endif
        frameworkDLLs, nonFrameworkReferences, unresolved

    static member BuildFromPriorResolutions (tcConfig: TcConfig, resolutions, knownUnresolved) =
        let references = resolutions |> List.map (fun r -> r.originalReference)
        TcAssemblyResolutions.ResolveAssemblyReferences (tcConfig, references, knownUnresolved)

    static member GetAssemblyResolutionInformation(tcConfig: TcConfig) =
        use unwindBuildPhase = PushThreadBuildPhaseUntilUnwind BuildPhase.Parameter
        let assemblyList = TcAssemblyResolutions.GetAllDllReferences tcConfig
        let resolutions = TcAssemblyResolutions.ResolveAssemblyReferences (tcConfig, assemblyList, [])
        resolutions.GetAssemblyResolutions(), resolutions.GetUnresolvedReferences()

//----------------------------------------------------------------------------
// Abstraction for project reference

let GetNameOfILModule (m: ILModuleDef) =
    match m.Manifest with
    | Some manifest -> manifest.Name
    | None -> m.Name

let MakeScopeRefForILModule (ilModule: ILModuleDef) =
    match ilModule.Manifest with
    | Some m -> ILScopeRef.Assembly (mkRefToILAssembly m)
    | None -> ILScopeRef.Module (mkRefToILModule ilModule)

let GetCustomAttributesOfILModule (ilModule: ILModuleDef) =
    (match ilModule.Manifest with Some m -> m.CustomAttrs | None -> ilModule.CustomAttrs).AsList

let GetAutoOpenAttributes ilg ilModule =
    ilModule |> GetCustomAttributesOfILModule |> List.choose (TryFindAutoOpenAttr ilg)

let GetInternalsVisibleToAttributes ilg ilModule =
    ilModule |> GetCustomAttributesOfILModule |> List.choose (TryFindInternalsVisibleToAttr ilg)

type RawFSharpAssemblyDataBackedByFileOnDisk (ilModule: ILModuleDef, ilAssemblyRefs) =
    let externalSigAndOptData = ["FSharp.Core"]
    interface IRawFSharpAssemblyData with

         member _.GetAutoOpenAttributes ilg = GetAutoOpenAttributes ilg ilModule

         member _.GetInternalsVisibleToAttributes ilg = GetInternalsVisibleToAttributes ilg ilModule

         member _.TryGetILModuleDef() = Some ilModule

         member _.GetRawFSharpSignatureData(m, ilShortAssemName, filename) =
            let resources = ilModule.Resources.AsList
            let sigDataReaders =
                [ for iresource in resources do
                    if IsSignatureDataResource iresource then
                        let ccuName = GetSignatureDataResourceName iresource
                        yield (ccuName, fun () -> iresource.GetBytes()) ]

            let sigDataReaders =
                if sigDataReaders.IsEmpty && List.contains ilShortAssemName externalSigAndOptData then
                    let sigFileName = Path.ChangeExtension(filename, "sigdata")
                    if not (FileSystem.FileExistsShim sigFileName) then
                        error(Error(FSComp.SR.buildExpectedSigdataFile (FileSystem.GetFullPathShim sigFileName), m))
                    [ (ilShortAssemName, fun () -> FileSystem.OpenFileForReadShim(sigFileName, shouldShadowCopy=true).AsReadOnly())]
                else
                    sigDataReaders
            sigDataReaders

         member _.GetRawFSharpOptimizationData(m, ilShortAssemName, filename) =
            let optDataReaders =
                ilModule.Resources.AsList
                |> List.choose (fun r -> if IsOptimizationDataResource r then Some(GetOptimizationDataResourceName r, (fun () -> r.GetBytes())) else None)

            // Look for optimization data in a file
            let optDataReaders =
                if optDataReaders.IsEmpty && List.contains ilShortAssemName externalSigAndOptData then
                    let optDataFile = Path.ChangeExtension(filename, "optdata")
                    if not (FileSystem.FileExistsShim optDataFile) then
                        error(Error(FSComp.SR.buildExpectedFileAlongSideFSharpCore(optDataFile, FileSystem.GetFullPathShim optDataFile), m))
                    [ (ilShortAssemName, (fun () -> FileSystem.OpenFileForReadShim(optDataFile, shouldShadowCopy=true).AsReadOnly()))]
                else
                    optDataReaders
            optDataReaders

         member _.GetRawTypeForwarders() =
            match ilModule.Manifest with
            | Some manifest -> manifest.ExportedTypes
            | None -> mkILExportedTypes []

         member _.ShortAssemblyName = GetNameOfILModule ilModule

         member _.ILScopeRef = MakeScopeRefForILModule ilModule

         member _.ILAssemblyRefs = ilAssemblyRefs

         member _.HasAnyFSharpSignatureDataAttribute =
            let attrs = GetCustomAttributesOfILModule ilModule
            List.exists IsSignatureDataVersionAttr attrs

         member _.HasMatchingFSharpSignatureDataAttribute ilg =
            let attrs = GetCustomAttributesOfILModule ilModule
            List.exists (IsMatchingSignatureDataVersionAttr ilg (parseILVersion Internal.Utilities.FSharpEnvironment.FSharpBinaryMetadataFormatRevision)) attrs

[<Sealed>]
type RawFSharpAssemblyData (ilModule: ILModuleDef, ilAssemblyRefs) =

    interface IRawFSharpAssemblyData with

         member _.GetAutoOpenAttributes ilg = GetAutoOpenAttributes ilg ilModule

         member _.GetInternalsVisibleToAttributes ilg = GetInternalsVisibleToAttributes ilg ilModule

         member _.TryGetILModuleDef() = Some ilModule

         member _.GetRawFSharpSignatureData(_, _, _) =
            let resources = ilModule.Resources.AsList
            [ for iresource in resources do
                if IsSignatureDataResource iresource then
                    let ccuName = GetSignatureDataResourceName iresource
                    yield (ccuName, fun () -> iresource.GetBytes()) ]

         member _.GetRawFSharpOptimizationData(_, _, _) =
            ilModule.Resources.AsList
            |> List.choose (fun r -> if IsOptimizationDataResource r then Some(GetOptimizationDataResourceName r, (fun () -> r.GetBytes())) else None)

         member _.GetRawTypeForwarders() =
            match ilModule.Manifest with
            | Some manifest -> manifest.ExportedTypes
            | None -> mkILExportedTypes []

         member _.ShortAssemblyName = GetNameOfILModule ilModule

         member _.ILScopeRef = MakeScopeRefForILModule ilModule

         member _.ILAssemblyRefs = ilAssemblyRefs

         member _.HasAnyFSharpSignatureDataAttribute =
            let attrs = GetCustomAttributesOfILModule ilModule
            List.exists IsSignatureDataVersionAttr attrs

         member _.HasMatchingFSharpSignatureDataAttribute ilg =
            let attrs = GetCustomAttributesOfILModule ilModule
            List.exists (IsMatchingSignatureDataVersionAttr ilg (parseILVersion Internal.Utilities.FSharpEnvironment.FSharpBinaryMetadataFormatRevision)) attrs

//----------------------------------------------------------------------------
// TcImports
//--------------------------------------------------------------------------

[<Sealed>]
type TcImportsSafeDisposal(disposeActions: ResizeArray<unit -> unit>,disposeTypeProviderActions: ResizeArray<unit -> unit>) =

    let mutable isDisposed = false

    let dispose () =
        // disposing deliberately only closes this tcImports, not the ones up the chain
        isDisposed <- true
        if verbose then
            dprintf "disposing of TcImports, %d binaries\n" disposeActions.Count
        for action in disposeTypeProviderActions do action()
        for action in disposeActions do action()

    override _.Finalize() =
        dispose ()

    interface IDisposable with

        member this.Dispose()  =
            if not isDisposed then
                GC.SuppressFinalize this
                dispose ()

#if !NO_EXTENSIONTYPING
// These are hacks in order to allow TcImports to be held as a weak reference inside a type provider.
// The reason is due to older type providers compiled using an older TypeProviderSDK, that SDK used reflection on fields and properties to determine the contract.
// The reflection code has now since been removed, see here: https://github.com/fsprojects/FSharp.TypeProviders.SDK/pull/305. But we still need to work on older type providers.
// One day we can remove these hacks when we deemed most if not all type providers were re-compiled using the newer TypeProviderSDK.
// Yuck.
type TcImportsDllInfoHack =
    {
        FileName: string
    }

and TcImportsWeakHack (tcImports: WeakReference<TcImports>) =
    let mutable dllInfos: TcImportsDllInfoHack list = []

    member _.SetDllInfos (value: ImportedBinary list) =
        dllInfos <- value |> List.map (fun x -> { FileName = x.FileName })

    member _.Base: TcImportsWeakHack option =
        match tcImports.TryGetTarget() with
        | true, strong ->
            match strong.Base with
            | Some (baseTcImports: TcImports) ->
                Some baseTcImports.Weak
            | _ ->
                None
        | _ ->
            None

    member _.SystemRuntimeContainsType typeName =
        match tcImports.TryGetTarget () with
        | true, strong -> strong.SystemRuntimeContainsType typeName
        | _ -> false
#endif
/// Represents a table of imported assemblies with their resolutions.
/// Is a disposable object, but it is recommended not to explicitly call Dispose unless you absolutely know nothing will be using its contents after the disposal.
/// Otherwise, simply allow the GC to collect this and it will properly call Dispose from the finalizer.
and [<Sealed>] TcImports(tcConfigP: TcConfigProvider, initialResolutions: TcAssemblyResolutions, importsBase: TcImports option,
                         ilGlobalsOpt, dependencyProviderOpt: DependencyProvider option)
#if !NO_EXTENSIONTYPING
                         as this
#endif
       =

    let mutable resolutions = initialResolutions
    let mutable importsBase: TcImports option = importsBase
    let mutable dllInfos: ImportedBinary list = []
    let mutable dllTable: NameMap<ImportedBinary> = NameMap.empty
    let mutable ccuInfos: ImportedAssembly list = []
    let mutable ccuTable: NameMap<ImportedAssembly> = NameMap.empty

    /// ccuThunks is a ConcurrentDictionary thus threadsafe
    /// the key is a ccuThunk object, the value is a (unit->unit) func that when executed
    /// the func is used to fix up the func and operates on data captured at the time the func is created.
    /// func() is captured during phase2() of RegisterAndPrepareToImportReferencedDll(..) and PrepareToImportReferencedFSharpAssembly ( .. )
    let mutable ccuThunks = new ConcurrentDictionary<CcuThunk, (unit -> unit)>()

    let disposeActions = ResizeArray()
    let mutable disposed = false
    let mutable ilGlobalsOpt = ilGlobalsOpt
    let mutable tcGlobals = None
    let disposeTypeProviderActions = ResizeArray()
#if !NO_EXTENSIONTYPING
    let mutable generatedTypeRoots = new System.Collections.Generic.Dictionary<ILTypeRef, int * ProviderGeneratedType>()
    let mutable tcImportsWeak = TcImportsWeakHack (WeakReference<_> this)
#endif

    let disposal = new TcImportsSafeDisposal(disposeActions, disposeTypeProviderActions)

    let CheckDisposed() =
        if disposed then assert false

    let dispose () =
        CheckDisposed()
        (disposal :> IDisposable).Dispose()

    // This is used to fixe up unresolved ccuThunks that were created during assembly import.
    // the ccuThunks dictionary is a ConcurrentDictionary and thus threadsafe.
    // Algorithm:
    //   Get a snapshot of the current unFixedUp ccuThunks.
    //   for each of those thunks, remove them from the dictionary, so any parallel threads can't do this work
    //      If it successfully removed it from the dictionary then do the fixup
    //          If the thunk remains unresolved add it back to the ccuThunks dictionary for further processing
    //      If not then move on to the next thunk
    let fixupOrphanCcus () =
        let keys = ccuThunks.Keys
        for ccuThunk in keys do
            match ccuThunks.TryRemove(ccuThunk) with
            | true, func ->
                if ccuThunk.IsUnresolvedReference then
                    func()
                if ccuThunk.IsUnresolvedReference then
                    ccuThunks.TryAdd(ccuThunk, func) |> ignore
            | _ -> ()

    let availableToOptionalCcu = function
        | ResolvedCcu ccu -> Some ccu
        | UnresolvedCcu _ -> None

    static let ccuHasType (ccu: CcuThunk) (nsname: string list) (tname: string) =
        let matchNameSpace (entityOpt: Entity option) n =
            match entityOpt with
            | None -> None
            | Some entity ->
                entity.ModuleOrNamespaceType.AllEntitiesByCompiledAndLogicalMangledNames.TryFind n

        match (Some ccu.Contents, nsname) ||> List.fold matchNameSpace with
        | Some ns ->
                match Map.tryFind tname ns.ModuleOrNamespaceType.TypesByMangledName with
                | Some _ -> true
                | None -> false
        | None -> false

    member internal tcImports.Base =
            CheckDisposed()
            importsBase

    member tcImports.CcuTable =
            CheckDisposed()
            ccuTable

    member tcImports.DllTable =
            CheckDisposed()
            dllTable

#if !NO_EXTENSIONTYPING
    member tcImports.Weak =
            CheckDisposed()
            tcImportsWeak
#endif

    member tcImports.RegisterCcu ccuInfo =
        CheckDisposed()
        ccuInfos <- ccuInfos ++ ccuInfo
        // Assembly Ref Resolution: remove this use of ccu.AssemblyName
        ccuTable <- NameMap.add (ccuInfo.FSharpViewOfMetadata.AssemblyName) ccuInfo ccuTable

    member tcImports.RegisterDll dllInfo =
        CheckDisposed()
        dllInfos <- dllInfos ++ dllInfo
#if !NO_EXTENSIONTYPING
        tcImportsWeak.SetDllInfos dllInfos
#endif
        dllTable <- NameMap.add (getNameOfScopeRef dllInfo.ILScopeRef) dllInfo dllTable

    member tcImports.GetDllInfos() : ImportedBinary list =
        CheckDisposed()
        match importsBase with
        | Some importsBase-> importsBase.GetDllInfos() @ dllInfos
        | None -> dllInfos

    member tcImports.AllAssemblyResolutions() =
        CheckDisposed()
        let ars = resolutions.GetAssemblyResolutions()
        match importsBase with
        | Some importsBase-> importsBase.AllAssemblyResolutions() @ ars
        | None -> ars

    member tcImports.TryFindDllInfo (ctok: CompilationThreadToken, m, assemblyName, lookupOnly) =
        CheckDisposed()
        let rec look (t: TcImports) =
            match NameMap.tryFind assemblyName t.DllTable with
            | Some res -> Some res
            | None ->
                match t.Base with
                | Some t2 -> look t2
                | None -> None
        match look tcImports with
        | Some res -> Some res
        | None ->
            tcImports.ImplicitLoadIfAllowed(ctok, m, assemblyName, lookupOnly)
            look tcImports

    member tcImports.FindDllInfo (ctok, m, assemblyName) =
        match tcImports.TryFindDllInfo (ctok, m, assemblyName, lookupOnly=false) with
        | Some res -> res
        | None -> error(Error(FSComp.SR.buildCouldNotResolveAssembly assemblyName, m))

    member tcImports.GetImportedAssemblies() =
        CheckDisposed()
        match importsBase with
        | Some importsBase-> List.append (importsBase.GetImportedAssemblies()) ccuInfos
        | None -> ccuInfos

    member tcImports.GetCcusExcludingBase() =
        CheckDisposed()
        ccuInfos |> List.map (fun x -> x.FSharpViewOfMetadata)

    member tcImports.GetCcusInDeclOrder() =
        CheckDisposed()
        List.map (fun x -> x.FSharpViewOfMetadata) (tcImports.GetImportedAssemblies())

    // This is the main "assembly reference --> assembly" resolution routine.
    member tcImports.FindCcuInfo (ctok, m, assemblyName, lookupOnly) =
        CheckDisposed()
        let rec look (t: TcImports) =
            match NameMap.tryFind assemblyName t.CcuTable with
            | Some res -> Some res
            | None ->
                 match t.Base with
                 | Some t2 -> look t2
                 | None -> None

        match look tcImports with
        | Some res -> ResolvedImportedAssembly res
        | None ->
            tcImports.ImplicitLoadIfAllowed(ctok, m, assemblyName, lookupOnly)
            match look tcImports with
            | Some res -> ResolvedImportedAssembly res
            | None -> UnresolvedImportedAssembly assemblyName

    member tcImports.FindCcu (ctok, m, assemblyName, lookupOnly) =
        CheckDisposed()
        match tcImports.FindCcuInfo(ctok, m, assemblyName, lookupOnly) with
        | ResolvedImportedAssembly importedAssembly -> ResolvedCcu(importedAssembly.FSharpViewOfMetadata)
        | UnresolvedImportedAssembly assemblyName -> UnresolvedCcu assemblyName

    member tcImports.FindCcuFromAssemblyRef(ctok, m, assemblyRef: ILAssemblyRef) =
        CheckDisposed()
        match tcImports.FindCcuInfo(ctok, m, assemblyRef.Name, lookupOnly=false) with
        | ResolvedImportedAssembly importedAssembly -> ResolvedCcu(importedAssembly.FSharpViewOfMetadata)
        | UnresolvedImportedAssembly _ -> UnresolvedCcu(assemblyRef.QualifiedName)

    member tcImports.TryFindXmlDocumentationInfo(assemblyName: string) =
        CheckDisposed()
        let rec look (t: TcImports) =
            match NameMap.tryFind assemblyName t.CcuTable with
            | Some res -> Some res
            | None ->
                 match t.Base with
                 | Some t2 -> look t2
                 | None -> None

        match look tcImports with
        | Some res -> res.FSharpViewOfMetadata.Deref.XmlDocumentationInfo
        | _ -> None

#if !NO_EXTENSIONTYPING
    member tcImports.GetProvidedAssemblyInfo(ctok, m, assembly: Tainted<ProvidedAssembly>) =
        let anameOpt = assembly.PUntaint((fun assembly -> match assembly with null -> None | a -> Some (a.GetName())), m)
        match anameOpt with
        | None -> false, None
        | Some aname ->
        let ilShortAssemName = aname.Name
        match tcImports.FindCcu (ctok, m, ilShortAssemName, lookupOnly=true) with
        | ResolvedCcu ccu ->
            if ccu.IsProviderGenerated then
                let dllinfo = tcImports.FindDllInfo(ctok, m, ilShortAssemName)
                true, dllinfo.ProviderGeneratedStaticLinkMap
            else
                false, None

        | UnresolvedCcu _ ->
            let g = tcImports.GetTcGlobals()
            let ilScopeRef = ILScopeRef.Assembly (ILAssemblyRef.FromAssemblyName aname)
            let fileName = aname.Name + ".dll"
            let bytes = assembly.PApplyWithProvider((fun (assembly, provider) -> assembly.GetManifestModuleContents provider), m).PUntaint(id, m)
            let tcConfig = tcConfigP.Get ctok
            let ilModule, ilAssemblyRefs =
                let opts: ILReaderOptions =
                    { reduceMemoryUsage = tcConfig.reduceMemoryUsage
                      pdbDirPath = None
                      metadataOnly = MetadataOnlyFlag.Yes
                      tryGetMetadataSnapshot = tcConfig.tryGetMetadataSnapshot }
                let reader = OpenILModuleReaderFromBytes fileName bytes opts
                reader.ILModuleDef, reader.ILAssemblyRefs

            let theActualAssembly = assembly.PUntaint((fun x -> x.Handle), m)
            let dllinfo =
                { RawMetadata= RawFSharpAssemblyDataBackedByFileOnDisk (ilModule, ilAssemblyRefs)
                  FileName=fileName
                  ProviderGeneratedAssembly=Some theActualAssembly
                  IsProviderGenerated=true
                  ProviderGeneratedStaticLinkMap= if g.isInteractive then None else Some (ProvidedAssemblyStaticLinkingMap.CreateNew())
                  ILScopeRef = ilScopeRef
                  ILAssemblyRefs = ilAssemblyRefs }
            tcImports.RegisterDll dllinfo

            let ccuContents = Construct.NewCcuContents ilScopeRef m ilShortAssemName (Construct.NewEmptyModuleOrNamespaceType Namespace)

            let ccuData: CcuData =
              { IsFSharp=false
                UsesFSharp20PlusQuotations=false
                InvalidateEvent=(new Event<_>()).Publish
                IsProviderGenerated = true
                QualifiedName= Some (assembly.PUntaint((fun a -> a.FullName), m))
                Contents = ccuContents
                ILScopeRef = ilScopeRef
                Stamp = newStamp()
                SourceCodeDirectory = ""
                FileName = Some fileName
                MemberSignatureEquality = (fun ty1 ty2 -> typeEquivAux EraseAll g ty1 ty2)
                ImportProvidedType = (fun ty -> Import.ImportProvidedType (tcImports.GetImportMap()) m ty)
                TryGetILModuleDef = (fun () -> Some ilModule)
                TypeForwarders = Map.empty
                XmlDocumentationInfo =
                    match tcConfig.xmlDocInfoLoader with
                    | Some xmlDocInfoLoader -> xmlDocInfoLoader.TryLoad(fileName, ilModule)
                    | _ -> None
              }

            let ccu = CcuThunk.Create(ilShortAssemName, ccuData)
            let ccuinfo =
                { FSharpViewOfMetadata=ccu
                  ILScopeRef = ilScopeRef
                  AssemblyAutoOpenAttributes = []
                  AssemblyInternalsVisibleToAttributes = []
                  IsProviderGenerated = true
                  TypeProviders=[]
                  FSharpOptimizationData = notlazy None }
            tcImports.RegisterCcu ccuinfo
            // Yes, it is generative
            true, dllinfo.ProviderGeneratedStaticLinkMap

    member tcImports.RecordGeneratedTypeRoot root =
        // checking if given ProviderGeneratedType was already recorded before (probably for another set of static parameters)
        let (ProviderGeneratedType(_, ilTyRef, _)) = root
        let index =
            match generatedTypeRoots.TryGetValue ilTyRef with
            | true, (index, _) -> index
            | false, _ -> generatedTypeRoots.Count
        generatedTypeRoots.[ilTyRef] <- (index, root)

    member tcImports.ProviderGeneratedTypeRoots =
        generatedTypeRoots.Values
        |> Seq.sortBy fst
        |> Seq.map snd
        |> Seq.toList
#endif

    member private tcImports.AttachDisposeAction action =
        CheckDisposed()
        disposeActions.Add action

#if !NO_EXTENSIONTYPING
    member private tcImports.AttachDisposeTypeProviderAction action =
        CheckDisposed()
        disposeTypeProviderActions.Add action
#endif

    // Note: the returned binary reader is associated with the tcImports, i.e. when the tcImports are closed
    // then the reader is closed.
    member tcImports.OpenILBinaryModule(ctok, filename, m) =
      try
        CheckDisposed()
        let tcConfig = tcConfigP.Get ctok
        let pdbDirPath =
            // We open the pdb file if one exists parallel to the binary we
            // are reading, so that --standalone will preserve debug information.
            if tcConfig.openDebugInformationForLaterStaticLinking then
                let pdbDir = try FileSystem.GetDirectoryNameShim filename with _ -> "."
                let pdbFile = (try FileSystemUtils.chopExtension filename with _ -> filename) + ".pdb"

                if FileSystem.FileExistsShim pdbFile then
                    if verbose then dprintf "reading PDB file %s from directory %s\n" pdbFile pdbDir
                    Some pdbDir
                else
                    None
            else
                None

        let ilILBinaryReader =
            OpenILBinary (filename, tcConfig.reduceMemoryUsage, pdbDirPath, tcConfig.shadowCopyReferences, tcConfig.tryGetMetadataSnapshot)

        tcImports.AttachDisposeAction(fun _ -> (ilILBinaryReader :> IDisposable).Dispose())
        ilILBinaryReader.ILModuleDef, ilILBinaryReader.ILAssemblyRefs
      with e ->
        error(Error(FSComp.SR.buildErrorOpeningBinaryFile(filename, e.Message), m))

    (* auxModTable is used for multi-module assemblies *)
    member tcImports.MkLoaderForMultiModuleILAssemblies ctok m =
        CheckDisposed()
        let auxModTable = HashMultiMap(10, HashIdentity.Structural)
        fun viewedScopeRef ->

            let tcConfig = tcConfigP.Get ctok
            match viewedScopeRef with
            | ILScopeRef.Module modref ->
                let key = modref.Name
                if not (auxModTable.ContainsKey key) then
                    let resolution = tcConfig.ResolveLibWithDirectories (CcuLoadFailureAction.RaiseError, AssemblyReference(m, key, None)) |> Option.get
                    let ilModule, _ = tcImports.OpenILBinaryModule(ctok, resolution.resolvedPath, m)
                    auxModTable.[key] <- ilModule
                auxModTable.[key]

            | _ ->
                error(InternalError("Unexpected ILScopeRef.Local or ILScopeRef.Assembly in exported type table", m))

    member tcImports.IsAlreadyRegistered nm =
        CheckDisposed()
        tcImports.GetDllInfos() |> List.exists (fun dll ->
            match dll.ILScopeRef with
            | ILScopeRef.Assembly a -> a.Name = nm
            | _ -> false)

    member tcImports.DependencyProvider =
        CheckDisposed()
        match dependencyProviderOpt with
        | None ->
            Debug.Assert(false, "this should never be called on FrameworkTcImports")
            new DependencyProvider(null, null)
        | Some dependencyProvider -> dependencyProvider

    member tcImports.GetImportMap() =
        CheckDisposed()
        let loaderInterface =
            { new Import.AssemblyLoader with
                 member x.FindCcuFromAssemblyRef (ctok, m, ilAssemblyRef) =
                     tcImports.FindCcuFromAssemblyRef (ctok, m, ilAssemblyRef)

                 member x.TryFindXmlDocumentationInfo (assemblyName) =
                    tcImports.TryFindXmlDocumentationInfo(assemblyName)

#if !NO_EXTENSIONTYPING
                 member x.GetProvidedAssemblyInfo (ctok, m, assembly) = tcImports.GetProvidedAssemblyInfo (ctok, m, assembly)
                 member x.RecordGeneratedTypeRoot root = tcImports.RecordGeneratedTypeRoot root
#endif
             }
        new Import.ImportMap (tcImports.GetTcGlobals(), loaderInterface)

    // Note the tcGlobals are only available once mscorlib and fslib have been established. For TcImports,
    // they are logically only needed when converting AbsIL data structures into F# data structures, and
    // when converting AbsIL types in particular, since these types are normalized through the tables
    // in the tcGlobals (E.g. normalizing 'System.Int32' to 'int'). On the whole ImportILAssembly doesn't
    // actually convert AbsIL types - it only converts the outer shell of type definitions - the vast majority of
    // types such as those in method signatures are currently converted on-demand. However ImportILAssembly does have to
    // convert the types that are constraints in generic parameters, which was the original motivation for making sure that
    // ImportILAssembly had a tcGlobals available when it really needs it.
    member tcImports.GetTcGlobals() : TcGlobals =
        CheckDisposed()
        match tcGlobals with
        | Some g -> g
        | None ->
            match importsBase with
            | Some b -> b.GetTcGlobals()
            | None -> failwith "unreachable: GetGlobals - are the references to mscorlib.dll and FSharp.Core.dll valid?"

    member private tcImports.SetILGlobals ilg =
        CheckDisposed()
        ilGlobalsOpt <- Some ilg

    member private tcImports.SetTcGlobals g =
        CheckDisposed()
        tcGlobals <- Some g

#if !NO_EXTENSIONTYPING
    member private tcImports.InjectProvidedNamespaceOrTypeIntoEntity
            (typeProviderEnvironment,
             tcConfig: TcConfig,
             m, entity: Entity,
             injectedNamespace, remainingNamespace,
             provider,
             st: Tainted<ProvidedType> option) =
        match remainingNamespace with
        | next :: rest ->
            // Inject the namespace entity
            match entity.ModuleOrNamespaceType.ModulesAndNamespacesByDemangledName.TryFind next with
            | Some childEntity ->
                tcImports.InjectProvidedNamespaceOrTypeIntoEntity (typeProviderEnvironment, tcConfig, m, childEntity, next :: injectedNamespace, rest, provider, st)
            | None ->
                // Build up the artificial namespace if there is not a real one.
                let cpath = CompPath(ILScopeRef.Local, injectedNamespace |> List.rev |> List.map (fun n -> (n, ModuleOrNamespaceKind.Namespace)) )
                let mid = ident (next, rangeStartup)
                let mty = Construct.NewEmptyModuleOrNamespaceType Namespace
                let newNamespace = Construct.NewModuleOrNamespace (Some cpath) taccessPublic mid XmlDoc.Empty [] (MaybeLazy.Strict mty)
                entity.ModuleOrNamespaceType.AddModuleOrNamespaceByMutation newNamespace
                tcImports.InjectProvidedNamespaceOrTypeIntoEntity (typeProviderEnvironment, tcConfig, m, newNamespace, next :: injectedNamespace, rest, provider, st)
        | [] ->
            match st with
            | Some st ->
                // Inject the wrapper type into the provider assembly.
                //
                // Generated types get properly injected into the provided (i.e. generated) assembly CCU in tc.fs

                let importProvidedType t = Import.ImportProvidedType (tcImports.GetImportMap()) m t
                let isSuppressRelocate = tcConfig.isInteractive || st.PUntaint((fun st -> st.IsSuppressRelocate), m)
                let newEntity = Construct.NewProvidedTycon(typeProviderEnvironment, st, importProvidedType, isSuppressRelocate, m)
                entity.ModuleOrNamespaceType.AddProvidedTypeEntity newEntity
            | None -> ()

            entity.entity_tycon_repr <-
                match entity.TypeReprInfo with
                // This is the first extension
                | TNoRepr ->
                    TProvidedNamespaceExtensionPoint(typeProviderEnvironment, [provider])

                // Add to the existing list of extensions
                | TProvidedNamespaceExtensionPoint(resolutionFolder, prior) as repr ->
                    if not(prior |> List.exists(fun r->Tainted.EqTainted r provider)) then
                        TProvidedNamespaceExtensionPoint(resolutionFolder, provider :: prior)
                    else
                        repr

                | _ -> failwith "Unexpected representation in namespace entity referred to by a type provider"

    member tcImportsStrong.ImportTypeProviderExtensions
               (ctok, tcConfig: TcConfig,
                fileNameOfRuntimeAssembly,
                ilScopeRefOfRuntimeAssembly,
                runtimeAssemblyAttributes: ILAttribute list,
                entityToInjectInto, invalidateCcu: Event<_>, m) =

        let startingErrorCount = CompileThreadStatic.ErrorLogger.ErrorCount

        // Find assembly level TypeProviderAssemblyAttributes. These will point to the assemblies that
        // have class which implement ITypeProvider and which have TypeProviderAttribute on them.
        let designTimeAssemblyNames =
            runtimeAssemblyAttributes
            |> List.choose (TryDecodeTypeProviderAssemblyAttr (defaultArg ilGlobalsOpt EcmaMscorlibILGlobals))
            // If no design-time assembly is specified, use the runtime assembly
            |> List.map (function null -> fileNameOfRuntimeAssembly | s -> s)
            // For each simple name of a design-time assembly, we take the first matching one in the order they are
            // specified in the attributes
            |> List.distinctBy (fun s -> try Path.GetFileNameWithoutExtension s with _ -> s)

        if not (List.isEmpty designTimeAssemblyNames) then

            // Find the SystemRuntimeAssemblyVersion value to report in the TypeProviderConfig.
            let primaryAssemblyVersion =
                let primaryAssemblyRef = tcConfig.PrimaryAssemblyDllReference()
                let resolution = tcConfig.ResolveLibWithDirectories (CcuLoadFailureAction.RaiseError, primaryAssemblyRef) |> Option.get
                 // MSDN: this method causes the file to be opened and closed, but the assembly is not added to this domain
                let name = System.Reflection.AssemblyName.GetAssemblyName(resolution.resolvedPath)
                name.Version

            let typeProviderEnvironment =
                 { resolutionFolder = tcConfig.implicitIncludeDir
                   outputFile = tcConfig.outputFile
                   showResolutionMessages = tcConfig.showExtensionTypeMessages
                   referencedAssemblies = Array.distinct [| for r in tcImportsStrong.AllAssemblyResolutions() -> r.resolvedPath |]
                   temporaryFolder = FileSystem.GetTempPathShim() }

            // The type provider should not hold strong references to disposed
            // TcImport objects. So the callbacks provided in the type provider config
            // dispatch via a thunk which gets set to a non-resource-capturing
            // failing function when the object is disposed.
            let systemRuntimeContainsType =
                // NOTE: do not touch this, edit: but we did, we had no choice - TPs cannot hold a strong reference on TcImports "ever".
                let tcImports = tcImportsWeak
                let mutable systemRuntimeContainsTypeRef = fun typeName -> tcImports.SystemRuntimeContainsType typeName
                tcImportsStrong.AttachDisposeTypeProviderAction(fun () -> systemRuntimeContainsTypeRef <- fun _ -> raise (System.ObjectDisposedException("The type provider has been disposed")))
                fun arg -> systemRuntimeContainsTypeRef arg

            let providers = [
                for designTimeAssemblyName in designTimeAssemblyNames do
                    yield! ExtensionTyping.GetTypeProvidersOfAssembly(fileNameOfRuntimeAssembly,
                                                                      ilScopeRefOfRuntimeAssembly,
                                                                      designTimeAssemblyName,
                                                                      typeProviderEnvironment,
                                                                      tcConfig.isInvalidationSupported,
                                                                      tcConfig.isInteractive,
                                                                      systemRuntimeContainsType,
                                                                      primaryAssemblyVersion,
                                                                      tcConfig.compilerToolPaths,
                                                                      m) ]
            // Note, type providers are disposable objects. The TcImports owns the provider objects - when/if it is disposed, the providers are disposed.
            // We ignore all exceptions from provider disposal.
            for provider in providers do
                tcImportsStrong.AttachDisposeTypeProviderAction(fun () ->
                    try
                        provider.PUntaintNoFailure(fun x -> x.Dispose())
                    with e ->
                        ())

            // Add the invalidation signal handlers to each provider
            for provider in providers do
                provider.PUntaint((fun tp ->

                    // Register the type provider invalidation handler.
                    //
                    // We are explicit about what the handler closure captures to help reason about the
                    // lifetime of captured objects, especially in case the type provider instance gets leaked
                    // or keeps itself alive mistakenly, e.g. via some global state in the type provider instance.
                    //
                    // The closure captures
                    //   1. an Event value, ultimately this is made available in all CCus as ccu.InvalidateEvent
                    //   2. any handlers registered to ccu.InvalidateEvent
                    //   3. a message string
                    //
                    // Note that the invalidation handler does not explicitly capture the TcImports.
                    // The only place where handlers are registered is to ccu.InvalidateEvent is in IncrementalBuilder.fs.

                    let capturedInvalidateCcu = invalidateCcu
                    let capturedMessage = "The provider '" + fileNameOfRuntimeAssembly + "' reported a change"
                    let handler = tp.Invalidate.Subscribe(fun _ -> capturedInvalidateCcu.Trigger (capturedMessage))

                    // When the TcImports is disposed we detach the invalidation callback
                    tcImportsStrong.AttachDisposeTypeProviderAction(fun () -> try handler.Dispose() with _ -> ())), m)

            match providers with
            | [] ->
                warning(Error(FSComp.SR.etHostingAssemblyFoundWithoutHosts(fileNameOfRuntimeAssembly, typeof<Microsoft.FSharp.Core.CompilerServices.TypeProviderAssemblyAttribute>.FullName), m))
            | _ ->

#if DEBUG
                if typeProviderEnvironment.showResolutionMessages then
                    dprintfn "Found extension type hosting hosting assembly '%s' with the following extensions:" fileNameOfRuntimeAssembly
                    providers |> List.iter(fun provider ->dprintfn " %s" (ExtensionTyping.DisplayNameOfTypeProvider(provider.TypeProvider, m)))
#endif

                for provider in providers do
                    try
                        // Inject an entity for the namespace, or if one already exists, then record this as a provider
                        // for that namespace.
                        let rec loop (providedNamespace: Tainted<IProvidedNamespace>) =
                            let path = ExtensionTyping.GetProvidedNamespaceAsPath(m, provider, providedNamespace.PUntaint((fun r -> r.NamespaceName), m))
                            tcImportsStrong.InjectProvidedNamespaceOrTypeIntoEntity (typeProviderEnvironment, tcConfig, m, entityToInjectInto, [], path, provider, None)

                            // Inject entities for the types returned by provider.GetTypes().
                            //
                            // NOTE: The types provided by GetTypes() are available for name resolution
                            // when the namespace is "opened". This is part of the specification of the language
                            // feature.
                            let tys = providedNamespace.PApplyArray((fun provider -> provider.GetTypes()), "GetTypes", m)
                            let ptys = [| for ty in tys -> ty.PApply((fun ty -> ty |> ProvidedType.CreateNoContext), m) |]
                            for st in ptys do
                                tcImportsStrong.InjectProvidedNamespaceOrTypeIntoEntity (typeProviderEnvironment, tcConfig, m, entityToInjectInto, [], path, provider, Some st)

                            for providedNestedNamespace in providedNamespace.PApplyArray((fun provider -> provider.GetNestedNamespaces()), "GetNestedNamespaces", m) do
                                loop providedNestedNamespace

                        RequireCompilationThread ctok // IProvidedType.GetNamespaces is an example of a type provider call
                        let providedNamespaces = provider.PApplyArray((fun r -> r.GetNamespaces()), "GetNamespaces", m)

                        for providedNamespace in providedNamespaces do
                            loop providedNamespace
                    with e ->
                        errorRecovery e m

                if startingErrorCount<CompileThreadStatic.ErrorLogger.ErrorCount then
                    error(Error(FSComp.SR.etOneOrMoreErrorsSeenDuringExtensionTypeSetting(), m))

            providers
        else []
#endif

    /// Query information about types available in target system runtime library
    member tcImports.SystemRuntimeContainsType (typeName: string) : bool =
        let ns, typeName = splitILTypeName typeName
        let tcGlobals = tcImports.GetTcGlobals()
        tcGlobals.TryFindSysTyconRef ns typeName |> Option.isSome

    // Add a referenced assembly
    //
    // Retargetable assembly refs are required for binaries that must run
    // against DLLs supported by multiple publishers. For example
    // Compact Framework binaries must use this. However it is not
    // clear when else it is required, e.g. for Mono.

    member tcImports.PrepareToImportReferencedILAssembly (ctok, m, filename, dllinfo: ImportedBinary) =
        CheckDisposed()
        let tcConfig = tcConfigP.Get ctok
        assert dllinfo.RawMetadata.TryGetILModuleDef().IsSome
        let ilModule = dllinfo.RawMetadata.TryGetILModuleDef().Value
        let ilScopeRef = dllinfo.ILScopeRef
        let aref =
            match ilScopeRef with
            | ILScopeRef.Assembly aref -> aref
            | _ -> error(InternalError("PrepareToImportReferencedILAssembly: cannot reference .NET netmodules directly, reference the containing assembly instead", m))

        let nm = aref.Name
        if verbose then dprintn ("Converting IL assembly to F# data structures "+nm)
        let auxModuleLoader = tcImports.MkLoaderForMultiModuleILAssemblies ctok m
        let invalidateCcu = new Event<_>()
        let ccu = Import.ImportILAssembly(tcImports.GetImportMap, m, auxModuleLoader, tcConfig.xmlDocInfoLoader, ilScopeRef, tcConfig.implicitIncludeDir, Some filename, ilModule, invalidateCcu.Publish)

        let ilg = defaultArg ilGlobalsOpt EcmaMscorlibILGlobals

        let ccuinfo =
            { FSharpViewOfMetadata=ccu
              ILScopeRef = ilScopeRef
              AssemblyAutoOpenAttributes = GetAutoOpenAttributes ilg ilModule
              AssemblyInternalsVisibleToAttributes = GetInternalsVisibleToAttributes ilg ilModule
#if !NO_EXTENSIONTYPING
              IsProviderGenerated = false
              TypeProviders = []
#endif
              FSharpOptimizationData = notlazy None }
        tcImports.RegisterCcu ccuinfo

        let phase2 () =
#if !NO_EXTENSIONTYPING
            ccuinfo.TypeProviders <- tcImports.ImportTypeProviderExtensions (ctok, tcConfig, filename, ilScopeRef, ilModule.ManifestOfAssembly.CustomAttrs.AsList, ccu.Contents, invalidateCcu, m)
#endif
            [ResolvedImportedAssembly ccuinfo]
        phase2

    member tcImports.PrepareToImportReferencedFSharpAssembly (ctok, m, filename, dllinfo: ImportedBinary) =
        CheckDisposed()
#if !NO_EXTENSIONTYPING
        let tcConfig = tcConfigP.Get ctok
#endif
        let ilModule = dllinfo.RawMetadata
        let ilScopeRef = dllinfo.ILScopeRef
        let ilShortAssemName = getNameOfScopeRef ilScopeRef
        if verbose then dprintn ("Converting F# assembly to F# data structures "+(getNameOfScopeRef ilScopeRef))
        if verbose then dprintn ("Relinking interface info from F# assembly "+ilShortAssemName)
        let optDataReaders = ilModule.GetRawFSharpOptimizationData(m, ilShortAssemName, filename)

        let ccuRawDataAndInfos =
            ilModule.GetRawFSharpSignatureData(m, ilShortAssemName, filename)
            |> List.map (fun (ccuName, sigDataReader) ->
                let data = GetSignatureData (filename, ilScopeRef, ilModule.TryGetILModuleDef(), sigDataReader)

                let optDatas = Map.ofList optDataReaders

                let minfo: PickledCcuInfo = data.RawData
                let mspec = minfo.mspec

#if !NO_EXTENSIONTYPING
                let invalidateCcu = new Event<_>()
#endif

                let codeDir = minfo.compileTimeWorkingDir
                let ccuData: CcuData =
                    { ILScopeRef=ilScopeRef
                      Stamp = newStamp()
                      FileName = Some filename
                      QualifiedName= Some(ilScopeRef.QualifiedName)
                      SourceCodeDirectory = codeDir (* note: in some cases we fix up this information later *)
                      IsFSharp=true
                      Contents = mspec
#if !NO_EXTENSIONTYPING
                      InvalidateEvent=invalidateCcu.Publish
                      IsProviderGenerated = false
                      ImportProvidedType = (fun ty -> Import.ImportProvidedType (tcImports.GetImportMap()) m ty)
#endif
                      TryGetILModuleDef = ilModule.TryGetILModuleDef
                      UsesFSharp20PlusQuotations = minfo.usesQuotations
                      MemberSignatureEquality= (fun ty1 ty2 -> typeEquivAux EraseAll (tcImports.GetTcGlobals()) ty1 ty2)
                      TypeForwarders = ImportILAssemblyTypeForwarders(tcImports.GetImportMap, m, ilModule.GetRawTypeForwarders())
                      XmlDocumentationInfo =
                        match tcConfig.xmlDocInfoLoader, ilModule.TryGetILModuleDef() with
                        | Some xmlDocInfoLoader, Some ilModuleDef -> xmlDocInfoLoader.TryLoad(filename, ilModuleDef)
                        | _ -> None
                    }

                let ccu = CcuThunk.Create(ccuName, ccuData)

                let optdata =
                    lazy
                        (match Map.tryFind ccuName optDatas with
                         | None ->
                            if verbose then dprintf "*** no optimization data for CCU %s, was DLL compiled with --no-optimization-data??\n" ccuName
                            None
                         | Some info ->
                            let data = GetOptimizationData (filename, ilScopeRef, ilModule.TryGetILModuleDef(), info)
                            let fixupThunk () = data.OptionalFixup(fun nm -> availableToOptionalCcu(tcImports.FindCcu(ctok, m, nm, lookupOnly=false)))

                            // Make a note of all ccuThunks that may still need to be fixed up when other dlls are loaded
                            for ccuThunk in data.FixupThunks do
                                if ccuThunk.IsUnresolvedReference then
                                    ccuThunks.TryAdd(ccuThunk, fun () -> fixupThunk () |> ignore) |> ignore

                            if verbose then dprintf "found optimization data for CCU %s\n" ccuName
                            Some (fixupThunk ()))

                let ilg = defaultArg ilGlobalsOpt EcmaMscorlibILGlobals

                let ccuinfo =
                    { FSharpViewOfMetadata=ccu
                      AssemblyAutoOpenAttributes = ilModule.GetAutoOpenAttributes ilg
                      AssemblyInternalsVisibleToAttributes = ilModule.GetInternalsVisibleToAttributes ilg
                      FSharpOptimizationData=optdata
#if !NO_EXTENSIONTYPING
                      IsProviderGenerated = false
                      TypeProviders = []
#endif
                      ILScopeRef = ilScopeRef }

                let phase2() =
#if !NO_EXTENSIONTYPING
                     match ilModule.TryGetILModuleDef() with
                     | None -> () // no type providers can be used without a real IL Module present
                     | Some ilModule ->
                         let tps = tcImports.ImportTypeProviderExtensions (ctok, tcConfig, filename, ilScopeRef, ilModule.ManifestOfAssembly.CustomAttrs.AsList, ccu.Contents, invalidateCcu, m)
                         ccuinfo.TypeProviders <- tps
#else
                     ()
#endif
                data, ccuinfo, phase2)

        // Register all before relinking to cope with mutually-referential ccus
        ccuRawDataAndInfos |> List.iter (p23 >> tcImports.RegisterCcu)
        let phase2 () =
            (* Relink *)
            (* dprintf "Phase2: %s\n" filename; REMOVE DIAGNOSTICS *)
            ccuRawDataAndInfos
            |> List.iter (fun (data, _, _) ->
                let fixupThunk () = data.OptionalFixup(fun nm -> availableToOptionalCcu(tcImports.FindCcu(ctok, m, nm, lookupOnly=false))) |> ignore
                fixupThunk()
                for ccuThunk in data.FixupThunks do
                    if ccuThunk.IsUnresolvedReference then
                        ccuThunks.TryAdd(ccuThunk, fixupThunk) |> ignore
                )
#if !NO_EXTENSIONTYPING
            ccuRawDataAndInfos |> List.iter (fun (_, _, phase2) -> phase2())
#endif
            ccuRawDataAndInfos |> List.map p23 |> List.map ResolvedImportedAssembly
        phase2

    // NOTE: When used in the Language Service this can cause the transitive checking of projects. Hence it must be cancellable.
    member tcImports.TryRegisterAndPrepareToImportReferencedDll (ctok, r: AssemblyResolution) : AsyncErrorLogger<(_ * (unit -> AvailableImportedAssembly list)) option> =
      asyncErrorLogger {
        CheckDisposed()
        let m = r.originalReference.Range
        let filename = r.resolvedPath
        let! contentsOpt =
          async {
            match r.ProjectReference with
            | Some ilb -> 
                return! ilb.EvaluateRawContents()
            | None -> 
                return None
          }

        // If we have a project reference but did not get any valid contents,
        //     just return None and do not attempt to read elsewhere.
        if contentsOpt.IsNone && r.ProjectReference.IsSome then
            return None
        else

        let assemblyData =
            match contentsOpt with
            | Some ilb -> ilb
            | None ->
                let ilModule, ilAssemblyRefs = tcImports.OpenILBinaryModule(ctok, filename, m)
                RawFSharpAssemblyDataBackedByFileOnDisk (ilModule, ilAssemblyRefs) :> IRawFSharpAssemblyData

        let ilShortAssemName = assemblyData.ShortAssemblyName
        let ilScopeRef = assemblyData.ILScopeRef

        if tcImports.IsAlreadyRegistered ilShortAssemName then
            let dllinfo = tcImports.FindDllInfo(ctok, m, ilShortAssemName)
            let phase2() = [tcImports.FindCcuInfo(ctok, m, ilShortAssemName, lookupOnly=true)]
            return Some(dllinfo, phase2)
        else
            let dllinfo =
                { RawMetadata=assemblyData
                  FileName=filename
#if !NO_EXTENSIONTYPING
                  ProviderGeneratedAssembly=None
                  IsProviderGenerated=false
                  ProviderGeneratedStaticLinkMap = None
#endif
                  ILScopeRef = ilScopeRef
                  ILAssemblyRefs = assemblyData.ILAssemblyRefs }
            tcImports.RegisterDll dllinfo
            let ilg = defaultArg ilGlobalsOpt EcmaMscorlibILGlobals
            let phase2 =
                if assemblyData.HasAnyFSharpSignatureDataAttribute then
                    if not (assemblyData.HasMatchingFSharpSignatureDataAttribute ilg) then
                        errorR(Error(FSComp.SR.buildDifferentVersionMustRecompile filename, m))
                        tcImports.PrepareToImportReferencedILAssembly (ctok, m, filename, dllinfo)
                    else
                        try
                        tcImports.PrepareToImportReferencedFSharpAssembly (ctok, m, filename, dllinfo)
                        with e -> error(Error(FSComp.SR.buildErrorOpeningBinaryFile(filename, e.Message), m))
                else
                    tcImports.PrepareToImportReferencedILAssembly (ctok, m, filename, dllinfo)
            return Some(dllinfo, phase2)
         }

    // NOTE: When used in the Language Service this can cause the transitive checking of projects. Hence it must be cancellable.
    member tcImports.RegisterAndImportReferencedAssemblies (ctok, nms: AssemblyResolution list) =
      asyncErrorLogger {
        CheckDisposed()
        let! results =
            nms
            |> List.map (fun nm -> 
                async {
                    try
                         return! tcImports.TryRegisterAndPrepareToImportReferencedDll (ctok, nm) |> AsyncErrorLogger.toAsync
                    with e ->
                         errorR(Error(FSComp.SR.buildProblemReadingAssembly(nm.resolvedPath, e.Message), nm.originalReference.Range))
                         return None
                }
            )
            |> Async.Sequential

        let dllinfos, phase2s = results |> Array.choose id |> List.ofArray |> List.unzip
        fixupOrphanCcus()
        let ccuinfos = (List.collect (fun phase2 -> phase2()) phase2s)
        return dllinfos, ccuinfos
      }

    /// Note that implicit loading is not used for compilations from MSBuild, which passes ``--noframework``
    /// Implicit loading is done in non-cancellation mode. Implicit loading is never used in the language service, so
    /// no cancellation is needed.
    member tcImports.ImplicitLoadIfAllowed (ctok, m, assemblyName, lookupOnly) =
        CheckDisposed()
        // If the user is asking for the default framework then also try to resolve other implicit assemblies as they are discovered.
        // Using this flag to mean 'allow implicit discover of assemblies'.
        let tcConfig = tcConfigP.Get ctok
        if not lookupOnly && tcConfig.implicitlyResolveAssemblies then
            let tryFile speculativeFileName =
                let foundFile = tcImports.TryResolveAssemblyReference (ctok, AssemblyReference (m, speculativeFileName, None), ResolveAssemblyReferenceMode.Speculative)
                match foundFile with
                | OkResult (warns, res) ->
                    ReportWarnings warns
                    tcImports.RegisterAndImportReferencedAssemblies(ctok, res) 
                    |> AsyncErrorLogger.toAsync 
                    |> Async.RunSynchronously 
                    |> ignore
                    true
                | ErrorResult (_warns, _err) ->
                    // Throw away warnings and errors - this is speculative loading
                    false

            if tryFile (assemblyName + ".dll") then ()
            else tryFile (assemblyName + ".exe") |> ignore

#if !NO_EXTENSIONTYPING
    member tcImports.TryFindProviderGeneratedAssemblyByName(ctok, assemblyName: string) : System.Reflection.Assembly option =
        // The assembly may not be in the resolutions, but may be in the load set including EST injected assemblies
        match tcImports.TryFindDllInfo (ctok, range0, assemblyName, lookupOnly=true) with
        | Some res ->
            // Provider-generated assemblies don't necessarily have an on-disk representation we can load.
            res.ProviderGeneratedAssembly
        | _ -> None
#endif

    /// Only used by F# Interactive
    member tcImports.TryFindExistingFullyQualifiedPathBySimpleAssemblyName (simpleAssemName) : string option =
        resolutions.TryFindBySimpleAssemblyName (simpleAssemName) |> Option.map (fun r -> r.resolvedPath)

    /// Only used by F# Interactive
    member tcImports.TryFindExistingFullyQualifiedPathByExactAssemblyRef(assemblyRef: ILAssemblyRef) : string option =
        resolutions.TryFindByExactILAssemblyRef (assemblyRef) |> Option.map (fun r -> r.resolvedPath)

    member tcImports.TryResolveAssemblyReference(ctok, assemblyReference: AssemblyReference, mode: ResolveAssemblyReferenceMode) : OperationResult<AssemblyResolution list> =
        let tcConfig = tcConfigP.Get ctok
        // First try to lookup via the original reference text.
        match resolutions.TryFindByOriginalReference assemblyReference with
        | Some assemblyResolution ->
            ResultD [assemblyResolution]
        | None ->
#if NO_MSBUILD_REFERENCE_RESOLUTION
           try
               ResultD [tcConfig.ResolveLibWithDirectories assemblyReference]
           with e ->
               ErrorD e
#else
            // Next try to lookup up by the exact full resolved path.
            match resolutions.TryFindByResolvedPath assemblyReference.Text with
            | Some assemblyResolution ->
                ResultD [assemblyResolution]
            | None ->
                if tcConfigP.Get(ctok).useSimpleResolution then
                    let action =
                        match mode with
                        | ResolveAssemblyReferenceMode.ReportErrors -> CcuLoadFailureAction.RaiseError
                        | ResolveAssemblyReferenceMode.Speculative -> CcuLoadFailureAction.ReturnNone
                    match tcConfig.ResolveLibWithDirectories (action, assemblyReference) with
                    | Some resolved ->
                        resolutions <- resolutions.AddResolutionResults [resolved]
                        ResultD [resolved]
                    | None ->
                        ErrorD(AssemblyNotResolved(assemblyReference.Text, assemblyReference.Range))
                else
                    // This is a previously unencountered assembly. Resolve it and add it to the list.
                    // But don't cache resolution failures because the assembly may appear on the disk later.
                    let resolved, unresolved = TcConfig.TryResolveLibsUsingMSBuildRules(tcConfig, [ assemblyReference ], assemblyReference.Range, mode)
                    match resolved, unresolved with
                    | (assemblyResolution :: _, _) ->
                        resolutions <- resolutions.AddResolutionResults resolved
                        ResultD [assemblyResolution]
                    | (_, _ :: _) ->
                        resolutions <- resolutions.AddUnresolvedReferences unresolved
                        ErrorD(AssemblyNotResolved(assemblyReference.Text, assemblyReference.Range))
                    | [], [] ->
                        // Note, if mode=ResolveAssemblyReferenceMode.Speculative and the resolution failed then TryResolveLibsUsingMSBuildRules returns
                        // the empty list and we convert the failure into an AssemblyNotResolved here.
                        ErrorD(AssemblyNotResolved(assemblyReference.Text, assemblyReference.Range))
#endif

    member tcImports.ResolveAssemblyReference(ctok, assemblyReference, mode) : AssemblyResolution list =
        CommitOperationResult(tcImports.TryResolveAssemblyReference(ctok, assemblyReference, mode))

    // Note: This returns a TcImports object. However, framework TcImports are not currently disposed. The only reason
    // we dispose TcImports is because we need to dispose type providers, and type providers are never included in the framework DLL set.
    // If a framework set ever includes type providers, you will not have to worry about explicitly calling Dispose as the Finalizer will handle it.
    static member BuildFrameworkTcImports (tcConfigP: TcConfigProvider, frameworkDLLs, nonFrameworkDLLs) =
      asyncErrorLogger {
        let ctok = CompilationThreadToken()
        let tcConfig = tcConfigP.Get ctok
        let tcResolutions = TcAssemblyResolutions.BuildFromPriorResolutions(tcConfig, frameworkDLLs, [])
        let tcAltResolutions = TcAssemblyResolutions.BuildFromPriorResolutions(tcConfig, nonFrameworkDLLs, [])

        let frameworkTcImports = new TcImports(tcConfigP, tcResolutions, None, None, None)

        // Fetch the primaryAssembly from the referenced assemblies otherwise
        let primaryAssemblyReference =
            let path = frameworkDLLs |> List.tryFind(fun dll -> String.Compare(Path.GetFileNameWithoutExtension(dll.resolvedPath), tcConfig.primaryAssembly.Name, StringComparison.OrdinalIgnoreCase) = 0)
            match path with
            | Some p -> AssemblyReference(range0, p.resolvedPath, None)
            | None -> tcConfig.PrimaryAssemblyDllReference()

        let primaryAssemblyResolution = frameworkTcImports.ResolveAssemblyReference(ctok, primaryAssemblyReference, ResolveAssemblyReferenceMode.ReportErrors)
        let! primaryAssem = frameworkTcImports.RegisterAndImportReferencedAssemblies(ctok, primaryAssemblyResolution)
        let primaryScopeRef =
            match primaryAssem with
              | (_, [ResolvedImportedAssembly ccu]) -> ccu.FSharpViewOfMetadata.ILScopeRef
              | _ -> failwith "unexpected"

        let primaryAssemblyResolvedPath =
            match primaryAssemblyResolution with
            | [primaryAssemblyResolution] -> primaryAssemblyResolution.resolvedPath
            | _ -> failwith "unexpected"

        let resolvedAssemblies = tcResolutions.GetAssemblyResolutions()

        let readerSettings: ILReaderOptions =
            { pdbDirPath=None
              reduceMemoryUsage = tcConfig.reduceMemoryUsage
              metadataOnly = MetadataOnlyFlag.Yes
              tryGetMetadataSnapshot = tcConfig.tryGetMetadataSnapshot }

        let tryFindAssemblyByExportedType manifest (exportedType: ILExportedTypeOrForwarder) =
            match exportedType.ScopeRef, primaryScopeRef with
            | ILScopeRef.Assembly aref1, ILScopeRef.Assembly aref2 when aref1.EqualsIgnoringVersion aref2 ->
                mkRefToILAssembly manifest
                |> Some
            | _ ->
                None

        let tryFindAssemblyThatForwardsToPrimaryAssembly manifest =
            manifest.ExportedTypes.TryFindByName "System.Object"
            |> Option.bind (tryFindAssemblyByExportedType manifest)

        // Determine what other assemblies could have been the primary assembly
        // by checking to see if "System.Object" is an exported type.
        let assembliesThatForwardToPrimaryAssembly =
            resolvedAssemblies
            |> List.choose (fun resolvedAssembly ->
                if primaryAssemblyResolvedPath <> resolvedAssembly.resolvedPath then
                    let reader = OpenILModuleReader resolvedAssembly.resolvedPath readerSettings
                    reader.ILModuleDef.Manifest
                    |> Option.bind tryFindAssemblyThatForwardsToPrimaryAssembly
                else
                    None)

<<<<<<< HEAD
        let ilGlobals = mkILGlobals (primaryScopeRef, assembliesThatForwardToPrimaryAssembly)
        frameworkTcImports.SetILGlobals ilGlobals
=======
        let fslibCcu, fsharpCoreAssemblyScopeRef =
            if tcConfig.compilingFslib then
                // When compiling FSharp.Core.dll, the fslibCcu reference to FSharp.Core.dll is a delayed ccu thunk fixed up during type checking
                CcuThunk.CreateDelayed getFSharpCoreLibraryName, ILScopeRef.Local
            else
                let fslibCcuInfo =
                    let coreLibraryReference = tcConfig.CoreLibraryDllReference()

                    let resolvedAssemblyRef =
                        match tcResolutions.TryFindByOriginalReference coreLibraryReference with
                        | Some resolution -> Some resolution
                        | _ ->
                            // Are we using a "non-canonical" FSharp.Core?
                            match tcAltResolutions.TryFindByOriginalReference coreLibraryReference with
                            | Some resolution -> Some resolution
                            | _ -> tcResolutions.TryFindByOriginalReferenceText (getFSharpCoreLibraryName)  // was the ".dll" elided?

                    match resolvedAssemblyRef with
                    | Some coreLibraryResolution ->
                        match frameworkTcImports.RegisterAndImportReferencedAssemblies(ctok, [coreLibraryResolution]) |> Cancellable.runWithoutCancellation with
                        | (_, [ResolvedImportedAssembly fslibCcuInfo ]) -> fslibCcuInfo
                        | _ ->
                            error(InternalError("BuildFrameworkTcImports: no successful import of "+coreLibraryResolution.resolvedPath, coreLibraryResolution.originalReference.Range))
                    | None ->
                        error(InternalError(sprintf "BuildFrameworkTcImports: no resolution of '%s'" coreLibraryReference.Text, rangeStartup))
                fslibCcuInfo.FSharpViewOfMetadata, fslibCcuInfo.ILScopeRef
>>>>>>> d8c5e3e4

        // Load the rest of the framework DLLs all at once (they may be mutually recursive)
        let! _assemblies = frameworkTcImports.RegisterAndImportReferencedAssemblies (ctok, resolvedAssemblies)

        // These are the DLLs we can search for well-known types
        let sysCcus =
             [| for ccu in frameworkTcImports.GetCcusInDeclOrder() do
<<<<<<< HEAD
                   //printfn "found sys ccu %s" ccu.AssemblyName
                   yield ccu |]

        //for ccu in nonFrameworkDLLs do
        //    printfn "found non-sys ccu %s" ccu.resolvedPath

        let tryFindSysTypeCcu path typeName =
            sysCcus |> Array.tryFind (fun ccu -> ccuHasType ccu path typeName)

        let! fslibCcu =
            asyncErrorLogger {
                if tcConfig.compilingFslib then
                    // When compiling FSharp.Core.dll, the fslibCcu reference to FSharp.Core.dll is a delayed ccu thunk fixed up during type checking
                    return CcuThunk.CreateDelayed getFSharpCoreLibraryName
                else
                    let! fslibCcuInfo =
                        asyncErrorLogger {
                            let coreLibraryReference = tcConfig.CoreLibraryDllReference()

                            let resolvedAssemblyRef =
                                match tcResolutions.TryFindByOriginalReference coreLibraryReference with
                                | Some resolution -> Some resolution
                                | _ ->
                                    // Are we using a "non-canonical" FSharp.Core?
                                    match tcAltResolutions.TryFindByOriginalReference coreLibraryReference with
                                    | Some resolution -> Some resolution
                                    | _ -> tcResolutions.TryFindByOriginalReferenceText (getFSharpCoreLibraryName)  // was the ".dll" elided?

                            match resolvedAssemblyRef with
                            | Some coreLibraryResolution ->
                                match! frameworkTcImports.RegisterAndImportReferencedAssemblies(ctok, [coreLibraryResolution]) with
                                | (_, [ResolvedImportedAssembly fslibCcuInfo ]) -> return fslibCcuInfo
                                | _ ->
                                    return error(InternalError("BuildFrameworkTcImports: no successful import of "+coreLibraryResolution.resolvedPath, coreLibraryResolution.originalReference.Range))
                            | None ->
                                return error(InternalError(sprintf "BuildFrameworkTcImports: no resolution of '%s'" coreLibraryReference.Text, rangeStartup))
                        }
                    IlxSettings.ilxFsharpCoreLibAssemRef <-
                        (let scoref = fslibCcuInfo.ILScopeRef
                         match scoref with
                         | ILScopeRef.Assembly aref -> Some aref
                         | ILScopeRef.Local | ILScopeRef.Module _ | ILScopeRef.PrimaryAssembly ->
                            error(InternalError("not ILScopeRef.Assembly", rangeStartup)))
                    return fslibCcuInfo.FSharpViewOfMetadata
            }
=======
                   yield ccu |]

        let tryFindSysTypeCcu path typeName =
            sysCcus |> Array.tryFind (fun ccu -> ccuHasType ccu path typeName)

        let ilGlobals = mkILGlobals (primaryScopeRef, assembliesThatForwardToPrimaryAssembly, fsharpCoreAssemblyScopeRef)
        frameworkTcImports.SetILGlobals ilGlobals
>>>>>>> d8c5e3e4

        // OK, now we have both mscorlib.dll and FSharp.Core.dll we can create TcGlobals
        let tcGlobals = TcGlobals(tcConfig.compilingFslib, ilGlobals, fslibCcu,
                                  tcConfig.implicitIncludeDir, tcConfig.mlCompatibility,
                                  tcConfig.isInteractive, tryFindSysTypeCcu, tcConfig.emitDebugInfoInQuotations,
                                  tcConfig.noDebugData, tcConfig.pathMap, tcConfig.langVersion)

#if DEBUG
        // the global_g reference cell is used only for debug printing
        global_g <- Some tcGlobals
#endif
        frameworkTcImports.SetTcGlobals tcGlobals
        return tcGlobals, frameworkTcImports
      }

    member tcImports.ReportUnresolvedAssemblyReferences knownUnresolved =
        // Report that an assembly was not resolved.
        let reportAssemblyNotResolved(file, originalReferences: AssemblyReference list) =
            originalReferences |> List.iter(fun originalReference -> errorR(AssemblyNotResolved(file, originalReference.Range)))
        knownUnresolved
        |> List.map (function UnresolvedAssemblyReference(file, originalReferences) -> file, originalReferences)
        |> List.iter reportAssemblyNotResolved

    static member BuildNonFrameworkTcImports
       (tcConfigP: TcConfigProvider, tcGlobals: TcGlobals, baseTcImports,
        nonFrameworkReferences, knownUnresolved, dependencyProvider) =

      asyncErrorLogger {
        let ctok = CompilationThreadToken()
        let tcConfig = tcConfigP.Get ctok
        let tcResolutions = TcAssemblyResolutions.BuildFromPriorResolutions(tcConfig, nonFrameworkReferences, knownUnresolved)
        let references = tcResolutions.GetAssemblyResolutions()
        let tcImports = new TcImports(tcConfigP, tcResolutions, Some baseTcImports, Some tcGlobals.ilg, Some dependencyProvider)
        let! _assemblies = tcImports.RegisterAndImportReferencedAssemblies(ctok, references)
        tcImports.ReportUnresolvedAssemblyReferences knownUnresolved
        return tcImports
      }

    static member BuildTcImports(tcConfigP: TcConfigProvider, dependencyProvider) =
      asyncErrorLogger {
        let ctok = CompilationThreadToken()
        let tcConfig = tcConfigP.Get ctok
        let frameworkDLLs, nonFrameworkReferences, knownUnresolved = TcAssemblyResolutions.SplitNonFoundationalResolutions(tcConfig)
        let! tcGlobals, frameworkTcImports = TcImports.BuildFrameworkTcImports (tcConfigP, frameworkDLLs, nonFrameworkReferences)
        let! tcImports = TcImports.BuildNonFrameworkTcImports(tcConfigP, tcGlobals, frameworkTcImports, nonFrameworkReferences, knownUnresolved, dependencyProvider)
        return tcGlobals, tcImports
      }

    interface System.IDisposable with
        member tcImports.Dispose() =
            dispose ()

    override tcImports.ToString() = "TcImports(...)"

/// Process #r in F# Interactive.
/// Adds the reference to the tcImports and add the ccu to the type checking environment.
let RequireDLL (ctok, tcImports: TcImports, tcEnv, thisAssemblyName, referenceRange, file) =
    let resolutions = CommitOperationResult(tcImports.TryResolveAssemblyReference(ctok, AssemblyReference(referenceRange, file, None), ResolveAssemblyReferenceMode.ReportErrors))
    let dllinfos, ccuinfos = 
        tcImports.RegisterAndImportReferencedAssemblies(ctok, resolutions) 
        |> AsyncErrorLogger.toAsync 
        |> Async.RunSynchronously

    let asms =
        ccuinfos |> List.map (function
            | ResolvedImportedAssembly asm -> asm
            | UnresolvedImportedAssembly assemblyName -> error(Error(FSComp.SR.buildCouldNotResolveAssemblyRequiredByFile(assemblyName, file), referenceRange)))

    let g = tcImports.GetTcGlobals()
    let amap = tcImports.GetImportMap()
    let buildTcEnv tcEnv asm =
        AddCcuToTcEnv(g, amap, referenceRange, tcEnv, thisAssemblyName, asm.FSharpViewOfMetadata, asm.AssemblyAutoOpenAttributes, asm.AssemblyInternalsVisibleToAttributes)
    let tcEnv = (tcEnv, asms) ||> List.fold buildTcEnv
    tcEnv, (dllinfos, asms)<|MERGE_RESOLUTION|>--- conflicted
+++ resolved
@@ -1825,10 +1825,6 @@
                 else
                     None)
 
-<<<<<<< HEAD
-        let ilGlobals = mkILGlobals (primaryScopeRef, assembliesThatForwardToPrimaryAssembly)
-        frameworkTcImports.SetILGlobals ilGlobals
-=======
         let fslibCcu, fsharpCoreAssemblyScopeRef =
             if tcConfig.compilingFslib then
                 // When compiling FSharp.Core.dll, the fslibCcu reference to FSharp.Core.dll is a delayed ccu thunk fixed up during type checking
@@ -1855,7 +1851,6 @@
                     | None ->
                         error(InternalError(sprintf "BuildFrameworkTcImports: no resolution of '%s'" coreLibraryReference.Text, rangeStartup))
                 fslibCcuInfo.FSharpViewOfMetadata, fslibCcuInfo.ILScopeRef
->>>>>>> d8c5e3e4
 
         // Load the rest of the framework DLLs all at once (they may be mutually recursive)
         let! _assemblies = frameworkTcImports.RegisterAndImportReferencedAssemblies (ctok, resolvedAssemblies)
@@ -1863,61 +1858,13 @@
         // These are the DLLs we can search for well-known types
         let sysCcus =
              [| for ccu in frameworkTcImports.GetCcusInDeclOrder() do
-<<<<<<< HEAD
-                   //printfn "found sys ccu %s" ccu.AssemblyName
                    yield ccu |]
-
-        //for ccu in nonFrameworkDLLs do
-        //    printfn "found non-sys ccu %s" ccu.resolvedPath
 
         let tryFindSysTypeCcu path typeName =
             sysCcus |> Array.tryFind (fun ccu -> ccuHasType ccu path typeName)
 
-        let! fslibCcu =
-            asyncErrorLogger {
-                if tcConfig.compilingFslib then
-                    // When compiling FSharp.Core.dll, the fslibCcu reference to FSharp.Core.dll is a delayed ccu thunk fixed up during type checking
-                    return CcuThunk.CreateDelayed getFSharpCoreLibraryName
-                else
-                    let! fslibCcuInfo =
-                        asyncErrorLogger {
-                            let coreLibraryReference = tcConfig.CoreLibraryDllReference()
-
-                            let resolvedAssemblyRef =
-                                match tcResolutions.TryFindByOriginalReference coreLibraryReference with
-                                | Some resolution -> Some resolution
-                                | _ ->
-                                    // Are we using a "non-canonical" FSharp.Core?
-                                    match tcAltResolutions.TryFindByOriginalReference coreLibraryReference with
-                                    | Some resolution -> Some resolution
-                                    | _ -> tcResolutions.TryFindByOriginalReferenceText (getFSharpCoreLibraryName)  // was the ".dll" elided?
-
-                            match resolvedAssemblyRef with
-                            | Some coreLibraryResolution ->
-                                match! frameworkTcImports.RegisterAndImportReferencedAssemblies(ctok, [coreLibraryResolution]) with
-                                | (_, [ResolvedImportedAssembly fslibCcuInfo ]) -> return fslibCcuInfo
-                                | _ ->
-                                    return error(InternalError("BuildFrameworkTcImports: no successful import of "+coreLibraryResolution.resolvedPath, coreLibraryResolution.originalReference.Range))
-                            | None ->
-                                return error(InternalError(sprintf "BuildFrameworkTcImports: no resolution of '%s'" coreLibraryReference.Text, rangeStartup))
-                        }
-                    IlxSettings.ilxFsharpCoreLibAssemRef <-
-                        (let scoref = fslibCcuInfo.ILScopeRef
-                         match scoref with
-                         | ILScopeRef.Assembly aref -> Some aref
-                         | ILScopeRef.Local | ILScopeRef.Module _ | ILScopeRef.PrimaryAssembly ->
-                            error(InternalError("not ILScopeRef.Assembly", rangeStartup)))
-                    return fslibCcuInfo.FSharpViewOfMetadata
-            }
-=======
-                   yield ccu |]
-
-        let tryFindSysTypeCcu path typeName =
-            sysCcus |> Array.tryFind (fun ccu -> ccuHasType ccu path typeName)
-
         let ilGlobals = mkILGlobals (primaryScopeRef, assembliesThatForwardToPrimaryAssembly, fsharpCoreAssemblyScopeRef)
         frameworkTcImports.SetILGlobals ilGlobals
->>>>>>> d8c5e3e4
 
         // OK, now we have both mscorlib.dll and FSharp.Core.dll we can create TcGlobals
         let tcGlobals = TcGlobals(tcConfig.compilingFslib, ilGlobals, fslibCcu,
