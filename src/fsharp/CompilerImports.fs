// Copyright (c) Microsoft Corporation. All Rights Reserved. See License.txt in the project root for license information.

/// Contains logic to coordinate assembly resolution and manage the TcImports table of referenced
/// assemblies.
module internal FSharp.Compiler.CompilerImports

open System
open System.Collections.Concurrent
open System.Collections.Generic
open System.Diagnostics
open System.IO

open Internal.Utilities
open Internal.Utilities.Collections
open Internal.Utilities.FSharpEnvironment
open Internal.Utilities.Library
open Internal.Utilities.Library.Extras

open FSharp.Compiler
open FSharp.Compiler.AbstractIL.IL
open FSharp.Compiler.AbstractIL.ILBinaryReader
open FSharp.Compiler.AbstractIL.ILX
open FSharp.Compiler.AbstractIL.Diagnostics
open FSharp.Compiler.CheckDeclarations
open FSharp.Compiler.CompilerGlobalState
open FSharp.Compiler.CompilerConfig
open FSharp.Compiler.DependencyManager
open FSharp.Compiler.ErrorLogger
open FSharp.Compiler.Import
open FSharp.Compiler.IO
open FSharp.Compiler.CodeAnalysis
open FSharp.Compiler.Syntax.PrettyNaming
open FSharp.Compiler.SyntaxTreeOps
open FSharp.Compiler.TcGlobals
open FSharp.Compiler.Text
open FSharp.Compiler.Text.Range
open FSharp.Compiler.Xml
open FSharp.Compiler.TypedTreePickle
open FSharp.Compiler.TypedTree
open FSharp.Compiler.TypedTreeBasics
open FSharp.Compiler.TypedTreeOps

#if !NO_EXTENSIONTYPING
open FSharp.Compiler.ExtensionTyping
open FSharp.Core.CompilerServices
#endif

let (++) x s = x @ [s]

//----------------------------------------------------------------------------
// Signature and optimization data blobs
//--------------------------------------------------------------------------

let IsSignatureDataResource (r: ILResource) =
    r.Name.StartsWithOrdinal FSharpSignatureDataResourceName ||
    r.Name.StartsWithOrdinal FSharpSignatureDataResourceName2

let IsOptimizationDataResource (r: ILResource) =
    r.Name.StartsWithOrdinal FSharpOptimizationDataResourceName||
    r.Name.StartsWithOrdinal FSharpOptimizationDataResourceName2

let GetSignatureDataResourceName (r: ILResource) =
    if r.Name.StartsWithOrdinal FSharpSignatureDataResourceName then
        String.dropPrefix r.Name FSharpSignatureDataResourceName
    elif r.Name.StartsWithOrdinal FSharpSignatureDataResourceName2 then
        String.dropPrefix r.Name FSharpSignatureDataResourceName2
    else failwith "GetSignatureDataResourceName"

let GetOptimizationDataResourceName (r: ILResource) =
    if r.Name.StartsWithOrdinal FSharpOptimizationDataResourceName then
        String.dropPrefix r.Name FSharpOptimizationDataResourceName
    elif r.Name.StartsWithOrdinal FSharpOptimizationDataResourceName2 then
        String.dropPrefix r.Name FSharpOptimizationDataResourceName2
    else failwith "GetOptimizationDataResourceName"

let IsReflectedDefinitionsResource (r: ILResource) =
    r.Name.StartsWithOrdinal(QuotationPickler.SerializedReflectedDefinitionsResourceNameBase)

let MakeILResource rName bytes =
    { Name = rName
      Location = ILResourceLocation.Local(ByteStorage.FromByteArray(bytes))
      Access = ILResourceAccess.Public
      CustomAttrsStored = storeILCustomAttrs emptyILCustomAttrs
      MetadataIndex = NoMetadataIdx }

let PickleToResource inMem file (g: TcGlobals) scope rName p x =
    let file = PathMap.apply g.pathMap file

    let bytes = pickleObjWithDanglingCcus inMem file g scope p x
    let byteStorage =
        if inMem then
            ByteStorage.FromByteArrayAndCopy(bytes, useBackingMemoryMappedFile = true)
        else
            ByteStorage.FromByteArray(bytes)

    { Name = rName
      Location = ILResourceLocation.Local(byteStorage)
      Access = ILResourceAccess.Public
      CustomAttrsStored = storeILCustomAttrs emptyILCustomAttrs
      MetadataIndex = NoMetadataIdx }

let GetSignatureData (file, ilScopeRef, ilModule, byteReader) : PickledDataWithReferences<PickledCcuInfo> =
    unpickleObjWithDanglingCcus file ilScopeRef ilModule unpickleCcuInfo (byteReader())

let WriteSignatureData (tcConfig: TcConfig, tcGlobals, exportRemapping, ccu: CcuThunk, filename, inMem) : ILResource =
    let mspec = ccu.Contents
    let mspec = ApplyExportRemappingToEntity tcGlobals exportRemapping mspec
    // For historical reasons, we use a different resource name for FSharp.Core, so older F# compilers
    // don't complain when they see the resource.
    let rName = if ccu.AssemblyName = getFSharpCoreLibraryName then FSharpSignatureDataResourceName2 else FSharpSignatureDataResourceName

    let includeDir =
        if String.IsNullOrEmpty tcConfig.implicitIncludeDir then ""
        else
            tcConfig.implicitIncludeDir
            |> FileSystem.GetFullPathShim
            |> PathMap.applyDir tcGlobals.pathMap

    PickleToResource inMem filename tcGlobals ccu (rName+ccu.AssemblyName) pickleCcuInfo
        { mspec=mspec
          compileTimeWorkingDir=includeDir
          usesQuotations = ccu.UsesFSharp20PlusQuotations }

let GetOptimizationData (file, ilScopeRef, ilModule, byteReader) =
    unpickleObjWithDanglingCcus file ilScopeRef ilModule Optimizer.u_CcuOptimizationInfo (byteReader())

let WriteOptimizationData (tcGlobals, filename, inMem, ccu: CcuThunk, modulInfo) =
    // For historical reasons, we use a different resource name for FSharp.Core, so older F# compilers
    // don't complain when they see the resource.
    let rName = if ccu.AssemblyName = getFSharpCoreLibraryName then FSharpOptimizationDataResourceName2 else FSharpOptimizationDataResourceName
    PickleToResource inMem filename tcGlobals ccu (rName+ccu.AssemblyName) Optimizer.p_CcuOptimizationInfo modulInfo

let EncodeSignatureData(tcConfig: TcConfig, tcGlobals, exportRemapping, generatedCcu, outfile, isIncrementalBuild) =
    if tcConfig.GenerateSignatureData then
        let resource = WriteSignatureData (tcConfig, tcGlobals, exportRemapping, generatedCcu, outfile, isIncrementalBuild)
        // The resource gets written to a file for FSharp.Core
        let useDataFiles = (tcConfig.useOptimizationDataFile || tcGlobals.compilingFslib) && not isIncrementalBuild

        if useDataFiles then
            let sigDataFileName = (FileSystemUtils.chopExtension outfile)+".sigdata"
            let bytes = resource.GetBytes()
            use fileStream = FileSystem.OpenFileForWriteShim(sigDataFileName, FileMode.Create, FileAccess.ReadWrite, FileShare.None)

            bytes.CopyTo fileStream
        let resources =
            [ resource ]
        let sigAttr = mkSignatureDataVersionAttr tcGlobals (parseILVersion Internal.Utilities.FSharpEnvironment.FSharpBinaryMetadataFormatRevision)
        [sigAttr], resources
      else
        [], []

let EncodeOptimizationData(tcGlobals, tcConfig: TcConfig, outfile, exportRemapping, data, isIncrementalBuild) =
    if tcConfig.GenerateOptimizationData then
        let data = map2Of2 (Optimizer.RemapOptimizationInfo tcGlobals exportRemapping) data
        // As with the sigdata file, the optdata gets written to a file for FSharp.Core
        let useDataFiles = (tcConfig.useOptimizationDataFile || tcGlobals.compilingFslib) && not isIncrementalBuild

        if useDataFiles then
            let ccu, modulInfo = data
            let bytes = TypedTreePickle.pickleObjWithDanglingCcus isIncrementalBuild outfile tcGlobals ccu Optimizer.p_CcuOptimizationInfo modulInfo
            let optDataFileName = (FileSystemUtils.chopExtension outfile)+".optdata"
            use fileStream = FileSystem.OpenFileForWriteShim(optDataFileName, FileMode.Create, FileAccess.ReadWrite, FileShare.None)
            fileStream.Write(bytes)

        let (ccu, optData) =
            if tcConfig.onlyEssentialOptimizationData then
                map2Of2 Optimizer.AbstractOptimizationInfoToEssentials data
            else
                data
        [ WriteOptimizationData (tcGlobals, outfile, isIncrementalBuild, ccu, optData) ]
    else
        [ ]

exception AssemblyNotResolved of (*originalName*) string * range

exception MSBuildReferenceResolutionWarning of (*MSBuild warning code*)string * (*Message*)string * range

exception MSBuildReferenceResolutionError of (*MSBuild warning code*)string * (*Message*)string * range

let OpenILBinary(filename, reduceMemoryUsage, pdbDirPath, shadowCopyReferences, tryGetMetadataSnapshot) =
    let opts: ILReaderOptions =
        { metadataOnly = MetadataOnlyFlag.Yes
          reduceMemoryUsage = reduceMemoryUsage
          pdbDirPath = pdbDirPath
          tryGetMetadataSnapshot = tryGetMetadataSnapshot }

    let location =
#if FX_NO_APP_DOMAINS
        // In order to use memory mapped files on the shadow copied version of the Assembly, we `preload the assembly
        // We swallow all exceptions so that we do not change the exception contract of this API
        if shadowCopyReferences then
          try
            System.Reflection.Assembly.ReflectionOnlyLoadFrom(filename).Location
          with e -> filename
        else
#else
          ignore shadowCopyReferences
#endif
          filename
    AssemblyReader.GetILModuleReader(location, opts)

[<RequireQualifiedAccess>]
type ResolveAssemblyReferenceMode = Speculative | ReportErrors

#if !NO_EXTENSIONTYPING
type ResolvedExtensionReference = ResolvedExtensionReference of string * AssemblyReference list * Tainted<ITypeProvider> list
#endif

#if DEBUG
[<System.Diagnostics.DebuggerDisplayAttribute("AssemblyResolution({resolvedPath})")>]
#endif
type AssemblyResolution =
    {  /// The original reference to the assembly.
       originalReference: AssemblyReference

       /// Path to the resolvedFile
       resolvedPath: string

       /// Create the tooltip text for the assembly reference
       prepareToolTip: unit -> string

       /// Whether or not this is an installed system assembly (for example, System.dll)
       sysdir: bool

       /// Lazily populated ilAssemblyRef for this reference.
       mutable ilAssemblyRef: ILAssemblyRef option
     }
    override this.ToString() = sprintf "%s%s" (if this.sysdir then "[sys]" else "") this.resolvedPath

    member this.ProjectReference = this.originalReference.ProjectReference

    /// Compute the ILAssemblyRef for a resolved assembly. This is done by reading the binary if necessary. The result
    /// is cached.
    ///
    /// For project references in the language service, this would result in a build of the project.
    /// This is because ``EvaluateRawContents ctok`` is used. However this path is only currently used
    /// in fsi.fs, which does not use project references.
    //
    member this.GetILAssemblyRef(ctok, reduceMemoryUsage, tryGetMetadataSnapshot) =
      cancellable {
        match this.ilAssemblyRef with
        | Some assemblyRef -> return assemblyRef
        | None ->
            let! assemblyRefOpt =
              cancellable {
                match this.ProjectReference with
                | Some r ->
                    let! contents = r.EvaluateRawContents ctok
                    match contents with
                    | None -> return None
                    | Some contents ->
                        match contents.ILScopeRef with
                        | ILScopeRef.Assembly aref -> return Some aref
                        | _ -> return None
                | None -> return None
              }
            let assemblyRef =
                match assemblyRefOpt with
                | Some aref -> aref
                | None ->
                    let readerSettings: ILReaderOptions =
                        { pdbDirPath=None
                          reduceMemoryUsage = reduceMemoryUsage
                          metadataOnly = MetadataOnlyFlag.Yes
                          tryGetMetadataSnapshot = tryGetMetadataSnapshot }
                    use reader = OpenILModuleReader this.resolvedPath readerSettings
                    mkRefToILAssembly reader.ILModuleDef.ManifestOfAssembly
            this.ilAssemblyRef <- Some assemblyRef
            return assemblyRef
      }

type ImportedBinary =
    { FileName: string
      RawMetadata: IRawFSharpAssemblyData
#if !NO_EXTENSIONTYPING
      ProviderGeneratedAssembly: System.Reflection.Assembly option
      IsProviderGenerated: bool
      ProviderGeneratedStaticLinkMap: ProvidedAssemblyStaticLinkingMap option
#endif
      ILAssemblyRefs: ILAssemblyRef list
      ILScopeRef: ILScopeRef }

type ImportedAssembly =
    { ILScopeRef: ILScopeRef
      FSharpViewOfMetadata: CcuThunk
      AssemblyAutoOpenAttributes: string list
      AssemblyInternalsVisibleToAttributes: string list
#if !NO_EXTENSIONTYPING
      IsProviderGenerated: bool
      mutable TypeProviders: Tainted<Microsoft.FSharp.Core.CompilerServices.ITypeProvider> list
#endif
      FSharpOptimizationData: Microsoft.FSharp.Control.Lazy<Option<Optimizer.LazyModuleInfo>> }

type AvailableImportedAssembly =
    | ResolvedImportedAssembly of ImportedAssembly
    | UnresolvedImportedAssembly of string

type CcuLoadFailureAction =
    | RaiseError
    | ReturnNone

type TcConfig with

    member tcConfig.TryResolveLibWithDirectories (r: AssemblyReference) =
        let m, nm = r.Range, r.Text
        use unwindBuildPhase = PushThreadBuildPhaseUntilUnwind BuildPhase.Parameter
        // Only want to resolve certain extensions (otherwise, 'System.Xml' is ambiguous).
        // MSBuild resolution is limited to .exe and .dll so do the same here.
        let ext = System.IO.Path.GetExtension nm
        let isNetModule = String.Compare(ext, ".netmodule", StringComparison.OrdinalIgnoreCase)=0

        // See if the language service has already produced the contents of the assembly for us, virtually
        match r.ProjectReference with
        | Some _ ->
            let resolved = r.Text
            let sysdir = tcConfig.IsSystemAssembly resolved
            Some
                { originalReference = r
                  resolvedPath = resolved
                  prepareToolTip = (fun () -> resolved)
                  sysdir = sysdir
                  ilAssemblyRef = None }
        | None ->

        if String.Compare(ext, ".dll", StringComparison.OrdinalIgnoreCase)=0
           || String.Compare(ext, ".exe", StringComparison.OrdinalIgnoreCase)=0
           || isNetModule then

            let searchPaths =
                // if this is a #r reference (not from dummy range), make sure the directory of the declaring
                // file is included in the search path. This should ideally already be one of the search paths, but
                // during some global checks it won't be. We append to the end of the search list so that this is the last
                // place that is checked.
                let isPoundRReference (r: range) =
                    not (Range.equals r range0) &&
                    not (Range.equals r rangeStartup) &&
                    not (Range.equals r rangeCmdArgs) &&
                    FileSystem.IsPathRootedShim r.FileName

                if isPoundRReference m then
                    tcConfig.GetSearchPathsForLibraryFiles() @ [Path.GetDirectoryName(m.FileName)]
                else
                    tcConfig.GetSearchPathsForLibraryFiles()

            let resolved = TryResolveFileUsingPaths(searchPaths, m, nm)
            match resolved with
            | Some resolved ->
                let sysdir = tcConfig.IsSystemAssembly resolved
                Some
                    { originalReference = r
                      resolvedPath = resolved
                      prepareToolTip = (fun () ->
                            let fusionName = System.Reflection.AssemblyName.GetAssemblyName(resolved).ToString()
                            let line(append: string) = append.Trim([|' '|])+"\n"
                            line resolved + line fusionName)
                      sysdir = sysdir
                      ilAssemblyRef = None }
            | None -> None
        else None

    member tcConfig.ResolveLibWithDirectories (ccuLoadFailureAction, r: AssemblyReference) =
        let m, nm = r.Range, r.Text
        use unwindBuildPhase = PushThreadBuildPhaseUntilUnwind BuildPhase.Parameter
        // test for both libraries and executables
        let ext = System.IO.Path.GetExtension nm
        let isExe = (String.Compare(ext, ".exe", StringComparison.OrdinalIgnoreCase) = 0)
        let isDLL = (String.Compare(ext, ".dll", StringComparison.OrdinalIgnoreCase) = 0)
        let isNetModule = (String.Compare(ext, ".netmodule", StringComparison.OrdinalIgnoreCase) = 0)

        let rs =
            if isExe || isDLL || isNetModule then
                [r]
            else
                [AssemblyReference(m, nm+".dll", None);AssemblyReference(m, nm+".exe", None);AssemblyReference(m, nm+".netmodule", None)]

        match rs |> List.tryPick (fun r -> tcConfig.TryResolveLibWithDirectories(r)) with
        | Some res -> Some res
        | None ->
            match ccuLoadFailureAction with
            | CcuLoadFailureAction.RaiseError ->
                let searchMessage = String.concat "\n " (tcConfig.GetSearchPathsForLibraryFiles())
                raise (FileNameNotResolved(nm, searchMessage, m))
            | CcuLoadFailureAction.ReturnNone -> None

    member tcConfig.MsBuildResolve (references, mode, errorAndWarningRange, showMessages) =
        let logMessage showMessages =
            if showMessages && tcConfig.showReferenceResolutions then (fun (message: string)->dprintf "%s\n" message)
            else ignore

        let logDiagnostic showMessages =
            (fun isError code message->
                if showMessages && mode = ResolveAssemblyReferenceMode.ReportErrors then
                  if isError then
                    errorR(MSBuildReferenceResolutionError(code, message, errorAndWarningRange))
                  else
                    match code with
                    // These are warnings that mean 'not resolved' for some assembly.
                    // Note that we don't get to know the name of the assembly that couldn't be resolved.
                    // Ignore these and rely on the logic below to emit an error for each unresolved reference.
                    | "MSB3246" // Resolved file has a bad image, no metadata, or is otherwise inaccessible.
                    | "MSB3106"
                        -> ()
                    | _ ->
                        if code = "MSB3245" then
                            errorR(MSBuildReferenceResolutionWarning(code, message, errorAndWarningRange))
                        else
                            warning(MSBuildReferenceResolutionWarning(code, message, errorAndWarningRange)))

        let targetProcessorArchitecture =
            match tcConfig.platform with
            | None -> "MSIL"
            | Some X86 -> "x86"
            | Some AMD64 -> "amd64"
            | Some IA64 -> "ia64"

        try
            tcConfig.legacyReferenceResolver.Impl.Resolve
               (tcConfig.resolutionEnvironment,
                references,
                tcConfig.targetFrameworkVersion,
                tcConfig.GetTargetFrameworkDirectories(),
                targetProcessorArchitecture,
                tcConfig.fsharpBinariesDir, // FSharp binaries directory
                tcConfig.includes, // Explicit include directories
                tcConfig.implicitIncludeDir, // Implicit include directory (likely the project directory)
                logMessage showMessages, logDiagnostic showMessages)
        with
            | LegacyResolutionFailure -> error(Error(FSComp.SR.buildAssemblyResolutionFailed(), errorAndWarningRange))


    // NOTE!! if mode=Speculative then this method must not report ANY warnings or errors through 'warning' or 'error'. Instead
    // it must return warnings and errors as data
    //
    // NOTE!! if mode=ReportErrors then this method must not raise exceptions. It must just report the errors and recover
    static member TryResolveLibsUsingMSBuildRules (tcConfig: TcConfig,
            originalReferences: AssemblyReference list,
            errorAndWarningRange: range,
            mode: ResolveAssemblyReferenceMode) : AssemblyResolution list * UnresolvedAssemblyReference list =

        use unwindBuildPhase = PushThreadBuildPhaseUntilUnwind BuildPhase.Parameter
        if tcConfig.useSimpleResolution then
            failwith "MSBuild resolution is not supported."
        if originalReferences=[] then [], []
        else
            // Group references by name with range values in the grouped value list.
            // In the grouped reference, store the index of the last use of the reference.
            let groupedReferences =
                originalReferences
                |> List.indexed
                |> Seq.groupBy(fun (_, reference) -> reference.Text)
                |> Seq.map(fun (assemblyName, assemblyAndIndexGroup)->
                    let assemblyAndIndexGroup = assemblyAndIndexGroup |> List.ofSeq
                    let highestPosition = assemblyAndIndexGroup |> List.maxBy fst |> fst
                    let assemblyGroup = assemblyAndIndexGroup |> List.map snd
                    assemblyName, highestPosition, assemblyGroup)
                |> Array.ofSeq

            // First, try to resolve everything as a file using simple resolution
            let resolvedAsFile =
                groupedReferences
                |> Array.map(fun (_filename, maxIndexOfReference, references)->
                                let assemblyResolution = references |> List.choose (fun r -> tcConfig.TryResolveLibWithDirectories r)
                                (maxIndexOfReference, assemblyResolution))
                |> Array.filter(fun (_, refs)->refs |> isNil |> not)

            let toMsBuild = [|0..groupedReferences.Length-1|]
                             |> Array.map(fun i->(p13 groupedReferences.[i]), (p23 groupedReferences.[i]), i)
                             |> Array.filter (fun (_, i0, _)->resolvedAsFile|>Array.exists(fun (i1, _) -> i0=i1)|>not)
                             |> Array.map(fun (ref, _, i)->ref, string i)

            let resolutions = tcConfig.MsBuildResolve(toMsBuild, mode, errorAndWarningRange, (*showMessages*)true)

            // Map back to original assembly resolutions.
            let resolvedByMsbuild =
                resolutions
                    |> Array.map(fun resolvedFile ->
                                    let i = int resolvedFile.baggage
                                    let _, maxIndexOfReference, ms = groupedReferences.[i]
                                    let assemblyResolutions =
                                        ms|>List.map(fun originalReference ->
                                                    System.Diagnostics.Debug.Assert(FileSystem.IsPathRootedShim(resolvedFile.itemSpec), sprintf "msbuild-resolved path is not absolute: '%s'" resolvedFile.itemSpec)
                                                    let canonicalItemSpec = FileSystem.GetFullPathShim(resolvedFile.itemSpec)
                                                    { originalReference=originalReference
                                                      resolvedPath=canonicalItemSpec
                                                      prepareToolTip = (fun () -> resolvedFile.prepareToolTip (originalReference.Text, canonicalItemSpec))
                                                      sysdir= tcConfig.IsSystemAssembly canonicalItemSpec
                                                      ilAssemblyRef = None })
                                    (maxIndexOfReference, assemblyResolutions))

            // When calculating the resulting resolutions, we're going to use the index of the reference
            // in the original specification and resort it to match the ordering that we had.
            let resultingResolutions =
                    [resolvedByMsbuild;resolvedAsFile]
                    |> Array.concat
                    |> Array.sortBy fst
                    |> Array.map snd
                    |> List.ofArray
                    |> List.concat

            // O(N^2) here over a small set of referenced assemblies.
            let IsResolved(originalName: string) =
                if resultingResolutions |> List.exists(fun resolution -> resolution.originalReference.Text = originalName) then true
                else
                    // MSBuild resolution may have unified the result of two duplicate references. Try to re-resolve now.
                    // If re-resolution worked then this was a removed duplicate.
                    tcConfig.MsBuildResolve([|originalName, ""|], mode, errorAndWarningRange, (*showMessages*)false).Length<>0

            let unresolvedReferences =
                    groupedReferences
                    //|> Array.filter(p13 >> IsNotFileOrIsAssembly)
                    |> Array.filter(p13 >> IsResolved >> not)
                    |> List.ofArray

            // If mode=Speculative, then we haven't reported any errors.
            // We report the error condition by returning an empty list of resolutions
            if mode = ResolveAssemblyReferenceMode.Speculative && (List.length unresolvedReferences) > 0 then
                [], (List.ofArray groupedReferences) |> List.map (fun (name, _, r) -> (name, r)) |> List.map UnresolvedAssemblyReference
            else
                resultingResolutions, unresolvedReferences |> List.map (fun (name, _, r) -> (name, r)) |> List.map UnresolvedAssemblyReference


[<Sealed>]
type TcAssemblyResolutions(tcConfig: TcConfig, results: AssemblyResolution list, unresolved: UnresolvedAssemblyReference list) =

    let originalReferenceToResolution = results |> List.map (fun r -> r.originalReference.Text, r) |> Map.ofList
    let resolvedPathToResolution = results |> List.map (fun r -> r.resolvedPath, r) |> Map.ofList

    /// Add some resolutions to the map of resolution results.
    member _.AddResolutionResults newResults = TcAssemblyResolutions(tcConfig, results @ newResults, unresolved)

    /// Add some unresolved results.
    member _.AddUnresolvedReferences newUnresolved = TcAssemblyResolutions(tcConfig, results, unresolved @ newUnresolved)

    /// Get information about referenced DLLs
    member _.GetAssemblyResolutions() = results

    member _.GetUnresolvedReferences() = unresolved

    member _.TryFindByOriginalReference(assemblyReference: AssemblyReference) = originalReferenceToResolution.TryFind assemblyReference.Text

    /// This doesn't need to be cancellable, it is only used by F# Interactive
    member _.TryFindByExactILAssemblyRef (ctok, assemblyRef) =
        results |> List.tryFind (fun ar->
            let r = ar.GetILAssemblyRef(ctok, tcConfig.reduceMemoryUsage, tcConfig.tryGetMetadataSnapshot) |> Cancellable.runWithoutCancellation
            r = assemblyRef)

    /// This doesn't need to be cancellable, it is only used by F# Interactive
    member _.TryFindBySimpleAssemblyName (ctok, simpleAssemName) =
        results |> List.tryFind (fun ar->
            let r = ar.GetILAssemblyRef(ctok, tcConfig.reduceMemoryUsage, tcConfig.tryGetMetadataSnapshot) |> Cancellable.runWithoutCancellation
            r.Name = simpleAssemName)

    member _.TryFindByResolvedPath nm = resolvedPathToResolution.TryFind nm

    member _.TryFindByOriginalReferenceText nm = originalReferenceToResolution.TryFind nm

    static member ResolveAssemblyReferences (ctok, tcConfig: TcConfig, assemblyList: AssemblyReference list, knownUnresolved: UnresolvedAssemblyReference list) : TcAssemblyResolutions =
        let resolved, unresolved =
            if tcConfig.useSimpleResolution then
                let resolutions =
                    assemblyList
                    |> List.map (fun assemblyReference ->
                           try
                               Choice1Of2 (tcConfig.ResolveLibWithDirectories (CcuLoadFailureAction.RaiseError, assemblyReference) |> Option.get)
                           with e ->
                               errorRecovery e assemblyReference.Range
                               Choice2Of2 assemblyReference)
                let successes = resolutions |> List.choose (function Choice1Of2 x -> Some x | _ -> None)
                let failures = resolutions |> List.choose (function Choice2Of2 x -> Some (UnresolvedAssemblyReference(x.Text, [x])) | _ -> None)
                successes, failures
            else
                RequireCompilationThread ctok // we don't want to do assembly resolution concurrently, we assume MSBuild doesn't handle this
                TcConfig.TryResolveLibsUsingMSBuildRules (tcConfig, assemblyList, rangeStartup, ResolveAssemblyReferenceMode.ReportErrors)
        TcAssemblyResolutions(tcConfig, resolved, unresolved @ knownUnresolved)

    static member GetAllDllReferences (tcConfig: TcConfig) = [
            let primaryReference = tcConfig.PrimaryAssemblyDllReference()

            let assumeDotNetFramework = primaryReference.SimpleAssemblyNameIs("mscorlib")

            if not tcConfig.compilingFslib then
                yield tcConfig.CoreLibraryDllReference()
                if assumeDotNetFramework then
                    // When building desktop then we need these additional dependencies
                    yield AssemblyReference(rangeStartup, "System.Numerics.dll", None)
                    yield AssemblyReference(rangeStartup, "System.dll", None)
                    let asm = AssemblyReference(rangeStartup, "netstandard.dll", None)
                    let found =
                        if tcConfig.useSimpleResolution then
                            match tcConfig.ResolveLibWithDirectories (CcuLoadFailureAction.ReturnNone, asm) with
                            | Some _ -> true
                            | None -> false
                        else
                            let resolutions = tcConfig.MsBuildResolve([|asm.Text, ""|], ResolveAssemblyReferenceMode.Speculative, rangeStartup, (*showMessages*)false)
                            resolutions.Length = 1
                    if found then yield asm

            if tcConfig.framework then
                let references, _useDotNetFramework = tcConfig.FxResolver.GetDefaultReferences(tcConfig.useFsiAuxLib)
                for s in references do
                    yield AssemblyReference(rangeStartup, (if s.EndsWith(".dll", StringComparison.OrdinalIgnoreCase) then s else s+".dll"), None)

            yield! tcConfig.referencedDLLs
        ]

    static member SplitNonFoundationalResolutions (ctok, tcConfig: TcConfig) =
        let assemblyList = TcAssemblyResolutions.GetAllDllReferences tcConfig
        let resolutions = TcAssemblyResolutions.ResolveAssemblyReferences (ctok, tcConfig, assemblyList, tcConfig.knownUnresolvedReferences)
        let frameworkDLLs, nonFrameworkReferences = resolutions.GetAssemblyResolutions() |> List.partition (fun r -> r.sysdir)
        let unresolved = resolutions.GetUnresolvedReferences()
#if DEBUG
        let mutable itFailed = false
        let addedText = "\nIf you want to debug this right now, attach a debugger, and put a breakpoint in 'CompileOps.fs' near the text '!itFailed', and you can re-step through the assembly resolution logic."
        unresolved
        |> List.iter (fun (UnresolvedAssemblyReference(referenceText, _ranges)) ->
            if referenceText.Contains("mscorlib") then
                System.Diagnostics.Debug.Assert(false, sprintf "whoops, did not resolve mscorlib: '%s'%s" referenceText addedText)
                itFailed <- true)
        frameworkDLLs
        |> List.iter (fun x ->
            if not(FileSystem.IsPathRootedShim(x.resolvedPath)) then
                System.Diagnostics.Debug.Assert(false, sprintf "frameworkDLL should be absolute path: '%s'%s" x.resolvedPath addedText)
                itFailed <- true)
        nonFrameworkReferences
        |> List.iter (fun x ->
            if not(FileSystem.IsPathRootedShim(x.resolvedPath)) then
                System.Diagnostics.Debug.Assert(false, sprintf "nonFrameworkReference should be absolute path: '%s'%s" x.resolvedPath addedText)
                itFailed <- true)
        if itFailed then
            // idea is, put a breakpoint here and then step through
            let assemblyList = TcAssemblyResolutions.GetAllDllReferences tcConfig
            let resolutions = TcAssemblyResolutions.ResolveAssemblyReferences (ctok, tcConfig, assemblyList, [])
            let _frameworkDLLs, _nonFrameworkReferences = resolutions.GetAssemblyResolutions() |> List.partition (fun r -> r.sysdir)
            ()
#endif
        frameworkDLLs, nonFrameworkReferences, unresolved

    static member BuildFromPriorResolutions (ctok, tcConfig: TcConfig, resolutions, knownUnresolved) =
        let references = resolutions |> List.map (fun r -> r.originalReference)
        TcAssemblyResolutions.ResolveAssemblyReferences (ctok, tcConfig, references, knownUnresolved)

    static member GetAssemblyResolutionInformation(ctok, tcConfig: TcConfig) =
        use unwindBuildPhase = PushThreadBuildPhaseUntilUnwind BuildPhase.Parameter
        let assemblyList = TcAssemblyResolutions.GetAllDllReferences tcConfig
        let resolutions = TcAssemblyResolutions.ResolveAssemblyReferences (ctok, tcConfig, assemblyList, [])
        resolutions.GetAssemblyResolutions(), resolutions.GetUnresolvedReferences()

//----------------------------------------------------------------------------
// Abstraction for project reference

let GetNameOfILModule (m: ILModuleDef) =
    match m.Manifest with
    | Some manifest -> manifest.Name
    | None -> m.Name

let MakeScopeRefForILModule (ilModule: ILModuleDef) =
    match ilModule.Manifest with
    | Some m -> ILScopeRef.Assembly (mkRefToILAssembly m)
    | None -> ILScopeRef.Module (mkRefToILModule ilModule)

let GetCustomAttributesOfILModule (ilModule: ILModuleDef) =
    (match ilModule.Manifest with Some m -> m.CustomAttrs | None -> ilModule.CustomAttrs).AsList

let GetAutoOpenAttributes ilModule =
    ilModule |> GetCustomAttributesOfILModule |> List.choose TryFindAutoOpenAttr

let GetInternalsVisibleToAttributes ilModule =
    ilModule |> GetCustomAttributesOfILModule |> List.choose TryFindInternalsVisibleToAttr

type RawFSharpAssemblyDataBackedByFileOnDisk (ilModule: ILModuleDef, ilAssemblyRefs) =
    let externalSigAndOptData = ["FSharp.Core"]
    interface IRawFSharpAssemblyData with

         member _.GetAutoOpenAttributes() = GetAutoOpenAttributes ilModule

         member _.GetInternalsVisibleToAttributes() = GetInternalsVisibleToAttributes ilModule

         member _.TryGetILModuleDef() = Some ilModule

         member _.GetRawFSharpSignatureData(m, ilShortAssemName, filename) =
            let resources = ilModule.Resources.AsList
            let sigDataReaders =
                [ for iresource in resources do
                    if IsSignatureDataResource iresource then
                        let ccuName = GetSignatureDataResourceName iresource
                        yield (ccuName, fun () -> iresource.GetBytes()) ]

            let sigDataReaders =
                if sigDataReaders.IsEmpty && List.contains ilShortAssemName externalSigAndOptData then
                    let sigFileName = Path.ChangeExtension(filename, "sigdata")
                    if not (FileSystem.FileExistsShim sigFileName) then
                        error(Error(FSComp.SR.buildExpectedSigdataFile (FileSystem.GetFullPathShim sigFileName), m))
<<<<<<< HEAD
                    [ (ilShortAssemName, fun () -> FileSystem.OpenFileForReadShim(sigFileName, shouldShadowCopy=true).AsByteMemory().AsReadOnly())]
=======
                    [ (ilShortAssemName, fun () -> FileSystem.OpenFileForReadShim(sigFileName, useMemoryMappedFile=true, shouldShadowCopy=true).AsByteMemory().AsReadOnly())]
>>>>>>> 98e11ae6
                else
                    sigDataReaders
            sigDataReaders

         member _.GetRawFSharpOptimizationData(m, ilShortAssemName, filename) =
            let optDataReaders =
                ilModule.Resources.AsList
                |> List.choose (fun r -> if IsOptimizationDataResource r then Some(GetOptimizationDataResourceName r, (fun () -> r.GetBytes())) else None)

            // Look for optimization data in a file
            let optDataReaders =
                if optDataReaders.IsEmpty && List.contains ilShortAssemName externalSigAndOptData then
                    let optDataFile = Path.ChangeExtension(filename, "optdata")
                    if not (FileSystem.FileExistsShim optDataFile) then
                        error(Error(FSComp.SR.buildExpectedFileAlongSideFSharpCore(optDataFile, FileSystem.GetFullPathShim optDataFile), m))
<<<<<<< HEAD
                    [ (ilShortAssemName, (fun () -> FileSystem.OpenFileForReadShim(optDataFile, shouldShadowCopy=true).AsByteMemory().AsReadOnly()))]
=======
                    [ (ilShortAssemName, (fun () -> FileSystem.OpenFileForReadShim(optDataFile, useMemoryMappedFile=true, shouldShadowCopy=true).AsByteMemory().AsReadOnly()))]
>>>>>>> 98e11ae6
                else
                    optDataReaders
            optDataReaders

         member _.GetRawTypeForwarders() =
            match ilModule.Manifest with
            | Some manifest -> manifest.ExportedTypes
            | None -> mkILExportedTypes []

         member _.ShortAssemblyName = GetNameOfILModule ilModule

         member _.ILScopeRef = MakeScopeRefForILModule ilModule

         member _.ILAssemblyRefs = ilAssemblyRefs

         member _.HasAnyFSharpSignatureDataAttribute =
            let attrs = GetCustomAttributesOfILModule ilModule
            List.exists IsSignatureDataVersionAttr attrs

         member _.HasMatchingFSharpSignatureDataAttribute =
            let attrs = GetCustomAttributesOfILModule ilModule
            List.exists (IsMatchingSignatureDataVersionAttr (parseILVersion Internal.Utilities.FSharpEnvironment.FSharpBinaryMetadataFormatRevision)) attrs

[<Sealed>]
type RawFSharpAssemblyData (ilModule: ILModuleDef, ilAssemblyRefs) =

    interface IRawFSharpAssemblyData with

         member _.GetAutoOpenAttributes() = GetAutoOpenAttributes ilModule

         member _.GetInternalsVisibleToAttributes() = GetInternalsVisibleToAttributes ilModule

         member _.TryGetILModuleDef() = Some ilModule

         member _.GetRawFSharpSignatureData(_, _, _) =
            let resources = ilModule.Resources.AsList
            [ for iresource in resources do
                if IsSignatureDataResource iresource then
                    let ccuName = GetSignatureDataResourceName iresource
                    yield (ccuName, fun () -> iresource.GetBytes()) ]

         member _.GetRawFSharpOptimizationData(_, _, _) =
            ilModule.Resources.AsList
            |> List.choose (fun r -> if IsOptimizationDataResource r then Some(GetOptimizationDataResourceName r, (fun () -> r.GetBytes())) else None)

         member _.GetRawTypeForwarders() =
            match ilModule.Manifest with
            | Some manifest -> manifest.ExportedTypes
            | None -> mkILExportedTypes []

         member _.ShortAssemblyName = GetNameOfILModule ilModule

         member _.ILScopeRef = MakeScopeRefForILModule ilModule

         member _.ILAssemblyRefs = ilAssemblyRefs

         member _.HasAnyFSharpSignatureDataAttribute =
            let attrs = GetCustomAttributesOfILModule ilModule
            List.exists IsSignatureDataVersionAttr attrs

         member _.HasMatchingFSharpSignatureDataAttribute =
            let attrs = GetCustomAttributesOfILModule ilModule
            List.exists (IsMatchingSignatureDataVersionAttr (parseILVersion Internal.Utilities.FSharpEnvironment.FSharpBinaryMetadataFormatRevision)) attrs

//----------------------------------------------------------------------------
// TcImports
//--------------------------------------------------------------------------

[<Sealed>]
type TcImportsSafeDisposal(disposeActions: ResizeArray<unit -> unit>,disposeTypeProviderActions: ResizeArray<unit -> unit>) =

    let mutable isDisposed = false

    let dispose () =
        // disposing deliberately only closes this tcImports, not the ones up the chain
        isDisposed <- true
        if verbose then
            dprintf "disposing of TcImports, %d binaries\n" disposeActions.Count
        for action in disposeTypeProviderActions do action()
        for action in disposeActions do action()

    override _.Finalize() =
        dispose ()

    interface IDisposable with

        member this.Dispose()  =
            if not isDisposed then
                GC.SuppressFinalize this
                dispose ()

#if !NO_EXTENSIONTYPING
// These are hacks in order to allow TcImports to be held as a weak reference inside a type provider.
// The reason is due to older type providers compiled using an older TypeProviderSDK, that SDK used reflection on fields and properties to determine the contract.
// The reflection code has now since been removed, see here: https://github.com/fsprojects/FSharp.TypeProviders.SDK/pull/305. But we still need to work on older type providers.
// One day we can remove these hacks when we deemed most if not all type providers were re-compiled using the newer TypeProviderSDK.
// Yuck.
type TcImportsDllInfoHack =
    {
        FileName: string
    }

and TcImportsWeakHack (tcImports: WeakReference<TcImports>) =
    let mutable dllInfos: TcImportsDllInfoHack list = []

    member _.SetDllInfos (value: ImportedBinary list) =
        dllInfos <- value |> List.map (fun x -> { FileName = x.FileName })

    member _.Base: TcImportsWeakHack option =
        match tcImports.TryGetTarget() with
        | true, strong ->
            match strong.Base with
            | Some (baseTcImports: TcImports) ->
                Some baseTcImports.Weak
            | _ ->
                None
        | _ ->
            None

    member _.SystemRuntimeContainsType typeName =
        match tcImports.TryGetTarget () with
        | true, strong -> strong.SystemRuntimeContainsType typeName
        | _ -> false
#endif
/// Represents a table of imported assemblies with their resolutions.
/// Is a disposable object, but it is recommended not to explicitly call Dispose unless you absolutely know nothing will be using its contents after the disposal.
/// Otherwise, simply allow the GC to collect this and it will properly call Dispose from the finalizer.
and [<Sealed>] TcImports(tcConfigP: TcConfigProvider, initialResolutions: TcAssemblyResolutions, importsBase: TcImports option, dependencyProviderOpt: DependencyProvider option)
#if !NO_EXTENSIONTYPING
                         as this
#endif
       =

    let mutable resolutions = initialResolutions
    let mutable importsBase: TcImports option = importsBase
    let mutable dllInfos: ImportedBinary list = []
    let mutable dllTable: NameMap<ImportedBinary> = NameMap.empty
    let mutable ccuInfos: ImportedAssembly list = []
    let mutable ccuTable: NameMap<ImportedAssembly> = NameMap.empty

    /// ccuThunks is a ConcurrentDictionary thus threadsafe
    /// the key is a ccuThunk object, the value is a (unit->unit) func that when executed
    /// the func is used to fix up the func and operates on data captured at the time the func is created.
    /// func() is captured during phase2() of RegisterAndPrepareToImportReferencedDll(..) and PrepareToImportReferencedFSharpAssembly ( .. )
    let mutable ccuThunks = new ConcurrentDictionary<CcuThunk, (unit -> unit)>()

    let disposeActions = ResizeArray()
    let mutable disposed = false
    let mutable tcGlobals = None
    let disposeTypeProviderActions = ResizeArray()
#if !NO_EXTENSIONTYPING
    let mutable generatedTypeRoots = new System.Collections.Generic.Dictionary<ILTypeRef, int * ProviderGeneratedType>()
    let mutable tcImportsWeak = TcImportsWeakHack (WeakReference<_> this)
#endif

    let disposal = new TcImportsSafeDisposal(disposeActions, disposeTypeProviderActions)

    let CheckDisposed() =
        if disposed then assert false

    let dispose () =
        CheckDisposed()
        (disposal :> IDisposable).Dispose()

    // This is used to fixe up unresolved ccuThunks that were created during assembly import.
    // the ccuThunks dictionary is a ConcurrentDictionary and thus threadsafe.
    // Algorithm:
    //   Get a snapshot of the current unFixedUp ccuThunks.
    //   for each of those thunks, remove them from the dictionary, so any parallel threads can't do this work
    //      If it successfully removed it from the dictionary then do the fixup
    //          If the thunk remains unresolved add it back to the ccuThunks dictionary for further processing
    //      If not then move on to the next thunk
    let fixupOrphanCcus () =
        let keys = ccuThunks.Keys
        for ccuThunk in keys do
            match ccuThunks.TryRemove(ccuThunk) with
            | true, func ->
                if ccuThunk.IsUnresolvedReference then
                    func()
                if ccuThunk.IsUnresolvedReference then
                    ccuThunks.TryAdd(ccuThunk, func) |> ignore
            | _ -> ()

    let availableToOptionalCcu = function
        | ResolvedCcu ccu -> Some ccu
        | UnresolvedCcu _ -> None

    static let ccuHasType (ccu: CcuThunk) (nsname: string list) (tname: string) =
        let matchNameSpace (entityOpt: Entity option) n =
            match entityOpt with
            | None -> None
            | Some entity ->
                entity.ModuleOrNamespaceType.AllEntitiesByCompiledAndLogicalMangledNames.TryFind n

        match (Some ccu.Contents, nsname) ||> List.fold matchNameSpace with
        | Some ns ->
                match Map.tryFind tname ns.ModuleOrNamespaceType.TypesByMangledName with
                | Some _ -> true
                | None -> false
        | None -> false

    member internal tcImports.Base =
            CheckDisposed()
            importsBase

    member tcImports.CcuTable =
            CheckDisposed()
            ccuTable

    member tcImports.DllTable =
            CheckDisposed()
            dllTable

#if !NO_EXTENSIONTYPING
    member tcImports.Weak =
            CheckDisposed()
            tcImportsWeak
#endif

    member tcImports.RegisterCcu ccuInfo =
        CheckDisposed()
        ccuInfos <- ccuInfos ++ ccuInfo
        // Assembly Ref Resolution: remove this use of ccu.AssemblyName
        ccuTable <- NameMap.add (ccuInfo.FSharpViewOfMetadata.AssemblyName) ccuInfo ccuTable

    member tcImports.RegisterDll dllInfo =
        CheckDisposed()
        dllInfos <- dllInfos ++ dllInfo
#if !NO_EXTENSIONTYPING
        tcImportsWeak.SetDllInfos dllInfos
#endif
        dllTable <- NameMap.add (getNameOfScopeRef dllInfo.ILScopeRef) dllInfo dllTable

    member tcImports.GetDllInfos() : ImportedBinary list =
        CheckDisposed()
        match importsBase with
        | Some importsBase-> importsBase.GetDllInfos() @ dllInfos
        | None -> dllInfos

    member tcImports.AllAssemblyResolutions() =
        CheckDisposed()
        let ars = resolutions.GetAssemblyResolutions()
        match importsBase with
        | Some importsBase-> importsBase.AllAssemblyResolutions() @ ars
        | None -> ars

    member tcImports.TryFindDllInfo (ctok: CompilationThreadToken, m, assemblyName, lookupOnly) =
        CheckDisposed()
        let rec look (t: TcImports) =
            match NameMap.tryFind assemblyName t.DllTable with
            | Some res -> Some res
            | None ->
                match t.Base with
                | Some t2 -> look t2
                | None -> None
        match look tcImports with
        | Some res -> Some res
        | None ->
            tcImports.ImplicitLoadIfAllowed(ctok, m, assemblyName, lookupOnly)
            look tcImports

    member tcImports.FindDllInfo (ctok, m, assemblyName) =
        match tcImports.TryFindDllInfo (ctok, m, assemblyName, lookupOnly=false) with
        | Some res -> res
        | None -> error(Error(FSComp.SR.buildCouldNotResolveAssembly assemblyName, m))

    member tcImports.GetImportedAssemblies() =
        CheckDisposed()
        match importsBase with
        | Some importsBase-> List.append (importsBase.GetImportedAssemblies()) ccuInfos
        | None -> ccuInfos

    member tcImports.GetCcusExcludingBase() =
        CheckDisposed()
        ccuInfos |> List.map (fun x -> x.FSharpViewOfMetadata)

    member tcImports.GetCcusInDeclOrder() =
        CheckDisposed()
        List.map (fun x -> x.FSharpViewOfMetadata) (tcImports.GetImportedAssemblies())

    // This is the main "assembly reference --> assembly" resolution routine.
    member tcImports.FindCcuInfo (ctok, m, assemblyName, lookupOnly) =
        CheckDisposed()
        let rec look (t: TcImports) =
            match NameMap.tryFind assemblyName t.CcuTable with
            | Some res -> Some res
            | None ->
                 match t.Base with
                 | Some t2 -> look t2
                 | None -> None

        match look tcImports with
        | Some res -> ResolvedImportedAssembly res
        | None ->
            tcImports.ImplicitLoadIfAllowed(ctok, m, assemblyName, lookupOnly)
            match look tcImports with
            | Some res -> ResolvedImportedAssembly res
            | None -> UnresolvedImportedAssembly assemblyName

    member tcImports.FindCcu (ctok, m, assemblyName, lookupOnly) =
        CheckDisposed()
        match tcImports.FindCcuInfo(ctok, m, assemblyName, lookupOnly) with
        | ResolvedImportedAssembly importedAssembly -> ResolvedCcu(importedAssembly.FSharpViewOfMetadata)
        | UnresolvedImportedAssembly assemblyName -> UnresolvedCcu assemblyName

    member tcImports.FindCcuFromAssemblyRef(ctok, m, assemblyRef: ILAssemblyRef) =
        CheckDisposed()
        match tcImports.FindCcuInfo(ctok, m, assemblyRef.Name, lookupOnly=false) with
        | ResolvedImportedAssembly importedAssembly -> ResolvedCcu(importedAssembly.FSharpViewOfMetadata)
        | UnresolvedImportedAssembly _ -> UnresolvedCcu(assemblyRef.QualifiedName)

    member tcImports.TryFindXmlDocumentationInfo(assemblyName: string) =
        CheckDisposed()
        let rec look (t: TcImports) =
            match NameMap.tryFind assemblyName t.CcuTable with
            | Some res -> Some res
            | None ->
                 match t.Base with
                 | Some t2 -> look t2
                 | None -> None

        match look tcImports with
        | Some res -> res.FSharpViewOfMetadata.Deref.XmlDocumentationInfo
        | _ -> None

#if !NO_EXTENSIONTYPING
    member tcImports.GetProvidedAssemblyInfo(ctok, m, assembly: Tainted<ProvidedAssembly>) =
        let anameOpt = assembly.PUntaint((fun assembly -> match assembly with null -> None | a -> Some (a.GetName())), m)
        match anameOpt with
        | None -> false, None
        | Some aname ->
        let ilShortAssemName = aname.Name
        match tcImports.FindCcu (ctok, m, ilShortAssemName, lookupOnly=true) with
        | ResolvedCcu ccu ->
            if ccu.IsProviderGenerated then
                let dllinfo = tcImports.FindDllInfo(ctok, m, ilShortAssemName)
                true, dllinfo.ProviderGeneratedStaticLinkMap
            else
                false, None

        | UnresolvedCcu _ ->
            let g = tcImports.GetTcGlobals()
            let ilScopeRef = ILScopeRef.Assembly (ILAssemblyRef.FromAssemblyName aname)
            let fileName = aname.Name + ".dll"
            let bytes = assembly.PApplyWithProvider((fun (assembly, provider) -> assembly.GetManifestModuleContents provider), m).PUntaint(id, m)
            let tcConfig = tcConfigP.Get ctok
            let ilModule, ilAssemblyRefs =
                let opts: ILReaderOptions =
                    { reduceMemoryUsage = tcConfig.reduceMemoryUsage
                      pdbDirPath = None
                      metadataOnly = MetadataOnlyFlag.Yes
                      tryGetMetadataSnapshot = tcConfig.tryGetMetadataSnapshot }
                let reader = OpenILModuleReaderFromBytes fileName bytes opts
                reader.ILModuleDef, reader.ILAssemblyRefs

            let theActualAssembly = assembly.PUntaint((fun x -> x.Handle), m)
            let dllinfo =
                { RawMetadata= RawFSharpAssemblyDataBackedByFileOnDisk (ilModule, ilAssemblyRefs)
                  FileName=fileName
                  ProviderGeneratedAssembly=Some theActualAssembly
                  IsProviderGenerated=true
                  ProviderGeneratedStaticLinkMap= if g.isInteractive then None else Some (ProvidedAssemblyStaticLinkingMap.CreateNew())
                  ILScopeRef = ilScopeRef
                  ILAssemblyRefs = ilAssemblyRefs }
            tcImports.RegisterDll dllinfo

            let ccuContents = Construct.NewCcuContents ilScopeRef m ilShortAssemName (Construct.NewEmptyModuleOrNamespaceType Namespace)

            let ccuData: CcuData =
              { IsFSharp=false
                UsesFSharp20PlusQuotations=false
                InvalidateEvent=(new Event<_>()).Publish
                IsProviderGenerated = true
                QualifiedName= Some (assembly.PUntaint((fun a -> a.FullName), m))
                Contents = ccuContents
                ILScopeRef = ilScopeRef
                Stamp = newStamp()
                SourceCodeDirectory = ""
                FileName = Some fileName
                MemberSignatureEquality = (fun ty1 ty2 -> typeEquivAux EraseAll g ty1 ty2)
                ImportProvidedType = (fun ty -> Import.ImportProvidedType (tcImports.GetImportMap()) m ty)
                TryGetILModuleDef = (fun () -> Some ilModule)
                TypeForwarders = Map.empty
                XmlDocumentationInfo =
                    match tcConfig.xmlDocInfoLoader with
                    | Some xmlDocInfoLoader -> xmlDocInfoLoader.TryLoad(fileName, ilModule)
                    | _ -> None
              }

            let ccu = CcuThunk.Create(ilShortAssemName, ccuData)
            let ccuinfo =
                { FSharpViewOfMetadata=ccu
                  ILScopeRef = ilScopeRef
                  AssemblyAutoOpenAttributes = []
                  AssemblyInternalsVisibleToAttributes = []
                  IsProviderGenerated = true
                  TypeProviders=[]
                  FSharpOptimizationData = notlazy None }
            tcImports.RegisterCcu ccuinfo
            // Yes, it is generative
            true, dllinfo.ProviderGeneratedStaticLinkMap

    member tcImports.RecordGeneratedTypeRoot root =
        // checking if given ProviderGeneratedType was already recorded before (probably for another set of static parameters)
        let (ProviderGeneratedType(_, ilTyRef, _)) = root
        let index =
            match generatedTypeRoots.TryGetValue ilTyRef with
            | true, (index, _) -> index
            | false, _ -> generatedTypeRoots.Count
        generatedTypeRoots.[ilTyRef] <- (index, root)

    member tcImports.ProviderGeneratedTypeRoots =
        generatedTypeRoots.Values
        |> Seq.sortBy fst
        |> Seq.map snd
        |> Seq.toList
#endif

    member private tcImports.AttachDisposeAction action =
        CheckDisposed()
        disposeActions.Add action

#if !NO_EXTENSIONTYPING
    member private tcImports.AttachDisposeTypeProviderAction action =
        CheckDisposed()
        disposeTypeProviderActions.Add action
#endif

    // Note: the returned binary reader is associated with the tcImports, i.e. when the tcImports are closed
    // then the reader is closed.
    member tcImports.OpenILBinaryModule(ctok, filename, m) =
      try
        CheckDisposed()
        let tcConfig = tcConfigP.Get ctok
        let pdbDirPath =
            // We open the pdb file if one exists parallel to the binary we
            // are reading, so that --standalone will preserve debug information.
            if tcConfig.openDebugInformationForLaterStaticLinking then
                let pdbDir = try FileSystem.GetDirectoryNameShim filename with _ -> "."
                let pdbFile = (try FileSystemUtils.chopExtension filename with _ -> filename) + ".pdb"

                if FileSystem.FileExistsShim pdbFile then
                    if verbose then dprintf "reading PDB file %s from directory %s\n" pdbFile pdbDir
                    Some pdbDir
                else
                    None
            else
                None

        let ilILBinaryReader =
            OpenILBinary (filename, tcConfig.reduceMemoryUsage, pdbDirPath, tcConfig.shadowCopyReferences, tcConfig.tryGetMetadataSnapshot)

        tcImports.AttachDisposeAction(fun _ -> (ilILBinaryReader :> IDisposable).Dispose())
        ilILBinaryReader.ILModuleDef, ilILBinaryReader.ILAssemblyRefs
      with e ->
        error(Error(FSComp.SR.buildErrorOpeningBinaryFile(filename, e.Message), m))

    (* auxModTable is used for multi-module assemblies *)
    member tcImports.MkLoaderForMultiModuleILAssemblies ctok m =
        CheckDisposed()
        let auxModTable = HashMultiMap(10, HashIdentity.Structural)
        fun viewedScopeRef ->

            let tcConfig = tcConfigP.Get ctok
            match viewedScopeRef with
            | ILScopeRef.Module modref ->
                let key = modref.Name
                if not (auxModTable.ContainsKey key) then
                    let resolution = tcConfig.ResolveLibWithDirectories (CcuLoadFailureAction.RaiseError, AssemblyReference(m, key, None)) |> Option.get
                    let ilModule, _ = tcImports.OpenILBinaryModule(ctok, resolution.resolvedPath, m)
                    auxModTable.[key] <- ilModule
                auxModTable.[key]

            | _ ->
                error(InternalError("Unexpected ILScopeRef.Local or ILScopeRef.Assembly in exported type table", m))

    member tcImports.IsAlreadyRegistered nm =
        CheckDisposed()
        tcImports.GetDllInfos() |> List.exists (fun dll ->
            match dll.ILScopeRef with
            | ILScopeRef.Assembly a -> a.Name = nm
            | _ -> false)

    member tcImports.DependencyProvider =
        CheckDisposed()
        match dependencyProviderOpt with
        | None ->
            Debug.Assert(false, "this should never be called on FrameworkTcImports")
            new DependencyProvider(null, null)
        | Some dependencyProvider -> dependencyProvider

    member tcImports.GetImportMap() =
        CheckDisposed()
        let loaderInterface =
            { new Import.AssemblyLoader with
                 member x.FindCcuFromAssemblyRef (ctok, m, ilAssemblyRef) =
                     tcImports.FindCcuFromAssemblyRef (ctok, m, ilAssemblyRef)

                 member x.TryFindXmlDocumentationInfo (assemblyName) =
                    tcImports.TryFindXmlDocumentationInfo(assemblyName)

#if !NO_EXTENSIONTYPING
                 member x.GetProvidedAssemblyInfo (ctok, m, assembly) = tcImports.GetProvidedAssemblyInfo (ctok, m, assembly)
                 member x.RecordGeneratedTypeRoot root = tcImports.RecordGeneratedTypeRoot root
#endif
             }
        new Import.ImportMap (tcImports.GetTcGlobals(), loaderInterface)

    // Note the tcGlobals are only available once mscorlib and fslib have been established. For TcImports,
    // they are logically only needed when converting AbsIL data structures into F# data structures, and
    // when converting AbsIL types in particular, since these types are normalized through the tables
    // in the tcGlobals (E.g. normalizing 'System.Int32' to 'int'). On the whole ImportILAssembly doesn't
    // actually convert AbsIL types - it only converts the outer shell of type definitions - the vast majority of
    // types such as those in method signatures are currently converted on-demand. However ImportILAssembly does have to
    // convert the types that are constraints in generic parameters, which was the original motivation for making sure that
    // ImportILAssembly had a tcGlobals available when it really needs it.
    member tcImports.GetTcGlobals() : TcGlobals =
        CheckDisposed()
        match tcGlobals with
        | Some g -> g
        | None ->
            match importsBase with
            | Some b -> b.GetTcGlobals()
            | None -> failwith "unreachable: GetGlobals - are the references to mscorlib.dll and FSharp.Core.dll valid?"

    member private tcImports.SetTcGlobals g =
        CheckDisposed()
        tcGlobals <- Some g

#if !NO_EXTENSIONTYPING
    member private tcImports.InjectProvidedNamespaceOrTypeIntoEntity
            (typeProviderEnvironment,
             tcConfig: TcConfig,
             m, entity: Entity,
             injectedNamespace, remainingNamespace,
             provider,
             st: Tainted<ProvidedType> option) =
        match remainingNamespace with
        | next :: rest ->
            // Inject the namespace entity
            match entity.ModuleOrNamespaceType.ModulesAndNamespacesByDemangledName.TryFind next with
            | Some childEntity ->
                tcImports.InjectProvidedNamespaceOrTypeIntoEntity (typeProviderEnvironment, tcConfig, m, childEntity, next :: injectedNamespace, rest, provider, st)
            | None ->
                // Build up the artificial namespace if there is not a real one.
                let cpath = CompPath(ILScopeRef.Local, injectedNamespace |> List.rev |> List.map (fun n -> (n, ModuleOrNamespaceKind.Namespace)) )
                let mid = ident (next, rangeStartup)
                let mty = Construct.NewEmptyModuleOrNamespaceType Namespace
                let newNamespace = Construct.NewModuleOrNamespace (Some cpath) taccessPublic mid XmlDoc.Empty [] (MaybeLazy.Strict mty)
                entity.ModuleOrNamespaceType.AddModuleOrNamespaceByMutation newNamespace
                tcImports.InjectProvidedNamespaceOrTypeIntoEntity (typeProviderEnvironment, tcConfig, m, newNamespace, next :: injectedNamespace, rest, provider, st)
        | [] ->
            match st with
            | Some st ->
                // Inject the wrapper type into the provider assembly.
                //
                // Generated types get properly injected into the provided (i.e. generated) assembly CCU in tc.fs

                let importProvidedType t = Import.ImportProvidedType (tcImports.GetImportMap()) m t
                let isSuppressRelocate = tcConfig.isInteractive || st.PUntaint((fun st -> st.IsSuppressRelocate), m)
                let newEntity = Construct.NewProvidedTycon(typeProviderEnvironment, st, importProvidedType, isSuppressRelocate, m)
                entity.ModuleOrNamespaceType.AddProvidedTypeEntity newEntity
            | None -> ()

            entity.entity_tycon_repr <-
                match entity.TypeReprInfo with
                // This is the first extension
                | TNoRepr ->
                    TProvidedNamespaceExtensionPoint(typeProviderEnvironment, [provider])

                // Add to the existing list of extensions
                | TProvidedNamespaceExtensionPoint(resolutionFolder, prior) as repr ->
                    if not(prior |> List.exists(fun r->Tainted.EqTainted r provider)) then
                        TProvidedNamespaceExtensionPoint(resolutionFolder, provider :: prior)
                    else
                        repr

                | _ -> failwith "Unexpected representation in namespace entity referred to by a type provider"

    member tcImportsStrong.ImportTypeProviderExtensions
               (ctok, tcConfig: TcConfig,
                fileNameOfRuntimeAssembly,
                ilScopeRefOfRuntimeAssembly,
                runtimeAssemblyAttributes: ILAttribute list,
                entityToInjectInto, invalidateCcu: Event<_>, m) =

        let startingErrorCount = CompileThreadStatic.ErrorLogger.ErrorCount

        // Find assembly level TypeProviderAssemblyAttributes. These will point to the assemblies that
        // have class which implement ITypeProvider and which have TypeProviderAttribute on them.
        let designTimeAssemblyNames =
            runtimeAssemblyAttributes
            |> List.choose (TryDecodeTypeProviderAssemblyAttr)
            // If no design-time assembly is specified, use the runtime assembly
            |> List.map (function null -> fileNameOfRuntimeAssembly | s -> s)
            // For each simple name of a design-time assembly, we take the first matching one in the order they are
            // specified in the attributes
            |> List.distinctBy (fun s -> try Path.GetFileNameWithoutExtension s with _ -> s)

        if not (List.isEmpty designTimeAssemblyNames) then

            // Find the SystemRuntimeAssemblyVersion value to report in the TypeProviderConfig.
            let primaryAssemblyVersion =
                let primaryAssemblyRef = tcConfig.PrimaryAssemblyDllReference()
                let resolution = tcConfig.ResolveLibWithDirectories (CcuLoadFailureAction.RaiseError, primaryAssemblyRef) |> Option.get
                 // MSDN: this method causes the file to be opened and closed, but the assembly is not added to this domain
                let name = System.Reflection.AssemblyName.GetAssemblyName(resolution.resolvedPath)
                name.Version

            let typeProviderEnvironment =
                 { resolutionFolder = tcConfig.implicitIncludeDir
                   outputFile = tcConfig.outputFile
                   showResolutionMessages = tcConfig.showExtensionTypeMessages
                   referencedAssemblies = Array.distinct [| for r in tcImportsStrong.AllAssemblyResolutions() -> r.resolvedPath |]
                   temporaryFolder = FileSystem.GetTempPathShim() }

            // The type provider should not hold strong references to disposed
            // TcImport objects. So the callbacks provided in the type provider config
            // dispatch via a thunk which gets set to a non-resource-capturing
            // failing function when the object is disposed.
            let systemRuntimeContainsType =
                // NOTE: do not touch this, edit: but we did, we had no choice - TPs cannot hold a strong reference on TcImports "ever".
                let tcImports = tcImportsWeak
                let mutable systemRuntimeContainsTypeRef = fun typeName -> tcImports.SystemRuntimeContainsType typeName
                tcImportsStrong.AttachDisposeTypeProviderAction(fun () -> systemRuntimeContainsTypeRef <- fun _ -> raise (System.ObjectDisposedException("The type provider has been disposed")))
                fun arg -> systemRuntimeContainsTypeRef arg

            let providers = [
                for designTimeAssemblyName in designTimeAssemblyNames do
                    yield! ExtensionTyping.GetTypeProvidersOfAssembly(fileNameOfRuntimeAssembly,
                                                                      ilScopeRefOfRuntimeAssembly,
                                                                      designTimeAssemblyName,
                                                                      typeProviderEnvironment,
                                                                      tcConfig.isInvalidationSupported,
                                                                      tcConfig.isInteractive,
                                                                      systemRuntimeContainsType,
                                                                      primaryAssemblyVersion,
                                                                      tcConfig.compilerToolPaths,
                                                                      m) ]
            // Note, type providers are disposable objects. The TcImports owns the provider objects - when/if it is disposed, the providers are disposed.
            // We ignore all exceptions from provider disposal.
            for provider in providers do
                tcImportsStrong.AttachDisposeTypeProviderAction(fun () ->
                    try
                        provider.PUntaintNoFailure(fun x -> x.Dispose())
                    with e ->
                        ())

            // Add the invalidation signal handlers to each provider
            for provider in providers do
                provider.PUntaint((fun tp ->

                    // Register the type provider invalidation handler.
                    //
                    // We are explicit about what the handler closure captures to help reason about the
                    // lifetime of captured objects, especially in case the type provider instance gets leaked
                    // or keeps itself alive mistakenly, e.g. via some global state in the type provider instance.
                    //
                    // The closure captures
                    //   1. an Event value, ultimately this is made available in all CCus as ccu.InvalidateEvent
                    //   2. any handlers registered to ccu.InvalidateEvent
                    //   3. a message string
                    //
                    // Note that the invalidation handler does not explicitly capture the TcImports.
                    // The only place where handlers are registered is to ccu.InvalidateEvent is in IncrementalBuilder.fs.

                    let capturedInvalidateCcu = invalidateCcu
                    let capturedMessage = "The provider '" + fileNameOfRuntimeAssembly + "' reported a change"
                    let handler = tp.Invalidate.Subscribe(fun _ -> capturedInvalidateCcu.Trigger (capturedMessage))

                    // When the TcImports is disposed we detach the invalidation callback
                    tcImportsStrong.AttachDisposeTypeProviderAction(fun () -> try handler.Dispose() with _ -> ())), m)

            match providers with
            | [] ->
                warning(Error(FSComp.SR.etHostingAssemblyFoundWithoutHosts(fileNameOfRuntimeAssembly, typeof<Microsoft.FSharp.Core.CompilerServices.TypeProviderAssemblyAttribute>.FullName), m))
            | _ ->

#if DEBUG
                if typeProviderEnvironment.showResolutionMessages then
                    dprintfn "Found extension type hosting hosting assembly '%s' with the following extensions:" fileNameOfRuntimeAssembly
                    providers |> List.iter(fun provider ->dprintfn " %s" (ExtensionTyping.DisplayNameOfTypeProvider(provider.TypeProvider, m)))
#endif

                for provider in providers do
                    try
                        // Inject an entity for the namespace, or if one already exists, then record this as a provider
                        // for that namespace.
                        let rec loop (providedNamespace: Tainted<IProvidedNamespace>) =
                            let path = ExtensionTyping.GetProvidedNamespaceAsPath(m, provider, providedNamespace.PUntaint((fun r -> r.NamespaceName), m))
                            tcImportsStrong.InjectProvidedNamespaceOrTypeIntoEntity (typeProviderEnvironment, tcConfig, m, entityToInjectInto, [], path, provider, None)

                            // Inject entities for the types returned by provider.GetTypes().
                            //
                            // NOTE: The types provided by GetTypes() are available for name resolution
                            // when the namespace is "opened". This is part of the specification of the language
                            // feature.
                            let tys = providedNamespace.PApplyArray((fun provider -> provider.GetTypes()), "GetTypes", m)
                            let ptys = [| for ty in tys -> ty.PApply((fun ty -> ty |> ProvidedType.CreateNoContext), m) |]
                            for st in ptys do
                                tcImportsStrong.InjectProvidedNamespaceOrTypeIntoEntity (typeProviderEnvironment, tcConfig, m, entityToInjectInto, [], path, provider, Some st)

                            for providedNestedNamespace in providedNamespace.PApplyArray((fun provider -> provider.GetNestedNamespaces()), "GetNestedNamespaces", m) do
                                loop providedNestedNamespace

                        RequireCompilationThread ctok // IProvidedType.GetNamespaces is an example of a type provider call
                        let providedNamespaces = provider.PApplyArray((fun r -> r.GetNamespaces()), "GetNamespaces", m)

                        for providedNamespace in providedNamespaces do
                            loop providedNamespace
                    with e ->
                        errorRecovery e m

                if startingErrorCount<CompileThreadStatic.ErrorLogger.ErrorCount then
                    error(Error(FSComp.SR.etOneOrMoreErrorsSeenDuringExtensionTypeSetting(), m))

            providers
        else []
#endif

    /// Query information about types available in target system runtime library
    member tcImports.SystemRuntimeContainsType (typeName: string) : bool =
        let ns, typeName = splitILTypeName typeName
        let tcGlobals = tcImports.GetTcGlobals()
        tcGlobals.TryFindSysTyconRef ns typeName |> Option.isSome

    // Add a referenced assembly
    //
    // Retargetable assembly refs are required for binaries that must run
    // against DLLs supported by multiple publishers. For example
    // Compact Framework binaries must use this. However it is not
    // clear when else it is required, e.g. for Mono.

    member tcImports.PrepareToImportReferencedILAssembly (ctok, m, filename, dllinfo: ImportedBinary) =
        CheckDisposed()
        let tcConfig = tcConfigP.Get ctok
        assert dllinfo.RawMetadata.TryGetILModuleDef().IsSome
        let ilModule = dllinfo.RawMetadata.TryGetILModuleDef().Value
        let ilScopeRef = dllinfo.ILScopeRef
        let aref =
            match ilScopeRef with
            | ILScopeRef.Assembly aref -> aref
            | _ -> error(InternalError("PrepareToImportReferencedILAssembly: cannot reference .NET netmodules directly, reference the containing assembly instead", m))

        let nm = aref.Name
        if verbose then dprintn ("Converting IL assembly to F# data structures "+nm)
        let auxModuleLoader = tcImports.MkLoaderForMultiModuleILAssemblies ctok m
        let invalidateCcu = new Event<_>()
        let ccu = Import.ImportILAssembly(tcImports.GetImportMap, m, auxModuleLoader, tcConfig.xmlDocInfoLoader, ilScopeRef, tcConfig.implicitIncludeDir, Some filename, ilModule, invalidateCcu.Publish)

        let ccuinfo =
            { FSharpViewOfMetadata=ccu
              ILScopeRef = ilScopeRef
              AssemblyAutoOpenAttributes = GetAutoOpenAttributes ilModule
              AssemblyInternalsVisibleToAttributes = GetInternalsVisibleToAttributes ilModule
#if !NO_EXTENSIONTYPING
              IsProviderGenerated = false
              TypeProviders = []
#endif
              FSharpOptimizationData = notlazy None }
        tcImports.RegisterCcu ccuinfo
        let phase2 () =
#if !NO_EXTENSIONTYPING
            ccuinfo.TypeProviders <- tcImports.ImportTypeProviderExtensions (ctok, tcConfig, filename, ilScopeRef, ilModule.ManifestOfAssembly.CustomAttrs.AsList, ccu.Contents, invalidateCcu, m)
#endif
            [ResolvedImportedAssembly ccuinfo]
        phase2

    member tcImports.PrepareToImportReferencedFSharpAssembly (ctok, m, filename, dllinfo: ImportedBinary) =
        CheckDisposed()
#if !NO_EXTENSIONTYPING
        let tcConfig = tcConfigP.Get ctok
#endif
        let ilModule = dllinfo.RawMetadata
        let ilScopeRef = dllinfo.ILScopeRef
        let ilShortAssemName = getNameOfScopeRef ilScopeRef
        if verbose then dprintn ("Converting F# assembly to F# data structures "+(getNameOfScopeRef ilScopeRef))
        if verbose then dprintn ("Relinking interface info from F# assembly "+ilShortAssemName)
        let optDataReaders = ilModule.GetRawFSharpOptimizationData(m, ilShortAssemName, filename)

        let ccuRawDataAndInfos =
            ilModule.GetRawFSharpSignatureData(m, ilShortAssemName, filename)
            |> List.map (fun (ccuName, sigDataReader) ->
                let data = GetSignatureData (filename, ilScopeRef, ilModule.TryGetILModuleDef(), sigDataReader)

                let optDatas = Map.ofList optDataReaders

                let minfo: PickledCcuInfo = data.RawData
                let mspec = minfo.mspec

#if !NO_EXTENSIONTYPING
                let invalidateCcu = new Event<_>()
#endif

                let codeDir = minfo.compileTimeWorkingDir
                let ccuData: CcuData =
                    { ILScopeRef=ilScopeRef
                      Stamp = newStamp()
                      FileName = Some filename
                      QualifiedName= Some(ilScopeRef.QualifiedName)
                      SourceCodeDirectory = codeDir (* note: in some cases we fix up this information later *)
                      IsFSharp=true
                      Contents = mspec
#if !NO_EXTENSIONTYPING
                      InvalidateEvent=invalidateCcu.Publish
                      IsProviderGenerated = false
                      ImportProvidedType = (fun ty -> Import.ImportProvidedType (tcImports.GetImportMap()) m ty)
#endif
                      TryGetILModuleDef = ilModule.TryGetILModuleDef
                      UsesFSharp20PlusQuotations = minfo.usesQuotations
                      MemberSignatureEquality= (fun ty1 ty2 -> typeEquivAux EraseAll (tcImports.GetTcGlobals()) ty1 ty2)
                      TypeForwarders = ImportILAssemblyTypeForwarders(tcImports.GetImportMap, m, ilModule.GetRawTypeForwarders())
                      XmlDocumentationInfo =
                        match tcConfig.xmlDocInfoLoader, ilModule.TryGetILModuleDef() with
                        | Some xmlDocInfoLoader, Some ilModuleDef -> xmlDocInfoLoader.TryLoad(filename, ilModuleDef)
                        | _ -> None
                    }

                let ccu = CcuThunk.Create(ccuName, ccuData)

                let optdata =
                    lazy
                        (match Map.tryFind ccuName optDatas with
                         | None ->
                            if verbose then dprintf "*** no optimization data for CCU %s, was DLL compiled with --no-optimization-data??\n" ccuName
                            None
                         | Some info ->
                            let data = GetOptimizationData (filename, ilScopeRef, ilModule.TryGetILModuleDef(), info)
                            let fixupThunk () = data.OptionalFixup(fun nm -> availableToOptionalCcu(tcImports.FindCcu(ctok, m, nm, lookupOnly=false)))

                            // Make a note of all ccuThunks that may still need to be fixed up when other dlls are loaded
                            for ccuThunk in data.FixupThunks do
                                if ccuThunk.IsUnresolvedReference then
                                    ccuThunks.TryAdd(ccuThunk, fun () -> fixupThunk () |> ignore) |> ignore

                            if verbose then dprintf "found optimization data for CCU %s\n" ccuName
                            Some (fixupThunk ()))

                let ccuinfo =
                    { FSharpViewOfMetadata=ccu
                      AssemblyAutoOpenAttributes = ilModule.GetAutoOpenAttributes()
                      AssemblyInternalsVisibleToAttributes = ilModule.GetInternalsVisibleToAttributes()
                      FSharpOptimizationData=optdata
#if !NO_EXTENSIONTYPING
                      IsProviderGenerated = false
                      TypeProviders = []
#endif
                      ILScopeRef = ilScopeRef }

                let phase2() =
#if !NO_EXTENSIONTYPING
                     match ilModule.TryGetILModuleDef() with
                     | None -> () // no type providers can be used without a real IL Module present
                     | Some ilModule ->
                         let tps = tcImports.ImportTypeProviderExtensions (ctok, tcConfig, filename, ilScopeRef, ilModule.ManifestOfAssembly.CustomAttrs.AsList, ccu.Contents, invalidateCcu, m)
                         ccuinfo.TypeProviders <- tps
#else
                     ()
#endif
                data, ccuinfo, phase2)

        // Register all before relinking to cope with mutually-referential ccus
        ccuRawDataAndInfos |> List.iter (p23 >> tcImports.RegisterCcu)
        let phase2 () =
            (* Relink *)
            (* dprintf "Phase2: %s\n" filename; REMOVE DIAGNOSTICS *)
            ccuRawDataAndInfos
            |> List.iter (fun (data, _, _) ->
                let fixupThunk () = data.OptionalFixup(fun nm -> availableToOptionalCcu(tcImports.FindCcu(ctok, m, nm, lookupOnly=false))) |> ignore
                fixupThunk()
                for ccuThunk in data.FixupThunks do
                    if ccuThunk.IsUnresolvedReference then
                        ccuThunks.TryAdd(ccuThunk, fixupThunk) |> ignore
                )
#if !NO_EXTENSIONTYPING
            ccuRawDataAndInfos |> List.iter (fun (_, _, phase2) -> phase2())
#endif
            ccuRawDataAndInfos |> List.map p23 |> List.map ResolvedImportedAssembly
        phase2

    // NOTE: When used in the Language Service this can cause the transitive checking of projects. Hence it must be cancellable.
    member tcImports.TryRegisterAndPrepareToImportReferencedDll (ctok, r: AssemblyResolution) : Cancellable<(_ * (unit -> AvailableImportedAssembly list)) option> =
      cancellable {
        CheckDisposed()
        let m = r.originalReference.Range
        let filename = r.resolvedPath
        let! contentsOpt =
          cancellable {
            match r.ProjectReference with
            | Some ilb -> return! ilb.EvaluateRawContents ctok
            | None -> return None
          }

        // If we have a project reference but did not get any valid contents,
        //     just return None and do not attempt to read elsewhere.
        if contentsOpt.IsNone && r.ProjectReference.IsSome then
            return None
        else

        let assemblyData =
            match contentsOpt with
            | Some ilb -> ilb
            | None ->
                let ilModule, ilAssemblyRefs = tcImports.OpenILBinaryModule(ctok, filename, m)
                RawFSharpAssemblyDataBackedByFileOnDisk (ilModule, ilAssemblyRefs) :> IRawFSharpAssemblyData

        let ilShortAssemName = assemblyData.ShortAssemblyName
        let ilScopeRef = assemblyData.ILScopeRef

        if tcImports.IsAlreadyRegistered ilShortAssemName then
            let dllinfo = tcImports.FindDllInfo(ctok, m, ilShortAssemName)
            let phase2() = [tcImports.FindCcuInfo(ctok, m, ilShortAssemName, lookupOnly=true)]
            return Some(dllinfo, phase2)
        else
            let dllinfo =
                { RawMetadata=assemblyData
                  FileName=filename
#if !NO_EXTENSIONTYPING
                  ProviderGeneratedAssembly=None
                  IsProviderGenerated=false
                  ProviderGeneratedStaticLinkMap = None
#endif
                  ILScopeRef = ilScopeRef
                  ILAssemblyRefs = assemblyData.ILAssemblyRefs }
            tcImports.RegisterDll dllinfo
            let phase2 =
                if assemblyData.HasAnyFSharpSignatureDataAttribute then
                    if not assemblyData.HasMatchingFSharpSignatureDataAttribute then
                        errorR(Error(FSComp.SR.buildDifferentVersionMustRecompile filename, m))
                        tcImports.PrepareToImportReferencedILAssembly (ctok, m, filename, dllinfo)
                    else
                        try
                        tcImports.PrepareToImportReferencedFSharpAssembly (ctok, m, filename, dllinfo)
                        with e -> error(Error(FSComp.SR.buildErrorOpeningBinaryFile(filename, e.Message), m))
                else
                    tcImports.PrepareToImportReferencedILAssembly (ctok, m, filename, dllinfo)
            return Some(dllinfo, phase2)
         }

    // NOTE: When used in the Language Service this can cause the transitive checking of projects. Hence it must be cancellable.
    member tcImports.RegisterAndImportReferencedAssemblies (ctok, nms: AssemblyResolution list) =
      cancellable {
        CheckDisposed()
        let! results =
           nms |> Cancellable.each (fun nm ->
               cancellable {
                   try
                        return! tcImports.TryRegisterAndPrepareToImportReferencedDll (ctok, nm)
                   with e ->
                        errorR(Error(FSComp.SR.buildProblemReadingAssembly(nm.resolvedPath, e.Message), nm.originalReference.Range))
                        return None
               })

        let dllinfos, phase2s = results |> List.choose id |> List.unzip
        fixupOrphanCcus()
        let ccuinfos = (List.collect (fun phase2 -> phase2()) phase2s)
        return dllinfos, ccuinfos
      }

    /// Note that implicit loading is not used for compilations from MSBuild, which passes ``--noframework``
    /// Implicit loading is done in non-cancellation mode. Implicit loading is never used in the language service, so
    /// no cancellation is needed.
    member tcImports.ImplicitLoadIfAllowed (ctok, m, assemblyName, lookupOnly) =
        CheckDisposed()
        // If the user is asking for the default framework then also try to resolve other implicit assemblies as they are discovered.
        // Using this flag to mean 'allow implicit discover of assemblies'.
        let tcConfig = tcConfigP.Get ctok
        if not lookupOnly && tcConfig.implicitlyResolveAssemblies then
            let tryFile speculativeFileName =
                let foundFile = tcImports.TryResolveAssemblyReference (ctok, AssemblyReference (m, speculativeFileName, None), ResolveAssemblyReferenceMode.Speculative)
                match foundFile with
                | OkResult (warns, res) ->
                    ReportWarnings warns
                    tcImports.RegisterAndImportReferencedAssemblies(ctok, res) |> Cancellable.runWithoutCancellation |> ignore
                    true
                | ErrorResult (_warns, _err) ->
                    // Throw away warnings and errors - this is speculative loading
                    false

            if tryFile (assemblyName + ".dll") then ()
            else tryFile (assemblyName + ".exe") |> ignore

#if !NO_EXTENSIONTYPING
    member tcImports.TryFindProviderGeneratedAssemblyByName(ctok, assemblyName: string) : System.Reflection.Assembly option =
        // The assembly may not be in the resolutions, but may be in the load set including EST injected assemblies
        match tcImports.TryFindDllInfo (ctok, range0, assemblyName, lookupOnly=true) with
        | Some res ->
            // Provider-generated assemblies don't necessarily have an on-disk representation we can load.
            res.ProviderGeneratedAssembly
        | _ -> None
#endif

    /// This doesn't need to be cancellable, it is only used by F# Interactive
    member tcImports.TryFindExistingFullyQualifiedPathBySimpleAssemblyName (ctok, simpleAssemName) : string option =
        resolutions.TryFindBySimpleAssemblyName (ctok, simpleAssemName) |> Option.map (fun r -> r.resolvedPath)

    /// This doesn't need to be cancellable, it is only used by F# Interactive
    member tcImports.TryFindExistingFullyQualifiedPathByExactAssemblyRef(ctok, assemblyRef: ILAssemblyRef) : string option =
        resolutions.TryFindByExactILAssemblyRef (ctok, assemblyRef) |> Option.map (fun r -> r.resolvedPath)

    member tcImports.TryResolveAssemblyReference(ctok, assemblyReference: AssemblyReference, mode: ResolveAssemblyReferenceMode) : OperationResult<AssemblyResolution list> =
        let tcConfig = tcConfigP.Get ctok
        // First try to lookup via the original reference text.
        match resolutions.TryFindByOriginalReference assemblyReference with
        | Some assemblyResolution ->
            ResultD [assemblyResolution]
        | None ->
#if NO_MSBUILD_REFERENCE_RESOLUTION
           try
               ResultD [tcConfig.ResolveLibWithDirectories assemblyReference]
           with e ->
               ErrorD e
#else
            // Next try to lookup up by the exact full resolved path.
            match resolutions.TryFindByResolvedPath assemblyReference.Text with
            | Some assemblyResolution ->
                ResultD [assemblyResolution]
            | None ->
                if tcConfigP.Get(ctok).useSimpleResolution then
                    let action =
                        match mode with
                        | ResolveAssemblyReferenceMode.ReportErrors -> CcuLoadFailureAction.RaiseError
                        | ResolveAssemblyReferenceMode.Speculative -> CcuLoadFailureAction.ReturnNone
                    match tcConfig.ResolveLibWithDirectories (action, assemblyReference) with
                    | Some resolved ->
                        resolutions <- resolutions.AddResolutionResults [resolved]
                        ResultD [resolved]
                    | None ->
                        ErrorD(AssemblyNotResolved(assemblyReference.Text, assemblyReference.Range))
                else
                    // This is a previously unencountered assembly. Resolve it and add it to the list.
                    // But don't cache resolution failures because the assembly may appear on the disk later.
                    let resolved, unresolved = TcConfig.TryResolveLibsUsingMSBuildRules(tcConfig, [ assemblyReference ], assemblyReference.Range, mode)
                    match resolved, unresolved with
                    | (assemblyResolution :: _, _) ->
                        resolutions <- resolutions.AddResolutionResults resolved
                        ResultD [assemblyResolution]
                    | (_, _ :: _) ->
                        resolutions <- resolutions.AddUnresolvedReferences unresolved
                        ErrorD(AssemblyNotResolved(assemblyReference.Text, assemblyReference.Range))
                    | [], [] ->
                        // Note, if mode=ResolveAssemblyReferenceMode.Speculative and the resolution failed then TryResolveLibsUsingMSBuildRules returns
                        // the empty list and we convert the failure into an AssemblyNotResolved here.
                        ErrorD(AssemblyNotResolved(assemblyReference.Text, assemblyReference.Range))
#endif

    member tcImports.ResolveAssemblyReference(ctok, assemblyReference, mode) : AssemblyResolution list =
        CommitOperationResult(tcImports.TryResolveAssemblyReference(ctok, assemblyReference, mode))

    // Note: This returns a TcImports object. However, framework TcImports are not currently disposed. The only reason
    // we dispose TcImports is because we need to dispose type providers, and type providers are never included in the framework DLL set.
    // If a framework set ever includes type providers, you will not have to worry about explicitly calling Dispose as the Finalizer will handle it.
    static member BuildFrameworkTcImports (ctok, tcConfigP: TcConfigProvider, frameworkDLLs, nonFrameworkDLLs) =
      cancellable {

        let tcConfig = tcConfigP.Get ctok
        let tcResolutions = TcAssemblyResolutions.BuildFromPriorResolutions(ctok, tcConfig, frameworkDLLs, [])
        let tcAltResolutions = TcAssemblyResolutions.BuildFromPriorResolutions(ctok, tcConfig, nonFrameworkDLLs, [])

        let frameworkTcImports = new TcImports(tcConfigP, tcResolutions, None, None)

        // Fetch the primaryAssembly from the referenced assemblies otherwise
        let primaryAssemblyReference =
            let path = frameworkDLLs |> List.tryFind(fun dll -> String.Compare(Path.GetFileNameWithoutExtension(dll.resolvedPath), tcConfig.primaryAssembly.Name, StringComparison.OrdinalIgnoreCase) = 0)
            match path with
            | Some p -> AssemblyReference(range0, p.resolvedPath, None)
            | None -> tcConfig.PrimaryAssemblyDllReference()

        let primaryAssemblyResolution = frameworkTcImports.ResolveAssemblyReference(ctok, primaryAssemblyReference, ResolveAssemblyReferenceMode.ReportErrors)
        let! primaryAssem = frameworkTcImports.RegisterAndImportReferencedAssemblies(ctok, primaryAssemblyResolution)
        let primaryScopeRef =
            match primaryAssem with
              | (_, [ResolvedImportedAssembly ccu]) -> ccu.FSharpViewOfMetadata.ILScopeRef
              | _ -> failwith "unexpected"

        let primaryAssemblyResolvedPath =
            match primaryAssemblyResolution with
            | [primaryAssemblyResolution] -> primaryAssemblyResolution.resolvedPath
            | _ -> failwith "unexpected"

        let resolvedAssemblies = tcResolutions.GetAssemblyResolutions()

        let readerSettings: ILReaderOptions =
            { pdbDirPath=None
              reduceMemoryUsage = tcConfig.reduceMemoryUsage
              metadataOnly = MetadataOnlyFlag.Yes
              tryGetMetadataSnapshot = tcConfig.tryGetMetadataSnapshot }

        let tryFindAssemblyByExportedType manifest (exportedType: ILExportedTypeOrForwarder) =
            match exportedType.ScopeRef, primaryScopeRef with
            | ILScopeRef.Assembly aref1, ILScopeRef.Assembly aref2 when aref1.EqualsIgnoringVersion aref2 ->
                mkRefToILAssembly manifest
                |> Some
            | _ ->
                None

        let tryFindAssemblyThatForwardsToPrimaryAssembly manifest =
            manifest.ExportedTypes.TryFindByName "System.Object"
            |> Option.bind (tryFindAssemblyByExportedType manifest)

        // Determine what other assemblies could have been the primary assembly
        // by checking to see if "System.Object" is an exported type.
        let assembliesThatForwardToPrimaryAssembly =
            resolvedAssemblies
            |> List.choose (fun resolvedAssembly ->
                if primaryAssemblyResolvedPath <> resolvedAssembly.resolvedPath then
                    let reader = OpenILModuleReader resolvedAssembly.resolvedPath readerSettings
                    reader.ILModuleDef.Manifest
                    |> Option.bind tryFindAssemblyThatForwardsToPrimaryAssembly
                else
                    None)

        let fslibCcu, fsharpCoreAssemblyScopeRef =
            if tcConfig.compilingFslib then
                // When compiling FSharp.Core.dll, the fslibCcu reference to FSharp.Core.dll is a delayed ccu thunk fixed up during type checking
                CcuThunk.CreateDelayed getFSharpCoreLibraryName, ILScopeRef.Local
            else
                let fslibCcuInfo =
                    let coreLibraryReference = tcConfig.CoreLibraryDllReference()

                    let resolvedAssemblyRef =
                        match tcResolutions.TryFindByOriginalReference coreLibraryReference with
                        | Some resolution -> Some resolution
                        | _ ->
                            // Are we using a "non-canonical" FSharp.Core?
                            match tcAltResolutions.TryFindByOriginalReference coreLibraryReference with
                            | Some resolution -> Some resolution
                            | _ -> tcResolutions.TryFindByOriginalReferenceText (getFSharpCoreLibraryName)  // was the ".dll" elided?

                    match resolvedAssemblyRef with
                    | Some coreLibraryResolution ->
                        match frameworkTcImports.RegisterAndImportReferencedAssemblies(ctok, [coreLibraryResolution]) |> Cancellable.runWithoutCancellation with
                        | (_, [ResolvedImportedAssembly fslibCcuInfo ]) -> fslibCcuInfo
                        | _ ->
                            error(InternalError("BuildFrameworkTcImports: no successful import of "+coreLibraryResolution.resolvedPath, coreLibraryResolution.originalReference.Range))
                    | None ->
                        error(InternalError(sprintf "BuildFrameworkTcImports: no resolution of '%s'" coreLibraryReference.Text, rangeStartup))
                fslibCcuInfo.FSharpViewOfMetadata, fslibCcuInfo.ILScopeRef

        // Load the rest of the framework DLLs all at once (they may be mutually recursive)
        let! _assemblies = frameworkTcImports.RegisterAndImportReferencedAssemblies (ctok, resolvedAssemblies)

        // These are the DLLs we can search for well-known types
        let sysCcus =
             [| for ccu in frameworkTcImports.GetCcusInDeclOrder() do
                   yield ccu |]

        let tryFindSysTypeCcu path typeName =
            sysCcus |> Array.tryFind (fun ccu -> ccuHasType ccu path typeName)

        let ilGlobals = mkILGlobals (primaryScopeRef, assembliesThatForwardToPrimaryAssembly, fsharpCoreAssemblyScopeRef)

        // OK, now we have both mscorlib.dll and FSharp.Core.dll we can create TcGlobals
        let tcGlobals = TcGlobals(tcConfig.compilingFslib, ilGlobals, fslibCcu,
                                  tcConfig.implicitIncludeDir, tcConfig.mlCompatibility,
                                  tcConfig.isInteractive, tryFindSysTypeCcu, tcConfig.emitDebugInfoInQuotations,
                                  tcConfig.noDebugData, tcConfig.pathMap, tcConfig.langVersion)

#if DEBUG
        // the global_g reference cell is used only for debug printing
        global_g <- Some tcGlobals
#endif
        frameworkTcImports.SetTcGlobals tcGlobals
        return tcGlobals, frameworkTcImports
      }

    member tcImports.ReportUnresolvedAssemblyReferences knownUnresolved =
        // Report that an assembly was not resolved.
        let reportAssemblyNotResolved(file, originalReferences: AssemblyReference list) =
            originalReferences |> List.iter(fun originalReference -> errorR(AssemblyNotResolved(file, originalReference.Range)))
        knownUnresolved
        |> List.map (function UnresolvedAssemblyReference(file, originalReferences) -> file, originalReferences)
        |> List.iter reportAssemblyNotResolved

    static member BuildNonFrameworkTcImports
       (ctok, tcConfigP: TcConfigProvider, baseTcImports,
        nonFrameworkReferences, knownUnresolved, dependencyProvider) =

      cancellable {
        let tcConfig = tcConfigP.Get ctok
        let tcResolutions = TcAssemblyResolutions.BuildFromPriorResolutions(ctok, tcConfig, nonFrameworkReferences, knownUnresolved)
        let references = tcResolutions.GetAssemblyResolutions()
        let tcImports = new TcImports(tcConfigP, tcResolutions, Some baseTcImports, Some dependencyProvider)
        let! _assemblies = tcImports.RegisterAndImportReferencedAssemblies(ctok, references)
        tcImports.ReportUnresolvedAssemblyReferences knownUnresolved
        return tcImports
      }

    static member BuildTcImports(ctok, tcConfigP: TcConfigProvider, dependencyProvider) =
      cancellable {
        let tcConfig = tcConfigP.Get ctok
        //let foundationalTcImports, tcGlobals = TcImports.BuildFoundationalTcImports tcConfigP
        let frameworkDLLs, nonFrameworkReferences, knownUnresolved = TcAssemblyResolutions.SplitNonFoundationalResolutions(ctok, tcConfig)
        let! tcGlobals, frameworkTcImports = TcImports.BuildFrameworkTcImports (ctok, tcConfigP, frameworkDLLs, nonFrameworkReferences)
        let! tcImports = TcImports.BuildNonFrameworkTcImports(ctok, tcConfigP, frameworkTcImports, nonFrameworkReferences, knownUnresolved, dependencyProvider)
        return tcGlobals, tcImports
      }

    interface System.IDisposable with
        member tcImports.Dispose() =
            dispose ()

    override tcImports.ToString() = "TcImports(...)"

/// Process #r in F# Interactive.
/// Adds the reference to the tcImports and add the ccu to the type checking environment.
let RequireDLL (ctok, tcImports: TcImports, tcEnv, thisAssemblyName, referenceRange, file) =
    let resolutions = CommitOperationResult(tcImports.TryResolveAssemblyReference(ctok, AssemblyReference(referenceRange, file, None), ResolveAssemblyReferenceMode.ReportErrors))
    let dllinfos, ccuinfos = tcImports.RegisterAndImportReferencedAssemblies(ctok, resolutions) |> Cancellable.runWithoutCancellation

    let asms =
        ccuinfos |> List.map (function
            | ResolvedImportedAssembly asm -> asm
            | UnresolvedImportedAssembly assemblyName -> error(Error(FSComp.SR.buildCouldNotResolveAssemblyRequiredByFile(assemblyName, file), referenceRange)))

    let g = tcImports.GetTcGlobals()
    let amap = tcImports.GetImportMap()
    let buildTcEnv tcEnv asm =
        AddCcuToTcEnv(g, amap, referenceRange, tcEnv, thisAssemblyName, asm.FSharpViewOfMetadata, asm.AssemblyAutoOpenAttributes, asm.AssemblyInternalsVisibleToAttributes)
    let tcEnv = (tcEnv, asms) ||> List.fold buildTcEnv
    tcEnv, (dllinfos, asms)<|MERGE_RESOLUTION|>--- conflicted
+++ resolved
@@ -690,11 +690,7 @@
                     let sigFileName = Path.ChangeExtension(filename, "sigdata")
                     if not (FileSystem.FileExistsShim sigFileName) then
                         error(Error(FSComp.SR.buildExpectedSigdataFile (FileSystem.GetFullPathShim sigFileName), m))
-<<<<<<< HEAD
-                    [ (ilShortAssemName, fun () -> FileSystem.OpenFileForReadShim(sigFileName, shouldShadowCopy=true).AsByteMemory().AsReadOnly())]
-=======
                     [ (ilShortAssemName, fun () -> FileSystem.OpenFileForReadShim(sigFileName, useMemoryMappedFile=true, shouldShadowCopy=true).AsByteMemory().AsReadOnly())]
->>>>>>> 98e11ae6
                 else
                     sigDataReaders
             sigDataReaders
@@ -710,11 +706,7 @@
                     let optDataFile = Path.ChangeExtension(filename, "optdata")
                     if not (FileSystem.FileExistsShim optDataFile) then
                         error(Error(FSComp.SR.buildExpectedFileAlongSideFSharpCore(optDataFile, FileSystem.GetFullPathShim optDataFile), m))
-<<<<<<< HEAD
-                    [ (ilShortAssemName, (fun () -> FileSystem.OpenFileForReadShim(optDataFile, shouldShadowCopy=true).AsByteMemory().AsReadOnly()))]
-=======
                     [ (ilShortAssemName, (fun () -> FileSystem.OpenFileForReadShim(optDataFile, useMemoryMappedFile=true, shouldShadowCopy=true).AsByteMemory().AsReadOnly()))]
->>>>>>> 98e11ae6
                 else
                     optDataReaders
             optDataReaders
