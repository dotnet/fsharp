--- conflicted
+++ resolved
@@ -1847,11 +1847,7 @@
     member x.FormatLayout (denv:FSharpDisplayContext) =
         match x.IsMember, d with
         | true, V v ->
-<<<<<<< HEAD
             NicePrint.prettyLayoutOfMemberNoInstShort { (denv.Contents cenv.g) with showMemberContainers=true } v.Deref
-=======
-            NicePrint.prettyLayoutOfValOrMemberNoInst { (denv.Contents cenv.g) with showMemberContainers=true } v.Deref
->>>>>>> 4dce3d16
         | _,_ ->
             checkIsResolved()
             let ty = 
@@ -1864,11 +1860,7 @@
                     mkIteratedFunTy (List.map (mkRefTupledTy cenv.g) argtysl) rty
                 | V v -> v.TauType
             NicePrint.prettyLayoutOfTypeNoCx (denv.Contents cenv.g) ty
-<<<<<<< HEAD
-=======
-
-
->>>>>>> 4dce3d16
+            
 and FSharpType(cenv, typ:TType) =
 
     let isUnresolved() = 
