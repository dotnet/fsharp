--- conflicted
+++ resolved
@@ -595,21 +595,13 @@
         if isUnresolved() then false else
         let ty = generalizedTyconRef cenv.g entity
         ErrorLogger.protectAssemblyExploration false <| fun () -> 
-<<<<<<< HEAD
-            Infos.ExistsHeadTypeInEntireHierarchy cenv.g cenv.amap range0 ty cenv.g.tcref_System_Attribute
-=======
         ExistsHeadTypeInEntireHierarchy cenv.g cenv.amap range0 ty cenv.g.tcref_System_Attribute
->>>>>>> 9d4fb7d1
         
     member x.IsDisposableType =
         if isUnresolved() then false else
         let ty = generalizedTyconRef cenv.g entity
         ErrorLogger.protectAssemblyExploration false <| fun () -> 
-<<<<<<< HEAD
-            Infos.ExistsHeadTypeInEntireHierarchy cenv.g cenv.amap range0 ty cenv.g.tcref_System_IDisposable
-=======
         ExistsHeadTypeInEntireHierarchy cenv.g cenv.amap range0 ty cenv.g.tcref_System_IDisposable
->>>>>>> 9d4fb7d1
 
     member x.BaseType = 
         checkIsResolved()        
@@ -1854,13 +1846,8 @@
             let logicalName = m.LogicalName
             logicalName.Length > 4 && logicalName.StartsWithOrdinal("get_") &&
 
-<<<<<<< HEAD
-            let propName = PrettyNaming.ChopPropertyName(logicalName)
+            let propName = ChopPropertyName(logicalName)
             let declaringTy = generalizedTyconRef cenv.g m.DeclaringTyconRef
-=======
-            let propName = ChopPropertyName(logicalName)
-            let declaringTy = generalizedTyconRef m.DeclaringTyconRef
->>>>>>> 9d4fb7d1
             not (isNil (GetImmediateIntrinsicPropInfosOfType (Some propName, AccessibleFromSomeFSharpCode) cenv.g cenv.amap range0 declaringTy))
         | V v -> v.IsPropertyGetterMethod
         | _ -> false
@@ -1872,13 +1859,8 @@
             let logicalName = m.LogicalName
             logicalName.Length > 4 && logicalName.StartsWithOrdinal("set_") &&
 
-<<<<<<< HEAD
-            let propName = PrettyNaming.ChopPropertyName(logicalName) 
+            let propName = ChopPropertyName(logicalName) 
             let declaringTy = generalizedTyconRef cenv.g m.DeclaringTyconRef
-=======
-            let propName = ChopPropertyName(logicalName) 
-            let declaringTy = generalizedTyconRef m.DeclaringTyconRef
->>>>>>> 9d4fb7d1
             not (isNil (GetImmediateIntrinsicPropInfosOfType (Some propName, AccessibleFromSomeFSharpCode) cenv.g cenv.amap range0 declaringTy))
         | V v -> v.IsPropertySetterMethod
         | _ -> false
