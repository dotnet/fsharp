--- conflicted
+++ resolved
@@ -1087,11 +1087,7 @@
 
     member __.MemberConstraintData =  
         match cx with 
-<<<<<<< HEAD
-        | TyparConstraint.MayResolveMember(info, _) ->  FSharpGenericParameterMemberConstraint(cenv, info) 
-=======
         | TyparConstraint.MayResolveMember(info, _,_) ->  FSharpGenericParameterMemberConstraint(cenv,  info) 
->>>>>>> 888f1cf7
         | _ -> invalidOp "not a member constraint"
 
     member __.IsNonNullableValueTypeConstraint = 
