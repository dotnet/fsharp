--- conflicted
+++ resolved
@@ -1414,11 +1414,7 @@
     member _.DeclaringType = FSharpType(cenv, info.ImplementedType)
 
 type FSharpGenericParameterMemberConstraint(cenv, info: TraitConstraintInfo) = 
-<<<<<<< HEAD
-    let (TTrait(tys, nm, flags, atys, rty, _, _traitCtxt)) = info 
-=======
-    let (TTrait(tys, nm, flags, atys, retTy, _)) = info 
->>>>>>> 01e5bbb5
+    let (TTrait(tys, nm, flags, atys, retTy, _, _traitCtxt)) = info 
     member _.MemberSources = 
         tys   |> List.map (fun ty -> FSharpType(cenv, ty)) |> makeReadOnlyCollection
 
