--- conflicted
+++ resolved
@@ -839,38 +839,22 @@
         // This may explore assemblies that are not in the reference set.
         // In this case just assume the item is not suppressed.
         protectAssemblyExploration true (fun () -> 
-<<<<<<< HEAD
          match item with 
          | Item.Types(it, [ty]) -> 
-             isAppTy g ty &&
-             g.suppressed_types 
-             |> List.exists (fun supp -> 
-                let generalizedSupp = generalizedTyconRef g supp
-                // check the display name is precisely the one we're suppressing
-                isAppTy g generalizedSupp && it = supp.DisplayName &&
-                // check if they are the same logical type (after removing all abbreviations)
-                let tcr1 = tcrefOfAppTy g ty
-                let tcr2 = tcrefOfAppTy g generalizedSupp
-                tyconRefEq g tcr1 tcr2) 
-         | _ -> false)
-=======
-            match item with 
-            | Item.Types(it, [ty]) -> 
-                match tryTcrefOfAppTy g ty with
-                | ValueSome tcr1 ->
-                    g.suppressed_types 
-                    |> List.exists (fun supp ->
-                        let generalizedSupp = generalizedTyconRef supp
-                        // check the display name is precisely the one we're suppressing
-                        match tryTcrefOfAppTy g generalizedSupp with
-                        | ValueSome tcr2 ->
-                            it = supp.DisplayName &&
-                            // check if they are the same logical type (after removing all abbreviations) 
-                            tyconRefEq g tcr1 tcr2
+            match tryTcrefOfAppTy g ty with
+            | ValueSome tcr1 ->
+                 g.suppressed_types 
+                 |> List.exists (fun supp -> 
+                    let generalizedSupp = generalizedTyconRef g supp
+                    // check the display name is precisely the one we're suppressing
+                    match tryTcrefOfAppTy g generalizedSupp with
+                    | ValueSome tcr2 ->
+                        it = supp.DisplayName &&
+                        // check if they are the same logical type (after removing all abbreviations)
+                        tyconRefEq g tcr1 tcr2
                         | _ -> false) 
                 | _ -> false
-            | _ -> false)
->>>>>>> 98341d43
+         | _ -> false)
 
     /// Filter types that are explicitly suppressed from the IntelliSense (such as uppercase "FSharpList", "Option", etc.)
     let RemoveExplicitlySuppressed (g: TcGlobals) (items: ItemWithInst list) = 
