// Copyright (c) Microsoft Corporation.  All Rights Reserved.  See License.txt in the project root for license information.

//----------------------------------------------------------------------------
// Open up the compiler as an incremental service for parsing, 
// type checking and intellisense-like environment-reporting.
//--------------------------------------------------------------------------

namespace FSharp.Compiler.Diagnostics

open System

open Internal.Utilities.Library  
open Internal.Utilities.Library.Extras

open FSharp.Core.Printf
open FSharp.Compiler 
open FSharp.Compiler.CompilerDiagnostics
open FSharp.Compiler.Diagnostics
open FSharp.Compiler.ErrorLogger
open FSharp.Compiler.Text
open FSharp.Compiler.Text.Position
open FSharp.Compiler.Text.Range

type FSharpDiagnostic(m: range, severity: FSharpDiagnosticSeverity, message: string, subcategory: string, errorNum: int, numberPrefix: string) =
    member _.Range = m

    member _.Severity = severity

    member _.Message = message

    member _.Subcategory = subcategory

    member _.ErrorNumber = errorNum

    member _.ErrorNumberPrefix = numberPrefix

    member _.ErrorNumberText = numberPrefix + errorNum.ToString("0000")

    member _.Start = m.Start

    member _.End = m.End

    member _.StartLine = m.Start.Line

    member _.EndLine = m.End.Line
    
    member _.StartColumn = m.Start.Column

    member _.EndColumn = m.End.Column

    member _.FileName = m.FileName

    member _.WithStart newStart =
        let m = mkFileIndexRange m.FileIndex newStart m.End
        FSharpDiagnostic(m, severity, message, subcategory, errorNum, numberPrefix)

    member _.WithEnd newEnd =
        let m = mkFileIndexRange m.FileIndex m.Start newEnd
        FSharpDiagnostic(m, severity, message, subcategory, errorNum, numberPrefix)

    override _.ToString() =
        let fileName = m.FileName
        let s = m.Start
        let e = m.End
        let severity = 
            match severity with
            | FSharpDiagnosticSeverity.Warning -> "warning"
            | FSharpDiagnosticSeverity.Error -> "error"
            | FSharpDiagnosticSeverity.Info -> "info"
            | FSharpDiagnosticSeverity.Hidden -> "hidden"
        sprintf "%s (%d,%d)-(%d,%d) %s %s %s" fileName s.Line (s.Column + 1) e.Line (e.Column + 1) subcategory severity message

    /// Decompose a warning or error into parts: position, severity, message, error number
    static member CreateFromException(exn, severity, fallbackRange: range, suggestNames: bool) =
        let m = match GetRangeOfDiagnostic exn with Some m -> m | None -> fallbackRange 
        let msg = bufs (fun buf -> OutputPhasedDiagnostic buf exn false suggestNames)
        let errorNum = GetDiagnosticNumber exn
        FSharpDiagnostic(m, severity, msg, exn.Subcategory(), errorNum, "FS")

    /// Decompose a warning or error into parts: position, severity, message, error number
    static member CreateFromExceptionAndAdjustEof(exn, severity, fallbackRange: range, (linesCount: int, lastLength: int), suggestNames: bool) =
        let r = FSharpDiagnostic.CreateFromException(exn, severity, fallbackRange, suggestNames)

        // Adjust to make sure that errors reported at Eof are shown at the linesCount
        let startline, schange = min (Line.toZ r.Range.StartLine, false) (linesCount, true)
        let endline, echange = min (Line.toZ r.Range.EndLine, false)  (linesCount, true)
        
        if not (schange || echange) then r
        else
            let r = if schange then r.WithStart(mkPos startline lastLength) else r
            if echange then r.WithEnd(mkPos endline (1 + lastLength)) else r

    static member NewlineifyErrorString(message) = NewlineifyErrorString(message)

    static member NormalizeErrorString(text) = NormalizeErrorString(text)
    
    static member Create(severity: FSharpDiagnosticSeverity, message: string, number: int, range: range, ?numberPrefix: string, ?subcategory: string) =
        let subcategory = defaultArg subcategory BuildPhaseSubcategory.TypeCheck
        let numberPrefix = defaultArg numberPrefix "FS"
        FSharpDiagnostic(range, severity, message, subcategory, number, numberPrefix)

/// Use to reset error and warning handlers            
[<Sealed>]
type ErrorScope()  = 
    let mutable diags = [] 
    let mutable firstError = None
    let unwindBP = PushThreadBuildPhaseUntilUnwind BuildPhase.TypeCheck
    let unwindEL =        
        PushErrorLoggerPhaseUntilUnwind (fun _oldLogger -> 
            { new ErrorLogger("ErrorScope") with 
                member x.DiagnosticSink(exn, severity) = 
                      let err = FSharpDiagnostic.CreateFromException(exn, severity, range.Zero, false)
                      diags <- err :: diags
                      if severity = FSharpDiagnosticSeverity.Error && firstError.IsNone then 
                          firstError <- Some err.Message
                member x.ErrorCount = diags.Length })
        
    member x.Errors = diags |> List.filter (fun error -> error.Severity = FSharpDiagnosticSeverity.Error)

    member x.Diagnostics = diags

    member x.TryGetFirstErrorText() =
        match x.Errors with 
        | error :: _ -> Some error.Message
        | [] -> None
    
    interface IDisposable with
          member d.Dispose() = 
              unwindEL.Dispose() (* unwind pushes when ErrorScope disposes *)
              unwindBP.Dispose()

    member x.FirstError with get() = firstError and set v = firstError <- v
    
    /// Used at entry points to FSharp.Compiler.Service (service.fsi) which manipulate symbols and
    /// perform other operations which might expose us to either bona-fide F# error messages such 
    /// "missing assembly" (for incomplete assembly reference sets), or, if there is a compiler bug, 
    /// may hit internal compiler failures.
    ///
    /// In some calling cases, we get a chance to report the error as part of user text. For example
    /// if there is a "missing assembly" error while formatting the text of the description of an
    /// autocomplete, then the error message is shown in replacement of the text (rather than crashing Visual
    /// Studio, or swallowing the exception completely)
    static member Protect<'a> (m: range) (f: unit->'a) (err: string->'a): 'a = 
        use errorScope = new ErrorScope()
        let res = 
            try 
                Some (f())
            with e -> 
                // Here we only call errorRecovery to save the error message for later use by TryGetFirstErrorText.
                try 
                    errorRecovery e m
                with _ -> 
                    // If error recovery fails, then we have an internal compiler error. In this case, we show the whole stack
                    // in the extra message, should the extra message be used.
                    errorScope.FirstError <- Some (e.ToString())
                None
        match res with 
        | Some res -> res
        | None -> 
            match errorScope.TryGetFirstErrorText() with 
            | Some text -> err text
            | None -> err ""

/// An error logger that capture errors, filtering them according to warning levels etc.
type internal CompilationErrorLogger (debugName: string, options: FSharpDiagnosticOptions) = 
    inherit ErrorLogger("CompilationErrorLogger("+debugName+")")
            
    let mutable errorCount = 0
    let diagnostics = ResizeArray<_>()

    override x.DiagnosticSink(err, severity) = 
        if ReportDiagnosticAsError options (err, severity) then
            diagnostics.Add(err, FSharpDiagnosticSeverity.Error)
            errorCount <- errorCount + 1
        elif ReportDiagnosticAsWarning options (err, severity) then
            diagnostics.Add(err, FSharpDiagnosticSeverity.Warning)
        elif ReportDiagnosticAsInfo options (err, severity) then
            diagnostics.Add(err, severity)
    override x.ErrorCount = errorCount

    member x.GetDiagnostics() = diagnostics.ToArray()

module DiagnosticHelpers =                            

    let ReportDiagnostic (options: FSharpDiagnosticOptions, allErrors, mainInputFileName, fileInfo, (exn, severity), suggestNames) = 
        [ let severity = 
               if ReportDiagnosticAsError options (exn, severity) then FSharpDiagnosticSeverity.Error
               else severity
          if (severity = FSharpDiagnosticSeverity.Error || ReportDiagnosticAsWarning options (exn, severity)  || ReportDiagnosticAsInfo options (exn, severity)) then 
            let oneError exn =
                [ // We use the first line of the file as a fallbackRange for reporting unexpected errors.
                  // Not ideal, but it's hard to see what else to do.
                  let fallbackRange = rangeN mainInputFileName 1
                  let ei = FSharpDiagnostic.CreateFromExceptionAndAdjustEof (exn, severity, fallbackRange, fileInfo, suggestNames)
                  let fileName = ei.Range.FileName
                  if allErrors || fileName = mainInputFileName || fileName = TcGlobals.DummyFileNameForRangesWithoutASpecificLocation then
                      yield ei ]

            let mainError, relatedErrors = SplitRelatedDiagnostics exn 
            yield! oneError mainError
            for e in relatedErrors do 
                yield! oneError e ]

    let CreateDiagnostics (options, allErrors, mainInputFileName, errors, suggestNames) = 
        let fileInfo = (Int32.MaxValue, Int32.MaxValue)
        [| for exn, severity in errors do 
              yield! ReportDiagnostic (options, allErrors, mainInputFileName, fileInfo, (exn, severity), suggestNames) |]
                            

namespace FSharp.Compiler.Symbols

open System.IO

open Internal.Utilities.Library  
open Internal.Utilities.Library.Extras
open FSharp.Core.Printf
open FSharp.Compiler 
open FSharp.Compiler.AbstractIL.Diagnostics 
open FSharp.Compiler.ErrorLogger
open FSharp.Compiler.InfoReader
open FSharp.Compiler.Infos
open FSharp.Compiler.IO 
open FSharp.Compiler.NameResolution
open FSharp.Compiler.Syntax.PrettyNaming
open FSharp.Compiler.Text
open FSharp.Compiler.Text.Range
open FSharp.Compiler.Text.Layout
open FSharp.Compiler.Text.TaggedText
open FSharp.Compiler.Xml
open FSharp.Compiler.TypedTree
open FSharp.Compiler.TypedTreeBasics
open FSharp.Compiler.TypedTreeOps
open FSharp.Compiler.TcGlobals 

/// Describe a comment as either a block of text or a file+signature reference into an intellidoc file.
[<RequireQualifiedAccess>]
type FSharpXmlDoc =
    | None
    | FromXmlText of XmlDoc
    | FromXmlFile of dllName: string * xmlSig: string

module EnvMisc2 =
    let maxMembers = GetEnvInteger "FCS_MaxMembersInQuickInfo" 10

[<AutoOpen>]
module internal SymbolHelpers = 

    let rangeOfValRef preferFlag (vref: ValRef) =
        match preferFlag with 
        | None -> vref.Range 
        | Some false -> vref.DefinitionRange 
        | Some true -> vref.SigRange

    let rangeOfEntityRef preferFlag (eref: EntityRef) =
        match preferFlag with 
        | None -> eref.Range 
        | Some false -> eref.DefinitionRange 
        | Some true -> eref.SigRange
   
    let rangeOfPropInfo preferFlag (pinfo: PropInfo) =
        match pinfo with
#if !NO_EXTENSIONTYPING 
        |   ProvidedProp(_, pi, _) -> Construct.ComputeDefinitionLocationOfProvidedItem pi
#endif
        |   _ -> pinfo.ArbitraryValRef |> Option.map (rangeOfValRef preferFlag)

    let rangeOfMethInfo (g: TcGlobals) preferFlag (minfo: MethInfo) = 
        match minfo with
#if !NO_EXTENSIONTYPING 
        |   ProvidedMeth(_, mi, _, _) -> Construct.ComputeDefinitionLocationOfProvidedItem mi
#endif
        |   DefaultStructCtor(_, AppTy g (tcref, _)) -> Some(rangeOfEntityRef preferFlag tcref)
        |   _ -> minfo.ArbitraryValRef |> Option.map (rangeOfValRef preferFlag)

    let rangeOfEventInfo preferFlag (einfo: EventInfo) = 
        match einfo with
#if !NO_EXTENSIONTYPING 
        | ProvidedEvent (_, ei, _) -> Construct.ComputeDefinitionLocationOfProvidedItem ei
#endif
        | _ -> einfo.ArbitraryValRef |> Option.map (rangeOfValRef preferFlag)
      
    let rangeOfUnionCaseInfo preferFlag (ucinfo: UnionCaseInfo) =      
        match preferFlag with 
        | None -> ucinfo.UnionCase.Range 
        | Some false -> ucinfo.UnionCase.DefinitionRange 
        | Some true -> ucinfo.UnionCase.SigRange

    let rangeOfRecdField preferFlag (rField: RecdField) =
        match preferFlag with
        | None -> rField.Range
        | Some false -> rField.DefinitionRange
        | Some true -> rField.SigRange

    let rangeOfRecdFieldInfo preferFlag (rfinfo: RecdFieldInfo) =
        rangeOfRecdField preferFlag rfinfo.RecdField

    let rec rangeOfItem (g: TcGlobals) preferFlag d = 
        match d with
        | Item.Value vref  | Item.CustomBuilder (_, vref) -> Some (rangeOfValRef preferFlag vref)
        | Item.UnionCase(ucinfo, _)     -> Some (rangeOfUnionCaseInfo preferFlag ucinfo)
        | Item.ActivePatternCase apref -> Some (rangeOfValRef preferFlag apref.ActivePatternVal)
        | Item.ExnCase tcref           -> Some tcref.Range
        | Item.AnonRecdField (_,_,_,m) -> Some m
        | Item.RecdField rfinfo        -> Some (rangeOfRecdFieldInfo preferFlag rfinfo)
        | Item.UnionCaseField (UnionCaseInfo (_, ucref), fieldIndex) -> Some (rangeOfRecdField preferFlag (ucref.FieldByIndex(fieldIndex)))
        | Item.Event einfo             -> rangeOfEventInfo preferFlag einfo
        | Item.ILField _               -> None
        | Item.Property(_, pinfos)      -> rangeOfPropInfo preferFlag pinfos.Head 
        | Item.Types(_, tys)     -> tys |> List.tryPick (tryNiceEntityRefOfTyOption >> Option.map (rangeOfEntityRef preferFlag))
        | Item.CustomOperation (_, _, Some minfo)  -> rangeOfMethInfo g preferFlag minfo
        | Item.TypeVar (_, tp)  -> Some tp.Range
        | Item.ModuleOrNamespaces modrefs -> modrefs |> List.tryPick (rangeOfEntityRef preferFlag >> Some)
        | Item.MethodGroup(_, minfos, _) 
        | Item.CtorGroup(_, minfos) -> minfos |> List.tryPick (rangeOfMethInfo g preferFlag)
        | Item.ActivePatternResult(APInfo _, _, _, m) -> Some m
        | Item.SetterArg (_, item) -> rangeOfItem g preferFlag item
        | Item.ArgName (id, _, _) -> Some id.idRange
        | Item.CustomOperation (_, _, implOpt) -> implOpt |> Option.bind (rangeOfMethInfo g preferFlag)
        | Item.ImplicitOp (_, {contents = Some(TraitConstraintSln.FSMethSln(_, vref, _))}) -> Some vref.Range
        | Item.ImplicitOp _ -> None
        | Item.UnqualifiedType tcrefs -> tcrefs |> List.tryPick (rangeOfEntityRef preferFlag >> Some)
        | Item.DelegateCtor ty 
        | Item.FakeInterfaceCtor ty -> ty |> tryNiceEntityRefOfTyOption |> Option.map (rangeOfEntityRef preferFlag)
        | Item.NewDef _ -> None

    // Provided type definitions do not have a useful F# CCU for the purposes of goto-definition.
    let computeCcuOfTyconRef (tcref: TyconRef) = 
#if !NO_EXTENSIONTYPING
        if tcref.IsProvided then None else 
#endif
        ccuOfTyconRef tcref

    let ccuOfMethInfo (g: TcGlobals) (minfo: MethInfo) = 
        match minfo with
        | DefaultStructCtor(_, AppTy g (tcref, _)) -> computeCcuOfTyconRef tcref
        | _ -> 
            minfo.ArbitraryValRef 
            |> Option.bind ccuOfValRef 
            |> Option.orElseWith (fun () -> minfo.DeclaringTyconRef |> computeCcuOfTyconRef)

    let rec ccuOfItem (g: TcGlobals) d = 
        match d with
        | Item.Value vref | Item.CustomBuilder (_, vref) -> ccuOfValRef vref 
        | Item.UnionCase(ucinfo, _)             -> computeCcuOfTyconRef ucinfo.TyconRef
        | Item.ActivePatternCase apref         -> ccuOfValRef apref.ActivePatternVal
        | Item.ExnCase tcref                   -> computeCcuOfTyconRef tcref
        | Item.RecdField rfinfo                -> computeCcuOfTyconRef rfinfo.RecdFieldRef.TyconRef
        | Item.UnionCaseField (ucinfo, _)      -> computeCcuOfTyconRef ucinfo.TyconRef
        | Item.Event einfo                     -> einfo.DeclaringTyconRef |> computeCcuOfTyconRef
        | Item.ILField finfo                   -> finfo.DeclaringTyconRef |> computeCcuOfTyconRef
        | Item.Property(_, pinfos)              -> 
            pinfos |> List.tryPick (fun pinfo -> 
                pinfo.ArbitraryValRef 
                |> Option.bind ccuOfValRef
                |> Option.orElseWith (fun () -> pinfo.DeclaringTyconRef |> computeCcuOfTyconRef))

        | Item.ArgName (_, _, Some (ArgumentContainer.Method minfo))  -> ccuOfMethInfo g minfo

        | Item.MethodGroup(_, minfos, _)
        | Item.CtorGroup(_, minfos) -> minfos |> List.tryPick (ccuOfMethInfo g)
        | Item.CustomOperation (_, _, Some minfo)       -> ccuOfMethInfo g minfo

        | Item.Types(_, tys)             -> tys |> List.tryPick (tryNiceEntityRefOfTyOption >> Option.bind computeCcuOfTyconRef)

        | Item.ArgName (_, _, Some (ArgumentContainer.Type eref)) -> computeCcuOfTyconRef eref

        | Item.ModuleOrNamespaces erefs 
        | Item.UnqualifiedType erefs -> erefs |> List.tryPick computeCcuOfTyconRef 

        | Item.SetterArg (_, item) -> ccuOfItem g item
        | Item.AnonRecdField (info, _, _, _) -> Some info.Assembly
        | Item.TypeVar _  -> None
        | _ -> None

    /// Work out the source file for an item and fix it up relative to the CCU if it is relative.
    let fileNameOfItem (g: TcGlobals) qualProjectDir (m: range) h =
        let file = m.FileName 
        if verbose then dprintf "file stored in metadata is '%s'\n" file
        if not (FileSystem.IsPathRootedShim file) then 
            match ccuOfItem g h with 
            | Some ccu -> 
                Path.Combine(ccu.SourceCodeDirectory, file)
            | None -> 
                match qualProjectDir with 
                | None     -> file
                | Some dir -> Path.Combine(dir, file)
         else file

    /// Cut long filenames to make them visually appealing 
    let cutFileName s = if String.length s > 40 then String.sub s 0 10 + "..."+String.sub s (String.length s - 27) 27 else s

    let libFileOfEntityRef x =
        match x with
        | ERefLocal _ -> None
        | ERefNonLocal nlref -> nlref.Ccu.FileName      

    let ParamNameAndTypesOfUnaryCustomOperation g minfo = 
        match minfo with 
        | FSMeth(_, _, vref, _) -> 
            let argInfos = ArgInfosOfMember g vref |> List.concat 
            // Drop the first 'seq<T>' argument representing the computation space
            let argInfos = if argInfos.IsEmpty then [] else argInfos.Tail
            [ for ty, argInfo in argInfos do
                  let isPP = HasFSharpAttribute g g.attrib_ProjectionParameterAttribute argInfo.Attribs
                  // Strip the tuple space type of the type of projection parameters
                  let ty = if isPP && isFunTy g ty then rangeOfFunTy g ty else ty
                  yield ParamNameAndType(argInfo.Name, ty) ]
        | _ -> []

    // Find the name of the metadata file for this external definition
    let metaInfoOfEntityRef (infoReader: InfoReader) m tcref =
        InfoReader.TryFindMetadataInfoOfExternalEntityRef infoReader m tcref

    let mkXmlComment thing =
        match thing with
        | Some (Some fileName, xmlDocSig) -> FSharpXmlDoc.FromXmlFile(fileName, xmlDocSig)
        | _ -> FSharpXmlDoc.None

    let GetXmlDocFromLoader (infoReader: InfoReader) xmlDoc =
        match xmlDoc with
        | FSharpXmlDoc.None
        | FSharpXmlDoc.FromXmlText _ -> xmlDoc
        | FSharpXmlDoc.FromXmlFile(dllName, xmlSig) ->
            TryFindXmlDocByAssemblyNameAndSig infoReader (Path.GetFileNameWithoutExtension dllName) xmlSig
            |> Option.map FSharpXmlDoc.FromXmlText
            |> Option.defaultValue xmlDoc

    /// This function gets the signature to pass to Visual Studio to use its lookup functions for .NET stuff. 
    let GetXmlDocHelpSigOfItemForLookup (infoReader: InfoReader) m d = 
        let g = infoReader.g
        match d with
        | Item.ActivePatternCase (APElemRef(_, vref, _, _))        
        | Item.Value vref | Item.CustomBuilder (_, vref) -> 
            mkXmlComment (GetXmlDocSigOfValRef g vref)
        | Item.UnionCase  (ucinfo, _) -> mkXmlComment (GetXmlDocSigOfUnionCaseRef ucinfo.UnionCaseRef)
        | Item.ExnCase tcref -> mkXmlComment (GetXmlDocSigOfEntityRef infoReader m tcref)
        | Item.RecdField rfinfo -> mkXmlComment (GetXmlDocSigOfRecdFieldRef rfinfo.RecdFieldRef)
        | Item.NewDef _ -> FSharpXmlDoc.None
        | Item.ILField finfo -> mkXmlComment (GetXmlDocSigOfILFieldInfo infoReader m finfo)
        | Item.Types(_, TType_app(tcref, _, _) :: _) -> mkXmlComment (GetXmlDocSigOfEntityRef infoReader m tcref)
        | Item.CustomOperation (_, _, Some minfo) -> mkXmlComment (GetXmlDocSigOfMethInfo infoReader  m minfo)
        | Item.TypeVar _  -> FSharpXmlDoc.None
        | Item.ModuleOrNamespaces(modref :: _) -> mkXmlComment (GetXmlDocSigOfEntityRef infoReader m modref)

        | Item.Property(_, pinfo :: _) -> mkXmlComment (GetXmlDocSigOfProp infoReader m pinfo)
        | Item.Event einfo -> mkXmlComment (GetXmlDocSigOfEvent infoReader m einfo)

        | Item.MethodGroup(_, minfo :: _, _) -> mkXmlComment (GetXmlDocSigOfMethInfo infoReader  m minfo)
        | Item.CtorGroup(_, minfo :: _) -> mkXmlComment (GetXmlDocSigOfMethInfo infoReader  m minfo)
        | Item.ArgName(_, _, Some argContainer) -> 
            match argContainer with 
            | ArgumentContainer.Method minfo -> mkXmlComment (GetXmlDocSigOfMethInfo infoReader m minfo)
            | ArgumentContainer.Type tcref -> mkXmlComment (GetXmlDocSigOfEntityRef infoReader m tcref)
        | Item.UnionCaseField (ucinfo, _) -> mkXmlComment (GetXmlDocSigOfUnionCaseRef ucinfo.UnionCaseRef)
        |  _ -> FSharpXmlDoc.None

        |> GetXmlDocFromLoader infoReader

    /// Produce an XmlComment with a signature or raw text, given the F# comment and the item
    let GetXmlCommentForItemAux (xmlDoc: XmlDoc option) (infoReader: InfoReader) m d = 
        match xmlDoc with 
        | Some xmlDoc when not xmlDoc.IsEmpty  -> 
            FSharpXmlDoc.FromXmlText xmlDoc
        | _ -> GetXmlDocHelpSigOfItemForLookup infoReader m d

    let GetXmlCommentForMethInfoItem infoReader m d (minfo: MethInfo) = 
        if minfo.HasDirectXmlComment || minfo.XmlDoc.NonEmpty then
            GetXmlCommentForItemAux (Some minfo.XmlDoc) infoReader m d 
        else
            mkXmlComment (GetXmlDocSigOfMethInfo infoReader m minfo)

    let FormatTyparMapping denv (prettyTyparInst: TyparInst) = 
        [ for tp, ty in prettyTyparInst -> 
            wordL (tagTypeParameter ("'" + tp.DisplayName))  ^^ wordL (tagText (FSComp.SR.descriptionWordIs())) ^^ NicePrint.layoutType denv ty  ]

    let (|ItemWhereTypIsPreferred|_|) item = 
        match item with 
        | Item.DelegateCtor ty
        | Item.CtorGroup(_, [DefaultStructCtor(_, ty)])
        | Item.FakeInterfaceCtor ty
        | Item.Types(_, [ty])  -> Some ty
        | _ -> None

    /// Specifies functions for comparing 'Item' objects with respect to the user 
    /// (this means that some values that are not technically equal are treated as equal 
    ///  if this is what we want to show to the user, because we're comparing just the name
    //   for some cases e.g. when using 'fullDisplayTextOfModRef')
    let ItemDisplayPartialEquality g = 
      { new IPartialEqualityComparer<_> with   
          member x.InEqualityRelation item = 
              match item  with 
              | Item.Types(_, [_]) -> true
              | Item.ILField(ILFieldInfo _) -> true
              | Item.RecdField _ -> true
              | Item.SetterArg _ -> true
              | Item.TypeVar _ -> true
              | Item.CustomOperation _ -> true
              | Item.ModuleOrNamespaces(_ :: _) -> true
              | Item.MethodGroup _ -> true
              | Item.Value _ | Item.CustomBuilder _ -> true
              | Item.ActivePatternCase _ -> true
              | Item.DelegateCtor _ -> true
              | Item.UnionCase _ -> true
              | Item.ExnCase _ -> true              
              | Item.Event _ -> true
              | Item.Property _ -> true
              | Item.CtorGroup _ -> true
              | Item.UnqualifiedType _ -> true
              | _ -> false
              
          member x.Equals(item1, item2) = 
            // This may explore assemblies that are not in the reference set.
            // In this case just bail out and assume items are not equal
            protectAssemblyExploration false (fun () -> 
              let equalHeadTypes(ty1, ty2) =
                  match tryTcrefOfAppTy g ty1 with
                  | ValueSome tcref1 ->
                    match tryTcrefOfAppTy g ty2 with
                    | ValueSome tcref2 -> tyconRefEq g tcref1 tcref2
                    | _ -> typeEquiv g ty1 ty2
                  | _ -> typeEquiv g ty1 ty2

              ItemsAreEffectivelyEqual g item1 item2 || 

              // Much of this logic is already covered by 'ItemsAreEffectivelyEqual'
              match item1, item2 with 
              | Item.DelegateCtor ty1, Item.DelegateCtor ty2 -> equalHeadTypes(ty1, ty2)
              | Item.Types(dn1, [ty1]), Item.Types(dn2, [ty2]) -> 
                  // Bug 4403: We need to compare names as well, because 'int' and 'Int32' are physically the same type, but we want to show both
                  dn1 = dn2 && equalHeadTypes(ty1, ty2) 
              
              // Prefer a type to a DefaultStructCtor, a DelegateCtor and a FakeInterfaceCtor 
              | ItemWhereTypIsPreferred ty1, ItemWhereTypIsPreferred ty2 -> equalHeadTypes(ty1, ty2) 

              | Item.ExnCase tcref1, Item.ExnCase tcref2 -> tyconRefEq g tcref1 tcref2
              | Item.ILField(ILFieldInfo(_, fld1)), Item.ILField(ILFieldInfo(_, fld2)) -> 
                  fld1 === fld2 // reference equality on the object identity of the AbstractIL metadata blobs for the fields
              | Item.CustomOperation (_, _, Some minfo1), Item.CustomOperation (_, _, Some minfo2) -> 
                    MethInfo.MethInfosUseIdenticalDefinitions minfo1 minfo2
              | Item.TypeVar (nm1, tp1), Item.TypeVar (nm2, tp2) -> 
                    (nm1 = nm2) && typarRefEq tp1 tp2
              | Item.ModuleOrNamespaces(modref1 :: _), Item.ModuleOrNamespaces(modref2 :: _) -> fullDisplayTextOfModRef modref1 = fullDisplayTextOfModRef modref2
              | Item.SetterArg(id1, _), Item.SetterArg(id2, _) -> Range.equals id1.idRange id2.idRange && id1.idText = id2.idText
              | Item.MethodGroup(_, meths1, _), Item.MethodGroup(_, meths2, _) -> 
                  Seq.zip meths1 meths2 |> Seq.forall (fun (minfo1, minfo2) ->
                    MethInfo.MethInfosUseIdenticalDefinitions minfo1 minfo2)
              | (Item.Value vref1 | Item.CustomBuilder (_, vref1)), (Item.Value vref2 | Item.CustomBuilder (_, vref2)) -> 
                  valRefEq g vref1 vref2
              | Item.ActivePatternCase(APElemRef(_apinfo1, vref1, idx1, _)), Item.ActivePatternCase(APElemRef(_apinfo2, vref2, idx2, _)) ->
                  idx1 = idx2 && valRefEq g vref1 vref2
              | Item.UnionCase(UnionCaseInfo(_, ur1), _), Item.UnionCase(UnionCaseInfo(_, ur2), _) -> 
                  g.unionCaseRefEq ur1 ur2
              | Item.RecdField(RecdFieldInfo(_, RecdFieldRef(tcref1, n1))), Item.RecdField(RecdFieldInfo(_, RecdFieldRef(tcref2, n2))) -> 
                  (tyconRefEq g tcref1 tcref2) && (n1 = n2) // there is no direct function as in the previous case
              | Item.Property(_, pi1s), Item.Property(_, pi2s) -> 
                  (pi1s, pi2s) ||> List.forall2 (fun pi1 pi2 -> PropInfo.PropInfosUseIdenticalDefinitions pi1 pi2)
              | Item.Event evt1, Item.Event evt2 -> 
                  EventInfo.EventInfosUseIdenticalDefinitions evt1 evt2
              | Item.AnonRecdField(anon1, _, i1, _), Item.AnonRecdField(anon2, _, i2, _) ->
                 anonInfoEquiv anon1 anon2 && i1 = i2
              | Item.CtorGroup(_, meths1), Item.CtorGroup(_, meths2) -> 
                  (meths1, meths2)
                  ||> List.forall2 (fun minfo1 minfo2 -> MethInfo.MethInfosUseIdenticalDefinitions minfo1 minfo2)
              | Item.UnqualifiedType tcRefs1, Item.UnqualifiedType tcRefs2 ->
                  (tcRefs1, tcRefs2)
                  ||> List.forall2 (fun tcRef1 tcRef2 -> tyconRefEq g tcRef1 tcRef2)
              | Item.Types(_, [TType.TType_app(tcRef1, _, _)]), Item.UnqualifiedType([tcRef2]) -> tyconRefEq g tcRef1 tcRef2
              | Item.UnqualifiedType([tcRef1]), Item.Types(_, [TType.TType_app(tcRef2, _, _)]) -> tyconRefEq g tcRef1 tcRef2
              | _ -> false)
              
          member x.GetHashCode item =
            // This may explore assemblies that are not in the reference set.
            // In this case just bail out and use a random hash code
            protectAssemblyExploration 1027 (fun () -> 
              match item with 
              | ItemWhereTypIsPreferred ty -> 
                  match tryTcrefOfAppTy g ty with
                  | ValueSome tcref -> hash tcref.LogicalName
                  | _ -> 1010
              | Item.ILField(ILFieldInfo(_, fld)) -> 
                  System.Runtime.CompilerServices.RuntimeHelpers.GetHashCode fld // hash on the object identity of the AbstractIL metadata blob for the field
              | Item.TypeVar (nm, _tp) -> hash nm
              | Item.CustomOperation (_, _, Some minfo) -> minfo.ComputeHashCode()
              | Item.CustomOperation (_, _, None) -> 1
              | Item.ModuleOrNamespaces(modref :: _) -> hash (fullDisplayTextOfModRef modref)          
              | Item.SetterArg(id, _) -> hash (id.idRange, id.idText)
              | Item.MethodGroup(_, meths, _) -> meths |> List.fold (fun st a -> st + a.ComputeHashCode()) 0
              | Item.CtorGroup(name, meths) -> name.GetHashCode() + (meths |> List.fold (fun st a -> st + a.ComputeHashCode()) 0)
              | Item.Value vref | Item.CustomBuilder (_, vref) -> hash vref.LogicalName
              | Item.ActivePatternCase(APElemRef(_apinfo, vref, idx, _)) -> hash (vref.LogicalName, idx)
              | Item.ExnCase tcref -> hash tcref.LogicalName
              | Item.UnionCase(UnionCaseInfo(_, UnionCaseRef(tcref, n)), _) -> hash(tcref.Stamp, n)
              | Item.RecdField(RecdFieldInfo(_, RecdFieldRef(tcref, n))) -> hash(tcref.Stamp, n)
              | Item.AnonRecdField(anon, _, i, _) -> hash anon.SortedNames.[i]
              | Item.Event evt -> evt.ComputeHashCode()
              | Item.Property(_name, pis) -> hash (pis |> List.map (fun pi -> pi.ComputeHashCode()))
              | Item.UnqualifiedType(tcref :: _) -> hash tcref.LogicalName
              | _ -> failwith "unreachable") }

    let ItemWithTypeDisplayPartialEquality g = 
        let itemComparer = ItemDisplayPartialEquality g
        
        { new IPartialEqualityComparer<Item * _> with
            member x.InEqualityRelation ((item, _)) = itemComparer.InEqualityRelation item
            member x.Equals((item1, _), (item2, _)) = itemComparer.Equals(item1, item2)
            member x.GetHashCode ((item, _)) = itemComparer.GetHashCode item }
    
    /// Remove all duplicate items
    let RemoveDuplicateItems g (items: ItemWithInst list) =     
        if isNil items then items else
        items |> IPartialEqualityComparer.partialDistinctBy (IPartialEqualityComparer.On (fun item -> item.Item) (ItemDisplayPartialEquality g))

    let IsExplicitlySuppressed (g: TcGlobals) (item: Item) = 
        // This may explore assemblies that are not in the reference set.
        // In this case just assume the item is not suppressed.
        protectAssemblyExploration true (fun () -> 
<<<<<<< HEAD
         match item with 
         | Item.Types(it, [ty]) -> 
            match tryTcrefOfAppTy g ty with
            | ValueSome tcr1 ->
                 g.suppressed_types 
                 |> List.exists (fun supp -> 
                    let generalizedSupp = generalizedTyconRef g supp
                    // check the display name is precisely the one we're suppressing
                    match tryTcrefOfAppTy g generalizedSupp with
                    | ValueSome tcr2 ->
                        it = supp.DisplayName &&
                        // check if they are the same logical type (after removing all abbreviations)
                        tyconRefEq g tcr1 tcr2
=======
            match item with 
            | Item.Types(it, [ty]) -> 
                match tryTcrefOfAppTy g ty with
                | ValueSome tcr1 ->
                    g.suppressed_types 
                    |> List.exists (fun supp ->
                        let generalizedSupp = generalizedTyconRef g supp
                        // check the display name is precisely the one we're suppressing
                        match tryTcrefOfAppTy g generalizedSupp with
                        | ValueSome tcr2 ->
                            it = supp.DisplayName &&
                            // check if they are the same logical type (after removing all abbreviations) 
                            tyconRefEq g tcr1 tcr2
>>>>>>> 709c50aa
                        | _ -> false) 
                | _ -> false
         | _ -> false)

    /// Filter types that are explicitly suppressed from the IntelliSense (such as uppercase "FSharpList", "Option", etc.)
    let RemoveExplicitlySuppressed (g: TcGlobals) (items: ItemWithInst list) =
        items |> List.filter (fun item -> not (IsExplicitlySuppressed g item.Item))

    let SimplerDisplayEnv denv = 
        { denv with shortConstraints=true
                    showConstraintTyparAnnotations=false
                    abbreviateAdditionalConstraints=false
                    suppressNestedTypes=true
                    maxMembers=Some EnvMisc2.maxMembers }

    let rec FullNameOfItem g item = 
        let denv = DisplayEnv.Empty g
        match item with
        | Item.ImplicitOp(_, { contents = Some(TraitConstraintSln.FSMethSln(_, vref, _)) }) 
        | Item.Value vref | Item.CustomBuilder (_, vref) -> fullDisplayTextOfValRef vref
        | Item.UnionCase (ucinfo, _) -> fullDisplayTextOfUnionCaseRef  ucinfo.UnionCaseRef
        | Item.ActivePatternResult(apinfo, _ty, idx, _) -> apinfo.Names.[idx]
        | Item.ActivePatternCase apref -> FullNameOfItem g (Item.Value apref.ActivePatternVal)  + "." + apref.Name 
        | Item.ExnCase ecref -> fullDisplayTextOfExnRef ecref 
        | Item.AnonRecdField(anon, _argTys, i, _) -> anon.SortedNames.[i]
        | Item.RecdField rfinfo -> fullDisplayTextOfRecdFieldRef  rfinfo.RecdFieldRef
        | Item.NewDef id -> id.idText
        | Item.ILField finfo -> bufs (fun os -> NicePrint.outputType denv os finfo.ApparentEnclosingType; bprintf os ".%s" finfo.FieldName)
        | Item.Event einfo -> bufs (fun os -> NicePrint.outputTyconRef denv os einfo.DeclaringTyconRef; bprintf os ".%s" einfo.EventName)
        | Item.Property(_, pinfo :: _) -> bufs (fun os -> NicePrint.outputTyconRef denv os pinfo.DeclaringTyconRef; bprintf os ".%s" pinfo.PropertyName)
        | Item.CustomOperation (customOpName, _, _) -> customOpName
        | Item.CtorGroup(_, minfo :: _) -> bufs (fun os -> NicePrint.outputTyconRef denv os minfo.DeclaringTyconRef)
        | Item.MethodGroup(_, _, Some minfo) -> bufs (fun os -> NicePrint.outputTyconRef denv os minfo.DeclaringTyconRef; bprintf os ".%s" minfo.DisplayName)        
        | Item.MethodGroup(_, minfo :: _, _) -> bufs (fun os -> NicePrint.outputTyconRef denv os minfo.DeclaringTyconRef; bprintf os ".%s" minfo.DisplayName)        
        | Item.UnqualifiedType (tcref :: _) -> bufs (fun os -> NicePrint.outputTyconRef denv os tcref)
        | Item.FakeInterfaceCtor ty 
        | Item.DelegateCtor ty 
        | Item.Types(_, ty :: _) -> 
            match tryTcrefOfAppTy g ty with
            | ValueSome tcref -> bufs (fun os -> NicePrint.outputTyconRef denv os tcref)
            | _ -> ""
        | Item.ModuleOrNamespaces(modref :: _ as modrefs) -> 
            let definiteNamespace = modrefs |> List.forall (fun modref -> modref.IsNamespace)
            if definiteNamespace then fullDisplayTextOfModRef modref else modref.DisplayName
        | Item.TypeVar (id, _) -> id
        | Item.ArgName (id, _, _) -> id.idText
        | Item.SetterArg (_, item) -> FullNameOfItem g item
        | Item.ImplicitOp(id, _) -> id.idText
        | Item.UnionCaseField (UnionCaseInfo (_, ucref), fieldIndex) -> ucref.FieldByIndex(fieldIndex).DisplayName
        // unreachable 
        | Item.UnqualifiedType([]) 
        | Item.Types(_, []) 
        | Item.CtorGroup(_, []) 
        | Item.MethodGroup(_, [], _) 
        | Item.ModuleOrNamespaces []
        | Item.Property(_, []) -> ""

    /// Output a the description of a language item
    let rec GetXmlCommentForItem (infoReader: InfoReader) m item = 
        let g = infoReader.g
        match item with
        | Item.ImplicitOp(_, { contents = Some(TraitConstraintSln.FSMethSln(_, vref, _)) }) -> 
            GetXmlCommentForItem infoReader m (Item.Value vref)

        | Item.Value vref | Item.CustomBuilder (_, vref) ->            
            GetXmlCommentForItemAux (if valRefInThisAssembly g.compilingFslib vref || vref.XmlDoc.NonEmpty then Some vref.XmlDoc else None) infoReader m item 

        | Item.UnionCase(ucinfo, _) -> 
            GetXmlCommentForItemAux (if tyconRefUsesLocalXmlDoc g.compilingFslib ucinfo.TyconRef || ucinfo.UnionCase.XmlDoc.NonEmpty then Some ucinfo.UnionCase.XmlDoc else None) infoReader m item 

        | Item.ActivePatternCase apref -> 
            GetXmlCommentForItemAux (Some apref.ActivePatternVal.XmlDoc) infoReader m item 

        | Item.ExnCase ecref -> 
            GetXmlCommentForItemAux (if tyconRefUsesLocalXmlDoc g.compilingFslib ecref || ecref.XmlDoc.NonEmpty then Some ecref.XmlDoc else None) infoReader m item 

        | Item.RecdField rfinfo ->
            let tcref = rfinfo.TyconRef
            let xmldoc =
                if tyconRefUsesLocalXmlDoc g.compilingFslib tcref || tcref.XmlDoc.NonEmpty then
                    if tcref.IsExceptionDecl then
                        Some tcref.XmlDoc
                    else
                        Some rfinfo.RecdField.XmlDoc
                else
                    None
            GetXmlCommentForItemAux xmldoc infoReader m item 

        | Item.Event einfo ->
            GetXmlCommentForItemAux (if einfo.HasDirectXmlComment || einfo.XmlDoc.NonEmpty then Some einfo.XmlDoc else None) infoReader m item 

        | Item.Property(_, pinfos) -> 
            let pinfo = pinfos.Head
            GetXmlCommentForItemAux (if pinfo.HasDirectXmlComment || pinfo.XmlDoc.NonEmpty then Some pinfo.XmlDoc else None) infoReader m item 

        | Item.CustomOperation (_, _, Some minfo) 
        | Item.CtorGroup(_, minfo :: _) 
        | Item.MethodGroup(_, minfo :: _, _) ->
            GetXmlCommentForMethInfoItem infoReader m item minfo

        | Item.Types (_, TType_app (tcref, _, _):: _) -> 
            GetXmlCommentForItemAux (if tyconRefUsesLocalXmlDoc g.compilingFslib tcref  || tcref.XmlDoc.NonEmpty then Some tcref.XmlDoc else None) infoReader m item 

        | Item.ModuleOrNamespaces(modref :: _ as modrefs) -> 
            let definiteNamespace = modrefs |> List.forall (fun modref -> modref.IsNamespace)
            if not definiteNamespace then
                GetXmlCommentForItemAux (if entityRefInThisAssembly g.compilingFslib modref || modref.XmlDoc.NonEmpty  then Some modref.XmlDoc else None) infoReader m item 
            else
                GetXmlCommentForItemAux None infoReader m item

        | Item.ArgName (_, _, argContainer) -> 
            let xmldoc = 
                match argContainer with
                | Some(ArgumentContainer.Method minfo) ->
                    if minfo.HasDirectXmlComment || minfo.XmlDoc.NonEmpty  then Some minfo.XmlDoc else None 
                | Some(ArgumentContainer.Type tcref) ->
                    if tyconRefUsesLocalXmlDoc g.compilingFslib tcref || tcref.XmlDoc.NonEmpty  then Some tcref.XmlDoc else None
                | _ -> None
            GetXmlCommentForItemAux xmldoc infoReader m item

        | Item.UnionCaseField (ucinfo, _) ->
            let xmldoc =
                if tyconRefUsesLocalXmlDoc g.compilingFslib ucinfo.TyconRef || ucinfo.UnionCase.XmlDoc.NonEmpty then Some ucinfo.UnionCase.XmlDoc else None
            GetXmlCommentForItemAux xmldoc infoReader m item

        | Item.SetterArg (_, item) -> 
            GetXmlCommentForItem infoReader m item
        
        // In all these cases, there is no direct XML documentation from F# comments
        | Item.ActivePatternResult _ 
        | Item.NewDef _
        | Item.ILField _
        | Item.FakeInterfaceCtor _
        | Item.DelegateCtor _
        |  _ -> 
            GetXmlCommentForItemAux None infoReader m item

        |> GetXmlDocFromLoader infoReader

    let IsAttribute (infoReader: InfoReader) item =
        try
            let g = infoReader.g
            let amap = infoReader.amap
            match item with
            | Item.Types (_, TType_app (tcref, _, _) :: _)
            | Item.UnqualifiedType(tcref :: _) ->
                let ty = generalizedTyconRef g tcref
<<<<<<< HEAD
                Infos.ExistsHeadTypeInEntireHierarchy g amap range0 ty g.tcref_System_Attribute
=======
                ExistsHeadTypeInEntireHierarchy g amap range0 ty g.tcref_System_Attribute
>>>>>>> 709c50aa
            | _ -> false
        with _ -> false

#if !NO_EXTENSIONTYPING

    /// Determine if an item is a provided type 
    let (|ItemIsProvidedType|_|) g item =
        match item with
        | Item.Types(_name, tys) ->
            match tys with
            | [AppTy g (tyconRef, _typeInst)] ->
                if tyconRef.IsProvidedErasedTycon || tyconRef.IsProvidedGeneratedTycon then
                    Some tyconRef
                else
                    None
            | _ -> None
        | _ -> None

    /// Determine if an item is a provided type that has static parameters
    let (|ItemIsProvidedTypeWithStaticArguments|_|) m g item =
        match item with
        | Item.Types(_name, tys) ->
            match tys with
            | [AppTy g (tyconRef, _typeInst)] ->
                if tyconRef.IsProvidedErasedTycon || tyconRef.IsProvidedGeneratedTycon then
                    let typeBeforeArguments = 
                        match tyconRef.TypeReprInfo with 
                        | TProvidedTypeRepr info -> info.ProvidedType
                        | _ -> failwith "unreachable"
                    let staticParameters = typeBeforeArguments.PApplyWithProvider((fun (typeBeforeArguments, provider) -> typeBeforeArguments.GetStaticParameters provider), range=m) 
                    let staticParameters = staticParameters.PApplyArray(id, "GetStaticParameters", m)
                    Some staticParameters
                else
                    None
            | _ -> None
        | _ -> None

    let (|ItemIsProvidedMethodWithStaticArguments|_|) item =
        match item with
        // Prefer the static parameters from the uninstantiated method info
        | Item.MethodGroup(_, _, Some minfo) ->
            match minfo.ProvidedStaticParameterInfo  with 
            | Some (_, staticParameters) -> Some staticParameters
            | _ -> None
        | Item.MethodGroup(_, [minfo], _) ->
            match minfo.ProvidedStaticParameterInfo  with 
            | Some (_, staticParameters) -> Some staticParameters
            | _ -> None
        | _ -> None

    /// Determine if an item has static arguments
    let (|ItemIsWithStaticArguments|_|) m g item =
        match item with
        | ItemIsProvidedTypeWithStaticArguments m g staticParameters -> Some staticParameters
        | ItemIsProvidedMethodWithStaticArguments staticParameters -> Some staticParameters
        | _ -> None

#endif

    /// Get the "F1 Keyword" associated with an item, for looking up documentation help indexes on the web
    let rec GetF1Keyword (g: TcGlobals) item = 

        let getKeywordForMethInfo (minfo : MethInfo) =
            match minfo with 
            | FSMeth(_, _, vref, _) ->
                match vref.DeclaringEntity with
                | Parent tcref ->
                    (tcref |> ticksAndArgCountTextOfTyconRef) + "." + vref.CompiledName g.CompilerGlobalState |> Some
                | ParentNone -> None
                
            | ILMeth (_, minfo, _) ->
                let typeString = minfo.DeclaringTyconRef |> ticksAndArgCountTextOfTyconRef
                let paramString =
                    let nGenericParams = minfo.RawMetadata.GenericParams.Length 
                    if nGenericParams > 0 then "``"+(nGenericParams.ToString()) else ""
                sprintf "%s.%s%s" typeString minfo.RawMetadata.Name paramString |> Some

            | DefaultStructCtor _  -> None
#if !NO_EXTENSIONTYPING
            | ProvidedMeth _ -> None
#endif
             
        match item with
        | Item.Value vref | Item.CustomBuilder (_, vref) -> 
            let v = vref.Deref
            if v.IsModuleBinding && v.HasDeclaringEntity then
                let tyconRef = v.TopValDeclaringEntity
                let paramsString =
                    match v.Typars with
                    |   [] -> ""
                    |   l -> "``"+(List.length l).ToString() 
                
                sprintf "%s.%s%s" (tyconRef |> ticksAndArgCountTextOfTyconRef) (v.CompiledName g.CompilerGlobalState) paramsString |> Some
            else
                None

        | Item.ActivePatternCase apref ->
            GetF1Keyword g (Item.Value apref.ActivePatternVal)

        | Item.UnionCase(ucinfo, _) ->
            (ucinfo.TyconRef |> ticksAndArgCountTextOfTyconRef) + "."+ucinfo.DisplayName |> Some

        | Item.RecdField rfi ->
            (rfi.TyconRef |> ticksAndArgCountTextOfTyconRef) + "." + rfi.DisplayName |> Some
        
        | Item.AnonRecdField _ -> None
        
        | Item.ILField finfo ->
             match finfo with 
             | ILFieldInfo(tinfo, fdef) -> 
                 (tinfo.TyconRefOfRawMetadata |> ticksAndArgCountTextOfTyconRef) + "." + fdef.Name |> Some
#if !NO_EXTENSIONTYPING
             | ProvidedField _ -> None
#endif
        | Item.Types(_, AppTy g (tcref, _) :: _) 
        | Item.DelegateCtor(AppTy g (tcref, _))
        | Item.FakeInterfaceCtor(AppTy g (tcref, _))
        | Item.UnqualifiedType (tcref :: _)
        | Item.ExnCase tcref -> 
            // strip off any abbreviation
            match generalizedTyconRef g tcref with 
            | AppTy g (tcref, _)  -> Some (ticksAndArgCountTextOfTyconRef tcref)
            | _ -> None

        // Pathological cases of the above
        | Item.Types _ 
        | Item.DelegateCtor _
        | Item.FakeInterfaceCtor _
        | Item.UnqualifiedType [] -> 
            None

        | Item.ModuleOrNamespaces modrefs -> 
            match modrefs with 
            | modref :: _ -> 
                // namespaces from type providers need to be handled separately because they don't have compiled representation
                // otherwise we'll fail at tast.fs
                match modref.Deref.TypeReprInfo with
#if !NO_EXTENSIONTYPING                
                | TProvidedNamespaceRepr _ -> 
                    modref.CompilationPathOpt
                    |> Option.bind (fun path ->
                        // works similar to generation of xml-docs at tastops.fs, probably too similar
                        // TODO: check if this code can be implemented using xml-doc generation functionality
                        let prefix = path.AccessPath |> Seq.map fst |> String.concat "."
                        let fullName = if prefix = "" then modref.CompiledName else prefix + "." + modref.CompiledName
                        Some fullName
                        )
#endif
                | _ -> modref.Deref.CompiledRepresentationForNamedType.FullName |> Some
            | [] ->  None // Pathological case of the above

        | Item.Property(_, pinfo :: _) -> 
            match pinfo with 
            | FSProp(_, _, Some vref, _) 
            | FSProp(_, _, _, Some vref) -> 
                // per spec, extension members in F1 keywords are qualified with definition class
                match vref.DeclaringEntity with 
                | Parent tcref ->
                    (tcref |> ticksAndArgCountTextOfTyconRef)+"."+vref.PropertyName|> Some                     
                | ParentNone -> None

            | ILProp(ILPropInfo(tinfo, pdef)) -> 
                let tcref = tinfo.TyconRefOfRawMetadata
                (tcref |> ticksAndArgCountTextOfTyconRef)+"."+pdef.Name |> Some
            | FSProp _ -> None
#if !NO_EXTENSIONTYPING
            | ProvidedProp _ -> None
#endif
        | Item.Property(_, []) -> None // Pathological case of the above
                   
        | Item.Event einfo -> 
            match einfo with 
            | ILEvent _  ->
                let tcref = einfo.DeclaringTyconRef
                (tcref |> ticksAndArgCountTextOfTyconRef)+"."+einfo.EventName |> Some
            | FSEvent(_, pinfo, _, _) ->
                match pinfo.ArbitraryValRef with 
                | Some vref ->
                   // per spec, members in F1 keywords are qualified with definition class
                   match vref.DeclaringEntity with 
                   | Parent tcref -> (tcref |> ticksAndArgCountTextOfTyconRef)+"."+vref.PropertyName|> Some                     
                   | ParentNone -> None
                | None -> None
#if !NO_EXTENSIONTYPING
            | ProvidedEvent _ -> None 
#endif
        | Item.CtorGroup(_, minfos) ->
            match minfos with 
            | [] -> None
            | FSMeth(_, _, vref, _) :: _ ->
                   match vref.DeclaringEntity with
                   | Parent tcref -> (tcref |> ticksAndArgCountTextOfTyconRef) + ".#ctor"|> Some
                   | ParentNone -> None
#if !NO_EXTENSIONTYPING
            | ProvidedMeth _ :: _ -> None
#endif
            | minfo :: _ ->
                let tcref = minfo.DeclaringTyconRef
                (tcref |> ticksAndArgCountTextOfTyconRef)+".#ctor" |> Some
        | Item.CustomOperation (_, _, Some minfo) -> getKeywordForMethInfo minfo
        | Item.MethodGroup(_, _, Some minfo) -> getKeywordForMethInfo minfo
        | Item.MethodGroup(_, minfo :: _, _) -> getKeywordForMethInfo minfo
        | Item.SetterArg (_, propOrField) -> GetF1Keyword g propOrField 
        | Item.MethodGroup(_, [], _) 
        | Item.CustomOperation (_, _, None)   // "into"
        | Item.NewDef _ // "let x$yz = ..." - no keyword
        | Item.ArgName _ // no keyword on named parameters 
        | Item.UnionCaseField _ 
        | Item.TypeVar _ 
        | Item.ImplicitOp _
        | Item.ActivePatternResult _ // "let (|Foo|Bar|) = .. Fo$o ..." - no keyword
            ->  None

    /// Get rid of groups of overloads an replace them with single items.
    let FlattenItems g (m: range) (item: ItemWithInst) : ItemWithInst list =
        ignore m
        match item.Item with 
        | Item.MethodGroup(nm, minfos, orig) ->
            minfos |> List.map (fun minfo -> { Item = Item.MethodGroup(nm, [minfo], orig); TyparInst = item.TyparInst })
        | Item.CtorGroup(nm, cinfos) ->
            cinfos |> List.map (fun minfo -> { Item = Item.CtorGroup(nm, [minfo]); TyparInst = item.TyparInst }) 
        | Item.FakeInterfaceCtor _
        | Item.DelegateCtor _ -> [item]
        | Item.NewDef _ 
        | Item.ILField _ -> []
        | Item.Event _ -> []
        | Item.RecdField rfinfo -> if isForallFunctionTy g rfinfo.FieldType then [item] else []
        | Item.Value v -> if isForallFunctionTy g v.Type then [item] else []
        | Item.UnionCase(ucr, _) -> if not ucr.UnionCase.IsNullary then [item] else []
        | Item.ExnCase ecr -> if isNil (recdFieldsOfExnDefRef ecr) then [] else [item]
        | Item.Property(_, pinfos) -> 
            let pinfo = List.head pinfos 
            if pinfo.IsIndexer then [item] else []
#if !NO_EXTENSIONTYPING
        | ItemIsWithStaticArguments m g _ -> [item] // we pretend that provided-types-with-static-args are method-like in order to get ParamInfo for them
#endif
        | Item.CustomOperation(_name, _helpText, _minfo) -> [item]
        | Item.TypeVar _ -> []
        | Item.CustomBuilder _ -> []
        | _ -> []
<|MERGE_RESOLUTION|>--- conflicted
+++ resolved
@@ -614,38 +614,22 @@
         // This may explore assemblies that are not in the reference set.
         // In this case just assume the item is not suppressed.
         protectAssemblyExploration true (fun () -> 
-<<<<<<< HEAD
-         match item with 
-         | Item.Types(it, [ty]) -> 
-            match tryTcrefOfAppTy g ty with
-            | ValueSome tcr1 ->
-                 g.suppressed_types 
-                 |> List.exists (fun supp -> 
-                    let generalizedSupp = generalizedTyconRef g supp
-                    // check the display name is precisely the one we're suppressing
-                    match tryTcrefOfAppTy g generalizedSupp with
-                    | ValueSome tcr2 ->
-                        it = supp.DisplayName &&
-                        // check if they are the same logical type (after removing all abbreviations)
-                        tyconRefEq g tcr1 tcr2
-=======
             match item with 
             | Item.Types(it, [ty]) -> 
                 match tryTcrefOfAppTy g ty with
                 | ValueSome tcr1 ->
                     g.suppressed_types 
-                    |> List.exists (fun supp ->
+                    |> List.exists (fun supp -> 
                         let generalizedSupp = generalizedTyconRef g supp
                         // check the display name is precisely the one we're suppressing
                         match tryTcrefOfAppTy g generalizedSupp with
                         | ValueSome tcr2 ->
                             it = supp.DisplayName &&
-                            // check if they are the same logical type (after removing all abbreviations) 
+                            // check if they are the same logical type (after removing all abbreviations)
                             tyconRefEq g tcr1 tcr2
->>>>>>> 709c50aa
                         | _ -> false) 
                 | _ -> false
-         | _ -> false)
+            | _ -> false)
 
     /// Filter types that are explicitly suppressed from the IntelliSense (such as uppercase "FSharpList", "Option", etc.)
     let RemoveExplicitlySuppressed (g: TcGlobals) (items: ItemWithInst list) =
@@ -790,11 +774,7 @@
             | Item.Types (_, TType_app (tcref, _, _) :: _)
             | Item.UnqualifiedType(tcref :: _) ->
                 let ty = generalizedTyconRef g tcref
-<<<<<<< HEAD
-                Infos.ExistsHeadTypeInEntireHierarchy g amap range0 ty g.tcref_System_Attribute
-=======
                 ExistsHeadTypeInEntireHierarchy g amap range0 ty g.tcref_System_Attribute
->>>>>>> 709c50aa
             | _ -> false
         with _ -> false
 
