--- conflicted
+++ resolved
@@ -473,11 +473,6 @@
             mkXmlComment (GetXmlDocSigOfRecdFieldRef rfinfo.RecdFieldRef)
 
         | Item.NewDef _ -> FSharpXmlDoc.None
-<<<<<<< HEAD
-        | Item.ILField finfo -> mkXmlComment (GetXmlDocSigOfILFieldInfo infoReader m finfo)
-        | Item.Types(_, TType_app(tcref, _, _) :: _) -> mkXmlComment (GetXmlDocSigOfEntityRef infoReader m tcref)
-        | Item.CustomOperation (_, _, Some minfo) -> mkXmlComment (GetXmlDocSigOfMethInfo infoReader  m minfo)
-=======
 
         | Item.ILField finfo ->
             mkXmlComment (GetXmlDocSigOfILFieldInfo infoReader m finfo)
@@ -488,7 +483,6 @@
         | Item.CustomOperation (_, _, Some minfo) ->
             mkXmlComment (GetXmlDocSigOfMethInfo infoReader  m minfo)
 
->>>>>>> c0213ff4
         | Item.TypeVar _  -> FSharpXmlDoc.None
 
         | Item.ModuleOrNamespaces(modref :: _) ->
