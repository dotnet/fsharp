--- conflicted
+++ resolved
@@ -620,12 +620,8 @@
 
 val IsItemResolvable: NameResolver -> NameResolutionEnv -> range -> AccessorDomain -> string list -> Item -> bool
 
-<<<<<<< HEAD
 val TrySelectExtensionMethInfoOfILExtMem: range -> ImportMap -> TType -> TyconRef * MethInfo * ExtensionMethodPriority -> MethInfo option
 
 val traitCtxtNone: ITraitContext option
 
-val ExtensionMethInfosOfTypeInScope: ResultCollectionSettings -> InfoReader -> NameResolutionEnv -> string option -> range -> TType -> MethInfo list
-=======
-val TrySelectExtensionMethInfoOfILExtMem: range -> ImportMap -> TType -> TyconRef * MethInfo * ExtensionMethodPriority -> MethInfo option 
->>>>>>> 06d9821e
+val ExtensionMethInfosOfTypeInScope: ResultCollectionSettings -> InfoReader -> NameResolutionEnv -> string option -> range -> TType -> MethInfo list