--- conflicted
+++ resolved
@@ -61,12 +61,9 @@
     /// Represents the resolution of a name to an F# record field.
     | RecdField of RecdFieldInfo
 
-<<<<<<< HEAD
     /// Represents the resolution of a name to a field of an anonymous record type.
     | AnonRecdField of AnonRecdTypeInfo * TTypes * int
 
-=======
->>>>>>> a490bbe5
     // The following are never in the items table but are valid results of binding 
     // an identifier in different circumstances. 
 
@@ -124,8 +121,6 @@
     | UnqualifiedType of TyconRef list
 
     member DisplayName : string
-<<<<<<< HEAD
-=======
 
 [<RequireQualifiedAccess>]
 /// Pairs an Item with a TyparInst showing how generic type variables of the item are instantiated at 
@@ -136,7 +131,6 @@
 
 val (|ItemWithInst|) : ItemWithInst -> Item * TyparInst
 val ItemWithNoInst : Item -> ItemWithInst
->>>>>>> a490bbe5
 
 /// Represents a record field resolution and the information if the usage is deprecated.
 type FieldResolution = FieldResolution of RecdFieldRef * bool
