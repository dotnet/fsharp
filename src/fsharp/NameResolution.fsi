--- conflicted
+++ resolved
@@ -17,13 +17,9 @@
 /// A NameResolver is a context for name resolution. It primarily holds an InfoReader.
 type NameResolver =
 
-<<<<<<< HEAD
-    new: g:TcGlobals * amap:ImportMap * infoReader:InfoReader * instantiationGenerator:(range -> Typars -> ITraitContext option -> TypeInst) -> NameResolver
-=======
     new:
-        g: TcGlobals * amap: ImportMap * infoReader: InfoReader * instantiationGenerator: (range -> Typars -> TypeInst) ->
+        g: TcGlobals * amap: ImportMap * infoReader: InfoReader * instantiationGenerator: (range -> Typars -> ITraitContext option -> TypeInst) ->
             NameResolver
->>>>>>> f5e74287
 
     member InfoReader: InfoReader
 
@@ -165,18 +161,12 @@
     /// IL-style extension member, backed by some kind of method with an [<Extension>] attribute
     | ILExtMem of TyconRef * MethInfo * ExtensionMethodPriority
 
-<<<<<<< HEAD
-   /// The logical name, e.g. for constraint solving
-   member LogicalName : string
-
-   /// Describes the sequence order of the introduction of an extension method. Extension methods that are introduced
-   /// later through 'open' get priority in overload resolution.
-   member Priority: ExtensionMethodPriority
-=======
+    /// The logical name, e.g. for constraint solving
+    member LogicalName : string
+
     /// Describes the sequence order of the introduction of an extension method. Extension methods that are introduced
     /// later through 'open' get priority in overload resolution.
     member Priority: ExtensionMethodPriority
->>>>>>> f5e74287
 
 /// Freshen a trait for use at a particular location
 
@@ -598,11 +588,7 @@
 exception internal UpperCaseIdentifierInPattern of range
 
 /// Generate a new reference to a record field with a fresh type instantiation
-<<<<<<< HEAD
 val FreshenRecdFieldRef: NameResolver -> ITraitContext option -> range -> RecdFieldRef -> RecdFieldInfo
-=======
-val FreshenRecdFieldRef: NameResolver -> range -> RecdFieldRef -> RecdFieldInfo
->>>>>>> f5e74287
 
 /// Indicates the kind of lookup being performed. Note, this type should be made private to nameres.fs.
 [<RequireQualifiedAccess>]
@@ -646,24 +632,6 @@
     NameResolver -> DisplayEnv -> range -> AccessorDomain -> TType -> ResultOrException<Item>
 
 /// Resolve a long identifier using type-qualified name resolution.
-<<<<<<< HEAD
-val internal ResolveLongIdentInType: TcResultsSink -> NameResolver -> NameResolutionEnv -> LookupKind -> range -> AccessorDomain -> ITraitContext option -> Ident -> FindMemberFlag -> TypeNameResolutionInfo -> TType -> Item * Ident list
-
-/// Resolve a long identifier when used in a pattern.
-val internal ResolvePatternLongIdent                : TcResultsSink -> NameResolver -> WarnOnUpperFlag -> bool -> range -> AccessorDomain -> ITraitContext option -> NameResolutionEnv -> TypeNameResolutionInfo -> Ident list -> Item
-
-/// Resolve a long identifier representing a type name 
-val internal ResolveTypeLongIdentInTyconRef: TcResultsSink -> NameResolver -> NameResolutionEnv -> TypeNameResolutionInfo -> AccessorDomain -> ITraitContext option -> range -> ModuleOrNamespaceRef -> Ident list -> TyconRef 
-
-/// Resolve a long identifier to a type definition
-val internal ResolveTypeLongIdent: TcResultsSink -> NameResolver -> ItemOccurence -> FullyQualifiedFlag -> NameResolutionEnv -> AccessorDomain -> ITraitContext option -> Ident list -> TypeNameResolutionStaticArgsInfo -> PermitDirectReferenceToGeneratedType -> ResultOrException<EnclosingTypeInst * TyconRef>
-
-/// Resolve a long identifier to a field
-val internal ResolveField: TcResultsSink -> NameResolver -> NameResolutionEnv -> AccessorDomain -> ITraitContext option -> TType -> Ident list * Ident -> Ident list -> FieldResolution list
-
-/// Resolve a long identifier occurring in an expression position
-val internal ResolveExprLongIdent: TcResultsSink -> NameResolver -> range -> AccessorDomain -> ITraitContext option -> NameResolutionEnv -> TypeNameResolutionInfo -> Ident list -> ResultOrException<EnclosingTypeInst * Item * Ident list>
-=======
 val internal ResolveLongIdentInType:
     TcResultsSink ->
     NameResolver ->
@@ -671,6 +639,7 @@
     LookupKind ->
     range ->
     AccessorDomain ->
+    ITraitContext option ->
     Ident ->
     FindMemberFlag ->
     TypeNameResolutionInfo ->
@@ -685,6 +654,7 @@
     bool ->
     range ->
     AccessorDomain ->
+    ITraitContext option ->
     NameResolutionEnv ->
     TypeNameResolutionInfo ->
     Ident list ->
@@ -697,6 +667,7 @@
     NameResolutionEnv ->
     TypeNameResolutionInfo ->
     AccessorDomain ->
+    ITraitContext option ->
     range ->
     ModuleOrNamespaceRef ->
     Ident list ->
@@ -710,6 +681,7 @@
     FullyQualifiedFlag ->
     NameResolutionEnv ->
     AccessorDomain ->
+    ITraitContext option ->
     Ident list ->
     TypeNameResolutionStaticArgsInfo ->
     PermitDirectReferenceToGeneratedType ->
@@ -721,6 +693,7 @@
     NameResolver ->
     NameResolutionEnv ->
     AccessorDomain ->
+    ITraitContext option ->
     TType ->
     Ident list * Ident ->
         Ident list ->
@@ -732,11 +705,11 @@
     NameResolver ->
     range ->
     AccessorDomain ->
+    ITraitContext option ->
     NameResolutionEnv ->
     TypeNameResolutionInfo ->
     Ident list ->
         ResultOrException<EnclosingTypeInst * Item * Ident list>
->>>>>>> f5e74287
 
 val internal getRecordFieldsInScope: NameResolutionEnv -> Item list
 
@@ -769,17 +742,12 @@
         (unit -> unit)
 
 /// Resolve a long identifier occurring in an expression position.
-<<<<<<< HEAD
-val internal ResolveLongIdentAsExprAndComputeRange: TcResultsSink -> NameResolver -> range -> AccessorDomain -> ITraitContext option -> NameResolutionEnv -> TypeNameResolutionInfo -> Ident list -> ResultOrException<EnclosingTypeInst * Item * range * Ident list * AfterResolution>
-
-/// Resolve a long identifier occurring in an expression position, qualified by a type.
-val internal ResolveExprDotLongIdentAndComputeRange: TcResultsSink -> NameResolver -> range -> AccessorDomain -> ITraitContext option -> NameResolutionEnv -> TType -> Ident list -> TypeNameResolutionInfo -> FindMemberFlag -> bool -> Item * range * Ident list * AfterResolution
-=======
 val internal ResolveLongIdentAsExprAndComputeRange:
     TcResultsSink ->
     NameResolver ->
     range ->
     AccessorDomain ->
+    ITraitContext option ->
     NameResolutionEnv ->
     TypeNameResolutionInfo ->
     Ident list ->
@@ -791,6 +759,7 @@
     NameResolver ->
     range ->
     AccessorDomain ->
+    ITraitContext option ->
     NameResolutionEnv ->
     TType ->
     Ident list ->
@@ -798,7 +767,6 @@
     FindMemberFlag ->
     bool ->
         Item * range * Ident list * AfterResolution
->>>>>>> f5e74287
 
 /// A generator of type instantiations used when no more specific type instantiation is known.
 val FakeInstantiationGenerator: (range -> Typars -> ITraitContext option -> TypeInst)
@@ -841,13 +809,9 @@
 
 val IsItemResolvable: NameResolver -> NameResolutionEnv -> range -> AccessorDomain -> string list -> Item -> bool
 
-<<<<<<< HEAD
-val TrySelectExtensionMethInfoOfILExtMem: range -> ImportMap -> TType -> TyconRef * MethInfo * ExtensionMethodPriority -> MethInfo option
-
-val traitCtxtNone: ITraitContext option
-
-val ExtensionMethInfosOfTypeInScope: ResultCollectionSettings -> InfoReader -> NameResolutionEnv -> string option -> range -> TType -> MethInfo list
-=======
 val TrySelectExtensionMethInfoOfILExtMem:
     range -> ImportMap -> TType -> TyconRef * MethInfo * ExtensionMethodPriority -> MethInfo option
->>>>>>> f5e74287
+
+val traitCtxtNone: ITraitContext option
+
+val ExtensionMethInfosOfTypeInScope: ResultCollectionSettings -> InfoReader -> NameResolutionEnv -> string option -> range -> TType -> MethInfo list