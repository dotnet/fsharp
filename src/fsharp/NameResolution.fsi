--- conflicted
+++ resolved
@@ -704,14 +704,10 @@
 /// Return the fields for the given class or record
 val internal ResolveRecordOrClassFieldsOfType: NameResolver -> range -> AccessorDomain -> TType -> bool -> Item list
 
-<<<<<<< HEAD
 /// Return the cases for the given union
-val internal ResolveUnionCasesOfType           : NameResolver -> range -> AccessorDomain -> TType -> TyconRef -> Item list
-
-/// Specifies extra work to do after overload resolution 
-=======
+val internal ResolveUnionCasesOfType: NameResolver -> range -> AccessorDomain -> TType -> TyconRef -> Item list
+
 /// Specifies extra work to do after overload resolution
->>>>>>> 7b53294b
 [<RequireQualifiedAccess>]
 type AfterResolution =
     /// Notification is not needed
