// Copyright (c) Microsoft Corporation.  All Rights Reserved.  See License.txt in the project root for license information.

module internal FSharp.Compiler.NameResolution

open Internal.Utilities.Library
open FSharp.Compiler
open FSharp.Compiler.AccessibilityLogic
open FSharp.Compiler.Infos
open FSharp.Compiler.Import
open FSharp.Compiler.InfoReader
open FSharp.Compiler.Syntax
open FSharp.Compiler.Syntax.PrettyNaming
open FSharp.Compiler.Text
open FSharp.Compiler.TypedTree
open FSharp.Compiler.TypedTreeOps
open FSharp.Compiler.TcGlobals

/// A NameResolver is a context for name resolution. It primarily holds an InfoReader.
type NameResolver =
    new: g:TcGlobals * amap:ImportMap * infoReader:InfoReader * instantiationGenerator:(range -> Typars -> TypeInst) -> NameResolver
    member InfoReader: InfoReader
    member amap: ImportMap
    member g: TcGlobals
    member languageSupportsNameOf: bool

/// Get the active pattern elements defined in a module, if any. Cache in the slot in the module type.
<<<<<<< HEAD
val ActivePatternElemsOfModuleOrNamespace: g: TcGlobals -> ModuleOrNamespaceRef -> NameMap<ActivePatternElemRef>
=======
val ActivePatternElemsOfModuleOrNamespace: ModuleOrNamespaceRef -> NameMap<ActivePatternElemRef>
>>>>>>> 4e37ba37

[<NoEquality; NoComparison; RequireQualifiedAccess>]
/// Represents the item with which a named argument is associated.
type ArgumentContainer =
    /// The named argument is an argument of a method
    | Method of MethInfo
    /// The named argument is a static parameter to a provided type.
    | Type of TyconRef

/// Detect a use of a nominal type, including type abbreviations.
/// When reporting symbols, we care about abbreviations, e.g. 'int' and 'int32' count as two separate symbols.
val (|AbbrevOrAppTy|_|): TType -> TyconRef option

type EnclosingTypeInst = TypeInst

[<NoEquality; NoComparison; RequireQualifiedAccess>]
/// Represents an item that results from name resolution
type Item = 
    /// Represents the resolution of a name to an F# value or function.
    | Value of  ValRef

    /// Represents the resolution of a name to an F# union case.
    | UnionCase of UnionCaseInfo * hasRequireQualifiedAccessAttr: bool

    /// Represents the resolution of a name to an F# active pattern result.
    | ActivePatternResult of apinfo: ActivePatternInfo * apOverallTy: TType * index: int * range: range

    /// Represents the resolution of a name to an F# active pattern case within the body of an active pattern.
    | ActivePatternCase of ActivePatternElemRef 

    /// Represents the resolution of a name to an F# exception definition.
    | ExnCase of TyconRef 

    /// Represents the resolution of a name to an F# record or exception field.
    | RecdField of RecdFieldInfo

    /// Represents the resolution of a name to a union case field.
    | UnionCaseField of UnionCaseInfo * fieldIndex: int

    /// Represents the resolution of a name to a field of an anonymous record type.
    | AnonRecdField of AnonRecdTypeInfo * TTypes * int * range

    // The following are never in the items table but are valid results of binding 
    // an identifier in different circumstances. 

    /// Represents the resolution of a name at the point of its own definition.
    | NewDef of Ident

    /// Represents the resolution of a name to a .NET field 
    | ILField of ILFieldInfo

    /// Represents the resolution of a name to an event
    | Event of EventInfo

    /// Represents the resolution of a name to a property
    | Property of string * PropInfo list

    /// Represents the resolution of a name to a group of methods. 
    | MethodGroup of displayName: string * methods: MethInfo list * uninstantiatedMethodOpt: MethInfo option

    /// Represents the resolution of a name to a constructor
    | CtorGroup of string * MethInfo list

    /// Represents the resolution of a name to the fake constructor simulated for an interface type.
    | FakeInterfaceCtor of TType

    /// Represents the resolution of a name to a delegate
    | DelegateCtor of TType

    /// Represents the resolution of a name to a group of types
    | Types of string * TType list

    /// CustomOperation(nm, helpText, methInfo)
    /// 
    /// Used to indicate the availability or resolution of a custom query operation such as 'sortBy' or 'where' in computation expression syntax
    | CustomOperation of string * (unit -> string option) * MethInfo option

    /// Represents the resolution of a name to a custom builder in the F# computation expression syntax
    | CustomBuilder of string * ValRef

    /// Represents the resolution of a name to a type variable
    | TypeVar of string * Typar

    /// Represents the resolution of a name to a module or namespace
    | ModuleOrNamespaces of ModuleOrNamespaceRef list

    /// Represents the resolution of a name to an operator
    | ImplicitOp of Ident * TraitConstraintSln option ref

    /// Represents the resolution of a name to a named argument
    | ArgName of Ident * TType * ArgumentContainer option

    /// Represents the resolution of a name to a named property setter
    | SetterArg of Ident * Item 

    /// Represents the potential resolution of an unqualified name to a type.
    | UnqualifiedType of TyconRef list

    member DisplayName: string

[<RequireQualifiedAccess>]
/// Pairs an Item with a TyparInst showing how generic type variables of the item are instantiated at 
/// a particular usage point.
type ItemWithInst = 
    { Item: Item
      TyparInst: TyparInst }

val (|ItemWithInst|): ItemWithInst -> Item * TyparInst
val ItemWithNoInst: Item -> ItemWithInst

/// Represents a record field resolution and the information if the usage is deprecated.
type FieldResolution = FieldResolution of RecdFieldInfo * bool

/// Information about an extension member held in the name resolution environment
type ExtensionMember =
   /// F#-style Extrinsic extension member, defined in F# code
   | FSExtMem of ValRef * ExtensionMethodPriority

   /// ILExtMem(declaringTyconRef, ilMetadata, pri)
   ///
   /// IL-style extension member, backed by some kind of method with an [<Extension>] attribute
   | ILExtMem of TyconRef * MethInfo * ExtensionMethodPriority

   /// Describes the sequence order of the introduction of an extension method. Extension methods that are introduced
   /// later through 'open' get priority in overload resolution.
   member Priority: ExtensionMethodPriority

/// The environment of information used to resolve names
[<NoEquality; NoComparison>]
type NameResolutionEnv =
    { /// Display environment information for output 
      eDisplayEnv: DisplayEnv 

      /// Values and Data Tags available by unqualified name 
      eUnqualifiedItems: LayeredMap<string,Item>

      /// Enclosing type instantiations that are associated with an unqualified type item
      eUnqualifiedEnclosingTypeInsts: TyconRefMap<EnclosingTypeInst>

      /// Data Tags and Active Pattern Tags available by unqualified name 
      ePatItems: NameMap<Item>

      /// Modules accessible via "." notation. Note this is a multi-map. 
      /// Adding a module abbreviation adds it a local entry to this List.map. 
      /// Likewise adding a ccu or opening a path adds entries to this List.map. 
      eModulesAndNamespaces:  NameMultiMap<ModuleOrNamespaceRef>

      /// Fully qualified modules and namespaces. 'open' does not change this. 
      eFullyQualifiedModulesAndNamespaces:  NameMultiMap<ModuleOrNamespaceRef>

      /// RecdField labels in scope.  RecdField labels are those where type are inferred 
      /// by label rather than by known type annotation. 
      /// Bools indicate if from a record, where no warning is given on indeterminate lookup 
      eFieldLabels: NameMultiMap<RecdFieldRef>

      /// Record or unions that may have type instantiations associated with them
      /// when record labels or union cases are used in an unqualified context.
      eUnqualifiedRecordOrUnionTypeInsts: TyconRefMap<TypeInst>

      /// Tycons indexed by the various names that may be used to access them, e.g. 
      ///     "List" --> multiple TyconRef's for the various tycons accessible by this name. 
      ///     "List`1" --> TyconRef 
      eTyconsByAccessNames: LayeredMultiMap<string,TyconRef>

      eFullyQualifiedTyconsByAccessNames: LayeredMultiMap<string,TyconRef>

      /// Tycons available by unqualified, demangled names (i.e. (List,1) --> TyconRef) 
      eTyconsByDemangledNameAndArity: LayeredMap<NameArityPair,TyconRef>

      /// Tycons available by unqualified, demangled names (i.e. (List,1) --> TyconRef) 
      eFullyQualifiedTyconsByDemangledNameAndArity: LayeredMap<NameArityPair,TyconRef>

      /// Extension members by type and name 
      eIndexedExtensionMembers: TyconRefMultiMap<ExtensionMember>

      /// Other extension members unindexed by type
      eUnindexedExtensionMembers: ExtensionMember list

      /// Typars (always available by unqualified names). Further typars can be 
      /// in the tpenv, a structure folded through each top-level definition. 
      eTypars: NameMap<Typar>

    } 
    static member Empty: g:TcGlobals -> NameResolutionEnv
    member DisplayEnv: DisplayEnv
    member FindUnqualifiedItem: string -> Item

type FullyQualifiedFlag =
  | FullyQualified
  | OpenQualified

[<RequireQualifiedAccess>]
type BulkAdd = Yes | No

/// Find a field in anonymous record type
val internal TryFindAnonRecdFieldOfType: TcGlobals -> TType -> string -> Item option

/// Add extra items to the environment for Visual Studio, e.g. static members 
val internal AddFakeNamedValRefToNameEnv: string -> NameResolutionEnv -> ValRef -> NameResolutionEnv

/// Add some extra items to the environment for Visual Studio, e.g. record members
val internal AddFakeNameToNameEnv: string -> NameResolutionEnv -> Item -> NameResolutionEnv

/// Add a single F# value to the environment.
<<<<<<< HEAD
val internal AddValRefToNameEnv: TcGlobals -> NameResolutionEnv -> ValRef -> NameResolutionEnv
=======
val internal AddValRefToNameEnv               : NameResolutionEnv -> ValRef -> NameResolutionEnv
>>>>>>> 4e37ba37

/// Add active pattern result tags to the environment.
val internal AddActivePatternResultTagsToNameEnv: ActivePatternInfo -> NameResolutionEnv -> TType -> range -> NameResolutionEnv

/// Add a list of type definitions to the name resolution environment 
val internal AddTyconRefsToNameEnv            : BulkAdd -> bool -> TcGlobals -> ImportMap -> AccessorDomain -> range -> bool -> NameResolutionEnv -> TyconRef list -> NameResolutionEnv

/// Add an F# exception definition to the name resolution environment 
val internal AddExceptionDeclsToNameEnv       : BulkAdd -> NameResolutionEnv -> TyconRef -> NameResolutionEnv

/// Add a module abbreviation to the name resolution environment 
val internal AddModuleAbbrevToNameEnv         : Ident -> NameResolutionEnv -> ModuleOrNamespaceRef list -> NameResolutionEnv

/// Add a list of module or namespace to the name resolution environment, including any sub-modules marked 'AutoOpen'
val internal AddModuleOrNamespaceRefsToNameEnv              : TcGlobals -> ImportMap -> range -> bool -> AccessorDomain -> NameResolutionEnv -> ModuleOrNamespaceRef list -> NameResolutionEnv

/// Add a single modules or namespace to the name resolution environment
val internal AddModuleOrNamespaceRefToNameEnv               : TcGlobals -> ImportMap -> range -> bool -> AccessorDomain -> NameResolutionEnv -> ModuleOrNamespaceRef -> NameResolutionEnv

/// Add a list of modules or namespaces to the name resolution environment
val internal AddModuleOrNamespaceRefsContentsToNameEnv: TcGlobals -> ImportMap -> AccessorDomain -> range -> bool -> NameResolutionEnv -> ModuleOrNamespaceRef list -> NameResolutionEnv

/// Add the content of a type to the name resolution environment
val internal AddTypeContentsToNameEnv: TcGlobals -> ImportMap -> AccessorDomain -> range -> NameResolutionEnv -> TType -> NameResolutionEnv

/// A flag which indicates if it is an error to have two declared type parameters with identical names
/// in the name resolution environment.
type CheckForDuplicateTyparFlag =
  | CheckForDuplicateTypars
  | NoCheckForDuplicateTypars

/// Add some declared type parameters to the name resolution environment
val internal AddDeclaredTyparsToNameEnv: CheckForDuplicateTyparFlag -> NameResolutionEnv -> Typar list -> NameResolutionEnv

/// Qualified lookup of type names in the environment
val internal LookupTypeNameInEnvNoArity: FullyQualifiedFlag -> string -> NameResolutionEnv -> TyconRef list

/// Indicates whether we are resolving type names to type definitions or to constructor methods.
type TypeNameResolutionFlag =
  /// Indicates we are resolving type names to constructor methods.
  | ResolveTypeNamesToCtors
  /// Indicates we are resolving type names to type definitions
  | ResolveTypeNamesToTypeRefs

/// Represents information about the generic argument count of a type name when resolving it. 
///
/// In some situations we resolve "List" to any type definition with that name regardless of the number
/// of generic arguments. In others, we know precisely how many generic arguments are needed.
[<Sealed;NoEquality; NoComparison>]
type TypeNameResolutionStaticArgsInfo = 
  /// Indicates definite knowledge of empty type arguments, i.e. the logical equivalent of name< >
  static member DefiniteEmpty: TypeNameResolutionStaticArgsInfo
  /// Deduce definite knowledge of type arguments
  static member FromTyArgs: numTyArgs:int -> TypeNameResolutionStaticArgsInfo

/// Represents information which guides name resolution of types.
[<NoEquality; NoComparison>]
type TypeNameResolutionInfo = 
  | TypeNameResolutionInfo of TypeNameResolutionFlag * TypeNameResolutionStaticArgsInfo
  static member Default: TypeNameResolutionInfo
  static member ResolveToTypeRefs: TypeNameResolutionStaticArgsInfo -> TypeNameResolutionInfo

/// Represents the kind of the occurrence when reporting a name in name resolution
[<RequireQualifiedAccess; Struct>]
type internal ItemOccurence = 
    | Binding 
    | Use 
    | UseInType 
    | UseInAttribute 
    | Pattern 
    | Implemented 
    | RelatedText
    | Open
  
/// Check for equality, up to signature matching
val ItemsAreEffectivelyEqual: TcGlobals -> Item -> Item -> bool

/// Hash compatible with ItemsAreEffectivelyEqual
val ItemsAreEffectivelyEqualHash: TcGlobals -> Item -> int

[<Class>]
type internal CapturedNameResolution = 
    /// line and column
    member Pos: pos

    /// Named item
    member Item: Item

    /// The active instantiation for any generic type parameters
    member ItemWithInst: ItemWithInst

    /// Information about the occurrence of the symbol
    member ItemOccurence: ItemOccurence

    /// Information about printing. For example, should redundant keywords be hidden?
    member DisplayEnv: DisplayEnv

    /// Naming environment--for example, currently open namespaces.
    member NameResolutionEnv: NameResolutionEnv

    /// The access rights of code at the location
    member AccessorDomain: AccessorDomain

    /// The starting and ending position
    member Range: range

[<Class>]
type internal TcResolutions = 

    /// Name resolution environments for every interesting region in the file. These regions may
    /// overlap, in which case the smallest region applicable should be used.
    member CapturedEnvs: ResizeArray<range * NameResolutionEnv * AccessorDomain>

    /// Information of exact types found for expressions, that can be to the left of a dot.
    /// typ - the inferred type for an expression
    member CapturedExpressionTypings: ResizeArray<TType * NameResolutionEnv * AccessorDomain * range>

    /// Exact name resolutions
    member CapturedNameResolutions: ResizeArray<CapturedNameResolution>

    /// Represents additional resolutions of names to groups of methods.
    /// CapturedNameResolutions should be checked when no captured method group is found.
    /// See TypeCheckInfo.GetCapturedNameResolutions for example.
    member CapturedMethodGroupResolutions: ResizeArray<CapturedNameResolution>

    /// Represents the empty set of resolutions 
    static member Empty: TcResolutions


[<Struct>]
type TcSymbolUseData = 
   { Item: Item
     ItemOccurence: ItemOccurence
     DisplayEnv: DisplayEnv
     Range: range }

[<Class>]
/// Represents container for all name resolutions that were met so far when typechecking some particular file
type internal TcSymbolUses = 

    /// Get all the uses of a particular item within the file
    member GetUsesOfSymbol: Item -> TcSymbolUseData[]

    /// All the uses of all items within the file
    member AllUsesOfSymbols: TcSymbolUseData[][]

    /// Get the locations of all the printf format specifiers in the file
    member GetFormatSpecifierLocationsAndArity: unit -> (range * int)[]

    /// Empty collection of symbol uses
    static member Empty: TcSymbolUses

/// Represents open declaration statement.
type internal OpenDeclaration =
    { /// Syntax after 'open' as it's presented in source code.
      Target: SynOpenDeclTarget
      
      /// Full range of the open declaration.
      Range: range option

      /// Modules or namespaces which is opened with this declaration.
      Modules: ModuleOrNamespaceRef list 
      
      /// Types whose static content is opened with this declaration.
      Types: TType list

      /// Scope in which open declaration is visible.
      AppliedScope: range 
      
      /// If it's `namespace Xxx.Yyy` declaration.
      IsOwnNamespace: bool
    }
    
    /// Create a new instance of OpenDeclaration.
    static member Create: target: SynOpenDeclTarget * modules: ModuleOrNamespaceRef list * types: TType list * appliedScope: range * isOwnNamespace: bool -> OpenDeclaration
    
/// Source text and an array of line end positions, used for format string parsing
type FormatStringCheckContext =
    { /// Source text
      SourceText: ISourceText

      /// Array of line start positions
      LineStartPositions: int[]
    }

/// An abstract type for reporting the results of name resolution and type checking
type ITypecheckResultsSink =

    /// Record that an environment is active over the given scope range
    abstract NotifyEnvWithScope: range * NameResolutionEnv * AccessorDomain -> unit

    /// Record that an expression has a specific type at the given range.
    abstract NotifyExprHasType: TType * NameResolutionEnv * AccessorDomain * range -> unit

    /// Record that a name resolution occurred at a specific location in the source
    abstract NotifyNameResolution: pos * Item * TyparInst * ItemOccurence * NameResolutionEnv * AccessorDomain * range * bool -> unit

    /// Record that a method group name resolution occurred at a specific location in the source
    abstract NotifyMethodGroupNameResolution: pos * Item * Item * TyparInst * ItemOccurence * NameResolutionEnv * AccessorDomain * range * bool -> unit

    /// Record that a printf format specifier occurred at a specific location in the source
    abstract NotifyFormatSpecifierLocation: range * int -> unit

    /// Record that an open declaration occured in a given scope range
    abstract NotifyOpenDeclaration: OpenDeclaration -> unit

    /// Get the current source
    abstract CurrentSourceText: ISourceText option

    /// Cached line-end normalized source text and an array of line end positions, used for format string parsing
    abstract FormatStringCheckContext: FormatStringCheckContext option

/// An implementation of ITypecheckResultsSink to collect information during type checking
type internal TcResultsSinkImpl =

    /// Create a TcResultsSinkImpl
    new: tcGlobals: TcGlobals * ?sourceText: ISourceText -> TcResultsSinkImpl

    /// Get all the resolutions reported to the sink
    member GetResolutions: unit -> TcResolutions

    /// Get all the uses of all symbols reported to the sink
    member GetSymbolUses: unit -> TcSymbolUses

    /// Get all open declarations reported to the sink
    member GetOpenDeclarations: unit -> OpenDeclaration[]

    /// Get the format specifier locations
    member GetFormatSpecifierLocations: unit -> (range * int)[]

    interface ITypecheckResultsSink

/// An abstract type for reporting the results of name resolution and type checking, and which allows
/// temporary suspension and/or redirection of reporting.
type TcResultsSink = 
    { mutable CurrentSink: ITypecheckResultsSink option }
    static member NoSink: TcResultsSink
    static member WithSink: ITypecheckResultsSink -> TcResultsSink


/// Indicates if we only need one result or all possible results from a resolution.
[<RequireQualifiedAccess>]
type ResultCollectionSettings =
    | AllResults
    | AtMostOneResult

/// Temporarily redirect reporting of name resolution and type checking results
val internal WithNewTypecheckResultsSink: ITypecheckResultsSink * TcResultsSink -> System.IDisposable

/// Temporarily suspend reporting of name resolution and type checking results
val internal TemporarilySuspendReportingTypecheckResultsToSink: TcResultsSink -> System.IDisposable

/// Report the active name resolution environment for a source range
val internal CallEnvSink           : TcResultsSink -> range * NameResolutionEnv * AccessorDomain -> unit

/// Report a specific name resolution at a source range
val internal CallNameResolutionSink: TcResultsSink -> range * NameResolutionEnv * Item * TyparInst * ItemOccurence * AccessorDomain -> unit

/// Report a specific method group name resolution at a source range
val internal CallMethodGroupNameResolutionSink: TcResultsSink -> range * NameResolutionEnv * Item * Item * TyparInst * ItemOccurence * AccessorDomain -> unit

/// Report a specific name resolution at a source range, replacing any previous resolutions
val internal CallNameResolutionSinkReplacing: TcResultsSink -> range * NameResolutionEnv * Item * TyparInst * ItemOccurence * AccessorDomain -> unit

/// Report a specific name resolution at a source range
val internal CallExprHasTypeSink   : TcResultsSink -> range * NameResolutionEnv * TType * AccessorDomain -> unit

/// Report an open declaration
val internal CallOpenDeclarationSink: TcResultsSink -> OpenDeclaration -> unit

/// Get all the available properties of a type (both intrinsic and extension)
val internal AllPropInfosOfTypeInScope: ResultCollectionSettings -> InfoReader -> NameResolutionEnv -> string option -> AccessorDomain -> FindMemberFlag -> range -> TType -> PropInfo list

/// Get all the available properties of a type (only extension)
val internal ExtensionPropInfosOfTypeInScope: ResultCollectionSettings -> InfoReader -> NameResolutionEnv -> string option -> AccessorDomain -> range -> TType -> PropInfo list

/// Get the available methods of a type (both declared and inherited)
val internal AllMethInfosOfTypeInScope: ResultCollectionSettings -> InfoReader -> NameResolutionEnv -> string option -> AccessorDomain -> FindMemberFlag -> range -> TType -> MethInfo list

/// Used to report an error condition where name resolution failed due to an indeterminate type
exception internal IndeterminateType of range

/// Used to report a warning condition for the use of upper-case identifiers in patterns
exception internal UpperCaseIdentifierInPattern of range

/// Generate a new reference to a record field with a fresh type instantiation
val FreshenRecdFieldRef :NameResolver -> range -> RecdFieldRef -> RecdFieldInfo

/// Indicates the kind of lookup being performed. Note, this type should be made private to nameres.fs.
[<RequireQualifiedAccess>]
type LookupKind =
  | RecdField
  | Pattern
  | Expr
  | Type
  | Ctor


/// Indicates if a warning should be given for the use of upper-case identifiers in patterns
type WarnOnUpperFlag =
  | WarnOnUpperCase
  | AllIdsOK

/// Indicates whether we permit a direct reference to a type generator. Only set when resolving the
/// right-hand-side of a [<Generate>] declaration.
[<RequireQualifiedAccess>]
type PermitDirectReferenceToGeneratedType = 
    | Yes 
    | No

/// Resolve a long identifier to a namespace, module.
val internal ResolveLongIdentAsModuleOrNamespace: TcResultsSink -> ResultCollectionSettings -> Import.ImportMap -> range -> first: bool -> FullyQualifiedFlag -> NameResolutionEnv -> AccessorDomain -> Ident -> Ident list -> isOpenDecl: bool -> ResultOrException<(int * ModuleOrNamespaceRef * ModuleOrNamespaceType) list >

/// Resolve a long identifier to an object constructor.
val internal ResolveObjectConstructor          : NameResolver -> DisplayEnv -> range -> AccessorDomain -> TType -> ResultOrException<Item>

/// Resolve a long identifier using type-qualified name resolution.
val internal ResolveLongIdentInType            : TcResultsSink -> NameResolver -> NameResolutionEnv -> LookupKind -> range -> AccessorDomain -> Ident -> FindMemberFlag -> TypeNameResolutionInfo -> TType -> Item * Ident list

/// Resolve a long identifier when used in a pattern.
val internal ResolvePatternLongIdent           : TcResultsSink -> NameResolver -> WarnOnUpperFlag -> bool -> range -> AccessorDomain -> NameResolutionEnv -> TypeNameResolutionInfo -> Ident list -> Item

/// Resolve a long identifier representing a type name 
val internal ResolveTypeLongIdentInTyconRef    : TcResultsSink -> NameResolver -> NameResolutionEnv -> TypeNameResolutionInfo -> AccessorDomain -> range -> ModuleOrNamespaceRef -> Ident list -> TyconRef 

/// Resolve a long identifier to a type definition
val internal ResolveTypeLongIdent              : TcResultsSink -> NameResolver -> ItemOccurence -> FullyQualifiedFlag -> NameResolutionEnv -> AccessorDomain -> Ident list -> TypeNameResolutionStaticArgsInfo -> PermitDirectReferenceToGeneratedType -> ResultOrException<EnclosingTypeInst * TyconRef>

/// Resolve a long identifier to a field
val internal ResolveField                      : TcResultsSink -> NameResolver -> NameResolutionEnv -> AccessorDomain -> TType -> Ident list * Ident -> Ident list -> FieldResolution list

/// Resolve a long identifier occurring in an expression position
val internal ResolveExprLongIdent              : TcResultsSink -> NameResolver -> range -> AccessorDomain -> NameResolutionEnv -> TypeNameResolutionInfo -> Ident list -> ResultOrException<EnclosingTypeInst * Item * Ident list>

/// Resolve a (possibly incomplete) long identifier to a loist of possible class or record fields
val internal ResolvePartialLongIdentToClassOrRecdFields: NameResolver -> NameResolutionEnv -> range -> AccessorDomain -> string list -> bool -> Item list

/// Return the fields for the given class or record
val internal ResolveRecordOrClassFieldsOfType  : NameResolver -> range -> AccessorDomain -> TType -> bool -> Item list

/// Specifies extra work to do after overload resolution 
[<RequireQualifiedAccess>]
type AfterResolution =
    /// Notification is not needed
    | DoNothing

    /// Notify the sink of the information needed to complete recording a use of a symbol
    /// for the purposes of the language service.  One of the callbacks should be called by 
    /// the checker.
    ///
    /// The first callback represents a case where we have learned the type 
    /// instantiation of a generic method or value.
    ///
    /// The second represents the case where we have resolved overloading and/or 
    /// a specific override. The 'Item option' contains the candidate overrides.
    | RecordResolution of Item option * (TyparInst -> unit) * (MethInfo * PropInfo option * TyparInst -> unit) * (unit -> unit)

/// Resolve a long identifier occurring in an expression position.
val internal ResolveLongIdentAsExprAndComputeRange: TcResultsSink -> NameResolver -> range -> AccessorDomain -> NameResolutionEnv -> TypeNameResolutionInfo -> Ident list -> ResultOrException<EnclosingTypeInst * Item * range * Ident list * AfterResolution>

/// Resolve a long identifier occurring in an expression position, qualified by a type.
val internal ResolveExprDotLongIdentAndComputeRange: TcResultsSink -> NameResolver -> range -> AccessorDomain -> NameResolutionEnv -> TType -> Ident list -> TypeNameResolutionInfo -> FindMemberFlag -> bool -> Item * range * Ident list * AfterResolution

/// A generator of type instantiations used when no more specific type instantiation is known.
val FakeInstantiationGenerator: range -> Typar list -> TType list

/// Try to resolve a long identifier as type.
val TryToResolveLongIdentAsType: NameResolver -> NameResolutionEnv -> range -> string list -> TType option

/// Resolve a (possibly incomplete) long identifier to a set of possible resolutions.
val ResolvePartialLongIdent: NameResolver -> NameResolutionEnv -> (MethInfo -> TType -> bool) -> range -> AccessorDomain -> string list -> bool -> Item list

[<RequireQualifiedAccess>]
type ResolveCompletionTargets =
    | All of (MethInfo -> TType -> bool)
    | SettablePropertiesAndFields

/// Resolve a (possibly incomplete) long identifier to a set of possible resolutions, qualified by type.
val ResolveCompletionsInType  : NameResolver -> NameResolutionEnv -> ResolveCompletionTargets -> range -> AccessorDomain -> bool -> TType -> Item list

val GetVisibleNamespacesAndModulesAtPoint: NameResolver -> NameResolutionEnv -> range -> AccessorDomain -> ModuleOrNamespaceRef list

val IsItemResolvable: NameResolver -> NameResolutionEnv -> range -> AccessorDomain -> string list -> Item -> bool

val TrySelectExtensionMethInfoOfILExtMem: range -> ImportMap -> TType -> TyconRef * MethInfo * ExtensionMethodPriority -> MethInfo option 
 <|MERGE_RESOLUTION|>--- conflicted
+++ resolved
@@ -24,11 +24,7 @@
     member languageSupportsNameOf: bool
 
 /// Get the active pattern elements defined in a module, if any. Cache in the slot in the module type.
-<<<<<<< HEAD
 val ActivePatternElemsOfModuleOrNamespace: g: TcGlobals -> ModuleOrNamespaceRef -> NameMap<ActivePatternElemRef>
-=======
-val ActivePatternElemsOfModuleOrNamespace: ModuleOrNamespaceRef -> NameMap<ActivePatternElemRef>
->>>>>>> 4e37ba37
 
 [<NoEquality; NoComparison; RequireQualifiedAccess>]
 /// Represents the item with which a named argument is associated.
@@ -233,11 +229,7 @@
 val internal AddFakeNameToNameEnv: string -> NameResolutionEnv -> Item -> NameResolutionEnv
 
 /// Add a single F# value to the environment.
-<<<<<<< HEAD
 val internal AddValRefToNameEnv: TcGlobals -> NameResolutionEnv -> ValRef -> NameResolutionEnv
-=======
-val internal AddValRefToNameEnv               : NameResolutionEnv -> ValRef -> NameResolutionEnv
->>>>>>> 4e37ba37
 
 /// Add active pattern result tags to the environment.
 val internal AddActivePatternResultTagsToNameEnv: ActivePatternInfo -> NameResolutionEnv -> TType -> range -> NameResolutionEnv
