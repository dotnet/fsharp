// Copyright (c) Microsoft Corporation.  All Rights Reserved.  See License.txt in the project root for license information.

module internal FSharp.Compiler.Lib

open System.IO
open System.Collections.Generic
open System.Runtime.InteropServices
open Internal.Utilities
open FSharp.Compiler.AbstractIL.Internal 
open FSharp.Compiler.AbstractIL.Internal.Library


/// is this the developer-debug build? 
let debug = false 
let verbose = false
let mutable progress = false 
let mutable tracking = false // intended to be a general hook to control diagnostic output when tracking down bugs

let condition s = 
    try (System.Environment.GetEnvironmentVariable(s) <> null) with _ -> false

let GetEnvInteger e dflt = match System.Environment.GetEnvironmentVariable(e) with null -> dflt | t -> try int t with _ -> dflt

#if BUILDING_WITH_LKG || BUILD_FROM_SOURCE
let dispose (x:System.IDisposable) =
#else
let dispose (x:System.IDisposable?) = 
#endif
    match x with null -> () | NonNull x -> x.Dispose()

//-------------------------------------------------------------------------
// Library: bits
//------------------------------------------------------------------------

module Bits = 
    let b0 n =  (n          &&& 0xFF)  
    let b1 n =  ((n >>> 8)  &&& 0xFF) 
    let b2 n =  ((n >>> 16) &&& 0xFF) 
    let b3 n =  ((n >>> 24) &&& 0xFF) 

    let rec pown32 n = if n = 0 then 0  else (pown32 (n-1) ||| (1  <<<  (n-1)))
    let rec pown64 n = if n = 0 then 0L else (pown64 (n-1) ||| (1L <<< (n-1)))
    let mask32 m n = (pown32 n) <<< m
    let mask64 m n = (pown64 n) <<< m


//-------------------------------------------------------------------------
// Library: files
//------------------------------------------------------------------------

module Filename = 
    let fullpath cwd nm = 
        let p = if FileSystem.IsPathRootedShim(nm) then nm else Path.Combine(cwd, nm)
        try FileSystem.GetFullPathShim(p) with 
        | :? System.ArgumentException 
        | :? System.ArgumentNullException 
        | :? System.NotSupportedException 
        | :? System.IO.PathTooLongException 
        | :? System.Security.SecurityException -> p

    let hasSuffixCaseInsensitive suffix filename = (* case-insensitive *)
      Filename.checkSuffix (String.lowercase filename) (String.lowercase suffix)

    let isDll file = hasSuffixCaseInsensitive ".dll" file 

//-------------------------------------------------------------------------
// Library: Orders
//------------------------------------------------------------------------

module Bool = 
    let order = LanguagePrimitives.FastGenericComparer<bool>

module Int32 = 
    let order = LanguagePrimitives.FastGenericComparer<int>

module Int64 = 
    let order = LanguagePrimitives.FastGenericComparer<int64>

module Pair = 
    let order (compare1: IComparer<'T1>, compare2: IComparer<'T2>) =
        { new IComparer<'T1 * 'T2> with 
             member __.Compare((a1, a2), (aa1, aa2)) =
                  let res1 = compare1.Compare (a1, aa1)
                  if res1 <> 0 then res1 else compare2.Compare (a2, aa2) }


type NameSet =  Zset<string>
[<CompilationRepresentation(CompilationRepresentationFlags.ModuleSuffix)>]
module NameSet =
    let ofList l : NameSet = List.foldBack Zset.add l (Zset.empty String.order)

[<CompilationRepresentation(CompilationRepresentationFlags.ModuleSuffix)>]
module NameMap = 
    let domain m = Map.foldBack (fun x _ acc -> Zset.add x acc) m (Zset.empty String.order)
    let domainL m = Zset.elements (domain m)



//---------------------------------------------------------------------------
// Library: Pre\Post checks
//------------------------------------------------------------------------- 
module Check = 
    
    /// Throw <cref>System.InvalidOperationException</cref> if argument is <c>None</c>.
    /// If there is a value (e.g. <c>Some(value)</c>) then value is returned.
    let NotNone argName (arg:'T option) : 'T = 
        match arg with 
        | None -> raise (new System.InvalidOperationException(argName))
        | Some x -> x

<<<<<<< HEAD
    /// Throw <c>System.ArgumentNullException()</c> if argument is <c>null</c>.
    let ArgumentNotNull arg argname = 
=======
    /// Throw <cref>System.ArgumentNullException</cref> if argument is <c>null</c>.
    let ArgumentNotNull arg argName = 
>>>>>>> 2702b33d
        match box(arg) with 
        | null -> raise (new System.ArgumentNullException(argname))
        | _ -> ()
        
    /// Throw <cref>System.ArgumentNullException</cref> if array argument is <c>null</c>.
    /// Throw <cref>System.ArgumentOutOfRangeException</cref> is array argument is empty.
    let ArrayArgumentNotNullOrEmpty (arr:'T[]) argName = 
        ArgumentNotNull arr argName
        if (0 = arr.Length) then
            raise (new System.ArgumentOutOfRangeException(argName))

    /// Throw <cref>System.ArgumentNullException</cref> if string argument is <c>null</c>.
    /// Throw <cref>System.ArgumentOutOfRangeException</cref> is string argument is empty.
    let StringArgumentNotNullOrEmpty (s:string) argName = 
        ArgumentNotNull s argName
        if s.Length = 0 then
            raise (new System.ArgumentNullException(argName))

//-------------------------------------------------------------------------
// Library 
//------------------------------------------------------------------------

type IntMap<'T> = Zmap<int, 'T>
module IntMap = 
    let empty () = Zmap.empty Int32.order

    let add k v (t:IntMap<'T>) = Zmap.add k v t
    let find k (t:IntMap<'T>) = Zmap.find k t
    let tryFind k (t:IntMap<'T>) = Zmap.tryFind k t
    let remove k (t:IntMap<'T>) = Zmap.remove k t
    let mem k (t:IntMap<'T>) = Zmap.mem k t
    let iter f (t:IntMap<'T>) = Zmap.iter f t
    let map f (t:IntMap<'T>) = Zmap.map f t 
    let fold f (t:IntMap<'T>) z = Zmap.fold f t z


//-------------------------------------------------------------------------
// Library: generalized association lists
//------------------------------------------------------------------------

module ListAssoc =

    /// Treat a list of key-value pairs as a lookup collection.
    /// This function looks up a value based on a match from the supplied
    /// predicate function.
    let rec find f x l = 
      match l with 
      | [] -> notFound()
      | (x2, y) :: t -> if f x x2 then y else find f x t

    /// Treat a list of key-value pairs as a lookup collection.
    /// This function looks up a value based on a match from the supplied
    /// predicate function and returns None if value does not exist.
    let rec tryFind (f:'key->'key->bool) (x:'key) (l:('key*'value) list) : 'value option = 
        match l with 
        | [] -> None
        | (x2, y) :: t -> if f x x2 then Some y else tryFind f x t

//-------------------------------------------------------------------------
// Library: lists as generalized sets
//------------------------------------------------------------------------

module ListSet = 
    let inline contains f x l = List.exists (f x) l

    (* NOTE: O(n)! *)
    let insert f x l = if contains f x l then l else x :: l

    let unionFavourRight f l1 l2 = 
        match l1, l2 with 
        | _, [] -> l1
        | [], _ -> l2 
        | _ -> List.foldBack (insert f) l1 l2 (* nb. foldBack to preserve natural orders *)

    (* NOTE: O(n)! *)
    let rec private findIndexAux eq x l n =
        match l with
        | [] -> notFound()
        | (h :: t) -> if eq h x then n else findIndexAux eq x t (n+1)

    let findIndex eq x l = findIndexAux eq x l 0

    let rec remove f x l = 
        match l with 
        | (h :: t) -> if f x h then t else h :: remove f x t
        | [] -> []

    (* NOTE: quadratic! *)
    let rec subtract f l1 l2 = 
      match l2 with 
      | (h :: t) -> subtract f (remove (fun y2 y1 -> f y1 y2) h l1) t
      | [] -> l1

    let isSubsetOf f l1 l2 = List.forall (fun x1 -> contains f x1 l2) l1
    (* nb. preserve orders here: f must be applied to elements of l1 then elements of l2*)
    let isSupersetOf f l1 l2 = List.forall (fun x2 -> contains (fun y2 y1 -> f y1 y2) x2 l1) l2
    let equals f l1 l2 = isSubsetOf f l1 l2 && isSupersetOf f l1 l2

    let unionFavourLeft f l1 l2 = 
        match l1, l2 with 
        | _, [] -> l1 
        | [], _ -> l2 
        | _ -> l1 @ (subtract f l2 l1)


    (* NOTE: not tail recursive! *)
    let rec intersect f l1 l2 = 
        match l2 with 
        | (h :: t) -> if contains f h l1 then h :: intersect f l1 t else intersect f l1 t
        | [] -> []

    // Note: if duplicates appear, keep the ones toward the _front_ of the list
    let setify f l = List.fold (fun acc x -> insert f x acc) [] l |> List.rev

    let hasDuplicates f l =
        match l with
        | [] -> false
        | [_] -> false
        | [x; y] -> f x y
        | x :: rest ->
            let rec loop acc l =
                match l with
                | [] -> false
                | x :: rest ->
                    if contains f x acc then
                        true 
                    else
                        loop (x :: acc) rest

            loop [x] rest

//-------------------------------------------------------------------------
// Library: pairs
//------------------------------------------------------------------------

let mapFoldFst f s (x, y) = let x2, s = f s x in (x2, y), s
let mapFoldSnd f s (x, y) = let y2, s = f s y in (x, y2), s
let pair a b = a, b 

let p13 (x, _y, _z) = x
let p23 (_x, y, _z) = y
let p33 (_x, _y, z) = z

let map1Of2 f (a1, a2) = (f a1, a2)
let map2Of2 f (a1, a2) = (a1, f a2)
let map1Of3 f (a1, a2, a3) = (f a1, a2, a3)
let map2Of3 f (a1, a2, a3) = (a1, f a2, a3)
let map3Of3 f (a1, a2, a3) = (a1, a2, f a3)
let map3Of4 f (a1, a2, a3, a4) = (a1, a2, f a3, a4)
let map4Of4 f (a1, a2, a3, a4) = (a1, a2, a3, f a4)
let map5Of5 f (a1, a2, a3, a4, a5) = (a1, a2, a3, a4, f a5)
let map6Of6 f (a1, a2, a3, a4, a5, a6) = (a1, a2, a3, a4, a5, f a6)
let foldPair (f1, f2) acc (a1, a2) = f2 (f1 acc a1) a2
let fold1Of2 f1 acc (a1, _a2) = f1 acc a1
let foldTriple (f1, f2, f3) acc (a1, a2, a3) = f3 (f2 (f1 acc a1) a2) a3
let foldQuadruple (f1, f2, f3, f4) acc (a1, a2, a3, a4) = f4 (f3 (f2 (f1 acc a1) a2) a3) a4
let mapPair (f1, f2) (a1, a2) = (f1 a1, f2 a2)
let mapTriple (f1, f2, f3) (a1, a2, a3) = (f1 a1, f2 a2, f3 a3)
let mapQuadruple (f1, f2, f3, f4) (a1, a2, a3, a4) = (f1 a1, f2 a2, f3 a3, f4 a4)
let fmap2Of2 f z (a1, a2) = let z, a2 = f z a2 in z, (a1, a2)

//---------------------------------------------------------------------------
// Zmap rebinds
//------------------------------------------------------------------------- 

module Zmap = 
    let force k mp = match Zmap.tryFind k mp with Some x -> x | None -> failwith "Zmap.force: lookup failed"

    let mapKey key f mp =
      match f (Zmap.tryFind key mp) with
      | Some fx -> Zmap.add key fx mp
      | None -> Zmap.remove key mp

//---------------------------------------------------------------------------
// Zset
//------------------------------------------------------------------------- 

module Zset =
    let ofList order xs = Zset.addList xs (Zset.empty order)

    // CLEANUP NOTE: move to Zset?
    let rec fixpoint f (s as s0) =
        let s = f s
        if Zset.equal s s0 then s0 (* fixed *)
        else fixpoint f s (* iterate *)

//---------------------------------------------------------------------------
// Misc
//------------------------------------------------------------------------- 

let equalOn f x y = (f x) = (f y)


//---------------------------------------------------------------------------
// Buffer printing utilities
//---------------------------------------------------------------------------

let bufs f = 
    let buf = System.Text.StringBuilder 100 
    f buf 
    buf.ToString()

// writing to output stream via a string buffer.
let writeViaBuffer (os: TextWriter) f x = 
    let buf = System.Text.StringBuilder 100 
    f buf x 
    os.Write(buf.ToString())

//---------------------------------------------------------------------------
// Imperative Graphs 
//---------------------------------------------------------------------------

type GraphNode<'Data, 'Id> = { nodeId: 'Id; nodeData: 'Data; mutable nodeNeighbours: GraphNode<'Data, 'Id> list }

type Graph<'Data, 'Id when 'Id : comparison and 'Id : equality>
         (nodeIdentity: ('Data -> 'Id),
          nodes: 'Data list,
          edges: ('Data * 'Data) list) =

    let edges = edges |> List.map (fun (v1, v2) -> nodeIdentity v1, nodeIdentity v2)
    let nodes = nodes |> List.map (fun d -> nodeIdentity d, { nodeId = nodeIdentity d; nodeData=d; nodeNeighbours=[] }) 
    let tab = Map.ofList nodes 
    let nodes = List.map snd nodes
    do for node in nodes do 
        node.nodeNeighbours <- edges |> List.filter (fun (x, _y) -> x = node.nodeId) |> List.map (fun (_, nodeId) -> tab.[nodeId])

    member g.GetNodeData nodeId = tab.[nodeId].nodeData

    member g.IterateCycles f = 
        let rec trace path node = 
            if List.exists (nodeIdentity >> (=) node.nodeId) path then f (List.rev path)
            else List.iter (trace (node.nodeData :: path)) node.nodeNeighbours
        List.iter (fun node -> trace [] node) nodes 

//---------------------------------------------------------------------------
// In some cases we play games where we use 'null' as a more efficient representation
// in F#. The functions below are used to give initial values to mutable fields.
// This is an unsafe trick, as it relies on the fact that the type of values
// being placed into the slot never utilizes "null" as a representation. To be used with
// with care.
//----------------------------------------------------------------------------

//#if BUILDING_WITH_LKG
type NonNullSlot<'T when 'T : not struct> = 'T
//#else
//type NonNullSlot<'T when (* 'T : not null and *)  'T : not struct> = 'T?
//#endif
let nullableSlotEmpty() : NonNullSlot<'T> = Unchecked.defaultof<_>
let nullableSlotFull (x: 'T) : NonNullSlot<'T> = x

//---------------------------------------------------------------------------
// Caches, mainly for free variables
//---------------------------------------------------------------------------

//#if BUILDING_WITH_LKG
type cache<'T when 'T : not struct> = { mutable cacheVal: NonNullSlot<'T> }
//#else
//type cache<'T when 'T : (* not null and *) 'T : not struct> = { mutable cacheVal: NonNullSlot<'T> }
//#endif
let newCache() = { cacheVal = nullableSlotEmpty() }

let inline cached cache resF = 
    match box cache.cacheVal with 
    | null -> 
        let res = resF() 
        cache.cacheVal <- nullableSlotFull res 
        res
    | _ -> 
        cache.cacheVal

let inline cacheOptByref (cache: byref<'T option>) f = 
    match cache with 
    | Some v -> v
    | None -> 
       let res = f()
       cache <- Some res
       res

// REVIEW: this is only used because we want to mutate a record field,
// and because you cannot take a byref<_> of such a thing directly,
// we cannot use 'cacheOptByref'. If that is changed, this can be removed.
let inline cacheOptRef cache f = 
    match !cache with
    | Some v -> v
    | None -> 
       let res = f()
       cache := Some res
       res 

let inline tryGetCacheValue cache =
    match box cache.cacheVal with
    | null -> ValueNone
    | _ -> ValueSome cache.cacheVal

#if DUMPER
type Dumper(x:obj) =
     [<DebuggerBrowsable(DebuggerBrowsableState.Collapsed)>]
     member self.Dump = sprintf "%A" x 
#endif

//---------------------------------------------------------------------------
// AsyncUtil
//---------------------------------------------------------------------------

module internal AsyncUtil =
    open System
    open System.Threading
    open Microsoft.FSharp.Control

    /// Represents the reified result of an asynchronous computation.
    [<NoEquality; NoComparison>]
    type AsyncResult<'T> =
        | AsyncOk of 'T
        | AsyncException of exn
        | AsyncCanceled of OperationCanceledException

        static member Commit(res:AsyncResult<'T>) =
            Async.FromContinuations (fun (cont, eCont, cCont) ->
                    match res with
                    | AsyncOk v -> cont v
                    | AsyncException exn -> eCont exn
                    | AsyncCanceled exn -> cCont exn)

    /// When using .NET 4.0 you can replace this type by <see cref="Task{T}"/>
    [<Sealed>]
    type AsyncResultCell<'T>() =
        let mutable result = None
        // The continuation for the result, if any
        let mutable savedConts = []
       
        let syncRoot = new obj()
               

        // Record the result in the AsyncResultCell.
        // Ignore subsequent sets of the result. This can happen, e.g. for a race between
        // a cancellation and a success.
        member x.RegisterResult (res:AsyncResult<'T>) =
            let grabbedConts =
                lock syncRoot (fun () ->
                    if result.IsSome then
                        []
                    else
                        result <- Some res
                        // Invoke continuations in FIFO order
                        // Continuations that Async.FromContinuations provide do QUWI/SyncContext.Post,
                        // so the order is not overly relevant but still. 
                        List.rev savedConts)
#if BUILDING_WITH_LKG || BUILD_FROM_SOURCE
            let postOrQueue (sc: SynchronizationContext, cont) =
#else
            let postOrQueue (sc: SynchronizationContext?, cont) =
#endif
                match sc with
                | null -> ThreadPool.QueueUserWorkItem(fun _ -> cont res) |> ignore
                | NonNull sc ->
                    sc.Post((fun _ -> cont res), state=null)

            // Run continuations outside the lock
            match grabbedConts with
            |   [] -> ()
            |   [(sc, cont) as c] -> 
                    if SynchronizationContext.Current = sc then
                        cont res
                    else
                        postOrQueue c
            |   _ ->
                    grabbedConts |> List.iter postOrQueue

        /// Get the reified result.
        member private x.AsyncPrimitiveResult =
            Async.FromContinuations(fun (cont, _, _) ->
                let grabbedResult =
                    lock syncRoot (fun () ->
                        match result with
                        | Some _ ->
                            result
                        | None ->
                            // Otherwise save the continuation and call it in RegisterResult
                            let sc = SynchronizationContext.Current
                            savedConts <- (sc, cont) :: savedConts
                            None)
                // Run the action outside the lock
                match grabbedResult with
                | None -> ()
                | Some res -> cont res)
                          

        /// Get the result and Commit(...).
        member x.AsyncResult =
            async { let! res = x.AsyncPrimitiveResult
                    return! AsyncResult.Commit(res) }

//---------------------------------------------------------------------------
// EnableHeapTerminationOnCorruption()
//---------------------------------------------------------------------------

// USAGE: call UnmanagedProcessExecutionOptions.EnableHeapTerminationOnCorruption() from "main()".
// Note: This is not SDL required but recommended.
module UnmanagedProcessExecutionOptions =
    open System
    open System.Runtime.InteropServices

    [<DllImport("kernel32.dll")>] 
    extern UIntPtr private GetProcessHeap()

    [<DllImport("kernel32.dll")>]
    extern bool private HeapSetInformation( 
        UIntPtr _HeapHandle,
        UInt32 _HeapInformationClass,
        UIntPtr _HeapInformation,
        UIntPtr _HeapInformationLength)

    [<DllImport("kernel32.dll")>]
    extern UInt32 private GetLastError()

    // Translation of C# from http://swikb/v1/DisplayOnlineDoc.aspx?entryID=826 and copy in bug://5018
    [<System.Security.Permissions.SecurityPermission(System.Security.Permissions.SecurityAction.Assert, UnmanagedCode = true)>] 
    let EnableHeapTerminationOnCorruption() =
        if (RuntimeInformation.IsOSPlatform(OSPlatform.Windows) &&  System.Environment.OSVersion.Version.Major >= 6 && // If OS is Vista or higher
            System.Environment.Version.Major < 3) then // and CLR not 3.0 or higher 
            // "The flag HeapSetInformation sets is available in Windows XP SP3 and later.
            //  The data structure used for heap information is available on earlier versions of Windows.
            //  The call will either return TRUE (found and set the flag) or false (flag not found).
            //  Not a problem in native code, so the program will merrily continue running.
            //  In managed code, the call to HeapSetInformation is a p/invoke.
            //  If HeapSetInformation returns FALSE then an exception will be thrown.
            //  If we are not running an OS which supports this (XP SP3, Vista, Server 2008, and Win7)
            //  then the call should not be made." -- see bug://5018.
            // See also:
            //  http://blogs.msdn.com/michael_howard/archive/2008/02/18/faq-about-heapsetinformation-in-windows-vista-and-heap-based-buffer-overruns.aspx
            let HeapEnableTerminationOnCorruption = 1u : uint32
            if not (HeapSetInformation(GetProcessHeap(), HeapEnableTerminationOnCorruption, UIntPtr.Zero, UIntPtr.Zero)) then
                  raise (System.Security.SecurityException( 
                            "Unable to enable unmanaged process execution option TerminationOnCorruption. " + 
                            "HeapSetInformation() returned FALSE; LastError = 0x" + 
                            GetLastError().ToString("X").PadLeft(8, '0') + "."))

[<RequireQualifiedAccess>]
module StackGuard =

    open System.Runtime.CompilerServices

    [<Literal>] 
    let private MaxUncheckedRecursionDepth = 20

    let EnsureSufficientExecutionStack recursionDepth =
        if recursionDepth > MaxUncheckedRecursionDepth then
            RuntimeHelpers.EnsureSufficientExecutionStack ()

[<RequireQualifiedAccess>] 
type MaybeLazy<'T> =
    | Strict of 'T
    | Lazy of Lazy<'T>

    member this.Value: 'T =
        match this with
        | Strict x -> x
        | Lazy x -> x.Value

    member this.Force() : 'T =
        match this with
        | Strict x -> x
        | Lazy x -> x.Force()

let inline vsnd ((_, y): struct('T * 'T)) = y<|MERGE_RESOLUTION|>--- conflicted
+++ resolved
@@ -108,15 +108,10 @@
         | None -> raise (new System.InvalidOperationException(argName))
         | Some x -> x
 
-<<<<<<< HEAD
-    /// Throw <c>System.ArgumentNullException()</c> if argument is <c>null</c>.
-    let ArgumentNotNull arg argname = 
-=======
     /// Throw <cref>System.ArgumentNullException</cref> if argument is <c>null</c>.
     let ArgumentNotNull arg argName = 
->>>>>>> 2702b33d
         match box(arg) with 
-        | null -> raise (new System.ArgumentNullException(argname))
+        | null -> raise (new System.ArgumentNullException(argName))
         | _ -> ()
         
     /// Throw <cref>System.ArgumentNullException</cref> if array argument is <c>null</c>.
