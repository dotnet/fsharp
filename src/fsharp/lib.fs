--- conflicted
+++ resolved
@@ -109,15 +109,9 @@
         | Some x -> x
 
     /// Throw <c>System.ArgumentNullException()</c> if argument is <c>null</c>.
-<<<<<<< HEAD
     let ArgumentNotNull arg argname = 
-        match box arg with 
+        match box(arg) with 
         | null -> raise (new System.ArgumentNullException(argname))
-=======
-    let ArgumentNotNull arg argName = 
-        match box(arg) with 
-        | null -> raise (new System.ArgumentNullException(argName))
->>>>>>> 24407d57
         | _ -> ()
         
     /// Throw <c>System.ArgumentNullException()</c> if array argument is <c>null</c>.
