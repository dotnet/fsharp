--- conflicted
+++ resolved
@@ -27,15 +27,12 @@
 
   <!-- when building the proto tools, use an FSharp.Core package as the latest FSharp.Core code may not build with LKG compiler -->
   <ItemGroup>
-<<<<<<< HEAD
     <ProjectReference Condition="'$(Configuration)' != 'Proto'" Include="$(MSBuildThisFileDirectory)..\FSharp.Core\FSharp.Core.fsproj" />
     <PackageReference Condition="'$(Configuration)' == 'Proto'" Include="FSharp.Core" Version="$(FSharpCoreProtoVersion)" />
   </ItemGroup>
 
   <ItemGroup>
-=======
     <ProjectReference Include="..\FSharp.Core\FSharp.Core.fsproj" />
->>>>>>> 6e85682c
     <ProjectReference Include="..\FSharp.Compiler.Private\FSharp.Compiler.Private.fsproj" />
     <ProjectReference Include="..\FSharp.Compiler.Interactive.Settings\FSharp.Compiler.Interactive.Settings.fsproj" />
     <ProjectReference Include="..\FSharp.Compiler.Server.Shared\FSharp.Compiler.Server.Shared.fsproj" />
