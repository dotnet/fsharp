// Copyright (c) Microsoft Corporation.  All Rights Reserved.  See License.txt in the project root for license information.

//--------------------------------------------------------------------------
// Print Signatures/Types, for signatures, intellisense, quick info, FSI responses
//-------------------------------------------------------------------------- 

module internal FSharp.Compiler.NicePrint

open FSharp.Compiler.AbstractIL 
open FSharp.Compiler.AbstractIL.IL 
open FSharp.Compiler.AbstractIL.Internal 
open FSharp.Compiler.AbstractIL.Internal.Library
open FSharp.Compiler 
open FSharp.Compiler.Rational
open FSharp.Compiler.Ast
open FSharp.Compiler.ErrorLogger
open FSharp.Compiler.Tast
open FSharp.Compiler.Tastops
open FSharp.Compiler.TcGlobals
open FSharp.Compiler.Lib
open FSharp.Compiler.Infos
open FSharp.Compiler.InfoReader
open FSharp.Compiler.AttributeChecking
open FSharp.Compiler.Layout
open FSharp.Compiler.Layout.TaggedTextOps
open FSharp.Compiler.PrettyNaming

open Microsoft.FSharp.Core.Printf

[<AutoOpen>]
module internal PrintUtilities = 
    let bracketIfL x lyt = if x then bracketL lyt else lyt
    let squareAngleL x = LeftL.leftBracketAngle ^^ x ^^ RightL.rightBracketAngle
    let angleL x = sepL Literals.leftAngle ^^ x ^^ rightL Literals.rightAngle
    let braceL x = leftL Literals.leftBrace ^^ x ^^ rightL Literals.rightBrace
    let braceBarL x = leftL Literals.leftBraceBar ^^ x ^^ rightL Literals.rightBraceBar

    let comment str = wordL (tagText (sprintf "(* %s *)" str))

    let layoutsL (ls: layout list) : layout =
        match ls with
        | [] -> emptyL
        | [x] -> x
        | x :: xs -> List.fold (^^) x xs 

    let suppressInheritanceAndInterfacesForTyInSimplifiedDisplays g amap m ty = 
        isEnumTy g ty || isDelegateTy g ty || ExistsHeadTypeInEntireHierarchy g amap m ty g.exn_tcr || ExistsHeadTypeInEntireHierarchy g amap m ty g.tcref_System_Attribute 


    let applyMaxMembers maxMembers (alldecls: _ list) = 
        match maxMembers with 
        | Some n when alldecls.Length > n -> (alldecls |> List.truncate n) @ [wordL (tagPunctuation "...")] 
        | _ -> alldecls

    /// fix up a name coming from IL metadata by quoting "funny" names (keywords, otherwise invalid identifiers)
    let adjustILName n =
        n |> Lexhelp.Keywords.QuoteIdentifierIfNeeded

    // Put the "+ N overloads" into the layout
    let shrinkOverloads layoutFunction resultFunction group = 
        match group with 
        | [x] -> [resultFunction x (layoutFunction x)] 
        | (x:: rest) -> [ resultFunction x (layoutFunction x -- leftL (tagText (match rest.Length with 1 -> FSComp.SR.nicePrintOtherOverloads1() | n -> FSComp.SR.nicePrintOtherOverloadsN(n)))) ] 
        | _ -> []
    
    let layoutTyconRefImpl isAttribute (denv: DisplayEnv) (tcref: TyconRef) = 
        let demangled = 
            let name =
                if denv.includeStaticParametersInTypeNames then 
                    tcref.DisplayNameWithStaticParameters 
                elif tcref.DisplayName = tcref.DisplayNameWithStaticParameters then
                    tcref.DisplayName // has no static params
                else
                    tcref.DisplayName+"<...>" // shorten
            if isAttribute && name.EndsWithOrdinal("Attribute") then
                String.dropSuffix name "Attribute"
            else 
                name
        let tyconTextL =
            tagEntityRefName tcref demangled
            |> mkNav tcref.DefinitionRange
            |> wordL
        if denv.shortTypeNames then 
            tyconTextL
        else
            let path = tcref.CompilationPath.DemangledPath
            let path =
                if denv.includeStaticParametersInTypeNames then
                    path
                else
                    path |> List.map (fun s -> 
                        let i = s.IndexOf(',')
                        if i <> -1 then s.Substring(0, i)+"<...>" // apparently has static params, shorten
                        else s)
            let pathText = trimPathByDisplayEnv denv path
            if pathText = "" then tyconTextL else leftL (tagUnknownEntity pathText) ^^ tyconTextL

    let layoutBuiltinAttribute (denv: DisplayEnv) (attrib: BuiltinAttribInfo) =
        let tcref = attrib.TyconRef
        squareAngleL (layoutTyconRefImpl true denv tcref)

module private PrintIL = 

    let fullySplitILTypeRef (tref: ILTypeRef) = 
        (List.collect IL.splitNamespace (tref.Enclosing @ [PrettyNaming.DemangleGenericTypeName tref.Name])) 

    let layoutILTypeRefName denv path =
        let path = 
            match path with 
            | [ "System"; "Void" ] -> ["unit"]
            | [ "System"; "Object" ] -> ["obj"]
            | [ "System"; "String" ] -> ["string"]
            | [ "System"; "Single" ] -> ["float32"]
            | [ "System"; "Double" ] -> ["float"]
            | [ "System"; "Decimal"] -> ["decimal"]
            | [ "System"; "Char" ] -> ["char"]
            | [ "System"; "Byte" ] -> ["byte"]
            | [ "System"; "SByte" ] -> ["sbyte"]
            | [ "System"; "Int16" ] -> ["int16"]
            | [ "System"; "Int32" ] -> ["int" ]
            | [ "System"; "Int64" ] -> ["int64" ]
            | [ "System"; "UInt16" ] -> ["uint16" ]
            | [ "System"; "UInt32" ] -> ["uint32" ]
            | [ "System"; "UInt64" ] -> ["uint64" ]
            | [ "System"; "IntPtr" ] -> ["nativeint" ]
            | [ "System"; "UIntPtr" ] -> ["unativeint" ]
            | [ "System"; "Boolean"] -> ["bool"]
            | _ -> path
        let p2, n = List.frontAndBack path
        let tagged = if n = "obj" || n = "string" then tagClass n else tagStruct n
        if denv.shortTypeNames then 
            wordL tagged
          else
            leftL (tagNamespace (trimPathByDisplayEnv denv p2)) ^^ wordL tagged

    let layoutILTypeRef denv tref =
        let path = fullySplitILTypeRef tref
        layoutILTypeRefName denv path

    /// this fixes up a name just like adjustILName but also handles F#
    /// operators
    let adjustILMethodName n =
        let demangleOperatorNameIfNeeded s =
            if IsMangledOpName s
            then DemangleOperatorName s
            else s
        n |> Lexhelp.Keywords.QuoteIdentifierIfNeeded |> demangleOperatorNameIfNeeded 

    let isStaticILEvent (e: ILEventDef) = 
        e.AddMethod.CallingSignature.CallingConv.IsStatic || 
        e.RemoveMethod.CallingSignature.CallingConv.IsStatic

    let layoutILArrayShape (ILArrayShape sh) = 
        SepL.leftBracket ^^ wordL (tagPunctuation (sh |> List.tail |> List.map (fun _ -> ",") |> String.concat "")) ^^ RightL.rightBracket // drop off one "," so that a n-dimensional array has n - 1 ","'s

    let layoutILGenericParameterDefs (ps: ILGenericParameterDefs) = 
        ps |> List.map (fun x -> "'" + x.Name |> (tagTypeParameter >> wordL))

    let paramsL (ps: layout list) : layout = 
        match ps with
        | [] -> emptyL
        | _ -> 
            let body = Layout.commaListL ps
            SepL.leftAngle ^^ body ^^ RightL.rightAngle

    let pruneParams (className: string) (ilTyparSubst: layout list) =
        let numParams = 
            // can't find a way to see the number of generic parameters for *this* class (the GenericParams also include type variables for enclosing classes); this will have to do
            let rightMost = className |> SplitNamesForILPath |> List.last
            match System.Int32.TryParse(rightMost, System.Globalization.NumberStyles.Integer, System.Globalization.CultureInfo.InvariantCulture) with 
            | true, n -> n
            | false, _ -> 0 // looks like it's non-generic
        ilTyparSubst |> List.rev |> List.truncate numParams |> List.rev
 
    let rec layoutILType (denv: DisplayEnv) (ilTyparSubst: layout list) (ty: ILType) : layout =
        match ty with
        | ILType.Void -> WordL.structUnit // These are type-theoretically totally different type-theoretically `void` is Fin 0 and `unit` is Fin (S 0) ... but, this looks like as close as we can get.
        | ILType.Array (sh, t) -> layoutILType denv ilTyparSubst t ^^ layoutILArrayShape sh
        | ILType.Value t
        | ILType.Boxed t -> layoutILTypeRef denv t.TypeRef ^^ (t.GenericArgs |> List.map (layoutILType denv ilTyparSubst) |> paramsL)
        | ILType.Ptr t
        | ILType.Byref t -> layoutILType denv ilTyparSubst t
        | ILType.FunctionPointer t -> layoutILCallingSignature denv ilTyparSubst None t
        | ILType.TypeVar n -> List.item (int n) ilTyparSubst
        | ILType.Modified (_, _, t) -> layoutILType denv ilTyparSubst t // Just recurse through them to the contained ILType

    /// Layout a function pointer signature using type-only-F#-style. No argument names are printed.
    and private layoutILCallingSignature denv ilTyparSubst cons (signatur: ILCallingSignature) =
        // We need a special case for
        // constructors (Their return types are reported as `void`, but this is
        // incorrect; so if we're dealing with a constructor we require that the
        // return type be passed along as the `cons` parameter.)
        let args = signatur.ArgTypes |> List.map (layoutILType denv ilTyparSubst) 
        let res = 
            match cons with
            | Some className -> 
                let names = SplitNamesForILPath (PrettyNaming.DemangleGenericTypeName className)
                // special case for constructor return-type (viz., the class itself)
                layoutILTypeRefName denv names ^^ (pruneParams className ilTyparSubst |> paramsL) 
            | None -> 
                signatur.ReturnType |> layoutILType denv ilTyparSubst
        
        match args with
        | [] -> WordL.structUnit ^^ WordL.arrow ^^ res
        | [x] -> x ^^ WordL.arrow ^^ res
        | _ -> sepListL WordL.star args ^^ WordL.arrow ^^ res

    /// Layout a function pointer signature using type-only-F#-style. No argument names are printed.
    //
    // Note, this duplicates functionality in formatParamDataToBuffer
    and layoutILParameter denv ilTyparSubst (p: ILParameter) =
        let preL = 
            let isParamArray = TryFindILAttribute denv.g.attrib_ParamArrayAttribute p.CustomAttrs
            match isParamArray, p.Name, p.IsOptional with 
            // Layout an optional argument 
            | _, Some nm, true -> LeftL.questionMark ^^ sepL (tagParameter nm) ^^ SepL.colon
            // Layout an unnamed argument 
            | _, None, _ -> LeftL.colon
            // Layout a named argument 
            | true, Some nm, _ ->
                layoutBuiltinAttribute denv denv.g.attrib_ParamArrayAttribute ^^ wordL (tagParameter nm) ^^ SepL.colon
            | false, Some nm, _ -> leftL (tagParameter nm) ^^ SepL.colon
        preL ^^ (layoutILType denv ilTyparSubst p.Type)
 

    /// Layout a function pointer signature using type-only-F#-style. No argument names are printed.
    and layoutILParameters denv ilTyparSubst cons (parameters: ILParameters, retType: ILType) =
        // We need a special case for constructors (Their return types are reported as `void`, but this is
        // incorrect; so if we're dealing with a constructor we require that the
        // return type be passed along as the `cons` parameter.)
        let res = 
            match cons with
            | Some className -> 
                let names = SplitNamesForILPath (PrettyNaming.DemangleGenericTypeName className)
                layoutILTypeRefName denv names ^^ (pruneParams className ilTyparSubst |> paramsL) 
            | None -> retType |> layoutILType denv ilTyparSubst
        
        match parameters with
        | [] -> WordL.structUnit ^^ WordL.arrow ^^ res
        | [x] -> layoutILParameter denv ilTyparSubst x ^^ WordL.arrow ^^ res
        | args -> sepListL WordL.star (List.map (layoutILParameter denv ilTyparSubst) args) ^^ WordL.arrow ^^ res


    /// Layout a method's signature using type-only-F#-style. No argument names are printed.
    /// 
    /// In the case that we've a constructor, we
    /// pull off the class name from the `path`; naturally, it's the
    /// most-deeply-nested element.
    //
    // For C# and provided members:
    //          new: argType1 * ... * argTypeN -> retType
    //          Method: argType1 * ... * argTypeN -> retType
    //
    let layoutILMethodDef denv ilTyparSubst className (m: ILMethodDef) =
        let myParms = m.GenericParams |> layoutILGenericParameterDefs
        let ilTyparSubst = ilTyparSubst @ myParms
        let name = adjustILMethodName m.Name
        let (nameL, isCons) = 
            match () with
            | _ when m.IsConstructor -> (WordL.keywordNew, Some className) // we need the unadjusted name here to be able to grab the number of generic parameters
            | _ when m.IsStatic -> (WordL.keywordStatic ^^ WordL.keywordMember ^^ wordL (tagMethod name) ^^ (myParms |> paramsL), None)
            | _ -> (WordL.keywordMember ^^ wordL (tagMethod name) ^^ (myParms |> paramsL), None)
        let signatureL = (m.Parameters, m.Return.Type) |> layoutILParameters denv ilTyparSubst isCons
        nameL ^^ WordL.colon ^^ signatureL

    let layoutILFieldDef (denv: DisplayEnv) (ilTyparSubst: layout list) (f: ILFieldDef) =
        let staticL = if f.IsStatic then WordL.keywordStatic else emptyL
        let name = adjustILName f.Name
        let nameL = wordL (tagField name)
        let typL = layoutILType denv ilTyparSubst f.FieldType
        staticL ^^ WordL.keywordVal ^^ nameL ^^ WordL.colon ^^ typL
            
    let layoutILEventDef denv ilTyparSubst (e: ILEventDef) =
        let staticL = if isStaticILEvent e then WordL.keywordStatic else emptyL
        let name = adjustILName e.Name
        let nameL = wordL (tagEvent name)
        let typL = 
            match e.EventType with
            | Some t -> layoutILType denv ilTyparSubst t
            | _ -> emptyL
        staticL ^^ WordL.keywordEvent ^^ nameL ^^ WordL.colon ^^ typL

    let layoutILPropertyDef denv ilTyparSubst (p: ILPropertyDef) =
        let staticL = if p.CallingConv = ILThisConvention.Static then WordL.keywordStatic else emptyL
        let name = adjustILName p.Name
        let nameL = wordL (tagProperty name)
            
        let layoutGetterType (getterRef: ILMethodRef) =
            if isNil getterRef.ArgTypes then
                layoutILType denv ilTyparSubst getterRef.ReturnType
            else
                layoutILCallingSignature denv ilTyparSubst None getterRef.CallingSignature
                
        let layoutSetterType (setterRef: ILMethodRef) =
            let argTypes = setterRef.ArgTypes
            if isNil argTypes then
                emptyL // shouldn't happen
            else
                let frontArgs, lastArg = List.frontAndBack argTypes
                let argsL = frontArgs |> List.map (layoutILType denv ilTyparSubst) |> sepListL WordL.star 
                argsL ^^ WordL.arrow ^^ (layoutILType denv ilTyparSubst lastArg)
            
        let typL = 
            match p.GetMethod, p.SetMethod with
            | None, None -> layoutILType denv ilTyparSubst p.PropertyType // shouldn't happen
            | Some getterRef, _ -> layoutGetterType getterRef
            | None, Some setterRef -> layoutSetterType setterRef
                
        let specGetSetL =
            match p.GetMethod, p.SetMethod with
            | None, None 
            | Some _, None -> emptyL
            | None, Some _ -> WordL.keywordWith ^^ WordL.keywordSet
            | Some _, Some _ -> WordL.keywordWith ^^ WordL.keywordGet ^^ RightL.comma ^^ WordL.keywordSet
        staticL ^^ WordL.keywordMember ^^ nameL ^^ WordL.colon ^^ typL ^^ specGetSetL

    let layoutILFieldInit x =
        let textOpt = 
            match x with
            | Some init -> 
                match init with
                | ILFieldInit.Bool x -> 
                    if x
                    then Some Literals.keywordTrue
                    else Some Literals.keywordFalse
                | ILFieldInit.Char c -> ("'" + (char c).ToString () + "'") |> (tagStringLiteral >> Some)
                | ILFieldInit.Int8 x -> ((x |> int32 |> string) + "y") |> (tagNumericLiteral >> Some)
                | ILFieldInit.Int16 x -> ((x |> int32 |> string) + "s") |> (tagNumericLiteral >> Some)
                | ILFieldInit.Int32 x -> x |> (string >> tagNumericLiteral >> Some)
                | ILFieldInit.Int64 x -> ((x |> string) + "L") |> (tagNumericLiteral >> Some)
                | ILFieldInit.UInt8 x -> ((x |> int32 |> string) + "uy") |> (tagNumericLiteral >> Some)
                | ILFieldInit.UInt16 x -> ((x |> int32 |> string) + "us") |> (tagNumericLiteral >> Some)
                | ILFieldInit.UInt32 x -> (x |> int64 |> string) + "u" |> (tagNumericLiteral >> Some)
                | ILFieldInit.UInt64 x -> ((x |> int64 |> string) + "UL") |> (tagNumericLiteral >> Some)
                | ILFieldInit.Single d -> 
                    let s = d.ToString ("g12", System.Globalization.CultureInfo.InvariantCulture)
                    let s = 
                        if String.forall (fun c -> System.Char.IsDigit c || c = '-') s 
                        then s + ".0" 
                        else s
                    (s + "f") |> (tagNumericLiteral >> Some)
                | ILFieldInit.Double d -> 
                      let s = d.ToString ("g12", System.Globalization.CultureInfo.InvariantCulture)
                      let s = 
                          if String.forall (fun c -> System.Char.IsDigit c || c = '-') s 
                          then (s + ".0")
                          else s
                      s |> (tagNumericLiteral >> Some)
                | _ -> None
            | None -> None
        match textOpt with
        | None -> WordL.equals ^^ (comment "value unavailable")
        | Some s -> WordL.equals ^^ wordL s

    let layoutILEnumDefParts nm litVal =
        WordL.bar ^^ wordL (tagEnum (adjustILName nm)) ^^ layoutILFieldInit litVal

    let layoutILEnumDef (f: ILFieldDef) = layoutILEnumDefParts f.Name f.LiteralValue

    // filtering methods for hiding things we oughtn't show
    let isStaticILProperty (p: ILPropertyDef) = 
        match p.GetMethod, p.SetMethod with
        | Some getter, _ -> getter.CallingSignature.CallingConv.IsStatic
        | None, Some setter -> setter.CallingSignature.CallingConv.IsStatic
        | None, None -> true

    let isPublicILMethod (m: ILMethodDef) = 
        (m.Access = ILMemberAccess.Public)

    let isPublicILEvent typeDef (e: ILEventDef) = 
        try
            isPublicILMethod(resolveILMethodRef typeDef e.AddMethod) &&
            isPublicILMethod(resolveILMethodRef typeDef e.RemoveMethod)
        with _ ->
            false

    let isPublicILProperty typeDef (m: ILPropertyDef) = 
        try
            match m.GetMethod with 
            | Some ilMethRef -> isPublicILMethod (resolveILMethodRef typeDef ilMethRef)
            | None -> 
                match m.SetMethod with 
                | None -> false
                | Some ilMethRef -> isPublicILMethod (resolveILMethodRef typeDef ilMethRef)
        // resolveILMethodRef is a possible point of failure if Abstract IL type equality checking fails 
        // to link the method ref to a method def for some reason, e.g. some feature of IL type
        // equality checking has not been implemented. Since this is just intellisense pretty printing code
        // it is better to swallow the exception here, though we don't know of any
        // specific cases where this happens
        with _ -> 
            false

    let isPublicILCtor (m: ILMethodDef) = 
        (m.Access = ILMemberAccess.Public && m.IsConstructor)

    let isNotSpecialName (m: ILMethodDef) = 
        not m.IsSpecialName

    let isPublicILField (f: ILFieldDef) = 
        (f.Access = ILMemberAccess.Public)

    let isPublicILTypeDef (c: ILTypeDef) : bool =
        match c.Access with
        | ILTypeDefAccess.Public
        | ILTypeDefAccess.Nested ILMemberAccess.Public -> true
        | _ -> false

    let isShowEnumField (f: ILFieldDef) : bool = f.Name <> "value__" // this appears to be the hard-coded underlying storage field
    let noShow = set [ "System.Object" ; "Object"; "System.ValueType" ; "ValueType"; "obj" ] // hide certain 'obvious' base classes
    let isShowBase (n: layout) : bool = 
        not (noShow.Contains(showL n))

    let rec layoutILTypeDef (denv: DisplayEnv) (typeDef: ILTypeDef) : layout =
        let ilTyparSubst = typeDef.GenericParams |> layoutILGenericParameterDefs

        let renderL pre body post = 
            match pre with
            | Some pre -> 
                match body with
                | [] -> emptyL // empty type
                | _ -> (pre @@-- aboveListL body) @@ post
            | None -> 
                aboveListL body

        if typeDef.IsClass || typeDef.IsStruct || typeDef.IsInterface then
            let pre = 
                if typeDef.IsStruct then Some WordL.keywordStruct
                else None

            let baseTypeL = 
                [ match typeDef.Extends with
                  | Some b -> 
                    let baseName = layoutILType denv ilTyparSubst b
                    if isShowBase baseName then 
                        yield WordL.keywordInherit ^^ baseName 
                  | None -> 
                    // for interface show inherited interfaces 
                    if typeDef.IsInterface then 
                        for b in typeDef.Implements do 
                            let baseName = layoutILType denv ilTyparSubst b
                            if isShowBase baseName then
                                yield WordL.keywordInherit ^^ baseName ]

            let memberBlockLs (fieldDefs: ILFieldDefs, methodDefs: ILMethodDefs, propertyDefs: ILPropertyDefs, eventDefs: ILEventDefs) =
                let ctors =
                    methodDefs.AsList
                    |> List.filter isPublicILCtor 
                    |> List.sortBy (fun md -> md.Parameters.Length)
                    |> shrinkOverloads (layoutILMethodDef denv ilTyparSubst typeDef.Name) (fun _ xL -> xL) 

                let fields = 
                    fieldDefs.AsList
                    |> List.filter isPublicILField
                    |> List.map (layoutILFieldDef denv ilTyparSubst)

                let props = 
                    propertyDefs.AsList 
                    |> List.filter (isPublicILProperty typeDef)
                    |> List.map (fun pd -> (pd.Name, pd.Args.Length), layoutILPropertyDef denv ilTyparSubst pd)
                    
                let events =
                    eventDefs.AsList
                    |> List.filter (isPublicILEvent typeDef)
                    |> List.map (layoutILEventDef denv ilTyparSubst)

                let meths = 
                    methodDefs.AsList
                    |> List.filter isPublicILMethod 
                    |> List.filter isNotSpecialName 
                    |> List.map (fun md -> (md.Name, md.Parameters.Length), md)
                    // collect into overload groups
                    |> List.groupBy (fst >> fst)
                    |> List.collect (fun (_, group) -> group |> List.sortBy fst |> shrinkOverloads (snd >> layoutILMethodDef denv ilTyparSubst typeDef.Name) (fun x xL -> (fst x, xL)))

                let members = 
                    (props @ meths) 
                    |> List.sortBy fst 
                    |> List.map snd // (properties and members) are sorted by name/arity 

                ctors @ fields @ members @ events

            let bodyStatic = 
                memberBlockLs 
                    (typeDef.Fields.AsList |> List.filter (fun fd -> fd.IsStatic) |> mkILFields,
                     typeDef.Methods.AsList |> List.filter (fun md -> md.IsStatic) |> mkILMethods,
                     typeDef.Properties.AsList |> List.filter isStaticILProperty |> mkILProperties,
                     typeDef.Events.AsList |> List.filter isStaticILEvent |> mkILEvents)

            let bodyInstance = 
                memberBlockLs 
                    (typeDef.Fields.AsList |> List.filter (fun fd -> not (fd.IsStatic)) |> mkILFields,
                     typeDef.Methods.AsList |> List.filter (fun md -> not (md.IsStatic)) |> mkILMethods,
                     typeDef.Properties.AsList |> List.filter (fun pd -> not (isStaticILProperty pd)) |> mkILProperties,
                     typeDef.Events.AsList |> List.filter (fun ed -> not (isStaticILEvent ed)) |> mkILEvents )
  
            let body = bodyInstance @ bodyStatic // instance "member" before "static member" 

            // Only show at most maxMembers members...
            let body = applyMaxMembers denv.maxMembers body
  
            let types = 
                typeDef.NestedTypes.AsList
                |> List.filter isPublicILTypeDef
                |> List.sortBy(fun t -> adjustILName t.Name) 
                |> List.map (layoutILNestedClassDef denv)
  
            let post = WordL.keywordEnd
            renderL pre (baseTypeL @ body @ types ) post

        elif typeDef.IsEnum then
            let fldsL = 
                typeDef.Fields.AsList 
                |> List.filter isShowEnumField 
                |> List.map layoutILEnumDef
                |> applyMaxMembers denv.maxMembers

            renderL None fldsL emptyL

        else // Delegate
            let rhs = 
                match typeDef.Methods.AsList |> List.filter (fun m -> m.Name = "Invoke") with // the delegate delegates to the type of `Invoke`
                | m :: _ -> layoutILCallingSignature denv ilTyparSubst None m.CallingSignature
                | _ -> comment "`Invoke` method could not be found"
            WordL.keywordDelegate ^^ WordL.keywordOf ^^ rhs
          
    and layoutILNestedClassDef (denv: DisplayEnv) (typeDef: ILTypeDef) =
        let name = adjustILName typeDef.Name
        let nameL = wordL (tagClass name)
        let ilTyparSubst = typeDef.GenericParams |> layoutILGenericParameterDefs
        let paramsL = pruneParams typeDef.Name ilTyparSubst |> paramsL
        if denv.suppressNestedTypes then 
            WordL.keywordNested ^^ WordL.keywordType ^^ nameL ^^ paramsL
        else 
            let pre = WordL.keywordNested ^^ WordL.keywordType ^^ nameL ^^ paramsL
            let body = layoutILTypeDef denv typeDef
            (pre ^^ WordL.equals) @@-- body


module private PrintTypes = 
    // Note: We need nice printing of constants in order to print literals and attributes 
    let layoutConst g ty c =
        let str = 
            match c with
            | Const.Bool x -> if x then Literals.keywordTrue else Literals.keywordFalse
            | Const.SByte x -> (x |> string)+"y" |> tagNumericLiteral
            | Const.Byte x -> (x |> string)+"uy" |> tagNumericLiteral
            | Const.Int16 x -> (x |> string)+"s" |> tagNumericLiteral
            | Const.UInt16 x -> (x |> string)+"us" |> tagNumericLiteral
            | Const.Int32 x -> (x |> string) |> tagNumericLiteral
            | Const.UInt32 x -> (x |> string)+"u" |> tagNumericLiteral
            | Const.Int64 x -> (x |> string)+"L" |> tagNumericLiteral
            | Const.UInt64 x -> (x |> string)+"UL" |> tagNumericLiteral
            | Const.IntPtr x -> (x |> string)+"n" |> tagNumericLiteral
            | Const.UIntPtr x -> (x |> string)+"un" |> tagNumericLiteral
            | Const.Single d -> 
                 ((let s = d.ToString("g12", System.Globalization.CultureInfo.InvariantCulture)
                  if String.forall (fun c -> System.Char.IsDigit(c) || c = '-') s 
                  then s + ".0" 
                  else s) + "f") |> tagNumericLiteral
            | Const.Double d -> 
                let s = d.ToString("g12", System.Globalization.CultureInfo.InvariantCulture)
                (if String.forall (fun c -> System.Char.IsDigit(c) || c = '-') s 
                then s + ".0" 
                else s) |> tagNumericLiteral
            | Const.Char c -> "'" + c.ToString() + "'" |> tagStringLiteral
            | Const.String bs -> "\"" + bs + "\"" |> tagNumericLiteral
            | Const.Unit -> "()" |> tagPunctuation
            | Const.Decimal bs -> string bs + "M" |> tagNumericLiteral
            // either "null" or "the defaut value for a struct"
            | Const.Zero -> tagKeyword(if isRefTy g ty then "null" else "default")
        wordL str

    let layoutAccessibility (denv: DisplayEnv) accessibility itemL =
        let isInternalCompPath x = 
            match x with 
            | CompPath(ILScopeRef.Local, []) -> true 
            | _ -> false
        let (|Public|Internal|Private|) (TAccess p) = 
            match p with 
            | [] -> Public 
            | _ when List.forall isInternalCompPath p -> Internal 
            | _ -> Private
        match denv.contextAccessibility, accessibility with
        | Public, Internal -> WordL.keywordInternal ++ itemL   // print modifier, since more specific than context
        | Public, Private -> WordL.keywordPrivate ++ itemL     // print modifier, since more specific than context
        | Internal, Private -> WordL.keywordPrivate ++ itemL   // print modifier, since more specific than context
        | _ -> itemL

    /// Layout a reference to a type 
    let layoutTyconRef denv tycon = layoutTyconRefImpl false denv tycon

    /// Layout the flags of a member 
    let layoutMemberFlags memFlags = 
        let stat = 
            if memFlags.IsInstance || (memFlags.MemberKind = MemberKind.Constructor) then emptyL 
            else WordL.keywordStatic
        let stat = 
            if memFlags.IsDispatchSlot then stat ++ WordL.keywordAbstract
            elif memFlags.IsOverrideOrExplicitImpl then stat ++ WordL.keywordOverride
            else stat
        let stat = 
            if memFlags.IsOverrideOrExplicitImpl then stat else
            match memFlags.MemberKind with 
            | MemberKind.ClassConstructor 
            | MemberKind.Constructor 
            | MemberKind.PropertyGetSet -> stat
            | MemberKind.Member 
            | MemberKind.PropertyGet 
            | MemberKind.PropertySet -> stat ++ WordL.keywordMember

        // let stat = if memFlags.IsFinal then stat ++ wordL "final" else stat in
        stat

    /// Layout a single attribute arg, following the cases of 'gen_attr_arg' in ilxgen.fs
    /// This is the subset of expressions we display in the NicePrint pretty printer 
    /// See also dataExprL - there is overlap between these that should be removed 
    let rec private layoutAttribArg denv arg = 
        match arg with 
        | Expr.Const(c, _, ty) -> 
            if isEnumTy denv.g ty then 
                WordL.keywordEnum ^^ angleL (layoutType denv ty) ^^ bracketL (layoutConst denv.g ty c)
            else
                layoutConst denv.g ty c

        | Expr.Op (TOp.Array, [_elemTy], args, _) ->
            LeftL.leftBracketBar ^^ semiListL (List.map (layoutAttribArg denv) args) ^^ RightL.rightBracketBar

        // Detect 'typeof<ty>' calls 
        | TypeOfExpr denv.g ty ->
            LeftL.keywordTypeof ^^ wordL (tagPunctuation "<") ^^ layoutType denv ty ^^ rightL (tagPunctuation ">")

        // Detect 'typedefof<ty>' calls 
        | TypeDefOfExpr denv.g ty ->
            LeftL.keywordTypedefof ^^ wordL (tagPunctuation "<") ^^ layoutType denv ty ^^ rightL (tagPunctuation ">")

        | Expr.Op (TOp.Coerce, [tgTy;_], [arg2], _) ->
            leftL (tagPunctuation "(") ^^ layoutAttribArg denv arg2 ^^ wordL (tagPunctuation ":>") ^^ layoutType denv tgTy ^^ rightL (tagPunctuation ")")

        | AttribBitwiseOrExpr denv.g (arg1, arg2) ->
            layoutAttribArg denv arg1 ^^ wordL (tagPunctuation "|||") ^^ layoutAttribArg denv arg2

        // Detect explicit enum values 
        | EnumExpr denv.g arg1 ->
            WordL.keywordEnum ++ bracketL (layoutAttribArg denv arg1)


        | _ -> comment "(* unsupported attribute argument *)"

    /// Layout arguments of an attribute 'arg1, ..., argN' 
    and private layoutAttribArgs denv args = 
        sepListL (rightL (tagPunctuation ",")) (List.map (fun (AttribExpr(e1, _)) -> layoutAttribArg denv e1) args)

    /// Layout an attribute 'Type(arg1, ..., argN)' 
    //
    // REVIEW: we are ignoring "props" here
    and layoutAttrib denv (Attrib(_, k, args, _props, _, _, _)) = 
        let argsL = bracketL (layoutAttribArgs denv args)
        match k with 
        | ILAttrib ilMethRef -> 
            let trimmedName = 
                let name = ilMethRef.DeclaringTypeRef.Name
                if name.EndsWithOrdinal("Attribute") then
                    String.dropSuffix name "Attribute"
                else
                    name
            let tref = ilMethRef.DeclaringTypeRef
            let tref = ILTypeRef.Create(scope= tref.Scope, enclosing=tref.Enclosing, name=trimmedName)
            PrintIL.layoutILTypeRef denv tref ++ argsL
        | FSAttrib vref -> 
            // REVIEW: this is not trimming "Attribute" 
<<<<<<< HEAD
            let _, _cxs, _, rty, _ = GetTypeOfMemberInMemberForm denv.g vref
=======
            let _, _, rty, _ = GetTypeOfMemberInMemberForm denv.g vref
>>>>>>> d5f5bd00
            let rty = GetFSharpViewOfReturnType denv.g rty
            let tcref = tcrefOfAppTy denv.g rty
            layoutTyconRef denv tcref ++ argsL

    and layoutILAttribElement denv arg = 
        match arg with 
        | ILAttribElem.String (Some x) -> wordL (tagStringLiteral ("\"" + x + "\""))
        | ILAttribElem.String None -> wordL (tagStringLiteral "")
        | ILAttribElem.Bool x -> if x then WordL.keywordTrue else WordL.keywordFalse
        | ILAttribElem.Char x -> wordL (tagStringLiteral ("'" + x.ToString() + "'" ))
        | ILAttribElem.SByte x -> wordL (tagNumericLiteral ((x |> string)+"y"))
        | ILAttribElem.Int16 x -> wordL (tagNumericLiteral ((x |> string)+"s"))
        | ILAttribElem.Int32 x -> wordL (tagNumericLiteral ((x |> string)))
        | ILAttribElem.Int64 x -> wordL (tagNumericLiteral ((x |> string)+"L"))
        | ILAttribElem.Byte x -> wordL (tagNumericLiteral ((x |> string)+"uy"))
        | ILAttribElem.UInt16 x -> wordL (tagNumericLiteral ((x |> string)+"us"))
        | ILAttribElem.UInt32 x -> wordL (tagNumericLiteral ((x |> string)+"u"))
        | ILAttribElem.UInt64 x -> wordL (tagNumericLiteral ((x |> string)+"UL"))
        | ILAttribElem.Single x -> 
            let str =
                let s = x.ToString("g12", System.Globalization.CultureInfo.InvariantCulture)
                (if String.forall (fun c -> System.Char.IsDigit(c) || c = '-') s 
                 then s + ".0" 
                 else s) + "f"
            wordL (tagNumericLiteral str)
        | ILAttribElem.Double x -> 
            let str =
                let s = x.ToString("g12", System.Globalization.CultureInfo.InvariantCulture)
                if String.forall (fun c -> System.Char.IsDigit(c) || c = '-') s 
                then s + ".0" 
                else s
            wordL (tagNumericLiteral str)
        | ILAttribElem.Null -> wordL (tagKeyword "null")
        | ILAttribElem.Array (_, xs) -> 
            leftL (tagPunctuation "[|") ^^ semiListL (List.map (layoutILAttribElement denv) xs) ^^ RightL.rightBracketBar
        | ILAttribElem.Type (Some ty) -> 
            LeftL.keywordTypeof ^^ SepL.leftAngle ^^ PrintIL.layoutILType denv [] ty ^^ RightL.rightAngle
        | ILAttribElem.Type None -> wordL (tagText "")
        | ILAttribElem.TypeRef (Some ty) -> 
            LeftL.keywordTypedefof ^^ SepL.leftAngle ^^ PrintIL.layoutILTypeRef denv ty ^^ RightL.rightAngle
        | ILAttribElem.TypeRef None -> emptyL

    and layoutILAttrib denv (ty, args) = 
        let argsL = bracketL (sepListL (rightL (tagPunctuation ",")) (List.map (layoutILAttribElement denv) args))
        PrintIL.layoutILType denv [] ty ++ argsL

    /// Layout '[<attribs>]' above another block 
    and layoutAttribs denv ty kind attrs restL = 
        
        if denv.showAttributes then
            // Don't display DllImport attributes in generated signatures
            let attrs = attrs |> List.filter (IsMatchingFSharpAttributeOpt denv.g denv.g.attrib_DllImportAttribute >> not)
            let attrs = attrs |> List.filter (IsMatchingFSharpAttributeOpt denv.g denv.g.attrib_ContextStaticAttribute >> not)
            let attrs = attrs |> List.filter (IsMatchingFSharpAttributeOpt denv.g denv.g.attrib_ThreadStaticAttribute >> not)
            let attrs = attrs |> List.filter (IsMatchingFSharpAttribute denv.g denv.g.attrib_EntryPointAttribute >> not)
            let attrs = attrs |> List.filter (IsMatchingFSharpAttributeOpt denv.g denv.g.attrib_MarshalAsAttribute >> not)
            let attrs = attrs |> List.filter (IsMatchingFSharpAttribute denv.g denv.g.attrib_ReflectedDefinitionAttribute >> not)
            let attrs = attrs |> List.filter (IsMatchingFSharpAttribute denv.g denv.g.attrib_StructLayoutAttribute >> not)
            let attrs = attrs |> List.filter (IsMatchingFSharpAttribute denv.g denv.g.attrib_AutoSerializableAttribute >> not)
            
            match attrs with
            | [] -> restL 
            | _ -> 
                squareAngleL (sepListL (rightL (tagPunctuation ";")) (List.map (layoutAttrib denv) attrs)) @@ 
                restL
        elif Tastops.isStructRecordOrUnionTyconTy denv.g ty || 
            ((Tastops.isUnionTy denv.g ty || Tastops.isRecdTy denv.g ty) && HasFSharpAttribute denv.g denv.g.attrib_StructAttribute attrs) then
            squareAngleL (wordL (tagClass "Struct")) @@ restL
        else
            match kind with 
            | TyparKind.Type -> restL
            | TyparKind.Measure -> squareAngleL (wordL (tagClass "Measure")) @@ restL

    and layoutTyparAttribs denv kind attrs restL =
        match attrs, kind with
        | [], TyparKind.Type -> restL 
        | _, _ -> squareAngleL (sepListL (rightL (tagPunctuation ";")) ((match kind with TyparKind.Type -> [] | TyparKind.Measure -> [wordL (tagText "Measure")]) @ List.map (layoutAttrib denv) attrs)) ^^ restL

    and private layoutTyparRef denv (typar: Typar) =
        wordL
            (tagTypeParameter 
                (sprintf "%s%s%s"
                    (if denv.showConstraintTyparAnnotations then prefixOfStaticReq typar.StaticReq else "'")
                    (if denv.showImperativeTyparAnnotations then prefixOfRigidTypar typar else "")
                    typar.DisplayName))

    /// Layout a single type parameter declaration, taking TypeSimplificationInfo into account
    /// There are several printing-cases for a typar:
    ///
    ///  'a              - is multiple occurrence.
    ///  _               - singleton occurrence, an underscore preferred over 'b. (OCaml accepts but does not print)
    ///  #Type           - inplace coercion constraint and singleton.
    ///  ('a :> Type)    - inplace coercion constraint not singleton.
    ///  ('a.opM: S->T) - inplace operator constraint.
    ///
    and private layoutTyparRefWithInfo denv (env: SimplifyTypes.TypeSimplificationInfo) (typar: Typar) =
        let varL = layoutTyparRef denv typar
        let varL = if denv.showAttributes then layoutTyparAttribs denv typar.Kind typar.Attribs varL else varL

        match Zmap.tryFind typar env.inplaceConstraints with
        | Some (typarConstraintTy) ->
            if Zset.contains typar env.singletons then
                leftL (tagPunctuation "#") ^^ layoutTypeWithInfo denv env typarConstraintTy
            else
                (varL ^^ sepL (tagPunctuation ":>") ^^ layoutTypeWithInfo denv env typarConstraintTy) |> bracketL

        | _ -> varL

      
    /// Layout type parameter constraints, taking TypeSimplificationInfo into account 
    and layoutConstraintsWithInfo denv env cxs = 
        
        // Internally member constraints get attached to each type variable in their support. 
        // This means we get too many constraints being printed. 
        // So we normalize the constraints to eliminate duplicate member constraints 
        let cxs = 
            cxs
            |> ListSet.setify (fun (_, cx1) (_, cx2) ->
                match cx1, cx2 with 
                | TyparConstraint.MayResolveMember(traitInfo1, _),
                  TyparConstraint.MayResolveMember(traitInfo2, _) -> traitsAEquiv denv.g TypeEquivEnv.Empty traitInfo1 traitInfo2
                | _ -> false)

        let cxsL = List.collect (layoutConstraintWithInfo denv env) cxs
        match cxsL with 
        | [] -> emptyL 
        | _ -> 
            if denv.abbreviateAdditionalConstraints then 
                wordL (tagKeyword "when") ^^ wordL(tagText "<constraints>")
            elif denv.shortConstraints then 
                leftL (tagPunctuation "(") ^^ wordL (tagKeyword "requires") ^^ sepListL (wordL (tagKeyword "and")) cxsL ^^ rightL (tagPunctuation ")")
            else
                wordL (tagKeyword "when") ^^ sepListL (wordL (tagKeyword "and")) cxsL

    /// Layout constraints, taking TypeSimplificationInfo into account 
    and private layoutConstraintWithInfo denv env (tp, tpc) =
        let longConstraintPrefix l = layoutTyparRefWithInfo denv env tp ^^ WordL.colon ^^ l
        match tpc with 
        | TyparConstraint.CoercesTo(tpct, _) -> 
            [layoutTyparRefWithInfo denv env tp ^^ wordL (tagOperator ":>") --- layoutTypeWithInfo denv env tpct]
        | TyparConstraint.MayResolveMember(traitInfo, _) ->
            [layoutTraitWithInfo denv env traitInfo]
        | TyparConstraint.DefaultsTo(_, ty, _) ->
              if denv.showTyparDefaultConstraints then [wordL (tagKeyword "default") ^^ layoutTyparRefWithInfo denv env tp ^^ WordL.colon ^^ layoutTypeWithInfo denv env ty]
              else []
        | TyparConstraint.IsEnum(ty, _) ->
            if denv.shortConstraints then 
                [wordL (tagKeyword "enum")]
            else
                [longConstraintPrefix (layoutTypeAppWithInfoAndPrec denv env (wordL (tagKeyword "enum")) 2 true [ty])]
        | TyparConstraint.SupportsComparison _ ->
            if denv.shortConstraints then 
                [wordL (tagKeyword "comparison")]
            else
                [wordL (tagKeyword "comparison") |> longConstraintPrefix]
        | TyparConstraint.SupportsEquality _ ->
            if denv.shortConstraints then 
                [wordL (tagKeyword "equality")]
            else
                [wordL (tagKeyword "equality") |> longConstraintPrefix]
        | TyparConstraint.IsDelegate(aty, bty, _) ->
            if denv.shortConstraints then 
                [WordL.keywordDelegate]
            else
                [layoutTypeAppWithInfoAndPrec denv env (WordL.keywordDelegate) 2 true [aty;bty] |> longConstraintPrefix]
        | TyparConstraint.SupportsNull _ ->
            [wordL (tagKeyword "null") |> longConstraintPrefix]
        | TyparConstraint.IsNonNullableStruct _ ->
            if denv.shortConstraints then 
                [wordL (tagText "value type")]
            else
                [WordL.keywordStruct |> longConstraintPrefix]
        | TyparConstraint.IsUnmanaged _ ->
            if denv.shortConstraints then
                [wordL (tagKeyword "unmanaged")]
            else
                [wordL (tagKeyword "unmanaged") |> longConstraintPrefix]
        | TyparConstraint.IsReferenceType _ ->
            if denv.shortConstraints then 
                [wordL (tagText "reference type")]
            else
                [(wordL (tagKeyword "not") ^^ wordL(tagKeyword "struct")) |> longConstraintPrefix]
        | TyparConstraint.SimpleChoice(tys, _) ->
            [bracketL (sepListL (sepL (tagPunctuation "|")) (List.map (layoutTypeWithInfo denv env) tys)) |> longConstraintPrefix]
        | TyparConstraint.RequiresDefaultConstructor _ -> 
            if denv.shortConstraints then 
                [wordL (tagKeyword "default") ^^ wordL (tagKeyword "constructor")]
            else
                [bracketL (
                    wordL (tagKeyword "new") ^^
                    wordL (tagPunctuation ":") ^^
                    WordL.structUnit ^^ 
                    WordL.arrow ^^
                    (layoutTyparRefWithInfo denv env tp)) |> longConstraintPrefix]

    and private layoutTraitWithInfo denv env (TTrait(tys, nm, memFlags, argtys, rty, _)) =
        let nm = DemangleOperatorName nm
        if denv.shortConstraints then 
            WordL.keywordMember ^^ wordL (tagMember nm)
        else
            let rty = GetFSharpViewOfReturnType denv.g rty
            let stat = layoutMemberFlags memFlags
            let tys = ListSet.setify (typeEquiv denv.g) tys
            let tysL = 
                match tys with 
                | [ty] -> layoutTypeWithInfo denv env ty 
                | tys -> bracketL (layoutTypesWithInfoAndPrec denv env 2 (wordL (tagKeyword "or")) tys)
            tysL ^^ wordL (tagPunctuation ":") ---
                bracketL (stat ++ wordL (tagMember nm) ^^ wordL (tagPunctuation ":") ---
                        ((layoutTypesWithInfoAndPrec denv env 2 (wordL (tagPunctuation "*")) argtys --- wordL (tagPunctuation "->")) --- (layoutTypeWithInfo denv env rty)))


    /// Layout a unit expression 
    and private layoutMeasure denv unt =
        let sortVars vs = vs |> List.sortBy (fun (v: Typar, _) -> v.DisplayName) 
        let sortCons cs = cs |> List.sortBy (fun (c: TyconRef, _) -> c.DisplayName) 
        let negvs, posvs = ListMeasureVarOccsWithNonZeroExponents unt |> sortVars |> List.partition (fun (_, e) -> SignRational e < 0)
        let negcs, poscs = ListMeasureConOccsWithNonZeroExponents denv.g false unt |> sortCons |> List.partition (fun (_, e) -> SignRational e < 0)
        let unparL uv = layoutTyparRef denv uv
        let unconL tc = layoutTyconRef denv tc
        let rationalL e = wordL (tagNumericLiteral (RationalToString e))
        let measureToPowerL x e = if e = OneRational then x else x -- wordL (tagPunctuation "^") -- rationalL e
        let prefix = spaceListL (List.map (fun (v, e) -> measureToPowerL (unparL v) e) posvs @
                                 List.map (fun (c, e) -> measureToPowerL (unconL c) e) poscs)
        let postfix = spaceListL (List.map (fun (v, e) -> measureToPowerL (unparL v) (NegRational e)) negvs @
                                  List.map (fun (c, e) -> measureToPowerL (unconL c) (NegRational e)) negcs)
        match (negvs, negcs) with 
        | [], [] -> (match posvs, poscs with [], [] -> wordL (tagNumericLiteral "1") | _ -> prefix)
        | _ -> prefix ^^ sepL (tagPunctuation "/") ^^ (if List.length negvs + List.length negcs > 1 then sepL (tagPunctuation "(") ^^ postfix ^^ sepL (tagPunctuation ")") else postfix)

    /// Layout type arguments, either NAME<ty, ..., ty> or (ty, ..., ty) NAME *)
    and private layoutTypeAppWithInfoAndPrec denv env tcL prec prefix args =
        if prefix then 
            match args with
            | [] -> tcL
            | [arg] -> tcL ^^ sepL (tagPunctuation "<") ^^ (layoutTypeWithInfoAndPrec denv env 4 arg) ^^ rightL (tagPunctuation">")
            | args -> bracketIfL (prec <= 1) (tcL ^^ angleL (layoutTypesWithInfoAndPrec denv env 2 (sepL (tagPunctuation ",")) args))
        else
            match args with
            | [] -> tcL
            | [arg] -> layoutTypeWithInfoAndPrec denv env 2 arg ^^ tcL
            | args -> bracketIfL (prec <= 1) (bracketL (layoutTypesWithInfoAndPrec denv env 2 (sepL (tagPunctuation ",")) args) --- tcL)

    /// Layout a type, taking precedence into account to insert brackets where needed
    and layoutTypeWithInfoAndPrec denv env prec ty =

        match stripTyparEqns ty with 

        // Always prefer to format 'byref<ty, ByRefKind.In>' as 'inref<ty>'
        | ty when isInByrefTy denv.g ty && (match ty with TType_app (tc, _) when denv.g.inref_tcr.CanDeref && tyconRefEq denv.g tc denv.g.byref2_tcr -> true | _ -> false) ->
            layoutTypeWithInfoAndPrec denv env prec (mkInByrefTy denv.g (destByrefTy denv.g ty))

        // Always prefer to format 'byref<ty, ByRefKind.Out>' as 'outref<ty>'
        | ty when isOutByrefTy denv.g ty && (match ty with TType_app (tc, _) when denv.g.outref_tcr.CanDeref && tyconRefEq denv.g tc denv.g.byref2_tcr -> true | _ -> false) ->
            layoutTypeWithInfoAndPrec denv env prec (mkOutByrefTy denv.g (destByrefTy denv.g ty))

        // Always prefer to format 'byref<ty, ByRefKind.InOut>' as 'byref<ty>'
        | ty when isByrefTy denv.g ty && (match ty with TType_app (tc, _) when denv.g.byref_tcr.CanDeref && tyconRefEq denv.g tc denv.g.byref2_tcr -> true | _ -> false) ->
            layoutTypeWithInfoAndPrec denv env prec (mkByrefTy denv.g (destByrefTy denv.g ty))

        // Always prefer 'float' to 'float<1>'
        | TType_app (tc, args) when tc.IsMeasureableReprTycon && List.forall (isDimensionless denv.g) args ->
          layoutTypeWithInfoAndPrec denv env prec (reduceTyconRefMeasureableOrProvided denv.g tc args)

        // Layout a type application 
        | TType_app (tc, args) -> 
          layoutTypeAppWithInfoAndPrec denv env (layoutTyconRef denv tc) prec tc.IsPrefixDisplay args 

        | TType_ucase (UCRef(tc, _), args) -> 
          layoutTypeAppWithInfoAndPrec denv env (layoutTyconRef denv tc) prec tc.IsPrefixDisplay args 

        // Layout a tuple type 
        | TType_anon (anonInfo, tys) ->
            let core = sepListL (wordL (tagPunctuation ";")) (List.map2 (fun nm ty -> wordL (tagField nm) ^^ wordL (tagPunctuation ":") ^^ layoutTypeWithInfoAndPrec denv env prec ty) (Array.toList anonInfo.SortedNames) tys)
            if evalAnonInfoIsStruct anonInfo then 
                WordL.keywordStruct --- braceBarL core
            else 
                braceBarL core

        // Layout a tuple type 
        | TType_tuple (tupInfo, t) ->
            if evalTupInfoIsStruct tupInfo then 
                WordL.keywordStruct --- bracketL (layoutTypesWithInfoAndPrec denv env 2 (wordL (tagPunctuation "*")) t)
            else 
                bracketIfL (prec <= 2) (layoutTypesWithInfoAndPrec denv env 2 (wordL (tagPunctuation "*")) t)

        // Layout a first-class generic type. 
        | TType_forall (tps, tau) ->
            let tauL = layoutTypeWithInfoAndPrec denv env prec tau
            match tps with 
            | [] -> tauL
            | [h] -> layoutTyparRefWithInfo denv env h ^^ rightL (tagPunctuation ".") --- tauL
            | (h::t) -> spaceListL (List.map (layoutTyparRefWithInfo denv env) (h::t)) ^^ rightL (tagPunctuation ".") --- tauL

        // Layout a function type. 
        | TType_fun _ ->
            let rec loop soFarL ty = 
              match stripTyparEqns ty with 
              | TType_fun (dty, rty) -> loop (soFarL --- (layoutTypeWithInfoAndPrec denv env 4 dty ^^ wordL (tagPunctuation "->"))) rty
              | rty -> soFarL --- layoutTypeWithInfoAndPrec denv env 5 rty
            bracketIfL (prec <= 4) (loop emptyL ty)

        // Layout a type variable . 
        | TType_var r ->
            layoutTyparRefWithInfo denv env r

        | TType_measure unt -> layoutMeasure denv unt

    /// Layout a list of types, separated with the given separator, either '*' or ','
    and private layoutTypesWithInfoAndPrec denv env prec sep typl = 
        sepListL sep (List.map (layoutTypeWithInfoAndPrec denv env prec) typl)

    /// Layout a single type, taking TypeSimplificationInfo into account 
    and private layoutTypeWithInfo denv env ty = 
        layoutTypeWithInfoAndPrec denv env 5 ty

    and layoutType denv ty = 
        layoutTypeWithInfo denv SimplifyTypes.typeSimplificationInfo0 ty

    /// Layout a single type used as the type of a member or value 
    let layoutTopType denv env argInfos rty cxs =
        // Parenthesize the return type to match the topValInfo 
        let rtyL = layoutTypeWithInfoAndPrec denv env 4 rty
        let cxsL = layoutConstraintsWithInfo denv env cxs
        match argInfos with
        | [] -> rtyL --- cxsL
        | _ -> 

            // Format each argument, including its name and type 
            let argL (ty, argInfo: ArgReprInfo) = 
                   
                // Detect an optional argument 
                let isOptionalArg = HasFSharpAttribute denv.g denv.g.attrib_OptionalArgumentAttribute argInfo.Attribs
                let isParamArray = HasFSharpAttribute denv.g denv.g.attrib_ParamArrayAttribute argInfo.Attribs
                match argInfo.Name, isOptionalArg, isParamArray, tryDestOptionTy denv.g ty with 
                // Layout an optional argument 
                | Some(id), true, _, ValueSome ty -> 
                    leftL (tagPunctuation "?") ^^ sepL (tagParameter id.idText) ^^ SepL.colon ^^ layoutTypeWithInfoAndPrec denv env 2 ty 
                // Layout an unnamed argument 
                | None, _, _, _ -> 
                    layoutTypeWithInfoAndPrec denv env 2 ty
                // Layout a named argument 
                | Some id, _, isParamArray, _ -> 
                    let prefix =
                        if isParamArray then
                            layoutBuiltinAttribute denv denv.g.attrib_ParamArrayAttribute ^^ leftL (tagParameter id.idText)
                        else
                            leftL (tagParameter id.idText)
                    prefix ^^ SepL.colon ^^ layoutTypeWithInfoAndPrec denv env 2 ty
                        
            let delimitReturnValue = tagPunctuation (if denv.useColonForReturnType then ":" else "->")

            let allArgsL = 
                argInfos 
                |> List.mapSquared argL 
                |> List.map (sepListL (wordL (tagPunctuation "*")))
                |> List.map (fun x -> (x ^^ wordL delimitReturnValue)) 
            (List.foldBack (---) allArgsL rtyL) --- cxsL

    /// Layout type parameters
    let layoutTyparDecls denv nmL prefix (typars: Typars) =
        let env = SimplifyTypes.typeSimplificationInfo0 
        let tpcs = typars |> List.collect (fun tp -> List.map (fun tpc -> tp, tpc) tp.Constraints) 
        match typars, tpcs with 
        | [], []  -> 
            nmL

        | [h], [] when not prefix -> 
            layoutTyparRefWithInfo denv env h --- nmL

        | _ -> 
            let tpcsL = layoutConstraintsWithInfo denv env tpcs
            let coreL = sepListL (sepL (tagPunctuation ",")) (List.map (layoutTyparRefWithInfo denv env) typars)
            (if prefix || not (isNil tpcs) then nmL ^^ angleL (coreL --- tpcsL) else bracketL coreL --- nmL)


    let layoutTyparConstraint denv (tp, tpc) = 
        match layoutConstraintWithInfo denv SimplifyTypes.typeSimplificationInfo0 (tp, tpc) with 
        | h::_ -> h 
        | [] -> emptyL

    let prettyLayoutOfInstAndSig denv (typarInst, tys, retTy) =
        let (prettyTyparInst, prettyTys, prettyRetTy), cxs = PrettyTypes.PrettifyInstAndSig denv.g (typarInst, tys, retTy)
        let env = SimplifyTypes.CollectInfo true (prettyRetTy :: prettyTys) cxs
        let prettyTysL = List.map (layoutTypeWithInfo denv env) prettyTys
        let prettyRetTyL = layoutTopType denv env [[]] prettyRetTy []
        prettyTyparInst, (prettyTys, prettyRetTy), (prettyTysL, prettyRetTyL), layoutConstraintsWithInfo denv env env.postfixConstraints

    let prettyLayoutOfTopTypeInfoAux denv prettyArgInfos prettyRetTy cxs = 
        let env = SimplifyTypes.CollectInfo true (prettyRetTy :: List.collect (List.map fst) prettyArgInfos) cxs
        layoutTopType denv env prettyArgInfos prettyRetTy env.postfixConstraints

    // Oddly this is called in multiple places with argInfos=[] and denv.useColonForReturnType=true, as a complex
    // way of giving give ": ty"
    let prettyLayoutOfUncurriedSig denv typarInst argInfos retTy = 
        let (prettyTyparInst, prettyArgInfos, prettyRetTy), cxs = PrettyTypes.PrettifyInstAndUncurriedSig denv.g (typarInst, argInfos, retTy)
        prettyTyparInst, prettyLayoutOfTopTypeInfoAux denv [prettyArgInfos] prettyRetTy cxs

    let prettyLayoutOfCurriedMemberSig denv typarInst argInfos retTy parentTyparTys = 
        let (prettyTyparInst, parentTyparTys, argInfos, retTy), cxs = PrettyTypes.PrettifyInstAndCurriedSig denv.g (typarInst, parentTyparTys, argInfos, retTy)
        // Filter out the parent typars, which don't get shown in the member signature 
        let cxs = cxs |> List.filter (fun (tp, _) -> not (parentTyparTys |> List.exists (fun ty -> match tryDestTyparTy denv.g ty with ValueSome destTypar -> typarEq tp destTypar | _ -> false))) 
        prettyTyparInst, prettyLayoutOfTopTypeInfoAux denv argInfos retTy cxs

    // Layout: type spec - class, datatype, record, abbrev 

    let private prettyLayoutOfMemberSigCore denv memberToParentInst (typarInst, methTypars: Typars, argInfos, retTy) = 
        let niceMethodTypars, allTyparInst = 
            let methTyparNames = methTypars |> List.mapi (fun i tp -> if (PrettyTypes.NeedsPrettyTyparName tp) then sprintf "a%d" (List.length memberToParentInst + i) else tp.Name)
            PrettyTypes.NewPrettyTypars memberToParentInst methTypars methTyparNames

        let retTy = instType allTyparInst retTy
        let argInfos = argInfos |> List.map (fun infos -> if isNil infos then [(denv.g.unit_ty, ValReprInfo.unnamedTopArg1)] else infos |> List.map (map1Of2 (instType allTyparInst))) 

        // Also format dummy types corresponding to any type variables on the container to make sure they 
        // aren't chosen as names for displayed variables. 
        let memberParentTypars = List.map fst memberToParentInst
        let parentTyparTys = List.map (mkTyparTy >> instType allTyparInst) memberParentTypars
        let prettyTyparInst, layout = prettyLayoutOfCurriedMemberSig denv typarInst argInfos retTy parentTyparTys

        prettyTyparInst, niceMethodTypars, layout

    let prettyLayoutOfMemberType denv v typarInst argInfos retTy = 
        match PartitionValRefTypars denv.g v with
        | Some(_, _, memberMethodTypars, memberToParentInst, _) ->
            prettyLayoutOfMemberSigCore denv memberToParentInst (typarInst, memberMethodTypars, argInfos, retTy)
        | None -> 
            let prettyTyparInst, layout = prettyLayoutOfUncurriedSig denv typarInst (List.concat argInfos) retTy 
            prettyTyparInst, [], layout

    let prettyLayoutOfMemberSig denv (memberToParentInst, nm, methTypars, argInfos, retTy) = 
        let _, niceMethodTypars, tauL = prettyLayoutOfMemberSigCore denv memberToParentInst (emptyTyparInst, methTypars, argInfos, retTy)
        let nameL = 
            let nameL = DemangleOperatorNameAsLayout tagMember nm
            let nameL = if denv.showTyparBinding then layoutTyparDecls denv nameL true niceMethodTypars else nameL
            nameL
        nameL ^^ wordL (tagPunctuation ":") ^^ tauL

    let prettyLayoutOfType denv ty = 
        let ty, cxs = PrettyTypes.PrettifyType denv.g ty
        let env = SimplifyTypes.CollectInfo true [ty] cxs
        let cxsL = layoutConstraintsWithInfo denv env env.postfixConstraints
        layoutTypeWithInfoAndPrec denv env 2 ty --- cxsL

    let prettyLayoutOfTypeNoConstraints denv ty = 
        let ty, _cxs = PrettyTypes.PrettifyType denv.g ty
        layoutTypeWithInfoAndPrec denv SimplifyTypes.typeSimplificationInfo0 5 ty 

    let layoutAssemblyName _denv (ty: TType) =
        ty.GetAssemblyName()

/// Printing TAST objects
module private PrintTastMemberOrVals = 
    open PrintTypes
    let private prettyLayoutOfMember denv typarInst (v: Val) = 
        let v = mkLocalValRef v
        let membInfo = Option.get v.MemberInfo
        let stat = PrintTypes.layoutMemberFlags membInfo.MemberFlags
        let _tps, argInfos, rty, _ = GetTypeOfMemberInFSharpForm denv.g v
        
        let mkNameL niceMethodTypars tagFunction name =
            let nameL =
                DemangleOperatorNameAsLayout (tagFunction >> mkNav v.DefinitionRange) name
            let nameL = 
                if denv.showMemberContainers then 
                    layoutTyconRef denv v.MemberApparentEntity ^^ SepL.dot ^^ nameL
                else 
                    nameL
            let nameL = if denv.showTyparBinding then layoutTyparDecls denv nameL true niceMethodTypars else nameL
            let nameL = layoutAccessibility denv v.Accessibility nameL
            nameL

        match membInfo.MemberFlags.MemberKind with 
        | MemberKind.Member -> 
            let prettyTyparInst, niceMethodTypars, tauL = prettyLayoutOfMemberType denv v typarInst argInfos rty
            let nameL = mkNameL niceMethodTypars tagMember v.LogicalName
            let resL = stat --- (nameL ^^ WordL.colon ^^ tauL)
            prettyTyparInst, resL
        | MemberKind.ClassConstructor
        | MemberKind.Constructor -> 
            let prettyTyparInst, _, tauL = prettyLayoutOfMemberType denv v typarInst argInfos rty
            let newL = layoutAccessibility denv v.Accessibility WordL.keywordNew
            let resL = stat ++ newL ^^ wordL (tagPunctuation ":") ^^ tauL
            prettyTyparInst, resL
        | MemberKind.PropertyGetSet -> 
            emptyTyparInst, stat
        | MemberKind.PropertyGet -> 
            if isNil argInfos then
                // use error recovery because intellisense on an incomplete file will show this
                errorR(Error(FSComp.SR.tastInvalidFormForPropertyGetter(), v.Id.idRange))
                let nameL = mkNameL [] tagProperty v.CoreDisplayName
                let resL = stat --- nameL --- (WordL.keywordWith ^^ WordL.keywordGet)
                emptyTyparInst, resL
            else
                let argInfos = 
                    match argInfos with 
                    | [[(ty, _)]] when isUnitTy denv.g ty -> []
                    | _ -> argInfos

                let prettyTyparInst, niceMethodTypars, tauL = prettyLayoutOfMemberType denv v typarInst argInfos rty
                let nameL = mkNameL niceMethodTypars tagProperty v.CoreDisplayName
                let resL = stat --- (nameL ^^ WordL.colon ^^ (if isNil argInfos then tauL else tauL --- (WordL.keywordWith ^^ WordL.keywordGet)))
                prettyTyparInst, resL
        | MemberKind.PropertySet -> 
            if argInfos.Length <> 1 || isNil argInfos.Head then 
                // use error recovery because intellisense on an incomplete file will show this
                errorR(Error(FSComp.SR.tastInvalidFormForPropertySetter(), v.Id.idRange))
                let nameL = mkNameL [] tagProperty v.CoreDisplayName
                let resL = stat --- nameL --- (WordL.keywordWith ^^ WordL.keywordSet)
                emptyTyparInst, resL
            else 
                let argInfos, valueInfo = List.frontAndBack argInfos.Head
                let prettyTyparInst, niceMethodTypars, tauL = prettyLayoutOfMemberType denv v typarInst (if isNil argInfos then [] else [argInfos]) (fst valueInfo)
                let nameL = mkNameL niceMethodTypars tagProperty v.CoreDisplayName
                let resL = stat --- (nameL ^^ wordL (tagPunctuation ":") ^^ (tauL --- (WordL.keywordWith ^^ WordL.keywordSet)))
                prettyTyparInst, resL

    let private layoutNonMemberVal denv (tps, v: Val, tau, cxs) =
        let env = SimplifyTypes.CollectInfo true [tau] cxs
        let cxs = env.postfixConstraints
        let argInfos, rty = GetTopTauTypeInFSharpForm denv.g (arityOfVal v).ArgInfos tau v.Range
        let nameL =
            (if v.IsModuleBinding then tagModuleBinding else tagUnknownEntity) v.DisplayName
            |> mkNav v.DefinitionRange
            |> wordL 
        let nameL = layoutAccessibility denv v.Accessibility nameL
        let nameL = 
            if v.IsMutable && not denv.suppressMutableKeyword then 
                wordL (tagKeyword "mutable") ++ nameL 
              else 
                  nameL
        let nameL = 
            if v.MustInline && not denv.suppressInlineKeyword then 
                wordL (tagKeyword "inline") ++ nameL 
            else 
                nameL

        let isOverGeneric = List.length (Zset.elements (freeInType CollectTyparsNoCaching tau).FreeTypars) < List.length tps // Bug: 1143 
        let isTyFunction = v.IsTypeFunction // Bug: 1143, and innerpoly tests 
        let typarBindingsL = 
            if isTyFunction || isOverGeneric || denv.showTyparBinding then 
                layoutTyparDecls denv nameL true tps 
            else nameL
        let valAndTypeL = (WordL.keywordVal ^^ typarBindingsL --- wordL (tagPunctuation ":")) --- layoutTopType denv env argInfos rty cxs
        match denv.generatedValueLayout v with
          | None -> valAndTypeL
          | Some rhsL -> (valAndTypeL ++ wordL (tagPunctuation"=")) --- rhsL

    let prettyLayoutOfValOrMember denv typarInst (v: Val) =
        let prettyTyparInst, vL = 
            match v.MemberInfo with 
            | None -> 
                let tps, tau = v.TypeScheme

                // adjust the type in case this is the 'this' pointer stored in a reference cell
                let tau = StripSelfRefCell(denv.g, v.BaseOrThisInfo, tau)

                let (prettyTyparInst, prettyTypars, prettyTauTy), cxs = PrettyTypes.PrettifyInstAndTyparsAndType denv.g (typarInst, tps, tau)
                let resL = layoutNonMemberVal denv (prettyTypars, v, prettyTauTy, cxs)
                prettyTyparInst, resL
            | Some _ -> 
                prettyLayoutOfMember denv typarInst v
        prettyTyparInst, layoutAttribs denv v.Type TyparKind.Type v.Attribs vL

    let prettyLayoutOfValOrMemberNoInst denv v =
        prettyLayoutOfValOrMember denv emptyTyparInst v |> snd

let layoutTyparConstraint denv x = x |> PrintTypes.layoutTyparConstraint denv 
let outputType denv os x = x |> PrintTypes.layoutType denv |> bufferL os
let layoutType denv x = x |> PrintTypes.layoutType denv
let outputTypars denv nm os x = x |> PrintTypes.layoutTyparDecls denv (wordL nm) true |> bufferL os
let outputTyconRef denv os x = x |> PrintTypes.layoutTyconRef denv |> bufferL os
let layoutTyconRef denv x = x |> PrintTypes.layoutTyconRef denv
let layoutConst g ty c = PrintTypes.layoutConst g ty c

let prettyLayoutOfMemberSig denv x = x |> PrintTypes.prettyLayoutOfMemberSig denv 
let prettyLayoutOfUncurriedSig denv argInfos tau = PrintTypes.prettyLayoutOfUncurriedSig denv argInfos tau

//-------------------------------------------------------------------------

/// Printing info objects
module InfoMemberPrinting = 

    /// Format the arguments of a method to a buffer. 
    ///
    /// This uses somewhat "old fashioned" printf-style buffer printing.
    let layoutParamData denv (ParamData(isParamArray, _isInArg, _isOutArg, optArgInfo, _callerInfo, nmOpt, _reflArgInfo, pty)) =
        let isOptArg = optArgInfo.IsOptional
        match isParamArray, nmOpt, isOptArg, tryDestOptionTy denv.g pty with 
        // Layout an optional argument 
        | _, Some nm, true, ptyOpt -> 
            // detect parameter type, if ptyOpt is None - this is .NET style optional argument
            let pty = match ptyOpt with ValueSome x -> x | _ -> pty
            SepL.questionMark ^^
            wordL (tagParameter nm.idText) ^^
            RightL.colon ^^
            PrintTypes.layoutType denv pty
        // Layout an unnamed argument 
        | _, None, _, _ -> 
            PrintTypes.layoutType denv pty
        // Layout a named argument 
        | true, Some nm, _, _ -> 
            layoutBuiltinAttribute denv denv.g.attrib_ParamArrayAttribute ^^
            wordL (tagParameter nm.idText) ^^
            RightL.colon ^^
            PrintTypes.layoutType denv pty
        | false, Some nm, _, _ -> 
            wordL (tagParameter nm.idText) ^^
            RightL.colon ^^
            PrintTypes.layoutType denv pty

    let formatParamDataToBuffer denv os pd = layoutParamData denv pd |> bufferL os
        
    /// Format a method info using "F# style".
    //
    // That is, this style:
    //          new: argName1: argType1 * ... * argNameN: argTypeN -> retType
    //          Method: argName1: argType1 * ... * argNameN: argTypeN -> retType
    let private layoutMethInfoFSharpStyleCore amap m denv (minfo: MethInfo) minst =
        let layout = 
            if not minfo.IsConstructor && not minfo.IsInstance then WordL.keywordStatic
            else emptyL
        let layout = 
            layout ^^ 
            (
                if minfo.IsConstructor then
                    wordL (tagKeyword "new")
                else
                    WordL.keywordMember ^^
                    PrintTypes.layoutTyparDecls denv (wordL (tagMethod minfo.LogicalName)) true minfo.FormalMethodTypars
            ) ^^
            WordL.colon
        let paramDatas = minfo.GetParamDatas(amap, m, minst)
        let layout =
            layout ^^
                if List.forall isNil paramDatas then
                    WordL.structUnit
                else
                    sepListL WordL.arrow (List.map ((List.map (layoutParamData denv)) >> sepListL WordL.star) paramDatas)
        let retTy = minfo.GetFSharpReturnTy(amap, m, minst)
        layout ^^
        WordL.arrow ^^
        PrintTypes.layoutType denv retTy

    /// Format a method info using "half C# style".
    //
    // That is, this style:
    //          Container(argName1: argType1, ..., argNameN: argTypeN) : retType
    //          Container.Method(argName1: argType1, ..., argNameN: argTypeN) : retType
    let private layoutMethInfoCSharpStyle amap m denv (minfo: MethInfo) minst =
        let retTy = if minfo.IsConstructor then minfo.ApparentEnclosingType else minfo.GetFSharpReturnTy(amap, m, minst) 
        let layout = 
            if minfo.IsExtensionMember then
                LeftL.leftParen ^^ wordL (tagKeyword (FSComp.SR.typeInfoExtension())) ^^ RightL.rightParen
            else emptyL
        let layout = 
            layout ^^
                if isAppTy minfo.TcGlobals minfo.ApparentEnclosingAppType then
                    let tcref = minfo.ApparentEnclosingTyconRef 
                    PrintTypes.layoutTyconRef denv tcref
                else
                    emptyL
        let layout = 
            layout ^^
                if minfo.IsConstructor then
                    SepL.leftParen
                else
                    SepL.dot ^^
                    PrintTypes.layoutTyparDecls denv (wordL (tagMethod minfo.LogicalName)) true minfo.FormalMethodTypars ^^
                    SepL.leftParen

        let paramDatas = minfo.GetParamDatas (amap, m, minst)
        let layout = layout ^^ sepListL RightL.comma ((List.concat >> List.map (layoutParamData denv)) paramDatas)
        layout ^^ RightL.rightParen ^^ WordL.colon ^^ PrintTypes.layoutType denv retTy


    // Prettify this baby
    let prettifyILMethInfo (amap: Import.ImportMap) m (minfo: MethInfo) typarInst ilMethInfo = 
        let (ILMethInfo(_, apparentTy, dty, mdef, _)) = ilMethInfo
        let (prettyTyparInst, prettyTys), _ = PrettyTypes.PrettifyInstAndTypes amap.g (typarInst, (apparentTy :: minfo.FormalMethodInst))
        let prettyApparentTy, prettyFormalMethInst = List.headAndTail prettyTys
        let prettyMethInfo = 
            match dty with 
            | None -> MethInfo.CreateILMeth (amap, m, prettyApparentTy, mdef)
            | Some declaringTyconRef -> MethInfo.CreateILExtensionMeth(amap, m, prettyApparentTy, declaringTyconRef, minfo.ExtensionMemberPriorityOption, mdef)
        prettyTyparInst, prettyMethInfo, prettyFormalMethInst


    /// Format a method to a buffer using "standalone" display style. 
    /// For example, these are the formats used when printing signatures of methods that have not been overridden,
    /// and the format used when showing the individual member in QuickInfo and DeclarationInfo.
    /// The formats differ between .NET/provided methods and F# methods. Surprisingly people don't really seem 
    /// to notice this, or they find it helpful. It feels that moving from this position should not be done lightly.
    //
    // For F# members:
    //          new: unit -> retType
    //          new: argName1: argType1 * ... * argNameN: argTypeN -> retType
    //          Container.Method: unit -> retType
    //          Container.Method: argName1: argType1 * ... * argNameN: argTypeN -> retType
    //
    // For F# extension members:
    //          ApparentContainer.Method: argName1: argType1 * ... * argNameN: argTypeN -> retType
    //
    // For C# and provided members:
    //          Container(argName1: argType1, ..., argNameN: argTypeN) : retType
    //          Container.Method(argName1: argType1, ..., argNameN: argTypeN) : retType
    //
    // For C# extension members:
    //          ApparentContainer.Method(argName1: argType1, ..., argNameN: argTypeN) : retType
    let prettyLayoutOfMethInfoFreeStyle (amap: Import.ImportMap) m denv typarInst methInfo =
        match methInfo with 
        | DefaultStructCtor _ -> 
            let prettyTyparInst, _ = PrettyTypes.PrettifyInst amap.g typarInst 
            prettyTyparInst, PrintTypes.layoutTyconRef denv methInfo.ApparentEnclosingTyconRef ^^ wordL (tagPunctuation "()")
        | FSMeth(_, _, vref, _) -> 
            let prettyTyparInst, resL = PrintTastMemberOrVals.prettyLayoutOfValOrMember { denv with showMemberContainers=true } typarInst vref.Deref
            prettyTyparInst, resL
        | ILMeth(_, ilminfo, _) -> 
            let prettyTyparInst, prettyMethInfo, minst = prettifyILMethInfo amap m methInfo typarInst ilminfo
            let resL = layoutMethInfoCSharpStyle amap m denv prettyMethInfo minst
            prettyTyparInst, resL
#if !NO_EXTENSIONTYPING
        | ProvidedMeth _ -> 
            let prettyTyparInst, _ = PrettyTypes.PrettifyInst amap.g typarInst 
            prettyTyparInst, layoutMethInfoCSharpStyle amap m denv methInfo methInfo.FormalMethodInst
    #endif

    let prettyLayoutOfPropInfoFreeStyle g amap m denv (pinfo: PropInfo) =
        let rty = pinfo.GetPropertyType(amap, m) 
        let rty = if pinfo.IsIndexer then mkRefTupledTy g (pinfo.GetParamTypes(amap, m)) --> rty else rty 
        let rty, _ = PrettyTypes.PrettifyType g rty
        let tagProp =
            match pinfo.ArbitraryValRef with
            | None -> tagProperty
            | Some vref -> tagProperty >> mkNav vref.DefinitionRange
        let nameL = DemangleOperatorNameAsLayout tagProp pinfo.PropertyName
        wordL (tagText (FSComp.SR.typeInfoProperty())) ^^
        layoutTyconRef denv pinfo.ApparentEnclosingTyconRef ^^
        SepL.dot ^^
        nameL ^^
        RightL.colon ^^
        layoutType denv rty

    let formatMethInfoToBufferFreeStyle amap m denv os (minfo: MethInfo) = 
        let _, resL = prettyLayoutOfMethInfoFreeStyle amap m denv emptyTyparInst minfo 
        resL |> bufferL os

    /// Format a method to a layout (actually just containing a string) using "free style" (aka "standalone"). 
    let layoutMethInfoFSharpStyle amap m denv (minfo: MethInfo) =
        layoutMethInfoFSharpStyleCore amap m denv minfo minfo.FormalMethodInst

//-------------------------------------------------------------------------

/// Printing TAST objects
module private TastDefinitionPrinting = 
    open PrintTypes

    let layoutExtensionMember denv (v: Val) =
        let tycon = v.MemberApparentEntity.Deref
        let nameL = tagMethod tycon.DisplayName |> mkNav v.DefinitionRange |> wordL
        let nameL = layoutAccessibility denv tycon.Accessibility nameL // "type-accessibility"
        let tps =
            match PartitionValTyparsForApparentEnclosingType denv.g v with
              | Some(_, memberParentTypars, _, _, _) -> memberParentTypars
              | None -> []
        let lhsL = WordL.keywordType ^^ layoutTyparDecls denv nameL tycon.IsPrefixDisplay tps
        let memberL = PrintTastMemberOrVals.prettyLayoutOfValOrMemberNoInst denv v
        (lhsL ^^ WordL.keywordWith) @@-- memberL

    let layoutExtensionMembers denv vs =
        aboveListL (List.map (layoutExtensionMember denv) vs) 

    let layoutRecdField addAccess denv (fld: RecdField) =
        let lhs =
            tagRecordField fld.Name
            |> mkNav fld.DefinitionRange
            |> wordL 
        let lhs = (if addAccess then layoutAccessibility denv fld.Accessibility lhs else lhs)
        let lhs = if fld.IsMutable then wordL (tagKeyword "mutable") --- lhs else lhs
        (lhs ^^ RightL.colon) --- layoutType denv fld.FormalType

    let layoutUnionOrExceptionField denv isGenerated i (fld: RecdField) =
        if isGenerated i fld then layoutTypeWithInfoAndPrec denv SimplifyTypes.typeSimplificationInfo0 2 fld.FormalType
        else layoutRecdField false denv fld
    
    let isGeneratedUnionCaseField pos (f: RecdField) = 
        if pos < 0 then f.Name = "Item"
        else f.Name = "Item" + string (pos + 1)

    let isGeneratedExceptionField pos (f: RecdField) = 
        f.Name = "Data" + (string pos)

    let layoutUnionCaseFields denv isUnionCase fields = 
        match fields with
        | [f] when isUnionCase -> layoutUnionOrExceptionField denv isGeneratedUnionCaseField -1 f
        | _ -> 
            let isGenerated = if isUnionCase then isGeneratedUnionCaseField else isGeneratedExceptionField
            sepListL (wordL (tagPunctuation "*")) (List.mapi (layoutUnionOrExceptionField denv isGenerated) fields)

    let layoutUnionCase denv prefixL (ucase: UnionCase) =
        let nmL = DemangleOperatorNameAsLayout (tagUnionCase >> mkNav ucase.DefinitionRange) ucase.Id.idText
        //let nmL = layoutAccessibility denv ucase.Accessibility nmL
        match ucase.RecdFields with
        | []     -> (prefixL ^^ nmL)
        | fields -> (prefixL ^^ nmL ^^ WordL.keywordOf) --- layoutUnionCaseFields denv true fields

    let layoutUnionCases denv ucases =
        let prefixL = WordL.bar // See bug://2964 - always prefix in case preceded by accessibility modifier
        List.map (layoutUnionCase denv prefixL) ucases

    /// When to force a break? "type tyname = <HERE> repn"
    /// When repn is class or datatype constructors (not single one).
    let breakTypeDefnEqn repr =
        match repr with 
        | TFSharpObjectRepr _ -> true
        | TUnionRepr r -> not (isNilOrSingleton r.CasesTable.UnionCasesAsList)
        | TRecdRepr _ -> true
        | TAsmRepr _ 
        | TILObjectRepr _
        | TMeasureableRepr _ 
#if !NO_EXTENSIONTYPING
        | TProvidedTypeExtensionPoint _
        | TProvidedNamespaceExtensionPoint _
#endif
        | TNoRepr -> false


              
#if !NO_EXTENSIONTYPING
    let private layoutILFieldInfo denv amap m (e: ILFieldInfo) =
        let staticL = if e.IsStatic then WordL.keywordStatic else emptyL
        let nameL = wordL (tagField (adjustILName e.FieldName))
        let typL = layoutType denv (e.FieldType(amap, m))
        staticL ^^ WordL.keywordVal ^^ nameL ^^ WordL.colon ^^ typL

    let private layoutEventInfo denv amap m (e: EventInfo) =
        let staticL = if e.IsStatic then WordL.keywordStatic else emptyL
        let nameL = wordL (tagEvent (adjustILName e.EventName))
        let typL = layoutType denv (e.GetDelegateType(amap, m))
        staticL ^^ WordL.keywordEvent ^^ nameL ^^ WordL.colon ^^ typL
       
    let private layoutPropInfo denv amap m (p: PropInfo) =
        let staticL = if p.IsStatic then WordL.keywordStatic else emptyL
        let nameL = wordL (tagProperty (adjustILName p.PropertyName))
            
        let typL = layoutType denv (p.GetPropertyType(amap, m)) // shouldn't happen
                
        let specGetSetL =
            match p.HasGetter, p.HasSetter with
            | false, false | true, false -> emptyL
            | false, true -> WordL.keywordWith ^^ WordL.keywordSet
            | true, true -> WordL.keywordWith ^^ WordL.keywordGet^^ SepL.comma ^^ WordL.keywordSet

        staticL ^^ WordL.keywordMember ^^ nameL ^^ WordL.colon ^^ typL ^^ specGetSetL

    /// Another re-implementation of type printing, this time based off provided info objects.
    let layoutProvidedTycon (denv: DisplayEnv) (infoReader: InfoReader) ad m start lhsL ty =
      let g = denv.g
      let tcref = tcrefOfAppTy g ty

      if isEnumTy g ty then 
        let fieldLs = 
            infoReader.GetILFieldInfosOfType (None, ad, m, ty) 
            |> List.filter (fun x -> x.FieldName <> "value__")
            |> List.map (fun x -> PrintIL.layoutILEnumDefParts x.FieldName x.LiteralValue)
            |> aboveListL
        (lhsL ^^ WordL.equals) @@-- fieldLs
      else
        let amap = infoReader.amap
        let sortKey (v: MethInfo) = 
            (not v.IsConstructor,
              not v.IsInstance, // instance first
              v.DisplayName, // sort by name 
              List.sum v.NumArgs , // sort by #curried
              v.NumArgs.Length)     // sort by arity 

        let shouldShow (valRef: ValRef option) =
            match valRef with
            | None -> true
            | Some(vr) ->
                (denv.showObsoleteMembers || not (CheckFSharpAttributesForObsolete denv.g vr.Attribs)) &&
                (denv.showHiddenMembers || not (CheckFSharpAttributesForHidden denv.g vr.Attribs))

        let ctors =
            GetIntrinsicConstructorInfosOfType infoReader m ty
            |> List.filter (fun v -> shouldShow v.ArbitraryValRef)

        let meths =
            GetImmediateIntrinsicMethInfosOfType (None, ad) g amap m ty
            |> List.filter (fun v -> shouldShow v.ArbitraryValRef)

        let iimplsLs = 
            if suppressInheritanceAndInterfacesForTyInSimplifiedDisplays g amap m ty then 
                []
            else 
                GetImmediateInterfacesOfType SkipUnrefInterfaces.Yes g amap m ty |> List.map (fun ity -> wordL (tagKeyword (if isInterfaceTy g ty then "inherit" else "interface")) --- layoutType denv ity)

        let props = 
            GetIntrinsicPropInfosOfType infoReader (None, ad, AllowMultiIntfInstantiations.Yes) PreferOverrides m ty
            |> List.filter (fun v -> shouldShow v.ArbitraryValRef)

        let events = 
            infoReader.GetEventInfosOfType(None, ad, m, ty)
            |> List.filter (fun v -> shouldShow v.ArbitraryValRef)

        let impliedNames = 
            try 
                Set.ofList [ for p in props do 
                                if p.HasGetter then yield p.GetterMethod.DisplayName
                                if p.HasSetter then yield p.SetterMethod.DisplayName
                             for e in events do 
                                yield e.AddMethod.DisplayName 
                                yield e.RemoveMethod.DisplayName ]
            with _ -> Set.empty

        let ctorLs    = 
            ctors 
            |> shrinkOverloads (InfoMemberPrinting.layoutMethInfoFSharpStyle amap m denv) (fun _ xL -> xL) 

        let methLs = 
            meths 
            |> List.filter (fun md -> not (impliedNames.Contains md.DisplayName))
            |> List.groupBy (fun md -> md.DisplayName)
            |> List.collect (fun (_, group) -> shrinkOverloads (InfoMemberPrinting.layoutMethInfoFSharpStyle amap m denv) (fun x xL -> (sortKey x, xL)) group)

        let fieldLs = 
            infoReader.GetILFieldInfosOfType (None, ad, m, ty) 
            |> List.map (fun x -> (true, x.IsStatic, x.FieldName, 0, 0), layoutILFieldInfo denv amap m x)

    
        let propLs = 
            props
            |> List.map (fun x -> (true, x.IsStatic, x.PropertyName, 0, 0), layoutPropInfo denv amap m x)

        let eventLs = 
            events
            |> List.map (fun x -> (true, x.IsStatic, x.EventName, 0, 0), layoutEventInfo denv amap m x)

        let membLs = (methLs @ fieldLs @ propLs @ eventLs) |> List.sortBy fst |> List.map snd

        let nestedTypeLs = 
          match tcref.TypeReprInfo with 
          | TProvidedTypeExtensionPoint info ->
                [ 
                    for nestedType in info.ProvidedType.PApplyArray((fun sty -> sty.GetNestedTypes()), "GetNestedTypes", m) do 
                        yield nestedType.PUntaint((fun t -> t.IsClass, t.Name), m)
                ] 
                |> List.sortBy snd
                |> List.map (fun (isClass, t) -> WordL.keywordNested ^^ WordL.keywordType ^^ wordL ((if isClass then tagClass else tagStruct) t))
          | _ -> 
              []

        let inherits = 
            if suppressInheritanceAndInterfacesForTyInSimplifiedDisplays g amap m ty then 
                []
            else
                match GetSuperTypeOfType g amap m ty with 
                | Some super when not (isObjTy g super) -> [wordL (tagKeyword "inherit") ^^ (layoutType denv super)] 
                | _ -> []

        let erasedL = 
#if SHOW_ERASURE
            if tcref.IsProvidedErasedTycon then 
                [ wordL ""; wordL (FSComp.SR.erasedTo()) ^^ PrintIL.layoutILTypeRef { denv with shortTypeNames = false } tcref.CompiledRepresentationForNamedType; wordL "" ] 
            else 
#endif
                []
        let decls = inherits @ iimplsLs @ ctorLs @ membLs @ nestedTypeLs @ erasedL
        if isNil decls then
            lhsL
        else
            let declsL = (inherits @ iimplsLs @ ctorLs @ membLs @ nestedTypeLs @ erasedL) |> applyMaxMembers denv.maxMembers |> aboveListL 
            let rhsL = match start with Some s -> (wordL s @@-- declsL) @@ WordL.keywordEnd | None -> declsL
            (lhsL ^^ WordL.equals) @@-- rhsL
#endif

    let layoutTycon (denv: DisplayEnv) (infoReader: InfoReader) ad m simplified typewordL (tycon: Tycon) =
      let g = denv.g
      let _, ty = generalizeTyconRef (mkLocalTyconRef tycon) 
      let start, name = 
          let n = tycon.DisplayName
          if isStructTy g ty then Some "struct", tagStruct n
          elif isInterfaceTy g ty then Some "interface", tagInterface n
          elif isClassTy g ty then (if simplified then None else Some "class" ), tagClass n
          else None, tagUnknownType n
      let name = mkNav tycon.DefinitionRange name
      let nameL = layoutAccessibility denv tycon.Accessibility (wordL name)
      let denv = denv.AddAccessibility tycon.Accessibility 
      let lhsL =
          let tps = tycon.TyparsNoRange
          let tpsL = layoutTyparDecls denv nameL tycon.IsPrefixDisplay tps
          typewordL ^^ tpsL
      let start = Option.map tagKeyword start
#if !NO_EXTENSIONTYPING
      match tycon.IsProvided with 
      | true -> 
          layoutProvidedTycon denv infoReader ad m start lhsL ty 
      | false -> 
#else
      ignore (infoReader, ad, m)
#endif
      let memberImplementLs, memberCtorLs, memberInstanceLs, memberStaticLs = 
          let adhoc = 
              tycon.MembersOfFSharpTyconSorted
              |> List.filter (fun v -> not v.IsDispatchSlot) 
              |> List.filter (fun v -> not v.Deref.IsClassConstructor) 
              |> List.filter (fun v -> 
                                  match v.MemberInfo.Value.ImplementedSlotSigs with 
                                  | TSlotSig(_, oty, _, _, _, _) :: _ -> 
                                      // Don't print overrides in HTML docs
                                      denv.showOverrides && 
                                      // Don't print individual methods forming interface implementations - these are currently never exported 
                                      not (isInterfaceTy denv.g oty)
                                  | [] -> true)
              |> List.filter (fun v -> denv.showObsoleteMembers || not (CheckFSharpAttributesForObsolete denv.g v.Attribs))
              |> List.filter (fun v -> denv.showHiddenMembers || not (CheckFSharpAttributesForHidden denv.g v.Attribs))
          // sort 
          let sortKey (v: ValRef) = 
              (not v.IsConstructor, // constructors before others 
               v.Id.idText, // sort by name 
               (if v.IsCompiledAsTopLevel then v.ValReprInfo.Value.NumCurriedArgs else 0), // sort by #curried
               (if v.IsCompiledAsTopLevel then v.ValReprInfo.Value.AritiesOfArgs else []))  // sort by arity
          let adhoc = adhoc |> List.sortBy sortKey
          let iimpls = 
              match tycon.TypeReprInfo with 
              | TFSharpObjectRepr r when (match r.fsobjmodel_kind with TTyconInterface -> true | _ -> false) -> []
              | _ -> tycon.ImmediateInterfacesOfFSharpTycon
          let iimpls = iimpls |> List.filter (fun (_, compgen, _) -> not compgen)
          // if TTyconInterface, the iimpls should be printed as inherited interfaces 
          let iimplsLs = iimpls |> List.map (fun (ty, _, _) -> wordL (tagKeyword "interface") --- layoutType denv ty)
          let adhocCtorsLs = adhoc |> List.filter (fun v -> v.IsConstructor) |> List.map (fun vref -> PrintTastMemberOrVals.prettyLayoutOfValOrMemberNoInst denv vref.Deref)
          let adhocInstanceLs = adhoc |> List.filter (fun v -> not v.IsConstructor && v.IsInstanceMember) |> List.map (fun vref -> PrintTastMemberOrVals.prettyLayoutOfValOrMemberNoInst denv vref.Deref)
          let adhocStaticLs = adhoc |> List.filter (fun v -> not v.IsConstructor && not v.IsInstanceMember) |> List.map (fun vref -> PrintTastMemberOrVals.prettyLayoutOfValOrMemberNoInst denv vref.Deref)
          iimplsLs, adhocCtorsLs, adhocInstanceLs, adhocStaticLs
      let memberLs = memberImplementLs @ memberCtorLs @ memberInstanceLs @ memberStaticLs
      let addMembersAsWithEnd reprL = 
          if isNil memberLs then reprL
          else
          let memberLs = applyMaxMembers denv.maxMembers memberLs
          if simplified then reprL @@-- aboveListL memberLs
          else reprL @@ (WordL.keywordWith @@-- aboveListL memberLs) @@ WordL.keywordEnd

      let reprL = 
          let repr = tycon.TypeReprInfo
          match repr with 
          | TRecdRepr _ 
          | TUnionRepr _
          | TFSharpObjectRepr _ 
          | TAsmRepr _ 
          | TMeasureableRepr _
          | TILObjectRepr _ -> 
              let brk = not (isNil memberLs) || breakTypeDefnEqn repr
              let rhsL = 
                  let addReprAccessL l = layoutAccessibility denv tycon.TypeReprAccessibility l 
                  let denv = denv.AddAccessibility tycon.TypeReprAccessibility 
                  match repr with 
                  | TRecdRepr _ ->
                      let recdFieldRefL fld = layoutRecdField false denv fld ^^ rightL (tagPunctuation ";")
                      let recdL = tycon.TrueFieldsAsList |> List.map recdFieldRefL |> applyMaxMembers denv.maxMembers |> aboveListL |> braceL
                      Some (addMembersAsWithEnd (addReprAccessL recdL))
                        
                  | TFSharpObjectRepr r -> 
                      match r.fsobjmodel_kind with 
                      | TTyconDelegate (TSlotSig(_, _, _, _, paraml, rty)) ->
                          let rty = GetFSharpViewOfReturnType denv.g rty
                          Some (WordL.keywordDelegate ^^ WordL.keywordOf --- layoutTopType denv SimplifyTypes.typeSimplificationInfo0 (paraml |> List.mapSquared (fun sp -> (sp.Type, ValReprInfo.unnamedTopArg1))) rty [])
                      | _ ->
                          match r.fsobjmodel_kind with
                          | TTyconEnum -> 
                              tycon.TrueFieldsAsList
                              |> List.map (fun f -> 
                                                match f.LiteralValue with 
                                                | None -> emptyL
                                                | Some c -> WordL.bar ^^
                                                            wordL (tagField f.Name) ^^
                                                            WordL.equals ^^ 
                                                            layoutConst denv.g ty c)
                              |> aboveListL
                              |> Some
                          | _ -> 
                              let inherits = 
                                  match r.fsobjmodel_kind, tycon.TypeContents.tcaug_super with
                                  | TTyconClass, Some super -> [wordL (tagKeyword "inherit") ^^ (layoutType denv super)] 
                                  | TTyconInterface, _ -> 
                                    tycon.ImmediateInterfacesOfFSharpTycon
                                      |> List.filter (fun (_, compgen, _) -> not compgen)
                                      |> List.map (fun (ity, _, _) -> wordL (tagKeyword "inherit") ^^ (layoutType denv ity))
                                  | _ -> []
                              let vsprs = 
                                  tycon.MembersOfFSharpTyconSorted
                                  |> List.filter (fun v -> isNil (Option.get v.MemberInfo).ImplementedSlotSigs) 
                                  |> List.filter (fun v -> v.IsDispatchSlot)
                                  |> List.map (fun vref -> PrintTastMemberOrVals.prettyLayoutOfValOrMemberNoInst denv vref.Deref)
                              let staticValsLs = 
                                  tycon.TrueFieldsAsList
                                  |> List.filter (fun f -> f.IsStatic)
                                  |> List.map (fun f -> WordL.keywordStatic ^^ WordL.keywordVal ^^ layoutRecdField true denv f)
                              let instanceValsLs = 
                                  tycon.TrueFieldsAsList
                                  |> List.filter (fun f -> not f.IsStatic)
                                  |> List.map (fun f -> WordL.keywordVal ^^ layoutRecdField true denv f)
                              let alldecls = inherits @ memberImplementLs @ memberCtorLs @ instanceValsLs @ vsprs @ memberInstanceLs @ staticValsLs @ memberStaticLs
                              if isNil alldecls then
                                  None
                              else
                                  let alldecls = applyMaxMembers denv.maxMembers alldecls
                                  let emptyMeasure = match tycon.TypeOrMeasureKind with TyparKind.Measure -> isNil alldecls | _ -> false
                                  if emptyMeasure then None else 
                                  let declsL = aboveListL alldecls
                                  let declsL = match start with Some s -> (wordL s @@-- declsL) @@ wordL (tagKeyword "end") | None -> declsL
                                  Some declsL
                  | TUnionRepr _ -> 
                      let layoutUnionCases = tycon.UnionCasesAsList |> layoutUnionCases denv |> applyMaxMembers denv.maxMembers |> aboveListL
                      Some (addMembersAsWithEnd (addReprAccessL layoutUnionCases))
                  | TAsmRepr _ -> 
                      Some (wordL (tagText "(# \"<Common IL Type Omitted>\" #)"))
                  | TMeasureableRepr ty ->
                      Some (layoutType denv ty)
                  | TILObjectRepr _ -> 
                      let td = tycon.ILTyconRawMetadata
                      Some (PrintIL.layoutILTypeDef denv td)
                  | _ -> None

              let brk = match tycon.TypeReprInfo with | TILObjectRepr _ -> true | _ -> brk
              match rhsL with 
              | None -> lhsL
              | Some rhsL -> 
                  if brk then 
                      (lhsL ^^ WordL.equals) @@-- rhsL 
                  else 
                      (lhsL ^^ WordL.equals) --- rhsL

          | _ -> 
              match tycon.TypeAbbrev with
              | None   -> 
                  addMembersAsWithEnd (lhsL ^^ WordL.equals)
              | Some a -> 
                  (lhsL ^^ WordL.equals) --- (layoutType { denv with shortTypeNames = false } a)
      layoutAttribs denv ty tycon.TypeOrMeasureKind tycon.Attribs reprL

    // Layout: exception definition
    let layoutExnDefn denv (exnc: Entity) =
        let nm = exnc.LogicalName
        let nmL = wordL (tagClass nm)
        let nmL = layoutAccessibility denv exnc.TypeReprAccessibility nmL
        let exnL = wordL (tagKeyword "exception") ^^ nmL // need to tack on the Exception at the right of the name for goto definition
        let reprL = 
            match exnc.ExceptionInfo with 
            | TExnAbbrevRepr ecref -> WordL.equals --- layoutTyconRef denv ecref
            | TExnAsmRepr _ -> WordL.equals --- wordL (tagText "(# ... #)")
            | TExnNone -> emptyL
            | TExnFresh r -> 
                match r.TrueFieldsAsList with
                | [] -> emptyL
                | r -> WordL.keywordOf --- layoutUnionCaseFields denv false r

        exnL ^^ reprL

    // Layout: module spec 

    let layoutTyconDefns denv infoReader ad m (tycons: Tycon list) =
        match tycons with 
        | [] -> emptyL
        | [h] when h.IsExceptionDecl -> layoutExnDefn denv h
        | h :: t -> 
            let x = layoutTycon denv infoReader ad m false WordL.keywordType h
            let xs = List.map (layoutTycon denv infoReader ad m false (wordL (tagKeyword "and"))) t
            aboveListL (x::xs)


//--------------------------------------------------------------------------

module private InferredSigPrinting = 
    open PrintTypes

    /// Layout the inferred signature of a compilation unit
    let layoutInferredSigOfModuleExpr showHeader denv infoReader ad m expr =

        let rec isConcreteNamespace x = 
            match x with 
            | TMDefRec(_, tycons, mbinds, _) -> 
                not (isNil tycons) || (mbinds |> List.exists (function ModuleOrNamespaceBinding.Binding _ -> true | ModuleOrNamespaceBinding.Module(x, _) -> not x.IsNamespace))
            | TMDefLet _ -> true
            | TMDefDo _ -> true
            | TMDefs defs -> defs |> List.exists isConcreteNamespace 
            | TMAbstract(ModuleOrNamespaceExprWithSig(_, def, _)) -> isConcreteNamespace def

        let rec imexprLP denv (ModuleOrNamespaceExprWithSig(_, def, _)) = imdefL denv def

        and imexprL denv (ModuleOrNamespaceExprWithSig(mty, def, m)) = imexprLP denv (ModuleOrNamespaceExprWithSig(mty, def, m))

        and imdefsL denv x = aboveListL (x |> List.map (imdefL denv))

        and imdefL denv x = 
            let filterVal (v: Val) = not v.IsCompilerGenerated && Option.isNone v.MemberInfo
            let filterExtMem (v: Val) = v.IsExtensionMember

            match x with 
            | TMDefRec(_, tycons, mbinds, _) -> 
                TastDefinitionPrinting.layoutTyconDefns denv infoReader ad m tycons @@ 
                (mbinds 
                    |> List.choose (function ModuleOrNamespaceBinding.Binding bind -> Some bind | _ -> None) 
                    |> valsOfBinds 
                    |> List.filter filterExtMem
                    |> TastDefinitionPrinting.layoutExtensionMembers denv) @@

                (mbinds 
                    |> List.choose (function ModuleOrNamespaceBinding.Binding bind -> Some bind | _ -> None) 
                    |> valsOfBinds 
                    |> List.filter filterVal
                    |> List.map (PrintTastMemberOrVals.prettyLayoutOfValOrMemberNoInst denv)
                    |> aboveListL) @@

                (mbinds 
                    |> List.choose (function ModuleOrNamespaceBinding.Module (mspec, def) -> Some (mspec, def) | _ -> None) 
                    |> List.map (imbindL denv) 
                    |> aboveListL)

            | TMDefLet(bind, _) -> 
                ([bind.Var] 
                    |> List.filter filterVal 
                    |> List.map (PrintTastMemberOrVals.prettyLayoutOfValOrMemberNoInst denv) 
                    |> aboveListL)

            | TMDefs defs -> imdefsL denv defs

            | TMDefDo _ -> emptyL

            | TMAbstract mexpr -> imexprLP denv mexpr

        and imbindL denv (mspec, def) = 
            let nm = mspec.DemangledModuleOrNamespaceName
            let innerPath = (fullCompPathOfModuleOrNamespace mspec).AccessPath
            let outerPath = mspec.CompilationPath.AccessPath

            let denv = denv.AddOpenPath (List.map fst innerPath) 
            if mspec.IsNamespace then
                let basic = imdefL denv def
                // Check if this namespace contains anything interesting
                if isConcreteNamespace def then 
                    // This is a container namespace. We print the header when we get to the first concrete module.
                    let headerL = 
                        wordL (tagKeyword "namespace") ^^ sepListL SepL.dot (List.map (fst >> tagNamespace >> wordL) innerPath)
                    headerL @@-- basic
                else
                    // This is a namespace that only contains namespaces. Skip the header
                    basic
            else
                // This is a module 
                let nmL = layoutAccessibility denv mspec.Accessibility (wordL (tagModule nm))
                let denv = denv.AddAccessibility mspec.Accessibility 
                let basic = imdefL denv def
                // Check if its an outer module or a nested module
                if (outerPath |> List.forall (fun (_, istype) -> istype = Namespace) ) then 
                    // OK, this is an outer module
                    if showHeader then 
                        // OK, we're not in F# Interactive
                        // Check if this is an outer module with no namespace
                        if isNil outerPath then 
                            // If so print a "module" declaration
                            (wordL (tagKeyword "module") ^^ nmL) @@ basic
                        else 
                            // Otherwise this is an outer module contained immediately in a namespace
                            // We already printed the namespace declaration earlier. So just print the 
                            // module now.
                            ((wordL (tagKeyword"module") ^^ nmL ^^ WordL.equals ^^ wordL (tagKeyword "begin")) @@-- basic) @@ WordL.keywordEnd
                    else
                        // OK, we're in F# Interactive, presumably the implicit module for each interaction.
                        basic
                else
                    // OK, this is a nested module
                    ((wordL (tagKeyword "module") ^^ nmL ^^ WordL.equals ^^ wordL (tagKeyword"begin")) @@-- basic) @@ WordL.keywordEnd
        imexprL denv expr

//--------------------------------------------------------------------------

module private PrintData = 
    open PrintTypes

    /// Nice printing of a subset of expressions, e.g. for refutations in pattern matching
    let rec dataExprL denv expr = dataExprWrapL denv false expr

    and private dataExprWrapL denv isAtomic expr =
        match expr with
        | Expr.Const (c, _, ty) -> 
            if isEnumTy denv.g ty then 
                wordL (tagKeyword "enum") ^^ angleL (layoutType denv ty) ^^ bracketL (layoutConst denv.g ty c)
            else
                layoutConst denv.g ty c

        | Expr.Val (v, _, _) -> wordL (tagLocal v.DisplayName)
        | Expr.Link rX -> dataExprWrapL denv isAtomic (!rX)
        | Expr.Op (TOp.UnionCase(c), _, args, _) -> 
            if denv.g.unionCaseRefEq c denv.g.nil_ucref then wordL (tagPunctuation "[]")
            elif denv.g.unionCaseRefEq c denv.g.cons_ucref then 
                let rec strip = function (Expr.Op (TOp.UnionCase _, _, [h;t], _)) -> h::strip t | _ -> []
                listL (dataExprL denv) (strip expr)
            elif isNil args then 
                wordL (tagUnionCase c.CaseName)
            else 
                (wordL (tagUnionCase c.CaseName) ++ bracketL (commaListL (dataExprsL denv args)))
            
        | Expr.Op (TOp.ExnConstr(c), _, args, _) -> (wordL (tagMethod c.LogicalName) ++ bracketL (commaListL (dataExprsL denv args)))
        | Expr.Op (TOp.Tuple _, _, xs, _) -> tupleL (dataExprsL denv xs)
        | Expr.Op (TOp.Recd (_, tc), _, xs, _) -> 
            let fields = tc.TrueInstanceFieldsAsList
            let lay fs x = (wordL (tagRecordField fs.rfield_id.idText) ^^ sepL (tagPunctuation "=")) --- (dataExprL denv x)
            leftL (tagPunctuation "{") ^^ semiListL (List.map2 lay fields xs) ^^ rightL (tagPunctuation "}")
        | Expr.Op (TOp.ValFieldGet (RecdFieldRef.RFRef (tcref, name)), _, _, _) ->
            (layoutTyconRef denv tcref) ^^ sepL (tagPunctuation ".") ^^ wordL (tagField name)
        | Expr.Op (TOp.Array, [_], xs, _) -> leftL (tagPunctuation "[|") ^^ semiListL (dataExprsL denv xs) ^^ RightL.rightBracketBar
        | _ -> wordL (tagPunctuation "?")
    and private dataExprsL denv xs = List.map (dataExprL denv) xs

let dataExprL denv expr = PrintData.dataExprL denv expr

//--------------------------------------------------------------------------
// Print Signatures/Types - output functions 
//-------------------------------------------------------------------------- 


let outputValOrMember denv os x = x |> PrintTastMemberOrVals.prettyLayoutOfValOrMemberNoInst denv |> bufferL os
let stringValOrMember denv x = x |> PrintTastMemberOrVals.prettyLayoutOfValOrMemberNoInst denv |> showL
/// Print members with a qualification showing the type they are contained in 
let layoutQualifiedValOrMember denv typarInst v = PrintTastMemberOrVals.prettyLayoutOfValOrMember { denv with showMemberContainers=true; } typarInst v
let outputQualifiedValOrMember denv os v = outputValOrMember { denv with showMemberContainers=true; } os v
let outputQualifiedValSpec denv os v = outputQualifiedValOrMember denv os v
let stringOfQualifiedValOrMember denv v = PrintTastMemberOrVals.prettyLayoutOfValOrMemberNoInst { denv with showMemberContainers=true; } v |> showL

/// Convert a MethInfo to a string
let formatMethInfoToBufferFreeStyle amap m denv buf d = InfoMemberPrinting.formatMethInfoToBufferFreeStyle amap m denv buf d
let prettyLayoutOfMethInfoFreeStyle amap m denv typarInst minfo = InfoMemberPrinting.prettyLayoutOfMethInfoFreeStyle amap m denv typarInst minfo

/// Convert a PropInfo to a string
let prettyLayoutOfPropInfoFreeStyle g amap m denv d = InfoMemberPrinting.prettyLayoutOfPropInfoFreeStyle g amap m denv d

/// Convert a MethInfo to a string
let stringOfMethInfo amap m denv d = bufs (fun buf -> InfoMemberPrinting.formatMethInfoToBufferFreeStyle amap m denv buf d)

/// Convert a ParamData to a string
let stringOfParamData denv paramData = bufs (fun buf -> InfoMemberPrinting.formatParamDataToBuffer denv buf paramData)
let layoutOfParamData denv paramData = InfoMemberPrinting.layoutParamData denv paramData
let outputILTypeRef denv os x = x |> PrintIL.layoutILTypeRef denv |> bufferL os
let layoutILTypeRef denv x = x |> PrintIL.layoutILTypeRef denv
let outputExnDef denv os x = x |> TastDefinitionPrinting.layoutExnDefn denv |> bufferL os
let layoutExnDef denv x = x |> TastDefinitionPrinting.layoutExnDefn denv
let stringOfTyparConstraints denv x = x |> PrintTypes.layoutConstraintsWithInfo denv SimplifyTypes.typeSimplificationInfo0 |> showL
let outputTycon denv infoReader ad m (* width *) os x = TastDefinitionPrinting.layoutTycon denv infoReader ad m true WordL.keywordType x (* |> Layout.squashTo width *) |>  bufferL os
let layoutTycon denv infoReader ad m (* width *) x = TastDefinitionPrinting.layoutTycon denv infoReader ad m true WordL.keywordType x (* |> Layout.squashTo width *)
let layoutUnionCases denv x = x |> TastDefinitionPrinting.layoutUnionCaseFields denv true
let outputUnionCases denv os x = x |> TastDefinitionPrinting.layoutUnionCaseFields denv true |> bufferL os
/// Pass negative number as pos in case of single cased discriminated unions
let isGeneratedUnionCaseField pos f = TastDefinitionPrinting.isGeneratedUnionCaseField pos f
let isGeneratedExceptionField pos f = TastDefinitionPrinting.isGeneratedExceptionField pos f
let stringOfTyparConstraint denv tpc = stringOfTyparConstraints denv [tpc]
let stringOfTy denv x = x |> PrintTypes.layoutType denv |> showL
let prettyLayoutOfType denv x = x |> PrintTypes.prettyLayoutOfType denv
let prettyLayoutOfTypeNoCx denv x = x |> PrintTypes.prettyLayoutOfTypeNoConstraints denv
let prettyStringOfTy denv x = x |> PrintTypes.prettyLayoutOfType denv |> showL
let prettyStringOfTyNoCx denv x = x |> PrintTypes.prettyLayoutOfTypeNoConstraints denv |> showL
let stringOfRecdField denv x = x |> TastDefinitionPrinting.layoutRecdField false denv |> showL
let stringOfUnionCase denv x = x |> TastDefinitionPrinting.layoutUnionCase denv WordL.bar |> showL
let stringOfExnDef denv x = x |> TastDefinitionPrinting.layoutExnDefn denv |> showL

let stringOfFSAttrib denv x = x |> PrintTypes.layoutAttrib denv |> squareAngleL |> showL
let stringOfILAttrib denv x = x |> PrintTypes.layoutILAttrib denv |> squareAngleL |> showL

let layoutInferredSigOfModuleExpr showHeader denv infoReader ad m expr = InferredSigPrinting.layoutInferredSigOfModuleExpr showHeader denv infoReader ad m expr 
let prettyLayoutOfValOrMember denv typarInst v = PrintTastMemberOrVals.prettyLayoutOfValOrMember denv typarInst v
let prettyLayoutOfValOrMemberNoInst denv v = PrintTastMemberOrVals.prettyLayoutOfValOrMemberNoInst denv v
let prettyLayoutOfInstAndSig denv x = PrintTypes.prettyLayoutOfInstAndSig denv x

/// Generate text for comparing two types.
///
/// If the output text is different without showing constraints and/or imperative type variable 
/// annotations and/or fully qualifying paths then don't show them! 
let minimalStringsOfTwoTypes denv t1 t2= 
    let (t1, t2), tpcs = PrettyTypes.PrettifyTypePair denv.g (t1, t2)
    // try denv + no type annotations 
    let attempt1 = 
        let denv = { denv with showImperativeTyparAnnotations=false; showConstraintTyparAnnotations=false }
        let min1 = stringOfTy denv t1
        let min2 = stringOfTy denv t2
        if min1 <> min2 then Some (min1, min2, "") else None
    match attempt1 with 
    | Some res -> res
    | None -> 
    // try denv + no type annotations + show full paths
    let attempt2 = 
        let denv = { denv with showImperativeTyparAnnotations=false; showConstraintTyparAnnotations=false }.SetOpenPaths []
        let min1 = stringOfTy denv t1
        let min2 = stringOfTy denv t2
        if min1 <> min2 then Some (min1, min2, "") else None
        // try denv 
    match attempt2 with 
    | Some res -> res
    | None -> 
    let attempt3 = 
        let min1 = stringOfTy denv t1
        let min2 = stringOfTy denv t2
        if min1 <> min2 then Some (min1, min2, stringOfTyparConstraints denv tpcs) else None
    match attempt3 with 
    | Some res -> res 
    | None -> 
    let attempt4 = 
        // try denv + show full paths + static parameters
        let denv = denv.SetOpenPaths []
        let denv = { denv with includeStaticParametersInTypeNames=true }
        let min1 = stringOfTy denv t1
        let min2 = stringOfTy denv t2
        if min1 <> min2 then Some (min1, min2, stringOfTyparConstraints denv tpcs) else None
    match attempt4 with
    | Some res -> res
    | None ->
        // https://github.com/Microsoft/visualfsharp/issues/2561
        // still identical, we better (try to) show assembly qualified name to disambiguate
        let denv = denv.SetOpenPaths []
        let denv = { denv with includeStaticParametersInTypeNames=true }
        let makeName t =
            let assemblyName = PrintTypes.layoutAssemblyName denv t |> function | null | "" -> "" | name -> sprintf " (%s)" name
            sprintf "%s%s" (stringOfTy denv t1) assemblyName

        (makeName t1, makeName t2, stringOfTyparConstraints denv tpcs)
    

// Note: Always show imperative annotations when comparing value signatures 
let minimalStringsOfTwoValues denv v1 v2= 
    let denvMin = { denv with showImperativeTyparAnnotations=true; showConstraintTyparAnnotations=false }
    let min1 = bufs (fun buf -> outputQualifiedValOrMember denvMin buf v1)
    let min2 = bufs (fun buf -> outputQualifiedValOrMember denvMin buf v2) 
    if min1 <> min2 then 
        (min1, min2) 
    else
        let denvMax = { denv with showImperativeTyparAnnotations=true; showConstraintTyparAnnotations=true }
        let max1 = bufs (fun buf -> outputQualifiedValOrMember denvMax buf v1)
        let max2 = bufs (fun buf -> outputQualifiedValOrMember denvMax buf v2) 
        max1, max2
    
let minimalStringOfType denv ty = 
    let ty, _cxs = PrettyTypes.PrettifyType denv.g ty
    let denvMin = { denv with showImperativeTyparAnnotations=false; showConstraintTyparAnnotations=false }
    showL (PrintTypes.layoutTypeWithInfoAndPrec denvMin SimplifyTypes.typeSimplificationInfo0 2 ty)


#if ASSEMBLY_AND_MODULE_SIGNATURE_PRINTING
type DeclSpec = 
    | DVal of Val 
    | DTycon of Tycon 
    | DException of Tycon 
    | DModul of ModuleOrNamespace

let rangeOfDeclSpec = function
    | DVal v -> v.Range
    | DTycon t -> t.Range
    | DException t -> t.Range
    | DModul m -> m.Range

/// modul - provides (valspec)* - and also types, exns and submodules.
/// Each defines a decl block on a given range.
/// Can sort on the ranges to recover the original declaration order.
let rec moduleOrNamespaceTypeLP (topLevel: bool) (denv: DisplayEnv) (mtype: ModuleOrNamespaceType) =
    // REVIEW: consider a better way to keep decls in order. 
    let declSpecs: DeclSpec list =
        List.concat
          [ mtype.AllValsAndMembers |> Seq.toList |> List.filter (fun v -> not v.IsCompilerGenerated && v.MemberInfo.IsNone) |> List.map DVal
            mtype.TypeDefinitions |> List.map DTycon
            mtype.ExceptionDefinitions |> List.map DException
            mtype.ModuleAndNamespaceDefinitions |> List.map DModul
          ]
       
    let declSpecs = List.sortWithOrder (Order.orderOn rangeOfDeclSpec rangeOrder) declSpecs
    let declSpecL =
      function // only show namespaces / modules at the top level; this is because we've no global namespace
      | DVal vspec when not topLevel -> prettyLayoutOfValOrMember denv vspec
      | DTycon tycon when not topLevel -> tyconL denv (wordL "type") tycon
      | DException tycon when not topLevel -> layoutExnDefn denv tycon 
      | DModul mspec -> moduleOrNamespaceLP false denv mspec
      | _ -> emptyL // this catches non-namespace / modules at the top-level

    aboveListL (List.map declSpecL declSpecs)

and moduleOrNamespaceLP (topLevel: bool) (denv: DisplayEnv) (mspec: ModuleOrNamespace) = 
    let istype = mspec.ModuleOrNamespaceType.ModuleOrNamespaceKind
    let nm = mspec.DemangledModuleOrNamespaceName
    let denv = denv.AddOpenModuleOrNamespace (mkLocalModRef mspec) 
    let nmL = layoutAccessibility denv mspec.Accessibility (wordL nm)
    let denv = denv.AddAccessibility mspec.Accessibility 
    let path = path.Add nm // tack on the current module to be used in calls to linearise all subterms
    let body = moduleOrNamespaceTypeLP topLevel denv path mspec.ModuleOrNamespaceType
    if istype = Namespace
        then (wordL "namespace" ^^ nmL) @@-- body
        else (wordL "module" ^^ nmL ^^ wordL "= begin") @@-- body @@ wordL "end"

let moduleOrNamespaceTypeL (denv: DisplayEnv) (mtype: ModuleOrNamespaceType) = moduleOrNamespaceTypeLP false denv Path.Empty mtype
let moduleOrNamespaceL denv mspec = moduleOrNamespaceLP false denv Path.Empty mspec
let assemblyL denv (mspec: ModuleOrNamespace) = moduleOrNamespaceTypeLP true denv Path.Empty mspec.ModuleOrNamespaceType // we seem to get the *assembly* name as an outer module, this strips this off
#endif
<|MERGE_RESOLUTION|>--- conflicted
+++ resolved
@@ -668,11 +668,7 @@
             PrintIL.layoutILTypeRef denv tref ++ argsL
         | FSAttrib vref -> 
             // REVIEW: this is not trimming "Attribute" 
-<<<<<<< HEAD
             let _, _cxs, _, rty, _ = GetTypeOfMemberInMemberForm denv.g vref
-=======
-            let _, _, rty, _ = GetTypeOfMemberInMemberForm denv.g vref
->>>>>>> d5f5bd00
             let rty = GetFSharpViewOfReturnType denv.g rty
             let tcref = tcrefOfAppTy denv.g rty
             layoutTyconRef denv tcref ++ argsL
