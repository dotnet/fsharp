--- conflicted
+++ resolved
@@ -889,7 +889,6 @@
             let supportTysL = 
                 match supportTys with 
                 | [ty] -> layoutTypeWithInfo denv env ty 
-<<<<<<< HEAD
                 | _ -> bracketL (layoutTypesWithInfoAndPrec denv env 2 (wordL (tagKeyword "or")) supportTys)
 
             let argtys = 
@@ -899,7 +898,7 @@
                     | _ :: rest -> rest
                 else argtys
 
-            let rtyL = layoutTypeWithInfo denv env rty
+            let rtyL = layoutReturnType denv env rty
 
             let tyL =
                 match argtys with 
@@ -909,12 +908,6 @@
                     argtysL --- wordL (tagPunctuation "->") --- rtyL
 
             supportTysL ^^ wordL (tagPunctuation ":")  --- bracketL (stat ++ wordL (tagMember nm) ^^ wordL (tagPunctuation ":") --- tyL)
-=======
-                | tys -> bracketL (layoutTypesWithInfoAndPrec denv env 2 (wordL (tagKeyword "or")) tys)
-            tysL ^^ wordL (tagPunctuation ":") ---
-                bracketL (stat ++ wordL (tagMember nm) ^^ wordL (tagPunctuation ":") ---
-                        ((layoutTypesWithInfoAndPrec denv env 2 (wordL (tagPunctuation "*")) argtys --- wordL (tagPunctuation "->")) --- (layoutReturnType denv env rty)))
->>>>>>> 2702b33d
 
 
     /// Layout a unit expression 
