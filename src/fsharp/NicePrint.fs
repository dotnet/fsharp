// Copyright (c) Microsoft Corporation.  All Rights Reserved.  Licensed under the Apache License, Version 2.0.  See License.txt in the project root for license information.

//--------------------------------------------------------------------------
// Print Signatures/Types, for signatures, intellisense, quick info, FSI responses
//-------------------------------------------------------------------------- 

module internal Microsoft.FSharp.Compiler.NicePrint

open Internal.Utilities
open Microsoft.FSharp.Compiler.AbstractIL 
open Microsoft.FSharp.Compiler.AbstractIL.Diagnostics
open Microsoft.FSharp.Compiler.AbstractIL.IL 
open Microsoft.FSharp.Compiler.AbstractIL.Internal 
open Microsoft.FSharp.Compiler.AbstractIL.Internal.Library
open Microsoft.FSharp.Compiler 
open Microsoft.FSharp.Compiler.Range
open Microsoft.FSharp.Compiler.Rational
open Microsoft.FSharp.Compiler.Ast
open Microsoft.FSharp.Compiler.ErrorLogger
open Microsoft.FSharp.Compiler.Tast
open Microsoft.FSharp.Compiler.Tastops
open Microsoft.FSharp.Compiler.Tastops.DebugPrint
open Microsoft.FSharp.Compiler.TcGlobals
open Microsoft.FSharp.Compiler.Lib
open Microsoft.FSharp.Compiler.Infos
open Microsoft.FSharp.Compiler.InfoReader
open Microsoft.FSharp.Compiler.AttributeChecking
open Microsoft.FSharp.Compiler.Layout
open Microsoft.FSharp.Compiler.Layout.TaggedTextOps
open Microsoft.FSharp.Compiler.PrettyNaming

open Microsoft.FSharp.Core.Printf

#if EXTENSIONTYPING
open Microsoft.FSharp.Compiler.ExtensionTyping
open Microsoft.FSharp.Core.CompilerServices
#endif

[<AutoOpen>]
module internal PrintUtilities = 
    let bracketIfL x lyt = if x then bracketL lyt else lyt
    let squareAngleL x = LeftL.leftBracketAngle ^^ x ^^ RightL.rightBracketAngle
    let angleL x = sepL Literals.leftAngle ^^ x ^^ rightL Literals.rightAngle
    let braceL x = leftL Literals.leftBrace ^^ x ^^ rightL Literals.rightBrace

    let comment str = wordL (tagText (sprintf "(* %s *)" str))

    let layoutsL (ls : layout list) : layout =
        match ls with
        | []      -> emptyL
        | [x]     -> x
        | x :: xs -> List.fold (^^) x xs 

    let suppressInheritanceAndInterfacesForTyInSimplifiedDisplays g amap m ty = 
        isEnumTy g ty || isDelegateTy g ty || ExistsHeadTypeInEntireHierarchy g amap m ty g.exn_tcr || ExistsHeadTypeInEntireHierarchy g amap m ty g.tcref_System_Attribute 


    let applyMaxMembers maxMembers (alldecls : _ list) = 
        match maxMembers with 
        | Some n when alldecls.Length > n -> (alldecls |> List.truncate n) @ [wordL (tagPunctuation "...")] 
        | _ -> alldecls

    /// fix up a name coming from IL metadata by quoting "funny" names (keywords, otherwise invalid identifiers)
    let adjustILName n =
        n |> Lexhelp.Keywords.QuoteIdentifierIfNeeded

    // Put the "+ N overloads" into the layout
    let shrinkOverloads layoutFunction resultFunction group = 
        match group with 
        | [x] -> [resultFunction x (layoutFunction x)] 
        | (x:: rest) -> [ resultFunction x (layoutFunction x -- leftL (tagText (match rest.Length with 1 -> FSComp.SR.nicePrintOtherOverloads1() | n -> FSComp.SR.nicePrintOtherOverloadsN(n)))) ] 
        | _ -> []
    
    let layoutTyconRefImpl isAttribute (denv: DisplayEnv) (tcref:TyconRef) = 
        let demangled = 
            let name =
                if denv.includeStaticParametersInTypeNames then 
                    tcref.DisplayNameWithStaticParameters 
                elif tcref.DisplayName = tcref.DisplayNameWithStaticParameters then
                    tcref.DisplayName // has no static params
                else
                    tcref.DisplayName+"<...>" // shorten
            if isAttribute then 
                defaultArg (String.tryDropSuffix name "Attribute") name 
            else name
        let tyconTextL =
            tagEntityRefName tcref demangled
            |> mkNav tcref.DefinitionRange
            |> wordL
        if denv.shortTypeNames then 
            tyconTextL
        else
            let path = tcref.CompilationPath.DemangledPath
            let path =
                if denv.includeStaticParametersInTypeNames then
                    path
                else
                    path |> List.map (fun s -> let i = s.IndexOf(',')
                                               if i <> -1 then s.Substring(0,i)+"<...>" // apparently has static params, shorten
                                               else s)
            let pathText = trimPathByDisplayEnv denv path
            if pathText = "" then tyconTextL else leftL (tagUnknownEntity pathText) ^^ tyconTextL

    let layoutBuiltinAttribute (denv: DisplayEnv) (attrib: BuiltinAttribInfo) =
        let tcref = attrib.TyconRef
        squareAngleL (layoutTyconRefImpl true denv tcref)

module private PrintIL = 

    open Microsoft.FSharp.Compiler.AbstractIL.IL
        
    let fullySplitILTypeRef (tref:ILTypeRef) = 
        (List.collect IL.splitNamespace (tref.Enclosing @ [IL.ungenericizeTypeName tref.Name])) 

    let layoutILTypeRefName denv path =
        let path = 
            match path with 
            | [ "System"; "Void"   ] -> ["unit"]
            | [ "System"; "Object" ] -> ["obj"]
            | [ "System"; "String" ] -> ["string"]
            | [ "System"; "Single" ] -> ["float32"]
            | [ "System"; "Double" ] -> ["float"]
            | [ "System"; "Decimal"] -> ["decimal"]
            | [ "System"; "Char"   ] -> ["char"]
            | [ "System"; "Byte"   ] -> ["byte"]
            | [ "System"; "SByte"  ] -> ["sbyte"]
            | [ "System"; "Int16"  ] -> ["int16"]
            | [ "System"; "Int32"  ] -> ["int" ]
            | [ "System"; "Int64"  ] -> ["int64" ]
            | [ "System"; "UInt16" ] -> ["uint16" ]
            | [ "System"; "UInt32" ] -> ["uint32" ]
            | [ "System"; "UInt64" ] -> ["uint64" ]
            | [ "System"; "IntPtr" ] -> ["nativeint" ]
            | [ "System"; "UIntPtr" ] -> ["unativeint" ]
            | [ "System"; "Boolean"] -> ["bool"]
            | _                -> path
        let p2,n = List.frontAndBack path
        let tagged = if n = "obj" || n = "string" then tagClass n else tagStruct n
        if denv.shortTypeNames then 
            wordL tagged
          else
            leftL (tagNamespace (trimPathByDisplayEnv denv p2)) ^^ wordL tagged

    let layoutILTypeRef denv tref =
        let path = fullySplitILTypeRef tref
        layoutILTypeRefName denv path

    /// this fixes up a name just like adjustILName but also handles F#
    /// operators
    let private adjustILMethodName n =
        let demangleOperatorNameIfNeeded s =
            if IsMangledOpName s
            then DemangleOperatorName s
            else s
        n |> Lexhelp.Keywords.QuoteIdentifierIfNeeded |> demangleOperatorNameIfNeeded 

    let private isStaticILEvent (e: ILEventDef) = 
        e.AddMethod.CallingSignature.CallingConv.IsStatic || 
        e.RemoveMethod.CallingSignature.CallingConv.IsStatic

    let private layoutILArrayShape (ILArrayShape sh) = 
        SepL.leftBracket ^^ wordL (tagPunctuation (sh |> List.tail |> List.map (fun _ -> ",") |> String.concat "")) ^^ RightL.rightBracket // drop off one "," so that a n-dimensional array has n - 1 ","'s

    let private  layoutILGenericParameterDefs (ps: ILGenericParameterDefs) = 
        ps |> List.map (fun x -> "'" + x.Name |> (tagTypeParameter >> wordL))

    let private paramsL (ps: layout list) : layout = 
        match ps with
        | [] -> emptyL
        | _  -> 
            let body = Layout.commaListL ps
            SepL.leftAngle ^^ body ^^ RightL.rightAngle

    let private pruneParms (className: string) (ilTyparSubst: layout list) =
        let numParms = 
            // can't find a way to see the number of generic parameters for *this* class (the GenericParams also include type variables for enclosing classes); this will have to do
            let rightMost = className |> SplitNamesForILPath |> List.last
            match System.Int32.TryParse(rightMost, System.Globalization.NumberStyles.Integer, System.Globalization.CultureInfo.InvariantCulture) with 
            | true, n -> n
            | false, _ -> 0 // looks like it's non-generic
        ilTyparSubst |> List.rev |> List.take numParms |> List.rev
                             
    let rec layoutILType (denv: DisplayEnv) (ilTyparSubst: layout list) (typ : ILType) : layout =
        match typ with
        | ILType.Void               -> WordL.structUnit // These are type-theoretically totally different type-theoretically `void` is Fin 0 and `unit` is Fin (S 0) ... but, this looks like as close as we can get.
        | ILType.Array (sh, t)      -> layoutILType denv ilTyparSubst t ^^ layoutILArrayShape sh
        | ILType.Value t
        | ILType.Boxed t            -> layoutILTypeRef denv t.TypeRef ^^ (t.GenericArgs |> List.map (layoutILType denv ilTyparSubst) |> paramsL)
        | ILType.Ptr t
        | ILType.Byref t            -> layoutILType denv ilTyparSubst t
        | ILType.FunctionPointer t  -> layoutILCallingSignature denv ilTyparSubst None t
        | ILType.TypeVar n          -> List.item (int n) ilTyparSubst
        | ILType.Modified (_, _, t) -> layoutILType denv ilTyparSubst t // Just recurse through them to the contained ILType

    /// Layout a function pointer signature using type-only-F#-style. No argument names are printed.
    and private layoutILCallingSignature denv ilTyparSubst cons (signatur : ILCallingSignature) =
        // We need a special case for
        // constructors (Their return types are reported as `void`, but this is
        // incorrect; so if we're dealing with a constructor we require that the
        // return type be passed along as the `cons` parameter.)
        let args = signatur.ArgTypes |> List.map (layoutILType denv ilTyparSubst) 
        let res  = 
            match cons with
            | Some className -> layoutILTypeRefName denv (SplitNamesForILPath (ungenericizeTypeName className)) ^^ (pruneParms className ilTyparSubst |> paramsL) // special case for constructor return-type (viz., the class itself)
            | None           -> signatur.ReturnType |> layoutILType denv ilTyparSubst
        match args with
        | []   -> WordL.structUnit ^^ WordL.arrow ^^ res
        | [x]  -> x ^^ WordL.arrow ^^ res
        | _    -> sepListL WordL.star args ^^ WordL.arrow ^^ res

    /// Layout a function pointer signature using type-only-F#-style. No argument names are printed.
    //
    // Note, this duplicates functionality in formatParamDataToBuffer
    and private layoutILParameter denv ilTyparSubst (p: ILParameter) =
        let preL = 
            let isParamArray = TryFindILAttribute denv.g.attrib_ParamArrayAttribute p.CustomAttrs
            match isParamArray, p.Name, p.IsOptional with 
            // Layout an optional argument 
            | _, Some nm, true -> LeftL.questionMark ^^  sepL (tagParameter nm) ^^ SepL.colon
            // Layout an unnamed argument 
            | _, None, _ -> LeftL.colon
            // Layout a named argument 
            | true, Some nm,_ ->      
                layoutBuiltinAttribute denv denv.g.attrib_ParamArrayAttribute ^^ wordL (tagParameter nm) ^^ SepL.colon
            | false, Some nm,_ -> leftL (tagParameter nm) ^^ SepL.colon
        preL ^^ (layoutILType denv ilTyparSubst p.Type)
       

    /// Layout a function pointer signature using type-only-F#-style. No argument names are printed.
    and private layoutILParameters denv ilTyparSubst cons (parameters: ILParameters, retType: ILType) =
        // We need a special case for
        // constructors (Their return types are reported as `void`, but this is
        // incorrect; so if we're dealing with a constructor we require that the
        // return type be passed along as the `cons` parameter.)
        let res  = 
            match cons with
            | Some className -> layoutILTypeRefName denv (SplitNamesForILPath (ungenericizeTypeName className)) ^^ (pruneParms className ilTyparSubst |> paramsL) // special case for constructor return-type (viz., the class itself)
            | None           -> retType |> layoutILType denv ilTyparSubst
        match parameters with
        | []   -> WordL.structUnit ^^ WordL.arrow ^^ res
        | [x]  -> layoutILParameter denv ilTyparSubst x ^^ WordL.arrow ^^ res
        | args    -> sepListL WordL.star (List.map (layoutILParameter denv ilTyparSubst) args) ^^ WordL.arrow ^^ res


    /// Layout a method's signature using type-only-F#-style. No argument names are printed.
    /// 
    /// In the case that we've a constructor, we
    /// pull off the class name from the `path`; naturally, it's the
    /// most-deeply-nested element.
    //
    // For C# and provided members:
    //          new : argType1 * ... * argTypeN -> retType
    //          Method : argType1 * ... * argTypeN -> retType
    //
    let private layoutILMethodDef denv ilTyparSubst className (m: ILMethodDef) =
        let myParms         = m.GenericParams |> layoutILGenericParameterDefs
        let ilTyparSubst           = ilTyparSubst @ myParms
        let name            = adjustILMethodName m.Name
        let (nameL, isCons) = 
            match () with
            | _ when m.IsConstructor -> (WordL.keywordNew, Some className) // we need the unadjusted name here to be able to grab the number of generic parameters
            | _ when m.IsStatic      -> (WordL.keywordStatic ^^ WordL.keywordMember ^^ wordL (tagMethod name) ^^ (myParms |> paramsL), None)
            | _                      -> (WordL.keywordMember ^^ wordL (tagMethod name) ^^ (myParms |> paramsL),                   None)
        let signaturL       = (m.Parameters, m.Return.Type) |> layoutILParameters denv ilTyparSubst isCons
        nameL ^^ WordL.colon ^^ signaturL

    let private layoutILFieldDef (denv: DisplayEnv) (ilTyparSubst: layout list) (f: ILFieldDef) =
        let staticL =  if f.IsStatic then WordL.keywordStatic else emptyL
        let name    = adjustILName f.Name
        let nameL   = wordL (tagField name)
        let typL    = layoutILType denv ilTyparSubst f.Type
        staticL ^^ WordL.keywordVal ^^ nameL ^^ WordL.colon ^^ typL  
            
    let private layoutILEventDef denv  ilTyparSubst (e: ILEventDef) =
        let staticL = if isStaticILEvent e then WordL.keywordStatic else emptyL
        let name = adjustILName e.Name
        let nameL = wordL (tagEvent name)
        let typL = 
            match e.Type with
            | Some t -> layoutILType denv ilTyparSubst t
            | _ -> emptyL
        staticL ^^ WordL.keywordEvent ^^ nameL ^^ WordL.colon ^^ typL     
       
    let private layoutILPropertyDef denv ilTyparSubst (p : ILPropertyDef) =
        let staticL =  if p.CallingConv =  ILThisConvention.Static then WordL.keywordStatic else emptyL
        let name    = adjustILName p.Name
        let nameL   = wordL (tagProperty name)
            
        let layoutGetterType (getterRef:ILMethodRef) =
            if isNil getterRef.ArgTypes then
                layoutILType denv ilTyparSubst getterRef.ReturnType
            else
                layoutILCallingSignature denv ilTyparSubst None getterRef.CallingSignature
                
        let layoutSetterType (setterRef:ILMethodRef) =
            let argTypes = setterRef.ArgTypes
            if isNil argTypes then
                emptyL // shouldn't happen
            else
                let frontArgs, lastArg = List.frontAndBack argTypes
                let argsL = frontArgs |> List.map (layoutILType denv ilTyparSubst) |> sepListL WordL.star 
                argsL ^^ WordL.arrow ^^ (layoutILType denv ilTyparSubst lastArg)
            
        let typL = 
            match p.GetMethod, p.SetMethod with
            |   None, None -> layoutILType denv ilTyparSubst p.Type // shouldn't happen
            |   Some getterRef, _ -> layoutGetterType getterRef
            |   None, Some setterRef -> layoutSetterType setterRef
                
        let specGetSetL =
            match p.GetMethod, p.SetMethod with
            |   None,None 
            |   Some _, None -> emptyL
            |   None, Some _ -> WordL.keywordWith ^^ WordL.keywordSet
            |   Some _, Some _ -> WordL.keywordWith ^^ WordL.keywordGet ^^ RightL.comma ^^ WordL.keywordSet
        staticL ^^ WordL.keywordMember ^^ nameL ^^ WordL.colon ^^ typL ^^ specGetSetL

    let layoutILFieldInit x =
        let textOpt = 
            match x with
            | Some init -> 
                match init with
                | ILFieldInit.Bool x   -> 
                    if x
                    then Some Literals.keywordTrue
                    else Some Literals.keywordFalse
                | ILFieldInit.Char c   -> ("'" + (char c).ToString () + "'") |> (tagStringLiteral >> Some)
                | ILFieldInit.Int16 x  -> ((x |> int32 |> string) + "s") |> (tagNumericLiteral >> Some)
                | ILFieldInit.Int32 x  -> x |> (string >> tagNumericLiteral >> Some)
                | ILFieldInit.Int64 x  -> ((x |> string) + "L") |> (tagNumericLiteral >> Some)
                | ILFieldInit.UInt16 x -> ((x |> int32 |> string) + "us")  |> (tagNumericLiteral >> Some)
                | ILFieldInit.UInt32 x -> (x |> int64 |> string) + "u" |> (tagNumericLiteral >> Some)
                | ILFieldInit.UInt64 x -> ((x |> int64 |> string) + "UL")  |> (tagNumericLiteral >> Some)
                | ILFieldInit.Single d -> 
                    let s = d.ToString ("g12", System.Globalization.CultureInfo.InvariantCulture)
                    let s = 
                        if String.forall (fun c -> System.Char.IsDigit c || c = '-')  s 
                        then s + ".0" 
                        else s
                    (s + "f") |> (tagNumericLiteral >> Some)
                | ILFieldInit.Double d -> 
                      let s = d.ToString ("g12", System.Globalization.CultureInfo.InvariantCulture)
                      let s = 
                          if String.forall (fun c -> System.Char.IsDigit c || c = '-')  s 
                          then (s + ".0")
                          else s
                      s |> (tagNumericLiteral >> Some)
                | _   -> None
            | None      -> None
        match textOpt with
        | None   -> WordL.equals ^^ (comment "value unavailable")
        | Some s -> WordL.equals ^^ wordL s

    let layoutILEnumDefParts nm litVal =
        WordL.bar ^^ wordL (tagEnum (adjustILName nm)) ^^ layoutILFieldInit litVal

    let private layoutILEnumDef (f : ILFieldDef) = layoutILEnumDefParts f.Name f.LiteralValue

    // filtering methods for hiding things we oughtn't show
    let private isStaticILProperty    (p : ILPropertyDef)      = 
        match p.GetMethod,p.SetMethod with
        | Some getter, _    -> getter.CallingSignature.CallingConv.IsStatic
        | None, Some setter -> setter.CallingSignature.CallingConv.IsStatic
        | None, None        -> true


    let private isPublicILMethod      (m : ILMethodDef) = 
        (m.Access = ILMemberAccess.Public)

    let private isPublicILEvent typeDef (e: ILEventDef)         = 
        try
            isPublicILMethod(resolveILMethodRef typeDef e.AddMethod) &&
            isPublicILMethod(resolveILMethodRef typeDef e.RemoveMethod)
        with _ ->
            false

    let private isPublicILProperty typeDef (m : ILPropertyDef) = 
        try
            match m.GetMethod with 
            | Some ilMethRef -> isPublicILMethod (resolveILMethodRef typeDef ilMethRef)
            | None -> 
                match m.SetMethod with 
                | None -> false
                | Some ilMethRef -> isPublicILMethod (resolveILMethodRef typeDef ilMethRef)
        // resolveILMethodRef is a possible point of failure if Abstract IL type equality checking fails 
        // to link the method ref to a method def for some reason, e.g. some feature of IL type
        // equality checking has not been implemented. Since this is just intellisense pretty printing code
        // it is better to swallow the exception here, though we don't know of any
        // specific cases where this happens
        with _ -> 
            false

    let private isPublicILCtor        (m : ILMethodDef) = 
        (m.Access = ILMemberAccess.Public && m.IsConstructor)

    let private isNotSpecialName    (m : ILMethodDef) = 
        not m.IsSpecialName

    let private isPublicILField       (f : ILFieldDef)  = 
        (f.Access = ILMemberAccess.Public)

    let private isPublicILTypeDef       (c : ILTypeDef)   : bool =
        match c.Access with
        | ILTypeDefAccess.Public
        | ILTypeDefAccess.Nested ILMemberAccess.Public -> true
        | _                                  -> false

    let private isShowEnumField (f : ILFieldDef) : bool = f.Name <> "value__" // this appears to be the hard-coded underlying storage field
    let private noShow = set [ "System.Object" ; "Object"; "System.ValueType" ; "ValueType"; "obj" ] // hide certain 'obvious' base classes
    let private isShowBase      (n : layout)   : bool = 
        not (noShow.Contains(showL n))

    let rec layoutILTypeDef (denv: DisplayEnv) (typeDef : ILTypeDef) : layout =
        let ilTyparSubst       = typeDef.GenericParams |> layoutILGenericParameterDefs

        let renderL pre body post = 
            match pre with
            | Some pre -> 
                match body with
                | [] -> emptyL // empty type
                | _  -> (pre @@-- aboveListL body) @@ post
            | None     -> 
                aboveListL body

        match typeDef.tdKind with
        | ILTypeDefKind.Class     
        | ILTypeDefKind.ValueType 
        | ILTypeDefKind.Interface -> 
            let pre = 
                match typeDef.tdKind with
                | ILTypeDefKind.Class     -> None
                | ILTypeDefKind.ValueType -> Some WordL.keywordStruct
                | ILTypeDefKind.Interface -> None
                | _ -> failwith "unreachable"
            let baseT  = 
                match typeDef.Extends with
                | Some b -> 
                    let baseName = layoutILType denv ilTyparSubst b
                    if isShowBase baseName
                        then [ WordL.keywordInherit ^^ baseName ]
                        else []
                | None   -> 
                    // for interface show inherited interfaces 
                    match typeDef.tdKind with 
                    | ILTypeDefKind.Interface ->
                        typeDef.Implements |> List.choose (fun b -> 
                            let baseName = layoutILType denv ilTyparSubst b
                            if isShowBase baseName
                                then Some (WordL.keywordInherit ^^ baseName)
                            else None
                        )
                    | _ -> []

            let memberBlockLs (fieldDefs:ILFieldDefs, methodDefs:ILMethodDefs, propertyDefs:ILPropertyDefs, eventDefs:ILEventDefs) =
                let ctors  =
                    methodDefs.AsList
                    |> List.filter isPublicILCtor 
                    |> List.sortBy (fun md -> md.Parameters.Length)
                    |> shrinkOverloads (layoutILMethodDef denv ilTyparSubst typeDef.Name) (fun _ xL -> xL) 

                let fields = 
                    fieldDefs.AsList
                    |> List.filter isPublicILField   
                    |> List.map (layoutILFieldDef denv ilTyparSubst)

                let props = 
                    propertyDefs.AsList 
                    |> List.filter (isPublicILProperty typeDef)
                    |> List.map (fun pd -> (pd.Name, pd.Args.Length), layoutILPropertyDef denv ilTyparSubst pd)
                    
                let events =
                    eventDefs.AsList
                    |> List.filter (isPublicILEvent typeDef)
                    |> List.map (layoutILEventDef denv ilTyparSubst)

                let meths = 
                    methodDefs.AsList
                    |> List.filter isPublicILMethod 
                    |> List.filter isNotSpecialName 
                    |> List.map (fun md -> (md.Name, md.Parameters.Length), md)
                    // collect into overload groups
                    |> List.groupBy (fst >> fst)
                    |> List.collect (fun (_,group) -> group |> List.sortBy fst |> shrinkOverloads (snd >> layoutILMethodDef denv ilTyparSubst typeDef.Name) (fun x xL -> (fst x,xL)))

                let members = 
                    (props @ meths) 
                    |> List.sortBy fst 
                    |> List.map snd // (properties and members) are sorted by name/arity 


                ctors @ fields @ members @ events

            let bodyStatic   = 
                memberBlockLs (typeDef.Fields.AsList |> List.filter (fun fd -> fd.IsStatic)                 |> mkILFields,
                                typeDef.Methods.AsList |> List.filter (fun md -> md.IsStatic)                |> mkILMethods,
                                typeDef.Properties.AsList |> List.filter (fun pd -> isStaticILProperty pd)     |> mkILProperties,
                                typeDef.Events.AsList |> List.filter (fun ed -> isStaticILEvent ed)            |> mkILEvents)

            let bodyInstance = 
                memberBlockLs (typeDef.Fields.AsList |> List.filter (fun fd -> not(fd.IsStatic))                |> mkILFields,
                                typeDef.Methods.AsList |> List.filter (fun md -> not(md.IsStatic))               |> mkILMethods,
                                typeDef.Properties.AsList |> List.filter (fun pd -> not(isStaticILProperty pd))    |> mkILProperties,
                                typeDef.Events.AsList |> List.filter (fun ed -> not(isStaticILEvent ed))           |> mkILEvents )
  
            let body = bodyInstance @ bodyStatic // instance "member" before "static member" 

            // Only show at most maxMembers members...
            let body = applyMaxMembers denv.maxMembers body
  
            let types  = 
                typeDef.NestedTypes.AsList
                |> List.filter isPublicILTypeDef
                |> List.sortBy(fun t -> adjustILName t.Name)   
                |> List.map (layoutILNestedClassDef denv)
  
            let post   = WordL.keywordEnd
            renderL pre (baseT @ body @ types ) post

        | ILTypeDefKind.Enum      -> 
            let fldsL = 
                typeDef.Fields.AsList 
                |> List.filter isShowEnumField 
                |> List.map layoutILEnumDef
                |> applyMaxMembers denv.maxMembers

            renderL None fldsL emptyL

        | ILTypeDefKind.Delegate  -> 
            let rhs = 
                match typeDef.Methods.AsList |> List.filter (fun m -> m.Name = "Invoke") with // the delegate delegates to the type of `Invoke`
                | m :: _ -> layoutILCallingSignature denv ilTyparSubst None m.CallingSignature
                | _      -> comment "`Invoke` method could not be found"
            WordL.keywordDelegate ^^ WordL.keywordOf ^^ rhs
          
    and layoutILNestedClassDef (denv: DisplayEnv) (typeDef : ILTypeDef) =
        let name     = adjustILName typeDef.Name
        let nameL    = wordL (tagClass name)
        let ilTyparSubst    = typeDef.GenericParams |> layoutILGenericParameterDefs
        let paramsL  = pruneParms typeDef.Name ilTyparSubst |> paramsL
        if denv.suppressNestedTypes then 
            WordL.keywordNested ^^ WordL.keywordType ^^ nameL ^^ paramsL
        else 
            let pre      = WordL.keywordNested ^^ WordL.keywordType ^^ nameL ^^ paramsL
            let body     = layoutILTypeDef denv typeDef
            (pre ^^ WordL.equals) @@-- body
                

module private PrintTypes = 
    // Note: We need nice printing of constants in order to print literals and attributes 
    let layoutConst g ty c =
        let str = 
            match c with
            | Const.Bool x        -> if x then Literals.keywordTrue else Literals.keywordFalse
            | Const.SByte x       -> (x |> string)+"y" |> tagNumericLiteral
            | Const.Byte x        -> (x |> string)+"uy" |> tagNumericLiteral
            | Const.Int16 x       -> (x |> string)+"s" |> tagNumericLiteral
            | Const.UInt16 x      -> (x |> string)+"us" |> tagNumericLiteral
            | Const.Int32 x       -> (x |> string) |> tagNumericLiteral
            | Const.UInt32 x      -> (x |> string)+"u" |> tagNumericLiteral
            | Const.Int64 x       -> (x |> string)+"L" |> tagNumericLiteral
            | Const.UInt64 x      -> (x |> string)+"UL" |> tagNumericLiteral
            | Const.IntPtr x      -> (x |> string)+"n" |> tagNumericLiteral
            | Const.UIntPtr x     -> (x |> string)+"un" |> tagNumericLiteral
            | Const.Single d      -> 
                 ((let s = d.ToString("g12",System.Globalization.CultureInfo.InvariantCulture)
                  if String.forall (fun c -> System.Char.IsDigit(c) || c = '-')  s 
                  then s + ".0" 
                  else s) + "f") |> tagNumericLiteral
            | Const.Double d      -> 
                let s = d.ToString("g12",System.Globalization.CultureInfo.InvariantCulture)
                (if String.forall (fun c -> System.Char.IsDigit(c) || c = '-')  s 
                then s + ".0" 
                else s) |> tagNumericLiteral
            | Const.Char c        -> "'" + c.ToString() + "'" |> tagStringLiteral
            | Const.String bs     -> "\"" + bs + "\"" |> tagNumericLiteral
            | Const.Unit          -> "()" |> tagPunctuation
            | Const.Decimal bs    -> string bs + "M" |> tagNumericLiteral
            // either "null" or "the defaut value for a struct"
            | Const.Zero       -> tagKeyword(if isRefTy g ty then "null" else "default")
        wordL str

    let layoutAccessibility (denv:DisplayEnv) accessibility itemL =   
        let isInternalCompPath x = 
            match x with 
            | CompPath(ILScopeRef.Local,[]) -> true 
            | _ -> false
        let (|Public|Internal|Private|) (TAccess p) = 
            match p with 
            | [] -> Public 
            | _ when List.forall isInternalCompPath p  -> Internal 
            | _ -> Private
        match denv.contextAccessibility,accessibility with
        | Public,Internal  -> WordL.keywordInternal ++ itemL    // print modifier, since more specific than context
        | Public,Private   -> WordL.keywordPrivate ++ itemL     // print modifier, since more specific than context
        | Internal,Private -> WordL.keywordPrivate ++ itemL     // print modifier, since more specific than context
        | _ -> itemL

    /// Layout a reference to a type 
    let layoutTyconRef denv tycon = layoutTyconRefImpl false denv tycon

    /// Layout the flags of a member 
    let layoutMemberFlags memFlags = 
        let stat = if memFlags.IsInstance || (memFlags.MemberKind = MemberKind.Constructor) then emptyL else WordL.keywordStatic
        let stat = if memFlags.IsDispatchSlot then stat ++ WordL.keywordAbstract
                    elif memFlags.IsOverrideOrExplicitImpl then stat ++ WordL.keywordOverride
                    else stat
        let stat = 
        
            if memFlags.IsOverrideOrExplicitImpl then stat 
            else  
              match memFlags.MemberKind with 
              | MemberKind.ClassConstructor  
              | MemberKind.Constructor 
              | MemberKind.PropertyGetSet -> stat
              | MemberKind.Member 
              | MemberKind.PropertyGet 
              | MemberKind.PropertySet -> stat ++ WordL.keywordMember

        // let stat = if memFlags.IsFinal then stat ++ wordL "final" else stat in  
        stat

    /// Layout a single attribute arg, following the cases of 'gen_attr_arg' in ilxgen.fs
    /// This is the subset of expressions we display in the NicePrint pretty printer 
    /// See also dataExprL - there is overlap between these that should be removed 
    let rec private layoutAttribArg denv arg = 
        match arg with 
        | Expr.Const(c,_,ty) -> 
            if isEnumTy denv.g ty then 
                WordL.keywordEnum ^^ angleL (layoutType denv ty) ^^ bracketL (layoutConst denv.g ty c)
            else
                layoutConst denv.g ty c

        | Expr.Op (TOp.Array,[_elemTy],args,_) ->
            LeftL.leftBracketBar ^^ semiListL (List.map (layoutAttribArg denv) args) ^^ RightL.rightBracketBar

        // Detect 'typeof<ty>' calls 
        | TypeOfExpr denv.g ty ->
            LeftL.keywordTypeof ^^ wordL (tagPunctuation "<") ^^ layoutType denv ty ^^ rightL (tagPunctuation ">")

        // Detect 'typedefof<ty>' calls 
        | TypeDefOfExpr denv.g ty ->
            LeftL.keywordTypedefof ^^ wordL (tagPunctuation "<") ^^ layoutType denv ty ^^ rightL (tagPunctuation ">")

        | Expr.Op (TOp.Coerce,[tgTy;_],[arg2],_) ->
            leftL (tagPunctuation "(") ^^ layoutAttribArg denv arg2 ^^ wordL (tagPunctuation ":>") ^^ layoutType denv tgTy ^^ rightL (tagPunctuation ")")

        | AttribBitwiseOrExpr denv.g (arg1, arg2) ->
            layoutAttribArg denv arg1 ^^ wordL (tagPunctuation "|||") ^^ layoutAttribArg denv arg2

        // Detect explicit enum values 
        | EnumExpr denv.g arg1 ->
            WordL.keywordEnum ++ bracketL (layoutAttribArg denv arg1)


        | _ -> comment "(* unsupported attribute argument *)"

    /// Layout arguments of an attribute 'arg1, ..., argN' 
    and private layoutAttribArgs denv args = 
        sepListL (rightL (tagPunctuation ",")) (List.map (fun (AttribExpr(e1,_)) -> layoutAttribArg denv e1) args)

    /// Layout an attribute 'Type(arg1, ..., argN)' 
    //
    // REVIEW: we are ignoring "props" here
    and layoutAttrib denv (Attrib(_,k,args,_props,_,_,_)) = 
        let argsL = bracketL (layoutAttribArgs denv args)
        match k with 
        | ILAttrib ilMethRef -> 
            let trimmedName = 
                let name = ilMethRef.EnclosingTypeRef.Name
                match String.tryDropSuffix name "Attribute" with 
                | Some shortName -> shortName
                | None -> name
            let tref = ilMethRef.EnclosingTypeRef
            let tref = ILTypeRef.Create(scope= tref.Scope, enclosing=tref.Enclosing, name=trimmedName)
            PrintIL.layoutILTypeRef denv tref ++ argsL
        | FSAttrib vref -> 
            // REVIEW: this is not trimming "Attribute" 
            let _,_,rty,_ = GetTypeOfMemberInMemberForm denv.g vref
            let rty = GetFSharpViewOfReturnType denv.g rty
            let tcref = tcrefOfAppTy denv.g rty
            layoutTyconRef denv tcref ++ argsL

    and layoutILAttribElement denv arg = 
        match arg with 
        | ILAttribElem.String (Some x)  -> wordL (tagStringLiteral ("\"" + x + "\""))
        | ILAttribElem.String None      -> wordL (tagStringLiteral "")
        | ILAttribElem.Bool x           -> if x then WordL.keywordTrue else WordL.keywordFalse
        | ILAttribElem.Char x           -> wordL (tagStringLiteral ("'" + x.ToString() + "'" ))
        | ILAttribElem.SByte x          -> wordL (tagNumericLiteral ((x |> string)+"y"))
        | ILAttribElem.Int16 x          -> wordL (tagNumericLiteral ((x |> string)+"s"))
        | ILAttribElem.Int32 x          -> wordL (tagNumericLiteral ((x |> string)))
        | ILAttribElem.Int64 x          -> wordL (tagNumericLiteral ((x |> string)+"L"))
        | ILAttribElem.Byte x           -> wordL (tagNumericLiteral ((x |> string)+"uy"))
        | ILAttribElem.UInt16 x         -> wordL (tagNumericLiteral ((x |> string)+"us"))
        | ILAttribElem.UInt32 x         -> wordL (tagNumericLiteral ((x |> string)+"u"))
        | ILAttribElem.UInt64 x         -> wordL (tagNumericLiteral ((x |> string)+"UL"))
        | ILAttribElem.Single x         -> 
            let str =
                let s = x.ToString("g12",System.Globalization.CultureInfo.InvariantCulture)
                (if String.forall (fun c -> System.Char.IsDigit(c) || c = '-')  s 
                 then s + ".0" 
                 else s) + "f"
            wordL (tagNumericLiteral str)
        | ILAttribElem.Double x         -> 
            let str =
                let s = x.ToString("g12",System.Globalization.CultureInfo.InvariantCulture)
                if String.forall (fun c -> System.Char.IsDigit(c) || c = '-')  s 
                then s + ".0" 
                else s
            wordL (tagNumericLiteral str)
        | ILAttribElem.Null             -> wordL (tagKeyword "null")
        | ILAttribElem.Array (_, xs)     -> 
             leftL (tagPunctuation "[|") ^^ semiListL (List.map (layoutILAttribElement denv) xs) ^^ RightL.rightBracketBar
        | ILAttribElem.Type (Some ty)    -> 
            LeftL.keywordTypeof ^^ SepL.leftAngle ^^ PrintIL.layoutILType denv [] ty ^^ RightL.rightAngle
        | ILAttribElem.Type None        -> wordL (tagText "")
        | ILAttribElem.TypeRef (Some ty) -> 
            LeftL.keywordTypedefof ^^ SepL.leftAngle ^^ PrintIL.layoutILTypeRef denv ty ^^ RightL.rightAngle
        | ILAttribElem.TypeRef None     -> emptyL

    and layoutILAttrib denv (ty, args) = 
        let argsL = bracketL (sepListL (rightL (tagPunctuation ",")) (List.map (layoutILAttribElement denv) args))
        PrintIL.layoutILType denv [] ty ++ argsL

    /// Layout '[<attribs>]' above another block 
    and layoutAttribs denv ty kind attrs restL = 
        
        if denv.showAttributes then
            // Don't display DllImport attributes in generated signatures  
            let attrs = attrs |> List.filter (IsMatchingFSharpAttributeOpt denv.g denv.g.attrib_DllImportAttribute >> not)
            let attrs = attrs |> List.filter (IsMatchingFSharpAttributeOpt denv.g denv.g.attrib_ContextStaticAttribute >> not)
            let attrs = attrs |> List.filter (IsMatchingFSharpAttributeOpt denv.g denv.g.attrib_ThreadStaticAttribute >> not)
            let attrs = attrs |> List.filter (IsMatchingFSharpAttribute denv.g denv.g.attrib_EntryPointAttribute >> not)
            let attrs = attrs |> List.filter (IsMatchingFSharpAttributeOpt denv.g denv.g.attrib_MarshalAsAttribute >> not)
            let attrs = attrs |> List.filter (IsMatchingFSharpAttribute denv.g denv.g.attrib_ReflectedDefinitionAttribute >> not)
            let attrs = attrs |> List.filter (IsMatchingFSharpAttribute denv.g denv.g.attrib_StructLayoutAttribute >> not)
            let attrs = attrs |> List.filter (IsMatchingFSharpAttribute denv.g denv.g.attrib_AutoSerializableAttribute >> not)
            
            match attrs with
            | [] -> restL 
            | _  -> squareAngleL (sepListL (rightL (tagPunctuation ";")) (List.map (layoutAttrib denv) attrs)) @@ 
                    restL
        elif Tastops.isStructRecordOrUnionTyconTy denv.g ty || 
             ((Tastops.isUnionTy denv.g ty || Tastops.isRecdTy denv.g ty) && HasFSharpAttribute denv.g denv.g.attrib_StructAttribute attrs) then
            squareAngleL (wordL (tagClass "Struct")) @@ restL
        else
            match kind with 
            | TyparKind.Type -> restL
            | TyparKind.Measure -> squareAngleL (wordL (tagClass "Measure")) @@ restL

    and layoutTyparAttribs denv kind attrs restL =         
        match attrs, kind with
        | [], TyparKind.Type -> restL 
        | _, _  -> squareAngleL (sepListL (rightL (tagPunctuation ";")) ((match kind with TyparKind.Type -> [] | TyparKind.Measure -> [wordL (tagText "Measure")]) @ List.map (layoutAttrib denv) attrs)) ^^ restL

    and private layoutTyparRef denv (typar:Typar) =
        wordL (tagTypeParameter (sprintf "%s%s%s"
                  (if denv.showConstraintTyparAnnotations then prefixOfStaticReq typar.StaticReq else "'")
                  (if denv.showImperativeTyparAnnotations then prefixOfRigidTypar typar else "")
                  typar.DisplayName))

    /// Layout a single type parameter declaration, taking TypeSimplificationInfo into account  
    /// There are several printing-cases for a typar:
    ///
    ///  'a              - is multiple  occurrence.
    ///  _               - singleton occurrence, an underscore preferred over 'b. (OCaml accepts but does not print)
    ///  #Type           - inplace coercion constraint and singleton.
    ///  ('a :> Type)    - inplace coercion constraint not singleton.
    ///  ('a.opM : S->T) - inplace operator constraint.
    ///
    and private layoutTyparRefWithInfo denv (env:SimplifyTypes.TypeSimplificationInfo) (typar:Typar) =
        let varL = layoutTyparRef denv typar
        let varL = if denv.showAttributes then layoutTyparAttribs denv typar.Kind typar.Attribs varL else varL

        match Zmap.tryFind typar env.inplaceConstraints with
        | Some (typarConstrTyp) ->
            if Zset.contains typar env.singletons then
                leftL (tagPunctuation "#") ^^ layoutTypeWithInfo denv env typarConstrTyp
            else
                (varL ^^ sepL (tagPunctuation ":>") ^^ layoutTypeWithInfo denv env typarConstrTyp) |> bracketL

        | _ -> varL

      
    /// Layout type parameter constraints, taking TypeSimplificationInfo into account 
    and layoutConstraintsWithInfo denv env cxs = 
        
        
        // Internally member constraints get attached to each type variable in their support. 
        // This means we get too many constraints being printed. 
        // So we normalize the constraints to eliminate duplicate member constraints 
        let cxs = 
            cxs  
            |> ListSet.setify (fun (_,cx1) (_,cx2) ->
                      match cx1,cx2 with 
                      | TyparConstraint.MayResolveMember(traitInfo1,_),
                        TyparConstraint.MayResolveMember(traitInfo2,_) -> traitsAEquiv denv.g TypeEquivEnv.Empty traitInfo1 traitInfo2
                      | _ -> false)
                     
        let cxsL = List.collect (layoutConstraintWithInfo denv env) cxs
        match cxsL with 
        | [] -> emptyL 
        | _ -> 
            if denv.abbreviateAdditionalConstraints then 
                wordL (tagKeyword "when") ^^ wordL(tagText "<constraints>")
            elif denv.shortConstraints then 
                leftL (tagPunctuation "(") ^^ wordL (tagKeyword "requires") ^^ sepListL (wordL (tagKeyword "and")) cxsL ^^ rightL (tagPunctuation ")")
            else
                wordL (tagKeyword "when") ^^ sepListL (wordL (tagKeyword "and")) cxsL

    /// Layout constraints, taking TypeSimplificationInfo into account 
    and private layoutConstraintWithInfo denv env (tp,tpc) =
        let longConstraintPrefix l = layoutTyparRefWithInfo denv env tp ^^ WordL.colon ^^ l
        match tpc with 
        | TyparConstraint.CoercesTo(tpct,_) -> 
            [layoutTyparRefWithInfo denv env tp ^^ wordL (tagOperator ":>") --- layoutTypeWithInfo denv env tpct]
        | TyparConstraint.MayResolveMember(traitInfo,_) ->
            [layoutTraitWithInfo denv env traitInfo]
        | TyparConstraint.DefaultsTo(_,ty,_) ->
              if denv.showTyparDefaultConstraints then [wordL (tagKeyword "default") ^^ layoutTyparRefWithInfo denv env tp ^^ WordL.colon ^^ layoutTypeWithInfo denv env ty]
              else []
        | TyparConstraint.IsEnum(ty,_) ->
            if denv.shortConstraints then 
                [wordL (tagKeyword "enum")]
            else
                [longConstraintPrefix (layoutTypeAppWithInfoAndPrec denv env (wordL (tagKeyword "enum")) 2 true [ty])]
        | TyparConstraint.SupportsComparison _ ->
            if denv.shortConstraints then 
                [wordL (tagKeyword "comparison")]
            else
                [wordL (tagKeyword "comparison") |> longConstraintPrefix]
        | TyparConstraint.SupportsEquality _ ->
            if denv.shortConstraints then 
                [wordL (tagKeyword "equality")]
            else
                [wordL (tagKeyword "equality")  |> longConstraintPrefix]
        | TyparConstraint.IsDelegate(aty,bty,_) ->
            if denv.shortConstraints then 
                [WordL.keywordDelegate]
            else
                [layoutTypeAppWithInfoAndPrec denv env (WordL.keywordDelegate) 2 true [aty;bty] |> longConstraintPrefix]
        | TyparConstraint.SupportsNull _ ->
            [wordL (tagKeyword "null") |> longConstraintPrefix]
        | TyparConstraint.IsNonNullableStruct _ ->
            if denv.shortConstraints then 
                [wordL (tagText "value type")]
            else
                [WordL.keywordStruct |> longConstraintPrefix]
        | TyparConstraint.IsUnmanaged _ ->
            if denv.shortConstraints then
                [wordL (tagKeyword "unmanaged")]
            else
                [wordL (tagKeyword "unmanaged") |> longConstraintPrefix]
        | TyparConstraint.IsReferenceType _ ->
            if denv.shortConstraints then 
                [wordL (tagText "reference type")]
            else
                [(wordL (tagKeyword "not") ^^ wordL(tagKeyword "struct")) |> longConstraintPrefix]
        | TyparConstraint.SimpleChoice(tys,_) ->
            [bracketL (sepListL (sepL (tagPunctuation "|")) (List.map (layoutTypeWithInfo denv env) tys)) |> longConstraintPrefix]
        | TyparConstraint.RequiresDefaultConstructor _ -> 
            if denv.shortConstraints then 
                [wordL (tagKeyword "default") ^^ wordL (tagKeyword "constructor")]
            else
                [bracketL (
                    wordL (tagKeyword "new") ^^
                    wordL (tagPunctuation ":") ^^
                    WordL.structUnit ^^ 
                    WordL.arrow ^^
                    (layoutTyparRefWithInfo denv env tp)) |> longConstraintPrefix]

    and private layoutTraitWithInfo denv env (TTrait(tys,nm,memFlags,argtys,rty,_)) =
        let nm = DemangleOperatorName nm
        if denv.shortConstraints then 
            WordL.keywordMember ^^ wordL (tagMember nm)
        else
            let rty = GetFSharpViewOfReturnType denv.g rty
            let stat = layoutMemberFlags memFlags
            let tys = ListSet.setify (typeEquiv denv.g) tys
            let tysL = 
                match tys with 
                | [ty] -> layoutTypeWithInfo denv env ty 
                | tys -> bracketL (layoutTypesWithInfoAndPrec denv env 2 (wordL (tagKeyword "or")) tys)
            tysL ^^ wordL (tagPunctuation ":")  ---  
                bracketL (stat ++ wordL (tagMember nm) ^^ wordL (tagPunctuation ":") ---
                        ((layoutTypesWithInfoAndPrec denv env 2 (wordL (tagPunctuation "*")) argtys --- wordL (tagPunctuation "->")) --- (layoutTypeWithInfo denv env rty)))


    /// Layout a unit expression 
    and private layoutMeasure denv unt =
        let sortVars vs = vs |> List.sortBy (fun (v:Typar,_) -> v.DisplayName) 
        let sortCons cs = cs |> List.sortBy (fun (c:TyconRef,_) -> c.DisplayName) 
        let negvs,posvs = ListMeasureVarOccsWithNonZeroExponents              unt |> sortVars |> List.partition (fun (_,e) -> SignRational e < 0)
        let negcs,poscs = ListMeasureConOccsWithNonZeroExponents denv.g false unt |> sortCons |> List.partition (fun (_,e) -> SignRational e < 0)
        let unparL uv = layoutTyparRef denv uv
        let unconL tc = layoutTyconRef denv tc
        let rationalL e = wordL (tagNumericLiteral (RationalToString e))
        let measureToPowerL x e = if e = OneRational then x else x -- wordL (tagPunctuation "^") -- rationalL e
        let prefix = spaceListL  (List.map (fun (v,e) -> measureToPowerL (unparL v) e) posvs @
                                  List.map (fun (c,e) -> measureToPowerL (unconL c) e) poscs)
        let postfix = spaceListL (List.map (fun (v,e) -> measureToPowerL (unparL v) (NegRational e)) negvs @
                                  List.map (fun (c,e) -> measureToPowerL (unconL c) (NegRational e)) negcs)
        match (negvs,negcs) with 
        | [],[] -> (match posvs,poscs with [],[] -> wordL (tagNumericLiteral "1") | _ -> prefix)
        | _ -> prefix ^^ sepL (tagPunctuation "/") ^^ (if List.length negvs + List.length negcs > 1 then sepL (tagPunctuation "(") ^^ postfix ^^ sepL (tagPunctuation ")") else postfix)

    /// Layout type arguments, either NAME<ty,...,ty> or (ty,...,ty) NAME *)
    and private layoutTypeAppWithInfoAndPrec denv env tcL prec prefix args =
        if prefix  then 
            match args with
            | [] -> tcL
            | [arg] -> tcL ^^ sepL (tagPunctuation "<") ^^ (layoutTypeWithInfoAndPrec denv env 4 arg) ^^ rightL (tagPunctuation">")
            | args -> bracketIfL (prec <= 1) (tcL ^^ angleL (layoutTypesWithInfoAndPrec denv env 2 (sepL (tagPunctuation ",")) args))
        else
            match args with
            | []    -> tcL
            | [arg] ->  layoutTypeWithInfoAndPrec denv env 2 arg ^^ tcL
            | args  -> bracketIfL (prec <= 1) (bracketL (layoutTypesWithInfoAndPrec denv env 2 (sepL (tagPunctuation ",")) args) --- tcL)

    /// Layout a type, taking precedence into account to insert brackets where needed *)
    and layoutTypeWithInfoAndPrec denv env prec typ =

        match stripTyparEqns typ with 

        // Layout a type application 
        | TType_app (tc,args) when tc.IsMeasureableReprTycon && List.forall (isDimensionless denv.g) args ->
          layoutTypeWithInfoAndPrec denv env prec (reduceTyconRefMeasureableOrProvided denv.g tc args)

        | TType_app (tc,args) -> 
          layoutTypeAppWithInfoAndPrec denv env (layoutTyconRef denv tc) prec tc.IsPrefixDisplay args 

        | TType_ucase (UCRef(tc,_),args) -> 
          layoutTypeAppWithInfoAndPrec denv env (layoutTyconRef denv tc) prec tc.IsPrefixDisplay args 

        // Layout a tuple type 
        | TType_tuple (tupInfo,t)  ->
            if evalTupInfoIsStruct tupInfo then 
                WordL.keywordStruct --- bracketL (layoutTypesWithInfoAndPrec denv env 2 (wordL (tagPunctuation "*")) t)
            else 
                bracketIfL (prec <= 2) (layoutTypesWithInfoAndPrec denv env 2 (wordL (tagPunctuation "*")) t)

        // Layout a first-class generic type. 
        | TType_forall (tps,tau) ->
            let tauL = layoutTypeWithInfoAndPrec denv env prec tau
            match tps with 
            | []  -> tauL
            | [h] -> layoutTyparRefWithInfo denv env h ^^ rightL (tagPunctuation ".") --- tauL
            | (h::t) -> spaceListL (List.map (layoutTyparRefWithInfo denv env) (h::t)) ^^ rightL (tagPunctuation ".") --- tauL

        // Layout a function type. 
        | TType_fun _ ->
            let rec loop soFarL ty = 
              match stripTyparEqns ty with 
              | TType_fun (dty,rty) -> loop (soFarL --- (layoutTypeWithInfoAndPrec denv env 4 dty ^^ wordL (tagPunctuation "->"))) rty
              | rty -> soFarL --- layoutTypeWithInfoAndPrec denv env 5 rty
            bracketIfL (prec <= 4) (loop emptyL typ)

        // Layout a type variable . 
        | TType_var r ->
            layoutTyparRefWithInfo denv env r

        | TType_measure unt -> layoutMeasure denv unt

    /// Layout a list of types, separated with the given separator, either '*' or ','
    and private layoutTypesWithInfoAndPrec denv env prec sep typl = 
        sepListL sep (List.map (layoutTypeWithInfoAndPrec denv env prec) typl)

    /// Layout a single type, taking TypeSimplificationInfo into account 
    and private layoutTypeWithInfo denv env typ = 
        layoutTypeWithInfoAndPrec denv env 5 typ

    and layoutType denv typ  = 
        layoutTypeWithInfo denv SimplifyTypes.typeSimplificationInfo0 typ

    /// Layout a single type used as the type of a member or value 
    let layoutTopType denv env argInfos rty cxs =
        // Parenthesize the return type to match the topValInfo 
        let rtyL  = layoutTypeWithInfoAndPrec denv env 4 rty
        let cxsL = layoutConstraintsWithInfo denv env cxs
        match argInfos with
        | [] -> rtyL --- cxsL
        | _  -> 

            // Format each argument, including its name and type 
            let argL (ty,argInfo: ArgReprInfo) = 
                   
                // Detect an optional argument 
                let isOptionalArg = HasFSharpAttribute denv.g denv.g.attrib_OptionalArgumentAttribute argInfo.Attribs
                let isParamArray = HasFSharpAttribute denv.g denv.g.attrib_ParamArrayAttribute argInfo.Attribs
                match argInfo.Name, isOptionalArg, isParamArray, tryDestOptionTy denv.g ty with 
                // Layout an optional argument 
                | Some(id), true, _, Some ty -> 
                    leftL  (tagPunctuation "?") ^^ sepL (tagParameter id.idText) ^^ SepL.colon ^^ layoutTypeWithInfoAndPrec denv env 2 ty 
                // Layout an unnamed argument 
                | None, _,_, _ -> 
                    layoutTypeWithInfoAndPrec denv env 2 ty
                // Layout a named argument 
                | Some id,_,isParamArray,_ -> 
                    let prefix =
                        if isParamArray then    
                            layoutBuiltinAttribute denv denv.g.attrib_ParamArrayAttribute ^^ leftL (tagParameter id.idText)
                        else
                            leftL (tagParameter id.idText)
                    prefix ^^ SepL.colon ^^ layoutTypeWithInfoAndPrec denv env 2 ty
                        
            let delimitReturnValue = tagPunctuation (if denv.useColonForReturnType then ":" else "->")

            let allArgsL = 
                argInfos 
                |> List.mapSquared argL 
                |> List.map (sepListL (wordL (tagPunctuation "*")))
                |> List.map (fun x -> (x ^^ wordL delimitReturnValue)) 
            (List.foldBack (---) allArgsL rtyL) --- cxsL

    /// Layout type parameters
    let layoutTyparDecls denv nmL prefix (typars: Typars) =
        let env = SimplifyTypes.typeSimplificationInfo0 
        let tpcs = typars |> List.collect (fun tp -> List.map (fun tpc -> tp,tpc) tp.Constraints) 
        match typars,tpcs with 
        | [],[]  -> 
            nmL

        | [h],[] when not prefix -> 
            layoutTyparRefWithInfo denv env h --- nmL

        | _ -> 
            let tpcsL = layoutConstraintsWithInfo denv env tpcs
            let coreL = sepListL (sepL (tagPunctuation ",")) (List.map (layoutTyparRefWithInfo denv env) typars)
            (if prefix || not (isNil tpcs) then nmL ^^ angleL (coreL --- tpcsL) else bracketL coreL --- nmL)


    let layoutTyparConstraint denv (tp, tpc) = 
        match layoutConstraintWithInfo denv SimplifyTypes.typeSimplificationInfo0 (tp, tpc) with 
        | h::_ -> h 
        | [] -> emptyL

    let prettyLayoutOfInstAndSig denv (typarInst, tys, retTy) =
        let (prettyTyparInst, prettyTys, prettyRetTy), cxs = PrettyTypes.PrettifyInstAndSig denv.g (typarInst, tys, retTy)
        let env = SimplifyTypes.CollectInfo true (prettyRetTy :: prettyTys) cxs
        let prettyTysL = List.map (layoutTypeWithInfo denv env) prettyTys
        let prettyRetTyL = layoutTopType denv env [[]] prettyRetTy []
        prettyTyparInst, (prettyTys, prettyRetTy), (prettyTysL, prettyRetTyL), layoutConstraintsWithInfo denv env env.postfixConstraints

    let prettyLayoutOfTopTypeInfoAux denv prettyArgInfos prettyRetTy cxs = 
        let env = SimplifyTypes.CollectInfo true (prettyRetTy :: List.collect (List.map fst) prettyArgInfos) cxs
        layoutTopType denv env prettyArgInfos prettyRetTy env.postfixConstraints

    // Oddly this is called in multiple places with argInfos=[] and denv.useColonForReturnType=true, as a complex
    // way of giving give ": ty"
    let prettyLayoutOfUncurriedSig denv typarInst argInfos retTy = 
        let (prettyTyparInst, prettyArgInfos,prettyRetTy),cxs = PrettyTypes.PrettifyInstAndUncurriedSig denv.g (typarInst, argInfos, retTy)
        prettyTyparInst, prettyLayoutOfTopTypeInfoAux denv [prettyArgInfos] prettyRetTy cxs

    let prettyLayoutOfCurriedMemberSig denv typarInst argInfos retTy parentTyparTys = 
        let (prettyTyparInst, parentTyparTys,argInfos,retTy),cxs = PrettyTypes.PrettifyInstAndCurriedSig denv.g (typarInst, parentTyparTys, argInfos, retTy)
        // Filter out the parent typars, which don't get shown in the member signature 
        let cxs = cxs |> List.filter (fun (tp,_) -> not (parentTyparTys |> List.exists (fun ty -> match tryDestTyparTy denv.g ty with Some destTypar -> typarEq tp destTypar | None -> false))) 
        prettyTyparInst, prettyLayoutOfTopTypeInfoAux denv argInfos retTy cxs

    // Layout: type spec - class, datatype, record, abbrev 

    let private prettyLayoutOfMemberSigCore denv memberToParentInst (typarInst, methTypars: Typars, argInfos, retTy) = 
        let niceMethodTypars, allTyparInst = 
            let methTyparNames = methTypars |> List.mapi (fun i tp -> if (PrettyTypes.NeedsPrettyTyparName tp) then sprintf "a%d" (List.length memberToParentInst + i) else tp.Name)
            PrettyTypes.NewPrettyTypars memberToParentInst methTypars methTyparNames

        let retTy = instType allTyparInst retTy
        let argInfos = argInfos |> List.map (fun infos -> if isNil infos then [(denv.g.unit_ty,ValReprInfo.unnamedTopArg1)] else infos |> List.map (map1Of2 (instType allTyparInst))) 

        // Also format dummy types corresponding to any type variables on the container to make sure they 
        // aren't chosen as names for displayed variables. 
        let memberParentTypars = List.map fst memberToParentInst
        let parentTyparTys = List.map (mkTyparTy >> instType allTyparInst) memberParentTypars
        let prettyTyparInst, layout = prettyLayoutOfCurriedMemberSig denv typarInst argInfos retTy parentTyparTys

        prettyTyparInst, niceMethodTypars, layout

    let prettyLayoutOfMemberType denv v typarInst argInfos retTy = 
        match PartitionValRefTypars denv.g v with
        | Some(_,_,memberMethodTypars,memberToParentInst,_) ->  
            prettyLayoutOfMemberSigCore denv memberToParentInst (typarInst, memberMethodTypars, argInfos, retTy)
        | None -> 
            let prettyTyparInst, layout = prettyLayoutOfUncurriedSig denv typarInst (List.concat argInfos) retTy 
            prettyTyparInst, [], layout

    let prettyLayoutOfMemberSig denv (memberToParentInst, nm, methTypars, argInfos, retTy) = 
        let _, niceMethodTypars, tauL = prettyLayoutOfMemberSigCore denv memberToParentInst (emptyTyparInst, methTypars, argInfos, retTy)
        let nameL = 
            let nameL = DemangleOperatorNameAsLayout tagMember nm
            let nameL = if denv.showTyparBinding then layoutTyparDecls denv nameL true niceMethodTypars else nameL
            nameL
        nameL ^^ wordL (tagPunctuation ":") ^^ tauL

    let prettyLayoutOfType denv typ = 
        let typ,cxs = PrettyTypes.PrettifyType denv.g typ
        let env = SimplifyTypes.CollectInfo true [typ] cxs
        let cxsL = layoutConstraintsWithInfo denv env env.postfixConstraints
        layoutTypeWithInfoAndPrec denv env 2 typ  --- cxsL

    let prettyLayoutOfTypeNoConstraints denv typ = 
        let typ,_cxs = PrettyTypes.PrettifyType denv.g typ
        layoutTypeWithInfoAndPrec denv SimplifyTypes.typeSimplificationInfo0 5 typ  

    let layoutAssemblyName _denv (typ: TType) =
        typ.GetAssemblyName()

/// Printing TAST objects
module private PrintTastMemberOrVals = 
    open PrintTypes
    let private prettyLayoutOfMember denv typarInst (v:Val) = 
        let v = mkLocalValRef v
        let membInfo = Option.get v.MemberInfo
        let stat = PrintTypes.layoutMemberFlags membInfo.MemberFlags
        let _tps,argInfos,rty,_ = GetTypeOfMemberInFSharpForm denv.g v
        
        let mkNameL niceMethodTypars tagFunction name =
            let nameL =
                DemangleOperatorNameAsLayout (tagFunction >> mkNav v.DefinitionRange) name
            let nameL = 
                if denv.showMemberContainers then 
                    layoutTyconRef denv v.MemberApparentParent ^^ SepL.dot ^^ nameL
                else 
                    nameL
            let nameL = if denv.showTyparBinding then layoutTyparDecls denv nameL true niceMethodTypars else nameL
            let nameL = layoutAccessibility denv v.Accessibility nameL
            nameL

        match membInfo.MemberFlags.MemberKind with 
        | MemberKind.Member -> 
            let prettyTyparInst, niceMethodTypars,tauL = prettyLayoutOfMemberType denv v typarInst argInfos rty
            let nameL = mkNameL niceMethodTypars tagMember v.LogicalName
            let resL = stat --- (nameL ^^ WordL.colon ^^ tauL)
            prettyTyparInst, resL
        | MemberKind.ClassConstructor  
        | MemberKind.Constructor -> 
            let prettyTyparInst, _, tauL = prettyLayoutOfMemberType denv v typarInst argInfos rty
            let newL = layoutAccessibility denv v.Accessibility WordL.keywordNew
            let resL = stat ++ newL ^^ wordL (tagPunctuation ":") ^^ tauL
            prettyTyparInst, resL
        | MemberKind.PropertyGetSet -> 
            emptyTyparInst, stat
        | MemberKind.PropertyGet -> 
            if isNil argInfos then
                // use error recovery because intellisense on an incomplete file will show this
                errorR(Error(FSComp.SR.tastInvalidFormForPropertyGetter(),v.Id.idRange))
                let nameL = mkNameL [] tagProperty v.CoreDisplayName
                let resL = stat --- nameL --- (WordL.keywordWith ^^ WordL.keywordGet)
                emptyTyparInst, resL
            else
                let argInfos = 
                    match argInfos with 
                    | [[(ty,_)]] when isUnitTy denv.g ty -> []
                    | _ -> argInfos

                let prettyTyparInst, niceMethodTypars,tauL = prettyLayoutOfMemberType denv v typarInst argInfos rty
                let nameL = mkNameL niceMethodTypars tagProperty v.CoreDisplayName
                let resL = stat --- (nameL ^^ WordL.colon ^^ (if isNil argInfos then tauL else tauL --- (WordL.keywordWith ^^ WordL.keywordGet)))
                prettyTyparInst, resL
        | MemberKind.PropertySet -> 
            if argInfos.Length <> 1 || isNil argInfos.Head then 
                // use error recovery because intellisense on an incomplete file will show this
                errorR(Error(FSComp.SR.tastInvalidFormForPropertySetter(),v.Id.idRange))
                let nameL = mkNameL [] tagProperty v.CoreDisplayName
                let resL = stat --- nameL --- (WordL.keywordWith ^^ WordL.keywordSet)
                emptyTyparInst, resL
            else 
                let argInfos,valueInfo = List.frontAndBack argInfos.Head
                let prettyTyparInst, niceMethodTypars, tauL = prettyLayoutOfMemberType denv v typarInst (if isNil argInfos then [] else [argInfos]) (fst valueInfo)
                let nameL = mkNameL niceMethodTypars tagProperty v.CoreDisplayName
                let resL = stat --- (nameL ^^ wordL (tagPunctuation ":") ^^ (tauL --- (WordL.keywordWith ^^ WordL.keywordSet)))
                prettyTyparInst, resL

    let private layoutNonMemberVal denv  (tps,v:Val,tau,cxs) =
        let env = SimplifyTypes.CollectInfo true [tau] cxs
        let cxs = env.postfixConstraints
        let argInfos,rty = GetTopTauTypeInFSharpForm denv.g (arityOfVal v).ArgInfos tau v.Range
        let nameL =
            (if v.IsModuleBinding then tagModuleBinding else tagUnknownEntity) v.DisplayName
            |> mkNav v.DefinitionRange
            |> wordL 
        let nameL = layoutAccessibility denv v.Accessibility nameL
        let nameL = 
            if v.IsMutable && not denv.suppressMutableKeyword then 
                wordL (tagKeyword "mutable") ++ nameL 
              else 
                  nameL
        let nameL = 
            if v.MustInline && not denv.suppressInlineKeyword then 
                wordL (tagKeyword "inline") ++ nameL 
            else 
                nameL

        let isOverGeneric = List.length (Zset.elements (freeInType CollectTyparsNoCaching tau).FreeTypars) < List.length tps // Bug: 1143 
        let isTyFunction  = v.IsTypeFunction     // Bug: 1143, and innerpoly tests 
        let typarBindingsL = 
            if isTyFunction || isOverGeneric || denv.showTyparBinding then 
                layoutTyparDecls denv nameL true tps 
            else nameL
        let valAndTypeL = (WordL.keywordVal  ^^ typarBindingsL --- wordL (tagPunctuation ":")) --- layoutTopType denv env argInfos rty cxs
        match denv.generatedValueLayout v with
          | None      -> valAndTypeL
          | Some rhsL -> (valAndTypeL ++ wordL (tagPunctuation"=")) --- rhsL

    let prettyLayoutOfValOrMember denv typarInst (v:Val) =
        let prettyTyparInst, vL = 
            match v.MemberInfo with 
            | None -> 
                let tps,tau = v.TypeScheme

                // adjust the type in case this is the 'this' pointer stored in a reference cell
                let tau = StripSelfRefCell(denv.g, v.BaseOrThisInfo, tau)

                let (prettyTyparInst, prettyTypars, prettyTauTy),cxs = PrettyTypes.PrettifyInstAndTyparsAndType denv.g (typarInst,tps,tau)
                let resL = layoutNonMemberVal denv (prettyTypars,v,prettyTauTy,cxs)
                prettyTyparInst, resL
            | Some _ -> 
                prettyLayoutOfMember denv typarInst v
        prettyTyparInst, layoutAttribs denv v.Type TyparKind.Type v.Attribs vL

    let prettyLayoutOfValOrMemberNoInst denv v =
        prettyLayoutOfValOrMember denv emptyTyparInst v |> snd

let layoutTyparConstraint denv x = x |> PrintTypes.layoutTyparConstraint denv 
let outputType denv os x = x |> PrintTypes.layoutType denv |> bufferL os  
let layoutType denv x = x |> PrintTypes.layoutType denv
let outputTypars denv nm os x = x |> PrintTypes.layoutTyparDecls denv  (wordL nm) true  |> bufferL os
let outputTyconRef denv os x = x |> PrintTypes.layoutTyconRef denv |> bufferL os    
let layoutTyconRef denv x = x |> PrintTypes.layoutTyconRef denv
let layoutConst g ty c = PrintTypes.layoutConst g ty c

let prettyLayoutOfMemberSig denv x = x |> PrintTypes.prettyLayoutOfMemberSig denv 
let prettyLayoutOfUncurriedSig denv argInfos tau = PrintTypes.prettyLayoutOfUncurriedSig denv argInfos tau

//-------------------------------------------------------------------------

/// Printing info objects
module InfoMemberPrinting = 

    /// Format the arguments of a method to a buffer. 
    ///
    /// This uses somewhat "old fashioned" printf-style buffer printing.
    let layoutParamData denv (ParamData(isParamArray, _isOutArg, optArgInfo, _callerInfoInfo, nmOpt, _reflArgInfo, pty)) =
        let isOptArg = optArgInfo.IsOptional
        match isParamArray, nmOpt, isOptArg, tryDestOptionTy denv.g pty with 
        // Layout an optional argument 
        | _, Some nm, true, ptyOpt -> 
            // detect parameter type, if ptyOpt is None - this is .NET style optional argument
            let pty = defaultArg ptyOpt pty
            SepL.questionMark ^^
            wordL (tagParameter nm.idText) ^^
            RightL.colon ^^
            PrintTypes.layoutType denv pty
        // Layout an unnamed argument 
        | _, None, _,_ -> 
            PrintTypes.layoutType denv pty
        // Layout a named argument 
        | true, Some nm,_,_ -> 
            layoutBuiltinAttribute denv denv.g.attrib_ParamArrayAttribute ^^
            wordL (tagParameter nm.idText) ^^
            RightL.colon ^^
            PrintTypes.layoutType denv pty
        | false, Some nm,_,_ -> 
            wordL (tagParameter nm.idText) ^^
            RightL.colon ^^
            PrintTypes.layoutType denv pty

    let formatParamDataToBuffer denv os pd = layoutParamData denv pd |> bufferL os
        
    /// Format a method info using "F# style".
    //
    // That is, this style:
    //          new : argName1:argType1 * ... * argNameN:argTypeN -> retType
    //          Method : argName1:argType1 * ... * argNameN:argTypeN -> retType
    let private layoutMethInfoFSharpStyleCore amap m denv (minfo:MethInfo) minst =
        let layout = 
            if not minfo.IsConstructor && not minfo.IsInstance then WordL.keywordStatic
            else emptyL
        let layout = 
            layout ^^ 
            (
                if minfo.IsConstructor then
                    wordL (tagKeyword "new")
                else
                    WordL.keywordMember ^^
                    PrintTypes.layoutTyparDecls denv (wordL (tagMethod minfo.LogicalName)) true minfo.FormalMethodTypars
            ) ^^
            WordL.colon
        let paramDatas = minfo.GetParamDatas(amap, m, minst)
        let layout =
            layout ^^
                if isNil (List.concat paramDatas) then
                    WordL.structUnit
                else
                    sepListL WordL.arrow (List.map ((List.map (layoutParamData denv)) >> sepListL WordL.star) paramDatas)
        let retTy = minfo.GetFSharpReturnTy(amap, m, minst)
        layout ^^
        WordL.arrow ^^
        PrintTypes.layoutType denv retTy

    /// Format a method info using "half C# style".
    //
    // That is, this style:
    //          Container(argName1:argType1, ..., argNameN:argTypeN) : retType
    //          Container.Method(argName1:argType1, ..., argNameN:argTypeN) : retType
    let private layoutMethInfoCSharpStyle amap m denv (minfo:MethInfo) minst =
        let retTy = minfo.GetFSharpReturnTy(amap, m, minst)
        let layout = 
            if minfo.IsExtensionMember then
                LeftL.leftParen ^^ wordL (tagKeyword (FSComp.SR.typeInfoExtension())) ^^ RightL.rightParen
            else emptyL
        let layout = 
            layout ^^
                match tryDestAppTy amap.g minfo.EnclosingType with
                | Some tcref ->
                    PrintTypes.layoutTyconRef denv tcref
                | None ->
                    PrintTypes.layoutType denv minfo.EnclosingType
        let layout = 
            layout ^^
                if minfo.IsConstructor then  
                    SepL.leftParen
                else
                    SepL.dot ^^
                    PrintTypes.layoutTyparDecls denv  (wordL (tagMethod minfo.LogicalName)) true minfo.FormalMethodTypars ^^
                    SepL.leftParen

        let paramDatas = minfo.GetParamDatas (amap, m, minst)
        let layout = layout ^^ sepListL RightL.comma ((List.concat >> List.map (layoutParamData denv)) paramDatas)
        layout ^^ RightL.rightParen ^^ WordL.colon ^^ PrintTypes.layoutType denv retTy


    // Prettify this baby
    let prettifyILMethInfo (amap:Import.ImportMap) m (minfo:MethInfo) typarInst ilMethInfo = 
        let (ILMethInfo(_, apparentTy, dty, mdef, _)) = ilMethInfo
        let (prettyTyparInst, prettyTys), _ = PrettyTypes.PrettifyInstAndTypes amap.g (typarInst, (apparentTy :: minfo.FormalMethodInst))
        let prettyApparentTy, prettyFormalMethInst = List.headAndTail prettyTys
        let prettyMethInfo = 
            match dty with 
            | None ->  MethInfo.CreateILMeth (amap, m, prettyApparentTy, mdef)
            | Some declaringTyconRef -> MethInfo.CreateILExtensionMeth(amap, m, prettyApparentTy, declaringTyconRef, minfo.ExtensionMemberPriorityOption, mdef)
        prettyTyparInst, prettyMethInfo, prettyFormalMethInst


    /// Format a method to a buffer using "standalone" display style. 
    /// For example, these are the formats used when printing signatures of methods that have not been overridden,
    /// and the format used when showing the individual member in QuickInfo and DeclarationInfo.
    /// The formats differ between .NET/provided methods and F# methods. Surprisingly people don't really seem 
    /// to notice this, or they find it helpful. It feels that moving from this position should not be done lightly.
    //
    // For F# members:
    //          new : unit -> retType
    //          new : argName1:argType1 * ... * argNameN:argTypeN -> retType
    //          Container.Method : unit -> retType
    //          Container.Method : argName1:argType1 * ... * argNameN:argTypeN -> retType
    //
    // For F# extension members:
    //          ApparentContainer.Method : argName1:argType1 * ... * argNameN:argTypeN -> retType
    //
    // For C# and provided members:
    //          Container(argName1:argType1, ..., argNameN:argTypeN) : retType
    //          Container.Method(argName1:argType1, ..., argNameN:argTypeN) : retType
    //
    // For C# extension members:
    //          ApparentContainer.Method(argName1:argType1, ..., argNameN:argTypeN) : retType
    let prettyLayoutOfMethInfoFreeStyle (amap: Import.ImportMap) m denv typarInst methInfo =
        match methInfo with 
        | DefaultStructCtor(g,_typ) -> 
            let prettyTyparInst, _ = PrettyTypes.PrettifyInst amap.g typarInst 
            prettyTyparInst, PrintTypes.layoutTyconRef denv (tcrefOfAppTy g methInfo.EnclosingType) ^^ wordL (tagPunctuation "()")
        | FSMeth(_,_,vref,_) -> 
            let prettyTyparInst, resL = PrintTastMemberOrVals.prettyLayoutOfValOrMember { denv with showMemberContainers=true } typarInst vref.Deref
            prettyTyparInst, resL
        | ILMeth(_,ilminfo,_) -> 
            let prettyTyparInst, prettyMethInfo, minst = prettifyILMethInfo amap m methInfo typarInst ilminfo
            let resL = layoutMethInfoCSharpStyle amap m denv prettyMethInfo minst
            prettyTyparInst, resL
#if EXTENSIONTYPING
        | ProvidedMeth _  -> 
            let prettyTyparInst, _ = PrettyTypes.PrettifyInst amap.g typarInst 
            prettyTyparInst, layoutMethInfoCSharpStyle amap m denv methInfo methInfo.FormalMethodInst
    #endif

    let prettyLayoutOfPropInfoFreeStyle  g amap m denv (pinfo: PropInfo) =
        let rty = pinfo.GetPropertyType(amap,m) 
        let rty = if pinfo.IsIndexer then mkRefTupledTy g (pinfo.GetParamTypes(amap, m)) --> rty else  rty 
        let rty, _ = PrettyTypes.PrettifyType g rty
        let tagProp =
            match pinfo.ArbitraryValRef with
            | None -> tagProperty
            | Some vref -> tagProperty >> mkNav vref.DefinitionRange
        let nameL = DemangleOperatorNameAsLayout tagProp pinfo.PropertyName
        wordL (tagText (FSComp.SR.typeInfoProperty())) ^^
        layoutTyconRef denv (tcrefOfAppTy g pinfo.EnclosingType) ^^
        SepL.dot ^^
        nameL ^^
        RightL.colon ^^
        layoutType denv rty

    let formatMethInfoToBufferFreeStyle amap m denv os (minfo: MethInfo) = 
        let _, resL = prettyLayoutOfMethInfoFreeStyle amap m denv emptyTyparInst minfo 
        resL |> bufferL os

    /// Format a method to a layout (actually just containing a string) using "free style" (aka "standalone"). 
    let layoutMethInfoFSharpStyle amap m denv (minfo: MethInfo) =
        layoutMethInfoFSharpStyleCore amap m denv minfo minfo.FormalMethodInst

//-------------------------------------------------------------------------

/// Printing TAST objects
module private TastDefinitionPrinting = 
    open PrintTypes

    let layoutExtensionMember denv (v:Val) =
        let tycon = v.MemberApparentParent.Deref
        let nameL = tagMethod tycon.DisplayName |> mkNav v.DefinitionRange |> wordL
        let nameL = layoutAccessibility denv tycon.Accessibility nameL // "type-accessibility"
        let tps =
            match PartitionValTyparsForApparentEnclosingType denv.g v with
              | Some(_,memberParentTypars,_,_,_) -> memberParentTypars
              | None -> []
        let lhsL = WordL.keywordType ^^ layoutTyparDecls denv nameL tycon.IsPrefixDisplay tps
        let memberL = PrintTastMemberOrVals.prettyLayoutOfValOrMemberNoInst denv v
        (lhsL ^^ WordL.keywordWith) @@-- memberL

    let layoutExtensionMembers denv vs =
        aboveListL (List.map (layoutExtensionMember denv) vs)    

    let layoutRecdField addAccess denv  (fld:RecdField) =
        let lhs =
            tagRecordField fld.Name
            |> mkNav fld.DefinitionRange
            |> wordL 
        let lhs = (if addAccess then layoutAccessibility denv fld.Accessibility lhs else lhs)
        let lhs = if fld.IsMutable then wordL (tagKeyword "mutable") --- lhs else lhs
        (lhs ^^ RightL.colon) --- layoutType denv fld.FormalType

    let layoutUnionOrExceptionField denv isGenerated i (fld : RecdField) =
        if isGenerated i fld then layoutTypeWithInfoAndPrec denv SimplifyTypes.typeSimplificationInfo0 2 fld.FormalType
        else layoutRecdField false denv fld
    
    let isGeneratedUnionCaseField pos (f : RecdField) = 
        if pos < 0 then f.Name = "Item"
        else f.Name = "Item" + string (pos + 1)

    let isGeneratedExceptionField pos (f : RecdField) = 
        f.Name = "Data" + (string pos)

    let layoutUnionCaseFields denv isUnionCase fields = 
        match fields with
        | [f] when isUnionCase -> layoutUnionOrExceptionField denv isGeneratedUnionCaseField -1 f
        | _ -> 
            let isGenerated = if isUnionCase then isGeneratedUnionCaseField else isGeneratedExceptionField
            sepListL (wordL (tagPunctuation "*")) (List.mapi (layoutUnionOrExceptionField denv isGenerated) fields)

    let layoutUnionCase denv  prefixL (ucase:UnionCase) =
        let nmL = DemangleOperatorNameAsLayout (tagUnionCase >> mkNav ucase.DefinitionRange) ucase.Id.idText
        //let nmL = layoutAccessibility denv ucase.Accessibility nmL
        match ucase.RecdFields with
        | []     -> (prefixL ^^ nmL)
        | fields -> (prefixL ^^ nmL ^^ WordL.keywordOf) --- layoutUnionCaseFields denv true fields

    let layoutUnionCases denv  ucases =
        let prefixL = WordL.bar // See bug://2964 - always prefix in case preceded by accessibility modifier
        List.map (layoutUnionCase denv prefixL) ucases

    /// When to force a break? "type tyname = <HERE> repn"
    /// When repn is class or datatype constructors (not single one).
    let breakTypeDefnEqn repr =
        match repr with 
        | TFSharpObjectRepr _ -> true
        | TUnionRepr r -> not (isNilOrSingleton r.CasesTable.UnionCasesAsList)
        | TRecdRepr _ -> true
        | TAsmRepr _ 
        | TILObjectRepr _  
        | TMeasureableRepr _ 
#if EXTENSIONTYPING
        | TProvidedTypeExtensionPoint _
        | TProvidedNamespaceExtensionPoint _
#endif
        | TNoRepr  -> false


              
#if EXTENSIONTYPING
    let private layoutILFieldInfo denv amap m (e: ILFieldInfo) =
        let staticL = if e.IsStatic then WordL.keywordStatic else emptyL
        let nameL = wordL (tagField (adjustILName e.FieldName))
        let typL = layoutType denv (e.FieldType(amap,m))
        staticL ^^ WordL.keywordVal ^^ nameL ^^ WordL.colon ^^ typL     

    let private layoutEventInfo denv amap m (e: EventInfo) =
        let staticL = if e.IsStatic then WordL.keywordStatic else emptyL
        let nameL = wordL (tagEvent (adjustILName e.EventName))
        let typL = layoutType denv (e.GetDelegateType(amap,m))
        staticL ^^ WordL.keywordEvent ^^ nameL ^^ WordL.colon ^^ typL     
       
    let private layoutPropInfo denv amap m (p : PropInfo) =
        let staticL =  if p.IsStatic then WordL.keywordStatic else emptyL
        let nameL   = wordL (tagProperty (adjustILName p.PropertyName))
            
        let typL = layoutType denv (p.GetPropertyType(amap,m)) // shouldn't happen
                
        let specGetSetL =
            match p.HasGetter, p.HasSetter with
            |   false,false | true,false -> emptyL
            |   false, true -> WordL.keywordWith ^^ WordL.keywordSet
            |   true, true -> WordL.keywordWith ^^ WordL.keywordGet^^ SepL.comma ^^ WordL.keywordSet

        staticL ^^ WordL.keywordMember ^^ nameL ^^ WordL.colon ^^ typL ^^ specGetSetL

    /// Another re-implementation of type printing, this time based off provided info objects.
    let layoutProvidedTycon (denv:DisplayEnv) (infoReader:InfoReader) ad m start lhsL ty =
      let g = denv.g
      let tcref,_ = destAppTy g ty

      if isEnumTy g ty then 
        let fieldLs = 
            infoReader.GetILFieldInfosOfType (None,ad,m,ty) 
            |> List.filter (fun x -> x.FieldName <> "value__")
            |> List.map (fun x -> PrintIL.layoutILEnumDefParts x.FieldName x.LiteralValue)
            |> aboveListL
        (lhsL ^^ WordL.equals) @@-- fieldLs
      else
        let amap = infoReader.amap
        let sortKey (v:MethInfo) = 
            (not v.IsConstructor, 
              not v.IsInstance,  // instance first
              v.DisplayName,            // sort by name 
              List.sum v.NumArgs ,  // sort by #curried
              v.NumArgs.Length)  // sort by arity 

        let shouldShow (valRef : ValRef option) =
            match valRef with
            | None -> true
            | Some(vr) ->
                (denv.showObsoleteMembers || not (CheckFSharpAttributesForObsolete denv.g vr.Attribs)) &&
                (denv.showHiddenMembers || not (CheckFSharpAttributesForHidden denv.g vr.Attribs))

        let ctors =
            GetIntrinsicConstructorInfosOfType infoReader m ty
            |> List.filter (fun v -> shouldShow v.ArbitraryValRef)

        let meths =
            GetImmediateIntrinsicMethInfosOfType (None,ad) g amap m ty
            |> List.filter (fun v -> shouldShow v.ArbitraryValRef)

        let iimplsLs = 
            if suppressInheritanceAndInterfacesForTyInSimplifiedDisplays g amap m ty then 
                []
            else 
                GetImmediateInterfacesOfType SkipUnrefInterfaces.Yes g amap m ty |> List.map (fun ity -> wordL (tagKeyword (if isInterfaceTy g ty then "inherit" else "interface")) --- layoutType denv ity)

        let props = 
            GetIntrinsicPropInfosOfType infoReader (None,ad,AllowMultiIntfInstantiations.Yes)  PreferOverrides m ty
            |> List.filter (fun v -> shouldShow v.ArbitraryValRef)

        let events = 
            infoReader.GetEventInfosOfType(None,ad,m,ty)
            |> List.filter (fun v -> shouldShow v.ArbitraryValRef)

        let impliedNames = 
            try 
                Set.ofList [ for p in props do 
                                if p.HasGetter then yield p.GetterMethod.DisplayName
                                if p.HasSetter then yield p.SetterMethod.DisplayName  
                             for e in events do 
                                yield e.GetAddMethod().DisplayName 
                                yield e.GetRemoveMethod().DisplayName ]
            with _ -> Set.empty

        let ctorLs    = 
            ctors 
            |> shrinkOverloads (InfoMemberPrinting.layoutMethInfoFSharpStyle amap m denv) (fun _ xL -> xL) 

        let methLs    = 
            meths 
            |> List.filter (fun md -> not (impliedNames.Contains md.DisplayName))
            |> List.groupBy (fun md -> md.DisplayName)
            |> List.collect (fun (_,group) -> shrinkOverloads (InfoMemberPrinting.layoutMethInfoFSharpStyle amap m denv) (fun x xL -> (sortKey x, xL)) group)

        let fieldLs = 
            infoReader.GetILFieldInfosOfType (None,ad,m,ty) 
            |> List.map (fun x -> (true,x.IsStatic,x.FieldName,0,0),layoutILFieldInfo denv amap m x)

    
        let propLs = 
            props
            |> List.map (fun x -> (true,x.IsStatic,x.PropertyName,0,0),layoutPropInfo denv amap m x)

        let eventLs = 
            events
            |> List.map (fun x -> (true,x.IsStatic,x.EventName,0,0), layoutEventInfo denv amap m x)

        let membLs = (methLs @ fieldLs @ propLs @ eventLs) |> List.sortBy fst  |> List.map snd

        let nestedTypeLs  = 
          match tcref.TypeReprInfo with 
          | TProvidedTypeExtensionPoint info ->
                [ 
                    for nestedType in info.ProvidedType.PApplyArray((fun sty -> sty.GetNestedTypes()), "GetNestedTypes", m) do 
                        yield nestedType.PUntaint((fun t -> t.IsClass, t.Name), m)
                ] 
                |> List.sortBy snd
                |> List.map (fun (isClass, t) -> WordL.keywordNested ^^ WordL.keywordType ^^ wordL ((if isClass then tagClass else tagStruct) t))
          | _ -> 
              []

        let inherits = 
            if suppressInheritanceAndInterfacesForTyInSimplifiedDisplays g amap m ty then 
                []
            else
                match GetSuperTypeOfType g amap m ty with 
                | Some super when not (isObjTy g super) -> [wordL  (tagKeyword "inherit") ^^ (layoutType denv super)] 
                | _ -> []

        let erasedL = 
#if SHOW_ERASURE
            if tcref.IsProvidedErasedTycon then 
                [ wordL ""; wordL (FSComp.SR.erasedTo()) ^^ PrintIL.layoutILTypeRef { denv with shortTypeNames = false } tcref.CompiledRepresentationForNamedType; wordL "" ] 
            else 
#endif
                []
        let decls = inherits @ iimplsLs @ ctorLs @ membLs @ nestedTypeLs @ erasedL
        if isNil decls then
            lhsL
        else
            let declsL = (inherits @ iimplsLs @ ctorLs @ membLs @ nestedTypeLs @ erasedL) |> applyMaxMembers denv.maxMembers |> aboveListL 
            let rhsL = match start with Some s -> (wordL s @@-- declsL) @@ WordL.keywordEnd | None -> declsL
            (lhsL ^^ WordL.equals) @@-- rhsL
#endif

    let layoutTycon (denv:DisplayEnv) (infoReader:InfoReader) ad m simplified typewordL (tycon:Tycon) =
      let g = denv.g
      let _,ty = generalizeTyconRef (mkLocalTyconRef tycon) 
      let start, name = 
          let n = tycon.DisplayName
          if isStructTy g ty then Some "struct", tagStruct n
          elif isInterfaceTy g ty then Some "interface", tagInterface n
          elif isClassTy g ty then (if simplified then None else Some "class" ), tagClass n
          else None, tagUnknownType n
      let name = mkNav tycon.DefinitionRange name
      let nameL = layoutAccessibility denv tycon.Accessibility (wordL name)
      let denv = denv.AddAccessibility tycon.Accessibility 
      let lhsL =
          let tps = tycon.TyparsNoRange
          let tpsL = layoutTyparDecls denv nameL tycon.IsPrefixDisplay tps
          typewordL ^^ tpsL
      let start = Option.map tagKeyword start
#if EXTENSIONTYPING
      match tycon.IsProvided with 
      | true -> 
          layoutProvidedTycon denv infoReader ad m start lhsL ty 
      | false -> 
#else
      ignore (infoReader, ad, m)
#endif
      let memberImplementLs,memberCtorLs,memberInstanceLs,memberStaticLs = 
          let adhoc = 
              tycon.MembersOfFSharpTyconSorted
              |> List.filter (fun v -> not v.IsDispatchSlot) 
              |> List.filter (fun v -> not v.Deref.IsClassConstructor) 
              |> List.filter (fun v -> 
                                  match v.MemberInfo.Value.ImplementedSlotSigs with 
                                  | TSlotSig(_,oty,_,_,_,_) :: _ -> 
                                      // Don't print overrides in HTML docs
                                      denv.showOverrides && 
                                      // Don't print individual methods forming interface implementations - these are currently never exported 
                                      not (isInterfaceTy denv.g oty)
                                  | [] -> true)
              |> List.filter (fun v -> denv.showObsoleteMembers || not (CheckFSharpAttributesForObsolete denv.g v.Attribs))
              |> List.filter (fun v -> denv.showHiddenMembers || not (CheckFSharpAttributesForHidden denv.g v.Attribs))
          // sort 
          let sortKey (v:ValRef) = (not v.IsConstructor,    // constructors before others 
                                    v.Id.idText,            // sort by name 
                                    (if v.IsCompiledAsTopLevel then v.ValReprInfo.Value.NumCurriedArgs else 0),  // sort by #curried
                                    (if v.IsCompiledAsTopLevel then v.ValReprInfo.Value.AritiesOfArgs  else [])  // sort by arity 
                                    )            
          let adhoc = adhoc |> List.sortBy sortKey
          let iimpls = 
              match tycon.TypeReprInfo with 
              | TFSharpObjectRepr r when (match r.fsobjmodel_kind with TTyconInterface -> true | _ -> false) -> []
              | _ -> tycon.ImmediateInterfacesOfFSharpTycon
          let iimpls = iimpls |> List.filter (fun (_,compgen,_) -> not compgen)
          // if TTyconInterface, the iimpls should be printed as inherited interfaces 
          let iimplsLs = iimpls |> List.map (fun (ty,_,_) -> wordL (tagKeyword "interface") --- layoutType denv ty)
          let adhocCtorsLs    = adhoc |> List.filter (fun v -> v.IsConstructor)                               |> List.map (fun vref -> PrintTastMemberOrVals.prettyLayoutOfValOrMemberNoInst denv vref.Deref)
          let adhocInstanceLs = adhoc |> List.filter (fun v -> not v.IsConstructor && v.IsInstanceMember)     |> List.map (fun vref -> PrintTastMemberOrVals.prettyLayoutOfValOrMemberNoInst denv vref.Deref)
          let adhocStaticLs   = adhoc |> List.filter (fun v -> not v.IsConstructor && not v.IsInstanceMember) |> List.map (fun vref -> PrintTastMemberOrVals.prettyLayoutOfValOrMemberNoInst denv vref.Deref)
          iimplsLs,adhocCtorsLs,adhocInstanceLs,adhocStaticLs
      let memberLs = memberImplementLs @ memberCtorLs @ memberInstanceLs @ memberStaticLs
      let addMembersAsWithEnd reprL = 
          if isNil memberLs then reprL
          else
          let memberLs = applyMaxMembers denv.maxMembers memberLs
          if simplified then reprL @@-- aboveListL memberLs
          else reprL @@ (WordL.keywordWith @@-- aboveListL memberLs) @@ WordL.keywordEnd

      let reprL = 
          let repr = tycon.TypeReprInfo
          match repr with 
          | TRecdRepr _ 
          | TUnionRepr _  
          | TFSharpObjectRepr _ 
          | TAsmRepr _         
          | TMeasureableRepr _
          | TILObjectRepr _ -> 
              let brk  = not (isNil memberLs) || breakTypeDefnEqn repr
              let rhsL =                     
                  let addReprAccessL l = layoutAccessibility denv tycon.TypeReprAccessibility l 
                  let denv = denv.AddAccessibility tycon.TypeReprAccessibility 
                  match repr with 
                  | TRecdRepr _ ->
                      let recdFieldRefL fld = layoutRecdField false denv fld ^^ rightL (tagPunctuation ";")
                      let recdL = tycon.TrueFieldsAsList |> List.map recdFieldRefL |> applyMaxMembers denv.maxMembers |> aboveListL |> braceL
                      Some (addMembersAsWithEnd (addReprAccessL recdL))
                        
                  | TFSharpObjectRepr r -> 
                      match r.fsobjmodel_kind with 
                      | TTyconDelegate (TSlotSig(_,_, _,_,paraml, rty)) ->
                          let rty = GetFSharpViewOfReturnType denv.g rty
                          Some (WordL.keywordDelegate ^^ WordL.keywordOf --- layoutTopType denv SimplifyTypes.typeSimplificationInfo0 (paraml |> List.mapSquared (fun sp -> (sp.Type, ValReprInfo.unnamedTopArg1))) rty [])
                      | _ ->
                          match r.fsobjmodel_kind with
                          | TTyconEnum -> 
                              tycon.TrueFieldsAsList
                              |> List.map (fun f -> 
                                                match f.LiteralValue with 
                                                | None -> emptyL
                                                | Some c -> WordL.bar ^^
                                                            wordL (tagField f.Name) ^^
                                                            WordL.equals ^^ 
                                                            layoutConst denv.g ty c)
                              |> aboveListL
                              |> Some
                          | _ -> 
                              let inherits = 
                                  match r.fsobjmodel_kind, tycon.TypeContents.tcaug_super with
                                  | TTyconClass,Some super -> [wordL  (tagKeyword "inherit") ^^ (layoutType denv super)] 
                                  | TTyconInterface,_ -> 
                                    tycon.ImmediateInterfacesOfFSharpTycon
                                      |> List.filter (fun (_,compgen,_) -> not compgen)
                                      |> List.map (fun (ity,_,_) -> wordL  (tagKeyword "inherit") ^^ (layoutType denv ity))
                                  | _ -> []
                              let vsprs = 
                                  tycon.MembersOfFSharpTyconSorted
                                  |> List.filter (fun v -> isNil (Option.get v.MemberInfo).ImplementedSlotSigs) 
                                  |> List.filter (fun v -> v.IsDispatchSlot)
                                  |> List.map (fun vref -> PrintTastMemberOrVals.prettyLayoutOfValOrMemberNoInst denv vref.Deref)
                              let staticValsLs  = 
                                  tycon.TrueFieldsAsList
                                  |> List.filter (fun f -> f.IsStatic)
                                  |> List.map (fun f -> WordL.keywordStatic ^^ WordL.keywordVal ^^ layoutRecdField true denv f)
                              let instanceValsLs  = 
                                  tycon.TrueFieldsAsList
                                  |> List.filter (fun f -> not f.IsStatic)
                                  |> List.map (fun f -> WordL.keywordVal ^^ layoutRecdField true denv f)
                              let alldecls = inherits @ memberImplementLs @ memberCtorLs @ instanceValsLs @ vsprs @ memberInstanceLs @ staticValsLs @ memberStaticLs
                              if isNil alldecls then
                                  None
                              else
                                  let alldecls = applyMaxMembers denv.maxMembers alldecls
                                  let emptyMeasure = match tycon.TypeOrMeasureKind with TyparKind.Measure -> isNil alldecls | _ -> false
                                  if emptyMeasure then None else 
                                  let declsL = aboveListL alldecls
                                  let declsL = match start with Some s -> (wordL s @@-- declsL) @@ wordL (tagKeyword  "end") | None -> declsL
                                  Some declsL
                  | TUnionRepr _        -> 
                      let layoutUnionCases = tycon.UnionCasesAsList |> layoutUnionCases denv |> applyMaxMembers denv.maxMembers |> aboveListL
                      Some (addMembersAsWithEnd (addReprAccessL layoutUnionCases))
                  | TAsmRepr _                      -> 
                      Some (wordL (tagText "(# \"<Common IL Type Omitted>\" #)"))
                  | TMeasureableRepr ty                 ->
                      Some (layoutType denv ty)
                  | TILObjectRepr _ -> 
                      let td = tycon.ILTyconRawMetadata
                      Some (PrintIL.layoutILTypeDef denv td)
                  | _  -> None

              let brk  = match tycon.TypeReprInfo with | TILObjectRepr _ -> true | _  -> brk
              match rhsL with 
              | None  -> lhsL
              | Some rhsL -> 
                  if brk then 
                      (lhsL ^^ WordL.equals) @@-- rhsL 
                  else 
                      (lhsL ^^ WordL.equals) ---  rhsL

          | _ -> 
              match tycon.TypeAbbrev with
              | None   -> 
                  addMembersAsWithEnd (lhsL ^^ WordL.equals)
              | Some a -> 
                  (lhsL ^^ WordL.equals) --- (layoutType { denv with shortTypeNames = false } a)
      layoutAttribs denv ty tycon.TypeOrMeasureKind tycon.Attribs reprL

    // Layout: exception definition
    let layoutExnDefn denv  (exnc:Entity) =
        let nm = exnc.LogicalName
        let nmL = wordL (tagClass nm)
        let nmL = layoutAccessibility denv exnc.TypeReprAccessibility nmL
        let exnL = wordL (tagKeyword "exception") ^^ nmL // need to tack on the Exception at the right of the name for goto definition
        let reprL = 
            match exnc.ExceptionInfo with 
            | TExnAbbrevRepr ecref -> WordL.equals --- layoutTyconRef denv ecref
            | TExnAsmRepr _     -> WordL.equals --- wordL (tagText "(# ... #)")
            | TExnNone             -> emptyL
            | TExnFresh r          -> 
                match r.TrueFieldsAsList with
                | []  -> emptyL
                | r -> WordL.keywordOf --- layoutUnionCaseFields denv false r

        exnL ^^ reprL

    // Layout: module spec 

    let layoutTyconDefns denv infoReader ad m  (tycons:Tycon list) =
        match tycons with 
        | [] -> emptyL
        | [h] when h.IsExceptionDecl -> layoutExnDefn denv h
        | h :: t -> 
            let x  = layoutTycon denv infoReader ad m false WordL.keywordType h
            let xs = List.map (layoutTycon denv infoReader ad m false (wordL (tagKeyword "and"))) t
            aboveListL (x::xs)


//--------------------------------------------------------------------------

module private InferredSigPrinting = 
    open PrintTypes

    /// Layout the inferred signature of a compilation unit
    let layoutInferredSigOfModuleExpr showHeader denv infoReader ad m expr =

        let rec isConcreteNamespace x = 
            match x with 
            | TMDefRec(_,tycons,mbinds,_) -> 
                not (isNil tycons) || (mbinds |> List.exists (function ModuleOrNamespaceBinding.Binding _ -> true | ModuleOrNamespaceBinding.Module(x,_) -> not x.IsNamespace))
            | TMDefLet _  -> true
            | TMDefDo _  -> true
            | TMDefs defs -> defs |> List.exists isConcreteNamespace 
            | TMAbstract(ModuleOrNamespaceExprWithSig(_,def,_)) -> isConcreteNamespace def

        let rec imexprLP denv  (ModuleOrNamespaceExprWithSig(_,def,_)) = imdefL denv def

        and imexprL denv (ModuleOrNamespaceExprWithSig(mty,def,m)) = imexprLP denv (ModuleOrNamespaceExprWithSig(mty,def,m))

        and imdefsL denv  x = aboveListL (x |> List.map (imdefL denv))

        and imdefL denv  x = 
            let filterVal    (v:Val) = not v.IsCompilerGenerated && Option.isNone v.MemberInfo
            let filterExtMem (v:Val) = v.IsExtensionMember
            match x with 
            | TMDefRec(_,tycons,mbinds,_) -> 
                  TastDefinitionPrinting.layoutTyconDefns denv infoReader ad m tycons @@ 
                  (mbinds |> List.choose (function ModuleOrNamespaceBinding.Binding bind -> Some bind | _ -> None) |> valsOfBinds |> List.filter filterExtMem |> TastDefinitionPrinting.layoutExtensionMembers denv) @@
                  (mbinds |> List.choose (function ModuleOrNamespaceBinding.Binding bind -> Some bind | _ -> None) |> valsOfBinds |> List.filter filterVal    |> List.map (PrintTastMemberOrVals.prettyLayoutOfValOrMemberNoInst denv)   |> aboveListL) @@
                  (mbinds |> List.choose (function ModuleOrNamespaceBinding.Module (mspec,def) -> Some (mspec,def) | _ -> None) |> List.map (imbindL denv) |> aboveListL)
            | TMDefLet(bind,_) -> ([bind.Var] |> List.filter filterVal    |> List.map (PrintTastMemberOrVals.prettyLayoutOfValOrMemberNoInst denv) |> aboveListL)
            | TMDefs defs -> imdefsL denv defs
            | TMDefDo _  -> emptyL
            | TMAbstract mexpr -> imexprLP denv mexpr
        and imbindL denv  (mspec, def) = 
            let nm =  mspec.DemangledModuleOrNamespaceName
            let innerPath = (fullCompPathOfModuleOrNamespace mspec).AccessPath
            let outerPath = mspec.CompilationPath.AccessPath

            let denv = denv.AddOpenPath (List.map fst innerPath) 
            if mspec.IsNamespace then  
                let basic = imdefL denv def
                // Check if this namespace contains anything interesting
                if isConcreteNamespace def then 
                    // This is a container namespace. We print the header when we get to the first concrete module.
                    let headerL = 
                        wordL (tagKeyword "namespace") ^^ sepListL SepL.dot (List.map (fst >> tagNamespace >> wordL) innerPath)
                    headerL @@-- basic
                else
                    // This is a namespace that only contains namespaces. Skip the header
                    basic
            else
                // This is a module 
                let nmL   = layoutAccessibility denv mspec.Accessibility (wordL (tagModule nm))
                let denv  = denv.AddAccessibility mspec.Accessibility 
                let basic = imdefL denv def
                // Check if its an outer module or a nested module
                if (outerPath |> List.forall (fun (_,istype) -> istype = Namespace) ) then 
                    // OK, this is an outer module
                    if showHeader then 
                        // OK, we're not in F# Interactive
                        // Check if this is an outer module with no namespace
                        if isNil outerPath then 
                            // If so print a "module" declaration
                            (wordL (tagKeyword "module") ^^ nmL) @@ basic
                        else 
                            // Otherwise this is an outer module contained immediately in a namespace
                            // We already printed the namespace declaration earlier.  So just print the 
                            // module now.
                            ((wordL (tagKeyword"module") ^^ nmL ^^ WordL.equals ^^ wordL (tagKeyword "begin")) @@-- basic) @@ WordL.keywordEnd
                    else
                        // OK, we're in F# Interactive, presumably the implicit module for each interaction.
                        basic
                else
                    // OK, this is a nested module
                    ((wordL (tagKeyword "module") ^^ nmL ^^ WordL.equals ^^ wordL (tagKeyword"begin")) @@-- basic) @@ WordL.keywordEnd
        imexprL denv expr

//--------------------------------------------------------------------------

module private PrintData = 
    open PrintTypes

    /// Nice printing of a subset of expressions, e.g. for refutations in pattern matching
    let rec dataExprL denv expr = dataExprWrapL denv false expr

    and private dataExprWrapL denv isAtomic expr =
        match expr with
        | Expr.Const (c,_,ty)                          -> 
            if isEnumTy denv.g ty then 
                wordL (tagKeyword "enum") ^^ angleL (layoutType denv ty) ^^ bracketL (layoutConst denv.g ty c)
            else
                layoutConst denv.g ty c

        | Expr.Val (v,_,_)                         -> wordL (tagLocal v.DisplayName)
        | Expr.Link rX                                 -> dataExprWrapL denv isAtomic (!rX)
        | Expr.Op (TOp.UnionCase(c),_,args,_)        -> 
            if denv.g.unionCaseRefEq c denv.g.nil_ucref then wordL (tagPunctuation "[]")
            elif denv.g.unionCaseRefEq c denv.g.cons_ucref then 
                let rec strip = function (Expr.Op (TOp.UnionCase _,_,[h;t],_)) -> h::strip t | _ -> []
                listL (dataExprL denv) (strip expr)
            elif isNil args then 
                wordL (tagUnionCase c.CaseName)
            else 
                (wordL (tagUnionCase c.CaseName) ++ bracketL (commaListL (dataExprsL denv args)))
            
        | Expr.Op (TOp.ExnConstr(c),_,args,_)           ->  (wordL (tagMethod c.LogicalName) ++ bracketL (commaListL (dataExprsL denv args)))
        | Expr.Op (TOp.Tuple _,_,xs,_)                  -> tupleL (dataExprsL denv xs)
        | Expr.Op (TOp.Recd (_,tc),_,xs,_) -> 
            let fields = tc.TrueInstanceFieldsAsList
            let lay fs x = (wordL (tagRecordField fs.rfield_id.idText) ^^ sepL (tagPunctuation "=")) --- (dataExprL denv x)
            leftL (tagPunctuation "{") ^^ semiListL (List.map2 lay fields xs) ^^ rightL (tagPunctuation "}")
        | Expr.Op (TOp.Array,[_],xs,_)                 -> leftL (tagPunctuation "[|") ^^ semiListL (dataExprsL denv xs) ^^ RightL.rightBracketBar
        | _ -> wordL (tagPunctuation "?")
    and private dataExprsL denv xs = List.map (dataExprL denv) xs

let dataExprL denv expr = PrintData.dataExprL denv expr

//--------------------------------------------------------------------------
// Print Signatures/Types - output functions 
//-------------------------------------------------------------------------- 


let outputValOrMember denv os x    = x |> PrintTastMemberOrVals.prettyLayoutOfValOrMemberNoInst denv |> bufferL os
let stringValOrMember denv x    = x |> PrintTastMemberOrVals.prettyLayoutOfValOrMemberNoInst denv |> showL
/// Print members with a qualification showing the type they are contained in 
let layoutQualifiedValOrMember denv typarInst v = PrintTastMemberOrVals.prettyLayoutOfValOrMember { denv with showMemberContainers=true; } typarInst v
let outputQualifiedValOrMember denv os v = outputValOrMember { denv with showMemberContainers=true; } os v
let outputQualifiedValSpec denv os v = outputQualifiedValOrMember denv os v
let stringOfQualifiedValOrMember denv v = PrintTastMemberOrVals.prettyLayoutOfValOrMemberNoInst { denv with showMemberContainers=true; } v |> showL
        
/// Convert a MethInfo to a string
let formatMethInfoToBufferFreeStyle amap m denv buf d = InfoMemberPrinting.formatMethInfoToBufferFreeStyle amap m denv buf d
let prettyLayoutOfMethInfoFreeStyle amap m denv typarInst minfo = InfoMemberPrinting.prettyLayoutOfMethInfoFreeStyle amap m denv typarInst minfo

/// Convert a PropInfo to a string
let prettyLayoutOfPropInfoFreeStyle  g amap m denv d = InfoMemberPrinting.prettyLayoutOfPropInfoFreeStyle  g amap m denv d

/// Convert a MethInfo to a string
let stringOfMethInfo amap m denv d = bufs (fun buf -> InfoMemberPrinting.formatMethInfoToBufferFreeStyle amap m denv buf d)

/// Convert a ParamData to a string
let stringOfParamData denv paramData = bufs (fun buf -> InfoMemberPrinting.formatParamDataToBuffer denv buf paramData)
let layoutOfParamData denv paramData = InfoMemberPrinting.layoutParamData denv paramData
let outputILTypeRef         denv os x = x |> PrintIL.layoutILTypeRef denv |> bufferL os
let layoutILTypeRef         denv x = x |> PrintIL.layoutILTypeRef denv
let outputExnDef            denv os x = x |> TastDefinitionPrinting.layoutExnDefn denv |> bufferL os
let layoutExnDef            denv x = x |> TastDefinitionPrinting.layoutExnDefn denv
let stringOfTyparConstraints denv x   = x |> PrintTypes.layoutConstraintsWithInfo denv SimplifyTypes.typeSimplificationInfo0  |> showL
let outputTycon             denv infoReader ad m (* width *) os x = TastDefinitionPrinting.layoutTycon denv infoReader ad m true WordL.keywordType x (* |> Layout.squashTo width *) |>  bufferL os
let layoutTycon             denv infoReader ad m (* width *) x = TastDefinitionPrinting.layoutTycon denv infoReader ad m true WordL.keywordType x (* |> Layout.squashTo width *)
let layoutUnionCases        denv x    = x |> TastDefinitionPrinting.layoutUnionCaseFields denv true
let outputUnionCases        denv os x    = x |> TastDefinitionPrinting.layoutUnionCaseFields denv true |> bufferL os
/// Pass negative number as pos in case of single cased discriminated unions
let isGeneratedUnionCaseField pos f     = TastDefinitionPrinting.isGeneratedUnionCaseField pos f
let isGeneratedExceptionField pos f     = TastDefinitionPrinting.isGeneratedExceptionField pos f
let stringOfTyparConstraint denv tpc  = stringOfTyparConstraints denv [tpc]
let stringOfTy              denv x    = x |> PrintTypes.layoutType denv |> showL
<<<<<<< HEAD
let prettyLayoutOfTy        denv x    = x |> PrintTypes.layoutPrettyType denv
let prettyLayoutOfTyNoCx    denv x    = x |> PrintTypes.layoutPrettyTypeNoCx denv
let prettyStringOfTy        denv x    = x |> PrintTypes.layoutPrettyType denv |> showL
let prettyStringOfTyNoCx    denv x    = x |> PrintTypes.layoutPrettyTypeNoCx denv |> showL
=======
let prettyLayoutOfType   denv x    = x |> PrintTypes.prettyLayoutOfType denv
let prettyStringOfTy        denv x    = x |> PrintTypes.prettyLayoutOfType denv |> showL
let prettyStringOfTyNoCx    denv x    = x |> PrintTypes.prettyLayoutOfTypeNoConstraints denv |> showL
>>>>>>> 9c756347
let stringOfRecdField       denv x    = x |> TastDefinitionPrinting.layoutRecdField false denv |> showL
let stringOfUnionCase       denv x    = x |> TastDefinitionPrinting.layoutUnionCase denv (WordL.bar)  |> showL
let stringOfExnDef          denv x    = x |> TastDefinitionPrinting.layoutExnDefn denv |> showL

let stringOfFSAttrib        denv x  = x |> PrintTypes.layoutAttrib denv |> squareAngleL |> showL
let stringOfILAttrib        denv x  = x |> PrintTypes.layoutILAttrib denv |> squareAngleL |> showL

let layoutInferredSigOfModuleExpr showHeader denv infoReader ad m expr = InferredSigPrinting.layoutInferredSigOfModuleExpr showHeader denv infoReader ad m expr 
let prettyLayoutOfValOrMember denv typarInst v = PrintTastMemberOrVals.prettyLayoutOfValOrMember denv typarInst v  
let prettyLayoutOfValOrMemberNoInst denv v = PrintTastMemberOrVals.prettyLayoutOfValOrMemberNoInst denv v  
let prettyLayoutOfInstAndSig denv x = PrintTypes.prettyLayoutOfInstAndSig denv x

/// Generate text for comparing two types.
///
/// If the output text is different without showing constraints and/or imperative type variable 
/// annotations and/or fully qualifying paths then don't show them! 
let minimalStringsOfTwoTypes denv t1 t2= 
    let (t1,t2),tpcs = PrettyTypes.PrettifyTypePair denv.g (t1,t2)
    // try denv + no type annotations 
    let attempt1 = 
        let denv = { denv with showImperativeTyparAnnotations=false; showConstraintTyparAnnotations=false  }
        let min1 = stringOfTy denv t1
        let min2 = stringOfTy denv t2
        if min1 <> min2 then Some (min1,min2,"") else None
    match attempt1 with 
    | Some res -> res
    | None -> 
    // try denv + no type annotations + show full paths
    let attempt2 = 
        let denv = { denv with showImperativeTyparAnnotations=false; showConstraintTyparAnnotations=false  }.SetOpenPaths []
        let min1 = stringOfTy denv t1
        let min2 = stringOfTy denv t2
        if min1 <> min2 then Some (min1,min2,"") else None
        // try denv 
    match attempt2 with 
    | Some res -> res
    | None -> 
    let attempt3 = 
        let min1 = stringOfTy denv t1
        let min2 = stringOfTy denv t2
        if min1 <> min2 then Some (min1,min2,stringOfTyparConstraints denv tpcs) else None
    match attempt3 with 
    | Some res -> res 
    | None -> 
    let attempt4 = 
        // try denv + show full paths + static parameters
        let denv = denv.SetOpenPaths []
        let denv = { denv with includeStaticParametersInTypeNames=true }
        let min1 = stringOfTy denv t1
        let min2 = stringOfTy denv t2
        if min1 <> min2 then Some (min1,min2,stringOfTyparConstraints denv tpcs) else None
    match attempt4 with
    | Some res -> res
    | None ->
        // https://github.com/Microsoft/visualfsharp/issues/2561
        // still identical, we better (try to) show assembly qualified name to disambiguate
        let denv = denv.SetOpenPaths []
        let denv = { denv with includeStaticParametersInTypeNames=true }
        let makeName t =
            let assemblyName = PrintTypes.layoutAssemblyName denv t |> function | null | "" -> "" | name -> sprintf " (%s)" name
            sprintf "%s%s" (stringOfTy denv t1) assemblyName

        (makeName t1,makeName t2,stringOfTyparConstraints denv tpcs)
    

// Note: Always show imperative annotations when comparing value signatures 
let minimalStringsOfTwoValues denv v1 v2= 
    let denvMin = { denv with showImperativeTyparAnnotations=true; showConstraintTyparAnnotations=false  }
    let min1 = bufs (fun buf -> outputQualifiedValOrMember denvMin buf v1)
    let min2 = bufs (fun buf -> outputQualifiedValOrMember denvMin buf v2) 
    if min1 <> min2 then 
        (min1,min2) 
    else
        let denvMax = { denv with showImperativeTyparAnnotations=true; showConstraintTyparAnnotations=true  }
        let max1 = bufs (fun buf -> outputQualifiedValOrMember denvMax buf v1)
        let max2 = bufs (fun buf -> outputQualifiedValOrMember denvMax buf v2) 
        max1,max2
    
let minimalStringOfType denv ty = 
    let ty, _cxs = PrettyTypes.PrettifyType denv.g ty
    let denvMin = { denv with showImperativeTyparAnnotations=false; showConstraintTyparAnnotations=false  }
    showL (PrintTypes.layoutTypeWithInfoAndPrec denvMin SimplifyTypes.typeSimplificationInfo0 2 ty)


#if ASSEMBLY_AND_MODULE_SIGNATURE_PRINTING
type DeclSpec = 
    | DVal of Val 
    | DTycon of Tycon 
    | DException of Tycon 
    | DModul of ModuleOrNamespace

let rangeOfDeclSpec = function
    | DVal   v -> v.Range
    | DTycon t -> t.Range
    | DException t -> t.Range
    | DModul m -> m.Range

/// modul - provides (valspec)* - and also types, exns and submodules.
/// Each defines a decl block on a given range.
/// Can sort on the ranges to recover the original declaration order.
let rec moduleOrNamespaceTypeLP (topLevel : bool) (denv: DisplayEnv) (mtype : ModuleOrNamespaceType) =
    // REVIEW: consider a better way to keep decls in order. 
    let declSpecs : DeclSpec list =
        List.concat
          [mtype.AllValsAndMembers |> Seq.toList |> List.filter (fun v -> not v.IsCompilerGenerated && v.MemberInfo.IsNone) |> List.map DVal;
            mtype.TypeDefinitions |> List.map DTycon;
            mtype.ExceptionDefinitions |> List.map DException;
            mtype.ModuleAndNamespaceDefinitions |> List.map DModul;
          ]
       
    let declSpecs = List.sortWithOrder (Order.orderOn rangeOfDeclSpec rangeOrder) declSpecs
    let declSpecL =
      function // only show namespaces / modules at the top level; this is because we've no global namespace
      | DVal  vspec      when not topLevel -> prettyLayoutOfValOrMember                     denv vspec
      | DTycon tycon     when not topLevel -> tyconL                   denv (wordL "type") tycon
      | DException tycon when not topLevel -> layoutExnDefn                 denv tycon 
      | DModul mspec                       -> moduleOrNamespaceLP false denv mspec
      | _                                  -> emptyL // this catches non-namespace / modules at the top-level

    aboveListL (List.map declSpecL declSpecs)

and moduleOrNamespaceLP (topLevel: bool) (denv: DisplayEnv) (mspec: ModuleOrNamespace) = 
    let istype = mspec.ModuleOrNamespaceType.ModuleOrNamespaceKind
    let nm     = mspec.DemangledModuleOrNamespaceName
    let denv   = denv.AddOpenModuleOrNamespace (mkLocalModRef mspec) 
    let nmL    = layoutAccessibility denv mspec.Accessibility (wordL nm)
    let denv   = denv.AddAccessibility mspec.Accessibility 
    let path   = path.Add nm // tack on the current module to be used in calls to linearise all subterms
    let body   = moduleOrNamespaceTypeLP topLevel denv path  mspec.ModuleOrNamespaceType
    if istype = Namespace
        then (wordL "namespace" ^^ nmL) @@-- body
        else (wordL "module" ^^ nmL ^^ wordL "= begin") @@-- body @@ wordL "end"

let moduleOrNamespaceTypeL (denv: DisplayEnv) (mtype : ModuleOrNamespaceType) = moduleOrNamespaceTypeLP false denv Path.Empty mtype
let moduleOrNamespaceL denv mspec = moduleOrNamespaceLP false denv Path.Empty mspec
let assemblyL denv (mspec : ModuleOrNamespace) = moduleOrNamespaceTypeLP true denv Path.Empty mspec.ModuleOrNamespaceType // we seem to get the *assembly* name as an outer module, this strips this off
#endif
<|MERGE_RESOLUTION|>--- conflicted
+++ resolved
@@ -1983,16 +1983,10 @@
 let isGeneratedExceptionField pos f     = TastDefinitionPrinting.isGeneratedExceptionField pos f
 let stringOfTyparConstraint denv tpc  = stringOfTyparConstraints denv [tpc]
 let stringOfTy              denv x    = x |> PrintTypes.layoutType denv |> showL
-<<<<<<< HEAD
-let prettyLayoutOfTy        denv x    = x |> PrintTypes.layoutPrettyType denv
-let prettyLayoutOfTyNoCx    denv x    = x |> PrintTypes.layoutPrettyTypeNoCx denv
-let prettyStringOfTy        denv x    = x |> PrintTypes.layoutPrettyType denv |> showL
-let prettyStringOfTyNoCx    denv x    = x |> PrintTypes.layoutPrettyTypeNoCx denv |> showL
-=======
-let prettyLayoutOfType   denv x    = x |> PrintTypes.prettyLayoutOfType denv
+let prettyLayoutOfType      denv x    = x |> PrintTypes.prettyLayoutOfType denv
+let prettyLayoutOfTypeNoCx  denv x    = x |> PrintTypes.prettyLayoutOfTypeNoConstraints denv
 let prettyStringOfTy        denv x    = x |> PrintTypes.prettyLayoutOfType denv |> showL
 let prettyStringOfTyNoCx    denv x    = x |> PrintTypes.prettyLayoutOfTypeNoConstraints denv |> showL
->>>>>>> 9c756347
 let stringOfRecdField       denv x    = x |> TastDefinitionPrinting.layoutRecdField false denv |> showL
 let stringOfUnionCase       denv x    = x |> TastDefinitionPrinting.layoutUnionCase denv (WordL.bar)  |> showL
 let stringOfExnDef          denv x    = x |> TastDefinitionPrinting.layoutExnDefn denv |> showL
