// Copyright (c) Microsoft Corporation.  All Rights Reserved.  See License.txt in the project root for license information.

/// Print Signatures/Types, for signatures, intellisense, quick info, FSI responses
module internal FSharp.Compiler.NicePrint

open System
open System.Globalization
open System.IO
open Internal.Utilities.Collections
open Internal.Utilities.Library
open Internal.Utilities.Library.Extras
open Internal.Utilities.Rational
open FSharp.Compiler 
open FSharp.Compiler.AbstractIL.IL 
open FSharp.Compiler.AttributeChecking
open FSharp.Compiler.ErrorLogger
open FSharp.Compiler.Infos
open FSharp.Compiler.InfoReader
open FSharp.Compiler.Syntax
open FSharp.Compiler.Syntax.PrettyNaming
open FSharp.Compiler.TcGlobals
open FSharp.Compiler.Text
open FSharp.Compiler.Text.Layout
open FSharp.Compiler.Text.LayoutRender
open FSharp.Compiler.Text.TaggedText
open FSharp.Compiler.Xml
open FSharp.Compiler.TypedTree
open FSharp.Compiler.TypedTreeBasics
open FSharp.Compiler.TypedTreeOps
open FSharp.Compiler.AccessibilityLogic

open FSharp.Core.Printf

[<AutoOpen>]
module internal PrintUtilities = 
    let bracketIfL x lyt = if x then bracketL lyt else lyt

    let squareAngleL x = LeftL.leftBracketAngle ^^ x ^^ RightL.rightBracketAngle

    let angleL x = sepL leftAngle ^^ x ^^ rightL rightAngle

    let braceL x = wordL leftBrace ^^ x ^^ wordL rightBrace

    let braceMultiLineL x = (wordL leftBrace @@-- x) @@ wordL rightBrace

    let braceBarL x = wordL leftBraceBar ^^ x ^^ wordL rightBraceBar

    // Use a space before a colon if there is an unusual character to the left
    let addColonL l =
        if endsWithL ">" l || endsWithL ")" l || endsWithL "`" l then 
            l ^^ WordL.colon
        else
            l ^^ RightL.colon

    let comment str = wordL (tagText (sprintf "(* %s *)" str))

    let isDiscard (name: string) = name.StartsWith("_")

    let ensureFloat (s: string) =
        if String.forall (fun c -> Char.IsDigit c || c = '-') s then
            s + ".0" 
        else s

    let layoutsL (ls: Layout list) : Layout =
        match ls with
        | [] -> emptyL
        | [x] -> x
        | x :: xs -> List.fold (^^) x xs 

    // Layout a curried function type. Over multiple lines breaking takes some care, e.g.
    //
    // val SampleFunctionTupledAllBreakA:
    //    longLongLongArgName1: string * longLongLongArgName2: TType *
    //    longLongLongArgName3: TType * longLongLongArgName4: TType
    //      -> TType list
    //
    // val SampleFunctionTupledAllBreakA:
    //    longLongLongArgName1: string *
    //    longLongLongArgName2: TType *
    //    longLongLongArgName3: TType *
    //    longLongLongArgName4: TType
    //      -> TType list
    //
    // val SampleFunctionCurriedOneBreakA:
    //    arg1: string -> arg2: TType -> arg3: TType
    //    -> arg4: TType -> TType list
    //
    // val SampleFunctionCurriedAllBreaksA:
    //    longLongLongArgName1: string
    //    -> longLongLongArgName2: TType
    //    -> longLongLongArgName3: TType
    //    -> longLongLongArgName4: TType
    //      -> TType list
    //
    //  val SampleFunctionMixedA:
    //    longLongLongArgName1: string *
    //    longLongLongArgName2: string
    //    -> longLongLongArgName3: string *
    //       longLongLongArgName4: string *
    //       longLongLongArgName5: TType
    //    -> longLongLongArgName6: TType *
    //       longLongLongArgName7: TType *
    //    -> longLongLongArgName8: TType *
    //       longLongLongArgName9: TType *
    //       longLongLongArgName10: TType
    //      -> TType list
    let curriedLayoutsL retTyDelim (argtysL: Layout list) (rtyL: Layout) =
        let arrowAndRetyL = wordL (tagPunctuation retTyDelim) ^^ rtyL
        let argtysL =
            argtysL
            |> List.mapi (fun i argtyL -> if i = 0 then argtyL else wordL (tagPunctuation "->") ^^ argtyL)
            |> List.reduce (++)
        argtysL --- arrowAndRetyL

    let tagNavArbValRef (valRefOpt: ValRef option) tag =
        match valRefOpt with
        | Some vref ->
            tag |> mkNav vref.DefinitionRange
        | None ->
            tag

    let suppressInheritanceAndInterfacesForTyInSimplifiedDisplays g amap m ty = 
        isEnumTy g ty || isDelegateTy g ty || ExistsHeadTypeInEntireHierarchy g amap m ty g.exn_tcr

    let applyMaxMembers maxMembers (allDecls: _ list) = 
        match maxMembers with 
        | Some n when allDecls.Length > n -> (allDecls |> List.truncate n) @ [wordL (tagPunctuation "...")] 
        | _ -> allDecls

    // Put the "+ N overloads" into the layout
    let shrinkOverloads layoutFunction resultFunction group = 
        match group with 
        | [x] -> [resultFunction x (layoutFunction x)] 
        | x :: rest -> [ resultFunction x (layoutFunction x -- leftL (tagText (match rest.Length with 1 -> FSComp.SR.nicePrintOtherOverloads1() | n -> FSComp.SR.nicePrintOtherOverloadsN(n)))) ] 
        | _ -> []
    
    let tagEntityRefName(denv: DisplayEnv) (xref: EntityRef) name =
        if xref.IsNamespace then tagNamespace name
        elif xref.IsModule then tagModule name
        elif xref.IsTypeAbbrev then
            let ty = xref.TypeAbbrev.Value
            match stripTyEqns denv.g ty with
            | TType_app(tcref, _) when tcref.IsStructOrEnumTycon ->
                tagStruct name
            | _ ->
                tagAlias name
        elif xref.IsFSharpDelegateTycon then tagDelegate name
        elif xref.IsILEnumTycon || xref.IsFSharpEnumTycon then tagEnum name
        elif xref.IsStructOrEnumTycon then tagStruct name
        elif isInterfaceTyconRef xref then tagInterface name
        elif xref.IsUnionTycon then tagUnion name
        elif xref.IsRecordTycon then tagRecord name
        else tagClass name

    let usePrefix (denv: DisplayEnv) (tcref: TyconRef) =
        match denv.genericParameterStyle with
        | GenericParameterStyle.Implicit -> tcref.IsPrefixDisplay
        | GenericParameterStyle.Prefix -> true
        | GenericParameterStyle.Suffix -> false

    let layoutTyconRefImpl isAttribute (denv: DisplayEnv) (tcref: TyconRef) =
<<<<<<< HEAD
        let tagEntityRefName (xref: EntityRef) name =
            if xref.IsNamespace then tagNamespace name
            elif xref.IsModule then tagModule name
            elif xref.IsTypeAbbrev then
                let ty = xref.TypeAbbrev.Value
                match stripTyEqns denv.g ty with
                | TType_app(tcref, _, _) when tcref.IsStructOrEnumTycon ->
                    tagStruct name
                | _ ->
                    tagAlias name
            elif xref.IsFSharpDelegateTycon then tagDelegate name
            elif xref.IsILEnumTycon || xref.IsFSharpEnumTycon then tagEnum name
            elif xref.IsStructOrEnumTycon then tagStruct name
            elif isInterfaceTyconRef xref then tagInterface name
            elif xref.IsUnionTycon then tagUnion name
            elif xref.IsRecordTycon then tagRecord name
            else tagClass name
=======
>>>>>>> ee93a1b3

        let prefix = usePrefix denv tcref
        let isArray = not prefix && isArrayTyconRef denv.g tcref
        let demangled = 
            if isArray then
                tcref.DisplayNameCore // no backticks for arrays "int[]"
            else
                let name =
                    if denv.includeStaticParametersInTypeNames then 
                        tcref.DisplayNameWithStaticParameters 
                    elif tcref.DisplayName = tcref.DisplayNameWithStaticParameters then
                        tcref.DisplayName // has no static params
                    else
                        tcref.DisplayName+"<...>" // shorten
                if isAttribute && name.EndsWithOrdinal("Attribute") then
                    String.dropSuffix name "Attribute"
                else 
                    name

        let tyconTagged =
            tagEntityRefName denv tcref demangled
            |> mkNav tcref.DefinitionRange

        let tyconTextL =
            if isArray then
                tyconTagged |> rightL
            else
                tyconTagged |> wordL

        if denv.shortTypeNames then 
            tyconTextL
        else
            let path = tcref.CompilationPath.DemangledPath
            let path =
                if denv.includeStaticParametersInTypeNames then
                    path
                else
                    path |> List.map (fun s -> 
                        let i = s.IndexOf(',')
                        if i <> -1 then s.Substring(0, i)+"<...>" // apparently has static params, shorten
                        else s)
            let pathText = trimPathByDisplayEnv denv path
            if pathText = "" then tyconTextL else leftL (tagUnknownEntity pathText) ^^ tyconTextL

    let layoutBuiltinAttribute (denv: DisplayEnv) (attrib: BuiltinAttribInfo) =
        let tcref = attrib.TyconRef
        squareAngleL (layoutTyconRefImpl true denv tcref)

    /// layout the xml docs immediately before another block
    let layoutXmlDoc (denv: DisplayEnv) alwaysAddEmptyLine (xml: XmlDoc) restL =
        if denv.showDocumentation then
            let xmlDocL =
                let linesL =
                    [ for lineText in xml.UnprocessedLines do
                            // These lines may have new-lines in them and we need to split them so we can format it
                            for line in lineText.Split('\n') do
                            // note here that we don't add a space after the triple-slash, because
                            // the implicit spacing hasn't been trimmed here.
                            yield ("///" + line) |> tagText |> wordL
                    ]

                // Always add an empty line before any "///" comment
                let linesL = 
                    if linesL.Length > 0 || alwaysAddEmptyLine then 
                        [ yield "" |> tagText |> wordL
                          yield! linesL ]
                    else
                        linesL
                     
                linesL |> aboveListL

            xmlDocL @@ restL
        else restL

    let layoutXmlDocFromSig (denv: DisplayEnv) (infoReader: InfoReader) alwaysAddEmptyLine (possibleXmlDoc: XmlDoc) restL (info: (string option * string) option) =
        let xmlDoc =
            if possibleXmlDoc.IsEmpty then
                match info with
                | Some(Some ccuFileName, xmlDocSig) ->
                    infoReader.amap.assemblyLoader.TryFindXmlDocumentationInfo(Path.GetFileNameWithoutExtension ccuFileName)
                    |> Option.bind (fun xmlDocInfo ->
                        xmlDocInfo.TryGetXmlDocBySig(xmlDocSig)
                    )
                    |> Option.defaultValue possibleXmlDoc
                | _ ->
                    possibleXmlDoc
            else
                possibleXmlDoc
        layoutXmlDoc denv alwaysAddEmptyLine xmlDoc restL

    let layoutXmlDocOfVal (denv: DisplayEnv) (infoReader: InfoReader) (vref: ValRef) restL =
        if denv.showDocumentation then
            GetXmlDocSigOfValRef denv.g vref
            |> layoutXmlDocFromSig denv infoReader true vref.XmlDoc restL             
        else
            restL

    let layoutXmlDocOfMethInfo (denv: DisplayEnv) (infoReader: InfoReader) (minfo: MethInfo) restL =
        if denv.showDocumentation then
            GetXmlDocSigOfMethInfo infoReader Range.range0 minfo
            |> layoutXmlDocFromSig denv infoReader true minfo.XmlDoc restL             
        else
            restL

    let layoutXmlDocOfPropInfo (denv: DisplayEnv) (infoReader: InfoReader) (pinfo: PropInfo) restL =
        if denv.showDocumentation then
            GetXmlDocSigOfProp infoReader Range.range0 pinfo
            |> layoutXmlDocFromSig denv infoReader true pinfo.XmlDoc restL             
        else
            restL

    let layoutXmlDocOfEventInfo (denv: DisplayEnv) (infoReader: InfoReader) (einfo: EventInfo) restL =
        if denv.showDocumentation then
            GetXmlDocSigOfEvent infoReader Range.range0 einfo
            |> layoutXmlDocFromSig denv infoReader true einfo.XmlDoc restL             
        else
            restL

    let layoutXmlDocOfILFieldInfo (denv: DisplayEnv) (infoReader: InfoReader) (finfo: ILFieldInfo) restL =
        if denv.showDocumentation then
            GetXmlDocSigOfILFieldInfo infoReader Range.range0 finfo
            |> layoutXmlDocFromSig denv infoReader true XmlDoc.Empty restL             
        else
            restL

    let layoutXmlDocOfRecdField (denv: DisplayEnv) (infoReader: InfoReader) isClassDecl (rfref: RecdFieldRef) restL =
        if denv.showDocumentation then
            GetXmlDocSigOfRecdFieldRef rfref
            |> layoutXmlDocFromSig denv infoReader isClassDecl rfref.RecdField.XmlDoc restL             
        else
            restL

    let layoutXmlDocOfUnionCase (denv: DisplayEnv) (infoReader: InfoReader) (ucref: UnionCaseRef) restL =
        if denv.showDocumentation then
            GetXmlDocSigOfUnionCaseRef ucref
            |> layoutXmlDocFromSig denv infoReader false ucref.UnionCase.XmlDoc restL             
        else
            restL

    let layoutXmlDocOfEntity (denv: DisplayEnv) (infoReader: InfoReader) (eref: EntityRef) restL =
        if denv.showDocumentation then
            GetXmlDocSigOfEntityRef infoReader Range.range0 eref
            |> layoutXmlDocFromSig denv infoReader true eref.XmlDoc restL             
        else
            restL

module PrintIL = 

    let fullySplitILTypeRef (tref: ILTypeRef) = 
        (List.collect splitNamespace (tref.Enclosing @ [DemangleGenericTypeName tref.Name])) 

    let layoutILTypeRefName denv path =
        let path = 
            match path with 
            | [ "System"; "Void" ] -> ["unit"]
            | [ "System"; "Object" ] -> ["obj"]
            | [ "System"; "String" ] -> ["string"]
            | [ "System"; "Single" ] -> ["float32"]
            | [ "System"; "Double" ] -> ["float"]
            | [ "System"; "Decimal"] -> ["decimal"]
            | [ "System"; "Char" ] -> ["char"]
            | [ "System"; "Byte" ] -> ["byte"]
            | [ "System"; "SByte" ] -> ["sbyte"]
            | [ "System"; "Int16" ] -> ["int16"]
            | [ "System"; "Int32" ] -> ["int" ]
            | [ "System"; "Int64" ] -> ["int64" ]
            | [ "System"; "UInt16" ] -> ["uint16" ]
            | [ "System"; "UInt32" ] -> ["uint" ]
            | [ "System"; "UInt64" ] -> ["uint64" ]
            | [ "System"; "IntPtr" ] -> ["nativeint" ]
            | [ "System"; "UIntPtr" ] -> ["unativeint" ]
            | [ "System"; "Boolean"] -> ["bool"]
            | _ -> path
        let p2, n = List.frontAndBack path
        let tagged = if n = "obj" || n = "string" then tagClass n else tagStruct n
        if denv.shortTypeNames then 
            wordL tagged
          else
            leftL (tagNamespace (trimPathByDisplayEnv denv p2)) ^^ wordL tagged

    let layoutILTypeRef denv tref =
        let path = fullySplitILTypeRef tref
        layoutILTypeRefName denv path

    let layoutILArrayShape (ILArrayShape sh) = 
        SepL.leftBracket ^^ wordL (tagPunctuation (sh |> List.tail |> List.map (fun _ -> ",") |> String.concat "")) ^^ RightL.rightBracket // drop off one "," so that a n-dimensional array has n - 1 ","'s

    let paramsL (ps: Layout list) : Layout = 
        match ps with
        | [] -> emptyL
        | _ -> 
            let body = commaListL ps
            SepL.leftAngle ^^ body ^^ RightL.rightAngle

    let pruneParams (className: string) (ilTyparSubst: Layout list) =
        let numParams = 
            // can't find a way to see the number of generic parameters for *this* class (the GenericParams also include type variables for enclosing classes); this will have to do
            let rightMost = className |> SplitNamesForILPath |> List.last
            match Int32.TryParse(rightMost, NumberStyles.Integer, CultureInfo.InvariantCulture) with 
            | true, n -> n
            | false, _ -> 0 // looks like it's non-generic
        ilTyparSubst |> List.rev |> List.truncate numParams |> List.rev
 
    let rec layoutILType (denv: DisplayEnv) (ilTyparSubst: Layout list) (ty: ILType) : Layout =
        match ty with
        | ILType.Void -> WordL.structUnit // These are type-theoretically totally different type-theoretically `void` is Fin 0 and `unit` is Fin (S 0) ... but, this looks like as close as we can get.
        | ILType.Array (sh, t) -> layoutILType denv ilTyparSubst t ^^ layoutILArrayShape sh
        | ILType.Value t
        | ILType.Boxed t -> layoutILTypeRef denv t.TypeRef ^^ (t.GenericArgs |> List.map (layoutILType denv ilTyparSubst) |> paramsL)
        | ILType.Ptr t
        | ILType.Byref t -> layoutILType denv ilTyparSubst t
        | ILType.FunctionPointer t -> layoutILCallingSignature denv ilTyparSubst None t
        | ILType.TypeVar n -> List.item (int n) ilTyparSubst
        | ILType.Modified (_, _, t) -> layoutILType denv ilTyparSubst t // Just recurse through them to the contained ILType

    /// Layout a function pointer signature using type-only-F#-style. No argument names are printed.
    and layoutILCallingSignature denv ilTyparSubst cons (signature: ILCallingSignature) =
        // We need a special case for
        // constructors (Their return types are reported as `void`, but this is
        // incorrect; so if we're dealing with a constructor we require that the
        // return type be passed along as the `cons` parameter.)
        let args = signature.ArgTypes |> List.map (layoutILType denv ilTyparSubst) 
        let res = 
            match cons with
            | Some className -> 
                let names = SplitNamesForILPath (DemangleGenericTypeName className)
                // special case for constructor return-type (viz., the class itself)
                layoutILTypeRefName denv names ^^ (pruneParams className ilTyparSubst |> paramsL) 
            | None -> 
                signature.ReturnType |> layoutILType denv ilTyparSubst
        
        match args with
        | [] -> WordL.structUnit ^^ WordL.arrow ^^ res
        | [x] -> x ^^ WordL.arrow ^^ res
        | _ -> sepListL WordL.star args ^^ WordL.arrow ^^ res

    let layoutILFieldInit x =
        let textOpt = 
            match x with
            | Some init -> 
                match init with
                | ILFieldInit.Bool x -> 
                    if x then
                        Some keywordTrue
                    else
                        Some keywordFalse
                | ILFieldInit.Char c -> ("'" + (char c).ToString () + "'") |> (tagStringLiteral >> Some)
                | ILFieldInit.Int8 x -> ((x |> int32 |> string) + "y") |> (tagNumericLiteral >> Some)
                | ILFieldInit.Int16 x -> ((x |> int32 |> string) + "s") |> (tagNumericLiteral >> Some)
                | ILFieldInit.Int32 x -> x |> (string >> tagNumericLiteral >> Some)
                | ILFieldInit.Int64 x -> ((x |> string) + "L") |> (tagNumericLiteral >> Some)
                | ILFieldInit.UInt8 x -> ((x |> int32 |> string) + "uy") |> (tagNumericLiteral >> Some)
                | ILFieldInit.UInt16 x -> ((x |> int32 |> string) + "us") |> (tagNumericLiteral >> Some)
                | ILFieldInit.UInt32 x -> (x |> int64 |> string) + "u" |> (tagNumericLiteral >> Some)
                | ILFieldInit.UInt64 x -> ((x |> int64 |> string) + "UL") |> (tagNumericLiteral >> Some)
                | ILFieldInit.Single d -> 
                    let s = d.ToString ("g12", CultureInfo.InvariantCulture)
                    let s = ensureFloat s
                    (s + "f") |> (tagNumericLiteral >> Some)
                | ILFieldInit.Double d -> 
                      let s = d.ToString ("g12", CultureInfo.InvariantCulture)
                      let s = ensureFloat s
                      s |> (tagNumericLiteral >> Some)
                | _ -> None
            | None -> None
        match textOpt with
        | None -> WordL.equals ^^ (comment "value unavailable")
        | Some s -> WordL.equals ^^ wordL s

    let layoutILEnumCase nm litVal =
        let nameL = ConvertNameToDisplayLayout (tagEnum >> wordL) nm
        WordL.bar ^^ nameL ^^ layoutILFieldInit litVal

module PrintTypes = 
    // Note: We need nice printing of constants in order to print literals and attributes 
    let layoutConst g ty c =
        let str = 
            match c with
            | Const.Bool x -> if x then keywordTrue else keywordFalse
            | Const.SByte x -> (x |> string)+"y" |> tagNumericLiteral
            | Const.Byte x -> (x |> string)+"uy" |> tagNumericLiteral
            | Const.Int16 x -> (x |> string)+"s" |> tagNumericLiteral
            | Const.UInt16 x -> (x |> string)+"us" |> tagNumericLiteral
            | Const.Int32 x -> (x |> string) |> tagNumericLiteral
            | Const.UInt32 x -> (x |> string)+"u" |> tagNumericLiteral
            | Const.Int64 x -> (x |> string)+"L" |> tagNumericLiteral
            | Const.UInt64 x -> (x |> string)+"UL" |> tagNumericLiteral
            | Const.IntPtr x -> (x |> string)+"n" |> tagNumericLiteral
            | Const.UIntPtr x -> (x |> string)+"un" |> tagNumericLiteral
            | Const.Single d -> 
                 let s = d.ToString("g12", CultureInfo.InvariantCulture)
                 let s = ensureFloat s
                 (s + "f") |> tagNumericLiteral
            | Const.Double d -> 
                let s = d.ToString("g12", CultureInfo.InvariantCulture)
                let s = ensureFloat s
                s |> tagNumericLiteral
            | Const.Char c -> "'" + c.ToString() + "'" |> tagStringLiteral
            | Const.String bs -> "\"" + bs + "\"" |> tagNumericLiteral
            | Const.Unit -> "()" |> tagPunctuation
            | Const.Decimal bs -> string bs + "M" |> tagNumericLiteral
            // either "null" or "the default value for a struct"
            | Const.Zero -> tagKeyword(if isRefTy g ty then "null" else "default")
        wordL str

    let layoutAccessibility (denv: DisplayEnv) accessibility itemL =
        let isInternalCompPath x = 
            match x with 
            | CompPath(ILScopeRef.Local, []) -> true 
            | _ -> false
        let (|Public|Internal|Private|) (TAccess p) = 
            match p with 
            | [] -> Public 
            | _ when List.forall isInternalCompPath p -> Internal 
            | _ -> Private
        match denv.contextAccessibility, accessibility with
        | Public, Internal -> WordL.keywordInternal ++ itemL   // print modifier, since more specific than context
        | Public, Private -> WordL.keywordPrivate ++ itemL     // print modifier, since more specific than context
        | Internal, Private -> WordL.keywordPrivate ++ itemL   // print modifier, since more specific than context
        | _ -> itemL

    /// Layout a reference to a type 
    let layoutTyconRef denv tycon = layoutTyconRefImpl false denv tycon

    /// Layout the flags of a member 
    let layoutMemberFlags (memFlags: SynMemberFlags) = 
        let stat = 
            if memFlags.IsInstance || (memFlags.MemberKind = SynMemberKind.Constructor) then emptyL 
            else WordL.keywordStatic

        let stat = 
            if memFlags.IsOverrideOrExplicitImpl then stat ++ WordL.keywordOverride
            else stat

        let stat = 
            if memFlags.IsDispatchSlot then stat ++ WordL.keywordAbstract
            elif memFlags.IsOverrideOrExplicitImpl then stat
            else
                match memFlags.MemberKind with 
                | SynMemberKind.ClassConstructor 
                | SynMemberKind.Constructor 
                | SynMemberKind.PropertyGetSet -> stat
                | SynMemberKind.Member 
                | SynMemberKind.PropertyGet 
                | SynMemberKind.PropertySet -> stat ++ WordL.keywordMember

        // let stat = if memFlags.IsFinal then stat ++ wordL "final" else stat in
        stat

    /// Layout a single attribute arg, following the cases of 'gen_attr_arg' in ilxgen.fs
    /// This is the subset of expressions we display in the NicePrint pretty printer 
    /// See also dataExprL - there is overlap between these that should be removed 
    let rec layoutAttribArg denv arg = 
        match arg with 
        | Expr.Const (c, _, ty) -> 
            if isEnumTy denv.g ty then 
                WordL.keywordEnum ^^ angleL (layoutType denv ty) ^^ bracketL (layoutConst denv.g ty c)
            else
                layoutConst denv.g ty c

        | Expr.Op (TOp.Array, [_elemTy], args, _) ->
            LeftL.leftBracketBar ^^ semiListL (List.map (layoutAttribArg denv) args) ^^ RightL.rightBracketBar

        // Detect 'typeof<ty>' calls 
        | TypeOfExpr denv.g ty ->
            LeftL.keywordTypeof ^^ wordL (tagPunctuation "<") ^^ layoutType denv ty ^^ rightL (tagPunctuation ">")

        // Detect 'typedefof<ty>' calls 
        | TypeDefOfExpr denv.g ty ->
            LeftL.keywordTypedefof ^^ wordL (tagPunctuation "<") ^^ layoutType denv ty ^^ rightL (tagPunctuation ">")

        | Expr.Op (TOp.Coerce, [tgTy;_], [arg2], _) ->
            leftL (tagPunctuation "(") ^^ layoutAttribArg denv arg2 ^^ wordL (tagPunctuation ":>") ^^ layoutType denv tgTy ^^ rightL (tagPunctuation ")")

        | AttribBitwiseOrExpr denv.g (arg1, arg2) ->
            layoutAttribArg denv arg1 ^^ wordL (tagPunctuation "|||") ^^ layoutAttribArg denv arg2

        // Detect explicit enum values 
        | EnumExpr denv.g arg1 ->
            WordL.keywordEnum ++ bracketL (layoutAttribArg denv arg1)

        | _ -> comment "(* unsupported attribute argument *)"

    /// Layout arguments of an attribute 'arg1, ..., argN' 
    and layoutAttribArgs denv args = 
        let argsL =  args |> List.map (fun (AttribExpr(e1, _)) -> layoutAttribArg denv e1)
        sepListL (rightL (tagPunctuation ",")) argsL

    /// Layout an attribute 'Type(arg1, ..., argN)' 
    //
    // REVIEW: we are ignoring "props" here
    and layoutAttrib denv (Attrib(tcref, _, args, _props, _, _, _)) = 
        let tcrefL = layoutTyconRefImpl true denv tcref
        let argsL = bracketL (layoutAttribArgs denv args)
        match args with 
        | [] -> tcrefL
        | _ -> tcrefL ++ argsL

    and layoutILAttribElement denv arg = 
        match arg with 
        | ILAttribElem.String (Some x) -> wordL (tagStringLiteral ("\"" + x + "\""))
        | ILAttribElem.String None -> wordL (tagStringLiteral "")
        | ILAttribElem.Bool x -> if x then WordL.keywordTrue else WordL.keywordFalse
        | ILAttribElem.Char x -> wordL (tagStringLiteral ("'" + x.ToString() + "'" ))
        | ILAttribElem.SByte x -> wordL (tagNumericLiteral ((x |> string)+"y"))
        | ILAttribElem.Int16 x -> wordL (tagNumericLiteral ((x |> string)+"s"))
        | ILAttribElem.Int32 x -> wordL (tagNumericLiteral (x |> string))
        | ILAttribElem.Int64 x -> wordL (tagNumericLiteral ((x |> string)+"L"))
        | ILAttribElem.Byte x -> wordL (tagNumericLiteral ((x |> string)+"uy"))
        | ILAttribElem.UInt16 x -> wordL (tagNumericLiteral ((x |> string)+"us"))
        | ILAttribElem.UInt32 x -> wordL (tagNumericLiteral ((x |> string)+"u"))
        | ILAttribElem.UInt64 x -> wordL (tagNumericLiteral ((x |> string)+"UL"))
        | ILAttribElem.Single x -> 
            let str =
                let s = x.ToString("g12", CultureInfo.InvariantCulture)
                let s = ensureFloat s 
                s + "f"
            wordL (tagNumericLiteral str)
        | ILAttribElem.Double x -> 
            let str =
                let s = x.ToString("g12", CultureInfo.InvariantCulture)
                let s = ensureFloat s 
                s
            wordL (tagNumericLiteral str)
        | ILAttribElem.Null -> wordL (tagKeyword "null")
        | ILAttribElem.Array (_, xs) -> 
            leftL (tagPunctuation "[|") ^^ semiListL (List.map (layoutILAttribElement denv) xs) ^^ RightL.rightBracketBar
        | ILAttribElem.Type (Some ty) -> 
            LeftL.keywordTypeof ^^ SepL.leftAngle ^^ PrintIL.layoutILType denv [] ty ^^ RightL.rightAngle
        | ILAttribElem.Type None -> wordL (tagText "")
        | ILAttribElem.TypeRef (Some ty) -> 
            LeftL.keywordTypedefof ^^ SepL.leftAngle ^^ PrintIL.layoutILTypeRef denv ty ^^ RightL.rightAngle
        | ILAttribElem.TypeRef None -> emptyL

    and layoutILAttrib denv (ty, args) = 
        let argsL = bracketL (sepListL (rightL (tagPunctuation ",")) (List.map (layoutILAttribElement denv) args))
        PrintIL.layoutILType denv [] ty ++ argsL

    /// Layout '[<attribs>]' above another block 
    and layoutAttribs denv startOpt isLiteral kind attrs restL = 
        
        let attrsL = 
            [ if denv.showAttributes then
                // Don't display DllImport and other attributes in generated signatures
                let attrs = attrs |> List.filter (IsMatchingFSharpAttributeOpt denv.g denv.g.attrib_DllImportAttribute >> not)
                let attrs = attrs |> List.filter (IsMatchingFSharpAttributeOpt denv.g denv.g.attrib_ContextStaticAttribute >> not)
                let attrs = attrs |> List.filter (IsMatchingFSharpAttributeOpt denv.g denv.g.attrib_ThreadStaticAttribute >> not)
                let attrs = attrs |> List.filter (IsMatchingFSharpAttribute denv.g denv.g.attrib_EntryPointAttribute >> not)
                let attrs = attrs |> List.filter (IsMatchingFSharpAttributeOpt denv.g denv.g.attrib_MarshalAsAttribute >> not)
                let attrs = attrs |> List.filter (IsMatchingFSharpAttribute denv.g denv.g.attrib_ReflectedDefinitionAttribute >> not)
                let attrs = attrs |> List.filter (IsMatchingFSharpAttribute denv.g denv.g.attrib_StructLayoutAttribute >> not)
                let attrs = attrs |> List.filter (IsMatchingFSharpAttribute denv.g denv.g.attrib_AutoSerializableAttribute >> not)
                let attrs = attrs |> List.filter (IsMatchingFSharpAttribute denv.g denv.g.attrib_LiteralAttribute >> not)
                let attrs = attrs |> List.filter (IsMatchingFSharpAttribute denv.g denv.g.attrib_MeasureAttribute >> not)
                let attrs = attrs |> List.filter (IsMatchingFSharpAttribute denv.g denv.g.attrib_StructAttribute >> not)
                let attrs = attrs |> List.filter (IsMatchingFSharpAttribute denv.g denv.g.attrib_ClassAttribute >> not)
                let attrs = attrs |> List.filter (IsMatchingFSharpAttribute denv.g denv.g.attrib_InterfaceAttribute >> not)
            
                for attr in attrs do
                    layoutAttrib denv attr

              // Always show the 'Struct', 'Class, 'Interface' attributes if needed
              match startOpt with 
              | Some "struct" ->
                wordL (tagClass "Struct")
              | Some "class" ->
                wordL (tagClass "Class")
              | Some "interface" ->
                wordL (tagClass "Interface")
              | _ ->
                ()

              // Always show the 'Literal' attribute if needed
              if isLiteral then
                wordL (tagClass "Literal")

              // Always show the 'Measure' attribute if needed
              if kind = TyparKind.Measure then
                wordL (tagClass "Measure")
            ]

        match attrsL with 
        | [] -> restL 
        | _ -> squareAngleL (sepListL (rightL (tagPunctuation ";")) attrsL) @@ restL
            
    and layoutTyparAttribs denv kind attrs restL =
        match attrs, kind with
        | [], TyparKind.Type -> restL 
        | _, _ -> squareAngleL (sepListL (rightL (tagPunctuation ";")) ((match kind with TyparKind.Type -> [] | TyparKind.Measure -> [wordL (tagText "Measure")]) @ List.map (layoutAttrib denv) attrs)) ^^ restL

    and layoutTyparRef denv (typar: Typar) =
        wordL
            (tagTypeParameter 
                (sprintf "%s%s%s"
                    (if denv.showConstraintTyparAnnotations then prefixOfStaticReq typar.StaticReq else "'")
                    (if denv.showImperativeTyparAnnotations then prefixOfRigidTypar typar else "")
                    typar.DisplayName))

    /// Layout a single type parameter declaration, taking TypeSimplificationInfo into account
    /// There are several printing-cases for a typar:
    ///
    ///  'a              - is multiple occurrence.
    ///  _               - singleton occurrence, an underscore preferred over 'b. (OCaml accepts but does not print)
    ///  #Type           - inplace coercion constraint and singleton.
    ///  ('a :> Type)    - inplace coercion constraint not singleton.
    ///  ('a.opM: S->T) - inplace operator constraint.
    ///
    and layoutTyparRefWithInfo denv (env: SimplifyTypes.TypeSimplificationInfo) (typar: Typar) =
        let varL = layoutTyparRef denv typar
        let varL = if denv.showAttributes then layoutTyparAttribs denv typar.Kind typar.Attribs varL else varL

        match Zmap.tryFind typar env.inplaceConstraints with
        | Some typarConstraintTy ->
            if Zset.contains typar env.singletons then
                leftL (tagPunctuation "#") ^^ layoutTypeWithInfo denv env typarConstraintTy
            else
                (varL ^^ sepL (tagPunctuation ":>") ^^ layoutTypeWithInfo denv env typarConstraintTy) |> bracketL

        | _ -> varL

      
    /// Layout type parameter constraints, taking TypeSimplificationInfo into account 
    and layoutConstraintsWithInfo denv env cxs = 
        
        // Internally member constraints get attached to each type variable in their support. 
        // This means we get too many constraints being printed. 
        // So we normalize the constraints to eliminate duplicate member constraints 
        let cxs = 
            cxs
            |> ListSet.setify (fun (_, cx1) (_, cx2) ->
                match cx1, cx2 with 
                | TyparConstraint.MayResolveMember(traitInfo1, _),
                  TyparConstraint.MayResolveMember(traitInfo2, _) -> traitsAEquiv denv.g TypeEquivEnv.Empty traitInfo1 traitInfo2
                | _ -> false)

        let cxsL = List.collect (layoutConstraintWithInfo denv env) cxs
        match cxsL with 
        | [] -> emptyL 
        | _ -> 
            if denv.abbreviateAdditionalConstraints then 
                wordL (tagKeyword "when") ^^ wordL(tagText "<constraints>")
            elif denv.shortConstraints then 
                leftL (tagPunctuation "(") ^^ wordL (tagKeyword "requires") ^^ sepListL (wordL (tagKeyword "and")) cxsL ^^ rightL (tagPunctuation ")")
            else
                wordL (tagKeyword "when") ^^ sepListL (wordL (tagKeyword "and")) cxsL

    /// Layout constraints, taking TypeSimplificationInfo into account 
    and layoutConstraintWithInfo denv env (tp, tpc) =
        let longConstraintPrefix l = (layoutTyparRefWithInfo denv env tp |> addColonL) ^^ l
        match tpc with 
        | TyparConstraint.CoercesTo(tpct, _) -> 
            [layoutTyparRefWithInfo denv env tp ^^ wordL (tagOperator ":>") --- layoutTypeWithInfo denv env tpct]

        | TyparConstraint.MayResolveMember(traitInfo, _) ->
            [layoutTraitWithInfo denv env traitInfo]

        | TyparConstraint.DefaultsTo(_, ty, _) ->
              if denv.showTyparDefaultConstraints then 
                  [wordL (tagKeyword "default") ^^ (layoutTyparRefWithInfo denv env tp  |> addColonL) ^^ layoutTypeWithInfo denv env ty]
              else []

        | TyparConstraint.IsEnum(ty, _) ->
            if denv.shortConstraints then 
                [wordL (tagKeyword "enum")]
            else
                [longConstraintPrefix (layoutTypeAppWithInfoAndPrec denv env (wordL (tagKeyword "enum")) 2 true [ty])]

        | TyparConstraint.SupportsComparison _ ->
            if denv.shortConstraints then 
                [wordL (tagKeyword "comparison")]
            else
                [wordL (tagKeyword "comparison") |> longConstraintPrefix]

        | TyparConstraint.SupportsEquality _ ->
            if denv.shortConstraints then 
                [wordL (tagKeyword "equality")]
            else
                [wordL (tagKeyword "equality") |> longConstraintPrefix]

        | TyparConstraint.IsDelegate(aty, bty, _) ->
            if denv.shortConstraints then 
                [WordL.keywordDelegate]
            else
                [layoutTypeAppWithInfoAndPrec denv env WordL.keywordDelegate 2 true [aty;bty] |> longConstraintPrefix]

        | TyparConstraint.SupportsNull _ ->
            [wordL (tagKeyword "null") |> longConstraintPrefix]

        | TyparConstraint.NotSupportsNull _ ->
                [(wordL (tagKeyword "not") ^^ wordL(tagKeyword "null")) |> longConstraintPrefix]

        | TyparConstraint.IsNonNullableStruct _ ->
            if denv.shortConstraints then 
                [wordL (tagText "value type")]
            else
                [WordL.keywordStruct |> longConstraintPrefix]

        | TyparConstraint.IsUnmanaged _ ->
            if denv.shortConstraints then
                [wordL (tagKeyword "unmanaged")]
            else
                [wordL (tagKeyword "unmanaged") |> longConstraintPrefix]

        | TyparConstraint.IsReferenceType _ ->
            if denv.shortConstraints then 
                [wordL (tagText "reference type")]
            else
                [(wordL (tagKeyword "not") ^^ wordL(tagKeyword "struct")) |> longConstraintPrefix]

        | TyparConstraint.SimpleChoice(tys, _) ->
            [bracketL (sepListL (sepL (tagPunctuation "|")) (List.map (layoutTypeWithInfo denv env) tys)) |> longConstraintPrefix]

        | TyparConstraint.RequiresDefaultConstructor _ -> 
            if denv.shortConstraints then 
                [wordL (tagKeyword "default") ^^ wordL (tagKeyword "constructor")]
            else
                [bracketL (
                    (WordL.keywordNew |> addColonL) ^^
                    WordL.structUnit ^^ 
                    WordL.arrow ^^
                    (layoutTyparRefWithInfo denv env tp)) |> longConstraintPrefix]

    and layoutTraitWithInfo denv env (TTrait(tys, nm, memFlags, argtys, rty, _)) =
        let nameL = ConvertValNameToDisplayLayout false (tagMember >> wordL) nm
        if denv.shortConstraints then 
            WordL.keywordMember ^^ nameL
        else
            let rty = GetFSharpViewOfReturnType denv.g rty
            let stat = layoutMemberFlags memFlags
            let tys = ListSet.setify (typeEquiv denv.g) tys
            let tysL = 
                match tys with 
                | [ty] -> layoutTypeWithInfo denv env ty 
                | tys -> bracketL (layoutTypesWithInfoAndPrec denv env 2 (wordL (tagKeyword "or")) tys)

            let argtysL = layoutTypesWithInfoAndPrec denv env 2 (wordL (tagPunctuation "*")) argtys
            let rtyL = layoutReturnType denv env rty
            let sigL = curriedLayoutsL "->" [argtysL] rtyL
            (tysL |> addColonL) --- bracketL (stat ++ (nameL |> addColonL) --- sigL)

    /// Layout a unit of measure expression 
    and layoutMeasure denv unt =
        let sortVars vs = vs |> List.sortBy (fun (v: Typar, _) -> v.DisplayName) 
        let sortCons cs = cs |> List.sortBy (fun (c: TyconRef, _) -> c.DisplayName) 
        let negvs, posvs = ListMeasureVarOccsWithNonZeroExponents unt |> sortVars |> List.partition (fun (_, e) -> SignRational e < 0)
        let negcs, poscs = ListMeasureConOccsWithNonZeroExponents denv.g false unt |> sortCons |> List.partition (fun (_, e) -> SignRational e < 0)
        let unparL uv = layoutTyparRef denv uv
        let unconL tc = layoutTyconRef denv tc
        let rationalL e = wordL (tagNumericLiteral (RationalToString e))
        let measureToPowerL x e = if e = OneRational then x else x -- wordL (tagPunctuation "^") -- rationalL e
        let prefix = spaceListL (List.map (fun (v, e) -> measureToPowerL (unparL v) e) posvs @
                                 List.map (fun (c, e) -> measureToPowerL (unconL c) e) poscs)
        let postfix = spaceListL (List.map (fun (v, e) -> measureToPowerL (unparL v) (NegRational e)) negvs @
                                  List.map (fun (c, e) -> measureToPowerL (unconL c) (NegRational e)) negcs)
        match (negvs, negcs) with 
        | [], [] -> (match posvs, poscs with [], [] -> wordL (tagNumericLiteral "1") | _ -> prefix)
        | _ -> prefix ^^ sepL (tagPunctuation "/") ^^ (if List.length negvs + List.length negcs > 1 then sepL (tagPunctuation "(") ^^ postfix ^^ sepL (tagPunctuation ")") else postfix)

    /// Layout type arguments, either NAME<ty, ..., ty> or (ty, ..., ty) NAME *)
    and layoutTypeAppWithInfoAndPrec denv env tcL prec prefix args =
        if prefix then 
            match args with
            | [] -> tcL
            | [arg] -> tcL ^^ sepL (tagPunctuation "<") ^^ (layoutTypeWithInfoAndPrec denv env 4 arg) ^^ rightL (tagPunctuation">")
            | args -> bracketIfL (prec <= 1) (tcL ^^ angleL (layoutTypesWithInfoAndPrec denv env 2 (sepL (tagPunctuation ",")) args))
        else
            match args with
            | [] -> tcL
            | [arg] -> layoutTypeWithInfoAndPrec denv env 2 arg ^^ tcL
            | args -> bracketIfL (prec <= 1) (bracketL (layoutTypesWithInfoAndPrec denv env 2 (sepL (tagPunctuation ",")) args) --- tcL)

    and layoutNullness part2 (nullness: Nullness) =
        match nullness.Evaluate() with
        | NullnessInfo.WithNull -> part2 ^^ rightL (tagText "?")
        | NullnessInfo.WithoutNull -> part2
        | NullnessInfo.AmbivalentToNull -> part2 // TODO NULLNESS: emit this optionally ^^ wordL (tagText "%")

    /// Layout a type, taking precedence into account to insert brackets where needed
    and layoutTypeWithInfoAndPrec denv env prec ty =
        let g = denv.g
        match stripTyparEqns ty with 

<<<<<<< HEAD
        // Always prefer to format 'byref<ty,ByRefKind.In>' as 'inref<ty>'
        | ty when isInByrefTy denv.g ty && (match ty with TType_app (tc, _, _) when denv.g.inref_tcr.CanDeref  && tyconRefEq denv.g tc denv.g.byref2_tcr -> true | _ -> false) ->
            layoutTypeWithInfoAndPrec denv env prec (mkInByrefTy denv.g (destByrefTy denv.g ty))

        // Always prefer to format 'byref<ty,ByRefKind.Out>' as 'outref<ty>'
        | ty when isOutByrefTy denv.g ty && (match ty with TType_app (tc, _, _) when denv.g.outref_tcr.CanDeref  && tyconRefEq denv.g tc denv.g.byref2_tcr -> true | _ -> false) ->
            layoutTypeWithInfoAndPrec denv env prec (mkOutByrefTy denv.g (destByrefTy denv.g ty))

        // Always prefer to format 'byref<ty,ByRefKind.InOut>' as 'byref<ty>'
        | ty when isByrefTy denv.g ty && (match ty with TType_app (tc, _, _) when denv.g.byref_tcr.CanDeref  && tyconRefEq denv.g tc denv.g.byref2_tcr -> true | _ -> false) ->
            layoutTypeWithInfoAndPrec denv env prec (mkByrefTy denv.g (destByrefTy denv.g ty))

        // Always prefer 'float' to 'float<1>'
        | TType_app (tc,args,nullness) when tc.IsMeasureableReprTycon && List.forall (isDimensionless denv.g) args ->
          let part1 = layoutTypeWithInfoAndPrec denv env prec (reduceTyconRefMeasureableOrProvided denv.g tc args)
          let part2 = layoutNullness part1 nullness
          part2

        // Layout a type application
        | TType_app (tc, args, nullness) ->
          let usePrefix =
              match denv.genericParameterStyle with
              | GenericParameterStyle.Implicit -> tc.IsPrefixDisplay
              | GenericParameterStyle.Prefix -> true
              | GenericParameterStyle.Suffix -> false
          let part1 = layoutTypeAppWithInfoAndPrec denv env (layoutTyconRefImpl denv tc) prec usePrefix args
          let part2 = layoutNullness part1 nullness
          part2

        | TType_ucase (UnionCaseRef(tc, _), args) ->
          let usePrefix =
              match denv.genericParameterStyle with
              | GenericParameterStyle.Implicit -> tc.IsPrefixDisplay
              | GenericParameterStyle.Prefix -> true
              | GenericParameterStyle.Suffix -> false
          layoutTypeAppWithInfoAndPrec denv env (layoutTyconRefImpl denv tc) prec usePrefix args
=======
        // Always prefer to format 'byref<ty, ByRefKind.In>' as 'inref<ty>'
        | ty when isInByrefTy g ty && (match ty with TType_app (tc, _) when g.inref_tcr.CanDeref && tyconRefEq g tc g.byref2_tcr -> true | _ -> false) ->
            layoutTypeWithInfoAndPrec denv env prec (mkInByrefTy g (destByrefTy g ty))

        // Always prefer to format 'byref<ty, ByRefKind.Out>' as 'outref<ty>'
        | ty when isOutByrefTy g ty && (match ty with TType_app (tc, _) when g.outref_tcr.CanDeref && tyconRefEq g tc g.byref2_tcr -> true | _ -> false) ->
            layoutTypeWithInfoAndPrec denv env prec (mkOutByrefTy g (destByrefTy g ty))

        // Always prefer to format 'byref<ty, ByRefKind.InOut>' as 'byref<ty>'
        | ty when isByrefTy g ty && (match ty with TType_app (tc, _) when g.byref_tcr.CanDeref && tyconRefEq g tc g.byref2_tcr -> true | _ -> false) ->
            layoutTypeWithInfoAndPrec denv env prec (mkByrefTy g (destByrefTy g ty))

        // Always prefer 'float' to 'float<1>'
        | TType_app (tc, args) when tc.IsMeasureableReprTycon && List.forall (isDimensionless g) args ->
          layoutTypeWithInfoAndPrec denv env prec (reduceTyconRefMeasureableOrProvided g tc args)

        // Layout a type application
        | TType_ucase (UnionCaseRef(tc, _), args)
        | TType_app (tc, args) ->
          let prefix = usePrefix denv tc
          layoutTypeAppWithInfoAndPrec denv env (layoutTyconRef denv tc) prec prefix args
>>>>>>> ee93a1b3

        // Layout a tuple type 
        | TType_anon (anonInfo, tys) ->
            let core = sepListL (rightL (tagPunctuation ";")) (List.map2 (fun nm ty -> wordL (tagField nm) ^^ rightL (tagPunctuation ":") ^^ layoutTypeWithInfoAndPrec denv env prec ty) (Array.toList anonInfo.SortedNames) tys)
            if evalAnonInfoIsStruct anonInfo then 
                WordL.keywordStruct --- braceBarL core
            else 
                braceBarL core

        // Layout a tuple type 
        | TType_tuple (tupInfo, t) ->
            let elsL = layoutTypesWithInfoAndPrec denv env 2 (wordL (tagPunctuation "*")) t
            if evalTupInfoIsStruct tupInfo then 
                WordL.keywordStruct --- bracketL elsL
            else 
                bracketIfL (prec <= 2) elsL

        // Layout a first-class generic type. 
        | TType_forall (tps, tau) ->
            let tauL = layoutTypeWithInfoAndPrec denv env prec tau
            match tps with 
            | [] -> tauL
            | [h] -> layoutTyparRefWithInfo denv env h ^^ rightL (tagPunctuation ".") --- tauL
            | h :: t -> spaceListL (List.map (layoutTyparRefWithInfo denv env) (h :: t)) ^^ rightL (tagPunctuation ".") --- tauL

        | TType_fun _ ->
<<<<<<< HEAD
            let rec loop soFarL ty = 
              match stripTyparEqns ty with 
              | TType_fun (dty, rty, nullness) -> 
                  let part1 = soFarL --- (layoutTypeWithInfoAndPrec denv env 4 dty ^^ wordL (tagPunctuation "->"))
                  let part2 = loop part1 rty
                  let part3 = layoutNullness part2 nullness
                  part3
              | rty -> soFarL --- layoutTypeWithInfoAndPrec denv env 5 rty
            bracketIfL (prec <= 4) (loop emptyL ty)
=======
            let argtys, rty = stripFunTy g ty
            let rtyL = layoutTypeWithInfoAndPrec denv env 5 rty
            let argtysL = argtys |> List.map (layoutTypeWithInfoAndPrec denv env 4)
            let funcTyL = curriedLayoutsL "->" argtysL rtyL
            bracketIfL (prec <= 4) funcTyL
>>>>>>> ee93a1b3

        // Layout a type variable . 
        | TType_var (r, nullness) ->
            let part1 = layoutTyparRefWithInfo denv env r
            let part2 = layoutNullness part1 nullness
            part2

        | TType_measure unt -> layoutMeasure denv unt

    /// Layout a list of types, separated with the given separator, either '*' or ','
    and layoutTypesWithInfoAndPrec denv env prec sep typl = 
        sepListL sep (List.map (layoutTypeWithInfoAndPrec denv env prec) typl)

    and layoutReturnType denv env rty = layoutTypeWithInfoAndPrec denv env 4 rty

    /// Layout a single type, taking TypeSimplificationInfo into account 
    and layoutTypeWithInfo denv env ty = 
        layoutTypeWithInfoAndPrec denv env 5 ty

    and layoutType denv ty = 
        layoutTypeWithInfo denv SimplifyTypes.typeSimplificationInfo0 ty

    // Format each argument, including its name and type 
    let layoutArgInfo denv env (ty, argInfo: ArgReprInfo) = 
        let g = denv.g
       
        // Detect an optional argument 
        let isOptionalArg = HasFSharpAttribute g g.attrib_OptionalArgumentAttribute argInfo.Attribs
        let isParamArray = HasFSharpAttribute g g.attrib_ParamArrayAttribute argInfo.Attribs

        match argInfo.Name, isOptionalArg, isParamArray, tryDestOptionTy g ty with 
        // Layout an optional argument 
        | Some id, true, _, ValueSome ty -> 
            let idL = ConvertValNameToDisplayLayout false (tagParameter >> rightL) id.idText
            LeftL.questionMark ^^ 
            (idL |> addColonL) ^^
            layoutTypeWithInfoAndPrec denv env 2 ty 

        // Layout an unnamed argument 
        | None, _, _, _ -> 
            layoutTypeWithInfoAndPrec denv env 2 ty

        // Layout a named argument 
        | Some id, _, isParamArray, _ -> 
            let idL = ConvertValNameToDisplayLayout false (tagParameter >> wordL) id.idText
            let prefix =
                if isParamArray then
                    layoutBuiltinAttribute denv g.attrib_ParamArrayAttribute ^^ idL
                else
                    idL
            (prefix |> addColonL) ^^ layoutTypeWithInfoAndPrec denv env 2 ty

    let layoutCurriedArgInfos denv env argInfos =
        argInfos 
        |> List.mapSquared (layoutArgInfo denv env)
        |> List.map (sepListL (wordL (tagPunctuation "*")))

    let layoutGenericParameterTypes denv env genParamTys = 
      match genParamTys with
      | [] -> emptyL
      | _ ->
        wordL (tagPunctuation "<")
        ^^
        (
          genParamTys
          |> List.map (layoutTypeWithInfoAndPrec denv env 4)
          |> sepListL (wordL (tagPunctuation ","))
        ) 
        ^^
        wordL (tagPunctuation ">")

    /// Layout a single type used as the type of a member or value 
    let layoutTopType denv env argInfos rty cxs =
        // Parenthesize the return type to match the topValInfo 
        let rtyL = layoutReturnType denv env rty
        let cxsL = layoutConstraintsWithInfo denv env cxs
        match argInfos with
        | [] -> rtyL --- cxsL
        | _ -> 
            let retTyDelim = if denv.useColonForReturnType then ":" else "->"
            let allArgsL = layoutCurriedArgInfos denv env argInfos
            curriedLayoutsL retTyDelim allArgsL rtyL --- cxsL

    /// Layout type parameters
    let layoutTyparDecls denv nmL prefix (typars: Typars) =
        let env = SimplifyTypes.typeSimplificationInfo0 
        let tpcs = typars |> List.collect (fun tp -> List.map (fun tpc -> tp, tpc) tp.Constraints) 
        match typars, tpcs with 
        | [], []  -> 
            nmL

        | [h], [] when not prefix -> 
            layoutTyparRefWithInfo denv env h --- nmL

        | _ -> 
            let tpcsL = layoutConstraintsWithInfo denv env tpcs
            let coreL = sepListL (sepL (tagPunctuation ",")) (List.map (layoutTyparRefWithInfo denv env) typars)
            if prefix || not (isNil tpcs) then
                nmL ^^ angleL (coreL --- tpcsL)
            else
                bracketL coreL --- nmL

    let layoutTyparConstraint denv (tp, tpc) = 
        match layoutConstraintWithInfo denv SimplifyTypes.typeSimplificationInfo0 (tp, tpc) with 
        | h :: _ -> h 
        | [] -> emptyL

    let prettyLayoutOfInstAndSig denv (typarInst, tys, retTy) =
        let (prettyTyparInst, prettyTys, prettyRetTy), cxs = PrettyTypes.PrettifyInstAndSig denv.g (typarInst, tys, retTy)
        let env = SimplifyTypes.CollectInfo true (prettyRetTy :: prettyTys) cxs
        let prettyTysL = List.map (layoutTypeWithInfo denv env) prettyTys
        let prettyRetTyL = layoutTopType denv env [[]] prettyRetTy []
        prettyTyparInst, (prettyTys, prettyRetTy), (prettyTysL, prettyRetTyL), layoutConstraintsWithInfo denv env env.postfixConstraints

    let prettyLayoutOfTopTypeInfoAux denv prettyArgInfos prettyRetTy cxs = 
        let env = SimplifyTypes.CollectInfo true (prettyRetTy :: List.collect (List.map fst) prettyArgInfos) cxs
        layoutTopType denv env prettyArgInfos prettyRetTy env.postfixConstraints

    // Oddly this is called in multiple places with argInfos=[] and denv.useColonForReturnType=true, as a complex
    // way of giving give ": ty"
    let prettyLayoutOfUncurriedSig denv typarInst argInfos retTy = 
        let (prettyTyparInst, prettyArgInfos, prettyRetTy), cxs = PrettyTypes.PrettifyInstAndUncurriedSig denv.g (typarInst, argInfos, retTy)
        prettyTyparInst, prettyLayoutOfTopTypeInfoAux denv [prettyArgInfos] prettyRetTy cxs

    let prettyLayoutOfCurriedMemberSig denv typarInst argInfos retTy parentTyparTys = 
        let (prettyTyparInst, parentTyparTys, argInfos, retTy), cxs = PrettyTypes.PrettifyInstAndCurriedSig denv.g (typarInst, parentTyparTys, argInfos, retTy)
        // Filter out the parent typars, which don't get shown in the member signature 
        let cxs = cxs |> List.filter (fun (tp, _) -> not (parentTyparTys |> List.exists (fun ty -> match tryDestTyparTy denv.g ty with ValueSome destTypar -> typarEq tp destTypar | _ -> false))) 
        prettyTyparInst, prettyLayoutOfTopTypeInfoAux denv argInfos retTy cxs

    let prettyArgInfos denv allTyparInst =
        function 
        | [] -> [(denv.g.unit_ty, ValReprInfo.unnamedTopArg1)] 
        | infos -> infos |> List.map (map1Of2 (instType allTyparInst)) 

    // Layout: type spec - class, datatype, record, abbrev 
    let prettyLayoutOfMemberSigCore denv memberToParentInst (typarInst, methTypars: Typars, argInfos, retTy) = 
        let niceMethodTypars, allTyparInst = 
            let methTyparNames = methTypars |> List.mapi (fun i tp -> if (PrettyTypes.NeedsPrettyTyparName tp) then sprintf "a%d" (List.length memberToParentInst + i) else tp.Name)
            PrettyTypes.NewPrettyTypars memberToParentInst methTypars methTyparNames

        let retTy = instType allTyparInst retTy
        let argInfos = argInfos |> List.map (prettyArgInfos denv allTyparInst) 

        // Also format dummy types corresponding to any type variables on the container to make sure they 
        // aren't chosen as names for displayed variables. 
        let memberParentTypars = List.map fst memberToParentInst
        let parentTyparTys = List.map (mkTyparTy >> instType allTyparInst) memberParentTypars
        let prettyTyparInst, layout = prettyLayoutOfCurriedMemberSig denv typarInst argInfos retTy parentTyparTys

        prettyTyparInst, niceMethodTypars, layout

    let prettyLayoutOfMemberType denv v typarInst argInfos retTy = 
        match PartitionValRefTypars denv.g v with
        | Some(_, _, memberMethodTypars, memberToParentInst, _) ->
            prettyLayoutOfMemberSigCore denv memberToParentInst (typarInst, memberMethodTypars, argInfos, retTy)
        | None -> 
            let prettyTyparInst, layout = prettyLayoutOfUncurriedSig denv typarInst (List.concat argInfos) retTy 
            prettyTyparInst, [], layout

    let prettyLayoutOfMemberSig denv (memberToParentInst, nm, methTypars, argInfos, retTy) = 
        let _, niceMethodTypars, tauL = prettyLayoutOfMemberSigCore denv memberToParentInst (emptyTyparInst, methTypars, argInfos, retTy)
        let nameL = ConvertValNameToDisplayLayout false (tagMember >> wordL) nm
        let nameL =
            if denv.showTyparBinding then
                layoutTyparDecls denv nameL true niceMethodTypars
            else
                nameL
        (nameL |> addColonL) ^^ tauL

    /// layouts the elements of an unresolved overloaded method call:
    /// argInfos: unammed and named arguments
    /// retTy: return type
    /// genParamTy: generic parameter types
    let prettyLayoutsOfUnresolvedOverloading denv argInfos retTy genParamTys =

        let _niceMethodTypars, typarInst =
            let memberToParentInst = List.empty
            let typars = argInfos |> List.choose (function TType.TType_var (typar, _), _ -> Some typar | _ -> None)
            let methTyparNames = typars |> List.mapi (fun i tp -> if (PrettyTypes.NeedsPrettyTyparName tp) then sprintf "a%d" (List.length memberToParentInst + i) else tp.Name)
            PrettyTypes.NewPrettyTypars memberToParentInst typars methTyparNames

        let retTy = instType typarInst retTy
        let argInfos = prettyArgInfos denv typarInst argInfos
        let argInfos,retTy,genParamTys, cxs =
            // using 0, 1, 2 as discriminant for return, arguments and generic parameters
            // respectively, in order to easily retrieve each of the types with their
            // expected quality below.
            let typesWithDiscrimants =
                [
                    yield 0, retTy 
                    for ty,_ in argInfos do
                        yield 1, ty
                    for ty in genParamTys do
                        yield 2, ty
                ]
            let typesWithDiscrimants,typarsAndCxs = PrettyTypes.PrettifyDiscriminantAndTypePairs denv.g typesWithDiscrimants
            let retTy = typesWithDiscrimants |> List.find (function 0, _ -> true | _ -> false) |> snd
            let argInfos = 
                typesWithDiscrimants
                |> List.choose (function 1,ty -> Some ty | _ -> None)
                |> List.map2 (fun (_, argInfo) tTy -> tTy, argInfo) argInfos
            let genParamTys = 
                typesWithDiscrimants
                |> List.choose (function 2,ty -> Some ty | _ -> None)
              
            argInfos, retTy, genParamTys, typarsAndCxs

        let env = SimplifyTypes.CollectInfo true (List.collect (List.map fst) [argInfos]) cxs
        let cxsL = layoutConstraintsWithInfo denv env env.postfixConstraints

        (List.foldBack (---) (layoutCurriedArgInfos denv env [argInfos]) cxsL,
            layoutReturnType denv env retTy,
            layoutGenericParameterTypes denv env genParamTys)

    let prettyLayoutOfType denv ty = 
        let ty, cxs = PrettyTypes.PrettifyType denv.g ty
        let env = SimplifyTypes.CollectInfo true [ty] cxs
        let cxsL = layoutConstraintsWithInfo denv env env.postfixConstraints
        layoutTypeWithInfoAndPrec denv env 2 ty --- cxsL

    let prettyLayoutOfTypeNoConstraints denv ty = 
        let ty, _cxs = PrettyTypes.PrettifyType denv.g ty
        layoutTypeWithInfoAndPrec denv SimplifyTypes.typeSimplificationInfo0 5 ty 

    let layoutAssemblyName _denv (ty: TType) =
        ty.GetAssemblyName()

/// Printing TAST objects
module PrintTastMemberOrVals =
    open PrintTypes 

    let mkInlineL denv (v: Val) nameL = 
        if v.MustInline && not denv.suppressInlineKeyword then 
            wordL (tagKeyword "inline") ++ nameL 
        else 
            nameL

    let layoutMemberName (denv: DisplayEnv) (v: ValRef) niceMethodTypars tagFunction name =
        let nameL = ConvertValNameToDisplayLayout v.IsBaseVal (tagFunction >> mkNav v.DefinitionRange >> wordL) name
        let nameL =
            if denv.showMemberContainers then 
                layoutTyconRef denv v.MemberApparentEntity ^^ SepL.dot ^^ nameL
            else
                nameL
        let nameL = if denv.showTyparBinding then layoutTyparDecls denv nameL true niceMethodTypars else nameL
        let nameL = layoutAccessibility denv v.Accessibility nameL
        nameL

    let prettyLayoutOfMemberShortOption denv typarInst (v: Val) short =
        let v = mkLocalValRef v
        let membInfo = Option.get v.MemberInfo
        let stat = layoutMemberFlags membInfo.MemberFlags
        let _tps, argInfos, rty, _ = GetTypeOfMemberInFSharpForm denv.g v
        
        if short then
            for argInfo in argInfos do
                for _,info in argInfo do
                    info.Attribs <- []
                    info.Name <- None

        let prettyTyparInst, memberL =
            match membInfo.MemberFlags.MemberKind with
            | SynMemberKind.Member ->
                let prettyTyparInst, niceMethodTypars,tauL = prettyLayoutOfMemberType denv v typarInst argInfos rty
                let resL =
                    if short then tauL
                    else
                        let nameL = layoutMemberName denv v niceMethodTypars tagMember v.DisplayNameCoreMangled
                        let nameL = if short then nameL else mkInlineL denv v.Deref nameL
                        stat --- ((nameL  |> addColonL) ^^ tauL)
                prettyTyparInst, resL

            | SynMemberKind.ClassConstructor
            | SynMemberKind.Constructor ->
                let prettyTyparInst, _, tauL = prettyLayoutOfMemberType denv v typarInst argInfos rty
                let resL = 
                    if short then tauL
                    else
                        let newL = layoutAccessibility denv v.Accessibility WordL.keywordNew
                        stat ++ (newL |> addColonL) ^^ tauL
                prettyTyparInst, resL

            | SynMemberKind.PropertyGetSet ->
                emptyTyparInst, stat

            | SynMemberKind.PropertyGet ->
                if isNil argInfos then
                    // use error recovery because intellisense on an incomplete file will show this
                    errorR(Error(FSComp.SR.tastInvalidFormForPropertyGetter(), v.Id.idRange))
                    let nameL = layoutMemberName denv v [] tagProperty v.DisplayNameCoreMangled
                    let resL =
                        if short then nameL --- (WordL.keywordWith ^^ WordL.keywordGet)
                        else stat --- nameL --- (WordL.keywordWith ^^ WordL.keywordGet)
                    emptyTyparInst, resL
                else
                    let argInfos =
                        match argInfos with
                        | [[(ty, _)]] when isUnitTy denv.g ty -> []
                        | _ -> argInfos
                    let prettyTyparInst, niceMethodTypars,tauL = prettyLayoutOfMemberType denv v typarInst argInfos rty
                    let resL =
                        if short then
                            if isNil argInfos then tauL
                            else tauL --- (WordL.keywordWith ^^ WordL.keywordGet)
                        else
                            let nameL = layoutMemberName denv v niceMethodTypars tagProperty v.DisplayNameCoreMangled
                            stat --- ((nameL  |> addColonL) ^^ (if isNil argInfos then tauL else tauL --- (WordL.keywordWith ^^ WordL.keywordGet)))
                    prettyTyparInst, resL

            | SynMemberKind.PropertySet ->
                if argInfos.Length <> 1 || isNil argInfos.Head then
                    // use error recovery because intellisense on an incomplete file will show this
                    errorR(Error(FSComp.SR.tastInvalidFormForPropertySetter(), v.Id.idRange))
                    let nameL = layoutMemberName denv v [] tagProperty v.DisplayNameCoreMangled
                    let resL = stat --- nameL --- (WordL.keywordWith ^^ WordL.keywordSet)
                    emptyTyparInst, resL
                else
                    let argInfos, valueInfo = List.frontAndBack argInfos.Head
                    let prettyTyparInst, niceMethodTypars, tauL = prettyLayoutOfMemberType denv v typarInst (if isNil argInfos then [] else [argInfos]) (fst valueInfo)
                    let resL =
                        if short then
                            (tauL --- (WordL.keywordWith ^^ WordL.keywordSet))
                        else
                            let nameL = layoutMemberName denv v niceMethodTypars tagProperty v.DisplayNameCoreMangled
                            stat --- ((nameL |> addColonL) ^^ (tauL --- (WordL.keywordWith ^^ WordL.keywordSet)))
                    prettyTyparInst, resL

        prettyTyparInst, memberL

    let prettyLayoutOfMember denv typarInst (v:Val) = prettyLayoutOfMemberShortOption denv typarInst v false

    let prettyLayoutOfMemberNoInstShort denv v = 
        prettyLayoutOfMemberShortOption denv emptyTyparInst v true |> snd

    let layoutOfLiteralValue literalValue =
        let literalValue =
            match literalValue with
            | Const.Bool value -> if value then WordL.keywordTrue else WordL.keywordFalse
            | Const.SByte _
            | Const.Byte _
            | Const.Int16 _
            | Const.UInt16 _
            | Const.Int32 _
            | Const.UInt32 _
            | Const.Int64 _
            | Const.UInt64 _
            | Const.IntPtr _
            | Const.UIntPtr _
            | Const.Single _
            | Const.Double _
            | Const.Decimal _ -> literalValue.ToString() |> tagNumericLiteral |> wordL
            | Const.Char _
            | Const.String _ -> literalValue.ToString() |> tagStringLiteral |> wordL
            | Const.Unit
            | Const.Zero -> literalValue.ToString() |> tagText |> wordL
        WordL.equals ++ literalValue

    let layoutNonMemberVal denv (tps, v: Val, tau, cxs) =
        let env = SimplifyTypes.CollectInfo true [tau] cxs
        let cxs = env.postfixConstraints
        let argInfos, rty = GetTopTauTypeInFSharpForm denv.g (arityOfVal v).ArgInfos tau v.Range
        let nameL =

            let tagF =
                if isForallFunctionTy denv.g v.Type && not (isDiscard v.DisplayNameCore) then
                    if IsOperatorDisplayName v.DisplayName then
                        tagOperator
                    else
                        tagFunction
                elif not v.IsCompiledAsTopLevel && not(isDiscard v.DisplayNameCore) then
                    tagLocal
                elif v.IsModuleBinding then
                    tagModuleBinding
                else
                    tagUnknownEntity

            v.DisplayName
            |> tagF
            |> mkNav v.DefinitionRange
            |> wordL 
        let nameL = layoutAccessibility denv v.Accessibility nameL
        let nameL = 
            if v.IsMutable && not denv.suppressMutableKeyword then 
                wordL (tagKeyword "mutable") ++ nameL 
                else 
                    nameL
        let nameL = mkInlineL denv v nameL

        let isOverGeneric = List.length (Zset.elements (freeInType CollectTyparsNoCaching tau).FreeTypars) < List.length tps // Bug: 1143 
        let isTyFunction = v.IsTypeFunction // Bug: 1143, and innerpoly tests 
        let typarBindingsL = 
            if isTyFunction || isOverGeneric || denv.showTyparBinding then 
                layoutTyparDecls denv nameL true tps 
            else nameL
        let valAndTypeL = (WordL.keywordVal ^^ (typarBindingsL |> addColonL)) --- layoutTopType denv env argInfos rty cxs
        let valAndTypeL =
            match denv.generatedValueLayout v with
            | None -> valAndTypeL
            | Some rhsL -> (valAndTypeL ++ WordL.equals) --- rhsL
        match v.LiteralValue with
        | Some literalValue -> valAndTypeL --- layoutOfLiteralValue literalValue
        | None -> valAndTypeL

    let prettyLayoutOfValOrMember denv infoReader typarInst (vref: ValRef) =
        let prettyTyparInst, valL =
            match vref.MemberInfo with 
            | None ->
                let tps, tau = vref.TypeScheme

                // adjust the type in case this is the 'this' pointer stored in a reference cell
                let tau = StripSelfRefCell(denv.g, vref.BaseOrThisInfo, tau)

                let (prettyTyparInst, prettyTypars, prettyTauTy), cxs = PrettyTypes.PrettifyInstAndTyparsAndType denv.g (typarInst, tps, tau)
                let resL = layoutNonMemberVal denv (prettyTypars, vref.Deref, prettyTauTy, cxs)
                prettyTyparInst, resL
            | Some _ -> 
                prettyLayoutOfMember denv typarInst vref.Deref

        let valL =
            valL
            |> layoutAttribs denv None vref.LiteralValue.IsSome TyparKind.Type vref.Attribs
            |> layoutXmlDocOfVal denv infoReader vref

        prettyTyparInst, valL

    let prettyLayoutOfValOrMemberNoInst denv infoReader v =
        prettyLayoutOfValOrMember denv infoReader emptyTyparInst v |> snd

let layoutTyparConstraint denv x = x |> PrintTypes.layoutTyparConstraint denv 

let outputType denv os x = x |> PrintTypes.layoutType denv |> bufferL os

let layoutType denv x = x |> PrintTypes.layoutType denv

let outputTypars denv nm os x = x |> PrintTypes.layoutTyparDecls denv (wordL nm) true |> bufferL os

let outputTyconRef denv os x = x |> PrintTypes.layoutTyconRef denv |> bufferL os

let layoutTyconRef denv x = x |> PrintTypes.layoutTyconRef denv

let layoutConst g ty c = PrintTypes.layoutConst g ty c

let prettyLayoutOfMemberSig denv x = x |> PrintTypes.prettyLayoutOfMemberSig denv 

let prettyLayoutOfUncurriedSig denv argInfos tau = PrintTypes.prettyLayoutOfUncurriedSig denv argInfos tau

let prettyLayoutsOfUnresolvedOverloading denv argInfos retTy genericParameters = PrintTypes.prettyLayoutsOfUnresolvedOverloading denv argInfos retTy genericParameters

//-------------------------------------------------------------------------

/// Printing info objects
module InfoMemberPrinting = 

    /// Format the arguments of a method
    let layoutParamData denv (ParamData(isParamArray, _isInArg, _isOutArg, optArgInfo, _callerInfo, nmOpt, _reflArgInfo, pty)) =
        let isOptArg = optArgInfo.IsOptional
        // detect parameter type, if ptyOpt is None - this is .NET style optional argument
        let ptyOpt = tryDestOptionTy denv.g pty

        match isParamArray, nmOpt, isOptArg with 
        // Layout an optional argument 
        | _, Some id, true -> 
            let idL = ConvertValNameToDisplayLayout false (tagParameter >> rightL) id.idText
            let pty = match ptyOpt with ValueSome x -> x | _ -> pty
            LeftL.questionMark ^^
            (idL |> addColonL) ^^
            PrintTypes.layoutType denv pty

        // Layout an unnamed argument 
        | _, None, _ -> 
            PrintTypes.layoutType denv pty

        // Layout a named ParamArray argument 
        | true, Some id, _ -> 
            let idL = ConvertValNameToDisplayLayout false (tagParameter >> wordL) id.idText
            layoutBuiltinAttribute denv denv.g.attrib_ParamArrayAttribute ^^
            (idL  |> addColonL) ^^
            PrintTypes.layoutType denv pty

        // Layout a named normal argument 
        | false, Some id, _ -> 
            let idL = ConvertValNameToDisplayLayout false (tagParameter >> wordL) id.idText
            (idL  |> addColonL) ^^
            PrintTypes.layoutType denv pty

    let formatParamDataToBuffer denv os pd =
        layoutParamData denv pd |> bufferL os
        
    /// Format a method info using "F# style".
    //
    // That is, this style:
    //     new: argName1: argType1 * ... * argNameN: argTypeN -> retType
    //     Method: argName1: argType1 * ... * argNameN: argTypeN -> retType
    //
    let layoutMethInfoFSharpStyleCore (infoReader: InfoReader) m denv (minfo: MethInfo) minst =
        let amap = infoReader.amap

        match minfo.ArbitraryValRef with
        | Some vref ->
            PrintTastMemberOrVals.prettyLayoutOfValOrMemberNoInst denv infoReader vref
        | None ->
            let layout = 
                if not minfo.IsConstructor && not minfo.IsInstance then WordL.keywordStatic
                else emptyL

            let nameL =
                if minfo.IsConstructor then
                    WordL.keywordNew
                else
                    let idL = ConvertValNameToDisplayLayout false (tagMethod >> tagNavArbValRef minfo.ArbitraryValRef >> wordL) minfo.LogicalName
                    WordL.keywordMember ^^
                    PrintTypes.layoutTyparDecls denv idL true minfo.FormalMethodTypars

            let layout = layout ^^ (nameL |> addColonL)
            let layout = layoutXmlDocOfMethInfo denv infoReader minfo layout

            let paramsL =
                let paramDatas = minfo.GetParamDatas(amap, m, minst)
                if List.forall isNil paramDatas then
                    WordL.structUnit
                else
                    sepListL WordL.arrow (List.map ((List.map (layoutParamData denv)) >> sepListL WordL.star) paramDatas)

            let layout = layout ^^ paramsL
            
            let retL =
                let retTy = minfo.GetFSharpReturnTy(amap, m, minst)
                WordL.arrow ^^
                PrintTypes.layoutType denv retTy

            layout ^^ retL 

    /// Format a method info using "half C# style".
    //
    // That is, this style:
    //          Container(argName1: argType1, ..., argNameN: argTypeN) : retType
    //          Container.Method(argName1: argType1, ..., argNameN: argTypeN) : retType
    let layoutMethInfoCSharpStyle amap m denv (minfo: MethInfo) minst =
        let retTy = if minfo.IsConstructor then minfo.ApparentEnclosingType else minfo.GetFSharpReturnTy(amap, m, minst) 
        let layout = 
            if minfo.IsExtensionMember then
                LeftL.leftParen ^^ wordL (tagKeyword (FSComp.SR.typeInfoExtension())) ^^ RightL.rightParen
            else emptyL
        let layout = 
            layout ^^
                if isAppTy minfo.TcGlobals minfo.ApparentEnclosingAppType then
                    let tcref = minfo.ApparentEnclosingTyconRef 
                    PrintTypes.layoutTyconRef denv tcref
                else
                    emptyL
        let layout = 
            layout ^^
                if minfo.IsConstructor then
                    SepL.leftParen
                else
                    let idL = ConvertValNameToDisplayLayout false (tagMethod >> tagNavArbValRef minfo.ArbitraryValRef >> wordL) minfo.LogicalName
                    SepL.dot ^^
                    PrintTypes.layoutTyparDecls denv idL true minfo.FormalMethodTypars ^^
                    SepL.leftParen

        let paramDatas = minfo.GetParamDatas (amap, m, minst)
        let layout = layout ^^ sepListL RightL.comma ((List.concat >> List.map (layoutParamData denv)) paramDatas)
        layout ^^ RightL.rightParen ^^ WordL.colon ^^ PrintTypes.layoutType denv retTy

    // Prettify an ILMethInfo
    let prettifyILMethInfo (amap: Import.ImportMap) m (minfo: MethInfo) typarInst ilMethInfo = 
        let (ILMethInfo(_, apparentTy, dty, mdef, _)) = ilMethInfo
        let (prettyTyparInst, prettyTys), _ = PrettyTypes.PrettifyInstAndTypes amap.g (typarInst, (apparentTy :: minfo.FormalMethodInst))
        match prettyTys with
        | prettyApparentTy :: prettyFormalMethInst ->
            let prettyMethInfo = 
                match dty with 
                | None -> MethInfo.CreateILMeth (amap, m, prettyApparentTy, mdef)
                | Some declaringTyconRef -> MethInfo.CreateILExtensionMeth(amap, m, prettyApparentTy, declaringTyconRef, minfo.ExtensionMemberPriorityOption, mdef)
            prettyTyparInst, prettyMethInfo, prettyFormalMethInst
        | _ -> failwith "prettifyILMethInfo - prettyTys empty"

    /// Format a method to a buffer using "standalone" display style. 
    /// For example, these are the formats used when printing signatures of methods that have not been overridden,
    /// and the format used when showing the individual member in QuickInfo and DeclarationInfo.
    /// The formats differ between .NET/provided methods and F# methods. Surprisingly people don't really seem 
    /// to notice this, or they find it helpful. It feels that moving from this position should not be done lightly.
    //
    // For F# members:
    //          new: unit -> retType
    //          new: argName1: argType1 * ... * argNameN: argTypeN -> retType
    //          Container.Method: unit -> retType
    //          Container.Method: argName1: argType1 * ... * argNameN: argTypeN -> retType
    //
    // For F# extension members:
    //          ApparentContainer.Method: argName1: argType1 * ... * argNameN: argTypeN -> retType
    //
    // For C# and provided members:
    //          Container(argName1: argType1, ..., argNameN: argTypeN) : retType
    //          Container.Method(argName1: argType1, ..., argNameN: argTypeN) : retType
    //
    // For C# extension members:
    //          ApparentContainer.Method(argName1: argType1, ..., argNameN: argTypeN) : retType
    let prettyLayoutOfMethInfoFreeStyle (infoReader: InfoReader) m denv typarInst methInfo =
        let amap = infoReader.amap

        match methInfo with 
        | DefaultStructCtor _ -> 
            let prettyTyparInst, _ = PrettyTypes.PrettifyInst amap.g typarInst 
            let resL = PrintTypes.layoutTyconRef denv methInfo.ApparentEnclosingTyconRef ^^ wordL (tagPunctuation "()")
            prettyTyparInst, resL
        | FSMeth(_, _, vref, _) -> 
            let prettyTyparInst, resL = PrintTastMemberOrVals.prettyLayoutOfValOrMember { denv with showMemberContainers=true } infoReader typarInst vref
            prettyTyparInst, resL
        | ILMeth(_, ilminfo, _) -> 
            let prettyTyparInst, prettyMethInfo, minst = prettifyILMethInfo amap m methInfo typarInst ilminfo
            let resL = layoutMethInfoCSharpStyle amap m denv prettyMethInfo minst
            prettyTyparInst, resL
#if !NO_EXTENSIONTYPING
        | ProvidedMeth _ -> 
            let prettyTyparInst, _ = PrettyTypes.PrettifyInst amap.g typarInst 
            prettyTyparInst, layoutMethInfoCSharpStyle amap m denv methInfo methInfo.FormalMethodInst
    #endif

    let prettyLayoutOfPropInfoFreeStyle g amap m denv (pinfo: PropInfo) =
        let rty = pinfo.GetPropertyType(amap, m) 
        let rty = if pinfo.IsIndexer then mkFunTy g (mkRefTupledTy g (pinfo.GetParamTypes(amap, m))) rty else  rty 
        let rty, _ = PrettyTypes.PrettifyType g rty
        let nameL = ConvertValNameToDisplayLayout false (tagProperty >> tagNavArbValRef pinfo.ArbitraryValRef >> wordL) pinfo.PropertyName
        let getterSetter =
            match pinfo.HasGetter, pinfo.HasSetter with
            | true, false ->
                wordL (tagKeyword "with") ^^ wordL (tagText "get")
            | false, true ->
                wordL (tagKeyword "with") ^^ wordL (tagText "set")
            | true, true ->
                wordL (tagKeyword "with") ^^ wordL (tagText "get, set")
            | false, false ->
                emptyL

        wordL (tagText (FSComp.SR.typeInfoProperty())) ^^
        layoutTyconRef denv pinfo.ApparentEnclosingTyconRef ^^
        SepL.dot ^^
        (nameL  |> addColonL) ^^
        layoutType denv rty ^^
        getterSetter

    let formatMethInfoToBufferFreeStyle amap m denv os (minfo: MethInfo) = 
        let _, resL = prettyLayoutOfMethInfoFreeStyle amap m denv emptyTyparInst minfo 
        resL |> bufferL os

    /// Format a method to a layout (actually just containing a string) using "free style" (aka "standalone"). 
    let layoutMethInfoFSharpStyle amap m denv (minfo: MethInfo) =
        layoutMethInfoFSharpStyleCore amap m denv minfo minfo.FormalMethodInst

//-------------------------------------------------------------------------

/// Printing TAST objects
module TastDefinitionPrinting = 
    open PrintTypes

    let layoutExtensionMember denv infoReader (vref: ValRef) =
        let (@@*) = if denv.printVerboseSignatures then (@@----) else (@@--)
        let tycon = vref.MemberApparentEntity.Deref
        let nameL = ConvertNameToDisplayLayout (tagMethod >> mkNav vref.DefinitionRange >> wordL) tycon.DisplayNameCore
        let nameL = layoutAccessibility denv tycon.Accessibility nameL // "type-accessibility"
        let tps =
            match PartitionValTyparsForApparentEnclosingType denv.g vref.Deref with
              | Some(_, memberParentTypars, _, _, _) -> memberParentTypars
              | None -> []
        let lhsL = WordL.keywordType ^^ layoutTyparDecls denv nameL tycon.IsPrefixDisplay tps
        let memberL = PrintTastMemberOrVals.prettyLayoutOfValOrMemberNoInst denv infoReader vref
        (lhsL ^^ WordL.keywordWith) @@* memberL

    let layoutExtensionMembers denv infoReader vs =
        aboveListL (List.map (layoutExtensionMember denv infoReader) vs) 

    let layoutRecdField prefix isClassDecl denv infoReader (enclosingTcref: TyconRef) (fld: RecdField) =
        let lhs = ConvertNameToDisplayLayout (tagRecordField >> mkNav fld.DefinitionRange >> wordL) fld.DisplayNameCore
        let lhs = (if isClassDecl then layoutAccessibility denv fld.Accessibility lhs else lhs)
        let lhs = if fld.IsMutable then wordL (tagKeyword "mutable") --- lhs else lhs
        let fieldL = (lhs |> addColonL) --- layoutType denv fld.FormalType
        let fieldL = prefix fieldL
        let fieldL = fieldL |> layoutAttribs denv None false TyparKind.Type (fld.FieldAttribs @ fld.PropertyAttribs)

        // The enclosing TyconRef might be a union and we can only get fields from union cases, so we need ignore unions here.
        if not enclosingTcref.IsUnionTycon then
            layoutXmlDocOfRecdField denv infoReader isClassDecl (RecdFieldRef(enclosingTcref, fld.Id.idText)) fieldL
        else
            fieldL

    let layoutUnionOrExceptionField denv infoReader isGenerated enclosingTcref i (fld: RecdField) =
        if isGenerated i fld then
            layoutTypeWithInfoAndPrec denv SimplifyTypes.typeSimplificationInfo0 2 fld.FormalType
        else
            layoutRecdField id false denv infoReader enclosingTcref fld
    
    let isGeneratedUnionCaseField pos (f: RecdField) = 
        if pos < 0 then f.LogicalName = "Item"
        else f.LogicalName = "Item" + string (pos + 1)

    let isGeneratedExceptionField pos (f: RecdField) = 
        f.LogicalName = "Data" + (string pos)

    let layoutUnionCaseFields denv infoReader isUnionCase enclosingTcref fields = 
        match fields with
        | [f] when isUnionCase ->
            layoutUnionOrExceptionField denv infoReader isGeneratedUnionCaseField enclosingTcref -1 f
        | _ -> 
            let isGenerated = if isUnionCase then isGeneratedUnionCaseField else isGeneratedExceptionField
            sepListL WordL.star (List.mapi (layoutUnionOrExceptionField denv infoReader isGenerated enclosingTcref) fields)

    let layoutUnionCase denv infoReader prefixL enclosingTcref (ucase: UnionCase) =
        let nmL = ConvertNameToDisplayLayout (tagUnionCase >> mkNav ucase.DefinitionRange >> wordL) ucase.Id.idText
        //let nmL = layoutAccessibility denv ucase.Accessibility nmL
        let caseL =
            match ucase.RecdFields with
            | []     -> (prefixL ^^ nmL)
            | fields -> (prefixL ^^ nmL ^^ WordL.keywordOf) --- layoutUnionCaseFields denv infoReader true enclosingTcref fields
        layoutXmlDocOfUnionCase denv infoReader (UnionCaseRef(enclosingTcref, ucase.Id.idText)) caseL

    let layoutUnionCases denv infoReader enclosingTcref ucases =
        let prefixL = WordL.bar // See bug://2964 - always prefix in case preceded by accessibility modifier
        List.map (layoutUnionCase denv infoReader prefixL enclosingTcref) ucases

    /// When to force a break? "type tyname = <HERE> repn"
    /// When repn is class or datatype constructors (not single one).
    let breakTypeDefnEqn repr =
        match repr with 
        | TILObjectRepr _ -> true
        | TFSharpObjectRepr _ -> true
        | TFSharpRecdRepr _ -> true
        | TFSharpUnionRepr r ->
             not (isNilOrSingleton r.CasesTable.UnionCasesAsList) ||
             r.CasesTable.UnionCasesAsList |> List.exists (fun uc -> not uc.XmlDoc.IsEmpty)
        | TAsmRepr _ 
        | TMeasureableRepr _ 
#if !NO_EXTENSIONTYPING
        | TProvidedTypeRepr _
        | TProvidedNamespaceRepr _
#endif
        | TNoRepr -> false
      
    let layoutILFieldInfo denv (infoReader: InfoReader) m (finfo: ILFieldInfo) =
        let staticL = if finfo.IsStatic then WordL.keywordStatic else emptyL
        let nameL = ConvertNameToDisplayLayout (tagField >> wordL) finfo.FieldName
        let typL = layoutType denv (finfo.FieldType(infoReader.amap, m))
        let fieldL = staticL ^^ WordL.keywordVal ^^ (nameL |> addColonL) ^^ typL
        layoutXmlDocOfILFieldInfo denv infoReader finfo fieldL

    let layoutEventInfo denv (infoReader: InfoReader) m (einfo: EventInfo) =
        let amap = infoReader.amap
        let staticL = if einfo.IsStatic then WordL.keywordStatic else emptyL
        let nameL = ConvertValNameToDisplayLayout false (tagEvent >> tagNavArbValRef einfo.ArbitraryValRef >> wordL) einfo.EventName
        let typL = layoutType denv (einfo.GetDelegateType(amap, m))
        let overallL = staticL ^^ WordL.keywordMember ^^ (nameL |> addColonL) ^^ typL
        layoutXmlDocOfEventInfo denv infoReader einfo overallL

    let layoutPropInfo denv (infoReader: InfoReader) m (pinfo: PropInfo) =
        let amap = infoReader.amap

        match pinfo.ArbitraryValRef with
        | Some vref ->
            PrintTastMemberOrVals.prettyLayoutOfValOrMemberNoInst denv infoReader vref
        | None ->

            let modifierAndMember =
                if pinfo.IsStatic then
                    WordL.keywordStatic ^^ WordL.keywordMember
                else
                    WordL.keywordMember
        
            let nameL = ConvertValNameToDisplayLayout false (tagProperty >> tagNavArbValRef pinfo.ArbitraryValRef >> wordL) pinfo.PropertyName
            let typL = layoutType denv (pinfo.GetPropertyType(amap, m))
            let overallL = modifierAndMember ^^ (nameL |> addColonL) ^^ typL
            layoutXmlDocOfPropInfo denv infoReader pinfo overallL

    let layoutTyconDefn (denv: DisplayEnv) (infoReader: InfoReader) ad m simplified typewordL (tcref: TyconRef) =
        let g = denv.g
        // use 4-indent 
        let (-*) = if denv.printVerboseSignatures then (-----) else (---)
        let (@@*) = if denv.printVerboseSignatures then (@@----) else (@@--)
        let amap = infoReader.amap
        let tycon = tcref.Deref
<<<<<<< HEAD
        let ty = generalizedTyconRef g tcref 
        let start, name =
            let n = tycon.DisplayName
=======
        let repr = tycon.TypeReprInfo
        let isMeasure = (tycon.TypeOrMeasureKind = TyparKind.Measure)
        let _, ty = generalizeTyconRef tcref 

        let start, tagger =
>>>>>>> ee93a1b3
            if isStructTy g ty then
                // Always show [<Struct>] whether verbose or not
                Some "struct", tagStruct
            elif isInterfaceTy g ty then
                if denv.printVerboseSignatures then
                    Some "interface", tagInterface
                else
                    None, tagInterface
            elif isMeasure then
                None, tagClass
            elif isClassTy g ty then
                if denv.printVerboseSignatures then
                    (if simplified then None else Some "class"), tagClass
                else
                    None, tagClass
            else
                None, tagUnknownType

        let nameL = ConvertNameToDisplayLayout (tagger >> mkNav tycon.DefinitionRange >> wordL) tycon.DisplayNameCore

        let nameL = layoutAccessibility denv tycon.Accessibility nameL
        let denv = denv.AddAccessibility tycon.Accessibility 

        let lhsL =
            let tps = tycon.TyparsNoRange
            let tpsL = layoutTyparDecls denv nameL tycon.IsPrefixDisplay tps
            typewordL ^^ tpsL


        let sortKey (v: MethInfo) = 
            (not v.IsConstructor,
             not v.IsInstance, // instance first
             v.DisplayNameCore, // sort by name 
             List.sum v.NumArgs, // sort by #curried
             v.NumArgs.Length)     // sort by arity 

        let shouldShow (valRef: ValRef option) =
            match valRef with
            | None -> true
            | Some(vr) ->
                (denv.showObsoleteMembers || not (CheckFSharpAttributesForObsolete denv.g vr.Attribs)) &&
                (denv.showHiddenMembers || not (CheckFSharpAttributesForHidden denv.g vr.Attribs))
                
        let ctors =
            GetIntrinsicConstructorInfosOfType infoReader m ty
            |> List.filter (fun v -> IsMethInfoAccessible amap m ad v && not v.IsClassConstructor && shouldShow v.ArbitraryValRef)

        let iimpls =
            if suppressInheritanceAndInterfacesForTyInSimplifiedDisplays g amap m ty then 
                []
            elif isRecdTy g ty || isUnionTy g ty || tycon.IsStructOrEnumTycon then
                tycon.ImmediateInterfacesOfFSharpTycon
                |> List.filter (fun (_, compgen, _) -> not compgen)
                |> List.map p13
            else 
                GetImmediateInterfacesOfType SkipUnrefInterfaces.Yes g amap m ty

        let iimplsLs =
            iimpls
            |> List.map (fun ity -> wordL (tagKeyword (if isInterfaceTy g ty then "inherit" else "interface")) -* layoutType denv ity)

        let props =
            GetImmediateIntrinsicPropInfosOfType (None, ad) g amap m ty
            |> List.filter (fun v -> shouldShow v.ArbitraryValRef)

        let events = 
            infoReader.GetEventInfosOfType(None, ad, m, ty)
            |> List.filter (fun v -> shouldShow v.ArbitraryValRef && typeEquiv g ty v.ApparentEnclosingType)

        let impliedNames = 
            try 
                [ for p in props do 
                    if p.HasGetter then p.GetterMethod.DisplayName
                    if p.HasSetter then p.SetterMethod.DisplayName
                  for e in events do 
                    e.AddMethod.DisplayName 
                    e.RemoveMethod.DisplayName ]
                |> Set.ofList 
            with _ ->
                Set.empty

        let meths =
            GetImmediateIntrinsicMethInfosOfType (None, ad) g amap m ty
            |> List.filter (fun minfo ->
                not minfo.IsClassConstructor &&
                not minfo.IsConstructor &&
                shouldShow minfo.ArbitraryValRef &&
                not (impliedNames.Contains minfo.DisplayName) &&
                IsMethInfoAccessible amap m ad minfo &&
                // Discard method impls such as System.IConvertible.ToBoolean
                not (minfo.IsILMethod && minfo.DisplayName.Contains(".")) &&
                not (minfo.DisplayName.Split('.') |> Array.exists (fun part -> isDiscard part)))

        let ilFields =
            infoReader.GetILFieldInfosOfType (None, ad, m, ty)
            |> List.filter (fun fld -> 
                IsILFieldInfoAccessible g amap m ad fld &&
                not (isDiscard fld.FieldName) &&
                typeEquiv g ty fld.ApparentEnclosingType)

        let ctorLs =
            if denv.shrinkOverloads then
                ctors 
                |> shrinkOverloads (InfoMemberPrinting.layoutMethInfoFSharpStyle infoReader m denv) (fun _ xL -> xL) 
            else
                ctors
                |> List.map (fun ctor -> InfoMemberPrinting.layoutMethInfoFSharpStyle infoReader m denv ctor)

        let methLs = 
            meths
            |> List.groupBy (fun md -> md.DisplayNameCore)
            |> List.collect (fun (_, group) ->
                if denv.shrinkOverloads then
                    shrinkOverloads (InfoMemberPrinting.layoutMethInfoFSharpStyle infoReader m denv) (fun x xL -> (sortKey x, xL)) group
                else
                    group
                    |> List.sortBy sortKey
                    |> List.map (fun methinfo -> ((not methinfo.IsConstructor, methinfo.IsInstance, methinfo.DisplayName, List.sum methinfo.NumArgs, methinfo.NumArgs.Length), InfoMemberPrinting.layoutMethInfoFSharpStyle infoReader m denv methinfo)))
            |> List.sortBy fst
            |> List.map snd

        let ilFieldsL =
            ilFields
            |> List.map (fun x -> (true, x.IsStatic, x.FieldName, 0, 0), layoutILFieldInfo denv infoReader m x)
            |> List.sortBy fst
            |> List.map snd

        let staticVals =
            if isRecdTy g ty then
                []
            else
                tycon.TrueFieldsAsList
                |> List.filter (fun f -> IsAccessible ad f.Accessibility && f.IsStatic && not (isDiscard f.DisplayNameCore))

        let staticValLs =
            staticVals
            |> List.map (fun f -> layoutRecdField (fun l -> WordL.keywordStatic ^^ WordL.keywordVal ^^ l) true denv infoReader tcref f)

        let instanceVals =
            if isRecdTy g ty then
                []
            else
                tycon.TrueInstanceFieldsAsList
                |> List.filter (fun f -> IsAccessible ad f.Accessibility && not (isDiscard f.DisplayNameCore))

        let instanceValLs =
            instanceVals
            |> List.map (fun f -> layoutRecdField (fun l -> WordL.keywordVal ^^ l) true denv infoReader tcref f)
    
        let propLs =
            props
            |> List.map (fun x -> (true, x.IsStatic, x.PropertyName, 0, 0), layoutPropInfo denv infoReader m x)
            |> List.sortBy fst
            |> List.map snd

        let eventLs = 
            events
            |> List.map (fun x -> (true, x.IsStatic, x.EventName, 0, 0), layoutEventInfo denv infoReader m x)
            |> List.sortBy fst
            |> List.map snd

        let nestedTypeLs =
#if !NO_EXTENSIONTYPING
            match tryTcrefOfAppTy g ty with
            | ValueSome tcref ->
                match tcref.TypeReprInfo with 
                | TProvidedTypeRepr info ->
                    [ 
                        for nestedType in info.ProvidedType.PApplyArray((fun sty -> sty.GetNestedTypes() |> Array.filter (fun t -> t.IsPublic || t.IsNestedPublic)), "GetNestedTypes", m) do 
                            yield nestedType.PUntaint((fun t -> t.IsClass, t.Name), m)
                    ] 
                    |> List.sortBy snd
                    |> List.map (fun (isClass, t) -> WordL.keywordNested ^^ WordL.keywordType ^^ wordL ((if isClass then tagClass else tagStruct) t))
                | _ ->
                    []
            | ValueNone ->
#endif
                []

        let inherits = 
            [ if not (suppressInheritanceAndInterfacesForTyInSimplifiedDisplays g amap m ty) then 
                match GetSuperTypeOfType g amap m ty with 
                | Some super when not (isObjTy g super) && not (isValueTypeTy g super) ->
                    super
                | _ -> ()
            ]

        let inheritsL = 
            inherits
            |> List.map (fun super -> wordL (tagKeyword "inherit") ^^ (layoutType denv super))

        let allDecls = inheritsL @ iimplsLs @ ctorLs @ instanceValLs @ methLs @ ilFieldsL @ propLs @ eventLs @ staticValLs @ nestedTypeLs

        let needsStartEnd =
            match start with 
            | Some "class" ->
                // 'inherits' is not enough for F# type kind inference to infer a class
                // inherits.IsEmpty &&
                ilFields.IsEmpty &&
                // 'abstract' is not enough for F# type kind inference to infer a class by default in signatures
                // 'static member' is surprisingly not enough for F# type kind inference to infer a class by default in signatures
                // 'overrides' is surprisingly not enough for F# type kind inference to infer a class by default in signatures
                //(meths |> List.forall (fun m -> m.IsAbstract || m.IsDefiniteFSharpOverride || not m.IsInstance)) &&
                //(props |> List.forall (fun m -> (not m.HasGetter || m.GetterMethod.IsAbstract))) &&
                //(props |> List.forall (fun m -> (not m.HasSetter || m.SetterMethod.IsAbstract))) &&
                ctors.IsEmpty &&
                instanceVals.IsEmpty &&
                staticVals.IsEmpty
            | Some "struct" -> 
                true
            | Some "interface" -> 
                meths.IsEmpty &&
                props.IsEmpty
            | _ ->
                false

        let start = if needsStartEnd then start else None
        
        let addMaxMembers reprL =
            if isNil allDecls then
                reprL
            else
                let memberLs = applyMaxMembers denv.maxMembers allDecls
                reprL @@ aboveListL memberLs

        let addReprAccessL l =
            layoutAccessibility denv tycon.TypeReprAccessibility l 

        let addLhs rhsL =
            let brk = not (isNil allDecls) || breakTypeDefnEqn repr
            if brk then 
                (lhsL ^^ WordL.equals) @@* rhsL 
            else 
                (lhsL ^^ WordL.equals) -* rhsL

        let typeDeclL = 

            match repr with 
            | TFSharpRecdRepr _ ->
                let denv = denv.AddAccessibility tycon.TypeReprAccessibility 

                // For records, use multi-line layout as soon as there is XML doc 
                //   type R =
                //     { 
                //         /// ABC
                //         Field1: int 
                //
                //         /// ABC
                //         Field2: int 
                //     }
                //
                // For records, use multi-line layout as soon as there is more than one field
                //   type R =
                //     { 
                //         Field1: int 
                //         Field2: int 
                //     }
                let useMultiLine =
                    let members =
                        match denv.maxMembers with 
                        | None -> tycon.TrueFieldsAsList
                        | Some n -> tycon.TrueFieldsAsList |> List.truncate n
                    members.Length > 1 ||
                    members |> List.exists (fun m -> not m.XmlDoc.IsEmpty)

                tycon.TrueFieldsAsList
                |> List.map (layoutRecdField id false denv infoReader tcref)
                |> applyMaxMembers denv.maxMembers
                |> aboveListL
                |> (if useMultiLine then braceMultiLineL else braceL)
                |> addReprAccessL
                |> addMaxMembers
                |> addLhs

            | TFSharpUnionRepr _ -> 
                let denv = denv.AddAccessibility tycon.TypeReprAccessibility 
                tycon.UnionCasesAsList
                |> layoutUnionCases denv infoReader tcref
                |> applyMaxMembers denv.maxMembers
                |> aboveListL
                |> addReprAccessL
                |> addMaxMembers
                |> addLhs
                  
            | TFSharpObjectRepr { fsobjmodel_kind = TFSharpDelegate slotSig } ->
                let (TSlotSig(_, _, _, _, paraml, rty)) = slotSig
                let rty = GetFSharpViewOfReturnType denv.g rty
                let delegateL = WordL.keywordDelegate ^^ WordL.keywordOf -* layoutTopType denv SimplifyTypes.typeSimplificationInfo0 (paraml |> List.mapSquared (fun sp -> (sp.Type, ValReprInfo.unnamedTopArg1))) rty []
                delegateL
                |> addLhs

            // Measure declarations are '[<Measure>] type kg' unless abbreviations
            | TFSharpObjectRepr _ when isMeasure ->
                lhsL

            | TFSharpObjectRepr { fsobjmodel_kind = TFSharpEnum } ->
                tycon.TrueFieldsAsList
                |> List.map (fun f -> 
                    match f.LiteralValue with 
                    | None -> emptyL
                    | Some c ->
                        WordL.bar ^^
                        wordL (tagField f.DisplayName) ^^
                        WordL.equals ^^ 
                        layoutConst denv.g ty c)
                |> aboveListL
                |> addLhs

            | TFSharpObjectRepr _ when isNil allDecls ->
                lhsL

            | TFSharpObjectRepr _ ->
                allDecls
                |> applyMaxMembers denv.maxMembers
                |> aboveListL
                |> addLhs

            | TAsmRepr _ -> 
                let asmL = wordL (tagText "(# \"<Common IL Type Omitted>\" #)")
                asmL
                |> addLhs

            | TMeasureableRepr ty ->
                layoutType denv ty
                |> addLhs

            | TILObjectRepr _ when tycon.ILTyconRawMetadata.IsEnum ->
                infoReader.GetILFieldInfosOfType (None, ad, m, ty) 
                |> List.filter (fun x -> x.FieldName <> "value__")
                |> List.map (fun x -> PrintIL.layoutILEnumCase x.FieldName x.LiteralValue)
                |> applyMaxMembers denv.maxMembers
                |> aboveListL
                |> addLhs

            | TILObjectRepr _ ->
                allDecls
                |> applyMaxMembers denv.maxMembers
                |> aboveListL
                |> addLhs

            | TNoRepr when tycon.TypeAbbrev.IsSome ->
                let abbreviatedType = tycon.TypeAbbrev.Value
                (lhsL ^^ WordL.equals) -* (layoutType { denv with shortTypeNames = false } abbreviatedType)

            | _ when isNil allDecls ->
                lhsL

            | TProvidedNamespaceRepr _
            | TProvidedTypeRepr _
            | TNoRepr -> 
                allDecls
                |> applyMaxMembers denv.maxMembers
                |> aboveListL
                |> addLhs

        typeDeclL 
        |> layoutAttribs denv start false tycon.TypeOrMeasureKind tycon.Attribs 
        |> layoutXmlDocOfEntity denv infoReader tcref 

    // Layout: exception definition
    let layoutExnDefn denv infoReader (exncref: EntityRef) =
        let (-*) = if denv.printVerboseSignatures then (-----) else (---)
        let exnc = exncref.Deref
        let nameL = ConvertNameToDisplayLayout (tagClass >> mkNav exncref.DefinitionRange >> wordL) exnc.DisplayNameCore
        let nameL = layoutAccessibility denv exnc.TypeReprAccessibility nameL
        let exnL = wordL (tagKeyword "exception") ^^ nameL // need to tack on the Exception at the right of the name for goto definition
        let reprL = 
            match exnc.ExceptionInfo with 
            | TExnAbbrevRepr ecref -> WordL.equals -* layoutTyconRef denv ecref
            | TExnAsmRepr _ -> WordL.equals -* wordL (tagText "(# ... #)")
            | TExnNone -> emptyL
            | TExnFresh r -> 
                match r.TrueFieldsAsList with
                | [] -> emptyL
                | r -> WordL.keywordOf -* layoutUnionCaseFields denv infoReader false exncref r

        let overallL = exnL ^^ reprL
        layoutXmlDocOfEntity denv infoReader exncref overallL

    // Layout: module spec 

    let layoutTyconDefns denv infoReader ad m (tycons: Tycon list) =
        match tycons with 
        | [] -> emptyL
        | [h] when h.IsExceptionDecl -> layoutExnDefn denv infoReader (mkLocalEntityRef h)
        | h :: t -> 
            let x = layoutTyconDefn denv infoReader ad m false WordL.keywordType (mkLocalEntityRef h)
            let xs = List.map (mkLocalEntityRef >> layoutTyconDefn denv infoReader ad m false (wordL (tagKeyword "and"))) t
            aboveListL (x :: xs)

    let rec fullPath (mspec: ModuleOrNamespace) acc =
        if mspec.IsNamespace then
            match mspec.ModuleOrNamespaceType.ModuleAndNamespaceDefinitions |> List.tryHead with
            | Some next when next.IsNamespace ->
                fullPath next (acc @ [next.DisplayNameCore])
            | _ ->
                acc, mspec
        else
            acc, mspec

    let rec layoutModuleOrNamespace (denv: DisplayEnv) (infoReader: InfoReader) ad m isFirstTopLevel (mspec: ModuleOrNamespace) =
        let (@@*) = if denv.printVerboseSignatures then (@@----) else (@@--)

        let outerPath = mspec.CompilationPath.AccessPath

        let path, mspec = fullPath mspec [mspec.DisplayNameCore]

        let denv =
            let outerPath = outerPath |> List.map fst
            denv.AddOpenPath (outerPath @ path)

        let headerL =
            if mspec.IsNamespace then
                // This is a container namespace. We print the header when we get to the first concrete module.
                let pathL = path |> List.map (ConvertNameToDisplayLayout (tagNamespace >> wordL))
                wordL (tagKeyword "namespace") ^^ sepListL SepL.dot pathL
            else
                // This is a module 
                let name = path |> List.last
                let nameL = ConvertNameToDisplayLayout (tagModule >> mkNav mspec.DefinitionRange >> wordL) name
                let nameL = 
                    match path with
                    | [_] -> 
                        nameL
                    | _ ->
                        let innerPath = path.[..path.Length - 2]
                        let innerPathL = innerPath |> List.map (ConvertNameToDisplayLayout (tagNamespace >> wordL))
                        sepListL SepL.dot innerPathL ^^ SepL.dot ^^ nameL

                let modNameL = wordL (tagKeyword "module") ^^ nameL
                let modNameEqualsL = modNameL ^^ WordL.equals
                let modIsEmpty =
                    mspec.ModuleOrNamespaceType.AllEntities |> Seq.isEmpty &&
                    mspec.ModuleOrNamespaceType.AllValsAndMembers |> Seq.isEmpty

                // Check if its an outer module or a nested module
                if (outerPath |> List.forall (fun (_, istype) -> istype = Namespace)) && isNil outerPath then 
                    // If so print a "module" declaration
                    modNameL
                elif modIsEmpty then
                    modNameEqualsL ^^ wordL (tagKeyword "begin") ^^ WordL.keywordEnd
                else
                    // Otherwise this is an outer module contained immediately in a namespace
                    // We already printed the namespace declaration earlier. So just print the 
                    // module now.
                    modNameEqualsL

        let headerL =
<<<<<<< HEAD
            let ty = generalizedTyconRef denv.g (mkLocalEntityRef mspec)
            layoutAttribs denv false ty mspec.TypeOrMeasureKind mspec.Attribs headerL
=======
            layoutAttribs denv None false mspec.TypeOrMeasureKind mspec.Attribs headerL
>>>>>>> ee93a1b3

        let shouldShow (v: Val) =
            (denv.showObsoleteMembers || not (CheckFSharpAttributesForObsolete denv.g v.Attribs)) &&
            (denv.showHiddenMembers || not (CheckFSharpAttributesForHidden denv.g v.Attribs))

        let entityLs =
            if mspec.IsNamespace then []
            else
                mspec.ModuleOrNamespaceType.AllEntities
                |> QueueList.toList
                |> List.map (fun entity -> layoutEntityDefn denv infoReader ad m (mkLocalEntityRef entity))
            
        let valLs =
            if mspec.IsNamespace then []
            else
                mspec.ModuleOrNamespaceType.AllValsAndMembers
                |> QueueList.toList
                |> List.filter shouldShow
                |> List.sortBy (fun v -> v.DisplayNameCore)
                |> List.map (mkLocalValRef >> PrintTastMemberOrVals.prettyLayoutOfValOrMemberNoInst denv infoReader)

        if List.isEmpty entityLs && List.isEmpty valLs then
            headerL
        else
            let entitiesL =
                entityLs
                |> aboveListL

            let valsL =
                valLs
                |> aboveListL

            if isFirstTopLevel then
                aboveListL
                    [
                        headerL
                        entitiesL
                        valsL
                    ]
            else
                headerL @@* entitiesL @@ valsL

    and layoutEntityDefn (denv: DisplayEnv) (infoReader: InfoReader) ad m (eref: EntityRef) =
        if eref.IsModuleOrNamespace then
            layoutModuleOrNamespace denv infoReader ad m false eref.Deref
            |> layoutXmlDocOfEntity denv infoReader eref
        elif eref.IsExceptionDecl then
            layoutExnDefn denv infoReader eref
        else
            layoutTyconDefn denv infoReader ad m true WordL.keywordType eref

//--------------------------------------------------------------------------

module InferredSigPrinting = 
    open PrintTypes

    /// Layout the inferred signature of a compilation unit
    let layoutInferredSigOfModuleExpr showHeader denv infoReader ad m expr =

        let (@@*) = if denv.printVerboseSignatures then (@@----) else (@@--)
        let rec isConcreteNamespace x = 
            match x with 
            | TMDefRec(_, _opens, tycons, mbinds, _) -> 
                not (isNil tycons) || (mbinds |> List.exists (function ModuleOrNamespaceBinding.Binding _ -> true | ModuleOrNamespaceBinding.Module(x, _) -> not x.IsNamespace))
            | TMDefLet _ -> true
            | TMDefDo _ -> true
            | TMDefOpens _ -> false
            | TMDefs defs -> defs |> List.exists isConcreteNamespace 
            | TMAbstract(ModuleOrNamespaceExprWithSig(_, def, _)) -> isConcreteNamespace def

        let rec imexprLP denv (ModuleOrNamespaceExprWithSig(_, def, _)) = imdefL denv def

        and imexprL denv (ModuleOrNamespaceExprWithSig(mty, def, m)) = imexprLP denv (ModuleOrNamespaceExprWithSig(mty, def, m))

        and imdefsL denv x = aboveListL (x |> List.map (imdefL denv))

        and imdefL denv x = 
            let filterVal (v: Val) = not v.IsCompilerGenerated && Option.isNone v.MemberInfo
            let filterExtMem (v: Val) = v.IsExtensionMember

            match x with 
            | TMDefRec(_, _opens, tycons, mbinds, _) -> 
                TastDefinitionPrinting.layoutTyconDefns denv infoReader ad m tycons @@ 
                (mbinds 
                    |> List.choose (function ModuleOrNamespaceBinding.Binding bind -> Some bind | _ -> None) 
                    |> valsOfBinds 
                    |> List.filter filterExtMem
                    |> List.map mkLocalValRef
                    |> TastDefinitionPrinting.layoutExtensionMembers denv infoReader) @@

                (mbinds 
                    |> List.choose (function ModuleOrNamespaceBinding.Binding bind -> Some bind | _ -> None) 
                    |> valsOfBinds 
                    |> List.filter filterVal
                    |> List.map mkLocalValRef
                    |> List.map (PrintTastMemberOrVals.prettyLayoutOfValOrMemberNoInst denv infoReader)
                    |> aboveListL) @@

                (mbinds 
                    |> List.choose (function ModuleOrNamespaceBinding.Module (mspec, def) -> Some (mspec, def) | _ -> None) 
                    |> List.map (imbindL denv) 
                    |> aboveListL)

            | TMDefLet(bind, _) -> 
                ([bind.Var] 
                    |> List.filter filterVal 
                    |> List.map mkLocalValRef
                    |> List.map (PrintTastMemberOrVals.prettyLayoutOfValOrMemberNoInst denv infoReader) 
                    |> aboveListL)

            | TMDefOpens _ -> emptyL

            | TMDefs defs -> imdefsL denv defs

            | TMDefDo _ -> emptyL

            | TMAbstract mexpr -> imexprLP denv mexpr

        and imbindL denv (mspec, def) = 
            let innerPath = (fullCompPathOfModuleOrNamespace mspec).AccessPath
            let outerPath = mspec.CompilationPath.AccessPath

            let denv = denv.AddOpenPath (List.map fst innerPath) 
            if mspec.IsNamespace then
                let basic = imdefL denv def
                let basicL =
                    // Check if this namespace contains anything interesting
                    if isConcreteNamespace def then
                        let pathL = innerPath |> List.map (fst >> ConvertNameToDisplayLayout (tagNamespace >> wordL))
                        // This is a container namespace. We print the header when we get to the first concrete module.
                        let headerL =
                            wordL (tagKeyword "namespace") ^^ sepListL SepL.dot pathL
                        headerL @@* basic
                    else
                        // This is a namespace that only contains namespaces. Skip the header
                        basic
                // NOTE: explicitly not calling `layoutXmlDoc` here, because even though
                // `ModuleOrNamespace` has a field for XmlDoc, it is never present at the parser
                // level for namespaces.  This should be changed if the parser/spec changes.
                basicL
            else
                // This is a module 
                let nmL = ConvertNameToDisplayLayout (tagModule >> mkNav mspec.DefinitionRange >> wordL) mspec.DisplayNameCore
                let nmL = layoutAccessibility denv mspec.Accessibility nmL
                let denv = denv.AddAccessibility mspec.Accessibility
                let basic = imdefL denv def
                let modNameL = wordL (tagKeyword "module") ^^ nmL
                let modNameEqualsL = modNameL ^^ WordL.equals
                let modIsOuter = (outerPath |> List.forall (fun (_, istype) -> istype = Namespace) )
                let basicL =
                    // Check if its an outer module or a nested module
                    if modIsOuter then
                        // OK, this is an outer module
                        if showHeader then
                            // OK, we're not in F# Interactive
                            // Check if this is an outer module with no namespace
                            if isNil outerPath then
                                // If so print a "module" declaration, no indentation
                                modNameL @@ basic
                            else
                                // Otherwise this is an outer module contained immediately in a namespace
                                // We already printed the namespace declaration earlier. So just print the
                                // module now.
                                if isEmptyL basic then 
                                    modNameEqualsL ^^ WordL.keywordBegin ^^ WordL.keywordEnd
                                else
                                    modNameEqualsL @@* basic
                        else
                            // OK, we're in F# Interactive, presumably the implicit module for each interaction.
                            basic
                    else
                        // OK, this is a nested module, with indentation
                        if isEmptyL basic then 
                            ((modNameEqualsL ^^ wordL (tagKeyword"begin")) @@* basic) @@ WordL.keywordEnd
                        else
                            modNameEqualsL @@* basic
                layoutXmlDoc denv true mspec.XmlDoc basicL
        imexprL denv expr

//--------------------------------------------------------------------------

module PrintData = 
    open PrintTypes

    /// Nice printing of a subset of expressions, e.g. for refutations in pattern matching
    let rec dataExprL denv expr = dataExprWrapL denv false expr

    and dataExprWrapL denv isAtomic expr =
        match expr with
        | Expr.Const (c, _, ty) -> 
            if isEnumTy denv.g ty then 
                wordL (tagKeyword "enum") ^^ angleL (layoutType denv ty) ^^ bracketL (layoutConst denv.g ty c)
            else
                layoutConst denv.g ty c

        | Expr.Val (v, _, _) ->
            wordL (tagLocal v.DisplayName)

        | Expr.Link rX ->
            dataExprWrapL denv isAtomic (!rX)

        | Expr.Op (TOp.UnionCase c, _, args, _) -> 
            if denv.g.unionCaseRefEq c denv.g.nil_ucref then wordL (tagPunctuation "[]")
            elif denv.g.unionCaseRefEq c denv.g.cons_ucref then 
                let rec strip = function Expr.Op (TOp.UnionCase _, _, [h;t], _) -> h :: strip t | _ -> []
                listL (dataExprL denv) (strip expr)
            elif isNil args then 
                wordL (tagUnionCase c.CaseName)
            else 
                (wordL (tagUnionCase c.CaseName) ++ bracketL (commaListL (dataExprsL denv args)))
            
        | Expr.Op (TOp.ExnConstr c, _, args, _) ->
            (wordL (tagMethod c.LogicalName) ++ bracketL (commaListL (dataExprsL denv args)))

        | Expr.Op (TOp.Tuple _, _, xs, _) ->
            tupleL (dataExprsL denv xs)

        | Expr.Op (TOp.Recd (_, tc), _, xs, _) -> 
            let fields = tc.TrueInstanceFieldsAsList
            let lay fs x = (wordL (tagRecordField fs.rfield_id.idText) ^^ sepL (tagPunctuation "=")) --- (dataExprL denv x)
            braceL (semiListL (List.map2 lay fields xs))

        | Expr.Op (TOp.ValFieldGet (RecdFieldRef.RecdFieldRef (tcref, name)), _, _, _) ->
            (layoutTyconRef denv tcref) ^^ sepL (tagPunctuation ".") ^^ wordL (tagField name)

        | Expr.Op (TOp.Array, [_], xs, _) ->
            leftL (tagPunctuation "[|") ^^ semiListL (dataExprsL denv xs) ^^ RightL.rightBracketBar

        | _ ->
            wordL (tagPunctuation "?")

    and dataExprsL denv xs = List.map (dataExprL denv) xs

let dataExprL denv expr = PrintData.dataExprL denv expr

//--------------------------------------------------------------------------
// Print Signatures/Types - output functions 
//-------------------------------------------------------------------------- 

let outputValOrMember denv infoReader os x = x |> PrintTastMemberOrVals.prettyLayoutOfValOrMemberNoInst denv infoReader |> bufferL os

let stringValOrMember denv infoReader x = x |> PrintTastMemberOrVals.prettyLayoutOfValOrMemberNoInst denv infoReader |> showL

/// Print members with a qualification showing the type they are contained in 
let layoutQualifiedValOrMember denv infoReader typarInst v = PrintTastMemberOrVals.prettyLayoutOfValOrMember { denv with showMemberContainers=true; } infoReader typarInst v

let outputQualifiedValOrMember denv infoReader os v = outputValOrMember { denv with showMemberContainers=true; } infoReader os v

let outputQualifiedValSpec denv infoReader os v = outputQualifiedValOrMember denv infoReader os v

let stringOfQualifiedValOrMember denv infoReader v = PrintTastMemberOrVals.prettyLayoutOfValOrMemberNoInst { denv with showMemberContainers=true; } infoReader v |> showL

/// Convert a MethInfo to a string
let formatMethInfoToBufferFreeStyle infoReader m denv buf d = InfoMemberPrinting.formatMethInfoToBufferFreeStyle infoReader m denv buf d

let prettyLayoutOfMethInfoFreeStyle infoReader m denv typarInst minfo = InfoMemberPrinting.prettyLayoutOfMethInfoFreeStyle infoReader m denv typarInst minfo

/// Convert a PropInfo to a string
let prettyLayoutOfPropInfoFreeStyle g amap m denv d = InfoMemberPrinting.prettyLayoutOfPropInfoFreeStyle g amap m denv d

/// Convert a MethInfo to a string
let stringOfMethInfo infoReader m denv minfo =
    bufs (fun buf -> InfoMemberPrinting.formatMethInfoToBufferFreeStyle infoReader m denv buf minfo)

/// Convert MethInfos to lines separated by newline including a newline as the first character
let multiLineStringOfMethInfos infoReader m denv minfos =
     minfos
     |> List.map (stringOfMethInfo infoReader m denv)
     |> List.map (sprintf "%s   %s" Environment.NewLine)
     |> String.concat ""

/// Convert a ParamData to a string
let stringOfParamData denv paramData = bufs (fun buf -> InfoMemberPrinting.formatParamDataToBuffer denv buf paramData)

let layoutOfParamData denv paramData = InfoMemberPrinting.layoutParamData denv paramData

let layoutExnDef denv infoReader x = x |> TastDefinitionPrinting.layoutExnDefn denv infoReader

let stringOfTyparConstraints denv x = x |> PrintTypes.layoutConstraintsWithInfo denv SimplifyTypes.typeSimplificationInfo0 |> showL

let layoutTyconDefn denv infoReader ad m (* width *) x = TastDefinitionPrinting.layoutTyconDefn denv infoReader ad m true WordL.keywordType (mkLocalEntityRef x) (* |> Display.squashTo width *)

let layoutEntityDefn denv infoReader ad m x = TastDefinitionPrinting.layoutEntityDefn denv infoReader ad m x

let layoutUnionCases denv infoReader enclosingTcref x = x |> TastDefinitionPrinting.layoutUnionCaseFields denv infoReader true enclosingTcref

/// Pass negative number as pos in case of single cased discriminated unions
let isGeneratedUnionCaseField pos f = TastDefinitionPrinting.isGeneratedUnionCaseField pos f

let isGeneratedExceptionField pos f = TastDefinitionPrinting.isGeneratedExceptionField pos f

let stringOfTyparConstraint denv tpc = stringOfTyparConstraints denv [tpc]

let stringOfTy denv x = x |> PrintTypes.layoutType denv |> showL

let prettyLayoutOfType denv x = x |> PrintTypes.prettyLayoutOfType denv

let prettyLayoutOfTypeNoCx denv x = x |> PrintTypes.prettyLayoutOfTypeNoConstraints denv

let prettyStringOfTy denv x = x |> PrintTypes.prettyLayoutOfType denv |> showL

let prettyStringOfTyNoCx denv x = x |> PrintTypes.prettyLayoutOfTypeNoConstraints denv |> showL

let stringOfRecdField denv infoReader enclosingTcref x = x |> TastDefinitionPrinting.layoutRecdField id false denv infoReader enclosingTcref |> showL

let stringOfUnionCase denv infoReader enclosingTcref x = x |> TastDefinitionPrinting.layoutUnionCase denv infoReader WordL.bar enclosingTcref |> showL

let stringOfExnDef denv infoReader x = x |> TastDefinitionPrinting.layoutExnDefn denv infoReader |> showL

let stringOfFSAttrib denv x = x |> PrintTypes.layoutAttrib denv |> squareAngleL |> showL

let stringOfILAttrib denv x = x |> PrintTypes.layoutILAttrib denv |> squareAngleL |> showL

let layoutInferredSigOfModuleExpr showHeader denv infoReader ad m expr = InferredSigPrinting.layoutInferredSigOfModuleExpr showHeader denv infoReader ad m expr 

let prettyLayoutOfValOrMember denv infoReader typarInst v = PrintTastMemberOrVals.prettyLayoutOfValOrMember denv infoReader typarInst v  

let prettyLayoutOfValOrMemberNoInst denv infoReader v = PrintTastMemberOrVals.prettyLayoutOfValOrMemberNoInst denv infoReader v

let prettyLayoutOfMemberNoInstShort denv v = PrintTastMemberOrVals.prettyLayoutOfMemberNoInstShort denv v 

let prettyLayoutOfInstAndSig denv x = PrintTypes.prettyLayoutOfInstAndSig denv x

/// Generate text for comparing two types.
///
/// If the output text is different without showing constraints and/or imperative type variable 
/// annotations and/or fully qualifying paths then don't show them! 
let minimalStringsOfTwoTypes denv t1 t2= 
    let (t1, t2), tpcs = PrettyTypes.PrettifyTypePair denv.g (t1, t2)
    // try denv + no type annotations 
    let attempt1 = 
        let denv = { denv with showImperativeTyparAnnotations=false; showConstraintTyparAnnotations=false }
        let min1 = stringOfTy denv t1
        let min2 = stringOfTy denv t2
        if min1 <> min2 then Some (min1, min2, "") else None
    match attempt1 with 
    | Some res -> res
    | None -> 
    // try denv + no type annotations + show full paths
    let attempt2 = 
        let denv = { denv with showImperativeTyparAnnotations=false; showConstraintTyparAnnotations=false }.SetOpenPaths []
        let min1 = stringOfTy denv t1
        let min2 = stringOfTy denv t2
        if min1 <> min2 then Some (min1, min2, "") else None
        // try denv 
    match attempt2 with 
    | Some res -> res
    | None -> 
    let attempt3 = 
        let min1 = stringOfTy denv t1
        let min2 = stringOfTy denv t2
        if min1 <> min2 then Some (min1, min2, stringOfTyparConstraints denv tpcs) else None
    match attempt3 with 
    | Some res -> res 
    | None -> 
    let attempt4 = 
        // try denv + show full paths + static parameters
        let denv = denv.SetOpenPaths []
        let denv = { denv with includeStaticParametersInTypeNames=true }
        let min1 = stringOfTy denv t1
        let min2 = stringOfTy denv t2
        if min1 <> min2 then Some (min1, min2, stringOfTyparConstraints denv tpcs) else None
    match attempt4 with
    | Some res -> res
    | None ->
        // https://github.com/Microsoft/visualfsharp/issues/2561
        // still identical, we better (try to) show assembly qualified name to disambiguate
        let denv = denv.SetOpenPaths []
        let denv = { denv with includeStaticParametersInTypeNames=true }
        let makeName t =
            let assemblyName = PrintTypes.layoutAssemblyName denv t |> function "" -> "" | name -> sprintf " (%s)" name
            sprintf "%s%s" (stringOfTy denv t) assemblyName

        (makeName t1, makeName t2, stringOfTyparConstraints denv tpcs)
    
// Note: Always show imperative annotations when comparing value signatures 
let minimalStringsOfTwoValues denv infoReader v1 v2= 
    let denvMin = { denv with showImperativeTyparAnnotations=true; showConstraintTyparAnnotations=false }
    let min1 = bufs (fun buf -> outputQualifiedValOrMember denvMin infoReader buf v1)
    let min2 = bufs (fun buf -> outputQualifiedValOrMember denvMin infoReader buf v2) 
    if min1 <> min2 then 
        (min1, min2) 
    else
        let denvMax = { denv with showImperativeTyparAnnotations=true; showConstraintTyparAnnotations=true }
        let max1 = bufs (fun buf -> outputQualifiedValOrMember denvMax infoReader buf v1)
        let max2 = bufs (fun buf -> outputQualifiedValOrMember denvMax infoReader buf v2) 
        max1, max2
    
let minimalStringOfType denv ty = 
    let ty, _cxs = PrettyTypes.PrettifyType denv.g ty
    let denvMin = { denv with showImperativeTyparAnnotations=false; showConstraintTyparAnnotations=false }
    showL (PrintTypes.layoutTypeWithInfoAndPrec denvMin SimplifyTypes.typeSimplificationInfo0 2 ty)
<|MERGE_RESOLUTION|>--- conflicted
+++ resolved
@@ -140,7 +140,7 @@
         elif xref.IsTypeAbbrev then
             let ty = xref.TypeAbbrev.Value
             match stripTyEqns denv.g ty with
-            | TType_app(tcref, _) when tcref.IsStructOrEnumTycon ->
+            | TType_app(tcref, _, _) when tcref.IsStructOrEnumTycon ->
                 tagStruct name
             | _ ->
                 tagAlias name
@@ -159,26 +159,6 @@
         | GenericParameterStyle.Suffix -> false
 
     let layoutTyconRefImpl isAttribute (denv: DisplayEnv) (tcref: TyconRef) =
-<<<<<<< HEAD
-        let tagEntityRefName (xref: EntityRef) name =
-            if xref.IsNamespace then tagNamespace name
-            elif xref.IsModule then tagModule name
-            elif xref.IsTypeAbbrev then
-                let ty = xref.TypeAbbrev.Value
-                match stripTyEqns denv.g ty with
-                | TType_app(tcref, _, _) when tcref.IsStructOrEnumTycon ->
-                    tagStruct name
-                | _ ->
-                    tagAlias name
-            elif xref.IsFSharpDelegateTycon then tagDelegate name
-            elif xref.IsILEnumTycon || xref.IsFSharpEnumTycon then tagEnum name
-            elif xref.IsStructOrEnumTycon then tagStruct name
-            elif isInterfaceTyconRef xref then tagInterface name
-            elif xref.IsUnionTycon then tagUnion name
-            elif xref.IsRecordTycon then tagRecord name
-            else tagClass name
-=======
->>>>>>> ee93a1b3
 
         let prefix = usePrefix denv tcref
         let isArray = not prefix && isArrayTyconRef denv.g tcref
@@ -861,66 +841,27 @@
         let g = denv.g
         match stripTyparEqns ty with 
 
-<<<<<<< HEAD
-        // Always prefer to format 'byref<ty,ByRefKind.In>' as 'inref<ty>'
-        | ty when isInByrefTy denv.g ty && (match ty with TType_app (tc, _, _) when denv.g.inref_tcr.CanDeref  && tyconRefEq denv.g tc denv.g.byref2_tcr -> true | _ -> false) ->
-            layoutTypeWithInfoAndPrec denv env prec (mkInByrefTy denv.g (destByrefTy denv.g ty))
-
-        // Always prefer to format 'byref<ty,ByRefKind.Out>' as 'outref<ty>'
-        | ty when isOutByrefTy denv.g ty && (match ty with TType_app (tc, _, _) when denv.g.outref_tcr.CanDeref  && tyconRefEq denv.g tc denv.g.byref2_tcr -> true | _ -> false) ->
-            layoutTypeWithInfoAndPrec denv env prec (mkOutByrefTy denv.g (destByrefTy denv.g ty))
-
-        // Always prefer to format 'byref<ty,ByRefKind.InOut>' as 'byref<ty>'
-        | ty when isByrefTy denv.g ty && (match ty with TType_app (tc, _, _) when denv.g.byref_tcr.CanDeref  && tyconRefEq denv.g tc denv.g.byref2_tcr -> true | _ -> false) ->
-            layoutTypeWithInfoAndPrec denv env prec (mkByrefTy denv.g (destByrefTy denv.g ty))
+        // Always prefer to format 'byref<ty, ByRefKind.In>' as 'inref<ty>'
+        | ty when isInByrefTy g ty && (match ty with TType_app (tc, _, _) when g.inref_tcr.CanDeref && tyconRefEq g tc g.byref2_tcr -> true | _ -> false) ->
+            layoutTypeWithInfoAndPrec denv env prec (mkInByrefTy g (destByrefTy g ty))
+
+        // Always prefer to format 'byref<ty, ByRefKind.Out>' as 'outref<ty>'
+        | ty when isOutByrefTy g ty && (match ty with TType_app (tc, _, _) when g.outref_tcr.CanDeref && tyconRefEq g tc g.byref2_tcr -> true | _ -> false) ->
+            layoutTypeWithInfoAndPrec denv env prec (mkOutByrefTy g (destByrefTy g ty))
+
+        // Always prefer to format 'byref<ty, ByRefKind.InOut>' as 'byref<ty>'
+        | ty when isByrefTy g ty && (match ty with TType_app (tc, _, _) when g.byref_tcr.CanDeref && tyconRefEq g tc g.byref2_tcr -> true | _ -> false) ->
+            layoutTypeWithInfoAndPrec denv env prec (mkByrefTy g (destByrefTy g ty))
 
         // Always prefer 'float' to 'float<1>'
-        | TType_app (tc,args,nullness) when tc.IsMeasureableReprTycon && List.forall (isDimensionless denv.g) args ->
-          let part1 = layoutTypeWithInfoAndPrec denv env prec (reduceTyconRefMeasureableOrProvided denv.g tc args)
-          let part2 = layoutNullness part1 nullness
-          part2
-
-        // Layout a type application
-        | TType_app (tc, args, nullness) ->
-          let usePrefix =
-              match denv.genericParameterStyle with
-              | GenericParameterStyle.Implicit -> tc.IsPrefixDisplay
-              | GenericParameterStyle.Prefix -> true
-              | GenericParameterStyle.Suffix -> false
-          let part1 = layoutTypeAppWithInfoAndPrec denv env (layoutTyconRefImpl denv tc) prec usePrefix args
-          let part2 = layoutNullness part1 nullness
-          part2
-
-        | TType_ucase (UnionCaseRef(tc, _), args) ->
-          let usePrefix =
-              match denv.genericParameterStyle with
-              | GenericParameterStyle.Implicit -> tc.IsPrefixDisplay
-              | GenericParameterStyle.Prefix -> true
-              | GenericParameterStyle.Suffix -> false
-          layoutTypeAppWithInfoAndPrec denv env (layoutTyconRefImpl denv tc) prec usePrefix args
-=======
-        // Always prefer to format 'byref<ty, ByRefKind.In>' as 'inref<ty>'
-        | ty when isInByrefTy g ty && (match ty with TType_app (tc, _) when g.inref_tcr.CanDeref && tyconRefEq g tc g.byref2_tcr -> true | _ -> false) ->
-            layoutTypeWithInfoAndPrec denv env prec (mkInByrefTy g (destByrefTy g ty))
-
-        // Always prefer to format 'byref<ty, ByRefKind.Out>' as 'outref<ty>'
-        | ty when isOutByrefTy g ty && (match ty with TType_app (tc, _) when g.outref_tcr.CanDeref && tyconRefEq g tc g.byref2_tcr -> true | _ -> false) ->
-            layoutTypeWithInfoAndPrec denv env prec (mkOutByrefTy g (destByrefTy g ty))
-
-        // Always prefer to format 'byref<ty, ByRefKind.InOut>' as 'byref<ty>'
-        | ty when isByrefTy g ty && (match ty with TType_app (tc, _) when g.byref_tcr.CanDeref && tyconRefEq g tc g.byref2_tcr -> true | _ -> false) ->
-            layoutTypeWithInfoAndPrec denv env prec (mkByrefTy g (destByrefTy g ty))
-
-        // Always prefer 'float' to 'float<1>'
-        | TType_app (tc, args) when tc.IsMeasureableReprTycon && List.forall (isDimensionless g) args ->
+        | TType_app (tc, args, _) when tc.IsMeasureableReprTycon && List.forall (isDimensionless g) args ->
           layoutTypeWithInfoAndPrec denv env prec (reduceTyconRefMeasureableOrProvided g tc args)
 
         // Layout a type application
         | TType_ucase (UnionCaseRef(tc, _), args)
-        | TType_app (tc, args) ->
+        | TType_app (tc, args, _) ->
           let prefix = usePrefix denv tc
           layoutTypeAppWithInfoAndPrec denv env (layoutTyconRef denv tc) prec prefix args
->>>>>>> ee93a1b3
 
         // Layout a tuple type 
         | TType_anon (anonInfo, tys) ->
@@ -947,23 +888,11 @@
             | h :: t -> spaceListL (List.map (layoutTyparRefWithInfo denv env) (h :: t)) ^^ rightL (tagPunctuation ".") --- tauL
 
         | TType_fun _ ->
-<<<<<<< HEAD
-            let rec loop soFarL ty = 
-              match stripTyparEqns ty with 
-              | TType_fun (dty, rty, nullness) -> 
-                  let part1 = soFarL --- (layoutTypeWithInfoAndPrec denv env 4 dty ^^ wordL (tagPunctuation "->"))
-                  let part2 = loop part1 rty
-                  let part3 = layoutNullness part2 nullness
-                  part3
-              | rty -> soFarL --- layoutTypeWithInfoAndPrec denv env 5 rty
-            bracketIfL (prec <= 4) (loop emptyL ty)
-=======
             let argtys, rty = stripFunTy g ty
             let rtyL = layoutTypeWithInfoAndPrec denv env 5 rty
             let argtysL = argtys |> List.map (layoutTypeWithInfoAndPrec denv env 4)
             let funcTyL = curriedLayoutsL "->" argtysL rtyL
             bracketIfL (prec <= 4) funcTyL
->>>>>>> ee93a1b3
 
         // Layout a type variable . 
         | TType_var (r, nullness) ->
@@ -1744,17 +1673,11 @@
         let (@@*) = if denv.printVerboseSignatures then (@@----) else (@@--)
         let amap = infoReader.amap
         let tycon = tcref.Deref
-<<<<<<< HEAD
-        let ty = generalizedTyconRef g tcref 
-        let start, name =
-            let n = tycon.DisplayName
-=======
         let repr = tycon.TypeReprInfo
         let isMeasure = (tycon.TypeOrMeasureKind = TyparKind.Measure)
-        let _, ty = generalizeTyconRef tcref 
+        let ty = generalizedTyconRef g tcref 
 
         let start, tagger =
->>>>>>> ee93a1b3
             if isStructTy g ty then
                 // Always show [<Struct>] whether verbose or not
                 Some "struct", tagStruct
@@ -2203,12 +2126,8 @@
                     modNameEqualsL
 
         let headerL =
-<<<<<<< HEAD
             let ty = generalizedTyconRef denv.g (mkLocalEntityRef mspec)
-            layoutAttribs denv false ty mspec.TypeOrMeasureKind mspec.Attribs headerL
-=======
-            layoutAttribs denv None false mspec.TypeOrMeasureKind mspec.Attribs headerL
->>>>>>> ee93a1b3
+            layoutAttribs denv None false ty mspec.TypeOrMeasureKind mspec.Attribs headerL
 
         let shouldShow (v: Val) =
             (denv.showObsoleteMembers || not (CheckFSharpAttributesForObsolete denv.g v.Attribs)) &&
