--- conflicted
+++ resolved
@@ -1154,13 +1154,7 @@
     | Wild of
         range: range
 
-<<<<<<< HEAD
-    /// A named pattern 'ident'
-    /// A named pattern 'pat as ident'
-=======
-    /// A name pattern 'ident' but @dsyme wants to keep the old name "named"
-    /// when this double-purposed to also represent 'pat as ident' to reduce churn
->>>>>>> 48e06db0
+    /// A name pattern 'ident' 
     | Named of
         ident: Ident *
         isThisVal: bool *
