// Copyright (c) Microsoft Corporation.  All Rights Reserved.  See License.txt in the project root for license information.

namespace rec FSharp.Compiler.Syntax

open System
open FSharp.Compiler.Syntax
open FSharp.Compiler.Text
open FSharp.Compiler.Xml
open FSharp.Compiler.SyntaxTrivia

/// Represents an identifier in F# code
[<Struct; NoEquality; NoComparison>]
type Ident =
    new: text: string * range: range -> Ident
    member idText: string
    member idRange: range

/// Represents an identifier with potentially additional trivia information.
type SynIdent = SynIdent of ident: Ident * trivia: IdentTrivia option

/// Represents a long identifier e.g. 'A.B.C'
type LongIdent = Ident list

/// Represents a long identifier with possible '.' at end.
///
/// Typically dotRanges.Length = lid.Length-1, but they may be same if (incomplete) code ends in a dot, e.g. "Foo.Bar."
/// The dots mostly matter for parsing, and are typically ignored by the typechecker, but
/// if dotRanges.Length = lid.Length, then the parser must have reported an error, so the typechecker is allowed
/// more freedom about typechecking these expressions.
/// LongIdent can be empty list - it is used to denote that name of some AST element is absent (i.e. empty type name in inherit)
type SynLongIdent =
    | SynLongIdent of id: LongIdent * dotRanges: range list * trivia: IdentTrivia option list

    /// Gets the syntax range of this construct
    member Range: range

    /// Get the long ident for this construct
    member LongIdent: LongIdent

    /// Get the dot ranges
    member Dots: range list

    /// Get the trivia of the idents
    member Trivia: IdentTrivia list

    /// Get the idents with potential trivia attached
    member IdentsWithTrivia: SynIdent list

    /// Indicates if the construct ends in '.' due to error recovery
    member ThereIsAnExtraDotAtTheEnd: bool

    /// Gets the syntax range for part of this construct
    member RangeWithoutAnyExtraDot: range

[<AutoOpen>]
module SynLongIdentHelpers =
    [<Obsolete("Please use SynLongIdent or define a custom active pattern")>]
    val (|LongIdentWithDots|): SynLongIdent -> LongIdent * range list

    [<Obsolete("Please use SynLongIdent")>]
    val LongIdentWithDots: LongIdent * range list -> SynLongIdent

/// Indicates if the construct arises from error recovery
[<RequireQualifiedAccess>]
type ParserDetail =
    /// The construct arises normally
    | Ok

    /// The construct arises from error recovery
    | ErrorRecovery

/// Represents whether a type parameter has a static requirement or not (^T or 'T)
[<RequireQualifiedAccess>]
type TyparStaticReq =
    /// The construct is a normal type inference variable
    | None

    /// The construct is a statically inferred type inference variable '^T'
    | HeadType

/// Represents a syntactic type parameter
[<NoEquality; NoComparison>]
type SynTypar =
    | SynTypar of ident: Ident * staticReq: TyparStaticReq * isCompGen: bool

    /// Gets the syntax range of this construct
    member Range: range

/// Indicate if the string had a special format
[<Struct; RequireQualifiedAccess>]
type SynStringKind =
    | Regular
    | Verbatim
    | TripleQuote

/// Indicate if the byte string had a special format
[<Struct; RequireQualifiedAccess>]
type SynByteStringKind =
    | Regular
    | Verbatim

/// The unchecked abstract syntax tree of constants in F# types and expressions.
[<NoEquality; NoComparison; RequireQualifiedAccess>]
type SynConst =

    /// F# syntax: ()
    | Unit

    /// F# syntax: true, false
    | Bool of bool

    /// F# syntax: 13y, 0xFFy, 0o077y, 0b0111101y
    | SByte of sbyte

    /// F# syntax: 13uy, 0x40uy, 0oFFuy, 0b0111101uy
    | Byte of byte

    /// F# syntax: 13s, 0x4000s, 0o0777s, 0b0111101s
    | Int16 of int16

    /// F# syntax: 13us, 0x4000us, 0o0777us, 0b0111101us
    | UInt16 of uint16

    /// F# syntax: 13, 0x4000, 0o0777
    | Int32 of int32

    /// F# syntax: 13u, 0x4000u, 0o0777u
    | UInt32 of uint32

    /// F# syntax: 13L
    | Int64 of int64

    /// F# syntax: 13UL
    | UInt64 of uint64

    /// F# syntax: 13n
    | IntPtr of int64

    /// F# syntax: 13un
    | UIntPtr of uint64

    /// F# syntax: 1.30f, 1.40e10f etc.
    | Single of single

    /// F# syntax: 1.30, 1.40e10 etc.
    | Double of double

    /// F# syntax: 'a'
    | Char of char

    /// F# syntax: 23.4M
    | Decimal of System.Decimal

    /// UserNum(value, suffix)
    ///
    /// F# syntax: 1Q, 1Z, 1R, 1N, 1G
    | UserNum of value: string * suffix: string

    /// F# syntax: verbatim or regular string, e.g. "abc"
    | String of text: string * synStringKind: SynStringKind * range: range

    /// F# syntax: verbatim or regular byte string, e.g. "abc"B.
    ///
    /// Also used internally in the typechecker once an array of unit16 constants
    /// is detected, to allow more efficient processing of large arrays of uint16 constants.
    | Bytes of bytes: byte [] * synByteStringKind: SynByteStringKind * range: range

    /// Used internally in the typechecker once an array of unit16 constants
    /// is detected, to allow more efficient processing of large arrays of uint16 constants.
    | UInt16s of uint16 []

    /// Old comment: "we never iterate, so the const here is not another SynConst.Measure"
    | Measure of constant: SynConst * constantRange: range * SynMeasure

    /// Source Line, File, and Path Identifiers
    /// Containing both the original value as the evaluated value.
    | SourceIdentifier of constant: string * value: string * range: range

    /// Gets the syntax range of this construct
    member Range: dflt: range -> range

/// Represents an unchecked syntax tree of F# unit of measure annotations.
[<NoEquality; NoComparison; RequireQualifiedAccess>]
type SynMeasure =

    /// A named unit of measure
    | Named of longId: LongIdent * range: range

    /// A product of two units of measure, e.g. 'kg * m'
    | Product of measure1: SynMeasure * measure2: SynMeasure * range: range

    /// A sequence of several units of measure, e.g. 'kg m m'
    | Seq of measures: SynMeasure list * range: range

    /// A division of two units of measure, e.g. 'kg / m'
    | Divide of measure1: SynMeasure * measure2: SynMeasure * range: range

    /// A power of a unit of measure, e.g. 'kg ^ 2'
    | Power of measure: SynMeasure * power: SynRationalConst * range: range

    /// The '1' unit of measure
    | One

    /// An anonymous (inferred) unit of measure
    | Anon of range: range

    /// A variable unit of measure
    | Var of typar: SynTypar * range: range

/// Represents an unchecked syntax tree of F# unit of measure exponents.
[<NoEquality; NoComparison; RequireQualifiedAccess>]
type SynRationalConst =

    | Integer of value: int32

    | Rational of numerator: int32 * denominator: int32 * range: range

    | Negate of SynRationalConst

/// Represents an accessibility modifier in F# syntax
[<RequireQualifiedAccess>]
type SynAccess =
    /// A construct marked or assumed 'public'
    | Public

    /// A construct marked or assumed 'internal'
    | Internal

    /// A construct marked or assumed 'private'
    | Private

/// Represents whether a debug point should be present for the target
/// of a decision tree, that is whether the construct corresponds to a debug
/// point in the original source.
[<RequireQualifiedAccess>]
type DebugPointAtTarget =
    | Yes
    | No

/// Represents a debug point at a leaf expression (e.g. an application or constant).
[<RequireQualifiedAccess>]
type DebugPointAtLeafExpr = Yes of range

/// Represents whether a debug point should be suppressed for either the
/// first or second part of a sequential execution, that is whether the
/// construct corresponds to a debug point in the original source.
[<RequireQualifiedAccess>]
type DebugPointAtSequential =
    // This means "always put an implicit debug point on each part of the sequential"
    | SuppressNeither

    // This means "suppress a in 'a;b'" and "suppress b in 'a before b'"
    | SuppressStmt

    // This means "suppress both"
    | SuppressBoth

    // This means "suppress b in 'a;b'" and "suppress a in 'a before b'"
    | SuppressExpr

/// Represents whether a debug point should be present for a 'try', that is whether
/// the construct corresponds to a debug point in the original source.
[<RequireQualifiedAccess>]
type DebugPointAtTry =
    | Yes of range: range
    | No

/// Represents whether a debug point should be present for the 'with' in a 'try .. with',
/// that is whether the construct corresponds to a debug point in the original source.
[<RequireQualifiedAccess>]
type DebugPointAtWith =
    | Yes of range: range
    | No

/// Represents whether a debug point should be present for the 'finally' in a 'try .. finally',
/// that is whether the construct corresponds to a debug point in the original source.
[<RequireQualifiedAccess>]
type DebugPointAtFinally =
    | Yes of range: range
    | No

/// Represents whether a debug point should be present for the 'for' in a 'for...' loop,
/// that is whether the construct corresponds to a debug point in the original source.
[<RequireQualifiedAccess>]
type DebugPointAtFor =
    | Yes of range: range
    | No

/// Represents whether a debug point should be present for the 'in' or 'to' of a 'for...' loop,
/// that is whether the construct corresponds to a debug point in the original source.
[<RequireQualifiedAccess>]
type DebugPointAtInOrTo =
    | Yes of range: range
    | No

/// Represents whether a debug point should be present for the 'while' in a 'while...' loop,
/// that is whether the construct corresponds to a debug point in the original source.
[<RequireQualifiedAccess>]
type DebugPointAtWhile =
    | Yes of range: range
    | No

/// Represents whether a debug point should be present for a 'let' binding,
/// that is whether the construct corresponds to a debug point in the original source.
[<RequireQualifiedAccess>]
type DebugPointAtBinding =
    // Indicates emit of a debug point prior to the 'let'
    | Yes of range: range

    // Indicates the omission of a debug point for a binding for a 'do expr'
    | NoneAtDo

    // Indicates the omission of a debug point for a binding for a 'let e = expr' where
    // 'expr' has immediate control flow
    | NoneAtLet

    // Indicates the omission of a debug point for a compiler generated binding
    // where we've done a local expansion of some construct into something that involves
    // a 'let'. e.g. we've inlined a function and bound its arguments using 'let'
    // The let bindings are 'sticky' in that the inversion of the inlining would involve
    // replacing the entire expression with the original and not just the let bindings alone.
    | NoneAtSticky

    // Given 'let v = e1 in e2', where this is a compiler generated binding,
    // we are sometimes forced to generate a debug point for the expression anyway based on its
    // overall range. If the let binding is given the flag below then it is asserting that
    // the binding has no interesting side effects and can be totally ignored and the range
    // of the inner expression is used instead
    | NoneAtInvisible

    // Don't drop debug points when combining debug points
    member Combine: y: DebugPointAtBinding -> DebugPointAtBinding

/// Indicates if a for loop is 'for x in e1 -> e2', only valid in sequence expressions
type SeqExprOnly =
    /// Indicates if a for loop is 'for x in e1 -> e2', only valid in sequence expressions
    | SeqExprOnly of bool

/// Represents the location of the separator block + optional position
/// of the semicolon (used for tooling support)
type BlockSeparator = range * pos option

/// Represents a record field name plus a flag indicating if given record field name is syntactically
/// correct and can be used in name resolution.
type RecordFieldName = SynLongIdent * bool

/// Indicates if an expression is an atomic expression.
///
/// An atomic expression has no whitespace unless enclosed in parentheses, e.g.
/// 1, "3", ident, ident.[expr] and (expr). If an atomic expression has type T,
/// then the largest expression ending at the same range as the atomic expression
/// also has type T.
type ExprAtomicFlag =
    | Atomic = 0
    | NonAtomic = 1

/// The kind associated with a binding - "let", "do" or a standalone expression
[<RequireQualifiedAccess>]
type SynBindingKind =

    /// A standalone expression in a module
    | StandaloneExpression

    /// A normal 'let' binding in a module
    | Normal

    /// A 'do' binding in a module. Must have type 'unit'
    | Do

/// Represents the explicit declaration of a type parameter
[<NoEquality; NoComparison>]
type SynTyparDecl = SynTyparDecl of attributes: SynAttributes * SynTypar

/// The unchecked abstract syntax tree of F# type constraints
[<NoEquality; NoComparison; RequireQualifiedAccess>]
type SynTypeConstraint =

    /// F# syntax: is 'typar: struct
    | WhereTyparIsValueType of typar: SynTypar * range: range

    /// F# syntax: is 'typar: not struct
    | WhereTyparIsReferenceType of typar: SynTypar * range: range

    /// F# syntax is 'typar: unmanaged
    | WhereTyparIsUnmanaged of typar: SynTypar * range: range

    /// F# syntax is 'typar: null
    | WhereTyparSupportsNull of typar: SynTypar * range: range

    /// F# syntax is 'typar : null
    | WhereTyparNotSupportsNull of
        genericName: SynTypar *
        range: range

    /// F# syntax is 'typar: comparison
    | WhereTyparIsComparable of typar: SynTypar * range: range

    /// F# syntax is 'typar: equality
    | WhereTyparIsEquatable of typar: SynTypar * range: range

    /// F# syntax is default ^T: type
    | WhereTyparDefaultsToType of typar: SynTypar * typeName: SynType * range: range

    /// F# syntax is 'typar :> type
    | WhereTyparSubtypeOfType of typar: SynTypar * typeName: SynType * range: range

    /// F# syntax is ^T: (static member MemberName: ^T * int -> ^T)
    | WhereTyparSupportsMember of typars: SynType list * memberSig: SynMemberSig * range: range

    /// F# syntax is 'typar: enum<'UnderlyingType>
    | WhereTyparIsEnum of typar: SynTypar * typeArgs: SynType list * range: range

    /// F# syntax is 'typar: delegate<'Args, unit>
    | WhereTyparIsDelegate of typar: SynTypar * typeArgs: SynType list * range: range

    member Range: range

/// List of type parameter declarations with optional type constraints,
/// enclosed in `< ... >` (postfix) or `( ... )` (prefix), or a single prefix parameter.
[<RequireQualifiedAccess>]
type SynTyparDecls =
    | PostfixList of decls: SynTyparDecl list * constraints: SynTypeConstraint list * range: range
    | PrefixList of decls: SynTyparDecl list * range: range
    | SinglePrefix of decl: SynTyparDecl * range: range

    member TyparDecls: SynTyparDecl list
    member Constraints: SynTypeConstraint list
    member Range: range

/// Represents a syntax tree for F# types
[<NoEquality; NoComparison; RequireQualifiedAccess>]
type SynType =

    /// F# syntax: A.B.C
    | LongIdent of longDotId: SynLongIdent

    /// F# syntax: type<type, ..., type> or type type or (type, ..., type) type
    ///   isPostfix: indicates a postfix type application e.g. "int list" or "(int, string) dict"
    | App of
        typeName: SynType *
        lessRange: range option *
        typeArgs: SynType list *
        commaRanges: range list *  // interstitial commas
        greaterRange: range option *
        isPostfix: bool *
        range: range

    /// F# syntax: type.A.B.C<type, ..., type>
    | LongIdentApp of
        typeName: SynType *
        longDotId: SynLongIdent *
        lessRange: range option *
        typeArgs: SynType list *
        commaRanges: range list *  // interstitial commas
        greaterRange: range option *
        range: range

    /// F# syntax: type * ... * type
    /// F# syntax: struct (type * ... * type)
    | Tuple of
        // the bool is true if / rather than * follows the type
        isStruct: bool *
        elementTypes: (bool * SynType) list *
        range: range

    /// F# syntax: {| id: type; ...; id: type |}
    /// F# syntax: struct {| id: type; ...; id: type |}
    | AnonRecd of isStruct: bool * fields: (Ident * SynType) list * range: range

    /// F# syntax: type[]
    | Array of rank: int * elementType: SynType * range: range

    /// F# syntax: type -> type
    | Fun of argType: SynType * returnType: SynType * range: range

    /// F# syntax: 'Var
    | Var of typar: SynTypar * range: range

    /// F# syntax: _
    | Anon of range: range

    /// F# syntax: typ with constraints
    | WithGlobalConstraints of typeName: SynType * constraints: SynTypeConstraint list * range: range

    /// F# syntax: #type
    | HashConstraint of innerType: SynType * range: range

    /// F# syntax: for units of measure e.g. m / s
    | MeasureDivide of dividend: SynType * divisor: SynType * range: range

    /// F# syntax: for units of measure e.g. m^3, kg^1/2
    | MeasurePower of baseMeasure: SynType * exponent: SynRationalConst * range: range

    /// F# syntax: 1, "abc" etc, used in parameters to type providers
    /// For the dimensionless units i.e. 1, and static parameters to provided types
    | StaticConstant of constant: SynConst * range: range

    /// F# syntax : nul used in parameters to type providers
    | StaticConstantNull of
        range: range

    /// F# syntax: const expr, used in static parameters to type providers
    | StaticConstantExpr of expr: SynExpr * range: range

    /// F# syntax: ident=1 etc., used in static parameters to type providers
    | StaticConstantNamed of ident: SynType * value: SynType * range: range

<<<<<<< HEAD
    | WithNull of
        innerType: SynType *
        ambivalent: bool *
        range:range

    | Paren of
      innerType: SynType *
      range: range
=======
    | Paren of innerType: SynType * range: range
>>>>>>> f5e74287

    /// Gets the syntax range of this construct
    member Range: range

/// Represents a syntax tree for F# expressions
[<NoEquality; NoComparison; RequireQualifiedAccess>]
type SynExpr =

    /// F# syntax: (expr)
    ///
    /// Parenthesized expressions. Kept in AST to distinguish A.M((x, y))
    /// from A.M(x, y), among other things.
    | Paren of expr: SynExpr * leftParenRange: range * rightParenRange: range option * range: range

    /// F# syntax: <@ expr @>, <@@ expr @@>
    ///
    /// Quote(operator, isRaw, quotedSynExpr, isFromQueryExpression, m)
    | Quote of operator: SynExpr * isRaw: bool * quotedExpr: SynExpr * isFromQueryExpression: bool * range: range

    /// F# syntax: 1, 1.3, () etc.
    | Const of constant: SynConst * range: range

    /// F# syntax: expr: type
    | Typed of expr: SynExpr * targetType: SynType * range: range

    /// F# syntax: e1, ..., eN
    | Tuple of
        isStruct: bool *
        exprs: SynExpr list *
        commaRanges: range list *  // interstitial commas
        range: range

    /// F# syntax: {| id1=e1; ...; idN=eN |}
    /// F# syntax: struct {| id1=e1; ...; idN=eN |}
    | AnonRecd of
        isStruct: bool *
        copyInfo: (SynExpr * BlockSeparator) option *
        recordFields: (Ident * range option * SynExpr) list *
        range: range

    /// F# syntax: [ e1; ...; en ], [| e1; ...; en |]
    | ArrayOrList of isArray: bool * exprs: SynExpr list * range: range

    /// F# syntax: { f1=e1; ...; fn=en }
    /// inherit includes location of separator (for tooling)
    /// copyOpt contains range of the following WITH part (for tooling)
    /// every field includes range of separator after the field (for tooling)
    | Record of
        baseInfo: (SynType * SynExpr * range * BlockSeparator option * range) option *
        copyInfo: (SynExpr * BlockSeparator) option *
        recordFields: SynExprRecordField list *
        range: range

    /// F# syntax: new C(...)
    /// The flag is true if known to be 'family' ('protected') scope
    | New of isProtected: bool * targetType: SynType * expr: SynExpr * range: range

    /// F# syntax: { new ... with ... }
    | ObjExpr of
        objType: SynType *
        argOptions: (SynExpr * Ident option) option *
        withKeyword: range option *
        bindings: SynBinding list *
        members: SynMemberDefn list *
        extraImpls: SynInterfaceImpl list *
        newExprRange: range *
        range: range

    /// F# syntax: 'while ... do ...'
    | While of whileDebugPoint: DebugPointAtWhile * whileExpr: SynExpr * doExpr: SynExpr * range: range

    /// F# syntax: 'for i = ... to ... do ...'
    | For of
        forDebugPoint: DebugPointAtFor *
        toDebugPoint: DebugPointAtInOrTo *
        ident: Ident *
        equalsRange: range option *
        identBody: SynExpr *
        direction: bool *
        toBody: SynExpr *
        doBody: SynExpr *
        range: range

    /// F# syntax: 'for ... in ... do ...'
    | ForEach of
        forDebugPoint: DebugPointAtFor *
        inDebugPoint: DebugPointAtInOrTo *
        seqExprOnly: SeqExprOnly *
        isFromSource: bool *
        pat: SynPat *
        enumExpr: SynExpr *
        bodyExpr: SynExpr *
        range: range

    /// F# syntax: [ expr ], [| expr |]
    | ArrayOrListComputed of isArray: bool * expr: SynExpr * range: range

    /// F# syntax: expr..
    /// F# syntax: ..expr
    /// F# syntax: expr..expr
    /// F# syntax: *
    /// A two-element range indexer argument a..b, a.., ..b. Also used to represent
    /// a range in a list, array or sequence expression.
    | IndexRange of
        expr1: SynExpr option *
        opm: range *
        expr2: SynExpr option *
        range1: range *
        range2: range *
        range: range

    /// F# syntax: ^expr
    | IndexFromEnd of expr: SynExpr * range: range

    /// F# syntax: { expr }
    | ComputationExpr of hasSeqBuilder: bool * expr: SynExpr * range: range

    /// First bool indicates if lambda originates from a method. Patterns here are always "simple"
    /// Second bool indicates if this is a "later" part of an iterated sequence of lambdas
    /// parsedData keeps original parsed patterns and expression,
    /// prior to transforming to "simple" patterns and iterated lambdas
    ///
    /// F# syntax: fun pat -> expr
    | Lambda of
        fromMethod: bool *
        inLambdaSeq: bool *
        args: SynSimplePats *
        body: SynExpr *
        parsedData: (SynPat list * SynExpr) option *
        range: range *
        trivia: SynExprLambdaTrivia

    /// F# syntax: function pat1 -> expr | ... | patN -> exprN
    | MatchLambda of
        isExnMatch: bool *
        keywordRange: range *
        matchClauses: SynMatchClause list *
        matchDebugPoint: DebugPointAtBinding *
        range: range

    /// F# syntax: match expr with pat1 -> expr | ... | patN -> exprN
    | Match of
        matchDebugPoint: DebugPointAtBinding *
        expr: SynExpr *
        clauses: SynMatchClause list *
        range: range *
        trivia: SynExprMatchTrivia

    /// F# syntax: do expr
    | Do of expr: SynExpr * range: range

    /// F# syntax: assert expr
    | Assert of expr: SynExpr * range: range

    /// F# syntax: f x
    ///
    /// flag: indicates if the application is syntactically atomic, e.g. f.[1] is atomic, but 'f x' is not
    /// isInfix is true for the first app of an infix operator, e.g. 1+2
    /// becomes App(App(+, 1), 2), where the inner node is marked isInfix
    | App of flag: ExprAtomicFlag * isInfix: bool * funcExpr: SynExpr * argExpr: SynExpr * range: range

    /// F# syntax: expr<type1, ..., typeN>
    | TypeApp of
        expr: SynExpr *
        lessRange: range *
        typeArgs: SynType list *
        commaRanges: range list *
        greaterRange: range option *
        typeArgsRange: range *
        range: range

    /// F# syntax: let pat = expr in expr
    /// F# syntax: let f pat1 .. patN = expr in expr
    /// F# syntax: let rec f pat1 .. patN = expr in expr
    /// F# syntax: use pat = expr in expr
    | LetOrUse of
        isRecursive: bool *
        isUse: bool *
        bindings: SynBinding list *
        body: SynExpr *
        range: range *
        trivia: SynExprLetOrUseTrivia

    /// F# syntax: try expr with pat -> expr
    | TryWith of
        tryExpr: SynExpr *
        withCases: SynMatchClause list *
        range: range *
        tryDebugPoint: DebugPointAtTry *
        withDebugPoint: DebugPointAtWith *
        trivia: SynExprTryWithTrivia

    /// F# syntax: try expr finally expr
    | TryFinally of
        tryExpr: SynExpr *
        finallyExpr: SynExpr *
        range: range *
        tryDebugPoint: DebugPointAtTry *
        finallyDebugPoint: DebugPointAtFinally *
        trivia: SynExprTryFinallyTrivia

    /// F# syntax: lazy expr
    | Lazy of expr: SynExpr * range: range

    /// F# syntax: expr; expr
    ///
    ///  isTrueSeq: false indicates "let v = a in b; v"
    | Sequential of
        debugPoint: DebugPointAtSequential *
        isTrueSeq: bool *
        expr1: SynExpr *
        expr2: SynExpr *
        range: range

    /// F# syntax: if expr then expr
    /// F# syntax: if expr then expr else expr
    | IfThenElse of
        ifExpr: SynExpr *
        thenExpr: SynExpr *
        elseExpr: SynExpr option *
        spIfToThen: DebugPointAtBinding *
        isFromErrorRecovery: bool *
        range: range *
        trivia: SynExprIfThenElseTrivia

    /// F# syntax: ident
    /// Optimized representation for SynExpr.LongIdent (false, [id], id.idRange)
    | Ident of ident: Ident

    /// F# syntax: ident.ident...ident
    ///
    /// isOptional: true if preceded by a '?' for an optional named parameter
    /// altNameRefCell: Normally 'None' except for some compiler-generated
    /// variables in desugaring pattern matching. See SynSimplePat.Id
    | LongIdent of
        isOptional: bool *
        longDotId: SynLongIdent *
        altNameRefCell: SynSimplePatAlternativeIdInfo ref option *
        range: range

    /// F# syntax: ident.ident...ident <- expr
    | LongIdentSet of longDotId: SynLongIdent * expr: SynExpr * range: range

    /// F# syntax: expr.ident.ident
    | DotGet of expr: SynExpr * rangeOfDot: range * longDotId: SynLongIdent * range: range

    /// F# syntax: expr.ident...ident <- expr
    | DotSet of targetExpr: SynExpr * longDotId: SynLongIdent * rhsExpr: SynExpr * range: range

    /// F# syntax: expr <- expr
    | Set of targetExpr: SynExpr * rhsExpr: SynExpr * range: range

    /// F# syntax: expr.[expr, ..., expr]
    | DotIndexedGet of objectExpr: SynExpr * indexArgs: SynExpr * dotRange: range * range: range

    /// F# syntax: expr.[expr, ..., expr] <- expr
    | DotIndexedSet of
        objectExpr: SynExpr *
        indexArgs: SynExpr *
        valueExpr: SynExpr *
        leftOfSetRange: range *
        dotRange: range *
        range: range

    /// F# syntax: Type.Items(e1) <- e2, rarely used named-property-setter notation, e.g. Foo.Bar.Chars(3) <- 'a'
    | NamedIndexedPropertySet of longDotId: SynLongIdent * expr1: SynExpr * expr2: SynExpr * range: range

    /// F# syntax: expr.Items (e1) <- e2, rarely used named-property-setter notation, e.g. (stringExpr).Chars(3) <- 'a'
    | DotNamedIndexedPropertySet of
        targetExpr: SynExpr *
        longDotId: SynLongIdent *
        argExpr: SynExpr *
        rhsExpr: SynExpr *
        range: range

    /// F# syntax: expr :? type
    | TypeTest of expr: SynExpr * targetType: SynType * range: range

    /// F# syntax: expr :> type
    | Upcast of expr: SynExpr * targetType: SynType * range: range

    /// F# syntax: expr :?> type
    | Downcast of expr: SynExpr * targetType: SynType * range: range

    /// F# syntax: upcast expr
    | InferredUpcast of expr: SynExpr * range: range

    /// F# syntax: downcast expr
    | InferredDowncast of expr: SynExpr * range: range

    /// F# syntax: null
    | Null of range: range

    /// F# syntax: &expr, &&expr
    | AddressOf of isByref: bool * expr: SynExpr * opRange: range * range: range

    /// F# syntax: ((typar1 or ... or typarN): (member-dig) expr)
    | TraitCall of supportTys: SynTypar list * traitSig: SynMemberSig * argExpr: SynExpr * range: range

    /// F# syntax: ... in ...
    /// Computation expressions only, based on JOIN_IN token from lex filter
    | JoinIn of lhsExpr: SynExpr * lhsRange: range * rhsExpr: SynExpr * range: range

    /// Used in parser error recovery and internally during type checking for translating computation expressions.
    | ImplicitZero of range: range

    /// Used internally during type checking for translating computation expressions.
    | SequentialOrImplicitYield of
        debugPoint: DebugPointAtSequential *
        expr1: SynExpr *
        expr2: SynExpr *
        ifNotStmt: SynExpr *
        range: range

    /// F# syntax: yield expr
    /// F# syntax: return expr
    /// Computation expressions only
    | YieldOrReturn of flags: (bool * bool) * expr: SynExpr * range: range

    /// F# syntax: yield! expr
    /// F# syntax: return! expr
    /// Computation expressions only
    | YieldOrReturnFrom of flags: (bool * bool) * expr: SynExpr * range: range

    /// F# syntax: let! pat = expr in expr
    /// F# syntax: use! pat = expr in expr
    /// F# syntax: let! pat = expr and! ... and! ... and! pat = expr in expr
    /// Computation expressions only
    | LetOrUseBang of
        bindDebugPoint: DebugPointAtBinding *
        isUse: bool *
        isFromSource: bool *
        pat: SynPat *
        rhs: SynExpr *
        andBangs: SynExprAndBang list *
        body: SynExpr *
        range: range *
        trivia: SynExprLetOrUseBangTrivia

    /// F# syntax: match! expr with pat1 -> expr | ... | patN -> exprN
    | MatchBang of
        matchDebugPoint: DebugPointAtBinding *
        expr: SynExpr *
        clauses: SynMatchClause list *
        range: range *
        trivia: SynExprMatchBangTrivia

    /// F# syntax: do! expr
    /// Computation expressions only
    | DoBang of expr: SynExpr * range: range

    /// Only used in FSharp.Core
    | LibraryOnlyILAssembly of
        ilCode: obj *  // this type is ILInstr[]  but is hidden to avoid the representation of AbstractIL being public
        typeArgs: SynType list *
        args: SynExpr list *
        retTy: SynType list *
        range: range

    /// Only used in FSharp.Core
    | LibraryOnlyStaticOptimization of
        constraints: SynStaticOptimizationConstraint list *
        expr: SynExpr *
        optimizedExpr: SynExpr *
        range: range

    /// Only used in FSharp.Core
    | LibraryOnlyUnionCaseFieldGet of expr: SynExpr * longId: LongIdent * fieldNum: int * range: range

    /// Only used in FSharp.Core
    | LibraryOnlyUnionCaseFieldSet of
        expr: SynExpr *
        longId: LongIdent *
        fieldNum: int *
        rhsExpr: SynExpr *
        range: range

    /// Inserted for error recovery
    | ArbitraryAfterError of debugStr: string * range: range

    /// Inserted for error recovery
    | FromParseError of expr: SynExpr * range: range

    /// Inserted for error recovery when there is "expr." and missing tokens or error recovery after the dot
    | DiscardAfterMissingQualificationAfterDot of expr: SynExpr * range: range

    /// 'use x = fixed expr'
    | Fixed of expr: SynExpr * range: range

    /// F# syntax: interpolated string, e.g. "abc{x}" or "abc{x,3}" or "abc{x:N4}"
    /// Note the string ranges include the quotes, verbatim markers, dollar sign and braces
    | InterpolatedString of contents: SynInterpolatedStringPart list * synStringKind: SynStringKind * range: range

    /// Debug points arising from computation expressions
    | DebugPoint of debugPoint: DebugPointAtLeafExpr * isControlFlow: bool * innerExpr: SynExpr

    /// Gets the syntax range of this construct
    member Range: range

    member RangeWithoutAnyExtraDot: range

    /// Attempt to get the range of the first token or initial portion only - this
    /// is ad-hoc, just a cheap way to improve a certain 'query custom operation' error range
    member RangeOfFirstPortion: range

    /// Indicates if this expression arises from error recovery
    member IsArbExprAndThusAlreadyReportedError: bool

[<NoEquality; NoComparison>]
type SynExprAndBang =
    | SynExprAndBang of
        debugPoint: DebugPointAtBinding *
        isUse: bool *
        isFromSource: bool *
        pat: SynPat *
        body: SynExpr *
        range: range *
        trivia: SynExprAndBangTrivia

[<NoEquality; NoComparison>]
type SynExprRecordField =
    | SynExprRecordField of
        fieldName: RecordFieldName *
        equalsRange: range option *
        expr: SynExpr option *
        blockSeparator: BlockSeparator option

[<NoEquality; NoComparison; RequireQualifiedAccess>]
type SynInterpolatedStringPart =
    | String of value: string * range: range
    | FillExpr of fillExpr: SynExpr * qualifiers: Ident option

/// Represents a syntax tree for simple F# patterns
[<NoEquality; NoComparison; RequireQualifiedAccess>]
type SynSimplePat =

    /// Indicates a simple pattern variable.
    ///
    /// altNameRefCell:
    ///   Normally 'None' except for some compiler-generated variables in desugaring pattern matching.
    ///   Pattern processing sets this reference for hidden variable introduced
    ///   by desugaring pattern matching in arguments. The info indicates an
    ///   alternative (compiler generated) identifier to be used because the
    ///   name of the identifier is already bound.
    ///
    /// isCompilerGenerated: true if a compiler generated name
    /// isThisVal: true if 'this' variable in member
    /// isOptional: true if a '?' is in front of the name
    | Id of
        ident: Ident *
        altNameRefCell: SynSimplePatAlternativeIdInfo ref option *
        isCompilerGenerated: bool *
        isThisVal: bool *
        isOptional: bool *
        range: range

    /// A type annotated simple pattern
    | Typed of pat: SynSimplePat * targetType: SynType * range: range

    /// An attributed simple pattern
    | Attrib of pat: SynSimplePat * attributes: SynAttributes * range: range

    member Range: range

/// Represents the alternative identifier for a simple pattern
[<RequireQualifiedAccess>]
type SynSimplePatAlternativeIdInfo =

    /// We have not decided to use an alternative name in the pattern and related expression
    | Undecided of Ident

    /// We have decided to use an alternative name in the pattern and related expression
    | Decided of Ident

/// Represents a syntax tree for a static optimization constraint in the F# core library
[<NoEquality; NoComparison; RequireQualifiedAccess>]
type SynStaticOptimizationConstraint =

    /// A static optimization conditional that activates for a particular type instantiation
    | WhenTyparTyconEqualsTycon of typar: SynTypar * rhsType: SynType * range: range

    /// A static optimization conditional that activates for a struct
    | WhenTyparIsStruct of typar: SynTypar * range: range

/// Represents a simple set of variable bindings a, (a, b) or (a: Type, b: Type) at a lambda,
/// function definition or other binding point, after the elimination of pattern matching
/// from the construct, e.g. after changing a "function pat1 -> rule1 | ..." to a
/// "fun v -> match v with ..."
[<NoEquality; NoComparison; RequireQualifiedAccess>]
type SynSimplePats =
    | SimplePats of pats: SynSimplePat list * range: range

    | Typed of pats: SynSimplePats * targetType: SynType * range: range

    member Range: range

/// Represents a syntax tree for arguments patterns
[<RequireQualifiedAccess>]
type SynArgPats =
    | Pats of pats: SynPat list

    | NamePatPairs of pats: (Ident * range * SynPat) list * range: range

    member Patterns: SynPat list

/// Represents a syntax tree for an F# pattern
[<NoEquality; NoComparison; RequireQualifiedAccess>]
type SynPat =

    /// A constant in a pattern
    | Const of constant: SynConst * range: range

    /// A wildcard '_' in a pattern
    | Wild of range: range

    /// A name pattern 'ident'
    | Named of ident: SynIdent * isThisVal: bool * accessibility: SynAccess option * range: range

    /// A typed pattern 'pat : type'
    | Typed of pat: SynPat * targetType: SynType * range: range

    /// An attributed pattern, used in argument or declaration position
    | Attrib of pat: SynPat * attributes: SynAttributes * range: range

    /// A disjunctive pattern 'pat1 | pat2'
    | Or of lhsPat: SynPat * rhsPat: SynPat * range: range * trivia: SynPatOrTrivia

    /// A conjunctive pattern 'pat1 & pat2'
    | Ands of pats: SynPat list * range: range

    /// A conjunctive pattern 'pat1 as pat2'
    | As of lhsPat: SynPat * rhsPat: SynPat * range: range

    /// A long identifier pattern possibly with argument patterns
    | LongIdent of
        longDotId: SynLongIdent *
        propertyKeyword: PropertyKeyword option *
        extraId: Ident option *  // holds additional ident for tooling
        typarDecls: SynValTyparDecls option *  // usually None: temporary used to parse "f<'a> x = x"
        argPats: SynArgPats *
        accessibility: SynAccess option *
        range: range

    /// A tuple pattern
    | Tuple of isStruct: bool * elementPats: SynPat list * range: range

    /// A parenthesized pattern
    | Paren of pat: SynPat * range: range

    /// An array or a list as a pattern
    | ArrayOrList of isArray: bool * elementPats: SynPat list * range: range

    /// A record pattern
    | Record of fieldPats: ((LongIdent * Ident) * range * SynPat) list * range: range

    /// The 'null' pattern
    | Null of range: range

    /// '?id' -- for optional argument names
    | OptionalVal of ident: Ident * range: range

    /// A type test pattern ':? type '
    | IsInst of pat: SynType * range: range

    /// &lt;@ expr @&gt;, used for active pattern arguments
    | QuoteExpr of expr: SynExpr * range: range

    /// Deprecated character range: ranges
    | DeprecatedCharRange of startChar: char * endChar: char * range: range

    /// Used internally in the type checker
    | InstanceMember of
        thisId: Ident *
        memberId: Ident *
        toolingId: Ident option *  // holds additional ident for tooling
        accessibility: SynAccess option *
        range: range

    /// A pattern arising from a parse error
    | FromParseError of pat: SynPat * range: range

    /// Gets the syntax range of this construct
    member Range: range

/// Represents a used keyword for a property member
[<NoEquality; NoComparison; RequireQualifiedAccess>]
type PropertyKeyword =
    | With of range
    | And of range

/// Represents a set of bindings that implement an interface
[<NoEquality; NoComparison>]
type SynInterfaceImpl =
    | SynInterfaceImpl of
        interfaceTy: SynType *
        withKeyword: range option *
        bindings: SynBinding list *
        members: SynMemberDefn list *
        range: range

/// Represents a clause in a 'match' expression
[<NoEquality; NoComparison>]
type SynMatchClause =
    | SynMatchClause of
        pat: SynPat *
        whenExpr: SynExpr option *
        resultExpr: SynExpr *
        range: range *
        debugPoint: DebugPointAtTarget *
        trivia: SynMatchClauseTrivia

    /// Gets the syntax range of part of this construct
    member RangeOfGuardAndRhs: range

    /// Gets the syntax range of this construct
    member Range: range

/// Represents an attribute
[<NoEquality; NoComparison; RequireQualifiedAccess>]
type SynAttribute =
    { /// The name of the type for the attribute
      TypeName: SynLongIdent

      /// The argument of the attribute, perhaps a tuple
      ArgExpr: SynExpr

      /// Target specifier, e.g. "assembly", "module", etc.
      Target: Ident option

      /// Is this attribute being applied to a property getter or setter?
      AppliesToGetterAndSetter: bool

      /// The syntax range of the attribute
      Range: range }

/// List of attributes enclosed in [< ... >].
[<RequireQualifiedAccess>]
type SynAttributeList =
    { /// The list of attributes
      Attributes: SynAttribute list

      /// The syntax range of the list of attributes
      Range: range }

type SynAttributes = SynAttributeList list

/// Represents extra information about the declaration of a value
[<NoEquality; NoComparison>]
type SynValData =
    | SynValData of memberFlags: SynMemberFlags option * valInfo: SynValInfo * thisIdOpt: Ident option

    member SynValInfo: SynValInfo

/// Represents a binding for a 'let' or 'member' declaration
[<NoEquality; NoComparison>]
type SynBinding =
    | SynBinding of
        accessibility: SynAccess option *
        kind: SynBindingKind *
        isInline: bool *
        isMutable: bool *
        attributes: SynAttributes *
        xmlDoc: PreXmlDoc *
        valData: SynValData *
        headPat: SynPat *
        returnInfo: SynBindingReturnInfo option *
        expr: SynExpr *
        range: range *
        debugPoint: DebugPointAtBinding *
        trivia: SynBindingTrivia

    // no member just named "Range", as that would be confusing:
    //  - for everything else, the 'range' member that appears last/second-to-last is the 'full range' of the whole tree construct
    //  - but for Binding, the 'range' is only the range of the left-hand-side, the right-hand-side range is in the SynExpr
    //  - so we use explicit names to avoid confusion
    member RangeOfBindingWithoutRhs: range

    member RangeOfBindingWithRhs: range

    member RangeOfHeadPattern: range

/// Represents the return information in a binding for a 'let' or 'member' declaration
[<NoEquality; NoComparison>]
type SynBindingReturnInfo = SynBindingReturnInfo of typeName: SynType * range: range * attributes: SynAttributes

/// Represents the flags for a 'member' declaration
[<NoComparison; RequireQualifiedAccess; CustomEquality>]
type SynMemberFlags =
    { /// The member is an instance member (non-static)
      IsInstance: bool

      /// The member is a dispatch slot
      IsDispatchSlot: bool

      /// The member is an 'override' or explicit interface implementation
      IsOverrideOrExplicitImpl: bool

      /// The member is 'final'
      IsFinal: bool

      /// The kind of the member
      MemberKind: SynMemberKind

      /// Additional information
      Trivia: SynMemberFlagsTrivia }

/// Note the member kind is actually computed partially by a syntax tree transformation in tc.fs
[<StructuralEquality; NoComparison; RequireQualifiedAccess>]
type SynMemberKind =

    /// The member is a class initializer
    | ClassConstructor

    /// The member is a object model constructor
    | Constructor

    /// The member kind is not yet determined
    | Member

    /// The member kind is property getter
    | PropertyGet

    /// The member kind is property setter
    | PropertySet

    /// An artificial member kind used prior to the point where a
    /// get/set property is split into two distinct members.
    | PropertyGetSet

/// Represents the syntax tree for a member signature (used in signature files, abstract member declarations
/// and member constraints)
[<NoEquality; NoComparison; RequireQualifiedAccess>]
type SynMemberSig =

    /// A member definition in a type in a signature file
    | Member of memberSig: SynValSig * flags: SynMemberFlags * range: range

    /// An interface definition in a type in a signature file
    | Interface of interfaceType: SynType * range: range

    /// An 'inherit' definition in a type in a signature file
    | Inherit of inheritedType: SynType * range: range

    /// A 'val' definition in a type in a signature file
    | ValField of field: SynField * range: range

    /// A nested type definition in a signature file (an unimplemented feature)
    | NestedType of nestedType: SynTypeDefnSig * range: range

    /// Gets the syntax range of this construct
    member Range: range

/// Represents the kind of a type definition whether explicit or inferred
[<NoEquality; NoComparison; RequireQualifiedAccess>]
type SynTypeDefnKind =
    | Unspecified
    | Class
    | Interface
    | Struct
    | Record
    | Union
    | Abbrev
    | Opaque
    | Augmentation of withKeyword: range
    | IL
    | Delegate of signature: SynType * signatureInfo: SynValInfo

/// Represents the syntax tree for the core of a simple type definition, in either signature
/// or implementation.
[<NoEquality; NoComparison; RequireQualifiedAccess>]
type SynTypeDefnSimpleRepr =

    /// A union type definition, type X = A | B
    | Union of accessibility: SynAccess option * unionCases: SynUnionCase list * range: range

    /// An enum type definition, type X = A = 1 | B = 2
    | Enum of cases: SynEnumCase list * range: range

    /// A record type definition, type X = { A: int; B: int }
    | Record of accessibility: SynAccess option * recordFields: SynField list * range: range

    /// An object oriented type definition. This is not a parse-tree form, but represents the core
    /// type representation which the type checker splits out from the "ObjectModel" cases of type definitions.
    | General of
        kind: SynTypeDefnKind *
        inherits: (SynType * range * Ident option) list *
        slotsigs: (SynValSig * SynMemberFlags) list *
        fields: SynField list *
        isConcrete: bool *
        isIncrClass: bool *
        implicitCtorSynPats: SynSimplePats option *
        range: range

    /// A type defined by using an IL assembly representation. Only used in FSharp.Core.
    ///
    /// F# syntax: "type X = (# "..."#)
    | LibraryOnlyILAssembly of
        ilType: obj *  // this type is ILType but is hidden to avoid the representation of AbstractIL being public
        range: range

    /// A type abbreviation, "type X = A.B.C"
    | TypeAbbrev of detail: ParserDetail * rhsType: SynType * range: range

    /// An abstract definition, "type X"
    | None of range: range

    /// An exception definition, "exception E = ..."
    | Exception of exnRepr: SynExceptionDefnRepr

    /// Gets the syntax range of this construct
    member Range: range

/// Represents the syntax tree for one case in an enum definition.
[<NoEquality; NoComparison>]
type SynEnumCase =

    | SynEnumCase of
        attributes: SynAttributes *
        ident: SynIdent *
        value: SynConst *
        valueRange: range *
        xmlDoc: PreXmlDoc *
        range: range *
        trivia: SynEnumCaseTrivia

    /// Gets the syntax range of this construct
    member Range: range

/// Represents the syntax tree for one case in a union definition.
[<NoEquality; NoComparison>]
type SynUnionCase =

    | SynUnionCase of
        attributes: SynAttributes *
        ident: SynIdent *
        caseType: SynUnionCaseKind *
        xmlDoc: PreXmlDoc *
        accessibility: SynAccess option *
        range: range *
        trivia: SynUnionCaseTrivia

    /// Gets the syntax range of this construct
    member Range: range

/// Represents the syntax tree for the right-hand-side of union definition, excluding members,
/// in either a signature or implementation.
[<NoEquality; NoComparison; RequireQualifiedAccess>]
type SynUnionCaseKind =

    /// Normal style declaration
    | Fields of cases: SynField list

    /// Full type spec given by 'UnionCase: ty1 * tyN -> rty'. Only used in FSharp.Core, otherwise a warning.
    | FullType of fullType: SynType * fullTypeInfo: SynValInfo

/// Represents the syntax tree for the right-hand-side of a type definition in a signature.
/// Note: in practice, using a discriminated union to make a distinction between
/// "simple" types and "object oriented" types is not particularly useful.
[<NoEquality; NoComparison; RequireQualifiedAccess>]
type SynTypeDefnSigRepr =

    /// Indicates the right right-hand-side is a class, struct, interface or other object-model type
    | ObjectModel of kind: SynTypeDefnKind * memberSigs: SynMemberSig list * range: range

    /// Indicates the right right-hand-side is a record, union or other simple type.
    | Simple of repr: SynTypeDefnSimpleRepr * range: range

    | Exception of repr: SynExceptionDefnRepr

    /// Gets the syntax range of this construct
    member Range: range

/// Represents the syntax tree for a type definition in a signature
[<NoEquality; NoComparison>]
type SynTypeDefnSig =

    /// The information for a type definition in a signature
    | SynTypeDefnSig of
        typeInfo: SynComponentInfo *
        equalsRange: range option *
        typeRepr: SynTypeDefnSigRepr *
        withKeyword: range option *
        members: SynMemberSig list *
        range: range

    /// Gets the syntax range of this construct
    member Range: range

/// Represents the syntax tree for a field declaration in a record or class
[<NoEquality; NoComparison>]
type SynField =
    | SynField of
        attributes: SynAttributes *
        isStatic: bool *
        idOpt: Ident option *
        fieldType: SynType *
        isMutable: bool *
        xmlDoc: PreXmlDoc *
        accessibility: SynAccess option *
        range: range

/// Represents the syntax tree associated with the name of a type definition or module
/// in signature or implementation.
///
/// This includes the name, attributes, type parameters, constraints, documentation and accessibility
/// for a type definition or module. For modules, entries such as the type parameters are
/// always empty.
[<NoEquality; NoComparison>]
type SynComponentInfo =
    | SynComponentInfo of
        attributes: SynAttributes *
        typeParams: SynTyparDecls option *
        constraints: SynTypeConstraint list *
        longId: LongIdent *
        xmlDoc: PreXmlDoc *
        preferPostfix: bool *
        accessibility: SynAccess option *
        range: range

    /// Gets the syntax range of this construct
    member Range: range

/// Represents the syntax tree for a 'val' definition in an abstract slot or a signature file
[<NoEquality; NoComparison>]
type SynValSig =
    | SynValSig of
        attributes: SynAttributes *
        ident: SynIdent *
        explicitValDecls: SynValTyparDecls *
        synType: SynType *
        arity: SynValInfo *
        isInline: bool *
        isMutable: bool *
        xmlDoc: PreXmlDoc *
        accessibility: SynAccess option *
        synExpr: SynExpr option *
        withKeyword: range option *
        range: range

    member RangeOfId: range

    member SynInfo: SynValInfo

    member SynType: SynType

/// The argument names and other metadata for a member or function
[<NoEquality; NoComparison>]
type SynValInfo =

    /// SynValInfo(curriedArgInfos, returnInfo)
    | SynValInfo of curriedArgInfos: SynArgInfo list list * returnInfo: SynArgInfo

    member CurriedArgInfos: SynArgInfo list list

    member ArgNames: string list

/// Represents the argument names and other metadata for a parameter for a member or function
[<NoEquality; NoComparison>]
type SynArgInfo =

    | SynArgInfo of attributes: SynAttributes * optional: bool * ident: Ident option

    member Ident: Ident option

    member Attributes: SynAttributes

/// Represents the names and other metadata for the type parameters for a member or function
[<NoEquality; NoComparison>]
type SynValTyparDecls = SynValTyparDecls of typars: SynTyparDecls option * canInfer: bool

/// Represents the syntactic elements associated with the "return" of a function or method.
[<NoEquality; NoComparison>]
type SynReturnInfo = SynReturnInfo of returnType: (SynType * SynArgInfo) * range: range

/// Represents the right hand side of an exception declaration 'exception E = ... '
[<NoEquality; NoComparison>]
type SynExceptionDefnRepr =

    | SynExceptionDefnRepr of
        attributes: SynAttributes *
        caseName: SynUnionCase *
        longId: LongIdent option *
        xmlDoc: PreXmlDoc *
        accessibility: SynAccess option *
        range: range

    /// Gets the syntax range of this construct
    member Range: range

/// Represents the right hand side of an exception declaration 'exception E = ... ' plus
/// any member definitions for the exception
[<NoEquality; NoComparison>]
type SynExceptionDefn =

    | SynExceptionDefn of
        exnRepr: SynExceptionDefnRepr *
        withKeyword: range option *
        members: SynMemberDefns *
        range: range

    /// Gets the syntax range of this construct
    member Range: range

/// Represents the right hand side of a type or exception declaration 'type C = ... ' plus
/// any additional member definitions for the type
[<NoEquality; NoComparison; RequireQualifiedAccess>]
type SynTypeDefnRepr =

    /// An object model type definition (class or interface)
    | ObjectModel of kind: SynTypeDefnKind * members: SynMemberDefns * range: range

    /// A simple type definition (record, union, abbreviation)
    | Simple of simpleRepr: SynTypeDefnSimpleRepr * range: range

    /// An exception definition
    | Exception of exnRepr: SynExceptionDefnRepr

    /// Gets the syntax range of this construct
    member Range: range

/// Represents a type or exception declaration 'type C = ... ' plus
/// any additional member definitions for the type
[<NoEquality; NoComparison>]
type SynTypeDefn =
    | SynTypeDefn of
        typeInfo: SynComponentInfo *
        typeRepr: SynTypeDefnRepr *
        members: SynMemberDefns *
        implicitConstructor: SynMemberDefn option *
        range: range *
        trivia: SynTypeDefnTrivia

    /// Gets the syntax range of this construct
    member Range: range

/// Represents a definition element within a type definition, e.g. 'member ... '
[<NoEquality; NoComparison; RequireQualifiedAccess>]
type SynMemberDefn =

    /// An 'open' definition within a type
    | Open of target: SynOpenDeclTarget * range: range

    /// A 'member' definition within a type
    | Member of memberDefn: SynBinding * range: range

    /// An implicit constructor definition
    | ImplicitCtor of
        accessibility: SynAccess option *
        attributes: SynAttributes *
        ctorArgs: SynSimplePats *
        selfIdentifier: Ident option *
        xmlDoc: PreXmlDoc *
        range: range

    /// An implicit inherit definition, 'inherit <typ>(args...) as base'
    | ImplicitInherit of inheritType: SynType * inheritArgs: SynExpr * inheritAlias: Ident option * range: range

    /// A 'let' definition within a class
    | LetBindings of bindings: SynBinding list * isStatic: bool * isRecursive: bool * range: range

    /// An abstract slot definition within a class or interface
    | AbstractSlot of slotSig: SynValSig * flags: SynMemberFlags * range: range

    /// An interface implementation definition within a class
    | Interface of interfaceType: SynType * withKeyword: range option * members: SynMemberDefns option * range: range

    /// An 'inherit' definition within a class
    | Inherit of baseType: SynType * asIdent: Ident option * range: range

    /// A 'val' definition within a class
    | ValField of fieldInfo: SynField * range: range

    /// A nested type definition, a feature that is not implemented
    | NestedType of typeDefn: SynTypeDefn * accessibility: SynAccess option * range: range

    /// An auto-property definition, F# syntax: 'member val X = expr'
    | AutoProperty of
        attributes: SynAttributes *
        isStatic: bool *
        ident: Ident *
        typeOpt: SynType option *
        propKind: SynMemberKind *
        memberFlags: (SynMemberKind -> SynMemberFlags) *
        xmlDoc: PreXmlDoc *
        accessibility: SynAccess option *
        equalsRange: range *
        synExpr: SynExpr *
        withKeyword: range option *
        getSetRange: range option *
        range: range

    /// Gets the syntax range of this construct
    member Range: range

type SynMemberDefns = SynMemberDefn list

/// Represents a definition within a module
[<NoEquality; NoComparison; RequireQualifiedAccess>]
type SynModuleDecl =

    /// A module abbreviation definition 'module X = A.B.C'
    | ModuleAbbrev of ident: Ident * longId: LongIdent * range: range

    /// A nested module definition 'module X = ...'
    | NestedModule of
        moduleInfo: SynComponentInfo *
        isRecursive: bool *
        decls: SynModuleDecl list *
        isContinuing: bool *
        range: range *
        trivia: SynModuleDeclNestedModuleTrivia

    /// A 'let' definition within a module
    | Let of isRecursive: bool * bindings: SynBinding list * range: range

    /// An 'expr' within a module.
    | Expr of expr: SynExpr * range: range

    /// One or more 'type' definitions within a module
    | Types of typeDefns: SynTypeDefn list * range: range

    /// An 'exception' definition within a module
    | Exception of exnDefn: SynExceptionDefn * range: range

    /// An 'open' definition within a module
    | Open of target: SynOpenDeclTarget * range: range

    /// An attribute definition within a module, for assembly and .NET module attributes
    | Attributes of attributes: SynAttributes * range: range

    /// A hash directive within a module
    | HashDirective of hashDirective: ParsedHashDirective * range: range

    /// A namespace fragment within a module
    | NamespaceFragment of fragment: SynModuleOrNamespace

    /// Gets the syntax range of this construct
    member Range: range

/// Represents the target of the open declaration
[<NoEquality; NoComparison; RequireQualifiedAccess>]
type SynOpenDeclTarget =

    /// A 'open' declaration
    | ModuleOrNamespace of longId: LongIdent * range: range

    /// A 'open type' declaration
    | Type of typeName: SynType * range: range

    /// Gets the syntax range of this construct
    member Range: range

/// Represents the right hand side of an exception definition in a signature file
[<NoEquality; NoComparison>]
type SynExceptionSig =
    | SynExceptionSig of
        exnRepr: SynExceptionDefnRepr *
        withKeyword: range option *
        members: SynMemberSig list *
        range: range

/// Represents a definition within a module or namespace in a signature file
[<NoEquality; NoComparison; RequireQualifiedAccess>]
type SynModuleSigDecl =

    /// A module abbreviation definition within a module or namespace in a signature file
    | ModuleAbbrev of ident: Ident * longId: LongIdent * range: range

    /// A nested module definition within a module or namespace in a signature file
    | NestedModule of
        moduleInfo: SynComponentInfo *
        isRecursive: bool *
        moduleDecls: SynModuleSigDecl list *
        range: range *
        trivia: SynModuleSigDeclNestedModuleTrivia

    /// A 'val' definition within a module or namespace in a signature file, corresponding
    /// to a 'let' definition in the implementation
    | Val of valSig: SynValSig * range: range

    /// A set of one or more type definitions within a module or namespace in a signature file
    | Types of types: SynTypeDefnSig list * range: range

    /// An exception definition within a module or namespace in a signature file
    | Exception of exnSig: SynExceptionSig * range: range

    /// An 'open' definition within a module or namespace in a signature file
    | Open of target: SynOpenDeclTarget * range: range

    /// A hash directive within a module or namespace in a signature file
    | HashDirective of hashDirective: ParsedHashDirective * range: range

    /// A namespace fragment within a namespace in a signature file
    | NamespaceFragment of SynModuleOrNamespaceSig

    /// Gets the syntax range of this construct
    member Range: range

/// Represents the kind of a module or namespace definition
[<Struct; RequireQualifiedAccess>]
type SynModuleOrNamespaceKind =
    /// A module is explicitly named 'module N'
    | NamedModule

    /// A module is anonymously named, e.g. a script
    | AnonModule

    /// A namespace is explicitly declared
    | DeclaredNamespace

    /// A namespace is declared 'global'
    | GlobalNamespace

    /// Indicates if this is a module definition
    member IsModule: bool

/// Represents the definition of a module or namespace
[<NoEquality; NoComparison>]
type SynModuleOrNamespace =
    | SynModuleOrNamespace of
        longId: LongIdent *
        isRecursive: bool *
        kind: SynModuleOrNamespaceKind *
        decls: SynModuleDecl list *
        xmlDoc: PreXmlDoc *
        attribs: SynAttributes *
        accessibility: SynAccess option *
        range: range

    /// Gets the syntax range of this construct
    member Range: range

/// Represents the definition of a module or namespace in a signature file
[<NoEquality; NoComparison>]
type SynModuleOrNamespaceSig =
    | SynModuleOrNamespaceSig of
        longId: LongIdent *
        isRecursive: bool *
        kind: SynModuleOrNamespaceKind *
        decls: SynModuleSigDecl list *
        xmlDoc: PreXmlDoc *
        attribs: SynAttributes *
        accessibility: SynAccess option *
        range: range

    /// Gets the syntax range of this construct
    member Range: range

/// Represents a parsed hash directive argument
[<NoEquality; NoComparison; RequireQualifiedAccess>]
type ParsedHashDirectiveArgument =
    | String of value: string * stringKind: SynStringKind * range: range
    | SourceIdentifier of constant: string * value: string * range: range

    /// Gets the syntax range of this construct
    member Range: range

/// Represents a parsed hash directive
[<NoEquality; NoComparison>]
type ParsedHashDirective = ParsedHashDirective of ident: string * args: ParsedHashDirectiveArgument list * range: range

/// Represents the syntax tree for the contents of a parsed implementation file
[<NoEquality; NoComparison; RequireQualifiedAccess>]
type ParsedImplFileFragment =

    /// An implementation file which is an anonymous module definition, e.g. a script
    | AnonModule of decls: SynModuleDecl list * range: range

    /// An implementation file is a named module definition, 'module N'
    | NamedModule of namedModule: SynModuleOrNamespace

    /// An implementation file fragment which declares a namespace fragment
    | NamespaceFragment of
        longId: LongIdent *
        isRecursive: bool *
        kind: SynModuleOrNamespaceKind *
        decls: SynModuleDecl list *
        xmlDoc: PreXmlDoc *
        attributes: SynAttributes *
        range: range

/// Represents the syntax tree for the contents of a parsed signature file
[<NoEquality; NoComparison; RequireQualifiedAccess>]
type ParsedSigFileFragment =

    /// A signature file which is an anonymous module, e.g. the signature file for the final file in an application
    | AnonModule of decls: SynModuleSigDecl list * range: range

    /// A signature file which is a module, 'module N'
    | NamedModule of namedModule: SynModuleOrNamespaceSig

    /// A signature file namespace fragment
    | NamespaceFragment of
        longId: LongIdent *
        isRecursive: bool *
        kind: SynModuleOrNamespaceKind *
        decls: SynModuleSigDecl list *
        xmlDoc: PreXmlDoc *
        attributes: SynAttributes *
        range: range

/// Represents a parsed syntax tree for an F# Interactive interaction
[<NoEquality; NoComparison; RequireQualifiedAccess>]
type ParsedScriptInteraction =
    | Definitions of defns: SynModuleDecl list * range: range

    | HashDirective of hashDirective: ParsedHashDirective * range: range

/// Represents a parsed implementation file made up of fragments
[<NoEquality; NoComparison>]
type ParsedImplFile =
    | ParsedImplFile of hashDirectives: ParsedHashDirective list * fragments: ParsedImplFileFragment list

/// Represents a parsed signature file made up of fragments
[<NoEquality; NoComparison>]
type ParsedSigFile = ParsedSigFile of hashDirectives: ParsedHashDirective list * fragments: ParsedSigFileFragment list

/// Represents a scoped pragma
[<RequireQualifiedAccess>]
type ScopedPragma =
    /// A pragma to turn a warning off
    | WarningOff of range: range * warningNumber: int

/// Represents a qualifying name for anonymous module specifications and implementations,
[<NoEquality; NoComparison>]
type QualifiedNameOfFile =
    | QualifiedNameOfFile of Ident

    /// The name of the file
    member Text: string

    /// The identifier for the name of the file
    member Id: Ident

    /// Gets the syntax range of this construct
    member Range: range

/// Represents the full syntax tree, file name and other parsing information for an implementation file
[<NoEquality; NoComparison>]
type ParsedImplFileInput =
    | ParsedImplFileInput of
        fileName: string *
        isScript: bool *
        qualifiedNameOfFile: QualifiedNameOfFile *
        scopedPragmas: ScopedPragma list *
        hashDirectives: ParsedHashDirective list *
        modules: SynModuleOrNamespace list *
        isLastCompiland: (bool * bool) *
        trivia: ParsedImplFileInputTrivia

/// Represents the full syntax tree, file name and other parsing information for a signature file
[<NoEquality; NoComparison>]
type ParsedSigFileInput =
    | ParsedSigFileInput of
        fileName: string *
        qualifiedNameOfFile: QualifiedNameOfFile *
        scopedPragmas: ScopedPragma list *
        hashDirectives: ParsedHashDirective list *
        modules: SynModuleOrNamespaceSig list *
        trivia: ParsedSigFileInputTrivia

/// Represents the syntax tree for a parsed implementation or signature file
[<NoEquality; NoComparison; RequireQualifiedAccess>]
type ParsedInput =
    /// A parsed implementation file
    | ImplFile of ParsedImplFileInput

    /// A parsed signature file
    | SigFile of ParsedSigFileInput

    /// Gets the file name for the parsed input
    member FileName: string

    /// Gets the syntax range of this construct
    member Range: range<|MERGE_RESOLUTION|>--- conflicted
+++ resolved
@@ -388,9 +388,7 @@
     | WhereTyparSupportsNull of typar: SynTypar * range: range
 
     /// F# syntax is 'typar : null
-    | WhereTyparNotSupportsNull of
-        genericName: SynTypar *
-        range: range
+    | WhereTyparNotSupportsNull of genericName: SynTypar * range: range
 
     /// F# syntax is 'typar: comparison
     | WhereTyparIsComparable of typar: SynTypar * range: range
@@ -496,8 +494,7 @@
     | StaticConstant of constant: SynConst * range: range
 
     /// F# syntax : nul used in parameters to type providers
-    | StaticConstantNull of
-        range: range
+    | StaticConstantNull of range: range
 
     /// F# syntax: const expr, used in static parameters to type providers
     | StaticConstantExpr of expr: SynExpr * range: range
@@ -505,18 +502,9 @@
     /// F# syntax: ident=1 etc., used in static parameters to type providers
     | StaticConstantNamed of ident: SynType * value: SynType * range: range
 
-<<<<<<< HEAD
-    | WithNull of
-        innerType: SynType *
-        ambivalent: bool *
-        range:range
-
-    | Paren of
-      innerType: SynType *
-      range: range
-=======
+    | WithNull of innerType: SynType * ambivalent: bool * range: range
+
     | Paren of innerType: SynType * range: range
->>>>>>> f5e74287
 
     /// Gets the syntax range of this construct
     member Range: range
