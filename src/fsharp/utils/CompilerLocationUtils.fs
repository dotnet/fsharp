--- conflicted
+++ resolved
@@ -380,12 +380,9 @@
     // Must be alongside the location of FSharp.CompilerService.dll
     let getDefaultFsiLibraryLocation() = Path.Combine(Path.GetDirectoryName(getFSharpCompilerLocation()), fsiLibraryName + ".dll")
 
-<<<<<<< HEAD
-=======
     // Path to the directory containing the fsharp compilers
     let fsharpCompilerPath = Path.Combine(Path.GetDirectoryName(getFSharpCompilerLocation()), "Tools")
 
->>>>>>> 0591e4c6
     let isWindows = RuntimeInformation.IsOSPlatform(OSPlatform.Windows)
 
     let dotnet = if isWindows then "dotnet.exe" else "dotnet"
