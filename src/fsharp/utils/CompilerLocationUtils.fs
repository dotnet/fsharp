// Copyright (c) Microsoft Corporation.  All Rights Reserved.  See License.txt in the project root for license information.

namespace Internal.Utilities

open System
open System.Diagnostics
open System.IO
open System.Reflection
open System.Runtime.InteropServices
open Microsoft.Win32
open Microsoft.FSharp.Core

#nowarn "44" // ConfigurationSettings is obsolete but the new stuff is horribly complicated. 

module internal FSharpEnvironment =

    type private TypeInThisAssembly = class end

    /// The F# version reported in the banner
    let FSharpBannerVersion = UtilsStrings.SR.fSharpBannerVersion(FSharp.BuildProperties.fsProductVersion, FSharp.BuildProperties.fsLanguageVersion)

    let FSharpProductName = UtilsStrings.SR.buildProductName(FSharpBannerVersion)

    let versionOf<'t> =
        typeof<'t>.Assembly.GetName().Version.ToString()

    let FSharpCoreLibRunningVersion =
        try match versionOf<Unit> with
            | null -> None
            | "" -> None
            | s  -> Some(s)
        with _ -> None

    // The F# binary format revision number. The first three digits of this form the significant part of the 
    // format revision number for F# binary signature and optimization metadata. The last digit is not significant.
    //
    // WARNING: Do not change this revision number unless you absolutely know what you're doing.
    let FSharpBinaryMetadataFormatRevision = "2.0.0.0"

    let isRunningOnCoreClr = (typeof<obj>.Assembly).FullName.StartsWith("System.Private.CoreLib", StringComparison.InvariantCultureIgnoreCase)


#if !FX_NO_WIN_REGISTRY
    [<DllImport("Advapi32.dll", CharSet = CharSet.Unicode, BestFitMapping = false)>]
    extern uint32 RegOpenKeyExW(UIntPtr _hKey, string _lpSubKey, uint32 _ulOptions, int _samDesired, UIntPtr & _phkResult);

    [<DllImport("Advapi32.dll", CharSet = CharSet.Unicode, BestFitMapping = false)>]
    extern uint32 RegQueryValueExW(UIntPtr _hKey, string _lpValueName, uint32 _lpReserved, uint32 & _lpType, IntPtr _lpData, int & _lpchData);

    [<DllImport("Advapi32.dll")>]
    extern uint32 RegCloseKey(UIntPtr _hKey)
#endif
    module Option = 
        /// Convert string into Option string where null and String.Empty result in None
        let ofString s = 
            if String.IsNullOrEmpty(s) then None
            else Some(s)

    // MaxPath accounts for the null-terminating character, for example, the maximum path on the D drive is "D:\<256 chars>\0". 
    // See: ndp\clr\src\BCL\System\IO\Path.cs
    let maxPath = 260;
    let maxDataLength = (new System.Text.UTF32Encoding()).GetMaxByteCount(maxPath)

#if !FX_NO_WIN_REGISTRY
    let KEY_WOW64_DEFAULT = 0x0000
    let KEY_WOW64_32KEY = 0x0200
    let HKEY_LOCAL_MACHINE = UIntPtr(0x80000002u)
    let KEY_QUERY_VALUE = 0x1
    let REG_SZ = 1u

    let GetDefaultRegistryStringValueViaDotNet(subKey: string)  =
        Option.ofString
            (try
                downcast Microsoft.Win32.Registry.GetValue("HKEY_LOCAL_MACHINE\\"+subKey,null,null)
             with e->
#if DEBUG
                Debug.Assert(false, sprintf "Failed in GetDefaultRegistryStringValueViaDotNet: %s" (e.ToString()))
#endif
                null)

    let Get32BitRegistryStringValueViaPInvoke(subKey:string) = 
        Option.ofString
            (try 
                // 64 bit flag is not available <= Win2k
                let options = 
                    let hasWow6432Node =
                        use x = Registry.LocalMachine.OpenSubKey(@"SOFTWARE\Wow6432Node")
                        x <> null
                    try
                        match hasWow6432Node with
                        | true  -> KEY_WOW64_32KEY
                        | false -> KEY_WOW64_DEFAULT
                    with
                    | _ -> KEY_WOW64_DEFAULT

                let mutable hkey = UIntPtr.Zero;
                let pathResult = Marshal.AllocCoTaskMem(maxDataLength);

                try
                    let res = RegOpenKeyExW(HKEY_LOCAL_MACHINE,subKey, 0u, KEY_QUERY_VALUE ||| options, & hkey)
                    if res = 0u then
                        let mutable uType = REG_SZ;
                        let mutable cbData = maxDataLength;

                        let res = RegQueryValueExW(hkey, null, 0u, &uType, pathResult, &cbData);

                        if (res = 0u && cbData > 0 && cbData <= maxDataLength) then
                            Marshal.PtrToStringUni(pathResult, (cbData - 2)/2);
                        else 
                            null
                    else
                        null
                finally
                    if hkey <> UIntPtr.Zero then
                        RegCloseKey(hkey) |> ignore
                
                    if pathResult <> IntPtr.Zero then
                        Marshal.FreeCoTaskMem(pathResult)
             with e->
#if DEBUG
                Debug.Assert(false, sprintf "Failed in Get32BitRegistryStringValueViaPInvoke: %s" (e.ToString()))
#endif
                null)

    let is32Bit = IntPtr.Size = 4

    let runningOnMono = try System.Type.GetType("Mono.Runtime") <> null with e-> false

    let tryRegKey(subKey:string) = 

        //if we are running on mono simply return None
        // GetDefaultRegistryStringValueViaDotNet will result in an access denied by default, 
        // and Get32BitRegistryStringValueViaPInvoke will fail due to Advapi32.dll not existing
        if runningOnMono then None else
        if is32Bit then
            let s = GetDefaultRegistryStringValueViaDotNet(subKey)
            // If we got here AND we're on a 32-bit OS then we can validate that Get32BitRegistryStringValueViaPInvoke(...) works
            // by comparing against the result from GetDefaultRegistryStringValueViaDotNet(...)
#if DEBUG
            let viaPinvoke = Get32BitRegistryStringValueViaPInvoke(subKey)
            Debug.Assert((s = viaPinvoke), sprintf "32bit path: pi=%A def=%A" viaPinvoke s)
#endif
            s
        else
            Get32BitRegistryStringValueViaPInvoke(subKey) 
#endif

    let internal tryCurrentDomain() =
        let pathFromCurrentDomain =
            AppDomain.CurrentDomain.BaseDirectory
        if not(String.IsNullOrEmpty(pathFromCurrentDomain)) then
            Some pathFromCurrentDomain
        else
            None

#if FX_NO_SYSTEM_CONFIGURATION
    let internal tryAppConfig (_appConfigKey:string) = None
#else
    let internal tryAppConfig (_appConfigKey:string) = 
        let locationFromAppConfig = System.Configuration.ConfigurationSettings.AppSettings.[_appConfigKey]
#if DEBUG
        Debug.Print(sprintf "Considering _appConfigKey %s which has value '%s'" _appConfigKey locationFromAppConfig) 
#endif
        if String.IsNullOrEmpty(locationFromAppConfig) then 
            None
        else
            let exeAssemblyFolder = Path.GetDirectoryName(Assembly.GetExecutingAssembly().Location)
            let locationFromAppConfig = locationFromAppConfig.Replace("{exepath}", exeAssemblyFolder)
#if DEBUG
            Debug.Print(sprintf "Using path %s" locationFromAppConfig)
#endif
            Some locationFromAppConfig
#endif

    // The default location of FSharp.Core.dll and fsc.exe based on the version of fsc.exe that is running
    // Used for
    //     - location of design-time copies of FSharp.Core.dll and FSharp.Compiler.Interactive.Settings.dll for the default assumed environment for scripts
    //     - default ToolPath in tasks in FSharp.Build.dll (for Fsc tasks, but note a probe location is given)
    //     - default F# binaries directory in service.fs (REVIEW: check this)
    //     - default location of fsi.exe in FSharp.VS.FSI.dll (REVIEW: check this)
    //     - default F# binaries directory in (project system) Project.fs
    let BinFolderOfDefaultFSharpCompiler(probePoint:string option) =
        // Check for an app.config setting to redirect the default compiler location
        // Like fsharp-compiler-location
        try
            // We let you set FSHARP_COMPILER_BIN. I've rarely seen this used and its not documented in the install instructions.
            match Environment.GetEnvironmentVariable("FSHARP_COMPILER_BIN") with
            | result when not (String.IsNullOrWhiteSpace result) -> Some result
            |_->
            // FSharp.Compiler support setting an appKey for compiler location. I've never seen this used.
            let result = tryAppConfig "fsharp-compiler-location"
            match result with
            | Some _ ->  result
            | None ->

            let safeExists f = (try File.Exists(f) with _ -> false)

            // Look in the probePoint if given, e.g. look for a compiler alongside of FSharp.Build.dll
            match probePoint with 
            | Some p when safeExists (Path.Combine(p,"FSharp.Core.dll")) -> Some p 
            | _ ->
                    // For the prototype compiler, we can just use the current domain
                    tryCurrentDomain()
        with e -> None

#if !FX_NO_WIN_REGISTRY
    // Apply the given function to the registry entry corresponding to the subKey.
    // The reg key is disposed at the end of the scope.
    let useKey subKey f =
        let key = Registry.LocalMachine.OpenSubKey subKey
        try f key 
        finally 
            match key with 
            | null -> () 
            | _ -> key.Dispose()

    // Check if the framework version 4.5 or above is installed at the given key entry 
    let IsNetFx45OrAboveInstalledAt subKey =
      try
        useKey subKey (fun regKey ->
            match regKey with
            | null -> false
            | _ -> regKey.GetValue("Release", 0) :?> int |> (fun s -> s >= 0x50000)) // 0x50000 implies 4.5.0
      with _ -> false
 
    // Check if the framework version 4.5 or above is installed
    let IsNetFx45OrAboveInstalled =
        IsNetFx45OrAboveInstalledAt @"SOFTWARE\Microsoft\NET Framework Setup\NDP\v4\Client" ||
        IsNetFx45OrAboveInstalledAt @"SOFTWARE\Microsoft\NET Framework Setup\NDP\v4\Full" ||
        runningOnMono
    
    // Check if the running framework version is 4.5 or above.
    // Use the presence of v4.5.x in the registry to distinguish between 4.0 and 4.5
    let IsRunningOnNetFx45OrAbove =
            let version = new Version(versionOf<System.Int32>) 
            let major = version.Major
            major > 4 || (major = 4 && IsNetFx45OrAboveInstalled)

#endif

    // Specify the tooling-compatible fragments of a path such as:
    //     typeproviders/fsharp41/net461/MyProvider.DesignTime.dll
    //     tools/fsharp41/net461/MyProvider.DesignTime.dll
    // See https://github.com/Microsoft/visualfsharp/issues/3736

    // Represents the F#-compiler <-> type provider protocol.
    // When the API or protocol updates, add a new version moniker to the front of the list here.
    let toolingCompatibleTypeProviderProtocolMonikers() =
        [ "fsharp41" ]

    // Detect the host tooling context
    let toolingCompatibleVersions =
        if typeof<obj>.Assembly.GetName().Name = "mscorlib" then
            [| "net48"; "net472"; "net471";"net47";"net462";"net461"; "net452"; "net451"; "net45"; "netstandard2.0" |]
        elif typeof<obj>.Assembly.GetName().Name = "System.Private.CoreLib" then
            [| "net5.0"; "netcoreapp3.1"; "netcoreapp3.0"; "netstandard2.1"; "netcoreapp2.2"; "netcoreapp2.1"; "netcoreapp2.0"; "netstandard2.0" |]
        else
            System.Diagnostics.Debug.Assert(false, "Couldn't determine runtime tooling context, assuming it supports at least .NET Standard 2.0")
            [| "netstandard2.0" |]

    let toolPaths = [| "tools"; "typeproviders" |]

    let toolingCompatiblePaths() = [
        for toolPath in toolPaths do
            for protocol in toolingCompatibleTypeProviderProtocolMonikers() do
                for netRuntime in toolingCompatibleVersions do
                    yield Path.Combine(toolPath, protocol, netRuntime)
        ]

    let searchToolPath compilerToolPath =
<<<<<<< HEAD
        seq {
            yield compilerToolPath
            for toolPath in toolingCompatiblePaths() do
                yield Path.Combine (compilerToolPath, toolPath)
        }
    let rec searchToolPaths path compilerToolPaths =
        seq {
=======
        seq {
            yield compilerToolPath
            for toolPath in toolingCompatiblePaths() do
                yield Path.Combine (compilerToolPath, toolPath)
        }
>>>>>>> 89ad3715

    let rec searchToolPaths path compilerToolPaths =
        seq {
            for toolPath in compilerToolPaths do
                yield! searchToolPath toolPath

            match path with
            | None -> ()
            | Some path -> yield! searchToolPath path
        }

    let getTypeProviderAssembly (runTimeAssemblyFileName: string, designTimeAssemblyName: string, compilerToolPaths: string list, raiseError) =
        // Find and load the designer assembly for the type provider component.
        // We look in the directories stepping up from the location of the runtime assembly.
        let loadFromLocation designTimeAssemblyPath =
            try
                Some (Assembly.UnsafeLoadFrom designTimeAssemblyPath)
            with e ->
                raiseError (Some designTimeAssemblyPath) e

        let rec searchParentDirChain path assemblyName =
            seq {
                match path with
                | None -> ()
                | Some (p:string) ->
                    match Path.GetDirectoryName(p) with
                    | s when s = "" || s = null || Path.GetFileName(p) = "packages" || s = p -> ()
                    | parentDir -> yield! searchParentDirChain (Some parentDir) assemblyName

                for p in searchToolPaths path compilerToolPaths do
                    let fileName = Path.Combine (p, assemblyName)
                    if File.Exists fileName then yield fileName
            }

        let loadFromParentDirRelativeToRuntimeAssemblyLocation designTimeAssemblyName =
            let runTimeAssemblyPath = Path.GetDirectoryName runTimeAssemblyFileName
            let paths = searchParentDirChain (Some runTimeAssemblyPath) designTimeAssemblyName
            paths
            |> Seq.tryHead
            |> function
               | Some res -> loadFromLocation res
               | None ->
                    // The search failed, just load from the first location and report an error
                    let runTimeAssemblyPath = Path.GetDirectoryName runTimeAssemblyFileName
                    loadFromLocation (Path.Combine (runTimeAssemblyPath, designTimeAssemblyName))

        if designTimeAssemblyName.EndsWith(".dll", StringComparison.OrdinalIgnoreCase) then
            loadFromParentDirRelativeToRuntimeAssemblyLocation designTimeAssemblyName
        else
            // Cover the case where the ".dll" extension has been left off and no version etc. has been used in the assembly
            // string specification.  The Name=FullName comparison is particularly strange, and was there to support
            // design-time DLLs specified using "x.DesignTIme, Version= ..." long assembly names and GAC loads.
            // These kind of design-time assembly specifications are no longer used to our knowledge so that comparison is basically legacy
            // and will always succeed.  
            let name = AssemblyName (Path.GetFileNameWithoutExtension designTimeAssemblyName)
            if name.Name.Equals(name.FullName, StringComparison.OrdinalIgnoreCase) then
                let designTimeFileName = designTimeAssemblyName + ".dll"
                loadFromParentDirRelativeToRuntimeAssemblyLocation designTimeFileName
            else
                // Load from the GAC using Assembly.Load.  This is legacy since type provider design-time components are
                // never in the GAC these days and  "x.DesignTIme, Version= ..." specifications are never used.
                try
                    let name = AssemblyName designTimeAssemblyName
                    Some (Assembly.Load (name))
                with e ->
                    raiseError None e

    let getCompilerToolsDesignTimeAssemblyPaths compilerToolPaths = 
        searchToolPaths None compilerToolPaths

    let getFSharpCoreLibraryName = "FSharp.Core"
    let fsiLibraryName = "FSharp.Compiler.Interactive.Settings"

    let getFSharpCompilerLocation() =
        let location = Path.GetDirectoryName(typeof<TypeInThisAssembly>.Assembly.Location)
        match BinFolderOfDefaultFSharpCompiler (Some location) with
        | Some path -> path
        | None ->
    #if DEBUG
            Debug.Print(sprintf """FSharpEnvironment.BinFolderOfDefaultFSharpCompiler (Some '%s') returned None Location
                customized incorrectly: algorithm here: https://github.com/dotnet/fsharp/blob/03f3f1c35f82af26593d025dabca57a6ef3ea9a1/src/utils/CompilerLocationUtils.fs#L171"""
                location)
    #endif
            // Use the location of this dll
            location

    let getDefaultFSharpCoreLocation() = Path.Combine(getFSharpCompilerLocation(), getFSharpCoreLibraryName + ".dll")
    let getDefaultFsiLibraryLocation() = Path.Combine(getFSharpCompilerLocation(), fsiLibraryName + ".dll")
<|MERGE_RESOLUTION|>--- conflicted
+++ resolved
@@ -268,21 +268,11 @@
         ]
 
     let searchToolPath compilerToolPath =
-<<<<<<< HEAD
         seq {
             yield compilerToolPath
             for toolPath in toolingCompatiblePaths() do
                 yield Path.Combine (compilerToolPath, toolPath)
         }
-    let rec searchToolPaths path compilerToolPaths =
-        seq {
-=======
-        seq {
-            yield compilerToolPath
-            for toolPath in toolingCompatiblePaths() do
-                yield Path.Combine (compilerToolPath, toolPath)
-        }
->>>>>>> 89ad3715
 
     let rec searchToolPaths path compilerToolPaths =
         seq {
