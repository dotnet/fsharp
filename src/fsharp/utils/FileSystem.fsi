// Copyright (c) Microsoft Corporation. All Rights Reserved. See License.txt in the project root for license information.
// This file contains public types related to the "file system hook" of the FCS API which are used throughout the F# compiler.
namespace FSharp.Compiler.IO

open System
open System.IO
<<<<<<< HEAD
open FSharp.Compiler.Text
=======
open System.Reflection
>>>>>>> a70f3bea

open Internal.Utilities.Library

exception IllegalFileNameChar of string * char

module internal Bytes =
    /// returned int will be 0 <= x <= 255
    val get: byte[] -> int -> int
    val zeroCreate: int -> byte[]
    /// each int must be 0 <= x <= 255
    val ofInt32Array: int[] ->  byte[]
    /// each int will be 0 <= x <= 255
    val blit: byte[] -> int -> byte[] -> int -> int -> unit

    val stringAsUnicodeNullTerminated: string -> byte[]
    val stringAsUtf8NullTerminated: string -> byte[]

/// A view over bytes.
/// May be backed by managed or unmanaged memory, or memory mapped file.
[<AbstractClass>]
type internal ByteMemory =

    abstract Item: int -> byte with get

    abstract Length: int

    abstract ReadBytes: pos: int * count: int -> byte[]

    abstract ReadInt32: pos: int -> int

    abstract ReadUInt16: pos: int -> uint16

    abstract ReadUtf8String: pos: int * count: int -> string

    abstract Slice: pos: int * count: int -> ByteMemory

    abstract CopyTo: Stream -> unit

    abstract Copy: srcOffset: int * dest: byte[] * destOffset: int * count: int -> unit

    abstract ToArray: unit -> byte[]

    /// Get a stream representation of the backing memory.
    /// Disposing this will not free up any of the backing memory.
    abstract AsStream: unit -> Stream

    /// Get a stream representation of the backing memory.
    /// Disposing this will not free up any of the backing memory.
    /// Stream cannot be written to.
    abstract AsReadOnlyStream: unit -> Stream

[<Struct;NoEquality;NoComparison>]
type internal ReadOnlyByteMemory =

    new: ByteMemory -> ReadOnlyByteMemory

    member Item: int -> byte with get

    member Length: int

    member ReadBytes: pos: int * count: int -> byte[]

    member ReadInt32: pos: int -> int

    member ReadUInt16: pos: int -> uint16

    member ReadUtf8String: pos: int * count: int -> string

    member Slice: pos: int * count: int -> ReadOnlyByteMemory

    member CopyTo: Stream -> unit

    member Copy: srcOffset: int * dest: byte[] * destOffset: int * count: int -> unit

    member ToArray: unit -> byte[]

    member AsStream: unit -> Stream


/// Filesystem helpers
module internal FileSystemUtils =
    val checkPathForIllegalChars: (string -> unit)

    /// <c>checkSuffix f s</c> returns True if filename "f" ends in suffix "s",
    /// e.g. checkSuffix "abc.fs" ".fs" returns true.
    val checkSuffix: string -> string -> bool

    /// <c>chopExtension f</c> removes the extension from the given
    /// filename. Raises <c>ArgumentException</c> if no extension is present.
    val chopExtension: string -> string

    /// Return True if the filename has a "." extension.
    val hasExtension: string -> bool

    /// Get the filename of the given path.
    val fileNameOfPath: string -> string

    /// Get the filename without extension of the given path.
    val fileNameWithoutExtensionWithValidate: bool -> string -> string
    val fileNameWithoutExtension: string -> string

    /// Trim the quotes and spaces from either end of a string
    val trimQuotes: string -> string

    /// Checks whether filename ends in suffidx, ignoring case.
    val hasSuffixCaseInsensitive: string -> string -> bool

    /// Checks whether file is dll (ends in .dll)
    val isDll: string -> bool

    // Reads all data from Stream.
    val readAllFromStream: Stream -> string

    // Yields content line by line from stream
    val readLinesFromStream: Stream -> string seq

    // Writes data to a stream
    val inline writeToStream: Stream ->  ^a -> unit

/// Type which we use to load assemblies.
type public IAssemblyLoader =
    /// Used to load a dependency for F# Interactive and in an unused corner-case of type provider loading
    abstract member AssemblyLoad: assemblyName:System.Reflection.AssemblyName -> System.Reflection.Assembly

    /// Used to load type providers and located assemblies in F# Interactive
    abstract member AssemblyLoadFrom: fileName:string -> System.Reflection.Assembly

/// Default implementation for IAssemblyLoader
type DefaultAssemblyLoader =
    new: unit -> DefaultAssemblyLoader
    interface IAssemblyLoader

/// Represents a shim for the file system
type public IFileSystem =

    /// Open the file for read, returns ByteMemory, uses either FileStream (for smaller files) or MemoryMappedFile (for potentially big files, such as dlls).
    abstract member OpenFileForReadShim: filePath: string * ?useMemoryMappedFile: bool * ?shouldShadowCopy: bool -> ByteMemory

    /// Open the file for writing. Returns a Stream.
    abstract member OpenFileForWriteShim: filePath: string * ?fileMode: FileMode * ?fileAccess: FileAccess * ?fileShare: FileShare -> Stream

    /// Take in a filename with an absolute path, and return the same filename
    /// but canonicalized with respect to extra path separators (e.g. C:\\\\foo.txt)
    /// and '..' portions
    abstract member GetFullPathShim: fileName:string -> string

    /// Take in a directory, filename, and return canonicalized path to the filename in directory.
    /// If filename path is rooted, ignores directory and returns filename path.
    /// Otherwise, combines directory with filename and gets full path via GetFullPathShim(string).
    abstract member GetFullFilePathInDirectoryShim: dir: string -> fileName: string -> string

    /// A shim over Path.IsPathRooted
    abstract member IsPathRootedShim: path:string -> bool

    /// Removes relative parts from any full paths
    abstract member NormalizePathShim: path: string -> string

    /// A shim over Path.IsInvalidPath
    abstract member IsInvalidPathShim: filename:string -> bool

    /// A shim over Path.GetTempPath
    abstract member GetTempPathShim: unit -> string

    /// A shim for getting directory name from path
    abstract member GetDirectoryNameShim: path: string -> string

    /// Utc time of the last modification
    abstract member GetLastWriteTimeShim: fileName:string -> DateTime

    // Utc time of creation
    abstract member GetCreationTimeShim: path: string -> DateTime

    // A shim over file copying.
    abstract member CopyShim: src: string * dest: string * overwrite: bool -> unit

    /// A shim over File.Exists
    abstract member FileExistsShim: fileName: string -> bool

    /// A shim over File.Delete
    abstract member FileDeleteShim: fileName: string -> unit

    /// A shim over Directory.Exists
    abstract member DirectoryCreateShim: path: string -> DirectoryInfo

    /// A shim over Directory.Exists
    abstract member DirectoryExistsShim: path: string -> bool

    /// A shim over Directory.Delete
    abstract member DirectoryDeleteShim: path: string -> unit

    /// A shim over Directory.EnumerateFiles
    abstract member EnumerateFilesShim: path: string * pattern: string -> string seq

    /// A shim over Directory.EnumerateDirectories
    abstract member EnumerateDirectoriesShim: path: string -> string seq

    /// Used to determine if a file will not be subject to deletion during the lifetime of a typical client process.
    abstract member IsStableFileHeuristic: fileName:string -> bool


/// Represents a default (memory-mapped) implementation of the file system
type DefaultFileSystem =
    /// Create a default implementation of the file system
    new: unit -> DefaultFileSystem
    interface IFileSystem

[<AutoOpen>]
module public StreamExtensions =

    type System.IO.Stream with
        member GetWriter : ?encoding: Encoding -> TextWriter
        member WriteAllLines : contents: string seq * ?encoding: Encoding -> unit
        member Write : data: ^a -> unit
        member GetReader : codePage: int option * ?retryLocked: bool ->  StreamReader
        member ReadAlLText : ?encoding: Encoding -> string
        member ReadLines : ?encoding: Encoding -> string seq
        member ReadAllLines : ?encoding: Encoding -> string array

[<AutoOpen>]
module public FileSystemAutoOpens =
    /// The global hook into the file system
    val mutable FileSystem: IFileSystem

type internal ByteMemory with

    member AsReadOnly: unit -> ReadOnlyByteMemory

    /// Empty byte memory.
    static member Empty: ByteMemory

    /// Create a ByteMemory object that has a backing memory mapped file.
    static member FromMemoryMappedFile: MemoryMappedFile -> ByteMemory

    /// Creates a ByteMemory object that is backed by a raw pointer.
    /// Use with care.
    static member FromUnsafePointer: addr: nativeint * length: int * holder: obj -> ByteMemory

    /// Creates a ByteMemory object that is backed by a byte array with the specified offset and length.
    static member FromArray: bytes: byte[] * offset: int * length: int -> ByteMemory

    /// Creates a ByteMemory object that is backed by a byte array.
    static member FromArray: bytes: byte[] -> ByteMemory

[<Sealed>]
type internal ByteStream =
    member ReadByte : unit -> byte
    member ReadBytes : int -> ReadOnlyByteMemory
    member ReadUtf8String : int -> string
    member Position : int
    static member FromBytes : ReadOnlyByteMemory * start:int * length:int -> ByteStream

#if LAZY_UNPICKLE
    member CloneAndSeek : int -> ByteStream
    member Skip : int -> unit
#endif

/// Imperative buffers and streams of byte[]
[<Sealed>]
type internal ByteBuffer =
    member Close : unit -> byte[]
    member EmitIntAsByte : int -> unit
    member EmitIntsAsBytes : int[] -> unit
    member EmitByte : byte -> unit
    member EmitBytes : byte[] -> unit
    member EmitByteMemory : ReadOnlyByteMemory -> unit
    member EmitInt32 : int32 -> unit
    member EmitInt64 : int64 -> unit
    member FixupInt32 : pos: int -> value: int32 -> unit
    member EmitInt32AsUInt16 : int32 -> unit
    member EmitBoolAsByte : bool -> unit
    member EmitUInt16 : uint16 -> unit
    member Position : int
    static member Create : int -> ByteBuffer

[<Sealed>]
type internal ByteStorage =

    member GetByteMemory : unit -> ReadOnlyByteMemory

    /// Creates a ByteStorage whose backing bytes are the given ByteMemory. Does not make a copy.
    static member FromByteMemory : ReadOnlyByteMemory -> ByteStorage

    /// Creates a ByteStorage whose backing bytes are the given byte array. Does not make a copy.
    static member FromByteArray : byte [] -> ByteStorage

    /// Creates a ByteStorage that has a copy of the given ByteMemory.
    static member FromByteMemoryAndCopy : ReadOnlyByteMemory * useBackingMemoryMappedFile: bool -> ByteStorage

<<<<<<< HEAD

module internal SourceText =
     val readFile: fileName: string -> inputCodePage: int option -> ISourceText
=======
    /// Creates a ByteStorage that has a copy of the given byte array.
    static member FromByteArrayAndCopy : byte [] * useBackingMemoryMappedFile: bool -> ByteStorage
>>>>>>> a70f3bea
<|MERGE_RESOLUTION|>--- conflicted
+++ resolved
@@ -4,11 +4,8 @@
 
 open System
 open System.IO
-<<<<<<< HEAD
 open FSharp.Compiler.Text
-=======
 open System.Reflection
->>>>>>> a70f3bea
 
 open Internal.Utilities.Library
 
@@ -297,11 +294,8 @@
     /// Creates a ByteStorage that has a copy of the given ByteMemory.
     static member FromByteMemoryAndCopy : ReadOnlyByteMemory * useBackingMemoryMappedFile: bool -> ByteStorage
 
-<<<<<<< HEAD
-
-module internal SourceText =
-     val readFile: fileName: string -> inputCodePage: int option -> ISourceText
-=======
     /// Creates a ByteStorage that has a copy of the given byte array.
     static member FromByteArrayAndCopy : byte [] * useBackingMemoryMappedFile: bool -> ByteStorage
->>>>>>> a70f3bea
+
+module internal SourceText =
+     val readFile: fileName: string -> inputCodePage: int option -> ISourceText