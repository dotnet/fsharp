// Copyright (c) Microsoft Corporation.  All Rights Reserved.  See License.txt in the project root for license information.

// This file is compiled twice in the codebase
//    - as the internal implementation of printf '%A' formatting in FSharp.Core
//    - as the implementation of structured formatting in the compiler, F# Interactive and FSharp.Compiler.Service.
//
// The one implementation file is used because we keep the implementations of
// structured formatting the same for fsi.exe and '%A' printing. However F# Interactive has
// a richer feature set.

#nowarn "52" // The value has been copied to ensure the original is not mutated by this operation

#if COMPILER
namespace FSharp.Compiler.Text
#else
// FSharp.Core.dll:
namespace Microsoft.FSharp.Text.StructuredPrintfImpl
#endif

// Breakable block layout implementation.
// This is a fresh implementation of pre-existing ideas.

open System
open System.IO
open System.Reflection
open System.Globalization
open System.Collections.Generic
open Microsoft.FSharp.Core
open Microsoft.FSharp.Core.LanguagePrimitives.IntrinsicOperators
open Microsoft.FSharp.Reflection
open Microsoft.FSharp.Collections

[<StructuralEquality; NoComparison>]
type TextTag =
    | ActivePatternCase
    | ActivePatternResult
    | Alias
    | Class
    | Union
    | UnionCase
    | Delegate
    | Enum
    | Event
    | Field
    | Interface
    | Keyword
    | LineBreak
    | Local
    | Record
    | RecordField
    | Method
    | Member
    | ModuleBinding
    | Function
    | Module
    | Namespace
    | NumericLiteral
    | Operator
    | Parameter
    | Property
    | Space
    | StringLiteral
    | Struct
    | TypeParameter
    | Text
    | Punctuation
    | UnknownType
    | UnknownEntity

type TaggedText(tag: TextTag, text: string) =
    member x.Tag = tag
    member x.Text = text
    override x.ToString() = text + "(tag: " + tag.ToString() + ")"

type TaggedTextWriter =
    abstract Write: t: TaggedText -> unit
    abstract WriteLine: unit -> unit

/// A joint, between 2 layouts, is either:
///  - unbreakable, or
///  - breakable, and if broken the second block has a given indentation.
[<StructuralEquality; NoComparison>]
type Joint =
    | Unbreakable
    | Breakable of indentation: int
    | Broken of indentation: int

/// If either juxtaposition flag is true, then no space between words.
[<NoEquality; NoComparison>]
type Layout =
    | ObjLeaf of juxtLeft: bool * object: obj * juxtRight: bool
    | Leaf of juxtLeft: bool * text: TaggedText * juxtRight: bool
    | Node of leftLayout: Layout * rightLayout: Layout * joint: Joint
    | Attr of text: string * attributes: (string * string) list * layout: Layout

    member layout.JuxtapositionLeft =
        match layout with
        | ObjLeaf (jl, _, _) -> jl
        | Leaf (jl, _, _) -> jl
        | Node (left, _, _) -> left.JuxtapositionLeft
        | Attr (_, _, subLayout) -> subLayout.JuxtapositionLeft

    static member JuxtapositionMiddle (left: Layout, right: Layout) =
        left.JuxtapositionRight || right.JuxtapositionLeft

    member layout.JuxtapositionRight =
        match layout with
        | ObjLeaf (_, _, jr) -> jr
        | Leaf (_, _, jr) -> jr
        | Node (_, right, _) -> right.JuxtapositionRight
        | Attr (_, _, subLayout) -> subLayout.JuxtapositionRight

[<NoEquality; NoComparison>]
type IEnvironment = 
    abstract GetLayout: obj -> Layout
    abstract MaxColumns: int
    abstract MaxRows: int

#if NO_CHECKNULLS
[<AutoOpen>]
module NullShim =
    // Shim to match nullness checking library support in preview
    let inline (|Null|NonNull|) (x: 'T) : Choice<unit,'T> = match x with null -> Null | v -> NonNull v
#endif

[<AutoOpen>]
module TaggedText =
    let mkTag tag text = TaggedText(tag, text)

    let length (tt: TaggedText) = tt.Text.Length
    let toText (tt: TaggedText) = tt.Text
    let tagClass name = mkTag TextTag.Class name
    let tagUnionCase t = mkTag TextTag.UnionCase t
    let tagField t = mkTag TextTag.Field t
    let tagNumericLiteral t = mkTag TextTag.NumericLiteral t
    let tagKeyword t = mkTag TextTag.Keyword t
    let tagStringLiteral t = mkTag TextTag.StringLiteral t
    let tagLocal t = mkTag TextTag.Local t
    let tagText t = mkTag TextTag.Text t
    let tagRecordField t = mkTag TextTag.RecordField t
    let tagProperty t = mkTag TextTag.Property t
    let tagMethod t = mkTag TextTag.Method t
    let tagPunctuation t = mkTag TextTag.Punctuation t
    let tagOperator t = mkTag TextTag.Operator t
    let tagSpace t = mkTag TextTag.Space t

    let leftParen = tagPunctuation "("
    let rightParen = tagPunctuation ")"
    let comma = tagPunctuation ","
    let semicolon = tagPunctuation ";"
    let questionMark = tagPunctuation "?"
    let leftBracket = tagPunctuation "["
    let rightBracket = tagPunctuation "]"
    let leftBrace= tagPunctuation "{"
    let rightBrace = tagPunctuation "}"
    let space = tagSpace " "
    let equals = tagOperator "="

#if COMPILER
    let tagAlias t = mkTag TextTag.Alias t
    let keywordFunctions =
        [
            "raise"
            "reraise"
            "typeof"
            "typedefof"
            "sizeof"
            "nameof"
            "char"
            "decimal"
            "double"
            "float"
            "float32"
            "int"
            "int8"
            "int16"
            "int32"
            "int64"
            "sbyte"
            "seq" // 'seq x' when 'x' is a string works, strangely enough
            "single"
            "string"
            "unit"
            "uint"
            "uint8"
            "uint16"
            "uint32"
            "uint64"
            "unativeint"
        ]
        |> Set.ofList
    let tagDelegate t = mkTag TextTag.Delegate t
    let tagEnum t = mkTag TextTag.Enum t
    let tagEvent t = mkTag TextTag.Event t
    let tagInterface t = mkTag TextTag.Interface t
    let tagLineBreak t = mkTag TextTag.LineBreak t
    let tagRecord t = mkTag TextTag.Record t
    let tagModule t = mkTag TextTag.Module t
    let tagModuleBinding name = if keywordFunctions.Contains name then mkTag TextTag.Keyword name else mkTag TextTag.ModuleBinding name
    let tagFunction t = mkTag TextTag.Function t
    let tagNamespace t = mkTag TextTag.Namespace t
    let tagParameter t = mkTag TextTag.Parameter t
    let tagStruct t = mkTag TextTag.Struct t
    let tagTypeParameter t = mkTag TextTag.TypeParameter t
    let tagActivePatternCase t = mkTag TextTag.ActivePatternCase t
    let tagActivePatternResult t = mkTag TextTag.ActivePatternResult t
    let tagUnion t = mkTag TextTag.Union t
    let tagMember t = mkTag TextTag.Member t
    let tagUnknownEntity t = mkTag TextTag.UnknownEntity t
    let tagUnknownType t = mkTag TextTag.UnknownType t

    // common tagged literals
    let lineBreak = tagLineBreak "\n"
    let leftBraceBar = tagPunctuation "{|"
    let rightBraceBar = tagPunctuation "|}"
    let arrow = tagPunctuation "->"
    let dot = tagPunctuation "."
    let leftAngle = tagPunctuation "<"
    let rightAngle = tagPunctuation ">"
    let colon = tagPunctuation ":"
    let minus = tagPunctuation "-"
    let keywordTrue = tagKeyword "true"
    let keywordFalse = tagKeyword "false"
    let structUnit = tagStruct "unit"
    let keywordStatic = tagKeyword "static"
    let keywordMember = tagKeyword "member"
    let keywordVal = tagKeyword "val"
    let keywordEvent = tagKeyword "event"
    let keywordWith = tagKeyword "with"
    let keywordSet = tagKeyword "set"
    let keywordGet = tagKeyword "get"
    let bar = tagPunctuation "|"
    let keywordStruct = tagKeyword "struct"
    let keywordInherit = tagKeyword "inherit"
    let keywordEnd = tagKeyword "end"
    let keywordBegin = tagKeyword "begin"
    let keywordNested = tagKeyword "nested"
    let keywordType = tagKeyword "type"
    let keywordDelegate = tagKeyword "delegate"
    let keywordOf = tagKeyword "of"
    let keywordInternal = tagKeyword "internal"
    let keywordPrivate = tagKeyword "private"
    let keywordAbstract = tagKeyword "abstract"
    let keywordOverride = tagKeyword "override"
    let keywordEnum = tagKeyword "enum"
    let leftBracketBar = tagPunctuation  "[|"
    let rightBracketBar = tagPunctuation "|]"
    let keywordTypeof = tagKeyword "typeof"
    let keywordTypedefof = tagKeyword "typedefof"
    let leftBracketAngle = tagPunctuation "[<"
    let rightBracketAngle = tagPunctuation ">]"
    let star = tagOperator "*"
    let keywordNew = tagKeyword "new"
#endif     

[<AutoOpen>]
module Layout = 

    // constructors
    let objL (value:obj) = 
        match value with 
        | :? string as s -> Leaf (false, mkTag TextTag.Text s, false)
        | o -> ObjLeaf (false, o, false)

    let wordL text = Leaf (false, text, false)

    let sepL text = Leaf (true , text, true)   

    let rightL text = Leaf (true , text, false)   

    let leftL text = Leaf (false, text, true)

    let emptyL = Leaf (true, mkTag TextTag.Text "", true)

    let isEmptyL layout = 
        match layout with 
        | Leaf(true, s, true) -> s.Text = ""
        | _ -> false

#if COMPILER
    let rec endsWithL (text: string) layout = 
        match layout with 
        | Leaf(_, s, _) -> s.Text.EndsWith(text)
        | Node(_, r, _) -> endsWithL text r
        | Attr(_, _, l) -> endsWithL text l
        | ObjLeaf _ -> false
#endif

    let mkNode l r joint =
        if isEmptyL l then r else
        if isEmptyL r then l else
        Node(l, r, joint)

    let aboveL layout1 layout2 = mkNode layout1 layout2 (Broken 0)

    let tagAttrL text maps layout = Attr(text, maps, layout)

    let apply2 f l r =
        if isEmptyL l then r
        elif isEmptyL r then l 
        else f l r

    let (^^)  layout1 layout2 = mkNode layout1 layout2 Unbreakable

    let (++)  layout1 layout2 = mkNode layout1 layout2 (Breakable 0)

    let (--)  layout1 layout2 = mkNode layout1 layout2 (Breakable 1)

    let (---) layout1 layout2 = mkNode layout1 layout2 (Breakable 2)

    let (----)  layout1 layout2 = mkNode layout1 layout2 (Breakable 3)

    let (-----) layout1 layout2 = mkNode layout1 layout2 (Breakable 4)    

    let (@@) layout1 layout2 = apply2 (fun l r -> mkNode l r (Broken 0)) layout1 layout2

    let (@@-) layout1 layout2 = apply2 (fun l r -> mkNode l r (Broken 1)) layout1 layout2

    let (@@--) layout1 layout2 = apply2 (fun l r -> mkNode l r (Broken 2)) layout1 layout2
    
    let (@@---) layout1 layout2 = apply2 (fun l r -> mkNode l r (Broken 3)) layout1 layout2
        
    let (@@----) layout1 layout2 = apply2 (fun l r -> mkNode l r (Broken 4)) layout1 layout2

    let tagListL tagger els =
        match els with 
        | [] -> emptyL
        | [x] -> x
        | x :: xs ->
            let rec process' prefixL yl =
                match yl with
                | [] -> prefixL
                | y :: ys -> process' (tagger prefixL ++ y) ys
            process' x xs
            
    let commaListL layouts = tagListL (fun prefixL -> prefixL ^^ rightL comma) layouts

    let semiListL layouts = tagListL (fun prefixL -> prefixL ^^ rightL semicolon) layouts

    let spaceListL layouts = tagListL id layouts

    let sepListL layout1 layouts = tagListL (fun prefixL -> prefixL ^^ layout1) layouts

    let bracketL layout = leftL leftParen ^^ layout ^^ rightL rightParen

    let tupleL layouts = bracketL (sepListL (sepL comma) layouts)

    let aboveListL layouts = 
        match layouts with
        | [] -> emptyL
        | [x] -> x
        | x :: ys -> List.fold (fun pre y -> pre @@ y) x ys

    let optionL selector value = 
        match value with 
        | None -> wordL (tagUnionCase "None")
        | Some x -> wordL (tagUnionCase "Some") -- (selector x)

    let listL selector value =
        leftL leftBracket ^^ sepListL (sepL semicolon) (List.map selector value) ^^ rightL rightBracket

    let squareBracketL layout =
        leftL leftBracket ^^ layout ^^ rightL rightBracket    

    let braceL layout =
        leftL leftBrace ^^ layout ^^ rightL rightBrace

    let boundedUnfoldL
        (itemL: 'a -> Layout)
        (project: 'z -> ('a * 'z) option)
        (stopShort: 'z -> bool)
        (z: 'z)
        maxLength =

        let rec consume n z =
            if stopShort z then [wordL (tagPunctuation "...")] else
            match project z with
            | None -> []  // exhausted input 
            | Some (x, z) -> if n<=0 then [wordL (tagPunctuation "...")]               // hit print_length limit 
                                    else itemL x :: consume (n-1) z  // cons recursive... 
        consume maxLength z  

    let unfoldL selector folder state count =
        boundedUnfoldL selector folder (fun _ -> false) state count
          
/// These are a typical set of options used to control structured formatting.
[<NoEquality; NoComparison>]
type FormatOptions =
    { FloatingPointFormat: string
      AttributeProcessor: string -> (string * string) list -> bool -> unit
#if COMPILER // This is the PrintIntercepts extensibility point currently revealed by fsi.exe's AddPrinter
      PrintIntercepts: (IEnvironment -> obj -> Layout option) list
      StringLimit: int
#endif
      FormatProvider: IFormatProvider
      BindingFlags: BindingFlags
      PrintWidth: int
      PrintDepth: int
      PrintLength: int
      PrintSize: int       
      ShowProperties: bool
      ShowIEnumerable: bool
    }

    static member Default =
        { FormatProvider = (CultureInfo.InvariantCulture :> IFormatProvider)
#if COMPILER    // This is the PrintIntercepts extensibility point currently revealed by fsi.exe's AddPrinter
          PrintIntercepts = []
          StringLimit = Int32.MaxValue
#endif
          AttributeProcessor= (fun _ _ _ -> ())
          BindingFlags = BindingFlags.Public
          FloatingPointFormat = "g10"
          PrintWidth = 80
          PrintDepth = 100
          PrintLength = 100
          PrintSize = 10000
          ShowProperties = false
          ShowIEnumerable = true
        }

module ReflectUtils = 

    [<NoEquality; NoComparison>]
    type TypeInfo =
        | TupleType of Type list
        | FunctionType of Type * Type
        | RecordType of (string * Type) list
        | SumType of (string * (string * Type) list) list
        | UnitType
        | ObjectType of Type

    let isNamedType (ty:Type) = not (ty.IsArray || ty.IsByRef || ty.IsPointer)

    let equivHeadTypes (ty1:Type) (ty2:Type) = 
        isNamedType(ty1) &&
        if ty1.IsGenericType then 
            ty2.IsGenericType && (ty1.GetGenericTypeDefinition()).Equals(ty2.GetGenericTypeDefinition())
        else 
            ty1.Equals(ty2)

    let option = typedefof<obj option>

    let func = typedefof<obj -> obj>

    let isOptionTy ty = equivHeadTypes ty typeof<int option>

    let isUnitType ty = equivHeadTypes ty typeof<unit>

    let isListType ty = 
        FSharpType.IsUnion ty && 
        (let cases = FSharpType.GetUnionCases ty 
         cases.Length > 0 && equivHeadTypes typedefof<list<_>> cases[0].DeclaringType)

    [<RequireQualifiedAccess; StructuralComparison; StructuralEquality>]
    type TupleType =
        | Value
        | Reference

    [<NoEquality; NoComparison>]
    type ValueInfo =
        | TupleValue of TupleType * (obj * Type)[]
        | FunctionClosureValue of Type 
        | RecordValue of (string * obj * Type)[]
        | UnionCaseValue of string * (string * (obj * Type))[]
        | ExceptionValue of Type * (string * (obj * Type))[]
        | NullValue
        | UnitValue
        | ObjectValue of obj

    module Value =
        // Analyze an object to see if it the representation
        // of an F# value.
        let GetValueInfoOfObject (bindingFlags: BindingFlags) (obj: obj) =
            match obj with 
            | Null -> NullValue
            | _ -> 
            let reprty = obj.GetType() 

            // First a bunch of special rules for tuples
            // Because of the way F# currently compiles tuple values 
            // of size > 7 we can only reliably reflect on sizes up
            // to 7.

            if FSharpType.IsTuple reprty then 
                let tyArgs = FSharpType.GetTupleElements(reprty)
                let fields = FSharpValue.GetTupleFields obj |> Array.mapi (fun i v -> (v, tyArgs[i]))
                let tupleType =
                    if reprty.Name.StartsWith "ValueTuple" then TupleType.Value
                    else TupleType.Reference
                TupleValue (tupleType, fields)

            elif FSharpType.IsFunction reprty then 
                FunctionClosureValue reprty
                    
            // It must be exception, abstract, record or union.
            // Either way we assume the only properties defined on
            // the type are the actual fields of the type.  Again,
            // we should be reading attributes here that indicate the
            // true structure of the type, e.g. the order of the fields.   
            elif FSharpType.IsUnion(reprty, bindingFlags) then 
                let tag, vals = FSharpValue.GetUnionFields (obj, reprty, bindingFlags) 
                let props = tag.GetFields()
                let pvals = (props, vals) ||> Array.map2 (fun prop v -> prop.Name, (v, prop.PropertyType))
                UnionCaseValue(tag.Name, pvals)

            elif FSharpType.IsExceptionRepresentation(reprty, bindingFlags) then 
                let props = FSharpType.GetExceptionFields(reprty, bindingFlags) 
                let vals = FSharpValue.GetExceptionFields(obj, bindingFlags) 
                let pvals = (props, vals) ||> Array.map2 (fun prop v -> prop.Name, (v, prop.PropertyType))
                ExceptionValue(reprty, pvals)

            elif FSharpType.IsRecord(reprty, bindingFlags) then 
                let props = FSharpType.GetRecordFields(reprty, bindingFlags) 
                RecordValue(props |> Array.map (fun prop -> prop.Name, prop.GetValue (obj, null), prop.PropertyType))
            else
                ObjectValue(obj)

        // This one is like the above but can make use of additional
        // statically-known type information to aid in the
        // analysis of null values. 

        let GetValueInfo bindingFlags (x: 'a, ty: Type)  (* x could be null *) = 
            let obj = (box x)
            match obj with 
            | Null ->
                let isNullaryUnion =
                    match ty.GetCustomAttributes(typeof<CompilationRepresentationAttribute>, false) with
                    | [|:? CompilationRepresentationAttribute as attr|] -> 
                        (attr.Flags &&& CompilationRepresentationFlags.UseNullAsTrueValue) = CompilationRepresentationFlags.UseNullAsTrueValue
                    | _ -> false
                if isNullaryUnion then
                    let nullaryCase = FSharpType.GetUnionCases ty |> Array.filter (fun uc -> uc.GetFields().Length = 0) |> Array.item 0
                    UnionCaseValue(nullaryCase.Name, [| |])
                elif isUnitType ty then UnitValue
                else NullValue
            | NonNull obj -> 
                GetValueInfoOfObject bindingFlags obj 

module Display = 
    open ReflectUtils
    
    let string_of_int (i:int) = i.ToString()

    let typeUsesSystemObjectToString (ty:Type) =
        try
            let methInfo = ty.GetMethod("ToString", BindingFlags.Public ||| BindingFlags.Instance, null, [| |], null)
            methInfo.DeclaringType = typeof<Object>
        with _e -> false

    let catchExn f = try Choice1Of2 (f ()) with e -> Choice2Of2 e

    // An implementation of break stack.
    // Uses mutable state, relying on linear threading of the state.

    [<NoEquality; NoComparison>]
    type Breaks = 
        Breaks of
            /// pos of next free slot 
            nextFreeSlot: int *     
            /// pos of next possible "outer" break - OR - outer=next if none possible 
            nextOuterBreak: int *     
            /// stack of savings, -ve means it has been broken 
            savingsStack: int[]

    // next  is next slot to push into - aka size of current occupied stack.  
    // outer counts up from 0, and is next slot to break if break forced.
    // - if all breaks forced, then outer=next.
    // - popping under these conditions needs to reduce outer and next.
        
    let chunkN = 400      
    let breaks0 () = Breaks(0, 0, Array.create chunkN 0)

    let pushBreak saving (Breaks(next, outer, stack)) =
        let stack = 
            if next = stack.Length then
                Array.init (next + chunkN) (fun i -> if i < next then stack[i] else 0) // expand if full 
            else
                stack
           
        stack[next] <- saving;
        Breaks(next+1, outer, stack)

    let popBreak (Breaks(next, outer, stack)) =
        if next=0 then raise (Failure "popBreak: underflow");
        let topBroke = stack[next-1] < 0
        let outer = if outer=next then outer-1 else outer  // if all broken, unwind 
        let next = next - 1
        Breaks(next, outer, stack), topBroke

    let forceBreak (Breaks(next, outer, stack)) =
        if outer=next then
            // all broken 
            None
        else
            let saving = stack[outer]
            stack[outer] <- -stack[outer];    
            let outer = outer+1
            Some (Breaks(next, outer, stack), saving)

    /// fitting
    let squashToAux (maxWidth, leafFormatter: _ -> TaggedText) layout =
        let (|ObjToTaggedText|) = leafFormatter
        if maxWidth <= 0 then layout else 
        let rec fit breaks (pos, layout) =
            // breaks = break context, can force to get indentation savings.
            // pos = current position in line
            // layout = to fit
            //------
            // returns:
            // breaks
            // layout - with breaks put in to fit it.
            // pos    - current pos in line = rightmost position of last line of block.
            // offset - width of last line of block
            // NOTE: offset <= pos -- depending on tabbing of last block
               
            let breaks, layout, pos, offset =
                match layout with
                | Attr (tag, attrs, l) ->
                    let breaks, layout, pos, offset = fit breaks (pos, l) 
                    let layout = Attr (tag, attrs, layout) 
                    breaks, layout, pos, offset

                | Leaf (jl, text, jr)
                | ObjLeaf (jl, ObjToTaggedText text, jr) ->
                    // save the formatted text from the squash
                    let layout = Leaf(jl, text, jr) 
                    let textWidth = length text
                    let rec fitLeaf breaks pos =
                        if pos + textWidth <= maxWidth then
                            breaks, layout, pos + textWidth, textWidth // great, it fits 
                        else
                            match forceBreak breaks with
                            | None -> 
                                breaks, layout, pos + textWidth, textWidth // tough, no more breaks 
                            | Some (breaks, saving) -> 
                                let pos = pos - saving 
                                fitLeaf breaks pos
                       
                    fitLeaf breaks pos

                | Node (l, r, joint) ->
                    let jm = Layout.JuxtapositionMiddle (l, r)
                    let mid = if jm then 0 else 1
                    match joint with
                    | Unbreakable ->
                        let breaks, l, pos, offsetl = fit breaks (pos, l)    // fit left 
                        let pos = pos + mid                              // fit space if juxt says so 
                        let breaks, r, pos, offsetr = fit breaks (pos, r)    // fit right 
                        breaks, Node (l, r, Unbreakable), pos, offsetl + mid + offsetr

                    | Broken indent ->
                        let breaks, l, pos, offsetl = fit breaks (pos, l)    // fit left 
                        let pos = pos - offsetl + indent                 // broken so - offset left + ident 
                        let breaks, r, pos, offsetr = fit breaks (pos, r)    // fit right 
                        breaks, Node (l, r, Broken indent), pos, indent + offsetr

                    | Breakable indent ->
                        let breaks, l, pos, offsetl = fit breaks (pos, l)    // fit left 
                        // have a break possibility, with saving 
                        let saving = offsetl + mid - indent
                        let pos = pos + mid
                        if saving>0 then
                            let breaks = pushBreak saving breaks
                            let breaks, r, pos, offsetr = fit breaks (pos, r)
                            let breaks, broken = popBreak breaks
                            if broken then
                                breaks, Node (l, r, Broken indent)   , pos, indent + offsetr
                            else
                                breaks, Node (l, r, Breakable indent), pos, offsetl + mid + offsetr
                        else
                            // actually no saving so no break 
                            let breaks, r, pos, offsetr = fit breaks (pos, r)
                            breaks, Node (l, r, Breakable indent)  , pos, offsetl + mid + offsetr
               
            //printf "\nDone:     pos=%d offset=%d" pos offset;
            breaks, layout, pos, offset
           
        let breaks = breaks0 ()
        let pos = 0
        let _, layout, _, _ = fit breaks (pos, layout)
        layout

    let combine (strs: string list) = String.Concat strs

    let showL opts leafFormatter layout =
        let push x rstrs = x :: rstrs
        let z0 = [], 0
        let addText (rstrs, i) (text:string) = push text rstrs, i + text.Length
        let index   (_, i)          = i
        let extract rstrs = combine(List.rev rstrs) 
        let newLine (rstrs, _) n = // \n then spaces... 
            let indent = String(' ', n)
            let rstrs = push "\n"   rstrs
            let rstrs = push indent rstrs
            rstrs, n

        // addL: pos is tab level 
        let rec addL z pos layout = 
            match layout with 
            | ObjLeaf (_, obj, _) -> 
                let text = leafFormatter obj
                addText z text

            | Leaf (_, obj, _) ->
                addText z obj.Text

            | Node (l, r, Broken indent)
                    // Print width = 0 implies 1D layout, no squash
                    when not (opts.PrintWidth = 0) ->
                let z = addL z pos l
                let z = newLine z (pos+indent)
                let z = addL z (pos+indent) r
                z

            | Node (l, r, _) ->
                let jm = Layout.JuxtapositionMiddle (l, r)
                let z = addL z pos l
                let z = if jm then z else addText z " "
                let pos = index z
                let z = addL z pos r
                z

            | Attr (_, _, l) ->
                addL z pos l
           
        let rstrs, _ = addL z0 0 layout
        extract rstrs

    let outL outAttribute leafFormatter (chan: TaggedTextWriter) layout =
        // write layout to output chan directly 
        let write s = chan.Write(s)
        // z is just current indent 
        let z0 = 0
        let index i = i
        let addText z text = write text;  (z + length text)
        let newLine _ n = // \n then spaces... 
            let indent = String(' ', n)
            chan.WriteLine();
            write (tagText indent);
            n
                
        // addL: pos is tab level 
        let rec addL z pos layout = 
            match layout with 
            | ObjLeaf (_, obj, _) -> 
                let text = leafFormatter obj 
                addText z text
            | Leaf (_, obj, _) -> 
                addText z obj
            | Node (l, r, Broken indent) -> 
                let z = addL z pos l
                let z = newLine z (pos+indent)
                let z = addL z (pos+indent) r
                z
            | Node (l, r, _) -> 
                let jm = Layout.JuxtapositionMiddle (l, r)
                let z = addL z pos l
                let z = if jm then z else addText z space
                let pos = index z
                let z = addL z pos r
                z 
            | Attr (tag, attrs, l) ->
                let _ = outAttribute tag attrs true
                let z = addL z pos l
                let _ = outAttribute tag attrs false
                z
           
        let _ = addL z0 0 layout
        ()

    let unpackCons recd =
        match recd with 
        | [|(_, h);(_, t)|] -> (h, t)
        | _ -> failwith "unpackCons"

    let getListValueInfo bindingFlags (x:obj, ty:Type) =
        match x with 
        | Null -> None 
        | NonNull x -> 
            match Value.GetValueInfo bindingFlags (x, ty) with
            | UnionCaseValue ("Cons", recd) -> Some (unpackCons recd)
            | UnionCaseValue ("Empty", [| |]) -> None
            | _ -> failwith "List value had unexpected ValueInfo"

    let structL = wordL (tagKeyword "struct")

    let nullL = wordL (tagKeyword "null")

    let unitL = wordL (tagPunctuation "()")
          
    let makeRecordL nameXs =
        let itemL (name, xL) = (wordL name ^^ wordL equals) -- xL
        let braceL xs = (wordL leftBrace) ^^ xs ^^ (wordL rightBrace)
            
        nameXs
        |> List.map itemL
        |> aboveListL
        |> braceL

    let makePropertiesL nameXs =
        let itemL (name, v) = 
            let labelL = wordL name 
            (labelL ^^ wordL equals)
            ^^ (match v with 
                | None -> wordL questionMark
                | Some xL -> xL)
            ^^ (rightL semicolon)
        let braceL xs = (leftL leftBrace) ^^ xs ^^ (rightL rightBrace)
        braceL (aboveListL (List.map itemL nameXs))

    let makeListL itemLs =
        (leftL leftBracket) 
        ^^ sepListL (rightL semicolon) itemLs 
        ^^ (rightL rightBracket)

    let makeArrayL xs =
        (leftL (tagPunctuation "[|")) 
        ^^ sepListL (rightL semicolon) xs 
        ^^ (rightL (tagPunctuation "|]"))

    let makeArray2L xs = leftL leftBracket ^^ aboveListL xs ^^ rightL rightBracket  

    let getProperty (ty: Type) (obj: obj) name =
        ty.InvokeMember(name, (BindingFlags.GetProperty ||| BindingFlags.Instance ||| BindingFlags.Public ||| BindingFlags.NonPublic), null, obj, [| |],CultureInfo.InvariantCulture)

    let getField obj (fieldInfo: FieldInfo) =
        fieldInfo.GetValue(obj)

    let formatChar isChar c = 
        match c with 
        | '\'' when isChar -> "\\\'"
        | '\"' when not isChar -> "\\\""
        | '\\' -> "\\\\"
        | '\b' -> "\\b"
        | _ when Char.IsControl(c) -> 
                let d1 = (int c / 100) % 10 
                let d2 = (int c / 10) % 10 
                let d3 = int c % 10 
                "\\" + d1.ToString() + d2.ToString() + d3.ToString()
        | _ -> c.ToString()
            
    let formatString (s:string) =
        let rec check i = i < s.Length && not (Char.IsControl(s,i)) && s[i] <> '\"' && check (i+1) 
        let rec conv i acc = if i = s.Length then combine (List.rev acc) else conv (i+1) (formatChar false s[i] :: acc)  
        "\"" + s + "\""

    // Return a truncated version of the string, e.g.
    //   "This is the initial text, which has been truncated"+[12 chars]
    //
    // Note: The layout code forces breaks based on leaf size and possible break points.
    //       It does not force leaf size based on width.
    //       So long leaf-string width can not depend on their printing context...
    //
    // The suffix like "+[dd chars]" is 11 chars.
    //                  12345678901
    let formatStringInWidth (width:int) (str:string) =
        let suffixLength = 11 // turning point suffix length
        let prefixMinLength = 12 // arbitrary. If print width is reduced, want to print a minimum of information on strings...
        let prefixLength = max (width - 2 (*quotes*) - suffixLength) prefixMinLength
        "\"" + (str.Substring(0,prefixLength)) + "\"" + "+[" + (str.Length - prefixLength).ToString() + " chars]"
                           
    type Precedence = 
        | BracketIfTupleOrNotAtomic = 2
        | BracketIfTuple = 3
        | NeverBracket = 4

    // In fsi.exe, certain objects are not printed for top-level bindings.
    [<StructuralEquality; NoComparison>]
    type ShowMode = 
        | ShowAll 
        | ShowTopLevelBinding

    let isSetOrMapType (ty:Type) =
        ty.IsGenericType && 
        (ty.GetGenericTypeDefinition() = typedefof<Map<_,_>> 
         || ty.GetGenericTypeDefinition() = typedefof<Set<_>>)

    // showMode = ShowTopLevelBinding on the outermost expression when called from fsi.exe,
    // This allows certain outputs, e.g. objects that would print as <seq> to be suppressed, etc. See 4343.
    // Calls to layout proper sub-objects should pass showMode = ShowAll.
    //
    // Precedences to ensure we add brackets in the right places   
    type ObjectGraphFormatter(opts: FormatOptions, bindingFlags) =
            
        // Keep a record of objects encountered along the way
        let path = Dictionary<obj,int>(10,HashIdentity.Reference)

        // Roughly count the "nodes" printed, e.g. leaf items and inner nodes, but not every bracket and comma.
        let mutable  size = opts.PrintSize
        let exceededPrintSize() = size<=0
        let countNodes n = if size > 0 then size <- size - n else () // no need to keep decrementing (and avoid wrap around) 
        let stopShort _ = exceededPrintSize() // for unfoldL

        // Recursive descent
        let rec nestedObjL depthLim prec (x:obj, ty:Type) =
            objL ShowAll depthLim prec (x, ty)

        and objL showMode depthLim prec (x:obj, ty:Type) =
            let info = Value.GetValueInfo bindingFlags (x, ty)
            try
                if depthLim<=0 || exceededPrintSize() then wordL (tagPunctuation "...") else
                match x with 
                | Null -> 
                    reprL showMode (depthLim-1) prec info x
                | NonNull x ->
                    if (path.ContainsKey(x)) then 
                        wordL (tagPunctuation "...")
                    else 
                        path.Add(x,0)

                        let res = 
                            // Lazy<T> values. VS2008 used StructuredFormatDisplayAttribute to show via ToString. Dev10 (no attr) needs a special case.
                            let ty = x.GetType()
                            if ty.IsGenericType && ty.GetGenericTypeDefinition() = typedefof<Lazy<_>> then
                                Some (wordL (tagText(x.ToString())))
                            else
                                // Try the StructuredFormatDisplayAttribute extensibility attribute
                                match ty.GetCustomAttributes (typeof<StructuredFormatDisplayAttribute>, true) with
<<<<<<< HEAD
                                | Null | [| |] -> None
                                | NonNull res -> 
                                structuredFormatObjectL showMode ty depthLim (res.[0] :?> StructuredFormatDisplayAttribute) x
=======
                                | null | [| |] -> None
                                | res -> 
                                structuredFormatObjectL showMode ty depthLim (res[0] :?> StructuredFormatDisplayAttribute) x
>>>>>>> eecb5c4c

#if COMPILER
                        // This is the PrintIntercepts extensibility point currently revealed by fsi.exe's AddPrinter
                        let res = 
                            match res with 
                            | Some _ -> res
                            | None -> 
                                let env = 
                                    { new IEnvironment with
                                        member _.GetLayout(y) = nestedObjL (depthLim-1) Precedence.BracketIfTuple (y, y.GetType()) 
                                        member _.MaxColumns = opts.PrintLength
                                        member _.MaxRows = opts.PrintLength }
                                opts.PrintIntercepts |> List.tryPick (fun intercept -> intercept env x)
#endif
                        let res = 
                            match res with 
                            | Some res -> res
                            | None -> reprL showMode (depthLim-1) prec info x

                        path.Remove(x) |> ignore
                        res
            with
                e ->
                countNodes 1
                wordL (tagText("Error: " + e.Message))

        // Format an object that has a layout specified by StructuredFormatAttribute
        and structuredFormatObjectL showMode ty depthLim (attr: StructuredFormatDisplayAttribute) (obj: obj) =
            let txt = attr.Value
            if isNull (box txt) || txt.Length <= 1 then  
                None
            else
            let messageRegexPattern = @"^(?<pre>.*?)(?<!\\){(?<prop>.*?)(?<!\\)}(?<post>.*)$"
            let illFormedBracketPattern = @"(?<!\\){|(?<!\\)}"

            let rec buildObjMessageL (txt:string) (layouts:Layout list) =
                                    
                let replaceEscapedBrackets (txt:string) =
                    txt.Replace("\{", "{").Replace("\}", "}")
                                      
                // to simplify support for escaped brackets, switch to using a Regex to simply parse the text as the following regex groups:
                //  1) Everything up to the first opening bracket not preceded by a "\", lazily
                //  2) Everything between that opening bracket and a closing bracket not preceded by a "\", lazily
                //  3) Everything after that closing bracket
                let m = System.Text.RegularExpressions.Regex.Match(txt, messageRegexPattern)
                if not m.Success then 
                    // there isn't a match on the regex looking for a property, so now let's make sure we don't have an ill-formed format string (i.e. mismatched/stray brackets)
                    let illFormedMatch = System.Text.RegularExpressions.Regex.IsMatch(txt, illFormedBracketPattern)
                    if illFormedMatch then 
                        None // there are mismatched brackets, bail out
                    elif layouts.Length > 1 then Some (spaceListL (List.rev (wordL (tagText(replaceEscapedBrackets(txt))) :: layouts)))
                    else Some (wordL (tagText(replaceEscapedBrackets(txt))))
                else
                    // we have a hit on a property reference
                    let preText = replaceEscapedBrackets(m.Groups["pre"].Value) // everything before the first opening bracket
                    let postText = m.Groups["post"].Value // Everything after the closing bracket
                    let prop = replaceEscapedBrackets(m.Groups["prop"].Value) // Unescape everything between the opening and closing brackets

                    match catchExn (fun () -> getProperty ty obj prop) with
                    | Choice2Of2 e -> Some (wordL (tagText("<StructuredFormatDisplay exception: " + e.Message + ">")))
                    | Choice1Of2 alternativeObj ->
                        try 
                            let alternativeObjL = 
                                match alternativeObj with 
                                // A particular rule is that if the alternative property
                                // returns a string, we turn off auto-quoting and escaping of
                                // the string, i.e. just treat the string as display text.
                                // This allows simple implementations of 
                                // such as
                                //
                                //    [<StructuredFormatDisplay("{StructuredDisplayString}I")>]
                                //    type BigInt(signInt:int, v: BigNat) =
                                //        member x.StructuredDisplayString = x.ToString()
                                //
                                | :? string as s -> sepL (tagText s)
                                | _ -> 
                                    // recursing like this can be expensive, so let's throttle it severely
                                    objL showMode (depthLim/10) Precedence.BracketIfTuple (alternativeObj, alternativeObj.GetType())
                            countNodes 0 // 0 means we do not count the preText and postText 

                            let postTextMatch = System.Text.RegularExpressions.Regex.Match(postText, messageRegexPattern)
                            // the postText for this node will be everything up to the next occurrence of an opening brace, if one exists
                            let currentPostText =
                                match postTextMatch.Success with
                                | false -> postText 
                                | true -> postTextMatch.Groups["pre"].Value

                            let newLayouts = (sepL (tagText preText) ^^ alternativeObjL ^^ sepL (tagText currentPostText)) :: layouts
                            match postText with
                            | "" ->
                                //We are done, build a space-delimited layout from the collection of layouts we've accumulated
                                Some (spaceListL (List.rev newLayouts))

                            | remainingPropertyText when postTextMatch.Success ->
                                                      
                                // look for stray brackets in the text before the next opening bracket
                                let strayClosingMatch = System.Text.RegularExpressions.Regex.IsMatch(postTextMatch.Groups["pre"].Value, illFormedBracketPattern)
                                if strayClosingMatch then
                                    None
                                else 
                                    // More to process, keep going, using the postText starting at the next instance of a '{'
                                    let openingBracketIndex = postTextMatch.Groups["prop"].Index-1
                                    buildObjMessageL remainingPropertyText[openingBracketIndex..] newLayouts

                            | remaingPropertyText ->
                                // make sure we don't have any stray brackets
                                let strayClosingMatch = System.Text.RegularExpressions.Regex.IsMatch(remaingPropertyText, illFormedBracketPattern)
                                if strayClosingMatch then
                                    None
                                else
                                    // We are done, there's more text but it doesn't contain any more properties, we need to remove escaped brackets now though
                                    // since that wasn't done when creating currentPostText
                                    Some (spaceListL (List.rev ((sepL (tagText preText) ^^ alternativeObjL ^^ sepL (tagText(replaceEscapedBrackets(remaingPropertyText)))) :: layouts)))
                        with _ -> 
                            None

            // Seed with an empty layout with a space to the left for formatting purposes
            buildObjMessageL txt [leftL (tagText "")] 

        and recdAtomicTupleL depthLim recd =
            // tuples up args to UnionConstruction or ExceptionConstructor. no node count.
            match recd with 
            | [(_,x)] -> nestedObjL depthLim Precedence.BracketIfTupleOrNotAtomic x 
            | txs -> leftL leftParen ^^ commaListL (List.map (snd >> nestedObjL depthLim Precedence.BracketIfTuple) txs) ^^ rightL rightParen

        and bracketIfL flag basicL =
            if flag then (leftL leftParen) ^^ basicL ^^ (rightL rightParen) else basicL

        and tupleValueL depthLim prec vals tupleType =
            let basicL = sepListL (rightL comma) (List.map (nestedObjL depthLim Precedence.BracketIfTuple ) (Array.toList vals))
            let fields = bracketIfL (prec <= Precedence.BracketIfTuple) basicL
            match tupleType with
            | TupleType.Value -> structL ^^ fields
            | TupleType.Reference -> fields

        and recordValueL depthLim items =
            let itemL (name, x, ty) =
                countNodes 1
                tagRecordField name,nestedObjL depthLim Precedence.BracketIfTuple (x, ty)
            makeRecordL (List.map itemL items)

        and listValueL depthLim constr recd =
            match constr with 
            | "Cons" -> 
                let x,xs = unpackCons recd
                let project xs = getListValueInfo bindingFlags xs
                let itemLs = nestedObjL depthLim Precedence.BracketIfTuple x :: boundedUnfoldL (nestedObjL depthLim Precedence.BracketIfTuple) project stopShort xs (opts.PrintLength - 1)
                makeListL itemLs
            | _ ->
                countNodes 1
                wordL (tagPunctuation "[]")

        and unionCaseValueL depthLim prec unionCaseName recd =
            countNodes 1
            let caseName = wordL (tagMethod unionCaseName)
            match recd with
            | [] -> caseName
            | recd -> (caseName --- recdAtomicTupleL depthLim recd) |> bracketIfL (prec <= Precedence.BracketIfTupleOrNotAtomic)

        and fsharpExceptionL depthLim prec (exceptionType: Type) recd =
            countNodes 1
            let name = exceptionType.Name 
            match recd with
            | [] -> (wordL (tagClass name))
            | recd -> (wordL (tagClass name) --- recdAtomicTupleL depthLim recd) |> bracketIfL (prec <= Precedence.BracketIfTupleOrNotAtomic)

        and showModeFilter showMode layout =
            match showMode with
            | ShowAll -> layout
            | ShowTopLevelBinding -> emptyL                                                             

        and functionClosureL showMode (closureType: Type) =
            // Q: should function printing include the ty.Name? It does not convey much useful info to most users, e.g. "clo@0_123".    
            countNodes 1
            wordL (tagText("<fun:"+closureType.Name+">")) |> showModeFilter showMode

        and stringValueL (s: string) =
            countNodes 1
#if COMPILER  
            if s.Length + 2(*quotes*) <= opts.StringLimit then
                // With the quotes, it fits within the limit.
                wordL (tagStringLiteral(formatString s))
            else
                // When a string is considered too long to print, there is a choice: what to print?
                // a) <string>            -- follows <fun:typename>
                // b) <string:length>     -- follows <fun:typename> and gives just the length
                // c) "abcdefg"+[n chars] -- gives a prefix and the remaining chars
                wordL (tagStringLiteral(formatStringInWidth opts.StringLimit s))
#else
            wordL (tagStringLiteral (formatString s))  
#endif                   

        and arrayValueL depthLim (arr: Array) =
            let ty = arr.GetType().GetElementType()
            match arr.Rank with
            | 1 -> 
                let n = arr.Length
                let b1 = arr.GetLowerBound(0) 
                let project depthLim = if depthLim=(b1+n) then None else Some ((box (arr.GetValue(depthLim)), ty),depthLim+1)
                let itemLs = boundedUnfoldL (nestedObjL depthLim Precedence.BracketIfTuple) project stopShort b1 opts.PrintLength
                makeArrayL (if b1 = 0 then itemLs else wordL (tagText("bound1="+string_of_int b1)) :: itemLs)
            | 2 -> 
                let n1 = arr.GetLength(0)
                let n2 = arr.GetLength(1)
                let b1 = arr.GetLowerBound(0) 
                let b2 = arr.GetLowerBound(1) 
                let project2 x y =
                    if x>=(b1+n1) || y>=(b2+n2) then None
                    else Some ((box (arr.GetValue(x,y)), ty),y+1)
                let rowL x = boundedUnfoldL (nestedObjL depthLim Precedence.BracketIfTuple) (project2 x) stopShort b2 opts.PrintLength |> makeListL
                let project1 x = if x>=(b1+n1) then None else Some (x,x+1)
                let rowsL = boundedUnfoldL rowL project1 stopShort b1 opts.PrintLength
                makeArray2L (if b1=0 && b2 = 0 then rowsL else wordL (tagText("bound1=" + string_of_int b1)) :: wordL(tagText("bound2=" + string_of_int b2)) :: rowsL)
            | n -> 
                makeArrayL [wordL (tagText("rank=" + string_of_int n))]
                        
        and mapSetValueL depthLim prec (ty: Type) (obj: obj) =
            let word = if ty.GetGenericTypeDefinition() = typedefof<Map<int,int>> then "map" else "set"
            let possibleKeyValueL v = 
                let tyv = v.GetType()
                if word = "map" &&
                    (match v with null -> false | _ -> true) && 
                    tyv.IsGenericType && 
                    tyv.GetGenericTypeDefinition() = typedefof<KeyValuePair<int,int>> then
                    nestedObjL depthLim Precedence.BracketIfTuple ((tyv.GetProperty("Key").GetValue(v, [| |]), 
                                                                    tyv.GetProperty("Value").GetValue(v, [| |])), tyv)
                else
                    nestedObjL depthLim Precedence.BracketIfTuple (v, tyv)
            let it = (obj :?>  System.Collections.IEnumerable).GetEnumerator() 
            try 
                let itemLs = boundedUnfoldL possibleKeyValueL (fun () -> if it.MoveNext() then Some(it.Current,()) else None) stopShort () (1+opts.PrintLength/12)
                (wordL (tagClass word) --- makeListL itemLs) |> bracketIfL (prec <= Precedence.BracketIfTupleOrNotAtomic)
            finally 
                match it with 
                | :? IDisposable as e -> e.Dispose()
                | _ -> ()

        and sequenceValueL showMode depthLim prec (ie: System.Collections.IEnumerable) =
            let showContent = 
                // do not display content of IQueryable since its execution may take significant time
                opts.ShowIEnumerable && (ie.GetType().GetInterfaces() |> Array.exists(fun ty -> ty.FullName = "System.Linq.IQueryable") |> not)

            if showContent then
                let word = "seq"
                let it = ie.GetEnumerator() 
                let ty = ie.GetType().GetInterfaces() |> Array.filter (fun ty -> ty.IsGenericType && ty.Name = "IEnumerable`1") |> Array.tryItem 0
                let ty = Option.map (fun (ty:Type) -> ty.GetGenericArguments().[0]) ty
                try 
                    let itemLs = boundedUnfoldL (nestedObjL depthLim Precedence.BracketIfTuple) (fun () -> if it.MoveNext() then Some((it.Current, match ty with | None -> it.Current.GetType() | Some ty -> ty),()) else None) stopShort () (1+opts.PrintLength/30)
                    (wordL (tagClass word) --- makeListL itemLs) |> bracketIfL (prec <= Precedence.BracketIfTupleOrNotAtomic)
                finally 
                    match it with 
                    | :? IDisposable as e -> e.Dispose()
                    | _ -> ()
                             
            else
                // Sequence printing is turned off for declared-values, and maybe be disabled to users.
                // There is choice here, what to print? <seq> or ... or ?
                // Also, in the declared values case, if the sequence is actually a known non-lazy type (list, array etc etc) we could print it.  
                wordL (tagText "<seq>") |> showModeFilter showMode

        and objectValueWithPropertiesL depthLim (ty: Type) (obj: obj) =

            // This buries an obj in the layout, rendered at squash time via a leafFormatter.
            let basicL = Layout.objL obj
            let props = ty.GetProperties(BindingFlags.GetField ||| BindingFlags.Instance ||| BindingFlags.Public)
            let fields = ty.GetFields(BindingFlags.Instance ||| BindingFlags.Public) |> Array.map (fun i -> i :> MemberInfo)
            let propsAndFields = 
                props |> Array.map (fun i -> i :> MemberInfo)
                        |> Array.append fields
                        |> Array.filter (fun pi ->
                    // check if property is annotated with System.Diagnostics.DebuggerBrowsable(Never). 
                    // Its evaluation may have unexpected side effects and\or block printing.
                    match Seq.toArray (pi.GetCustomAttributes(typeof<System.Diagnostics.DebuggerBrowsableAttribute>, false)) with
                    | [|:? System.Diagnostics.DebuggerBrowsableAttribute as attr |] -> attr.State <> System.Diagnostics.DebuggerBrowsableState.Never
                    | _ -> true
                )

            // massively reign in deep printing of properties 
            let nDepth = depthLim/10
#if NETSTANDARD
            Array.Sort(propsAndFields,{ new IComparer<MemberInfo> with member this.Compare(p1,p2) = compare p1.Name p2.Name } )
#else
            Array.Sort((propsAndFields :> Array),{ new System.Collections.IComparer with member this.Compare(p1,p2) = compare ((p1 :?> MemberInfo).Name) ((p2 :?> MemberInfo).Name) } )
#endif

            if propsAndFields.Length = 0 || (nDepth <= 0) then basicL 
            else basicL --- 
                    (propsAndFields 
                    |> Array.map 
                    (fun m -> 
                        ((if m :? FieldInfo then tagField m.Name else tagProperty m.Name),
                            (try Some (nestedObjL nDepth Precedence.BracketIfTuple ((getProperty ty obj m.Name), ty)) 
                                with _ -> 
                                try Some (nestedObjL nDepth Precedence.BracketIfTuple ((getField obj (m :?> FieldInfo)), ty)) 
                                with _ -> None)))
                    |> Array.toList 
                    |> makePropertiesL)

        and reprL showMode depthLim prec repr x (* x could be null *) =
            match repr with
            | TupleValue (tupleType, vals) ->
                tupleValueL depthLim prec vals tupleType

            | RecordValue items -> 
                recordValueL depthLim (Array.toList items)

            | UnionCaseValue (constr,recd) when // x is List<T>. Note: "null" is never a valid list value. 
                                                    x<>null && isListType (x.GetType()) ->
                listValueL depthLim constr recd

            | UnionCaseValue(unionCaseName, recd) ->
                unionCaseValueL depthLim prec unionCaseName (Array.toList recd)

            | ExceptionValue(exceptionType, recd) ->
                fsharpExceptionL depthLim prec exceptionType (Array.toList recd)

            | FunctionClosureValue closureType ->
                functionClosureL showMode closureType

            | UnitValue ->
                countNodes 1
                unitL

            | NullValue ->
                countNodes 1
                // If this is the root element, wrap the null with angle brackets
                if depthLim = opts.PrintDepth - 1 then
                    wordL (tagText "<null>")
                else nullL

            | ObjectValue obj ->
                let ty = obj.GetType()
                match obj with 
                | :? string as s ->
                    stringValueL s

                | :? Array as arr ->
                    arrayValueL depthLim arr

                | _ when isSetOrMapType ty ->
                    mapSetValueL depthLim prec ty obj

                | :? System.Collections.IEnumerable as ie ->
                    sequenceValueL showMode depthLim prec ie

                | _ when showMode = ShowTopLevelBinding && typeUsesSystemObjectToString ty ->
                    emptyL 

                | :? Enum ->
                    countNodes 1
                    Layout.objL obj

                | _ when opts.ShowProperties -> 
                    countNodes 1
                    objectValueWithPropertiesL depthLim (ty: Type) (obj: obj)

                | _ ->
                    countNodes 1
                    // This buries an obj in the layout, rendered at squash time via a leafFormatter.
                    Layout.objL obj

        member _.Format(showMode, x:'a, xty:Type) =
            objL showMode opts.PrintDepth  Precedence.BracketIfTuple (x, xty)

    let leafFormatter (opts:FormatOptions) (obj :obj) =
        match obj with 
        | Null -> tagKeyword "null"
        | :? double as d -> 
            let s = d.ToString(opts.FloatingPointFormat,opts.FormatProvider)
            let t = 
                if Double.IsNaN(d) then "nan"
                elif Double.IsNegativeInfinity(d) then "-infinity"
                elif Double.IsPositiveInfinity(d) then "infinity"
                elif opts.FloatingPointFormat[0] = 'g'  && String.forall(fun c -> Char.IsDigit(c) || c = '-')  s
                then s + ".0" 
                else s
            tagNumericLiteral t

        | :? single as d -> 
            let t =
                (if Single.IsNaN(d) then "nan"
                    elif Single.IsNegativeInfinity(d) then "-infinity"
                    elif Single.IsPositiveInfinity(d) then "infinity"
                    elif opts.FloatingPointFormat.Length >= 1 && opts.FloatingPointFormat[0] = 'g' 
                    && float32(Int32.MinValue) < d && d < float32(Int32.MaxValue) 
                    && float32(int32(d)) = d 
                    then (Convert.ToInt32 d).ToString(opts.FormatProvider) + ".0"
                    else d.ToString(opts.FloatingPointFormat,opts.FormatProvider)) 
                + "f"
            tagNumericLiteral t

        | :? decimal as d -> d.ToString("g",opts.FormatProvider) + "M" |> tagNumericLiteral
        | :? uint64 as d -> d.ToString(opts.FormatProvider) + "UL" |> tagNumericLiteral
        | :? int64  as d -> d.ToString(opts.FormatProvider) + "L" |> tagNumericLiteral
        | :? int32  as d -> d.ToString(opts.FormatProvider) |> tagNumericLiteral
        | :? uint32 as d -> d.ToString(opts.FormatProvider) + "u" |> tagNumericLiteral
        | :? int16  as d -> d.ToString(opts.FormatProvider) + "s" |> tagNumericLiteral
        | :? uint16 as d -> d.ToString(opts.FormatProvider) + "us" |> tagNumericLiteral
        | :? sbyte  as d -> d.ToString(opts.FormatProvider) + "y" |> tagNumericLiteral
        | :? byte   as d -> d.ToString(opts.FormatProvider) + "uy" |> tagNumericLiteral
        | :? nativeint as d -> d.ToString() + "n" |> tagNumericLiteral
        | :? unativeint  as d -> d.ToString() + "un" |> tagNumericLiteral
        | :? bool   as b -> (if b then "true" else "false") |> tagKeyword
        | :? char   as c -> "\'" + formatChar true c + "\'" |> tagStringLiteral

        | _ -> 
            let t = 
                try 
                    let text = obj.ToString()
                    match text with
                    | Null -> ""
                    | _ -> text
                with e ->
                    // If a .ToString() call throws an exception, catch it and use the message as the result.
                    // This may be informative, e.g. division by zero etc...
                    "<ToString exception: " + e.Message + ">" 
            tagText t

    let any_to_layout options (value, typValue) =
        let formatter = ObjectGraphFormatter(options, BindingFlags.Public) 
        formatter.Format(ShowAll, value, typValue)

    let squashTo width layout = 
       layout |> squashToAux (width, leafFormatter FormatOptions.Default)

    let squash_layout options layout = 
        // Print width = 0 implies 1D layout, no squash
        if options.PrintWidth = 0 then 
            layout 
        else 
            layout |> squashToAux (options.PrintWidth,leafFormatter options)

    let asTaggedTextWriter (writer: TextWriter) =
        { new TaggedTextWriter with
            member _.Write(t) = writer.Write t.Text
            member _.WriteLine() = writer.WriteLine() }

    let output_layout_tagged options writer layout = 
        layout |> squash_layout options 
            |> outL options.AttributeProcessor (leafFormatter options) writer

    let output_layout options writer layout = 
        output_layout_tagged options (asTaggedTextWriter writer) layout

    let layout_to_string options layout = 
        layout |> squash_layout options 
            |> showL options ((leafFormatter options) >> toText)

    let output_any_ex opts oc x = x |> any_to_layout opts |> output_layout opts oc

    let output_any writer x = output_any_ex FormatOptions.Default writer x

    let layout_as_string options x = x |> any_to_layout options |> layout_to_string options

    let any_to_string x = layout_as_string FormatOptions.Default x

#if COMPILER
    let fsi_any_to_layout options (value, typValue) =
        let formatter = ObjectGraphFormatter(options, BindingFlags.Public) 
        formatter.Format (ShowTopLevelBinding, value, typValue)
#else
    let internal anyToStringForPrintf options (bindingFlags:BindingFlags) (value, typValue) = 
        let formatter = ObjectGraphFormatter(options, bindingFlags) 
        formatter.Format (ShowAll, value, typValue) |> layout_to_string options
#endif
<|MERGE_RESOLUTION|>--- conflicted
+++ resolved
@@ -917,15 +917,9 @@
                             else
                                 // Try the StructuredFormatDisplayAttribute extensibility attribute
                                 match ty.GetCustomAttributes (typeof<StructuredFormatDisplayAttribute>, true) with
-<<<<<<< HEAD
                                 | Null | [| |] -> None
                                 | NonNull res -> 
-                                structuredFormatObjectL showMode ty depthLim (res.[0] :?> StructuredFormatDisplayAttribute) x
-=======
-                                | null | [| |] -> None
-                                | res -> 
                                 structuredFormatObjectL showMode ty depthLim (res[0] :?> StructuredFormatDisplayAttribute) x
->>>>>>> eecb5c4c
 
 #if COMPILER
                         // This is the PrintIntercepts extensibility point currently revealed by fsi.exe's AddPrinter
