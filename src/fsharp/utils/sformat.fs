// Copyright (c) Microsoft Corporation.  All Rights Reserved.  See License.txt in the project root for license information.

// This file is compiled twice in the codebase
//    - as the internal implementation of printf '%A' formatting in FSharp.Core
//    - as the implementation of structured formatting in the compiler, F# Interactive and FSharp.Compiler.Service.
//
// The one implementation file is used because we keep the implementations of
// structured formatting the same for fsi.exe and '%A' printing. However F# Interactive has
// a richer feature set.

#nowarn "52" // The value has been copied to ensure the original is not mutated by this operation

#if COMPILER
namespace FSharp.Compiler.TextLayout
#else
// FSharp.Core.dll:
namespace Microsoft.FSharp.Text.StructuredPrintfImpl
#endif

// Breakable block layout implementation.
// This is a fresh implementation of pre-existing ideas.

open System
open System.IO
open System.Reflection
open System.Globalization
open System.Collections.Generic
open Microsoft.FSharp.Core
open Microsoft.FSharp.Core.LanguagePrimitives.IntrinsicOperators
open Microsoft.FSharp.Reflection
open Microsoft.FSharp.Collections

[<StructuralEquality; NoComparison>]
type LayoutTag =
    | ActivePatternCase
    | ActivePatternResult
    | Alias
    | Class
    | Union
    | UnionCase
    | Delegate
    | Enum
    | Event
    | Field
    | Interface
    | Keyword
    | LineBreak
    | Local
    | Record
    | RecordField
    | Method
    | Member
    | ModuleBinding
    | Function
    | Module
    | Namespace
    | NumericLiteral
    | Operator
    | Parameter
    | Property
    | Space
    | StringLiteral
    | Struct
    | TypeParameter
    | Text
    | Punctuation
    | UnknownType
    | UnknownEntity

type TaggedText(tag: LayoutTag, text: string) =
    member x.Tag = tag
    member x.Text = text
    override x.ToString() = text + "(tag: " + tag.ToString() + ")"

type TaggedTextWriter =
    abstract Write: t: TaggedText -> unit
    abstract WriteLine: unit -> unit

/// A joint, between 2 layouts, is either:
///  - unbreakable, or
///  - breakable, and if broken the second block has a given indentation.
[<StructuralEquality; NoComparison>]
type Joint =
    | Unbreakable
    | Breakable of indentation: int
    | Broken of indentation: int

/// If either juxtaposition flag is true, then no space between words.
[<NoEquality; NoComparison>]
type Layout =
    | ObjLeaf of juxtLeft: bool * object: obj * juxtRight: bool
    | Leaf of juxtLeft: bool * text: TaggedText * justRight: bool
    | Node of leftLayout: Layout * rightLayout: Layout * joint: Joint
    | Attr of text: string * attributes: (string * string) list * layout: Layout

    member layout.JuxtapositionLeft =
        match layout with
        | ObjLeaf (jl, _, _) -> jl
        | Leaf (jl, _, _) -> jl
        | Node (left, _, _) -> left.JuxtapositionLeft
        | Attr (_, _, subLayout) -> subLayout.JuxtapositionLeft

    static member JuxtapositionMiddle (left: Layout, right: Layout) =
        left.JuxtapositionRight || right.JuxtapositionLeft

    member layout.JuxtapositionRight =
        match layout with
        | ObjLeaf (_, _, jr) -> jr
        | Leaf (_, _, jr) -> jr
        | Node (_, right, _) -> right.JuxtapositionRight
        | Attr (_, _, subLayout) -> subLayout.JuxtapositionRight

[<NoEquality; NoComparison>]
type IEnvironment = 
    abstract GetLayout: obj -> Layout
    abstract MaxColumns: int
    abstract MaxRows: int

<<<<<<< HEAD
#if BUILDING_WITH_LKG || BUILD_FROM_SOURCE
[<AutoOpen>]
module NullShim =
    // Shim to match nullness checking library support in preview
    let inline (|Null|NonNull|) (x: 'T) : Choice<unit,'T> = match x with null -> Null | v -> NonNull v
#endif

module TaggedTextOps =
    let mkTag tag text = 
        { new TaggedText with 
            member _.Tag = tag
            member _.Text = text }
=======
[<AutoOpen>]
module TaggedText =
    let mkTag tag text = TaggedText(tag, text)
>>>>>>> 80e3d684

    let length (tt: TaggedText) = tt.Text.Length
    let toText (tt: TaggedText) = tt.Text
    let tagClass name = mkTag LayoutTag.Class name
    let tagUnionCase t = mkTag LayoutTag.UnionCase t
    let tagField t = mkTag LayoutTag.Field t
    let tagNumericLiteral t = mkTag LayoutTag.NumericLiteral t
    let tagKeyword t = mkTag LayoutTag.Keyword t
    let tagStringLiteral t = mkTag LayoutTag.StringLiteral t
    let tagLocal t = mkTag LayoutTag.Local t
    let tagText t = mkTag LayoutTag.Text t
    let tagRecordField t = mkTag LayoutTag.RecordField t
    let tagProperty t = mkTag LayoutTag.Property t
    let tagMethod t = mkTag LayoutTag.Method t
    let tagPunctuation t = mkTag LayoutTag.Punctuation t
    let tagOperator t = mkTag LayoutTag.Operator t
    let tagSpace t = mkTag LayoutTag.Space t

    let leftParen = tagPunctuation "("
    let rightParen = tagPunctuation ")"
    let comma = tagPunctuation ","
    let semicolon = tagPunctuation ";"
    let questionMark = tagPunctuation "?"
    let leftBracket = tagPunctuation "["
    let rightBracket = tagPunctuation "]"
    let leftBrace= tagPunctuation "{"
    let rightBrace = tagPunctuation "}"
    let space = tagSpace " "
    let equals = tagOperator "="

#if COMPILER
    let tagAlias t = mkTag LayoutTag.Alias t
    let keywordFunctions =
        [
            "raise"
            "reraise"
            "typeof"
            "typedefof"
            "sizeof"
            "nameof"
            "char"
            "decimal"
            "double"
            "float"
            "float32"
            "int"
            "int8"
            "int16"
            "int32"
            "int64"
            "sbyte"
            "seq" // 'seq x' when 'x' is a string works, strangely enough
            "single"
            "string"
            "unit"
            "uint"
            "uint8"
            "uint16"
            "uint32"
            "uint64"
            "unativeint"
        ]
        |> Set.ofList
    let tagDelegate t = mkTag LayoutTag.Delegate t
    let tagEnum t = mkTag LayoutTag.Enum t
    let tagEvent t = mkTag LayoutTag.Event t
    let tagInterface t = mkTag LayoutTag.Interface t
    let tagLineBreak t = mkTag LayoutTag.LineBreak t
    let tagRecord t = mkTag LayoutTag.Record t
    let tagModule t = mkTag LayoutTag.Module t
    let tagModuleBinding name = if keywordFunctions.Contains name then mkTag LayoutTag.Keyword name else mkTag LayoutTag.ModuleBinding name
    let tagFunction t = mkTag LayoutTag.Function t
    let tagNamespace t = mkTag LayoutTag.Namespace t
    let tagParameter t = mkTag LayoutTag.Parameter t
    let tagStruct t = mkTag LayoutTag.Struct t
    let tagTypeParameter t = mkTag LayoutTag.TypeParameter t
    let tagActivePatternCase t = mkTag LayoutTag.ActivePatternCase t
    let tagActivePatternResult t = mkTag LayoutTag.ActivePatternResult t
    let tagUnion t = mkTag LayoutTag.Union t
    let tagMember t = mkTag LayoutTag.Member t
    let tagUnknownEntity t = mkTag LayoutTag.UnknownEntity t
    let tagUnknownType t = mkTag LayoutTag.UnknownType t

    // common tagged literals
    let lineBreak = tagLineBreak "\n"
    let leftBraceBar = tagPunctuation "{|"
    let rightBraceBar = tagPunctuation "|}"
    let arrow = tagPunctuation "->"
    let dot = tagPunctuation "."
    let leftAngle = tagPunctuation "<"
    let rightAngle = tagPunctuation ">"
    let colon = tagPunctuation ":"
    let minus = tagPunctuation "-"
    let keywordTrue = tagKeyword "true"
    let keywordFalse = tagKeyword "false"
    let structUnit = tagStruct "unit"
    let keywordStatic = tagKeyword "static"
    let keywordMember = tagKeyword "member"
    let keywordVal = tagKeyword "val"
    let keywordEvent = tagKeyword "event"
    let keywordWith = tagKeyword "with"
    let keywordSet = tagKeyword "set"
    let keywordGet = tagKeyword "get"
    let bar = tagPunctuation "|"
    let keywordStruct = tagKeyword "struct"
    let keywordInherit = tagKeyword "inherit"
    let keywordEnd = tagKeyword "end"
    let keywordNested = tagKeyword "nested"
    let keywordType = tagKeyword "type"
    let keywordDelegate = tagKeyword "delegate"
    let keywordOf = tagKeyword "of"
    let keywordInternal = tagKeyword "internal"
    let keywordPrivate = tagKeyword "private"
    let keywordAbstract = tagKeyword "abstract"
    let keywordOverride = tagKeyword "override"
    let keywordEnum = tagKeyword "enum"
    let leftBracketBar = tagPunctuation  "[|"
    let rightBracketBar = tagPunctuation "|]"
    let keywordTypeof = tagKeyword "typeof"
    let keywordTypedefof = tagKeyword "typedefof"
    let leftBracketAngle = tagPunctuation "[<"
    let rightBracketAngle = tagPunctuation ">]"
    let star = tagOperator "*"
    let keywordNew = tagKeyword "new"
#endif     

[<AutoOpen>]
module Layout = 

    // constructors
    let objL (value:obj) = 
        match value with 
        | :? string as s -> Leaf (false, mkTag LayoutTag.Text s, false)
        | o -> ObjLeaf (false, o, false)

    let wordL text = Leaf (false, text, false)

    let sepL text = Leaf (true , text, true)   

    let rightL text = Leaf (true , text, false)   

    let leftL text = Leaf (false, text, true)

    let emptyL = Leaf (true, mkTag LayoutTag.Text "", true)

    let isEmptyL layout = 
        match layout with 
        | Leaf(true, s, true) -> s.Text = ""
        | _ -> false

    let mkNode l r joint =
        if isEmptyL l then r else
        if isEmptyL r then l else
        Node(l, r, joint)

    let aboveL layout1 layout2 = mkNode layout1 layout2 (Broken 0)

    let tagAttrL text maps layout = Attr(text, maps, layout)

    let apply2 f l r =
        if isEmptyL l then r
        elif isEmptyL r then l 
        else f l r

    let (^^)  layout1 layout2 = mkNode layout1 layout2 (Unbreakable)

    let (++)  layout1 layout2 = mkNode layout1 layout2 (Breakable 0)

    let (--)  layout1 layout2 = mkNode layout1 layout2 (Breakable 1)

    let (---) layout1 layout2 = mkNode layout1 layout2 (Breakable 2)

    let (----)  layout1 layout2 = mkNode layout1 layout2 (Breakable 3)

    let (-----) layout1 layout2 = mkNode layout1 layout2 (Breakable 4)    

    let (@@) layout1 layout2 = apply2 (fun l r -> mkNode l r (Broken 0)) layout1 layout2

    let (@@-) layout1 layout2 = apply2 (fun l r -> mkNode l r (Broken 1)) layout1 layout2

    let (@@--) layout1 layout2 = apply2 (fun l r -> mkNode l r (Broken 2)) layout1 layout2

    let tagListL tagger els =
        match els with 
        | [] -> emptyL
        | [x] -> x
        | x :: xs ->
            let rec process' prefixL yl =
                match yl with
                | [] -> prefixL
                | y :: ys -> process' (tagger prefixL ++ y) ys
            process' x xs
            
    let commaListL layouts = tagListL (fun prefixL -> prefixL ^^ rightL comma) layouts

    let semiListL layouts = tagListL (fun prefixL -> prefixL ^^ rightL semicolon) layouts

    let spaceListL layouts = tagListL (fun prefixL -> prefixL) layouts

    let sepListL layout1 layouts = tagListL (fun prefixL -> prefixL ^^ layout1) layouts

    let bracketL layout = leftL leftParen ^^ layout ^^ rightL rightParen

    let tupleL layouts = bracketL (sepListL (sepL comma) layouts)

    let aboveListL layouts = 
        match layouts with
        | [] -> emptyL
        | [x] -> x
        | x :: ys -> List.fold (fun pre y -> pre @@ y) x ys

    let optionL selector value = 
        match value with 
        | None -> wordL (tagUnionCase "None")
        | Some x -> wordL (tagUnionCase "Some") -- (selector x)

    let listL selector value =
        leftL leftBracket ^^ sepListL (sepL semicolon) (List.map selector value) ^^ rightL rightBracket

    let squareBracketL layout =
        leftL leftBracket ^^ layout ^^ rightL rightBracket    

    let braceL layout =
        leftL leftBrace ^^ layout ^^ rightL rightBrace

    let boundedUnfoldL
        (itemL: 'a -> Layout)
        (project: 'z -> ('a * 'z) option)
        (stopShort: 'z -> bool)
        (z: 'z)
        maxLength =

        let rec consume n z =
            if stopShort z then [wordL (tagPunctuation "...")] else
            match project z with
            | None -> []  // exhausted input 
            | Some (x, z) -> if n<=0 then [wordL (tagPunctuation "...")]               // hit print_length limit 
                                    else itemL x :: consume (n-1) z  // cons recursive... 
        consume maxLength z  

    let unfoldL selector folder state count =
        boundedUnfoldL selector folder (fun _ -> false) state count
          
/// These are a typical set of options used to control structured formatting.
[<NoEquality; NoComparison>]
type FormatOptions =
    { FloatingPointFormat: string
      AttributeProcessor: (string -> (string * string) list -> bool -> unit)
#if COMPILER // This is the PrintIntercepts extensibility point currently revealed by fsi.exe's AddPrinter
      PrintIntercepts: (IEnvironment -> obj -> Layout option) list
      StringLimit: int
#endif
      FormatProvider: IFormatProvider
      BindingFlags: BindingFlags
      PrintWidth: int
      PrintDepth: int
      PrintLength: int
      PrintSize: int       
      ShowProperties: bool
      ShowIEnumerable: bool
    }

    static member Default =
        { FormatProvider = (CultureInfo.InvariantCulture :> IFormatProvider)
#if COMPILER    // This is the PrintIntercepts extensibility point currently revealed by fsi.exe's AddPrinter
          PrintIntercepts = []
          StringLimit = Int32.MaxValue
#endif
          AttributeProcessor= (fun _ _ _ -> ())
          BindingFlags = BindingFlags.Public
          FloatingPointFormat = "g10"
          PrintWidth = 80
          PrintDepth = 100
          PrintLength = 100
          PrintSize = 10000
          ShowProperties = false
          ShowIEnumerable = true
        }

module ReflectUtils = 

    [<NoEquality; NoComparison>]
    type TypeInfo =
        | TupleType of Type list
        | FunctionType of Type * Type
        | RecordType of (string * Type) list
        | SumType of (string * (string * Type) list) list
        | UnitType
        | ObjectType of Type

    let isNamedType (ty:Type) = not (ty.IsArray || ty.IsByRef || ty.IsPointer)

    let equivHeadTypes (ty1:Type) (ty2:Type) = 
        isNamedType(ty1) &&
        if ty1.IsGenericType then 
            ty2.IsGenericType && (ty1.GetGenericTypeDefinition()).Equals(ty2.GetGenericTypeDefinition())
        else 
            ty1.Equals(ty2)

    let option = typedefof<obj option>

    let func = typedefof<(obj -> obj)>

    let isOptionTy ty = equivHeadTypes ty (typeof<int option>)

    let isUnitType ty = equivHeadTypes ty (typeof<unit>)

    let isListType ty = 
        FSharpType.IsUnion ty && 
        (let cases = FSharpType.GetUnionCases ty 
         cases.Length > 0 && equivHeadTypes (typedefof<list<_>>) cases.[0].DeclaringType)

    [<RequireQualifiedAccess; StructuralComparison; StructuralEquality>]
    type TupleType =
        | Value
        | Reference

    [<NoEquality; NoComparison>]
    type ValueInfo =
        | TupleValue of TupleType * (obj * Type)[]
        | FunctionClosureValue of Type 
        | RecordValue of (string * obj * Type)[]
        | UnionCaseValue of string * (string * (obj * Type))[]
        | ExceptionValue of Type * (string * (obj * Type))[]
        | NullValue
        | UnitValue
        | ObjectValue of obj

    module Value =
        // Analyze an object to see if it the representation
        // of an F# value.
        let GetValueInfoOfObject (bindingFlags: BindingFlags) (obj: obj) =
            match obj with 
            | Null -> NullValue
            | _ -> 
            let reprty = obj.GetType() 

            // First a bunch of special rules for tuples
            // Because of the way F# currently compiles tuple values 
            // of size > 7 we can only reliably reflect on sizes up
            // to 7.

            if FSharpType.IsTuple reprty then 
                let tyArgs = FSharpType.GetTupleElements(reprty)
                let fields = FSharpValue.GetTupleFields obj |> Array.mapi (fun i v -> (v, tyArgs.[i]))
                let tupleType =
                    if reprty.Name.StartsWith "ValueTuple" then TupleType.Value
                    else TupleType.Reference
                TupleValue (tupleType, fields)

            elif FSharpType.IsFunction reprty then 
                FunctionClosureValue reprty
                    
            // It must be exception, abstract, record or union.
            // Either way we assume the only properties defined on
            // the type are the actual fields of the type.  Again,
            // we should be reading attributes here that indicate the
            // true structure of the type, e.g. the order of the fields.   
            elif FSharpType.IsUnion(reprty, bindingFlags) then 
                let tag, vals = FSharpValue.GetUnionFields (obj, reprty, bindingFlags) 
                let props = tag.GetFields()
                let pvals = (props, vals) ||> Array.map2 (fun prop v -> prop.Name, (v, prop.PropertyType))
                UnionCaseValue(tag.Name, pvals)

            elif FSharpType.IsExceptionRepresentation(reprty, bindingFlags) then 
                let props = FSharpType.GetExceptionFields(reprty, bindingFlags) 
                let vals = FSharpValue.GetExceptionFields(obj, bindingFlags) 
                let pvals = (props, vals) ||> Array.map2 (fun prop v -> prop.Name, (v, prop.PropertyType))
                ExceptionValue(reprty, pvals)

            elif FSharpType.IsRecord(reprty, bindingFlags) then 
                let props = FSharpType.GetRecordFields(reprty, bindingFlags) 
                RecordValue(props |> Array.map (fun prop -> prop.Name, prop.GetValue (obj, null), prop.PropertyType))
            else
                ObjectValue(obj)

        // This one is like the above but can make use of additional
        // statically-known type information to aid in the
        // analysis of null values. 

        let GetValueInfo bindingFlags (x: 'a, ty: Type)  (* x could be null *) = 
            let obj = (box x)
            match obj with 
            | Null ->
                let isNullaryUnion =
                    match ty.GetCustomAttributes(typeof<CompilationRepresentationAttribute>, false) with
                    | [|:? CompilationRepresentationAttribute as attr|] -> 
                        (attr.Flags &&& CompilationRepresentationFlags.UseNullAsTrueValue) = CompilationRepresentationFlags.UseNullAsTrueValue
                    | _ -> false
                if isNullaryUnion then
                    let nullaryCase = FSharpType.GetUnionCases ty |> Array.filter (fun uc -> uc.GetFields().Length = 0) |> Array.item 0
                    UnionCaseValue(nullaryCase.Name, [| |])
                elif isUnitType ty then UnitValue
                else NullValue
            | NonNull obj -> 
                GetValueInfoOfObject bindingFlags (obj) 

module Display = 
    open ReflectUtils
    
    let string_of_int (i:int) = i.ToString()

    let typeUsesSystemObjectToString (ty:System.Type) =
        try
            let methInfo = ty.GetMethod("ToString", BindingFlags.Public ||| BindingFlags.Instance, null, [| |], null)
            methInfo.DeclaringType = typeof<System.Object>
        with _e -> false

    let catchExn f = try Choice1Of2 (f ()) with e -> Choice2Of2 e

    // An implementation of break stack.
    // Uses mutable state, relying on linear threading of the state.

    [<NoEquality; NoComparison>]
    type Breaks = 
        Breaks of
            /// pos of next free slot 
            nextFreeSlot: int *     
            /// pos of next possible "outer" break - OR - outer=next if none possible 
            nextOuterBreak: int *     
            /// stack of savings, -ve means it has been broken 
            savingsStack: int[]

    // next  is next slot to push into - aka size of current occupied stack.  
    // outer counts up from 0, and is next slot to break if break forced.
    // - if all breaks forced, then outer=next.
    // - popping under these conditions needs to reduce outer and next.
        
    let chunkN = 400      
    let breaks0 () = Breaks(0, 0, Array.create chunkN 0)

    let pushBreak saving (Breaks(next, outer, stack)) =
        let stack = 
            if next = stack.Length then
                Array.init (next + chunkN) (fun i -> if i < next then stack.[i] else 0) // expand if full 
            else
                stack
           
        stack.[next] <- saving;
        Breaks(next+1, outer, stack)

    let popBreak (Breaks(next, outer, stack)) =
        if next=0 then raise (Failure "popBreak: underflow");
        let topBroke = stack.[next-1] < 0
        let outer = if outer=next then outer-1 else outer  // if all broken, unwind 
        let next = next - 1
        Breaks(next, outer, stack), topBroke

    let forceBreak (Breaks(next, outer, stack)) =
        if outer=next then
            // all broken 
            None
        else
            let saving = stack.[outer]
            stack.[outer] <- -stack.[outer];    
            let outer = outer+1
            Some (Breaks(next, outer, stack), saving)

    /// fitting
    let squashToAux (maxWidth, leafFormatter: _ -> TaggedText) layout =
        let (|ObjToTaggedText|) = leafFormatter
        if maxWidth <= 0 then layout else 
        let rec fit breaks (pos, layout) =
            // breaks = break context, can force to get indentation savings.
            // pos = current position in line
            // layout = to fit
            //------
            // returns:
            // breaks
            // layout - with breaks put in to fit it.
            // pos    - current pos in line = rightmost position of last line of block.
            // offset - width of last line of block
            // NOTE: offset <= pos -- depending on tabbing of last block
               
            let breaks, layout, pos, offset =
                match layout with
                | Attr (tag, attrs, l) ->
                    let breaks, layout, pos, offset = fit breaks (pos, l) 
                    let layout = Attr (tag, attrs, layout) 
                    breaks, layout, pos, offset

                | Leaf (jl, text, jr)
                | ObjLeaf (jl, ObjToTaggedText text, jr) ->
                    // save the formatted text from the squash
                    let layout = Leaf(jl, text, jr) 
                    let textWidth = length text
                    let rec fitLeaf breaks pos =
                        if pos + textWidth <= maxWidth then
                            breaks, layout, pos + textWidth, textWidth // great, it fits 
                        else
                            match forceBreak breaks with
                            | None -> 
                                breaks, layout, pos + textWidth, textWidth // tough, no more breaks 
                            | Some (breaks, saving) -> 
                                let pos = pos - saving 
                                fitLeaf breaks pos
                       
                    fitLeaf breaks pos

                | Node (l, r, joint) ->
                    let jm = Layout.JuxtapositionMiddle (l, r)
                    let mid = if jm then 0 else 1
                    match joint with
                    | Unbreakable ->
                        let breaks, l, pos, offsetl = fit breaks (pos, l)    // fit left 
                        let pos = pos + mid                              // fit space if juxt says so 
                        let breaks, r, pos, offsetr = fit breaks (pos, r)    // fit right 
                        breaks, Node (l, r, Unbreakable), pos, offsetl + mid + offsetr

                    | Broken indent ->
                        let breaks, l, pos, offsetl = fit breaks (pos, l)    // fit left 
                        let pos = pos - offsetl + indent                 // broken so - offset left + ident 
                        let breaks, r, pos, offsetr = fit breaks (pos, r)    // fit right 
                        breaks, Node (l, r, Broken indent), pos, indent + offsetr

                    | Breakable indent ->
                        let breaks, l, pos, offsetl = fit breaks (pos, l)    // fit left 
                        // have a break possibility, with saving 
                        let saving = offsetl + mid - indent
                        let pos = pos + mid
                        if saving>0 then
                            let breaks = pushBreak saving breaks
                            let breaks, r, pos, offsetr = fit breaks (pos, r)
                            let breaks, broken = popBreak breaks
                            if broken then
                                breaks, Node (l, r, Broken indent)   , pos, indent + offsetr
                            else
                                breaks, Node (l, r, Breakable indent), pos, offsetl + mid + offsetr
                        else
                            // actually no saving so no break 
                            let breaks, r, pos, offsetr = fit breaks (pos, r)
                            breaks, Node (l, r, Breakable indent)  , pos, offsetl + mid + offsetr
               
            //printf "\nDone:     pos=%d offset=%d" pos offset;
            breaks, layout, pos, offset
           
        let breaks = breaks0 ()
        let pos = 0
        let _, layout, _, _ = fit breaks (pos, layout)
        layout

    let combine (strs: string list) = String.Concat strs

    let showL opts leafFormatter layout =
        let push x rstrs = x :: rstrs
        let z0 = [], 0
        let addText (rstrs, i) (text:string) = push text rstrs, i + text.Length
        let index   (_, i)          = i
        let extract rstrs = combine(List.rev rstrs) 
        let newLine (rstrs, _) n = // \n then spaces... 
            let indent = new String(' ', n)
            let rstrs = push "\n"   rstrs
            let rstrs = push indent rstrs
            rstrs, n

        // addL: pos is tab level 
        let rec addL z pos layout = 
            match layout with 
            | ObjLeaf (_, obj, _) -> 
                let text = leafFormatter obj
                addText z text

            | Leaf (_, obj, _) ->
                addText z obj.Text

            | Node (l, r, Broken indent)
                    // Print width = 0 implies 1D layout, no squash
                    when not (opts.PrintWidth = 0) ->
                let z = addL z pos l
                let z = newLine z (pos+indent)
                let z = addL z (pos+indent) r
                z

            | Node (l, r, _) ->
                let jm = Layout.JuxtapositionMiddle (l, r)
                let z = addL z pos l
                let z = if jm then z else addText z " "
                let pos = index z
                let z = addL z pos r
                z

            | Attr (_, _, l) ->
                addL z pos l
           
        let rstrs, _ = addL z0 0 layout
        extract rstrs

    let outL outAttribute leafFormatter (chan: TaggedTextWriter) layout =
        // write layout to output chan directly 
        let write s = chan.Write(s)
        // z is just current indent 
        let z0 = 0
        let index i = i
        let addText z text = write text;  (z + length text)
        let newLine _ n = // \n then spaces... 
            let indent = new String(' ', n)
            chan.WriteLine();
            write (tagText indent);
            n
                
        // addL: pos is tab level 
        let rec addL z pos layout = 
            match layout with 
            | ObjLeaf (_, obj, _) -> 
                let text = leafFormatter obj 
                addText z text
            | Leaf (_, obj, _) -> 
                addText z obj
            | Node (l, r, Broken indent) -> 
                let z = addL z pos l
                let z = newLine z (pos+indent)
                let z = addL z (pos+indent) r
                z
            | Node (l, r, _) -> 
                let jm = Layout.JuxtapositionMiddle (l, r)
                let z = addL z pos l
                let z = if jm then z else addText z space
                let pos = index z
                let z = addL z pos r
                z 
            | Attr (tag, attrs, l) ->
                let _ = outAttribute tag attrs true
                let z = addL z pos l
                let _ = outAttribute tag attrs false
                z
           
        let _ = addL z0 0 layout
        ()

    let unpackCons recd =
        match recd with 
        | [|(_, h);(_, t)|] -> (h, t)
        | _ -> failwith "unpackCons"

    let getListValueInfo bindingFlags (x:obj, ty:Type) =
        match x with 
        | Null -> None 
        | NonNull x -> 
            match Value.GetValueInfo bindingFlags (x, ty) with
            | UnionCaseValue ("Cons", recd) -> Some (unpackCons recd)
            | UnionCaseValue ("Empty", [| |]) -> None
            | _ -> failwith "List value had unexpected ValueInfo"

    let structL = wordL (tagKeyword "struct")

    let nullL = wordL (tagKeyword "null")

    let unitL = wordL (tagPunctuation "()")
          
    let makeRecordL nameXs =
        let itemL (name, xL) = (wordL name ^^ wordL equals) -- xL
        let braceL xs = (wordL leftBrace) ^^ xs ^^ (wordL rightBrace)
            
        nameXs
        |> List.map itemL
        |> aboveListL
        |> braceL

    let makePropertiesL nameXs =
        let itemL (name, v) = 
            let labelL = wordL name 
            (labelL ^^ wordL equals)
            ^^ (match v with 
                | None -> wordL questionMark
                | Some xL -> xL)
            ^^ (rightL semicolon)
        let braceL xs = (leftL leftBrace) ^^ xs ^^ (rightL rightBrace)
        braceL (aboveListL (List.map itemL nameXs))

    let makeListL itemLs =
        (leftL leftBracket) 
        ^^ sepListL (rightL semicolon) itemLs 
        ^^ (rightL rightBracket)

    let makeArrayL xs =
        (leftL (tagPunctuation "[|")) 
        ^^ sepListL (rightL semicolon) xs 
        ^^ (rightL (tagPunctuation "|]"))

    let makeArray2L xs = leftL leftBracket ^^ aboveListL xs ^^ rightL rightBracket  

    let getProperty (ty: Type) (obj: obj) name =
        ty.InvokeMember(name, (BindingFlags.GetProperty ||| BindingFlags.Instance ||| BindingFlags.Public ||| BindingFlags.NonPublic), null, obj, [| |],CultureInfo.InvariantCulture)

    let getField obj (fieldInfo: FieldInfo) =
        fieldInfo.GetValue(obj)

    let formatChar isChar c = 
        match c with 
        | '\'' when isChar -> "\\\'"
        | '\"' when not isChar -> "\\\""
        | '\\' -> "\\\\"
        | '\b' -> "\\b"
        | _ when System.Char.IsControl(c) -> 
                let d1 = (int c / 100) % 10 
                let d2 = (int c / 10) % 10 
                let d3 = int c % 10 
                "\\" + d1.ToString() + d2.ToString() + d3.ToString()
        | _ -> c.ToString()
            
    let formatString (s:string) =
        let rec check i = i < s.Length && not (System.Char.IsControl(s,i)) && s.[i] <> '\"' && check (i+1) 
        let rec conv i acc = if i = s.Length then combine (List.rev acc) else conv (i+1) (formatChar false s.[i] :: acc)  
        "\"" + s + "\""

    // Return a truncated version of the string, e.g.
    //   "This is the initial text, which has been truncated"+[12 chars]
    //
    // Note: The layout code forces breaks based on leaf size and possible break points.
    //       It does not force leaf size based on width.
    //       So long leaf-string width can not depend on their printing context...
    //
    // The suffix like "+[dd chars]" is 11 chars.
    //                  12345678901
    let formatStringInWidth (width:int) (str:string) =
        let suffixLength = 11 // turning point suffix length
        let prefixMinLength = 12 // arbitrary. If print width is reduced, want to print a minimum of information on strings...
        let prefixLength = max (width - 2 (*quotes*) - suffixLength) prefixMinLength
        "\"" + (str.Substring(0,prefixLength)) + "\"" + "+[" + (str.Length - prefixLength).ToString() + " chars]"
                           
    type Precedence = 
        | BracketIfTupleOrNotAtomic = 2
        | BracketIfTuple = 3
        | NeverBracket = 4

    // In fsi.exe, certain objects are not printed for top-level bindings.
    [<StructuralEquality; NoComparison>]
    type ShowMode = 
        | ShowAll 
        | ShowTopLevelBinding

    let isSetOrMapType (ty:Type) =
        ty.IsGenericType && 
        (ty.GetGenericTypeDefinition() = typedefof<Map<_,_>> 
         || ty.GetGenericTypeDefinition() = typedefof<Set<_>>)

    // showMode = ShowTopLevelBinding on the outermost expression when called from fsi.exe,
    // This allows certain outputs, e.g. objects that would print as <seq> to be suppressed, etc. See 4343.
    // Calls to layout proper sub-objects should pass showMode = ShowAll.
    //
    // Precedences to ensure we add brackets in the right places   
    type ObjectGraphFormatter(opts: FormatOptions, bindingFlags) =
            
        // Keep a record of objects encountered along the way
        let path = Dictionary<obj,int>(10,HashIdentity.Reference)

        // Roughly count the "nodes" printed, e.g. leaf items and inner nodes, but not every bracket and comma.
        let mutable  size = opts.PrintSize
        let exceededPrintSize() = size<=0
        let countNodes n = if size > 0 then size <- size - n else () // no need to keep decrementing (and avoid wrap around) 
        let stopShort _ = exceededPrintSize() // for unfoldL

        // Recursive descent
        let rec nestedObjL depthLim prec (x:obj, ty:Type) =
            objL ShowAll depthLim prec (x, ty)

        and objL showMode depthLim prec (x:obj, ty:Type) =
            let info = Value.GetValueInfo bindingFlags (x, ty)
            try
                if depthLim<=0 || exceededPrintSize() then wordL (tagPunctuation "...") else
                match x with 
                | Null -> 
                    reprL showMode (depthLim-1) prec info x
                | NonNull x ->
                    if (path.ContainsKey(x)) then 
                        wordL (tagPunctuation "...")
                    else 
                        path.Add(x,0)

                        let res = 
                            // Lazy<T> values. VS2008 used StructuredFormatDisplayAttribute to show via ToString. Dev10 (no attr) needs a special case.
                            let ty = x.GetType()
                            if ty.IsGenericType && ty.GetGenericTypeDefinition() = typedefof<Lazy<_>> then
                                Some (wordL (tagText(x.ToString())))
                            else
                                // Try the StructuredFormatDisplayAttribute extensibility attribute
                                match ty.GetCustomAttributes (typeof<StructuredFormatDisplayAttribute>, true) with
                                | Null | [| |] -> None
                                | NonNull res -> 
                                structuredFormatObjectL showMode ty depthLim (res.[0] :?> StructuredFormatDisplayAttribute) x

#if COMPILER
                        // This is the PrintIntercepts extensibility point currently revealed by fsi.exe's AddPrinter
                        let res = 
                            match res with 
                            | Some _ -> res
                            | None -> 
                                let env = 
                                    { new IEnvironment with
                                        member _.GetLayout(y) = nestedObjL (depthLim-1) Precedence.BracketIfTuple (y, y.GetType()) 
                                        member _.MaxColumns = opts.PrintLength
                                        member _.MaxRows = opts.PrintLength }
                                opts.PrintIntercepts |> List.tryPick (fun intercept -> intercept env x)
#endif
                        let res = 
                            match res with 
                            | Some res -> res
                            | None -> reprL showMode (depthLim-1) prec info x

                        path.Remove(x) |> ignore
                        res
            with
                e ->
                countNodes 1
                wordL (tagText("Error: " + e.Message))

        // Format an object that has a layout specified by StructuredFormatAttribute
        and structuredFormatObjectL showMode ty depthLim (attr: StructuredFormatDisplayAttribute) (obj: obj) =
            let txt = attr.Value
            if isNull (box txt) || txt.Length <= 1 then  
                None
            else
            let messageRegexPattern = @"^(?<pre>.*?)(?<!\\){(?<prop>.*?)(?<!\\)}(?<post>.*)$"
            let illFormedBracketPattern = @"(?<!\\){|(?<!\\)}"

            let rec buildObjMessageL (txt:string) (layouts:Layout list) =
                                    
                let replaceEscapedBrackets (txt:string) =
                    txt.Replace("\{", "{").Replace("\}", "}")
                                      
                // to simplify support for escaped brackets, switch to using a Regex to simply parse the text as the following regex groups:
                //  1) Everything up to the first opening bracket not preceded by a "\", lazily
                //  2) Everything between that opening bracket and a closing bracket not preceded by a "\", lazily
                //  3) Everything after that closing bracket
                let m = System.Text.RegularExpressions.Regex.Match(txt, messageRegexPattern)
                if not m.Success then 
                    // there isn't a match on the regex looking for a property, so now let's make sure we don't have an ill-formed format string (i.e. mismatched/stray brackets)
                    let illFormedMatch = System.Text.RegularExpressions.Regex.IsMatch(txt, illFormedBracketPattern)
                    if illFormedMatch then 
                        None // there are mismatched brackets, bail out
                    elif layouts.Length > 1 then Some (spaceListL (List.rev ((wordL (tagText(replaceEscapedBrackets(txt))) :: layouts))))
                    else Some (wordL (tagText(replaceEscapedBrackets(txt))))
                else
                    // we have a hit on a property reference
                    let preText = replaceEscapedBrackets(m.Groups.["pre"].Value) // everything before the first opening bracket
                    let postText = m.Groups.["post"].Value // Everything after the closing bracket
                    let prop = replaceEscapedBrackets(m.Groups.["prop"].Value) // Unescape everything between the opening and closing brackets

                    match catchExn (fun () -> getProperty ty obj prop) with
                    | Choice2Of2 e -> Some (wordL (tagText("<StructuredFormatDisplay exception: " + e.Message + ">")))
                    | Choice1Of2 alternativeObj ->
                        try 
                            let alternativeObjL = 
                                match alternativeObj with 
                                // A particular rule is that if the alternative property
                                // returns a string, we turn off auto-quoting and escaping of
                                // the string, i.e. just treat the string as display text.
                                // This allows simple implementations of 
                                // such as
                                //
                                //    [<StructuredFormatDisplay("{StructuredDisplayString}I")>]
                                //    type BigInt(signInt:int, v: BigNat) =
                                //        member x.StructuredDisplayString = x.ToString()
                                //
                                | :? string as s -> sepL (tagText s)
                                | _ -> 
                                    // recursing like this can be expensive, so let's throttle it severely
                                    objL showMode (depthLim/10) Precedence.BracketIfTuple (alternativeObj, alternativeObj.GetType())
                            countNodes 0 // 0 means we do not count the preText and postText 

                            let postTextMatch = System.Text.RegularExpressions.Regex.Match(postText, messageRegexPattern)
                            // the postText for this node will be everything up to the next occurrence of an opening brace, if one exists
                            let currentPostText =
                                match postTextMatch.Success with
                                | false -> postText 
                                | true -> postTextMatch.Groups.["pre"].Value

                            let newLayouts = (sepL (tagText preText) ^^ alternativeObjL ^^ sepL (tagText currentPostText)) :: layouts
                            match postText with
                            | "" ->
                                //We are done, build a space-delimited layout from the collection of layouts we've accumulated
                                Some (spaceListL (List.rev newLayouts))

                            | remainingPropertyText when postTextMatch.Success ->
                                                      
                                // look for stray brackets in the text before the next opening bracket
                                let strayClosingMatch = System.Text.RegularExpressions.Regex.IsMatch(postTextMatch.Groups.["pre"].Value, illFormedBracketPattern)
                                if strayClosingMatch then
                                    None
                                else 
                                    // More to process, keep going, using the postText starting at the next instance of a '{'
                                    let openingBracketIndex = postTextMatch.Groups.["prop"].Index-1
                                    buildObjMessageL remainingPropertyText.[openingBracketIndex..] newLayouts

                            | remaingPropertyText ->
                                // make sure we don't have any stray brackets
                                let strayClosingMatch = System.Text.RegularExpressions.Regex.IsMatch(remaingPropertyText, illFormedBracketPattern)
                                if strayClosingMatch then
                                    None
                                else
                                    // We are done, there's more text but it doesn't contain any more properties, we need to remove escaped brackets now though
                                    // since that wasn't done when creating currentPostText
                                    Some (spaceListL (List.rev ((sepL (tagText preText) ^^ alternativeObjL ^^ sepL (tagText(replaceEscapedBrackets(remaingPropertyText)))) :: layouts)))
                        with _ -> 
                            None

            // Seed with an empty layout with a space to the left for formatting purposes
            buildObjMessageL txt [leftL (tagText "")] 

        and recdAtomicTupleL depthLim recd =
            // tuples up args to UnionConstruction or ExceptionConstructor. no node count.
            match recd with 
            | [(_,x)] -> nestedObjL depthLim Precedence.BracketIfTupleOrNotAtomic x 
            | txs -> leftL leftParen ^^ commaListL (List.map (snd >> nestedObjL depthLim Precedence.BracketIfTuple) txs) ^^ rightL rightParen

        and bracketIfL flag basicL =
            if flag then (leftL leftParen) ^^ basicL ^^ (rightL rightParen) else basicL

        and tupleValueL depthLim prec vals tupleType =
            let basicL = sepListL (rightL comma) (List.map (nestedObjL depthLim Precedence.BracketIfTuple ) (Array.toList vals))
            let fields = bracketIfL (prec <= Precedence.BracketIfTuple) basicL
            match tupleType with
            | TupleType.Value -> structL ^^ fields
            | TupleType.Reference -> fields

        and recordValueL depthLim items =
            let itemL (name, x, ty) =
                countNodes 1
                tagRecordField name,nestedObjL depthLim Precedence.BracketIfTuple (x, ty)
            makeRecordL (List.map itemL items)

        and listValueL depthLim constr recd =
            match constr with 
            | "Cons" -> 
                let (x,xs) = unpackCons recd
                let project xs = getListValueInfo bindingFlags xs
                let itemLs = nestedObjL depthLim Precedence.BracketIfTuple x :: boundedUnfoldL (nestedObjL depthLim Precedence.BracketIfTuple) project stopShort xs (opts.PrintLength - 1)
                makeListL itemLs
            | _ ->
                countNodes 1
                wordL (tagPunctuation "[]")

        and unionCaseValueL depthLim prec unionCaseName recd =
            countNodes 1
            let caseName = wordL (tagMethod unionCaseName)
            match recd with
            | [] -> caseName
            | recd -> (caseName --- recdAtomicTupleL depthLim recd) |> bracketIfL (prec <= Precedence.BracketIfTupleOrNotAtomic)

        and fsharpExceptionL depthLim prec (exceptionType: Type) recd =
            countNodes 1
            let name = exceptionType.Name 
            match recd with
            | [] -> (wordL (tagClass name))
            | recd -> (wordL (tagClass name) --- recdAtomicTupleL depthLim recd) |> bracketIfL (prec <= Precedence.BracketIfTupleOrNotAtomic)

        and showModeFilter showMode layout =
            match showMode with
            | ShowAll -> layout
            | ShowTopLevelBinding -> emptyL                                                             

        and functionClosureL showMode (closureType: Type) =
            // Q: should function printing include the ty.Name? It does not convey much useful info to most users, e.g. "clo@0_123".    
            countNodes 1
            wordL (tagText("<fun:"+closureType.Name+">")) |> showModeFilter showMode

        and stringValueL (s: string) =
            countNodes 1
#if COMPILER  
            if s.Length + 2(*quotes*) <= opts.StringLimit then
                // With the quotes, it fits within the limit.
                wordL (tagStringLiteral(formatString s))
            else
                // When a string is considered too long to print, there is a choice: what to print?
                // a) <string>            -- follows <fun:typename>
                // b) <string:length>     -- follows <fun:typename> and gives just the length
                // c) "abcdefg"+[n chars] -- gives a prefix and the remaining chars
                wordL (tagStringLiteral(formatStringInWidth opts.StringLimit s))
#else
            wordL (tagStringLiteral (formatString s))  
#endif                   

        and arrayValueL depthLim (arr: Array) =
            let ty = arr.GetType().GetElementType()
            match arr.Rank with
            | 1 -> 
                let n = arr.Length
                let b1 = arr.GetLowerBound(0) 
                let project depthLim = if depthLim=(b1+n) then None else Some ((box (arr.GetValue(depthLim)), ty),depthLim+1)
                let itemLs = boundedUnfoldL (nestedObjL depthLim Precedence.BracketIfTuple) project stopShort b1 opts.PrintLength
                makeArrayL (if b1 = 0 then itemLs else wordL (tagText("bound1="+string_of_int b1)) :: itemLs)
            | 2 -> 
                let n1 = arr.GetLength(0)
                let n2 = arr.GetLength(1)
                let b1 = arr.GetLowerBound(0) 
                let b2 = arr.GetLowerBound(1) 
                let project2 x y =
                    if x>=(b1+n1) || y>=(b2+n2) then None
                    else Some ((box (arr.GetValue(x,y)), ty),y+1)
                let rowL x = boundedUnfoldL (nestedObjL depthLim Precedence.BracketIfTuple) (project2 x) stopShort b2 opts.PrintLength |> makeListL
                let project1 x = if x>=(b1+n1) then None else Some (x,x+1)
                let rowsL = boundedUnfoldL rowL project1 stopShort b1 opts.PrintLength
                makeArray2L (if b1=0 && b2 = 0 then rowsL else wordL (tagText("bound1=" + string_of_int b1)) :: wordL(tagText("bound2=" + string_of_int b2)) :: rowsL)
            | n -> 
                makeArrayL [wordL (tagText("rank=" + string_of_int n))]
                        
        and mapSetValueL depthLim prec (ty: Type) (obj: obj) =
            let word = if ty.GetGenericTypeDefinition() = typedefof<Map<int,int>> then "map" else "set"
            let possibleKeyValueL v = 
                let tyv = v.GetType()
                if word = "map" &&
                    (match v with null -> false | _ -> true) && 
                    tyv.IsGenericType && 
                    tyv.GetGenericTypeDefinition() = typedefof<KeyValuePair<int,int>> then
                    nestedObjL depthLim Precedence.BracketIfTuple ((tyv.GetProperty("Key").GetValue(v, [| |]), 
                                                                    tyv.GetProperty("Value").GetValue(v, [| |])), tyv)
                else
                    nestedObjL depthLim Precedence.BracketIfTuple (v, tyv)
            let it = (obj :?>  System.Collections.IEnumerable).GetEnumerator() 
            try 
                let itemLs = boundedUnfoldL possibleKeyValueL (fun () -> if it.MoveNext() then Some(it.Current,()) else None) stopShort () (1+opts.PrintLength/12)
                (wordL (tagClass word) --- makeListL itemLs) |> bracketIfL (prec <= Precedence.BracketIfTupleOrNotAtomic)
            finally 
                match it with 
                | :? System.IDisposable as e -> e.Dispose()
                | _ -> ()

        and sequenceValueL showMode depthLim prec (ie: System.Collections.IEnumerable) =
            let showContent = 
                // do not display content of IQueryable since its execution may take significant time
                opts.ShowIEnumerable && (ie.GetType().GetInterfaces() |> Array.exists(fun ty -> ty.FullName = "System.Linq.IQueryable") |> not)

            if showContent then
                let word = "seq"
                let it = ie.GetEnumerator() 
                let ty = ie.GetType().GetInterfaces() |> Array.filter (fun ty -> ty.IsGenericType && ty.Name = "IEnumerable`1") |> Array.tryItem 0
                let ty = Option.map (fun (ty:Type) -> ty.GetGenericArguments().[0]) ty
                try 
                    let itemLs = boundedUnfoldL (nestedObjL depthLim Precedence.BracketIfTuple) (fun () -> if it.MoveNext() then Some((it.Current, match ty with | None -> it.Current.GetType() | Some ty -> ty),()) else None) stopShort () (1+opts.PrintLength/30)
                    (wordL (tagClass word) --- makeListL itemLs) |> bracketIfL (prec <= Precedence.BracketIfTupleOrNotAtomic)
                finally 
                    match it with 
                    | :? System.IDisposable as e -> e.Dispose()
                    | _ -> ()
                             
            else
                // Sequence printing is turned off for declared-values, and maybe be disabled to users.
                // There is choice here, what to print? <seq> or ... or ?
                // Also, in the declared values case, if the sequence is actually a known non-lazy type (list, array etc etc) we could print it.  
                wordL (tagText "<seq>") |> showModeFilter showMode

        and objectValueWithPropertiesL depthLim (ty: Type) (obj: obj) =

            // This buries an obj in the layout, rendered at squash time via a leafFormatter.
            let basicL = Layout.objL obj
            let props = ty.GetProperties(BindingFlags.GetField ||| BindingFlags.Instance ||| BindingFlags.Public)
            let fields = ty.GetFields(BindingFlags.Instance ||| BindingFlags.Public) |> Array.map (fun i -> i :> MemberInfo)
            let propsAndFields = 
                props |> Array.map (fun i -> i :> MemberInfo)
                        |> Array.append fields
                        |> Array.filter (fun pi ->
                    // check if property is annotated with System.Diagnostics.DebuggerBrowsable(Never). 
                    // Its evaluation may have unexpected side effects and\or block printing.
                    match Seq.toArray (pi.GetCustomAttributes(typeof<System.Diagnostics.DebuggerBrowsableAttribute>, false)) with
                    | [|:? System.Diagnostics.DebuggerBrowsableAttribute as attr |] -> attr.State <> System.Diagnostics.DebuggerBrowsableState.Never
                    | _ -> true
                )

            // massively reign in deep printing of properties 
            let nDepth = depthLim/10
#if NETSTANDARD
            Array.Sort((propsAndFields),{ new IComparer<MemberInfo> with member this.Compare(p1,p2) = compare (p1.Name) (p2.Name) } )
#else
            Array.Sort((propsAndFields :> Array),{ new System.Collections.IComparer with member this.Compare(p1,p2) = compare ((p1 :?> MemberInfo).Name) ((p2 :?> MemberInfo).Name) } )
#endif

            if propsAndFields.Length = 0 || (nDepth <= 0) then basicL 
            else basicL --- 
                    (propsAndFields 
                    |> Array.map 
                    (fun m -> 
                        ((if m :? FieldInfo then tagField m.Name else tagProperty m.Name),
                            (try Some (nestedObjL nDepth Precedence.BracketIfTuple ((getProperty ty obj m.Name), ty)) 
                                with _ -> 
                                try Some (nestedObjL nDepth Precedence.BracketIfTuple ((getField obj (m :?> FieldInfo)), ty)) 
                                with _ -> None)))
                    |> Array.toList 
                    |> makePropertiesL)

        and reprL showMode depthLim prec repr x (* x could be null *) =
            match repr with
            | TupleValue (tupleType, vals) ->
                tupleValueL depthLim prec vals tupleType

            | RecordValue items -> 
                recordValueL depthLim (Array.toList items)

            | UnionCaseValue (constr,recd) when // x is List<T>. Note: "null" is never a valid list value. 
                                                    x<>null && isListType (x.GetType()) ->
                listValueL depthLim constr recd

            | UnionCaseValue(unionCaseName, recd) ->
                unionCaseValueL depthLim prec unionCaseName (Array.toList recd)

            | ExceptionValue(exceptionType, recd) ->
                fsharpExceptionL depthLim prec exceptionType (Array.toList recd)

            | FunctionClosureValue closureType ->
                functionClosureL showMode closureType

            | UnitValue ->
                countNodes 1
                unitL

            | NullValue ->
                countNodes 1
                // If this is the root element, wrap the null with angle brackets
                if depthLim = opts.PrintDepth - 1 then
                    wordL (tagText "<null>")
                else nullL

            | ObjectValue obj ->
                let ty = obj.GetType()
                match obj with 
                | :? string as s ->
                    stringValueL s

                | :? Array as arr ->
                    arrayValueL depthLim arr

                | _ when isSetOrMapType ty ->
                    mapSetValueL depthLim prec ty obj

                | :? System.Collections.IEnumerable as ie ->
                    sequenceValueL showMode depthLim prec ie

                | _ when showMode = ShowTopLevelBinding && typeUsesSystemObjectToString ty ->
                    emptyL 

                | _ when opts.ShowProperties -> 
                    countNodes 1
                    objectValueWithPropertiesL depthLim (ty: Type) (obj: obj)

                | _ ->
                    countNodes 1
                    // This buries an obj in the layout, rendered at squash time via a leafFormatter.
                    Layout.objL obj

        member _.Format(showMode, x:'a, xty:Type) =
            objL showMode opts.PrintDepth  Precedence.BracketIfTuple (x, xty)

    let leafFormatter (opts:FormatOptions) (obj :obj) =
        match obj with 
        | Null -> tagKeyword "null"
        | :? double as d -> 
            let s = d.ToString(opts.FloatingPointFormat,opts.FormatProvider)
            let t = 
                if System.Double.IsNaN(d) then "nan"
                elif System.Double.IsNegativeInfinity(d) then "-infinity"
                elif System.Double.IsPositiveInfinity(d) then "infinity"
                elif opts.FloatingPointFormat.[0] = 'g'  && String.forall(fun c -> System.Char.IsDigit(c) || c = '-')  s
                then s + ".0" 
                else s
            tagNumericLiteral t

        | :? single as d -> 
            let t =
                (if System.Single.IsNaN(d) then "nan"
                    elif System.Single.IsNegativeInfinity(d) then "-infinity"
                    elif System.Single.IsPositiveInfinity(d) then "infinity"
                    elif opts.FloatingPointFormat.Length >= 1 && opts.FloatingPointFormat.[0] = 'g' 
                    && float32(System.Int32.MinValue) < d && d < float32(System.Int32.MaxValue) 
                    && float32(int32(d)) = d 
                    then (System.Convert.ToInt32 d).ToString(opts.FormatProvider) + ".0"
                    else d.ToString(opts.FloatingPointFormat,opts.FormatProvider)) 
                + "f"
            tagNumericLiteral t

        | :? decimal as d -> d.ToString("g",opts.FormatProvider) + "M" |> tagNumericLiteral
        | :? uint64 as d -> d.ToString(opts.FormatProvider) + "UL" |> tagNumericLiteral
        | :? int64  as d -> d.ToString(opts.FormatProvider) + "L" |> tagNumericLiteral
        | :? int32  as d -> d.ToString(opts.FormatProvider) |> tagNumericLiteral
        | :? uint32 as d -> d.ToString(opts.FormatProvider) + "u" |> tagNumericLiteral
        | :? int16  as d -> d.ToString(opts.FormatProvider) + "s" |> tagNumericLiteral
        | :? uint16 as d -> d.ToString(opts.FormatProvider) + "us" |> tagNumericLiteral
        | :? sbyte  as d -> d.ToString(opts.FormatProvider) + "y" |> tagNumericLiteral
        | :? byte   as d -> d.ToString(opts.FormatProvider) + "uy" |> tagNumericLiteral
        | :? nativeint as d -> d.ToString() + "n" |> tagNumericLiteral
        | :? unativeint  as d -> d.ToString() + "un" |> tagNumericLiteral
        | :? bool   as b -> (if b then "true" else "false") |> tagKeyword
        | :? char   as c -> "\'" + formatChar true c + "\'" |> tagStringLiteral

        | _ -> 
            let t = 
                try 
                    let text = obj.ToString()
                    match text with
                    | Null -> ""
                    | _ -> text
                with e ->
                    // If a .ToString() call throws an exception, catch it and use the message as the result.
                    // This may be informative, e.g. division by zero etc...
                    "<ToString exception: " + e.Message + ">" 
            tagText t

    let any_to_layout options (value, typValue) =
        let formatter = ObjectGraphFormatter(options, BindingFlags.Public) 
        formatter.Format(ShowAll, value, typValue)

    let squashTo width layout = 
       layout |> squashToAux (width, leafFormatter FormatOptions.Default)

    let squash_layout options layout = 
        // Print width = 0 implies 1D layout, no squash
        if options.PrintWidth = 0 then 
            layout 
        else 
            layout |> squashToAux (options.PrintWidth,leafFormatter options)

    let asTaggedTextWriter (writer: TextWriter) =
        { new TaggedTextWriter with
            member __.Write(t) = writer.Write t.Text
            member __.WriteLine() = writer.WriteLine() }

    let output_layout_tagged options writer layout = 
        layout |> squash_layout options 
            |> outL options.AttributeProcessor (leafFormatter options) writer

    let output_layout options writer layout = 
        output_layout_tagged options (asTaggedTextWriter writer) layout

    let layout_to_string options layout = 
        layout |> squash_layout options 
            |> showL options ((leafFormatter options) >> toText)

    let output_any_ex opts oc x = x |> any_to_layout opts |> output_layout opts oc

    let output_any writer x = output_any_ex FormatOptions.Default writer x

    let layout_as_string options x = x |> any_to_layout options |> layout_to_string options

    let any_to_string x = layout_as_string FormatOptions.Default x

#if COMPILER
    let fsi_any_to_layout options (value, typValue) =
        let formatter = ObjectGraphFormatter(options, BindingFlags.Public) 
        formatter.Format (ShowTopLevelBinding, value, typValue)
#else
    let internal anyToStringForPrintf options (bindingFlags:BindingFlags) (value, typValue) = 
        let formatter = ObjectGraphFormatter(options, bindingFlags) 
        formatter.Format (ShowAll, value, typValue) |> layout_to_string options
#endif
<|MERGE_RESOLUTION|>--- conflicted
+++ resolved
@@ -116,7 +116,6 @@
     abstract MaxColumns: int
     abstract MaxRows: int
 
-<<<<<<< HEAD
 #if BUILDING_WITH_LKG || BUILD_FROM_SOURCE
 [<AutoOpen>]
 module NullShim =
@@ -124,16 +123,9 @@
     let inline (|Null|NonNull|) (x: 'T) : Choice<unit,'T> = match x with null -> Null | v -> NonNull v
 #endif
 
-module TaggedTextOps =
-    let mkTag tag text = 
-        { new TaggedText with 
-            member _.Tag = tag
-            member _.Text = text }
-=======
 [<AutoOpen>]
 module TaggedText =
     let mkTag tag text = TaggedText(tag, text)
->>>>>>> 80e3d684
 
     let length (tt: TaggedText) = tt.Text.Length
     let toText (tt: TaggedText) = tt.Text
