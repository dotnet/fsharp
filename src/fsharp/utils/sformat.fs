--- conflicted
+++ resolved
@@ -524,13 +524,8 @@
                     UnionCaseValue(nullaryCase.Name, [| |])
                 elif isUnitType ty then UnitValue
                 else NullValue
-<<<<<<< HEAD
             | NonNull obj -> 
-                GetValueInfoOfObject bindingFlags (obj) 
-=======
-            | _ -> 
                 GetValueInfoOfObject bindingFlags obj 
->>>>>>> 9d4fb7d1
 
 module Display = 
     open ReflectUtils
