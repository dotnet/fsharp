--- conflicted
+++ resolved
@@ -683,11 +683,10 @@
             let encoding = defaultArg encoding Encoding.UTF8
             s.ReadLines(encoding) |> Seq.toArray
 
-<<<<<<< HEAD
         member s.WriteAllText(text: string) =
             use writer = new StreamWriter(s)
             writer.Write text
-=======
+
         /// If we are working with the view stream from mmf, we wrap it in RawByteMemory (which does zero copy, bu just using handle from the views stream).
         /// However, when we use any other stream (FileStream, MemoryStream, etc) - we just read everything from it and expose via ByteArrayMemory.
         member s.AsByteMemory() : ByteMemory =
@@ -703,7 +702,6 @@
                 let bytes = s.ReadAllBytes()
                 let byteArrayMemory = if bytes.Length = 0 then ByteArrayMemory([||], 0, 0) else ByteArrayMemory(bytes, 0, bytes.Length)
                 byteArrayMemory :> ByteMemory
->>>>>>> 4ce381be
 
 [<AutoOpen>]
 module public FileSystemAutoOpens =
