--- conflicted
+++ resolved
@@ -580,29 +580,17 @@
 
     abstract IsInvalidPathShim: path: string -> bool
     default _.IsInvalidPathShim(path: string) =
-<<<<<<< HEAD
-        let isInvalidPath(p: string MaybeNull) = 
-=======
         let isInvalidPath(p: string MaybeNull) =
->>>>>>> 1490dd5d
             match p with
             | Null | "" -> true
             | NonNull p -> p.IndexOfAny(Path.GetInvalidPathChars()) <> -1
 
-<<<<<<< HEAD
-        let isInvalidFilename(p: string MaybeNull) = 
-=======
         let isInvalidFilename(p: string MaybeNull) =
->>>>>>> 1490dd5d
             match p with
             | Null | "" -> true
             | NonNull p -> p.IndexOfAny(Path.GetInvalidFileNameChars()) <> -1
 
-<<<<<<< HEAD
-        let isInvalidDirectory(d: string MaybeNull) = 
-=======
         let isInvalidDirectory(d: string MaybeNull) =
->>>>>>> 1490dd5d
             match d with
             | Null -> true
             | NonNull d -> d.IndexOfAny(Path.GetInvalidPathChars()) <> -1
@@ -824,11 +812,8 @@
       mutable pos: int
       max: int }
 
-<<<<<<< HEAD
     member b.IsEOF = (b.pos >= b.max)
 
-=======
->>>>>>> 1490dd5d
     member b.ReadByte() =
         if b.pos >= b.max then failwith "end of stream"
         let res = b.bytes.[b.pos]
