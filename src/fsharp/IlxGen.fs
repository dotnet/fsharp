--- conflicted
+++ resolved
@@ -7446,12 +7446,7 @@
                                 mkLdarg 2us
                                 mkNormalCall (mkILCtorMethSpecForTy (g.iltyp_Exception, [serializationInfoType; streamingContextType])) ],
                            None))
-<<<<<<< HEAD
-                
-//#if BE_SECURITY_TRANSPARENT
-=======
-
->>>>>>> 0dc21fae
+
             [ilCtorDefForSerialziation]
 (*
             let getObjectDataMethodForSerialization =
