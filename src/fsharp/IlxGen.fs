// Copyright (c) Microsoft Corporation. All Rights Reserved. See License.txt in the project root for license information.

/// The ILX generator.
module internal FSharp.Compiler.IlxGen

open System.IO
open System.Reflection
open System.Collections.Generic

open FSharp.Compiler.IO
open Internal.Utilities
open Internal.Utilities.Collections
open Internal.Utilities.Library
open Internal.Utilities.Library.Extras

open FSharp.Compiler
open FSharp.Compiler.AbstractIL.IL
open FSharp.Compiler.AbstractIL.BinaryConstants
open FSharp.Compiler.AbstractIL.ILX
open FSharp.Compiler.AbstractIL.ILX.Types
open FSharp.Compiler.AttributeChecking
open FSharp.Compiler.CompilerGlobalState
open FSharp.Compiler.ErrorLogger
open FSharp.Compiler.Features
open FSharp.Compiler.Infos
open FSharp.Compiler.Import
open FSharp.Compiler.LowerCallsAndSeqs
open FSharp.Compiler.LowerStateMachines
open FSharp.Compiler.Syntax
open FSharp.Compiler.Syntax.PrettyNaming
open FSharp.Compiler.SyntaxTreeOps
open FSharp.Compiler.TcGlobals
open FSharp.Compiler.Text.Range
open FSharp.Compiler.Text
open FSharp.Compiler.Text.LayoutRender
open FSharp.Compiler.Xml
open FSharp.Compiler.TypedTree
open FSharp.Compiler.TypedTreeBasics
open FSharp.Compiler.TypedTreeOps
open FSharp.Compiler.TypedTreeOps.DebugPrint
open FSharp.Compiler.TypeRelations

let IlxGenStackGuardDepth = StackGuard.GetDepthOption "IlxGen"

let IsNonErasedTypar (tp: Typar) =
    not tp.IsErased

let DropErasedTypars (tps: Typar list) =
    tps |> List.filter IsNonErasedTypar

let DropErasedTyargs tys =
    tys |> List.filter (fun ty -> match ty with TType_measure _ -> false | _ -> true)

let AddNonUserCompilerGeneratedAttribs (g: TcGlobals) (mdef: ILMethodDef) =
    g.AddMethodGeneratedAttributes mdef

let debugDisplayMethodName = "__DebugDisplay"

let useHiddenInitCode = true

let iLdcZero = AI_ldc (DT_I4, ILConst.I4 0)

let iLdcInt64 i = AI_ldc (DT_I8, ILConst.I8 i)

let iLdcDouble i = AI_ldc (DT_R8, ILConst.R8 i)

let iLdcSingle i = AI_ldc (DT_R4, ILConst.R4 i)

/// Make a method that simply loads a field
let mkLdfldMethodDef (ilMethName, reprAccess, isStatic, ilTy, ilFieldName, ilPropType) =
   let ilFieldSpec = mkILFieldSpecInTy(ilTy, ilFieldName, ilPropType)
   let ilReturn = mkILReturn ilPropType
   let ilMethodDef =
       if isStatic then
           let body = mkMethodBody(true, [], 2, nonBranchingInstrsToCode [mkNormalLdsfld ilFieldSpec], None, None)
           mkILNonGenericStaticMethod (ilMethName, reprAccess, [], ilReturn, body)
       else
           let body = mkMethodBody (true, [], 2, nonBranchingInstrsToCode [ mkLdarg0; mkNormalLdfld ilFieldSpec], None, None)
           mkILNonGenericInstanceMethod (ilMethName, reprAccess, [], ilReturn, body)
   ilMethodDef.WithSpecialName

/// Choose the constructor parameter names for fields
let ChooseParamNames fieldNamesAndTypes =
    let takenFieldNames = fieldNamesAndTypes |> List.map p23 |> Set.ofList

    fieldNamesAndTypes
    |> List.map (fun (ilPropName, ilFieldName, ilPropType) ->
        let lowerPropName = String.uncapitalize ilPropName
        let ilParamName = if takenFieldNames.Contains lowerPropName then ilPropName else lowerPropName
        ilParamName, ilFieldName, ilPropType)

/// Approximation for purposes of optimization and giving a warning when compiling definition-only files as EXEs
let rec CheckCodeDoesSomething (code: ILCode) =
    code.Instrs |> Array.exists (function AI_ldnull | AI_nop | AI_pop | I_ret | I_seqpoint _ -> false | _ -> true)

/// Choose the field names for variables captured by closures
let ChooseFreeVarNames takenNames ts =
    let tns = List.map (fun t -> (t, None)) ts
    let rec chooseName names (t, nOpt) =
        let tn = match nOpt with None -> t | Some n -> t + string n
        if Zset.contains tn names then
          chooseName names (t, Some(match nOpt with None -> 0 | Some n -> (n+1)))
        else
          let names = Zset.add tn names
          tn, names

    let names = Zset.empty String.order |> Zset.addList takenNames
    let ts, _names = List.mapFold chooseName names tns
    ts

/// We can't tailcall to methods taking byrefs. This helper helps search for them
let rec IsILTypeByref inp =
    match inp with 
    | ILType.Byref _ -> true
    | ILType.Modified(_, _, nestedTy) -> IsILTypeByref nestedTy
    | _ -> false

let mainMethName = CompilerGeneratedName "main"

/// Used to query custom attributes when emitting COM interop code.
type AttributeDecoder(namedArgs) =

    let nameMap = namedArgs |> List.map (fun (AttribNamedArg(s, _, _, c)) -> s, c) |> NameMap.ofList

    let findConst x =
        match NameMap.tryFind x nameMap with
        | Some(AttribExpr(_, Expr.Const (c, _, _))) -> Some c
        | _ -> None

    let findTyconRef x =
        match NameMap.tryFind x nameMap with
        | Some(AttribExpr(_, Expr.App (_, _, [TType_app(tr, _, _)], _, _))) -> Some tr
        | _ -> None

    member _.FindInt16 x dflt = match findConst x with | Some(Const.Int16 x) -> x | _ -> dflt

    member _.FindInt32 x dflt = match findConst x with | Some(Const.Int32 x) -> x | _ -> dflt

    member _.FindBool x dflt = match findConst x with | Some(Const.Bool x) -> x | _ -> dflt

    member _.FindString x dflt = match findConst x with | Some(Const.String x) -> x | _ -> dflt

    member _.FindTypeName x dflt = match findTyconRef x with | Some tr -> tr.DisplayName | _ -> dflt

//--------------------------------------------------------------------------
// Statistics
//--------------------------------------------------------------------------

let mutable reports = (fun _ -> ())

let AddReport f =
    let old = reports
    reports <- (fun oc -> old oc; f oc)

let ReportStatistics (oc: TextWriter) =
    reports oc

let NewCounter nm =
    let mutable count = 0
    AddReport (fun oc -> if count <> 0 then oc.WriteLine (string count + " " + nm))
    (fun () -> count <- count + 1)

let CountClosure = NewCounter "closures"

let CountMethodDef = NewCounter "IL method definitions corresponding to values"

let CountStaticFieldDef = NewCounter "IL field definitions corresponding to values"

let CountCallFuncInstructions = NewCounter "callfunc instructions (indirect calls)"

/// Non-local information related to internals of code generation within an assembly
type IlxGenIntraAssemblyInfo =
    {
      /// A table recording the generated name of the static backing fields for each mutable top level value where
      /// we may need to take the address of that value, e.g. static mutable module-bound values which are structs. These are
      /// only accessible intra-assembly. Across assemblies, taking the address of static mutable module-bound values is not permitted.
      /// The key to the table is the method ref for the property getter for the value, which is a stable name for the Val's
      /// that come from both the signature and the implementation.
      StaticFieldInfo: Dictionary<ILMethodRef, ILFieldSpec>
    }

/// Helper to make sure we take tailcalls in some situations
type FakeUnit = | Fake

/// Indicates how the generated IL code is ultimately emitted
type IlxGenBackend =
    /// Indicates we are emitting code for ilwrite
    | IlWriteBackend

    /// Indicates we are emitting code for Reflection.Emit in F# Interactive.
    | IlReflectBackend

[<NoEquality; NoComparison>]
type IlxGenOptions =
    {
      /// Indicates the "fragment name" for the part of the assembly we are emitting, particularly for incremental
      /// emit using Reflection.Emit in F# Interactive.
      fragName: string

      /// Indicates if we are generating filter blocks
      generateFilterBlocks: bool

      /// Indicates if we are working around historical Reflection.Emit bugs
      workAroundReflectionEmitBugs: bool

      /// Indicates if we should/shouldn't emit constant arrays as static data blobs
      emitConstantArraysUsingStaticDataBlobs: bool

      /// If this is set, then the last module becomes the "main" module and its toplevel bindings are executed at startup
      mainMethodInfo: Attribs option

      /// Indicates if local optimizations are on
      localOptimizationsEnabled: bool

      /// Indicates if we are generating debug symbols
      generateDebugSymbols: bool

      /// Indicates that FeeFee debug values should be emitted as value 100001 for
      /// easier detection in debug output
      testFlagEmitFeeFeeAs100001: bool

      ilxBackend: IlxGenBackend

      fsiMultiAssemblyEmit: bool

      /// Indicates the code is being generated in FSI.EXE and is executed immediately after code generation
      /// This includes all interactively compiled code, including #load, definitions, and expressions
      isInteractive: bool

      /// Indicates the code generated is an interactive 'it' expression. We generate a setter to allow clearing of the underlying
      /// storage, even though 'it' is not logically mutable
      isInteractiveItExpr: bool

      /// Suppress ToString emit
      useReflectionFreeCodeGen: bool

      /// Whenever possible, use callvirt instead of call
      alwaysCallVirt: bool
    }

/// Compilation environment for compiling a fragment of an assembly
[<NoEquality; NoComparison>]
type cenv =
    {
      /// The TcGlobals for the compilation
      g: TcGlobals

      /// The ImportMap for reading IL
      amap: ImportMap

      /// A callback for TcVal in the typechecker.  Used to generalize values when finding witnesses.
      /// It is unfortunate this is needed but it is until we supply witnesses through the compilation.
      tcVal: ConstraintSolver.TcValF

      /// The TAST for the assembly being emitted
      viewCcu: CcuThunk

      /// Collection of all debug points available for inlined code
      namedDebugPointsForInlinedCode: Map<NamedDebugPointKey, range>

      /// The options for ILX code generation
      opts: IlxGenOptions

      /// Cache the generation of the "unit" type
      mutable ilUnitTy: ILType option

      /// Other information from the emit of this assembly
      intraAssemblyInfo: IlxGenIntraAssemblyInfo

      /// Cache methods with SecurityAttribute applied to them, to prevent unnecessary calls to ExistsInEntireHierarchyOfType
      casApplied: Dictionary<Stamp, bool>

      /// Used to apply forced inlining optimizations to witnesses generated late during codegen
      mutable optimizeDuringCodeGen: bool -> Expr -> Expr

      /// Guard the stack and move to a new one if necessary
      mutable stackGuard: StackGuard

    }

    override _.ToString() = "<cenv>"


let mkTypeOfExpr cenv m ilty =
    let g = cenv.g
    mkAsmExpr ([ mkNormalCall (mspec_Type_GetTypeFromHandle g) ], [],
                   [mkAsmExpr ([ I_ldtoken (ILToken.ILType ilty) ], [], [], [g.system_RuntimeTypeHandle_ty], m)],
                   [g.system_Type_ty], m)

let mkGetNameExpr cenv (ilt: ILType) m =
    mkAsmExpr ([I_ldstr ilt.BasicQualifiedName], [], [], [cenv.g.string_ty], m)

let useCallVirt cenv boxity (mspec: ILMethodSpec) isBaseCall =
    cenv.opts.alwaysCallVirt &&
    (boxity = AsObject) &&
    not mspec.CallingConv.IsStatic &&
    not isBaseCall

/// Describes where items are to be placed within the generated IL namespace/typespace.
/// This should be cleaned up.
type CompileLocation =
    { Scope: ILScopeRef

      TopImplQualifiedName: string

      Namespace: string option

      Enclosing: string list

      QualifiedNameOfFile: string
    }

//--------------------------------------------------------------------------
// Access this and other assemblies
//--------------------------------------------------------------------------

let mkTopName ns n = String.concat "." (match ns with Some x -> [x;n] | None -> [n])

let CompLocForFragment fragName (ccu: CcuThunk) =
   { QualifiedNameOfFile = fragName
     TopImplQualifiedName = fragName
     Scope = ccu.ILScopeRef
     Namespace = None
     Enclosing = []}

let CompLocForCcu (ccu: CcuThunk) = CompLocForFragment ccu.AssemblyName ccu

let CompLocForSubModuleOrNamespace cloc (submod: ModuleOrNamespace) =
    let n = submod.CompiledName
    match submod.ModuleOrNamespaceType.ModuleOrNamespaceKind with
    | FSharpModuleWithSuffix | ModuleOrType -> { cloc with Enclosing= cloc.Enclosing @ [n]}
    | Namespace -> {cloc with Namespace=Some (mkTopName cloc.Namespace n)}

let CompLocForFixedPath fragName qname (CompPath(sref, cpath)) =
    let ns, t = List.takeUntil (fun (_, mkind) -> mkind <> Namespace) cpath
    let ns = List.map fst ns
    let ns = textOfPath ns
    let encl = t |> List.map (fun (s, _)-> s)
    let ns = if ns = "" then None else Some ns
    { QualifiedNameOfFile = fragName
      TopImplQualifiedName = qname
      Scope = sref
      Namespace = ns
      Enclosing = encl }

let CompLocForFixedModule fragName qname (mspec: ModuleOrNamespace) =
   let cloc = CompLocForFixedPath fragName qname mspec.CompilationPath
   let cloc = CompLocForSubModuleOrNamespace cloc mspec
   cloc

let NestedTypeRefForCompLoc cloc n =
    match cloc.Enclosing with
    | [] ->
        let tyname = mkTopName cloc.Namespace n
        mkILTyRef(cloc.Scope, tyname)
    | h :: t -> mkILNestedTyRef(cloc.Scope, mkTopName cloc.Namespace h :: t, n)

let CleanUpGeneratedTypeName (nm: string) =
    if nm.IndexOfAny IllegalCharactersInTypeAndNamespaceNames = -1 then
        nm
    else
        (nm, IllegalCharactersInTypeAndNamespaceNames) ||> Array.fold (fun nm c -> nm.Replace(string c, "-"))

let TypeNameForInitClass cloc =
    "<StartupCode$" + (CleanUpGeneratedTypeName cloc.QualifiedNameOfFile) + ">.$" + cloc.TopImplQualifiedName

let TypeNameForImplicitMainMethod cloc =
    TypeNameForInitClass cloc + "$Main"

let TypeNameForPrivateImplementationDetails cloc =
    "<PrivateImplementationDetails$" + (CleanUpGeneratedTypeName cloc.QualifiedNameOfFile) + ">"

let CompLocForInitClass cloc =
    {cloc with Enclosing=[TypeNameForInitClass cloc]; Namespace=None}

let CompLocForImplicitMainMethod cloc =
    {cloc with Enclosing=[TypeNameForImplicitMainMethod cloc]; Namespace=None}

let CompLocForPrivateImplementationDetails cloc =
    {cloc with
        Enclosing=[TypeNameForPrivateImplementationDetails cloc]; Namespace=None}

/// Compute an ILTypeRef for a CompilationLocation
let rec TypeRefForCompLoc cloc =
    match cloc.Enclosing with
    | [] ->
      mkILTyRef(cloc.Scope, TypeNameForPrivateImplementationDetails cloc)
    | [h] ->
      let tyname = mkTopName cloc.Namespace h
      mkILTyRef(cloc.Scope, tyname)
    | _ ->
      let encl, n = List.frontAndBack cloc.Enclosing
      NestedTypeRefForCompLoc {cloc with Enclosing=encl} n

/// Compute an ILType for a CompilationLocation for a non-generic type
let mkILTyForCompLoc cloc = mkILNonGenericBoxedTy (TypeRefForCompLoc cloc)

let ComputeMemberAccess hidden = if hidden then ILMemberAccess.Assembly else ILMemberAccess.Public

// Under --publicasinternal change types from Public to Private (internal for types)
let ComputePublicTypeAccess() = ILTypeDefAccess.Public

let ComputeTypeAccess (tref: ILTypeRef) hidden =
    match tref.Enclosing with
    | [] -> if hidden then ILTypeDefAccess.Private else ComputePublicTypeAccess()
    | _ -> ILTypeDefAccess.Nested (ComputeMemberAccess hidden)

//--------------------------------------------------------------------------
// TypeReprEnv
//--------------------------------------------------------------------------

/// Indicates how type parameters are mapped to IL type variables
[<NoEquality; NoComparison>]
type TypeReprEnv(reprs: Map<Stamp, uint16>, count: int, templateReplacement: (TyconRef * ILTypeRef * Typars * TyparInst) option) =

    static let empty = TypeReprEnv(count = 0, reprs = Map.empty, templateReplacement = None)

    /// Get the template replacement information used when using struct types for state machines based on a "template" struct
    member _.TemplateReplacement = templateReplacement

    member _.WithTemplateReplacement(tcref, ilCloTyRef, cloFreeTyvars, templateTypeInst) =
        TypeReprEnv(reprs, count, Some (tcref, ilCloTyRef, cloFreeTyvars, templateTypeInst)) 

    /// Lookup a type parameter
    member _.Item (tp: Typar, m: range) =
        try reprs[tp.Stamp]
        with :? KeyNotFoundException ->
          errorR(InternalError("Undefined or unsolved type variable: " + showL(typarL tp), m))
          // Random value for post-hoc diagnostic analysis on generated tree *
          uint16 666

    /// Add an additional type parameter to the environment. If the parameter is a units-of-measure parameter
    /// then it is ignored, since it doesn't correspond to a .NET type parameter.
    member tyenv.AddOne (tp: Typar) =
        if IsNonErasedTypar tp then
            TypeReprEnv(reprs.Add (tp.Stamp, uint16 count), count + 1, templateReplacement)
        else
            tyenv

    /// Add multiple additional type parameters to the environment.
    member tyenv.Add tps =
        (tyenv, tps) ||> List.fold (fun tyenv tp -> tyenv.AddOne tp)

    /// Get the count of the non-erased type parameters in scope.
    member _.Count = count

    /// Get the empty environment, where no type parameters are in scope.
    static member Empty = empty

    /// Reset to the empty environment, where no type parameters are in scope.
    member eenv.ResetTypars() =
        TypeReprEnv(count = 0, reprs = Map.empty, templateReplacement = eenv.TemplateReplacement)

    /// Get the environment for a fixed set of type parameters
    member eenv.ForTypars tps =
        eenv.ResetTypars().Add tps

    /// Get the environment for within a type definition
    member eenv.ForTycon (tycon: Tycon) =
        eenv.ForTypars tycon.TyparsNoRange

    /// Get the environment for generating a reference to items within a type definition
    member eenv.ForTyconRef (tycon: TyconRef) =
        eenv.ForTycon tycon.Deref

//--------------------------------------------------------------------------
// Generate type references
//--------------------------------------------------------------------------

/// Get the ILTypeRef or other representation information for a type
let GenTyconRef (tcref: TyconRef) =
    assert(not tcref.IsTypeAbbrev)
    tcref.CompiledRepresentation

type VoidNotOK =
    | VoidNotOK
    | VoidOK

#if DEBUG
let voidCheck m g permits ty =
   if permits=VoidNotOK && isVoidTy g ty then
       error(InternalError("System.Void unexpectedly detected in IL code generation. This should not occur.", m))
#endif

/// When generating parameter and return types generate precise .NET IL pointer types.
/// These can't be generated for generic instantiations, since .NET generics doesn't
/// permit this. But for 'naked' values (locals, parameters, return values etc.) machine
/// integer values and native pointer values are compatible (though the code is unverifiable).
type PtrsOK =
    | PtrTypesOK
    | PtrTypesNotOK

let GenReadOnlyAttributeIfNecessary (g: TcGlobals) ty =
    let add = isInByrefTy g ty && g.attrib_IsReadOnlyAttribute.TyconRef.CanDeref
    if add then
        let attr = mkILCustomAttribute (g.attrib_IsReadOnlyAttribute.TypeRef, [], [], [])
        Some attr
    else
        None

/// Generate "modreq([mscorlib]System.Runtime.InteropServices.InAttribute)" on inref types.
let GenReadOnlyModReqIfNecessary (g: TcGlobals) ty ilTy =
    let add = isInByrefTy g ty && g.attrib_InAttribute.TyconRef.CanDeref
    if add then
        ILType.Modified(true, g.attrib_InAttribute.TypeRef, ilTy)
    else
        ilTy

let rec GenTypeArgAux amap m tyenv tyarg =
    GenTypeAux amap m tyenv VoidNotOK PtrTypesNotOK tyarg

and GenTypeArgsAux amap m tyenv tyargs =
    List.map (GenTypeArgAux amap m tyenv) (DropErasedTyargs tyargs)

and GenTyAppAux amap m tyenv repr tinst =
    match repr with
    | CompiledTypeRepr.ILAsmOpen ty ->
        let ilTypeInst = GenTypeArgsAux amap m tyenv tinst
        let ty = instILType ilTypeInst ty
        ty
    | CompiledTypeRepr.ILAsmNamed (tref, boxity, ilTypeOpt) ->
        GenILTyAppAux amap m tyenv (tref, boxity, ilTypeOpt) tinst

and GenILTyAppAux amap m tyenv (tref, boxity, ilTypeOpt) tinst =
    match ilTypeOpt with
    | None ->
        let ilTypeInst = GenTypeArgsAux amap m tyenv tinst
        mkILTy boxity (mkILTySpec (tref, ilTypeInst))
    | Some ilType ->
        ilType // monomorphic types include a cached ilType to avoid reallocation of an ILType node

and GenNamedTyAppAux (amap: ImportMap) m (tyenv: TypeReprEnv) ptrsOK tcref tinst =
    let g = amap.g
    match tyenv.TemplateReplacement with
    | Some (tcref2, ilCloTyRef, cloFreeTyvars, _) when tyconRefEq g tcref tcref2 -> 
        let cloInst = List.map mkTyparTy cloFreeTyvars
        let ilTypeInst = GenTypeArgsAux amap m tyenv cloInst
        mkILValueTy ilCloTyRef ilTypeInst
    | _ ->
    let tinst = DropErasedTyargs tinst
    // See above note on ptrsOK
    if ptrsOK = PtrTypesOK && tyconRefEq g tcref g.nativeptr_tcr && (freeInTypes CollectTypars tinst).FreeTypars.IsEmpty then
        GenNamedTyAppAux amap m tyenv ptrsOK g.ilsigptr_tcr tinst
    else
#if !NO_TYPEPROVIDERS
        match tcref.TypeReprInfo with
        // Generate the base type, because that is always the representation of the erased type, unless the assembly is being injected
        | TProvidedTypeRepr info when info.IsErased ->
            GenTypeAux amap m tyenv VoidNotOK ptrsOK (info.BaseTypeForErased (m, g.obj_ty))
        | _ ->
#endif
            GenTyAppAux amap m tyenv (GenTyconRef tcref) tinst

and GenTypeAux amap m (tyenv: TypeReprEnv) voidOK ptrsOK ty =
    let g = amap.g
#if DEBUG
    voidCheck m g voidOK ty
#else
    ignore voidOK
#endif
    match stripTyEqnsAndMeasureEqns g ty with
    | TType_app (tcref, tinst, _) ->
        GenNamedTyAppAux amap m tyenv ptrsOK tcref tinst

    | TType_tuple (tupInfo, args) ->
        GenTypeAux amap m tyenv VoidNotOK ptrsOK (mkCompiledTupleTy g (evalTupInfoIsStruct tupInfo) args)

    | TType_fun (dty, returnTy, _) ->
        EraseClosures.mkILFuncTy g.ilxPubCloEnv (GenTypeArgAux amap m tyenv dty) (GenTypeArgAux amap m tyenv returnTy)

    | TType_anon (anonInfo, tinst) ->
        let tref = anonInfo.ILTypeRef
        let boxity = if evalAnonInfoIsStruct anonInfo then ILBoxity.AsValue else ILBoxity.AsObject
        GenILTyAppAux amap m tyenv (tref, boxity, None) tinst

    | TType_ucase (ucref, args) ->
        let cuspec, idx = GenUnionCaseSpec amap m tyenv ucref args
        EraseUnions.GetILTypeForAlternative cuspec idx

    | TType_forall (tps, tau) ->
        let tps = DropErasedTypars tps
        if tps.IsEmpty then GenTypeAux amap m tyenv VoidNotOK ptrsOK tau
        else EraseClosures.mkILTyFuncTy g.ilxPubCloEnv

    | TType_var (tp, _) ->
        mkILTyvarTy tyenv[tp, m]

    | TType_measure _ ->
        g.ilg.typ_Int32

//--------------------------------------------------------------------------
// Generate ILX references to closures, classunions etc. given a tyenv
//--------------------------------------------------------------------------

and GenUnionCaseRef (amap: ImportMap) m tyenv i (fspecs: RecdField[]) =
    let g = amap.g
    fspecs |> Array.mapi (fun j fspec ->
        let ilFieldDef = mkILInstanceField(fspec.LogicalName, GenType amap m tyenv fspec.FormalType, None, ILMemberAccess.Public)
        // These properties on the "field" of an alternative end up going on a property generated by cu_erase.fs
        IlxUnionCaseField
          (ilFieldDef.With(customAttrs = mkILCustomAttrs [(mkCompilationMappingAttrWithVariantNumAndSeqNum g (int SourceConstructFlags.Field) i j )])))


and GenUnionRef (amap: ImportMap) m (tcref: TyconRef) =
    let g = amap.g
    let tycon = tcref.Deref
    assert(not tycon.IsTypeAbbrev)
    match tycon.UnionTypeInfo with
    | ValueNone -> failwith "GenUnionRef m"
    | ValueSome funion ->
      cached funion.CompiledRepresentation (fun () ->
          let tyenvinner = TypeReprEnv.Empty.ForTycon tycon
          match tcref.CompiledRepresentation with
          | CompiledTypeRepr.ILAsmOpen _ -> failwith "GenUnionRef m: unexpected ASM tyrep"
          | CompiledTypeRepr.ILAsmNamed (tref, _, _) ->
              let alternatives =
                  tycon.UnionCasesArray |> Array.mapi (fun i cspec ->
                      { altName=cspec.CompiledName
                        altCustomAttrs=emptyILCustomAttrs
                        altFields=GenUnionCaseRef amap m tyenvinner i cspec.RecdFieldsArray })
              let nullPermitted = IsUnionTypeWithNullAsTrueValue g tycon
              let hasHelpers = ComputeUnionHasHelpers g tcref
              let boxity = (if tcref.IsStructOrEnumTycon then ILBoxity.AsValue else ILBoxity.AsObject)
              IlxUnionRef(boxity, tref, alternatives, nullPermitted, hasHelpers))

and ComputeUnionHasHelpers g (tcref: TyconRef) =
    if tyconRefEq g tcref g.unit_tcr_canon then NoHelpers
    elif tyconRefEq g tcref g.list_tcr_canon then SpecialFSharpListHelpers
    elif tyconRefEq g tcref g.option_tcr_canon then SpecialFSharpOptionHelpers
    else
     match TryFindFSharpAttribute g g.attrib_DefaultAugmentationAttribute tcref.Attribs with
     | Some(Attrib(_, _, [ AttribBoolArg b ], _, _, _, _)) ->
         if b then AllHelpers else NoHelpers
     | Some (Attrib(_, _, _, _, _, _, m)) ->
         errorR(Error(FSComp.SR.ilDefaultAugmentationAttributeCouldNotBeDecoded(), m))
         AllHelpers
     | _ ->
         AllHelpers (* not hiddenRepr *)

and GenUnionSpec amap m tyenv tcref tyargs =
    let curef = GenUnionRef amap m tcref
    let tinst = GenTypeArgs amap m tyenv tyargs
    IlxUnionSpec(curef, tinst)

and GenUnionCaseSpec amap m tyenv (ucref: UnionCaseRef) tyargs =
    let cuspec = GenUnionSpec amap m tyenv ucref.TyconRef tyargs
    cuspec, ucref.Index

and GenType amap m tyenv ty =
    GenTypeAux amap m tyenv VoidNotOK PtrTypesNotOK ty

and GenTypes amap m tyenv tys = List.map (GenType amap m tyenv) tys

and GenTypePermitVoid amap m tyenv ty = (GenTypeAux amap m tyenv VoidOK PtrTypesNotOK ty)

and GenTypesPermitVoid amap m tyenv tys = List.map (GenTypePermitVoid amap m tyenv) tys

and GenTyApp amap m tyenv repr tyargs = GenTyAppAux amap m tyenv repr tyargs

and GenNamedTyApp amap m tyenv tcref tinst = GenNamedTyAppAux amap m tyenv PtrTypesNotOK tcref tinst

/// IL void types are only generated for return types
and GenReturnType amap m tyenv returnTyOpt =
    match returnTyOpt with
    | None -> ILType.Void
    | Some returnTy ->
        let ilTy = GenTypeAux amap m tyenv VoidNotOK(*1*) PtrTypesOK returnTy (*1: generate void from unit, but not accept void *)
        GenReadOnlyModReqIfNecessary amap.g returnTy ilTy

and GenParamType amap m tyenv isSlotSig ty =
    let ilTy = GenTypeAux amap m tyenv VoidNotOK PtrTypesOK ty
    if isSlotSig then
        GenReadOnlyModReqIfNecessary amap.g ty ilTy
    else
        ilTy

and GenParamTypes amap m tyenv isSlotSig tys =
    tys |> List.map (GenParamType amap m tyenv isSlotSig)

and GenTypeArgs amap m tyenv tyargs = GenTypeArgsAux amap m tyenv tyargs

and GenTypePermitVoidAux amap m tyenv ty = GenTypeAux amap m tyenv VoidOK PtrTypesNotOK ty

// Static fields generally go in a private InitializationCodeAndBackingFields section. This is to ensure all static
// fields are initialized only in their class constructors (we generate one primary
// cctor for each file to ensure initialization coherence across the file, regardless
// of how many modules are in the file). This means F# passes an extra check applied by SQL Server when it
// verifies stored procedures: SQL Server checks that all 'initionly' static fields are only initialized from
// their own class constructor.
//
// However, mutable static fields must be accessible across compilation units. This means we place them in their "natural" location
// which may be in a nested module etc. This means mutable static fields can't be used in code to be loaded by SQL Server.
//
// Computes the location where the static field for a value lives.
//     - Literals go in their type/module.
//     - For interactive code, we always place fields in their type/module with an accurate name
let GenFieldSpecForStaticField (isInteractive, g, ilContainerTy, vspec: Val, nm, m, cloc, ilTy) =
    if isInteractive || HasFSharpAttribute g g.attrib_LiteralAttribute vspec.Attribs then
        let fieldName = vspec.CompiledName g.CompilerGlobalState
        let fieldName = if isInteractive then CompilerGeneratedName fieldName else fieldName
        mkILFieldSpecInTy (ilContainerTy, fieldName, ilTy)
    else
        let fieldName =
            // Ensure that we have an g.CompilerGlobalState
            assert(g.CompilerGlobalState |> Option.isSome)
            g.CompilerGlobalState.Value.IlxGenNiceNameGenerator.FreshCompilerGeneratedName (nm, m)
        let ilFieldContainerTy = mkILTyForCompLoc (CompLocForInitClass cloc)
        mkILFieldSpecInTy (ilFieldContainerTy, fieldName, ilTy)


let GenRecdFieldRef m cenv (tyenv: TypeReprEnv) (rfref: RecdFieldRef) tyargs =
    // Fixup references to the fields of a struct machine template
    // templateStructTy = ResumableStateMachine<TaskStateMachineData<SomeType['FreeTyVars]>
    // templateTyconRef = ResumableStateMachine<'Data>
    // templateTypeArgs = <TaskStateMachineData<SomeType['FreeTyVars]>
    // templateTypeInst = 'Data -> TaskStateMachineData<SomeType['FreeTyVars]>
    // cloFreeTyvars = <'FreeTyVars>
    // ilCloTy = clo<'FreeTyVars> w.r.t envinner
    // rfref = ResumableStateMachine<'Data>::Result
    // rfref.RecdField.FormalType = 'Data
    match tyenv.TemplateReplacement with
    | Some (tcref2, ilCloTyRef, cloFreeTyvars, templateTypeInst) when tyconRefEq cenv.g rfref.TyconRef tcref2 -> 
        let ilCloTy = 
            let cloInst = List.map mkTyparTy cloFreeTyvars
            let ilTypeInst = GenTypeArgsAux cenv.amap m tyenv cloInst
            mkILValueTy ilCloTyRef ilTypeInst

        let tyenvinner = TypeReprEnv.Empty.ForTypars cloFreeTyvars
        mkILFieldSpecInTy(ilCloTy,
                      ComputeFieldName rfref.Tycon rfref.RecdField,
                      GenType cenv.amap m tyenvinner (instType templateTypeInst rfref.RecdField.FormalType))
    | _ -> 
        let tyenvinner = TypeReprEnv.Empty.ForTycon rfref.Tycon
        let ilty = GenTyApp cenv.amap m tyenv rfref.TyconRef.CompiledRepresentation tyargs
        mkILFieldSpecInTy(ilty,
                      ComputeFieldName rfref.Tycon rfref.RecdField,
                      GenType cenv.amap m tyenvinner rfref.RecdField.FormalType)

let GenExnType amap m tyenv (ecref: TyconRef) = GenTyApp amap m tyenv ecref.CompiledRepresentation []

type ArityInfo = int list

//--------------------------------------------------------------------------
// Closure summaries
//
// Function, Object, Delegate and State Machine Closures
// =====================================================
//
// For a normal expression closure, we generate:
//
//    class Implementation<cloFreeTyvars> : FSharpFunc<...> {
//        override Invoke(..) { expr }
//    }
//
// Local Type Functions
// ====================
//
// The input expression is:
//   let input-val : FORALL<directTypars>. body-type = LAM <directTypars>. body-expr : body-type
//   ...
//
// This is called at some point:
//
//   input-val<directTyargs>
//
// Note 'input-val' is never used without applying it to some type arguments.
//
// Basic examples - first define some functions that extract information from generic parameters, and which are constrained:
//
//    type TypeInfo<'T> = TypeInfo of System.Type
//    type TypeName = TypeName of string
//
//    let typeinfo<'T when 'T :> System.IComparable) = TypeInfo (typeof<'T>)
//    let typename<'T when 'T :> System.IComparable) = TypeName (typeof<'T>.Name)
//
// Then here are examples:
//
//    LAM <'T>{addWitness}.  (typeinfo<'T>, typeinfo<'T[]>, (incr{ : 'T -> 'T)) :  TypeInfo<'T> * TypeInfo<'T[]> * ('T -> 'T)
//    directTypars = 'T
//    cloFreeTyvars = empty
//
// or
//    LAM <'T>.  (typeinfo<'T>, typeinfo<'U>) :  TypeInfo<'T> * TypeInfo<'U>
//    directTypars = 'T
//    cloFreeTyvars = 'U
//
// or
//    LAM <'T>.  (typeinfo<'T>, typeinfo<'U>, typename<'V>) :  TypeInfo<'T> * TypeInfo<'U> * TypeName
//    directTypars = 'T
//    cloFreeTyvars = 'U,'V
//
// or, for witnesses:
//
//    let inline incr{addWitnessForT} (x: 'T) = x + GenericZero<'T> // has witness argment for '+'
//
//    LAM <'T when 'T :... op_Addition ...>{addWitnessForT}.  (incr<'T>{addWitnessForT}, incr<'U>{addWitnessForU}, incr<'V>{addWitnessForV}) :  ('T -> 'T) * ('U -> 'U) * ('V -> 'V)
//    directTypars = 'T
//    cloFreeTyvars = 'U,'V
//    cloFreeTyvarsWitnesses = witnesses implied by cloFreeTyvars = {addWitnessForU, addWitnessForV}
//    directTyparsWitnesses = witnesses implied by directTypars = {addWitnessForT}
//
// Define the free variable sets:
//
//    cloFreeTyvars = free-tyvars-of(input-expr)
//
// where IsNamedLocalTypeFuncVal is true.
//
// The directTypars may have constraints that require some witnesses.  Making those explicit with "{ ... }" syntax for witnesses:
//    input-expr = {LAM <directTypars>{directWitnessInfoArgs}. body-expr : body-type }
//
//    let x : FORALL<'T ... constrained ...> ... = clo<directTyargs>{directWitnessInfos}
//
// Given this, we generate this shape of code:
//
//    type Implementation<cloFreeTyvars>(cloFreeTyvarsWitnesses) =
//        member DirectInvoke<directTypars>(directTyparsWitnesses) : body-type =
//             body-expr
//
//    local x : obj = new Implementation<cloFreeTyvars>(cloFreeTyvarsWitnesses)
//    ....
//    ldloc x
//    unbox Implementation<cloFreeTyvars>
//    call Implementation<cloFreeTyvars>::DirectInvoke<directTypars>(directTyparsWitnesses)
//
// First-class Type Functions
// ==========================
//
// If IsNamedLocalTypeFuncVal is false, we have a "non-local" or "first-class" type function closure
// that implements FSharpTypeFunc, and we generate:
//
//    class Implementation<cloFreeTyvars> : FSharpTypeFunc {
//        override Specialize<directTypars> : overall-type { expr }
//    }
//

[<NoEquality; NoComparison>]
type IlxClosureInfo =
    { /// The whole expression for the closure
      cloExpr: Expr

      /// The name of the generated closure class
      cloName: string

      /// The counts of curried arguments for the closure
      cloArityInfo: ArityInfo

      /// The formal return type
      ilCloFormalReturnTy: ILType

      /// An immutable array of free variable descriptions for the closure
      ilCloAllFreeVars: IlxClosureFreeVar[]

      /// The ILX specification for the closure
      cloSpec: IlxClosureSpec

      /// The generic parameters for the closure, i.e. the type variables it captures
      cloILGenericParams: ILGenericParameterDefs

      /// The captured variables for the closure
      cloFreeVars: Val list

      cloFreeTyvars: Typars

      cloWitnessInfos: TraitWitnessInfos

      /// ILX view of the lambdas for the closures
      ilCloLambdas: IlxClosureLambdas

    }


//--------------------------------------------------------------------------
// ValStorage
//--------------------------------------------------------------------------


/// Describes the storage for a value
[<NoEquality; NoComparison>]
type ValStorage =
    /// Indicates the value is always null
    | Null

    /// Indicates the value is stored in a static field.
    | StaticPropertyWithField of
        ilFieldSpec: ILFieldSpec *
        valRef: ValRef *
        hasLiteralAttr: bool *
        ilTyForProperty: ILType *
        name: string *
        ilTy: ILType *
        ilGetterMethRef: ILMethodRef *
        ilSetterMethRef: ILMethodRef *
        optShadowLocal: OptionalShadowLocal

    /// Indicates the value is represented as a property that recomputes it each time it is referenced. Used for simple constants that do not cause initialization triggers
    | StaticProperty of
        ilGetterMethSpec: ILMethodSpec *
        optShadowLocal: OptionalShadowLocal

    /// Indicates the value is represented as an IL method (in a "main" class for a F#
    /// compilation unit, or as a member) according to its inferred or specified arity.
    | Method of
        topValInfo: ValReprInfo *
        valRef: ValRef *
        ilMethSpec: ILMethodSpec *
        ilMethSpecWithWitnesses: ILMethodSpec *
        m: range *
        classTypars: Typars *
        methTypars: Typars *
        curriedArgInfos: CurriedArgInfos *
        paramInfos: ArgReprInfo list *
        witnessInfos: TraitWitnessInfos *
        methodArgTys: TType list *
        retInfo: ArgReprInfo

    /// Indicates the value is stored at the given position in the closure environment accessed via "ldarg 0"
    | Env of
        ilCloTyInner: ILType *
        ilField: ILFieldSpec *
        localCloInfo: (FreeTyvars * NamedLocalIlxClosureInfo ref) option

    /// Indicates that the value is an argument of a method being generated
    | Arg of index: int

    /// Indicates that the value is stored in local of the method being generated. NamedLocalIlxClosureInfo is normally empty.
    /// It is non-empty for 'local type functions', see comments on definition of NamedLocalIlxClosureInfo.
    | Local of
        index: int *
        realloc: bool *
        localCloInfo: (FreeTyvars * NamedLocalIlxClosureInfo ref) option

/// Indicates if there is a shadow local storage for a local, to make sure it gets a good name in debugging
and OptionalShadowLocal =
    | NoShadowLocal
    | ShadowLocal of startMark: Mark * storage: ValStorage

/// The representation of a NamedLocalClosure is based on a cloinfo. However we can't generate a cloinfo until we've
/// decided the representations of other items in the recursive set. Hence we use two phases to decide representations in
/// a recursive set. Yuck.
and NamedLocalIlxClosureInfo =
    | NamedLocalIlxClosureInfoGenerator of (IlxGenEnv -> IlxClosureInfo)
    | NamedLocalIlxClosureInfoGenerated of IlxClosureInfo

    override _.ToString() = "<NamedLocalIlxClosureInfo>"

/// Indicates the overall representation decisions for all the elements of a namespace of module
and ModuleStorage =
    {
      Vals: Lazy<NameMap<ValStorage>>

      SubModules: Lazy<NameMap<ModuleStorage>>
    }

    override _.ToString() = "<ModuleStorage>"

/// Indicate whether a call to the value can be implemented as
/// a branch. At the moment these are only used for generating branch calls back to
/// the entry label of the method currently being generated when a direct tailcall is
/// made in the method itself.
and BranchCallItem =

    | BranchCallClosure of ArityInfo

    | BranchCallMethod of
        // Argument counts for compiled form of F# method or value
        ArityInfo *
        // Arg infos for compiled form of F# method or value
        (TType * ArgReprInfo) list list *
        // Typars for F# method or value
        Typars *
        // num obj args in IL
        int *
        // num witness args in IL
        int *
        // num actual args in IL
        int

    override _.ToString() = "<BranchCallItem>"

/// Represents a place we can branch to
and Mark =
    | Mark of ILCodeLabel
    member x.CodeLabel = (let (Mark lab) = x in lab)

/// Represents "what to do next after we generate this expression"
and sequel =
  | EndFilter

  /// Exit a 'handler' block. The integer says which local to save result in
  | LeaveHandler of
      isFinally: bool *
      whereToSaveOpt: (int * ILType) option *
      afterHandler: Mark *
      hasResult: bool

  /// Branch to the given mark
  | Br of Mark

  /// Execute the given comparison-then-branch instructions on the result of the expression
  /// If the branch isn't taken then drop through.
  | CmpThenBrOrContinue of Pops * ILInstr list

  /// Continue and leave the value on the IL computation stack
  | Continue

  /// The value then do something else
  | DiscardThen of sequel

  /// Return from the method
  | Return

  /// End a scope of local variables. Used at end of 'let' and 'let rec' blocks to get tail recursive setting
  /// of end-of-scope marks
  | EndLocalScope of sequel * Mark

  /// Return from a method whose return type is void
  | ReturnVoid

and Pushes = ILType list
and Pops = int

/// The overall environment at a particular point in the declaration/expression tree.
and IlxGenEnv =
    { /// The representation decisions for the (non-erased) type parameters that are in scope
      tyenv: TypeReprEnv

      /// An ILType for some random type in this assembly
      someTypeInThisAssembly: ILType

      /// Indicates if we are generating code for the last file in a .EXE
      isFinalFile: bool

      /// Indicates the default "place" for stuff we're currently generating
      cloc: CompileLocation

      /// The sequel to use for an "early exit" in a state machine, e.g. a return from the middle of an 
      /// async block
      exitSequel: sequel

      /// Hiding information down the signature chain, used to compute what's public to the assembly
      sigToImplRemapInfo: (Remap * SignatureHidingInfo) list

      /// The open/open-type declarations in scope
      imports: ILDebugImports option

      /// All values in scope
      valsInScope: ValMap<Lazy<ValStorage>>

      /// All witnesses in scope and their mapping to storage for the witness value.
      witnessesInScope: TraitWitnessInfoHashMap<ValStorage>

      /// Suppress witnesses when not generating witness-passing code
      suppressWitnesses: bool

      /// For optimizing direct tail recursion to a loop - mark says where to branch to.  Length is 0 or 1.
      /// REVIEW: generalize to arbitrary nested local loops??
      innerVals: (ValRef * (BranchCallItem * Mark)) list

      /// Full list of enclosing bound values. First non-compiler-generated element is used to help give nice names for closures and other expressions.
      letBoundVars: ValRef list

      /// The set of IL local variable indexes currently in use by lexically scoped variables, to allow reuse on different branches.
      /// Really an integer set.
      liveLocals: IntMap<unit>

      /// Are we under the scope of a try, catch or finally? If so we can't tailcall. SEH = structured exception handling
      withinSEH: bool

      /// Are we inside of a recursive let binding, while loop, or a for loop?
      isInLoop: bool

      /// Indicates that the .locals init flag should be set on a method and all its nested methods and lambdas
      initLocals: bool
    }

    override _.ToString() = "<IlxGenEnv>"

let discard = DiscardThen Continue
let discardAndReturnVoid = DiscardThen ReturnVoid

let SetIsInLoop isInLoop eenv =
    if eenv.isInLoop = isInLoop then eenv
    else { eenv with isInLoop = isInLoop }

let EnvForTypars tps eenv = {eenv with tyenv = eenv.tyenv.ForTypars tps }

let EnvForTycon tps eenv = {eenv with tyenv = eenv.tyenv.ForTycon tps }

let AddTyparsToEnv typars (eenv: IlxGenEnv) = {eenv with tyenv = eenv.tyenv.Add typars}

let AddSignatureRemapInfo _msg (rpi, mhi) eenv =
    { eenv with sigToImplRemapInfo = (mkRepackageRemapping rpi, mhi) :: eenv.sigToImplRemapInfo }

let OutputStorage (pps: TextWriter) s =
    match s with
    | StaticPropertyWithField _ -> pps.Write "(top)"
    | StaticProperty _ -> pps.Write "(top)"
    | Method _ -> pps.Write "(top)"
    | Local _ -> pps.Write "(local)"
    | Arg _ -> pps.Write "(arg)"
    | Env _ -> pps.Write "(env)"
    | Null -> pps.Write "(null)"

//--------------------------------------------------------------------------
// Augment eenv with values
//--------------------------------------------------------------------------

let AddStorageForVal (g: TcGlobals) (v, s) eenv =
    let eenv = { eenv with valsInScope = eenv.valsInScope.Add v s }
    // If we're compiling fslib then also bind the value as a non-local path to
    // allow us to resolve the compiler-non-local-references that arise from env.fs
    //
    // Do this by generating a fake "looking from the outside in" non-local value reference for
    // v, dereferencing it to find the corresponding signature Val, and adding an entry for the signature val.
    //
    // A similar code path exists in ilxgen.fs for the tables of "optimization data" for values
    if g.compilingFSharpCore then
        // Passing an empty remap is sufficient for FSharp.Core.dll because it turns out the remapped type signature can
        // still be resolved.
        match tryRescopeVal g.fslibCcu Remap.Empty v with
        | ValueNone -> eenv
        | ValueSome vref ->
            match vref.TryDeref with
            | ValueNone ->
                //let msg = sprintf "could not dereference external value reference to something in FSharp.Core.dll during code generation, v.MangledName = '%s', v.Range = %s" v.MangledName (stringOfRange v.Range)
                //System.Diagnostics.Debug.Assert(false, msg)
                eenv
            | ValueSome gv ->
                { eenv with valsInScope = eenv.valsInScope.Add gv s }
    else
        eenv

let AddStorageForLocalVals g vals eenv =
    List.foldBack (fun (v, s) acc -> AddStorageForVal g (v, notlazy s) acc) vals eenv

let AddTemplateReplacement eenv (tcref, ftyvs, ilty, inst) =
    { eenv with tyenv = eenv.tyenv.WithTemplateReplacement (tcref, ftyvs, ilty, inst) }

let AddStorageForLocalWitness eenv (w,s) =
    { eenv with witnessesInScope = eenv.witnessesInScope.SetItem (w, s) }

let AddStorageForLocalWitnesses witnesses eenv =
    (eenv, witnesses) ||> List.fold AddStorageForLocalWitness

//--------------------------------------------------------------------------
// Lookup eenv
//--------------------------------------------------------------------------

let StorageForVal g m v eenv =
    let v =
        try eenv.valsInScope[v]
        with :? KeyNotFoundException ->
          assert false
          errorR(Error(FSComp.SR.ilUndefinedValue(showL(valAtBindL g v)), m))
          notlazy (Arg 668(* random value for post-hoc diagnostic analysis on generated tree *) )
    v.Force()

let StorageForValRef g m (v: ValRef) eenv = StorageForVal g m v.Deref eenv

let ComputeGenerateWitnesses (g: TcGlobals) eenv =
    g.generateWitnesses && not eenv.witnessesInScope.IsEmpty && not eenv.suppressWitnesses

let TryStorageForWitness (_g: TcGlobals) eenv (w: TraitWitnessInfo) =
    match eenv.witnessesInScope.TryGetValue w with
    | true, storage -> Some storage
    | _ -> None

let IsValRefIsDllImport g (vref: ValRef) =
    vref.Attribs |> HasFSharpAttributeOpt g g.attrib_DllImportAttribute

/// Determine how a top level value is represented, when it is being represented
/// as a method.
let GetMethodSpecForMemberVal amap g (memberInfo: ValMemberInfo) (vref: ValRef) =
    let m = vref.Range
    let numEnclosingTypars = CountEnclosingTyparsOfActualParentOfVal vref.Deref
    let tps, witnessInfos, curriedArgInfos, returnTy, retInfo =
         assert vref.ValReprInfo.IsSome
         GetTopValTypeInCompiledForm g vref.ValReprInfo.Value numEnclosingTypars vref.Type m
    let tyenvUnderTypars = TypeReprEnv.Empty.ForTypars tps
    let flatArgInfos = List.concat curriedArgInfos
    let isCtor = (memberInfo.MemberFlags.MemberKind = SynMemberKind.Constructor)
    let cctor = (memberInfo.MemberFlags.MemberKind = SynMemberKind.ClassConstructor)
    let parentTcref = vref.TopValDeclaringEntity
    let parentTypars = parentTcref.TyparsNoRange
    let numParentTypars = parentTypars.Length
    if tps.Length < numParentTypars then error(InternalError("CodeGen check: type checking did not ensure that this method is sufficiently generic", m))
    let ctps, mtps = List.splitAt numParentTypars tps
    let isCompiledAsInstance = ValRefIsCompiledAsInstanceMember g vref

    let ilActualRetTy =
        let ilRetTy = GenReturnType amap m tyenvUnderTypars returnTy
        if isCtor || cctor then ILType.Void else ilRetTy

    let ilTy = GenType amap m tyenvUnderTypars (mkAppTy parentTcref (List.map mkTyparTy ctps))

    let nm = vref.CompiledName g.CompilerGlobalState
    if isCompiledAsInstance || isCtor then
        // Find the 'this' argument type if any
        let thisTy, flatArgInfos =
            if isCtor then (GetFSharpViewOfReturnType g returnTy), flatArgInfos
            else
               match flatArgInfos with
               | [] -> error(InternalError("This instance method '" + vref.LogicalName + "' has no arguments", m))
               | (h, _) :: t -> h, t

        let thisTy = if isByrefTy g thisTy then destByrefTy g thisTy else thisTy
        let thisArgTys = argsOfAppTy g thisTy
        if numParentTypars <> thisArgTys.Length then
           let msg =
               sprintf
                   "CodeGen check: type checking did not quantify the correct number of type variables for this method, #parentTypars = %d, #mtps = %d, #thisArgTys = %d"
                   numParentTypars mtps.Length thisArgTys.Length
           warning(InternalError(msg, m))
        else
           List.iter2
              (fun gtp ty2 ->
                if not (typeEquiv g (mkTyparTy gtp) ty2) then
                  warning(InternalError("CodeGen check: type checking did not quantify the correct type variables for this method: generalization list contained "
                                           + gtp.Name + "#" + string gtp.Stamp + " and list from 'this' pointer contained " + (showL(typeL ty2)), m)))
              ctps
              thisArgTys
        let methodArgTys, paramInfos = List.unzip flatArgInfos
        let isSlotSig = memberInfo.MemberFlags.IsDispatchSlot || memberInfo.MemberFlags.IsOverrideOrExplicitImpl
        let ilMethodArgTys = GenParamTypes amap m tyenvUnderTypars isSlotSig methodArgTys
        let ilMethodInst = GenTypeArgs amap m tyenvUnderTypars (List.map mkTyparTy mtps)
        let mspec = mkILInstanceMethSpecInTy (ilTy, nm, ilMethodArgTys, ilActualRetTy, ilMethodInst)
        let mspecW =
            if not g.generateWitnesses || witnessInfos.IsEmpty then
                mspec
            else
                let ilWitnessArgTys = GenTypes amap m tyenvUnderTypars (GenWitnessTys g witnessInfos)
                let nmW = ExtraWitnessMethodName nm
                mkILInstanceMethSpecInTy (ilTy, nmW, ilWitnessArgTys @ ilMethodArgTys, ilActualRetTy, ilMethodInst)

        mspec, mspecW, ctps, mtps, curriedArgInfos, paramInfos, retInfo, witnessInfos, methodArgTys, returnTy
    else
        let methodArgTys, paramInfos = List.unzip flatArgInfos
        let ilMethodArgTys = GenParamTypes amap m tyenvUnderTypars false methodArgTys
        let ilMethodInst = GenTypeArgs amap m tyenvUnderTypars (List.map mkTyparTy mtps)
        let mspec = mkILStaticMethSpecInTy (ilTy, nm, ilMethodArgTys, ilActualRetTy, ilMethodInst)
        let mspecW =
            if not g.generateWitnesses || witnessInfos.IsEmpty then
                mspec
            else
                let ilWitnessArgTys = GenTypes amap m tyenvUnderTypars (GenWitnessTys g witnessInfos)
                let nmW = ExtraWitnessMethodName nm
                mkILStaticMethSpecInTy (ilTy, nmW, ilWitnessArgTys @ ilMethodArgTys, ilActualRetTy, ilMethodInst)

        mspec, mspecW, ctps, mtps, curriedArgInfos, paramInfos, retInfo, witnessInfos, methodArgTys, returnTy

/// Determine how a top-level value is represented, when representing as a field, by computing an ILFieldSpec
let ComputeFieldSpecForVal(optIntraAssemblyInfo: IlxGenIntraAssemblyInfo option, isInteractive, g, ilTyForProperty, vspec: Val, nm, m, cloc, ilTy, ilGetterMethRef) =
    assert vspec.IsCompiledAsTopLevel
    let generate() = GenFieldSpecForStaticField (isInteractive, g, ilTyForProperty, vspec, nm, m, cloc, ilTy)
    match optIntraAssemblyInfo with
    | None -> generate()
    | Some intraAssemblyInfo ->
        match intraAssemblyInfo.StaticFieldInfo.TryGetValue ilGetterMethRef with
        | true, res -> res
        | _ ->
            let res = generate()
            intraAssemblyInfo.StaticFieldInfo[ilGetterMethRef] <- res
            res

/// Compute the representation information for an F#-declared value (not a member nor a function).
/// Mutable and literal static fields must have stable names and live in the "public" location
let ComputeStorageForFSharpValue amap (g:TcGlobals) cloc optIntraAssemblyInfo optShadowLocal isInteractive returnTy (vref: ValRef) m =
    let nm = vref.CompiledName g.CompilerGlobalState
    let vspec = vref.Deref
    let ilTy = GenType amap m TypeReprEnv.Empty returnTy (* TypeReprEnv.Empty ok: not a field in a generic class *)
    let ilTyForProperty = mkILTyForCompLoc cloc
    let attribs = vspec.Attribs
    let hasLiteralAttr = HasFSharpAttribute g g.attrib_LiteralAttribute attribs
    let ilTypeRefForProperty = ilTyForProperty.TypeRef
    let ilGetterMethRef = mkILMethRef (ilTypeRefForProperty, ILCallingConv.Static, "get_"+nm, 0, [], ilTy)
    let ilSetterMethRef = mkILMethRef (ilTypeRefForProperty, ILCallingConv.Static, "set_"+nm, 0, [ilTy], ILType.Void)
    let ilFieldSpec = ComputeFieldSpecForVal(optIntraAssemblyInfo, isInteractive, g, ilTyForProperty, vspec, nm, m, cloc, ilTy, ilGetterMethRef)
    StaticPropertyWithField (ilFieldSpec, vref, hasLiteralAttr, ilTyForProperty, nm, ilTy, ilGetterMethRef, ilSetterMethRef, optShadowLocal)

/// Compute the representation information for an F#-declared member
let ComputeStorageForFSharpMember amap g topValInfo memberInfo (vref: ValRef) m =
    let mspec, mspecW, ctps, mtps, curriedArgInfos, paramInfos, retInfo, witnessInfos, methodArgTys, _ = GetMethodSpecForMemberVal amap g memberInfo vref
    Method (topValInfo, vref, mspec, mspecW, m, ctps, mtps, curriedArgInfos, paramInfos, witnessInfos, methodArgTys, retInfo)

/// Compute the representation information for an F#-declared function in a module or an F#-declared extension member.
/// Note, there is considerable overlap with ComputeStorageForFSharpMember/GetMethodSpecForMemberVal and these could be
/// rationalized.
let ComputeStorageForFSharpFunctionOrFSharpExtensionMember amap (g: TcGlobals) cloc topValInfo (vref: ValRef) m =
    let nm = vref.CompiledName g.CompilerGlobalState
    let numEnclosingTypars = CountEnclosingTyparsOfActualParentOfVal vref.Deref
    let tps, witnessInfos, curriedArgInfos, returnTy, retInfo = GetTopValTypeInCompiledForm g topValInfo numEnclosingTypars vref.Type m
    let tyenvUnderTypars = TypeReprEnv.Empty.ForTypars tps
    let methodArgTys, paramInfos = curriedArgInfos |> List.concat |> List.unzip
    let ilMethodArgTys = GenParamTypes amap m tyenvUnderTypars false methodArgTys
    let ilRetTy = GenReturnType amap m tyenvUnderTypars returnTy
    let ilLocTy = mkILTyForCompLoc cloc
    let ilMethodInst = GenTypeArgs amap m tyenvUnderTypars (List.map mkTyparTy tps)
    let mspec = mkILStaticMethSpecInTy (ilLocTy, nm, ilMethodArgTys, ilRetTy, ilMethodInst)
    let mspecW =
        if not g.generateWitnesses || witnessInfos.IsEmpty then
            mspec
        else
            let ilWitnessArgTys = GenTypes amap m tyenvUnderTypars (GenWitnessTys g witnessInfos)
            mkILStaticMethSpecInTy (ilLocTy, ExtraWitnessMethodName nm, (ilWitnessArgTys @ ilMethodArgTys), ilRetTy, ilMethodInst)
    Method (topValInfo, vref, mspec, mspecW, m, [], tps, curriedArgInfos, paramInfos, witnessInfos, methodArgTys, retInfo)

/// Determine if an F#-declared value, method or function is compiled as a method.
let IsFSharpValCompiledAsMethod g (v: Val) =
    match v.ValReprInfo with
    | None -> false
    | Some topValInfo ->
        not (isUnitTy g v.Type && not v.IsMemberOrModuleBinding && not v.IsMutable) &&
        not v.IsCompiledAsStaticPropertyWithoutField &&
        match GetTopValTypeInFSharpForm g topValInfo v.Type v.Range with
        | [], [], _, _ when not v.IsMember -> false
        | _ -> true

/// Determine how a top level value is represented, when it is being represented
/// as a method. This depends on its type and other representation information.
/// If it's a function or is polymorphic, then it gets represented as a
/// method (possibly and instance method). Otherwise it gets represented as a
/// static field and property.
let ComputeStorageForTopVal (amap, g, optIntraAssemblyInfo: IlxGenIntraAssemblyInfo option, isInteractive, optShadowLocal, vref: ValRef, cloc) =

  if isUnitTy g vref.Type && not vref.IsMemberOrModuleBinding && not vref.IsMutable then
      Null
  else
    let topValInfo =
        match vref.ValReprInfo with
        | None -> error(InternalError("ComputeStorageForTopVal: no arity found for " + showL(valRefL vref), vref.Range))
        | Some a -> a

    let m = vref.Range
    let nm = vref.CompiledName g.CompilerGlobalState

    if vref.Deref.IsCompiledAsStaticPropertyWithoutField then
        let nm = "get_"+nm
        let tyenvUnderTypars = TypeReprEnv.Empty.ForTypars []
        let ilRetTy = GenType amap m tyenvUnderTypars vref.Type
        let ty = mkILTyForCompLoc cloc
        let mspec = mkILStaticMethSpecInTy (ty, nm, [], ilRetTy, [])

        StaticProperty (mspec, optShadowLocal)
    else

        // Determine when a static field is required.
        //
        // REVIEW: This call to GetTopValTypeInFSharpForm is only needed to determine if this is a (type) function or a value
        // We should just look at the arity
        match GetTopValTypeInFSharpForm g topValInfo vref.Type vref.Range with
        | [], [], returnTy, _ when not vref.IsMember ->
            ComputeStorageForFSharpValue amap g cloc optIntraAssemblyInfo optShadowLocal isInteractive returnTy vref m
        | _ ->
            match vref.MemberInfo with
            | Some memberInfo when not vref.IsExtensionMember ->
                ComputeStorageForFSharpMember amap g topValInfo memberInfo vref m
            | _ ->
                ComputeStorageForFSharpFunctionOrFSharpExtensionMember amap g cloc topValInfo vref m

/// Determine how an F#-declared value, function or member is represented, if it is in the assembly being compiled.
let ComputeAndAddStorageForLocalTopVal (amap, g, intraAssemblyFieldTable, isInteractive, optShadowLocal) cloc (v: Val) eenv =
    let storage = ComputeStorageForTopVal (amap, g, Some intraAssemblyFieldTable, isInteractive, optShadowLocal, mkLocalValRef v, cloc)
    AddStorageForVal g (v, notlazy storage) eenv

/// Determine how an F#-declared value, function or member is represented, if it is an external assembly.
let ComputeStorageForNonLocalTopVal amap g cloc modref (v: Val) =
    match v.ValReprInfo with
    | None -> error(InternalError("ComputeStorageForNonLocalTopVal, expected an arity for " + v.LogicalName, v.Range))
    | Some _ -> ComputeStorageForTopVal (amap, g, None, false, NoShadowLocal, mkNestedValRef modref v, cloc)

/// Determine how all the F#-declared top level values, functions and members are represented, for an external module or namespace.
let rec AddStorageForNonLocalModuleOrNamespaceRef amap g cloc acc (modref: ModuleOrNamespaceRef) (modul: ModuleOrNamespace) =
    let acc =
        (acc, modul.ModuleOrNamespaceType.ModuleAndNamespaceDefinitions) ||> List.fold (fun acc smodul ->
            AddStorageForNonLocalModuleOrNamespaceRef amap g (CompLocForSubModuleOrNamespace cloc smodul) acc (modref.NestedTyconRef smodul) smodul)

    let acc =
        (acc, modul.ModuleOrNamespaceType.AllValsAndMembers) ||> Seq.fold (fun acc v ->
            AddStorageForVal g (v, lazy (ComputeStorageForNonLocalTopVal amap g cloc modref v)) acc)
    acc

/// Determine how all the F#-declared top level values, functions and members are represented, for an external assembly.
let AddStorageForExternalCcu amap g eenv (ccu: CcuThunk) =
    if not ccu.IsFSharp then eenv else
    let cloc = CompLocForCcu ccu
    let eenv =
       List.foldBack
           (fun smodul acc ->
               let cloc = CompLocForSubModuleOrNamespace cloc smodul
               let modref = mkNonLocalCcuRootEntityRef ccu smodul
               AddStorageForNonLocalModuleOrNamespaceRef amap g cloc acc modref smodul)
           ccu.RootModulesAndNamespaces
           eenv
    let eenv =
        let eref = ERefNonLocalPreResolved ccu.Contents (mkNonLocalEntityRef ccu [| |])
        (eenv, ccu.Contents.ModuleOrNamespaceType.AllValsAndMembers) ||> Seq.fold (fun acc v ->
            AddStorageForVal g (v, lazy (ComputeStorageForNonLocalTopVal amap g cloc eref v)) acc)
    eenv

/// Record how all the top level F#-declared values, functions and members are represented, for a local module or namespace.
let rec AddBindingsForLocalModuleType allocVal cloc eenv (mty: ModuleOrNamespaceType) =
    let eenv = List.fold (fun eenv submodul -> AddBindingsForLocalModuleType allocVal (CompLocForSubModuleOrNamespace cloc submodul) eenv submodul.ModuleOrNamespaceType) eenv mty.ModuleAndNamespaceDefinitions
    let eenv = Seq.fold (fun eenv v -> allocVal cloc v eenv) eenv mty.AllValsAndMembers
    eenv

/// Record how all the top level F#-declared values, functions and members are represented, for a set of referenced assemblies.
let AddExternalCcusToIlxGenEnv amap g eenv ccus =
    List.fold (AddStorageForExternalCcu amap g) eenv ccus

/// Record how all the unrealized abstract slots are represented, for a type definition.
let AddBindingsForTycon allocVal (cloc: CompileLocation) (tycon: Tycon) eenv =
    let unrealizedSlots =
        if tycon.IsFSharpObjectModelTycon
        then tycon.FSharpObjectModelTypeInfo.fsobjmodel_vslots
        else []
    (eenv, unrealizedSlots) ||> List.fold (fun eenv vref -> allocVal cloc vref.Deref eenv)

/// Record how constructs are represented, for a sequence of definitions in a module or namespace fragment.
let rec AddBindingsForModuleDefs allocVal (cloc: CompileLocation) eenv mdefs =
    List.fold (AddBindingsForModuleDef allocVal cloc) eenv mdefs

and AddDebugImportsToEnv (cenv: cenv) eenv (openDecls: OpenDeclaration list) =
    let ilImports =
        [| 
          for openDecl in openDecls do
            for modul in openDecl.Modules do
                if modul.IsNamespace then
                    ILDebugImport.ImportNamespace (fullDisplayTextOfModRef modul)
                else
                    ILDebugImport.ImportType (mkILNonGenericBoxedTy modul.CompiledRepresentationForNamedType)
            for t in openDecl.Types do
                let m = defaultArg openDecl.Range Range.range0
                ILDebugImport.ImportType (GenType cenv.amap m TypeReprEnv.Empty t)
        |]

    if ilImports.Length = 0 then
        eenv
    else
        // We flatten _all_ the import scopes, creating repetition, because C# debug engine doesn't seem to handle
        // nesting of import scopes at all. This means every new "open" in, say, a nested module in F# causes 
        // duplication of all the implicit/enclosing "open" in within the debug information. 
        // However overall there are not very many "open" declarations and debug information can be large
        // so this is not considered a problem.
        let imports =
            [| match eenv.imports with 
               | None -> ()
               | Some parent -> yield! parent.Imports
               yield! ilImports |]
             |> Array.filter (function
                | ILDebugImport.ImportNamespace _ -> true
                | ILDebugImport.ImportType t ->
                    t.IsNominal &&
                    // We filter out FSI_NNNN types (dynamic modules), since we don't really need them in the import tables.
                    not (t.QualifiedName.StartsWithOrdinal FsiDynamicModulePrefix
                         && t.TypeRef.Scope = ILScopeRef.Local ))
             |> Array.distinctBy (function
                | ILDebugImport.ImportNamespace nsp -> nsp
                | ILDebugImport.ImportType t -> t.QualifiedName)
                
        { eenv with imports = Some { Parent = None; Imports = imports } }

and AddBindingsForModuleDef allocVal cloc eenv x =
    match x with
    | TMDefRec(_isRec, _opens, tycons, mbinds, _) ->
        // Virtual don't have 'let' bindings and must be added to the environment
        let eenv = List.foldBack (AddBindingsForTycon allocVal cloc) tycons eenv
        let eenv = List.foldBack (AddBindingsForModule allocVal cloc) mbinds eenv
        eenv
    | TMDefLet(bind, _) ->
        allocVal cloc bind.Var eenv
    | TMDefDo _ ->
        eenv
    | TMDefOpens _->
        eenv
    | TMWithSig(ModuleOrNamespaceContentsWithSig(mtyp, _, _)) ->
        AddBindingsForLocalModuleType allocVal cloc eenv mtyp
    | TMDefs mdefs ->
        AddBindingsForModuleDefs allocVal cloc eenv mdefs

/// Record how constructs are represented, for a module or namespace.
and AddBindingsForModule allocVal cloc x eenv =
    match x with
    | ModuleOrNamespaceBinding.Binding bind ->
        allocVal cloc bind.Var eenv
    | ModuleOrNamespaceBinding.Module (mspec, mdef) ->
        let cloc =
            if mspec.IsNamespace then cloc
            else CompLocForFixedModule cloc.QualifiedNameOfFile cloc.TopImplQualifiedName mspec

        AddBindingsForModuleDef allocVal cloc eenv mdef

/// Record how constructs are represented, for the values and functions defined in a module or namespace fragment.
and AddBindingsForModuleTopVals _g allocVal _cloc eenv vs =
    List.foldBack allocVal vs eenv


/// Put the partial results for a generated fragment (i.e. a part of a CCU generated by FSI)
/// into the stored results for the whole CCU.
/// isIncrementalFragment = true --> "typed input"
/// isIncrementalFragment = false --> "#load"
let AddIncrementalLocalAssemblyFragmentToIlxGenEnv (amap: ImportMap, isIncrementalFragment, g, ccu, fragName, intraAssemblyInfo, eenv, typedImplFiles) =
    let cloc = CompLocForFragment fragName ccu
    let allocVal = ComputeAndAddStorageForLocalTopVal (amap, g, intraAssemblyInfo, true, NoShadowLocal)
    (eenv, typedImplFiles) ||> List.fold (fun eenv (TImplFile (qualifiedNameOfFile=qname; implExprWithSig=mexpr)) ->
        let cloc = { cloc with TopImplQualifiedName = qname.Text }
        if isIncrementalFragment then
            match mexpr with
            | ModuleOrNamespaceContentsWithSig(_, mdef, _) -> AddBindingsForModuleDef allocVal cloc eenv mdef
        else
            AddBindingsForLocalModuleType allocVal cloc eenv mexpr.Type)

//--------------------------------------------------------------------------
// Generate debugging marks
//--------------------------------------------------------------------------

/// Generate IL debugging information.
let GenILSourceMarker (g: TcGlobals) (m: range) =
    ILDebugPoint.Create(document=g.memoize_file m.FileIndex,
                          line=m.StartLine,
                          // NOTE: .NET && VS measure first column as column 1
                          column= m.StartColumn+1,
                          endLine= m.EndLine,
                          endColumn=m.EndColumn+1)

/// Optionally generate DebugRange for methods.  This gets attached to the whole method.
let GenPossibleILDebugRange cenv m =
    if cenv.opts.generateDebugSymbols then
        Some (GenILSourceMarker cenv.g m )
    else
        None

//--------------------------------------------------------------------------
// Helpers for merging property definitions
//--------------------------------------------------------------------------

let HashRangeSorted (ht: IDictionary<_, int * _>) =
    [ for KeyValue(_k, v) in ht -> v ] |> List.sortBy fst |> List.map snd

let MergeOptions m o1 o2 =
    match o1, o2 with
    | Some x, None | None, Some x -> Some x
    | None, None -> None
    | Some x, Some _ ->
#if DEBUG
       // This warning fires on some code that also triggers this warning:
       //    The implementation of a specified generic interface
       //    required a method implementation not fully supported by F# Interactive. In
       //    the unlikely event that the resulting class fails to load then compile
       //    the interface type into a statically-compiled DLL and reference it using '#r'
       // The code is OK so we don't print this.
       errorR(InternalError("MergeOptions: two values given", m))
#else
       ignore m
#endif
       Some x

let MergePropertyPair m (pd: ILPropertyDef) (pdef: ILPropertyDef) =
    pd.With(getMethod=MergeOptions m pd.GetMethod pdef.GetMethod,
            setMethod=MergeOptions m pd.SetMethod pdef.SetMethod)

type PropKey = PropKey of string * ILTypes * ILThisConvention

let AddPropertyDefToHash (m: range) (ht: Dictionary<PropKey, int * ILPropertyDef>) (pdef: ILPropertyDef) =
    let nm = PropKey(pdef.Name, pdef.Args, pdef.CallingConv)
    match ht.TryGetValue nm with
    | true, (idx, pd) ->
        ht[nm] <- (idx, MergePropertyPair m pd pdef)
    | _ ->
        ht[nm] <- (ht.Count, pdef)


/// Merge a whole group of properties all at once
let MergePropertyDefs m ilPropertyDefs =
    let ht = Dictionary<_, _>(3, HashIdentity.Structural)
    ilPropertyDefs |> List.iter (AddPropertyDefToHash m ht)
    HashRangeSorted ht

//--------------------------------------------------------------------------
// Buffers for compiling modules. The entire assembly gets compiled via an AssemblyBuilder
//--------------------------------------------------------------------------

/// Information collected imperatively for each type definition
type TypeDefBuilder(tdef: ILTypeDef, tdefDiscards) =
    let gmethods = ResizeArray<ILMethodDef>(0)
    let gfields = ResizeArray<ILFieldDef>(0)
    let gproperties: Dictionary<PropKey, int * ILPropertyDef> = Dictionary<_, _>(3, HashIdentity.Structural)
    let gevents = ResizeArray<ILEventDef>(0)
    let gnested = TypeDefsBuilder()

    member b.Close() =
        tdef.With(methods = mkILMethods (tdef.Methods.AsList() @ ResizeArray.toList gmethods),
                  fields = mkILFields (tdef.Fields.AsList() @ ResizeArray.toList gfields),
                  properties = mkILProperties (tdef.Properties.AsList() @ HashRangeSorted gproperties ),
                  events = mkILEvents (tdef.Events.AsList() @ ResizeArray.toList gevents),
                  nestedTypes = mkILTypeDefs (tdef.NestedTypes.AsList() @ gnested.Close()))

    member b.AddEventDef edef = gevents.Add edef

    member b.AddFieldDef ilFieldDef = gfields.Add ilFieldDef

    member b.AddMethodDef ilMethodDef =
        let discard =
            match tdefDiscards with
            | Some (mdefDiscard, _) -> mdefDiscard ilMethodDef
            | None -> false
        if not discard then
            gmethods.Add ilMethodDef

    member _.NestedTypeDefs = gnested

    member _.GetCurrentFields() = gfields |> Seq.readonly

    /// Merge Get and Set property nodes, which we generate independently for F# code
    /// when we come across their corresponding methods.
    member _.AddOrMergePropertyDef(pdef, m) =
        let discard =
            match tdefDiscards with
            | Some (_, pdefDiscard) -> pdefDiscard pdef
            | None -> false
        if not discard then
            AddPropertyDefToHash m gproperties pdef

    member _.PrependInstructionsToSpecificMethodDef(cond, instrs, tag, imports) =
        match ResizeArray.tryFindIndex cond gmethods with
        | Some idx -> gmethods[idx] <- prependInstrsToMethod instrs gmethods[idx]
        | None ->
            let body = mkMethodBody (false, [], 1, nonBranchingInstrsToCode instrs, tag, imports)
            gmethods.Add(mkILClassCtor body)


and TypeDefsBuilder() =
    let tdefs: HashMultiMap<string, int * (TypeDefBuilder * bool)> = HashMultiMap(0, HashIdentity.Structural)
    let mutable countDown = System.Int32.MaxValue

    member b.Close() =
        //The order we emit type definitions is not deterministic since it is using the reverse of a range from a hash table. We should use an approximation of source order.
        // Ideally it shouldn't matter which order we use.
        // However, for some tests FSI generated code appears sensitive to the order, especially for nested types.

        [ for b, eliminateIfEmpty in HashRangeSorted tdefs do
              let tdef = b.Close()
              // Skip the <PrivateImplementationDetails$> type if it is empty
              if not eliminateIfEmpty
                 || not (tdef.NestedTypes.AsList()).IsEmpty
                 || not (tdef.Fields.AsList()).IsEmpty
                 || not (tdef.Events.AsList()).IsEmpty
                 || not (tdef.Properties.AsList()).IsEmpty
                 || not (Array.isEmpty (tdef.Methods.AsArray())) then
                  yield tdef ]

    member b.FindTypeDefBuilder nm =
        try tdefs[nm] |> snd |> fst
        with :? KeyNotFoundException -> failwith ("FindTypeDefBuilder: " + nm + " not found")

    member b.FindNestedTypeDefsBuilder path =
        List.fold (fun (acc: TypeDefsBuilder) x -> acc.FindTypeDefBuilder(x).NestedTypeDefs) b path

    member b.FindNestedTypeDefBuilder(tref: ILTypeRef) =
        b.FindNestedTypeDefsBuilder(tref.Enclosing).FindTypeDefBuilder(tref.Name)

    member b.AddTypeDef(tdef: ILTypeDef, eliminateIfEmpty, addAtEnd, tdefDiscards) =
        let idx = if addAtEnd then (countDown <- countDown - 1; countDown) else tdefs.Count
        tdefs.Add (tdef.Name, (idx, (TypeDefBuilder(tdef, tdefDiscards), eliminateIfEmpty)))

type AnonTypeGenerationTable() =
    // Dictionary is safe here as it will only be used during the codegen stage - will happen on a single thread.
    let dict = Dictionary<Stamp, ILMethodRef * ILMethodRef[] * ILType>(HashIdentity.Structural)
    member _.Table = dict

/// Assembly generation buffers
type AssemblyBuilder(cenv: cenv, anonTypeTable: AnonTypeGenerationTable) as mgbuf =
    let g = cenv.g
    // The Abstract IL table of types
    let gtdefs= TypeDefsBuilder()

    // The definitions of top level values, as quotations.
    // Dictionary is safe here as it will only be used during the codegen stage - will happen on a single thread.
    let mutable reflectedDefinitions: Dictionary<Val, string * int * Expr> = Dictionary(HashIdentity.Reference)
    let mutable extraBindingsToGenerate = []

    // A memoization table for generating value types for big constant arrays
    let rawDataValueTypeGenerator =
         MemoizationTable<CompileLocation * int, ILTypeSpec>(
            (fun (cloc, size) ->
                 let name = CompilerGeneratedName ("T" + string(newUnique()) + "_" + string size + "Bytes") // Type names ending ...$T<unique>_37Bytes
                 let vtdef = mkRawDataValueTypeDef g.iltyp_ValueType (name, size, 0us)
                 let vtref = NestedTypeRefForCompLoc cloc vtdef.Name
                 let vtspec = mkILTySpec(vtref, [])
                 let vtdef = vtdef.WithAccess(ComputeTypeAccess vtref true)
                 mgbuf.AddTypeDef(vtref, vtdef, false, true, None)
                 vtspec),
               keyComparer=HashIdentity.Structural)

    let generateAnonType genToStringMethod (isStruct, ilTypeRef, nms) =

        let propTys = [ for i, nm in Array.indexed nms -> nm, ILType.TypeVar (uint16 i) ]

        // Note that this alternative below would give the same names as C#, but the generated
        // comparison/equality doesn't know about these names.
        //let flds = [ for (i, nm) in Array.indexed nms -> (nm, "<" + nm + ">" + "i__Field", ILType.TypeVar (uint16 i)) ]
        let ilCtorRef = mkILMethRef(ilTypeRef, ILCallingConv.Instance, ".ctor", 0, List.map snd propTys, ILType.Void)

        let ilMethodRefs =
            [| for propName, propTy in propTys ->
                   mkILMethRef (ilTypeRef, ILCallingConv.Instance, "get_" + propName, 0, [], propTy) |]

        let ilTy = mkILNamedTy (if isStruct then ILBoxity.AsValue else ILBoxity.AsObject) ilTypeRef (List.map snd propTys)

        if ilTypeRef.Scope.IsLocalRef then

            let flds = [ for i, nm in Array.indexed nms -> (nm, nm + "@", ILType.TypeVar (uint16 i)) ]

            let ilGenericParams =
                [ for nm in nms ->
                    { Name = sprintf "<%s>j__TPar" nm
                      Constraints = []
                      Variance=NonVariant
                      CustomAttrsStored = storeILCustomAttrs emptyILCustomAttrs
                      HasReferenceTypeConstraint=false
                      HasNotNullableValueTypeConstraint=false
                      HasDefaultConstructorConstraint= false
                      MetadataIndex = NoMetadataIdx } ]

            let ilTy = mkILFormalNamedTy (if isStruct then ILBoxity.AsValue else ILBoxity.AsObject) ilTypeRef ilGenericParams

            // Generate the IL fields
            let ilFieldDefs =
                mkILFields
                    [ for _, fldName, fldTy in flds ->
                        // Don't hide fields when splitting to multiple assemblies.
                        let access = 
                            if cenv.opts.isInteractive && cenv.opts.fsiMultiAssemblyEmit then ILMemberAccess.Public
                            else ILMemberAccess.Private
                        let fdef = mkILInstanceField (fldName, fldTy, None, access)
                        fdef.With(customAttrs = mkILCustomAttrs [ g.DebuggerBrowsableNeverAttribute ]) ]

            // Generate property definitions for the fields compiled as properties
            let ilProperties =
                mkILProperties
                    [ for i, (propName, _fldName, fldTy) in List.indexed flds ->
                            ILPropertyDef(name=propName,
                              attributes=PropertyAttributes.None,
                              setMethod=None,
                              getMethod=Some(mkILMethRef(ilTypeRef, ILCallingConv.Instance, "get_" + propName, 0, [], fldTy )),
                              callingConv=ILCallingConv.Instance.ThisConv,
                              propertyType=fldTy,
                              init= None,
                              args=[],
                              customAttrs=mkILCustomAttrs [ mkCompilationMappingAttrWithSeqNum g (int SourceConstructFlags.Field) i ]) ]

            let ilMethods =
                [ for propName, fldName, fldTy in flds ->
                        mkLdfldMethodDef ("get_" + propName, ILMemberAccess.Public, false, ilTy, fldName, fldTy)
                  yield! genToStringMethod ilTy ]

            let ilBaseTy = (if isStruct then g.iltyp_ValueType else g.ilg.typ_Object)

            let ilBaseTySpec = (if isStruct then None else Some ilBaseTy.TypeSpec)
            let ilCtorDef = mkILSimpleStorageCtorWithParamNames(ilBaseTySpec, ilTy, [], flds, ILMemberAccess.Public, None, None)

            // Create a tycon that looks exactly like a record definition, to help drive the generation of equality/comparison code
            let m = range0
            let tps =
                [ for nm in nms ->
                    let stp = SynTypar(mkSynId m ("T"+nm), TyparStaticReq.None, true)
                    Construct.NewTypar (TyparKind.Type, TyparRigidity.WarnIfNotRigid, stp, false, TyparDynamicReq.Yes, [], true, true) ]

            let tycon =
                let lmtyp = MaybeLazy.Strict (Construct.NewEmptyModuleOrNamespaceType ModuleOrType)
                let cpath = CompPath(ilTypeRef.Scope, [])
                Construct.NewTycon(Some cpath, ilTypeRef.Name, m, taccessPublic, taccessPublic, TyparKind.Type, LazyWithContext.NotLazy tps, XmlDoc.Empty, false, false, false, lmtyp)

            if isStruct then
                tycon.SetIsStructRecordOrUnion true

            tycon.entity_tycon_repr <-
                TFSharpRecdRepr
                  (Construct.MakeRecdFieldsTable
                    ((tps, flds) ||> List.map2 (fun tp (propName, _fldName, _fldTy) ->
                            Construct.NewRecdField false None (mkSynId m propName) false (mkTyparTy tp) true false [] [] XmlDoc.Empty taccessPublic false)))

            let tcref = mkLocalTyconRef tycon
            let typ = generalizedTyconRef g tcref
            let tcaug = tcref.TypeContents

            tcaug.tcaug_interfaces <-
                [ (g.mk_IStructuralComparable_ty, true, m)
                  (g.mk_IComparable_ty, true, m)
                  (mkAppTy g.system_GenericIComparable_tcref [typ], true, m)
                  (g.mk_IStructuralEquatable_ty, true, m)
                  (mkAppTy g.system_GenericIEquatable_tcref [typ], true, m) ]

            let vspec1, vspec2 = AugmentWithHashCompare.MakeValsForEqualsAugmentation g tcref
            let evspec1, evspec2, evspec3 = AugmentWithHashCompare.MakeValsForEqualityWithComparerAugmentation g tcref
            let cvspec1, cvspec2 = AugmentWithHashCompare.MakeValsForCompareAugmentation g tcref
            let cvspec3 = AugmentWithHashCompare.MakeValsForCompareWithComparerAugmentation g tcref

            tcaug.SetCompare (mkLocalValRef cvspec1, mkLocalValRef cvspec2)
            tcaug.SetCompareWith (mkLocalValRef cvspec3)
            tcaug.SetEquals (mkLocalValRef vspec1, mkLocalValRef vspec2)
            tcaug.SetHashAndEqualsWith (mkLocalValRef evspec1, mkLocalValRef evspec2, mkLocalValRef evspec3)

            // Build the ILTypeDef. We don't rely on the normal record generation process because we want very specific field names

            let ilTypeDefAttribs = mkILCustomAttrs [ g.CompilerGeneratedAttribute; mkCompilationMappingAttr g (int SourceConstructFlags.RecordType) ]

            let ilInterfaceTys = [ for ity, _, _ in tcaug.tcaug_interfaces -> GenType cenv.amap m (TypeReprEnv.Empty.ForTypars tps) ity ]

            let ilTypeDef =
                mkILGenericClass (ilTypeRef.Name, ILTypeDefAccess.Public, ilGenericParams, ilBaseTy, ilInterfaceTys,
                                    mkILMethods (ilCtorDef :: ilMethods), ilFieldDefs, emptyILTypeDefs,
                                    ilProperties, mkILEvents [], ilTypeDefAttribs,
                                    ILTypeInit.BeforeField)

            let ilTypeDef = ilTypeDef.WithSealed(true).WithSerializable(true)

            mgbuf.AddTypeDef(ilTypeRef, ilTypeDef, false, true, None)

            let extraBindings =
                [ yield! AugmentWithHashCompare.MakeBindingsForCompareAugmentation g tycon
                  yield! AugmentWithHashCompare.MakeBindingsForCompareWithComparerAugmentation g tycon
                  yield! AugmentWithHashCompare.MakeBindingsForEqualityWithComparerAugmentation g tycon
                  yield! AugmentWithHashCompare.MakeBindingsForEqualsAugmentation g tycon ]

            let optimizedExtraBindings =
                extraBindings |> List.map (fun (TBind(a, b, c)) ->
                    // Disable method splitting for bindings related to anonymous records
                    TBind(a, cenv.optimizeDuringCodeGen true b, c))

            extraBindingsToGenerate <- optimizedExtraBindings @ extraBindingsToGenerate

        (ilCtorRef, ilMethodRefs, ilTy)

    let mutable explicitEntryPointInfo: ILTypeRef option = None

    /// static init fields on script modules.
    let mutable scriptInitFspecs: (ILFieldSpec * range) list = []

    member _.AddScriptInitFieldSpec (fieldSpec, range) =
        scriptInitFspecs <- (fieldSpec, range) :: scriptInitFspecs

    /// This initializes the script in #load and fsc command-line order causing their
    /// side effects to be executed.
    member mgbuf.AddInitializeScriptsInOrderToEntryPoint (imports) =
        // Get the entry point and initialized any scripts in order.
        match explicitEntryPointInfo with
        | Some tref ->
            let InitializeCompiledScript(fspec, m) =
                let ilDebugRange = GenPossibleILDebugRange cenv m
                mgbuf.AddExplicitInitToSpecificMethodDef((fun (md: ILMethodDef) -> md.IsEntryPoint), tref, fspec, ilDebugRange, imports, [], [])
            scriptInitFspecs |> List.iter InitializeCompiledScript
        | None -> ()

    member _.GenerateRawDataValueType (cloc, size) =
        // Byte array literals require a ValueType of size the required number of bytes.
        // With fsi.exe, S.R.Emit TypeBuilder CreateType has restrictions when a ValueType VT is nested inside a type T, and T has a field of type VT.
        // To avoid this situation, these ValueTypes are generated under the private implementation rather than in the current cloc. [was bug 1532].
        let cloc = CompLocForPrivateImplementationDetails cloc
        rawDataValueTypeGenerator.Apply((cloc, size))

    member _.GenerateAnonType (genToStringMethod, anonInfo: AnonRecdTypeInfo) =
        let isStruct = evalAnonInfoIsStruct anonInfo
        let key = anonInfo.Stamp
        if not (anonTypeTable.Table.ContainsKey key) then
            let info = generateAnonType genToStringMethod (isStruct, anonInfo.ILTypeRef, anonInfo.SortedNames)
            anonTypeTable.Table[key] <- info

    member this.LookupAnonType (genToStringMethod, anonInfo: AnonRecdTypeInfo) =
        match anonTypeTable.Table.TryGetValue anonInfo.Stamp with
        | true, res -> res
        | _ ->
           if anonInfo.ILTypeRef.Scope.IsLocalRef then
               failwithf "the anonymous record %A has not been generated in the pre-phase of generating this module" anonInfo.ILTypeRef
           this.GenerateAnonType (genToStringMethod, anonInfo)
           anonTypeTable.Table[anonInfo.Stamp]

    member _.GrabExtraBindingsToGenerate () =
        let result = extraBindingsToGenerate
        extraBindingsToGenerate <- []
        result

    member _.AddTypeDef (tref: ILTypeRef, tdef, eliminateIfEmpty, addAtEnd, tdefDiscards) =
        gtdefs.FindNestedTypeDefsBuilder(tref.Enclosing).AddTypeDef(tdef, eliminateIfEmpty, addAtEnd, tdefDiscards)

    member _.GetCurrentFields (tref: ILTypeRef) =
        gtdefs.FindNestedTypeDefBuilder(tref).GetCurrentFields()

    member _.AddReflectedDefinition (vspec: Val, expr) =
        // preserve order by storing index of item
        let n = reflectedDefinitions.Count
        reflectedDefinitions.Add(vspec, (vspec.CompiledName cenv.g.CompilerGlobalState, n, expr))

    member _.ReplaceNameOfReflectedDefinition (vspec, newName) =
        match reflectedDefinitions.TryGetValue vspec with
        | true, (name, n, expr) when name <> newName -> reflectedDefinitions[vspec] <- (newName, n, expr)
        | _ -> ()

    member _.AddMethodDef (tref: ILTypeRef, ilMethodDef) =
        gtdefs.FindNestedTypeDefBuilder(tref).AddMethodDef(ilMethodDef)
        if ilMethodDef.IsEntryPoint then
            explicitEntryPointInfo <- Some tref

    member _.AddExplicitInitToSpecificMethodDef (cond, tref, fspec, sourceOpt, imports, feefee, seqpt) =
        // Authoring a .cctor with effects forces the cctor for the 'initialization' module by doing a dummy store & load of a field
        // Doing both a store and load keeps FxCop happier because it thinks the field is useful
        let instrs =
            [ yield! (if condition "NO_ADD_FEEFEE_TO_CCTORS" then [] elif condition "ADD_SEQPT_TO_CCTORS" then seqpt else feefee) // mark start of hidden code
              yield mkLdcInt32 0
              yield mkNormalStsfld fspec
              yield mkNormalLdsfld fspec
              yield AI_pop]
        gtdefs.FindNestedTypeDefBuilder(tref).PrependInstructionsToSpecificMethodDef(cond, instrs, sourceOpt, imports)

    member _.AddEventDef (tref, edef) =
        gtdefs.FindNestedTypeDefBuilder(tref).AddEventDef(edef)

    member _.AddFieldDef (tref, ilFieldDef) =
        gtdefs.FindNestedTypeDefBuilder(tref).AddFieldDef(ilFieldDef)

    member _.AddOrMergePropertyDef (tref, pdef, m) =
        gtdefs.FindNestedTypeDefBuilder(tref).AddOrMergePropertyDef(pdef, m)

    member _.Close() =
        // old implementation adds new element to the head of list so result was accumulated in reversed order
        let orderedReflectedDefinitions =
            [for KeyValue(vspec, (name, n, expr)) in reflectedDefinitions -> n, ((name, vspec), expr)]
            |> List.sortBy (fst >> (~-)) // invert the result to get 'order-by-descending' behavior (items in list are 0..* so we don't need to worry about int.MinValue)
            |> List.map snd
        gtdefs.Close(), orderedReflectedDefinitions

    member _.cenv = cenv

    member _.GetExplicitEntryPointInfo() = explicitEntryPointInfo

/// Record the types of the things on the evaluation stack.
/// Used for the few times we have to flush the IL evaluation stack and to compute maxStack.
let pop (i: int) : Pops = i
let Push tys: Pushes = tys
let Push0 = Push []

let FeeFee (cenv: cenv) = (if cenv.opts.testFlagEmitFeeFeeAs100001 then 100001 else 0x00feefee)
let FeeFeeInstr (cenv: cenv) doc =
      I_seqpoint (ILDebugPoint.Create(document = doc,
                                        line = FeeFee cenv,
                                        column = 0,
                                        endLine = FeeFee cenv,
                                        endColumn = 0))

/// Buffers for IL code generation
type CodeGenBuffer(m: range,
                   mgbuf: AssemblyBuilder,
                   methodName,
                   alreadyUsedArgs: int) =

    let g = mgbuf.cenv.g
    let locals = ResizeArray<(string * (Mark * Mark)) list * ILType * bool>(10)
    let codebuf = ResizeArray<ILInstr>(200)
    let exnSpecs = ResizeArray<ILExceptionSpec>(10)

    // Keep track of the current stack so we can spill stuff when we hit a "try" when some stuff
    // is on the stack.
    let mutable stack: ILType list = []
    let mutable nstack = 0
    let mutable maxStack = 0
    let mutable hasDebugPoints = false
    let mutable anyDocument = None // we collect an arbitrary document in order to emit the header FeeFee if needed

    let codeLabelToPC: Dictionary<ILCodeLabel, int> = Dictionary<_, _>(10)
    let codeLabelToCodeLabel: Dictionary<ILCodeLabel, ILCodeLabel> = Dictionary<_, _>(10)

    let rec lab2pc n lbl =
        if n = System.Int32.MaxValue then error(InternalError("recursive label graph", m))
        match codeLabelToCodeLabel.TryGetValue lbl with
        | true, l -> lab2pc (n + 1) l
        | _ -> codeLabelToPC[lbl]

    // Add a nop to make way for the first debug point.
    do if mgbuf.cenv.opts.generateDebugSymbols then
          let doc = g.memoize_file m.FileIndex
          let i = FeeFeeInstr mgbuf.cenv doc
          codebuf.Add i // for the FeeFee or a better debug point

    member _.DoPushes (pushes: Pushes) =
        for ty in pushes do
           stack <- ty :: stack
           nstack <- nstack + 1
           maxStack <- Operators.max maxStack nstack

    member _.DoPops (n: Pops) =
        for i = 0 to n - 1 do
           match stack with
           | [] ->
               let msg = sprintf "pop on empty stack during code generation, methodName = %s, m = %s" methodName (stringOfRange m)
               System.Diagnostics.Debug.Assert(false, msg)
               warning(InternalError(msg, m))
           | _ :: t ->
               stack <- t
               nstack <- nstack - 1

    member _.GetCurrentStack() = stack

    member _.AssertEmptyStack() =
        if not (isNil stack) then
            let msg =
                sprintf "stack flush didn't work, or extraneous expressions left on stack before stack restore, methodName = %s, stack = %+A, m = %s"
                   methodName stack (stringOfRange m)
            System.Diagnostics.Debug.Assert(false, msg)
            warning(InternalError(msg, m))
        ()

    member cgbuf.EmitInstr(pops, pushes, i) =
        cgbuf.DoPops pops
        cgbuf.DoPushes pushes
        codebuf.Add i

    member cgbuf.EmitInstrs (pops, pushes, is) =
        cgbuf.DoPops pops
        cgbuf.DoPushes pushes
        is |> List.iter codebuf.Add

    member private _.EnsureNopBetweenDebugPoints() =
        // Always add a nop between debug points to help .NET get the stepping right
        // Don't do this after a FeeFee marker for hidden code
        if (codebuf.Count > 0 &&
             (match codebuf[codebuf.Count-1] with
              | I_seqpoint sm when sm.Line <> FeeFee mgbuf.cenv -> true
              | _ -> false)) then

            codebuf.Add(AI_nop)

    member cgbuf.EmitDebugPoint (m: range) =
        if mgbuf.cenv.opts.generateDebugSymbols then

            let attr = GenILSourceMarker g m
            let i = I_seqpoint attr
            hasDebugPoints <- true

            // Replace a FeeFee seqpoint with a better debug point
            let n = codebuf.Count
            let isSingleFeeFee =
                match codebuf[n-1] with
                | I_seqpoint sm -> (sm.Line = FeeFee mgbuf.cenv)
                | _ -> false

            if isSingleFeeFee then
                codebuf[n-1] <- i
            else
                cgbuf.EnsureNopBetweenDebugPoints()
                codebuf.Add i

            anyDocument <- Some attr.Document

    // Emit FeeFee breakpoints for hidden code, see https://blogs.msdn.microsoft.com/jmstall/2005/06/19/line-hidden-and-0xfeefee-sequence-points/
    member cgbuf.EmitStartOfHiddenCode() =
        if mgbuf.cenv.opts.generateDebugSymbols then
            let doc = g.memoize_file m.FileIndex
            let i = FeeFeeInstr mgbuf.cenv doc
            hasDebugPoints <- true

            // don't emit just after another FeeFee
            let n = codebuf.Count
            let isSingleFeeFee =
                match codebuf[n-1] with
                | I_seqpoint sm -> (sm.Line = FeeFee mgbuf.cenv)
                | _ -> false

            if not isSingleFeeFee then
                cgbuf.EnsureNopBetweenDebugPoints()
                codebuf.Add i

    member _.EmitExceptionClause clause =
         exnSpecs.Add clause

    member _.GenerateDelayMark(_nm) =
         let lab = generateCodeLabel()
         Mark lab

    member _.SetCodeLabelToCodeLabel(lab1, lab2) =
#if DEBUG
        if codeLabelToCodeLabel.ContainsKey lab1 then
            let msg = sprintf "two values given for label %s, methodName = %s, m = %s" (formatCodeLabel lab1) methodName (stringOfRange m)
            System.Diagnostics.Debug.Assert(false, msg)
            warning(InternalError(msg, m))
#endif
        codeLabelToCodeLabel[lab1] <- lab2

    member _.SetCodeLabelToPC(lab, pc) =
#if DEBUG
        if codeLabelToPC.ContainsKey lab then
            let msg = sprintf "two values given for label %s, methodName = %s, m = %s" (formatCodeLabel lab) methodName (stringOfRange m)
            System.Diagnostics.Debug.Assert(false, msg)
            warning(InternalError(msg, m))
#endif
        codeLabelToPC[lab] <- pc

    member cgbuf.SetMark (mark1: Mark, mark2: Mark) =
        cgbuf.SetCodeLabelToCodeLabel(mark1.CodeLabel, mark2.CodeLabel)

    member cgbuf.SetMarkToHere (Mark lab) =
        cgbuf.SetCodeLabelToPC(lab, codebuf.Count)

    member cgbuf.SetMarkToHereIfNecessary (inplabOpt: Mark option) =
        match inplabOpt with
        | None -> ()
        | Some inplab -> cgbuf.SetMarkToHere inplab

    member cgbuf.SetMarkOrEmitBranchIfNecessary (inplabOpt: Mark option, target: Mark) =
        match inplabOpt with
        | None -> cgbuf.EmitInstr (pop 0, Push0, I_br target.CodeLabel)
        | Some inplab -> cgbuf.SetMark(inplab, target)

    member cgbuf.SetStack s =
        stack <- s
        nstack <- s.Length

    member cgbuf.Mark s =
        let res = cgbuf.GenerateDelayMark s
        cgbuf.SetMarkToHere res
        res

    member _.mgbuf = mgbuf

    member _.MethodName = methodName

    member _.PreallocatedArgCount = alreadyUsedArgs

    member _.AllocLocal(ranges, ty, isFixed) =
        let j = locals.Count
        locals.Add((ranges, ty, isFixed))
        j

    member cgbuf.ReallocLocal(cond, ranges, ty, isFixed) =
        match ResizeArray.tryFindIndexi cond locals with
        | Some j ->
            let prevRanges, _, isFixed = locals[j]
            locals[j] <- ((ranges@prevRanges), ty, isFixed)
            j, true
        | None ->
            cgbuf.AllocLocal(ranges, ty, isFixed), false

    member _.Close() =

        let instrs = codebuf.ToArray()

        // Fixup the first instruction to be a FeeFee debug point if needed
        let instrs =
            instrs |> Array.mapi (fun idx i2 ->
                if idx = 0 && (match i2 with AI_nop -> true | _ -> false) && anyDocument.IsSome then
                    // This special dummy debug point says skip the start of the method
                    hasDebugPoints <- true
                    FeeFeeInstr mgbuf.cenv anyDocument.Value
                else
                    i2)

        let codeLabels =
            let dict = Dictionary.newWithSize (codeLabelToPC.Count + codeLabelToCodeLabel.Count)
            for kvp in codeLabelToPC do dict.Add(kvp.Key, lab2pc 0 kvp.Key)
            for kvp in codeLabelToCodeLabel do dict.Add(kvp.Key, lab2pc 0 kvp.Key)
            dict

        (ResizeArray.toList locals, maxStack, codeLabels, instrs, ResizeArray.toList exnSpecs, hasDebugPoints)

module CG =
    let EmitInstr (cgbuf: CodeGenBuffer) pops pushes i = cgbuf.EmitInstr(pops, pushes, i)
    let EmitInstrs (cgbuf: CodeGenBuffer) pops pushes is = cgbuf.EmitInstrs(pops, pushes, is)
    let EmitDebugPoint (cgbuf: CodeGenBuffer) m = cgbuf.EmitDebugPoint m
    let GenerateDelayMark (cgbuf: CodeGenBuffer) nm = cgbuf.GenerateDelayMark nm
    let SetMark (cgbuf: CodeGenBuffer) m1 m2 = cgbuf.SetMark(m1, m2)
    let SetMarkToHere (cgbuf: CodeGenBuffer) m1 = cgbuf.SetMarkToHere m1
    let SetStack (cgbuf: CodeGenBuffer) s = cgbuf.SetStack s
    let GenerateMark (cgbuf: CodeGenBuffer) s = cgbuf.Mark s

//--------------------------------------------------------------------------
// Compile constants
//--------------------------------------------------------------------------

let GenString cenv cgbuf s =
    CG.EmitInstr cgbuf (pop 0) (Push [cenv.g.ilg.typ_String]) (I_ldstr s)

let GenConstArray cenv (cgbuf: CodeGenBuffer) eenv ilElementType (data:'a[]) (write: ByteBuffer -> 'a -> unit) =
    let g = cenv.g
    use buf = ByteBuffer.Create data.Length
    data |> Array.iter (write buf)
    let bytes = buf.AsMemory().ToArray()
    let ilArrayType = mkILArr1DTy ilElementType
    if data.Length = 0 then
        CG.EmitInstrs cgbuf (pop 0) (Push [ilArrayType]) [ mkLdcInt32 0; I_newarr (ILArrayShape.SingleDimensional, ilElementType); ]
    else
        let vtspec = cgbuf.mgbuf.GenerateRawDataValueType(eenv.cloc, bytes.Length)
        let ilFieldName = CompilerGeneratedName ("field" + string(newUnique()))
        let fty = ILType.Value vtspec
        let ilFieldDef = mkILStaticField (ilFieldName, fty, None, Some bytes, ILMemberAccess.Assembly)
        let ilFieldDef = ilFieldDef.With(customAttrs = mkILCustomAttrs [ g.DebuggerBrowsableNeverAttribute ])
        let fspec = mkILFieldSpecInTy (mkILTyForCompLoc eenv.cloc, ilFieldName, fty)
        CountStaticFieldDef()
        cgbuf.mgbuf.AddFieldDef(fspec.DeclaringTypeRef, ilFieldDef)
        CG.EmitInstrs cgbuf
          (pop 0)
          (Push [ ilArrayType; ilArrayType; g.iltyp_RuntimeFieldHandle ])
          [ mkLdcInt32 data.Length
            I_newarr (ILArrayShape.SingleDimensional, ilElementType)
            AI_dup
            I_ldtoken (ILToken.ILField fspec) ]
        CG.EmitInstr cgbuf
          (pop 2)
          Push0
          (mkNormalCall (mkInitializeArrayMethSpec g))

//-------------------------------------------------------------------------
// This is the main code generation routine. It is used to generate
// the bodies of methods in a couple of places
//-------------------------------------------------------------------------

let CodeGenThen cenv mgbuf (entryPointInfo, methodName, eenv, alreadyUsedArgs, selfArgOpt: Val option, codeGenFunction, m) =
    let cgbuf = CodeGenBuffer(m, mgbuf, methodName, alreadyUsedArgs)
    let start = CG.GenerateMark cgbuf "mstart"
    let finish = CG.GenerateDelayMark cgbuf "mfinish"
    let innerVals = entryPointInfo |> List.map (fun (v, kind) -> (v, (kind, start)))

    // When debugging, put the "this" parameter in a local that has the right name 
    match selfArgOpt with
    | Some selfArg when selfArg.LogicalName <> "this" && not (selfArg.LogicalName.StartsWith("_")) && not cenv.opts.localOptimizationsEnabled ->
        let ilTy = selfArg.Type |> GenType cenv.amap m eenv.tyenv
        let idx = cgbuf.AllocLocal([(selfArg.LogicalName, (start, finish)) ], ilTy, false)
        cgbuf.EmitStartOfHiddenCode()
        CG.EmitInstrs cgbuf (pop 0) Push0 [ mkLdarg0; I_stloc (uint16 idx) ]
    | _ -> ()

    // Call the given code generator
    codeGenFunction cgbuf {eenv with withinSEH=false
                                     liveLocals=IntMap.empty()
                                     innerVals = innerVals}
    cgbuf.SetMarkToHere finish

    let locals, maxStack, lab2pc, code, exnSpecs, hasDebugPoints = cgbuf.Close()

    let localDebugSpecs: ILLocalDebugInfo list =
        locals
        |> List.mapi (fun i (nms, _, _isFixed) -> List.map (fun nm -> (i, nm)) nms)
        |> List.concat
        |> List.map (fun (i, (nm, (start, finish))) ->
            { Range=(start.CodeLabel, finish.CodeLabel)
              DebugMappings= [{ LocalIndex=i; LocalName=nm }] })

    let ilLocals =
        locals
        |> List.map (fun (infos, ty, isFixed) ->
          let loc =
            // in interactive environment, attach name and range info to locals to improve debug experience
            if cenv.opts.isInteractive && cenv.opts.generateDebugSymbols then
                match infos with
                | [(nm, (start, finish))] -> mkILLocal ty (Some(nm, start.CodeLabel, finish.CodeLabel))
                // REVIEW: what do these cases represent?
                | _ :: _
                | [] -> mkILLocal ty None
            // if not interactive, don't bother adding this info
            else
                mkILLocal ty None
          if isFixed then { loc with IsPinned=true } else loc)

    (ilLocals,
     maxStack,
     lab2pc,
     code,
     exnSpecs,
     localDebugSpecs,
     hasDebugPoints)

let CodeGenMethod cenv mgbuf (entryPointInfo, methodName, eenv, alreadyUsedArgs, selfArgOpt, codeGenFunction, m) =

    let locals, maxStack, lab2pc, instrs, exns, localDebugSpecs, hasDebugPoints =
      CodeGenThen cenv mgbuf (entryPointInfo, methodName, eenv, alreadyUsedArgs, selfArgOpt, codeGenFunction, m)

    let code = buildILCode methodName lab2pc instrs exns localDebugSpecs

    // Attach a source range to the method. Only do this if it has some debug points.
    let ilDebugRange = if hasDebugPoints then GenPossibleILDebugRange cenv m else None

    let ilImports = eenv.imports

    // The old union erasure phase increased maxstack by 2 since the code pushes some items, we do the same here
    let maxStack = maxStack + 2

    // Build an Abstract IL method
    let body = mkILMethodBody (eenv.initLocals, locals, maxStack, code, ilDebugRange, ilImports)
    
    instrs, body

let StartDelayedLocalScope nm cgbuf =
    let startMark = CG.GenerateDelayMark cgbuf ("start_" + nm)
    let endMark = CG.GenerateDelayMark cgbuf ("end_" + nm)
    startMark, endMark

let StartLocalScope nm cgbuf =
    let startMark = CG.GenerateMark cgbuf ("start_" + nm)
    let endMark = CG.GenerateDelayMark cgbuf ("end_" + nm)
    startMark, endMark

let LocalScope nm cgbuf (f: Mark * Mark -> 'a) : 'a =
    let _, endMark as scopeMarks = StartLocalScope nm cgbuf
    let res = f scopeMarks
    CG.SetMarkToHere cgbuf endMark
    res

let compileSequenceExpressions = true // try (System.Environment.GetEnvironmentVariable("FSHARP_COMPILED_SEQ") <> null) with _ -> false
let compileStateMachineExpressions = true // try (System.Environment.GetEnvironmentVariable("FSHARP_COMPILED_STATEMACHINES") <> null) with _ -> false

//-------------------------------------------------------------------------
// Sequence Point Logic
//-------------------------------------------------------------------------

/// Determines if any code at all will be emitted for a binding
let BindingEmitsNoCode g (b: Binding) = IsFSharpValCompiledAsMethod g b.Var

/// Determines what debug point should be emitted when generating the r.h.s of a binding.
/// For example, if the r.h.s is a lambda then no debug point is emitted.
///
/// Returns (useWholeExprRange, sequencePointForBind, sequencePointGenerationFlagForRhsOfBind)
let ComputeDebugPointForBinding g bind =
    let (TBind(_, e, spBind)) = bind
    if BindingEmitsNoCode g bind then
        false, None
    else
        match spBind, stripExpr e with
        | DebugPointAtBinding.NoneAtInvisible, _ -> false, None
        | DebugPointAtBinding.NoneAtSticky, _ -> true, None
        | DebugPointAtBinding.NoneAtDo, _ -> false, None
        | DebugPointAtBinding.NoneAtLet, _ -> false, None
        // Don't emit debug points for lambdas.
        | _, (Expr.Lambda _ | Expr.TyLambda _) -> false, None
        | DebugPointAtBinding.Yes m, _ -> false, Some m

//-------------------------------------------------------------------------
// Generate expressions
//-------------------------------------------------------------------------

let rec GenExpr cenv cgbuf eenv (expr: Expr) sequel =
    cenv.stackGuard.Guard <| fun () ->

    GenExprAux cenv cgbuf eenv expr sequel

/// Process the debug point and check for alternative ways to generate this expression.
/// Returns 'true' if the expression was processed by alternative means.
and GenExprPreSteps (cenv: cenv) (cgbuf: CodeGenBuffer) eenv expr sequel =
    let g = cenv.g
        
    // Check for the '__debugPoint" construct for inlined code
    match expr with
    | Expr.Sequential((DebugPointExpr g debugPointName) as dpExpr, codeExpr, NormalSeq, m) ->
        match cenv.namedDebugPointsForInlinedCode.TryGetValue({Range=m; Name=debugPointName}) with
        | false, _ when debugPointName = "" ->
            CG.EmitDebugPoint cgbuf m
        | false, _ ->
            // printfn $"---- Unfound debug point {debugPointName} at {m}"
            // for KeyValue(k,v) in cenv.namedDebugPointsForInlinedCode do
            //     printfn $"{k.Range} , {k.Name} -> {v}"
            let others =
                [ for k in cenv.namedDebugPointsForInlinedCode.Keys do
                      if Range.equals m k.Range then
                          yield k.Name ]
                |> String.concat ","
            informationalWarning(Error(FSComp.SR.ilxGenUnknownDebugPoint(debugPointName, others), dpExpr.Range))
            CG.EmitDebugPoint cgbuf m
        | true, dp ->
            // printfn $"---- Found debug point {debugPointName} at {m} --> {dp}"
            CG.EmitDebugPoint cgbuf dp
        GenExpr cenv cgbuf eenv codeExpr sequel
        true

    | _ ->

    //ProcessDebugPointForExpr cenv cgbuf expr

    match (if compileSequenceExpressions then LowerComputedListOrArrayExpr cenv.tcVal g cenv.amap expr else None) with
    | Some altExpr ->
        GenExpr cenv cgbuf eenv altExpr sequel
        true
    | None ->

    match (if compileSequenceExpressions then ConvertSequenceExprToObject g cenv.amap expr else None) with
    | Some info ->
        GenSequenceExpr cenv cgbuf eenv info sequel
        true
    | None ->

    match LowerStateMachineExpr cenv.g expr with
    | LoweredStateMachineResult.Lowered res ->
        checkLanguageFeatureError cenv.g.langVersion LanguageFeature.ResumableStateMachines expr.Range
        GenStructStateMachine cenv cgbuf eenv res sequel
        true
    | LoweredStateMachineResult.UseAlternative (msg, altExpr) ->
        checkLanguageFeatureError cenv.g.langVersion LanguageFeature.ResumableStateMachines expr.Range
        warning(Error(FSComp.SR.reprStateMachineNotCompilable(msg), expr.Range))
        GenExpr cenv cgbuf eenv altExpr sequel
        true
    | LoweredStateMachineResult.NoAlternative msg ->
        checkLanguageFeatureError cenv.g.langVersion LanguageFeature.ResumableStateMachines expr.Range
        errorR(Error(FSComp.SR.reprStateMachineNotCompilableNoAlternative(msg), expr.Range))
        GenDefaultValue cenv cgbuf eenv (tyOfExpr cenv.g expr, expr.Range)
        true
    | LoweredStateMachineResult.NotAStateMachine ->
        match expr with 
        | IfUseResumableStateMachinesExpr g (_thenExpr, elseExpr) ->
            GenExpr cenv cgbuf eenv elseExpr sequel
            true
        | _ -> 
            false

and GenExprAux (cenv: cenv) (cgbuf: CodeGenBuffer) eenv expr (sequel: sequel) =
    let g = cenv.g
    let expr = stripExpr expr

    // Process the debug point and see if there's a replacement technique to process this expression
    if GenExprPreSteps cenv cgbuf eenv expr sequel then () else

    match expr with
    // Most generation of linear expressions is implemented routinely using tailcalls and the correct sequels.
    // This is because the element of expansion happens to be the final thing generated in most cases. However
    // for large lists we have to process the linearity separately
    | Expr.Sequential _
    | Expr.Let _
    | LinearOpExpr _
    | Expr.Match _ ->
        GenLinearExpr cenv cgbuf eenv expr sequel false id |> ignore<FakeUnit>

    | Expr.DebugPoint (DebugPointAtLeafExpr.Yes m, innerExpr) ->
        CG.EmitDebugPoint cgbuf m
        GenExpr cenv cgbuf eenv innerExpr sequel

    | Expr.Const (c, m, ty) ->
        GenConstant cenv cgbuf eenv (c, m, ty) sequel

    | Expr.LetRec (binds, body, m, _) ->
        GenLetRec cenv cgbuf eenv (binds, body, m) sequel

    | Expr.Lambda _ | Expr.TyLambda _ ->
        GenLambda cenv cgbuf eenv false [] expr sequel

    | Expr.App (Expr.Val (vref, _, m) as v, _, tyargs, [], _) when
          List.forall (isMeasureTy g) tyargs &&
          (
              // inline only values that are stored in local variables
              match StorageForValRef g m vref eenv with
              | ValStorage.Local _ -> true
              | _ -> false
          ) ->
        // application of local type functions with type parameters = measure types and body = local value - inline the body
        GenExpr cenv cgbuf eenv v sequel

    | Expr.App (f, fty, tyargs, curriedArgs, m) ->
        GenApp cenv cgbuf eenv (f, fty, tyargs, curriedArgs, m) sequel

    | Expr.Val (v, _, m) ->
        GenGetVal cenv cgbuf eenv (v, m) sequel

    | Expr.Op (op, tyargs, args, m) ->
        match op, args, tyargs with
        | TOp.ExnConstr c, _, _ ->
            GenAllocExn cenv cgbuf eenv (c, args, m) sequel
        | TOp.UnionCase c, _, _ ->
            GenAllocUnionCase cenv cgbuf eenv (c, tyargs, args, m) sequel
        | TOp.Recd (isCtor, tycon), _, _ ->
            GenAllocRecd cenv cgbuf eenv isCtor (tycon, tyargs, args, m) sequel
        | TOp.AnonRecd anonInfo, _, _ ->
            GenAllocAnonRecd cenv cgbuf eenv (anonInfo, tyargs, args, m) sequel
        | TOp.AnonRecdGet (anonInfo, n), [e], _ ->
            GenGetAnonRecdField cenv cgbuf eenv (anonInfo, e, tyargs, n, m) sequel
        | TOp.TupleFieldGet (tupInfo, n), [e], _ ->
            GenGetTupleField cenv cgbuf eenv (tupInfo, e, tyargs, n, m) sequel
        | TOp.ExnFieldGet (ecref, n), [e], _ ->
            GenGetExnField cenv cgbuf eenv (e, ecref, n, m) sequel
        | TOp.UnionCaseFieldGet (ucref, n), [e], _ ->
            GenGetUnionCaseField cenv cgbuf eenv (e, ucref, tyargs, n, m) sequel
        | TOp.UnionCaseFieldGetAddr (ucref, n, _readonly), [e], _ ->
            GenGetUnionCaseFieldAddr cenv cgbuf eenv (e, ucref, tyargs, n, m) sequel
        | TOp.UnionCaseTagGet ucref, [e], _ ->
            GenGetUnionCaseTag cenv cgbuf eenv (e, ucref, tyargs, m) sequel
        | TOp.UnionCaseProof ucref, [e], _ ->
            GenUnionCaseProof cenv cgbuf eenv (e, ucref, tyargs, m) sequel
        | TOp.ExnFieldSet (ecref, n), [e;e2], _ ->
            GenSetExnField cenv cgbuf eenv (e, ecref, n, e2, m) sequel
        | TOp.UnionCaseFieldSet (ucref, n), [e;e2], _ ->
            GenSetUnionCaseField cenv cgbuf eenv (e, ucref, tyargs, n, e2, m) sequel
        | TOp.ValFieldGet f, [e], _ ->
            GenGetRecdField cenv cgbuf eenv (e, f, tyargs, m) sequel
        | TOp.ValFieldGet f, [], _ ->
            GenGetStaticField cenv cgbuf eenv (f, tyargs, m) sequel
        | TOp.ValFieldGetAddr (f, _readonly), [e], _ ->
            GenGetRecdFieldAddr cenv cgbuf eenv (e, f, tyargs, m) sequel
        | TOp.ValFieldGetAddr (f, _readonly), [], _ ->
            GenGetStaticFieldAddr cenv cgbuf eenv (f, tyargs, m) sequel
        | TOp.ValFieldSet f, [e1;e2], _ ->
            GenSetRecdField cenv cgbuf eenv (e1, f, tyargs, e2, m) sequel
        | TOp.ValFieldSet f, [e2], _ ->
            GenSetStaticField cenv cgbuf eenv (f, tyargs, e2, m) sequel
        | TOp.Tuple tupInfo, _, _ ->
            GenAllocTuple cenv cgbuf eenv (tupInfo, args, tyargs, m) sequel
        | TOp.ILAsm (instrs, retTypes), _, _ ->
            GenAsmCode cenv cgbuf eenv (instrs, tyargs, args, retTypes, m) sequel
        | TOp.While (sp, _), [Expr.Lambda (_, _, _, [_], e1, _, _);Expr.Lambda (_, _, _, [_], e2, _, _)], [] ->
            GenWhileLoop cenv cgbuf eenv (sp, e1, e2, m) sequel
        | TOp.IntegerForLoop (spFor, spTo, dir), [Expr.Lambda (_, _, _, [_], e1, _, _);Expr.Lambda (_, _, _, [_], e2, _, _);Expr.Lambda (_, _, _, [v], e3, _, _)], [] ->
            GenIntegerForLoop cenv cgbuf eenv (spFor, spTo, v, e1, dir, e2, e3, m) sequel
        | TOp.TryFinally (spTry, spFinally), [Expr.Lambda (_, _, _, [_], e1, _, _); Expr.Lambda (_, _, _, [_], e2, _, _)], [resty] ->
            GenTryFinally cenv cgbuf eenv (e1, e2, m, resty, spTry, spFinally) sequel
        | TOp.TryWith (spTry, spWith), [Expr.Lambda (_, _, _, [_], e1, _, _); Expr.Lambda (_, _, _, [vf], ef, _, _);Expr.Lambda (_, _, _, [vh], eh, _, _)], [resty] ->
            GenTryWith cenv cgbuf eenv (e1, vf, ef, vh, eh, m, resty, spTry, spWith) sequel
        | TOp.ILCall (isVirtual, _, isStruct, isCtor, valUseFlag, _, noTailCall, ilMethRef, enclTypeInst, methInst, returnTypes), args, [] ->
            GenILCall cenv cgbuf eenv (isVirtual, isStruct, isCtor, valUseFlag, noTailCall, ilMethRef, enclTypeInst, methInst, args, returnTypes, m) sequel
        | TOp.RefAddrGet _readonly, [e], [ty] -> GenGetAddrOfRefCellField cenv cgbuf eenv (e, ty, m) sequel
        | TOp.Coerce, [e], [tgty;srcty] -> GenCoerce cenv cgbuf eenv (e, tgty, m, srcty) sequel
        | TOp.Reraise, [], [rtnty] -> GenReraise cenv cgbuf eenv (rtnty, m) sequel
        | TOp.TraitCall traitInfo, args, [] -> GenTraitCall cenv cgbuf eenv (traitInfo, args, m) expr sequel
        | TOp.LValueOp (LSet, v), [e], [] -> GenSetVal cenv cgbuf eenv (v, e, m) sequel
        | TOp.LValueOp (LByrefGet, v), [], [] -> GenGetByref cenv cgbuf eenv (v, m) sequel
        | TOp.LValueOp (LByrefSet, v), [e], [] -> GenSetByref cenv cgbuf eenv (v, e, m) sequel
        | TOp.LValueOp (LAddrOf _, v), [], [] -> GenGetValAddr cenv cgbuf eenv (v, m) sequel
        | TOp.Array, elems, [elemTy] -> GenNewArray cenv cgbuf eenv (elems, elemTy, m) sequel
        | TOp.Bytes bytes, [], [] ->
            if cenv.opts.emitConstantArraysUsingStaticDataBlobs then
                GenConstArray cenv cgbuf eenv g.ilg.typ_Byte bytes (fun buf b -> buf.EmitByte b)
                GenSequel cenv eenv.cloc cgbuf sequel
            else
                GenNewArraySimple cenv cgbuf eenv (List.ofArray (Array.map (mkByte g m) bytes), g.byte_ty, m) sequel
        | TOp.UInt16s arr, [], [] ->
            if cenv.opts.emitConstantArraysUsingStaticDataBlobs then
                GenConstArray cenv cgbuf eenv g.ilg.typ_UInt16 arr (fun buf b -> buf.EmitUInt16 b)
                GenSequel cenv eenv.cloc cgbuf sequel
            else
                GenNewArraySimple cenv cgbuf eenv (List.ofArray (Array.map (mkUInt16 g m) arr), g.uint16_ty, m) sequel
        | TOp.Goto label, _, _ ->
            if cgbuf.mgbuf.cenv.opts.generateDebugSymbols then
               cgbuf.EmitStartOfHiddenCode()
               CG.EmitInstr cgbuf (pop 0) Push0 AI_nop
            CG.EmitInstr cgbuf (pop 0) Push0 (I_br label)
            // NOTE: discard sequel
        | TOp.Return, [e], _ ->
            GenExpr cenv cgbuf eenv e eenv.exitSequel
            // NOTE: discard sequel
        | TOp.Return, [], _ ->
            GenSequel cenv eenv.cloc cgbuf ReturnVoid
            // NOTE: discard sequel
        | TOp.Label label, _, _ ->
            cgbuf.SetMarkToHere (Mark label)
            GenUnitThenSequel cenv eenv m eenv.cloc cgbuf sequel
        | _ -> error(InternalError("Unexpected operator node expression", expr.Range))

    | Expr.StaticOptimization (constraints, e2, e3, m) ->
        GenStaticOptimization cenv cgbuf eenv (constraints, e2, e3, m) sequel

    | Expr.Obj (_, ty, _, _, [meth], [], m) when isDelegateTy g ty ->
        GenDelegateExpr cenv cgbuf eenv expr (meth, m) sequel

    | Expr.Obj (_, ty, basev, basecall, overrides, interfaceImpls, m) ->
        GenObjectExpr cenv cgbuf eenv expr (ty, basev, basecall, overrides, interfaceImpls, m) sequel

    | Expr.Quote (ast, conv, _, m, ty) ->
        GenQuotation cenv cgbuf eenv (ast, conv, m, ty) sequel

    | Expr.WitnessArg (traitInfo, m) ->
       GenWitnessArgFromTraitInfo cenv cgbuf eenv m traitInfo
       GenSequel cenv eenv.cloc cgbuf sequel

    | Expr.Link _ -> failwith "Unexpected reclink"

    | Expr.TyChoose (_, _, m) -> error(InternalError("Unexpected Expr.TyChoose", m))

and GenExprs cenv cgbuf eenv es =
    List.iter (fun e -> GenExpr cenv cgbuf eenv e Continue) es

and CodeGenMethodForExpr cenv mgbuf (entryPointInfo, methodName, eenv, alreadyUsedArgs, selfArgOpt, expr0, sequel0) =
    let eenv = { eenv with exitSequel = sequel0 }
    let _, code =
        CodeGenMethod cenv mgbuf (entryPointInfo, methodName, eenv, alreadyUsedArgs, selfArgOpt,
                                   (fun cgbuf eenv -> GenExpr cenv cgbuf eenv expr0 sequel0),
                                   expr0.Range)
    code

//--------------------------------------------------------------------------
// Generate sequels
//--------------------------------------------------------------------------

/// Adjust the sequel for an implicit discard (e.g. a discard that occurs by
/// not generating a 'unit' expression at all)
and sequelAfterDiscard sequel =
  match sequel with
   | LeaveHandler (isFinally, whereToSaveResultOpt, afterHandler, true) ->
      // If we're not saving the result as we leave a handler and we're doing a discard
      // then we can just adjust the sequel to record the fact we've implicitly done a discard
      if isFinally || whereToSaveResultOpt.IsNone then
          Some (LeaveHandler (isFinally, whereToSaveResultOpt, afterHandler, false))
      else 
          None
   | DiscardThen sequel -> Some sequel
   | EndLocalScope(sq, mark) -> sequelAfterDiscard sq |> Option.map (fun sq -> EndLocalScope(sq, mark))
   | _ -> None

and sequelIgnoringEndScopesAndDiscard sequel =
    let sequel = sequelIgnoreEndScopes sequel
    match sequelAfterDiscard sequel with
    | Some sq -> sq
    | None -> sequel

and sequelIgnoreEndScopes sequel =
    match sequel with
    | EndLocalScope(sq, _) -> sequelIgnoreEndScopes sq
    | sq -> sq

(* commit any 'EndLocalScope' nodes in the sequel and return the residue *)
and GenSequelEndScopes cgbuf sequel =
    match sequel with
    | EndLocalScope(sq, m) -> CG.SetMarkToHere cgbuf m; GenSequelEndScopes cgbuf sq
    | _ -> ()

and StringOfSequel sequel =
    match sequel with
    | Continue -> "continue"
    | DiscardThen sequel -> "discard; " + StringOfSequel sequel
    | ReturnVoid -> "ReturnVoid"
    | CmpThenBrOrContinue _ -> "CmpThenBrOrContinue"
    | Return -> "Return"
    | EndLocalScope (sq, Mark k) -> "EndLocalScope(" + StringOfSequel sq + "," + formatCodeLabel k + ")"
    | Br (Mark x) -> sprintf "Br L%s" (formatCodeLabel x)
    | LeaveHandler _ -> "LeaveHandler"
    | EndFilter -> "EndFilter"

and GenSequel cenv cloc cgbuf sequel =
  let sq = sequelIgnoreEndScopes sequel
  (match sq with
  | Continue -> ()
  | DiscardThen sq ->
      CG.EmitInstr cgbuf (pop 1) Push0 AI_pop
      GenSequel cenv cloc cgbuf sq
  | ReturnVoid ->
      CG.EmitInstr cgbuf (pop 0) Push0 I_ret
  | CmpThenBrOrContinue(pops, bri) ->
      CG.EmitInstrs cgbuf pops Push0 bri
  | Return ->
      CG.EmitInstr cgbuf (pop 1) Push0 I_ret
  | EndLocalScope _ -> failwith "EndLocalScope unexpected"
  | Br x ->
      // Emit a NOP in debug code in case the branch instruction gets eliminated
      // because it is a "branch to next instruction". This prevents two unrelated debug points
      // (the one before the branch and the one after) being coalesced together
      if cgbuf.mgbuf.cenv.opts.generateDebugSymbols then
         cgbuf.EmitStartOfHiddenCode()
         CG.EmitInstr cgbuf (pop 0) Push0 AI_nop

      CG.EmitInstr cgbuf (pop 0) Push0 (I_br x.CodeLabel)

  | LeaveHandler (isFinally, whereToSaveResultOpt, afterHandler, hasResult) ->
      if hasResult then
          if isFinally then
            CG.EmitInstr cgbuf (pop 1) Push0 AI_pop
          else
            match whereToSaveResultOpt with
            | None -> 
               CG.EmitInstr cgbuf (pop 1) Push0 AI_pop
            | Some (whereToSaveResult, _) ->
                EmitSetLocal cgbuf whereToSaveResult
      CG.EmitInstr cgbuf (pop 0) Push0 (if isFinally then I_endfinally else I_leave(afterHandler.CodeLabel))

  | EndFilter ->
      CG.EmitInstr cgbuf (pop 1) Push0 I_endfilter
  )
  GenSequelEndScopes cgbuf sequel


//--------------------------------------------------------------------------
// Generate constants
//--------------------------------------------------------------------------

and GenConstant cenv cgbuf eenv (c, m, ty) sequel =
  let g = cenv.g
  let ilTy = GenType cenv.amap m eenv.tyenv ty
  // Check if we need to generate the value at all
  match sequelAfterDiscard sequel with
  | None ->
      match TryEliminateDesugaredConstants g m c with
      | Some e ->
          GenExpr cenv cgbuf eenv e Continue
      | None ->
          let emitInt64Constant i =
            // see https://github.com/dotnet/fsharp/pull/3620
            // and https://github.com/dotnet/fsharp/issue/8683
            // and https://github.com/dotnet/roslyn/blob/98f12bb/src/Compilers/Core/Portable/CodeGen/ILBuilderEmit.cs#L679
            if i >= int64 System.Int32.MinValue && i <= int64 System.Int32.MaxValue then
                CG.EmitInstrs cgbuf (pop 0) (Push [ilTy]) [ mkLdcInt32 (int32 i); AI_conv DT_I8 ]
            elif i >= int64 System.UInt32.MinValue && i <= int64 System.UInt32.MaxValue then
                CG.EmitInstrs cgbuf (pop 0) (Push [ilTy]) [ mkLdcInt32 (int32 i); AI_conv DT_U8 ]
            else
                CG.EmitInstr cgbuf (pop 0) (Push [ilTy]) (iLdcInt64 i)
          match c with
          | Const.Bool b -> CG.EmitInstr cgbuf (pop 0) (Push [g.ilg.typ_Bool]) (mkLdcInt32 (if b then 1 else 0))
          | Const.SByte i -> CG.EmitInstr cgbuf (pop 0) (Push [ilTy]) (mkLdcInt32 (int32 i))
          | Const.Int16 i -> CG.EmitInstr cgbuf (pop 0) (Push [ilTy]) (mkLdcInt32 (int32 i))
          | Const.Int32 i -> CG.EmitInstr cgbuf (pop 0) (Push [ilTy]) (mkLdcInt32 i)
          | Const.Int64 i -> emitInt64Constant i
          | Const.IntPtr i -> CG.EmitInstrs cgbuf (pop 0) (Push [ilTy]) [iLdcInt64 i; AI_conv DT_I ]
          | Const.Byte i -> CG.EmitInstr cgbuf (pop 0) (Push [ilTy]) (mkLdcInt32 (int32 i))
          | Const.UInt16 i -> CG.EmitInstr cgbuf (pop 0) (Push [ilTy]) (mkLdcInt32 (int32 i))
          | Const.UInt32 i -> CG.EmitInstr cgbuf (pop 0) (Push [ilTy]) (mkLdcInt32 (int32 i))
          | Const.UInt64 i -> emitInt64Constant (int64 i)
          | Const.UIntPtr i -> CG.EmitInstrs cgbuf (pop 0) (Push [ilTy]) [iLdcInt64 (int64 i); AI_conv DT_U ]
          | Const.Double f -> CG.EmitInstr cgbuf (pop 0) (Push [ilTy]) (AI_ldc (DT_R8, ILConst.R8 f))
          | Const.Single f -> CG.EmitInstr cgbuf (pop 0) (Push [ilTy]) (AI_ldc (DT_R4, ILConst.R4 f))
          | Const.Char c -> CG.EmitInstr cgbuf (pop 0) (Push [ilTy]) ( mkLdcInt32 (int c))
          | Const.String s -> GenString cenv cgbuf s
          | Const.Unit -> GenUnit cenv eenv m cgbuf
          | Const.Zero -> GenDefaultValue cenv cgbuf eenv (ty, m)
          | Const.Decimal _ -> failwith "unreachable"
      GenSequel cenv eenv.cloc cgbuf sequel
  | Some sq ->
      // Even if we didn't need to generate the value then maybe we still have to branch or return
      GenSequel cenv eenv.cloc cgbuf sq

and GenUnitTy cenv eenv m =
    match cenv.ilUnitTy with
    | None ->
        let res = GenType cenv.amap m eenv.tyenv cenv.g.unit_ty
        cenv.ilUnitTy <- Some res
        res
    | Some res -> res

and GenUnit cenv eenv m cgbuf =
    CG.EmitInstr cgbuf (pop 0) (Push [GenUnitTy cenv eenv m]) AI_ldnull

and GenUnitThenSequel cenv eenv m cloc cgbuf sequel =
    match sequelAfterDiscard sequel with
    | Some sq -> GenSequel cenv cloc cgbuf sq
    | None -> GenUnit cenv eenv m cgbuf; GenSequel cenv cloc cgbuf sequel


//--------------------------------------------------------------------------
// Generate simple data-related constructs
//--------------------------------------------------------------------------

and GenAllocTuple cenv cgbuf eenv (tupInfo, args, argTys, m) sequel =

    let tupInfo = evalTupInfoIsStruct tupInfo
    let tcref, tys, args, newm = mkCompiledTuple cenv.g tupInfo (argTys, args, m)
    let ty = GenNamedTyApp cenv.amap newm eenv.tyenv tcref tys
    let ntyvars = if (tys.Length - 1) < goodTupleFields then (tys.Length - 1) else goodTupleFields
    let formalTyvars = [ for n in 0 .. ntyvars do yield mkILTyvarTy (uint16 n) ]

    GenExprs cenv cgbuf eenv args
    // Generate a reference to the constructor
    CG.EmitInstr cgbuf (pop args.Length) (Push [ty])
      (mkNormalNewobj
          (mkILCtorMethSpecForTy (ty, formalTyvars)))
    GenSequel cenv eenv.cloc cgbuf sequel

and GenGetTupleField cenv cgbuf eenv (tupInfo, e, tys, n, m) sequel =
    let tupInfo = evalTupInfoIsStruct tupInfo
    let rec getCompiledTupleItem g (e, tys: TTypes, n, m) =
        let ar = tys.Length
        if ar <= 0 then failwith "getCompiledTupleItem"
        elif ar < maxTuple then
            let tcr' = mkCompiledTupleTyconRef g tupInfo ar
            let ty = GenNamedTyApp cenv.amap m eenv.tyenv tcr' tys
            mkGetTupleItemN g m n ty tupInfo e tys[n]
        else
            let tysA, tysB = List.splitAfter goodTupleFields tys
            let tyB = mkCompiledTupleTy g tupInfo tysB
            let tys' = tysA@[tyB]
            let tcr' = mkCompiledTupleTyconRef g tupInfo (List.length tys')
            let ty' = GenNamedTyApp cenv.amap m eenv.tyenv tcr' tys'
            let n' = (min n goodTupleFields)
            let elast = mkGetTupleItemN g m n' ty' tupInfo e tys'[n']
            if n < goodTupleFields then
                elast
            else
                getCompiledTupleItem g (elast, tysB, n-goodTupleFields, m)
    GenExpr cenv cgbuf eenv (getCompiledTupleItem cenv.g (e, tys, n, m)) sequel

and GenAllocExn cenv cgbuf eenv (c, args, m) sequel =
    GenExprs cenv cgbuf eenv args
    let ty = GenExnType cenv.amap m eenv.tyenv c
    let flds = recdFieldsOfExnDefRef c
    let argTys = flds |> List.map (fun rfld -> GenType cenv.amap m eenv.tyenv rfld.FormalType)
    let mspec = mkILCtorMethSpecForTy (ty, argTys)
    CG.EmitInstr cgbuf
      (pop args.Length) (Push [ty])
      (mkNormalNewobj mspec)
    GenSequel cenv eenv.cloc cgbuf sequel

and GenAllocUnionCaseCore cenv cgbuf eenv (c,tyargs,n,m) =
    let cuspec,idx = GenUnionCaseSpec cenv.amap m eenv.tyenv c tyargs
    CG.EmitInstrs cgbuf (pop n) (Push [cuspec.DeclaringType]) (EraseUnions.mkNewData cenv.g.ilg (cuspec, idx))

and GenAllocUnionCase cenv cgbuf eenv (c,tyargs,args,m) sequel =
    GenExprs cenv cgbuf eenv args
    GenAllocUnionCaseCore cenv cgbuf eenv (c,tyargs,args.Length,m)
    GenSequel cenv eenv.cloc cgbuf sequel

and GenLinearExpr cenv cgbuf eenv expr sequel preSteps (contf: FakeUnit -> FakeUnit) =
    let expr = stripExpr expr
    match expr with
    | Expr.Sequential (e1, e2, specialSeqFlag, _) ->
        // Process the debug point and see if there's a replacement technique to process this expression
        if preSteps && GenExprPreSteps cenv cgbuf eenv expr sequel then contf Fake else

        match specialSeqFlag with
        | NormalSeq ->
            GenExpr cenv cgbuf eenv e1 discard
            GenLinearExpr cenv cgbuf eenv e2 sequel true contf
        | ThenDoSeq ->
            // "e then ()" with DebugPointAtSequential.SuppressStmt is used
            // in mkDebugPoint to emit a debug point on "e".  However we don't want this to interfere
            // with tailcalls, so detect this case and throw the "then ()" away, having already
            // worked out "spExpr" up above.
            match e2 with
            | Expr.Const (Const.Unit, _, _) ->
                GenExpr cenv cgbuf eenv e1 sequel
            | _ -> 
                let g = cenv.g
                let isUnit = isUnitTy g (tyOfExpr g e1) 
                if isUnit then
                    GenExpr cenv cgbuf eenv e1 discard
                    GenExpr cenv cgbuf eenv e2 discard
                    GenUnitThenSequel cenv eenv e2.Range eenv.cloc cgbuf sequel
                else
                    GenExpr cenv cgbuf eenv e1 Continue
                    GenExpr cenv cgbuf eenv e2 discard
                    GenSequel cenv eenv.cloc cgbuf sequel
            contf Fake

    | Expr.Let (bind, body, _, _) ->
        // Process the debug point and see if there's a replacement technique to process this expression
        if preSteps && GenExprPreSteps cenv cgbuf eenv expr sequel then contf Fake else

        // This case implemented here to get a guaranteed tailcall
        // Make sure we generate the debug point outside the scope of the variable
        let startMark, endMark as scopeMarks = StartDelayedLocalScope "let" cgbuf
        let eenv = AllocStorageForBind cenv cgbuf scopeMarks eenv bind
        GenDebugPointForBind cenv cgbuf bind
        GenBindingAfterDebugPoint cenv cgbuf eenv bind false (Some startMark)

        // Generate the body
        GenLinearExpr cenv cgbuf eenv body (EndLocalScope(sequel, endMark)) true contf

    | Expr.Match (spBind, _exprm, tree, targets, m, ty) ->
        // Process the debug point and see if there's a replacement technique to process this expression
        if preSteps && GenExprPreSteps cenv cgbuf eenv expr sequel then contf Fake else

        match spBind with
        | DebugPointAtBinding.Yes m -> CG.EmitDebugPoint cgbuf m
        | DebugPointAtBinding.NoneAtDo
        | DebugPointAtBinding.NoneAtLet
        | DebugPointAtBinding.NoneAtInvisible
        | DebugPointAtBinding.NoneAtSticky -> ()

        // First try the common cases where we don't need a join point.
        match tree with
        | TDSuccess _ ->
            failwith "internal error: matches that immediately succeed should have been normalized using mkAndSimplifyMatch"

        | _ ->
            // Create a join point
            let stackAtTargets = cgbuf.GetCurrentStack() // the stack at the target of each clause
            let sequelOnBranches, afterJoin, stackAfterJoin, sequelAfterJoin = GenJoinPoint cenv cgbuf "match" eenv ty m sequel

            // Stack: "stackAtTargets" is "stack prior to any match-testing" and also "stack at the start of each branch-RHS".
            //        match-testing (dtrees) should not contribute to the stack.
            //        Each branch-RHS (targets) may contribute to the stack, leaving it in the "stackAfterJoin" state, for the join point.
            //        Since code is branching and joining, the cgbuf stack is maintained manually.
            GenDecisionTreeAndTargets cenv cgbuf stackAtTargets eenv tree targets sequelOnBranches (contf << (fun Fake ->
                CG.SetMarkToHere cgbuf afterJoin

                //assert(cgbuf.GetCurrentStack() = stackAfterJoin)  // REVIEW: Since gen_dtree* now sets stack, stack should be stackAfterJoin at this point...
                CG.SetStack cgbuf stackAfterJoin
                // If any values are left on the stack after the join then we're certainly going to do something with them
                // For example, we may be about to execute a 'stloc' for
                //
                //   let y2 = if System.DateTime.Now.Year < 2000 then 1 else 2
                //
                // or a 'stelem' for
                //
                //   arr.[0] <- if System.DateTime.Now.Year > 2000 then 1 else 2
                //
                // In both cases, any instructions that come after this point will be falsely associated with the last branch of the control
                // prior to the join point. This is base, e.g. see FSharp 1.0 bug 5155
                if not (isNil stackAfterJoin) then
                    cgbuf.EmitStartOfHiddenCode()

                GenSequel cenv eenv.cloc cgbuf sequelAfterJoin
                Fake))

    | Expr.DebugPoint (DebugPointAtLeafExpr.Yes m, innerExpr) ->
        CG.EmitDebugPoint cgbuf m
        GenLinearExpr cenv cgbuf eenv innerExpr sequel true contf

    | LinearOpExpr (TOp.UnionCase c, tyargs, argsFront, argLast, m) ->
        // Process the debug point and see if there's a replacement technique to process this expression
        if preSteps && GenExprPreSteps cenv cgbuf eenv expr sequel then contf Fake else

        GenExprs cenv cgbuf eenv argsFront
        GenLinearExpr cenv cgbuf eenv argLast Continue true (contf << (fun Fake ->
            GenAllocUnionCaseCore cenv cgbuf eenv (c, tyargs, argsFront.Length + 1, m)
            GenSequel cenv eenv.cloc cgbuf sequel
            Fake))

    | _ ->
        GenExpr cenv cgbuf eenv expr sequel
        contf Fake

and GenAllocRecd cenv cgbuf eenv ctorInfo (tcref,argTys,args,m) sequel =
    let ty = GenNamedTyApp cenv.amap m eenv.tyenv tcref argTys

    // Filter out fields with default initialization
    let relevantFields =
        tcref.AllInstanceFieldsAsList
        |> List.filter (fun f -> not f.IsZeroInit)
        |> List.filter (fun f -> not f.IsCompilerGenerated)

    match ctorInfo with
    | RecdExprIsObjInit ->
        (args, relevantFields) ||> List.iter2 (fun e f ->
                CG.EmitInstr cgbuf (pop 0) (Push (if tcref.IsStructOrEnumTycon then [ILType.Byref ty] else [ty])) mkLdarg0
                GenExpr cenv cgbuf eenv e Continue
                GenFieldStore false cenv cgbuf eenv (tcref.MakeNestedRecdFieldRef f, argTys, m) discard)
        // Object construction doesn't generate a true value.
        // Object constructions will always just get thrown away so this is safe
        GenSequel cenv eenv.cloc cgbuf sequel
    | RecdExpr ->
        GenExprs cenv cgbuf eenv args
        // generate a reference to the record constructor
        let tyenvinner = eenv.tyenv.ForTyconRef tcref
        CG.EmitInstr cgbuf (pop args.Length) (Push [ty])
          (mkNormalNewobj
             (mkILCtorMethSpecForTy (ty, relevantFields |> List.map (fun f -> GenType cenv.amap m tyenvinner f.FormalType) )))
        GenSequel cenv eenv.cloc cgbuf sequel

and GenAllocAnonRecd cenv cgbuf eenv (anonInfo: AnonRecdTypeInfo, tyargs, args, m) sequel =
    let anonCtor, _anonMethods, anonType = cgbuf.mgbuf.LookupAnonType ((fun ilThisTy -> GenToStringMethod cenv eenv ilThisTy m), anonInfo)
    let boxity = anonType.Boxity
    GenExprs cenv cgbuf eenv args
    let ilTypeArgs = GenTypeArgs cenv.amap m eenv.tyenv tyargs
    let anonTypeWithInst = mkILTy boxity (mkILTySpec(anonType.TypeSpec.TypeRef, ilTypeArgs))
    CG.EmitInstr cgbuf (pop args.Length) (Push [anonTypeWithInst]) (mkNormalNewobj (mkILMethSpec(anonCtor, boxity, ilTypeArgs, [])))
    GenSequel cenv eenv.cloc cgbuf sequel

and GenGetAnonRecdField cenv cgbuf eenv (anonInfo: AnonRecdTypeInfo, e, tyargs, n, m) sequel =
    let _anonCtor, anonMethods, anonType = cgbuf.mgbuf.LookupAnonType ((fun ilThisTy -> GenToStringMethod cenv eenv ilThisTy m), anonInfo)
    let boxity = anonType.Boxity
    let ilTypeArgs = GenTypeArgs cenv.amap m eenv.tyenv tyargs
    let anonMethod = anonMethods[n]
    let anonFieldType = ilTypeArgs[n]
    GenExpr cenv cgbuf eenv e Continue
    CG.EmitInstr cgbuf (pop 1) (Push [anonFieldType]) (mkNormalCall (mkILMethSpec(anonMethod, boxity, ilTypeArgs, [])))
    GenSequel cenv eenv.cloc cgbuf sequel

and GenNewArraySimple cenv cgbuf eenv (elems, elemTy, m) sequel =
    let ilElemTy = GenType cenv.amap m eenv.tyenv elemTy
    let ilArrTy = mkILArr1DTy ilElemTy

    if List.isEmpty elems && cenv.g.isArrayEmptyAvailable then
        mkNormalCall (mkILMethSpecInTy (cenv.g.ilg.typ_Array, ILCallingConv.Static, "Empty", [], mkILArr1DTy (mkILTyvarTy 0us), [ilElemTy]))
        |> CG.EmitInstr cgbuf (pop 0) (Push [ilArrTy])
    else
        CG.EmitInstrs cgbuf (pop 0) (Push [ilArrTy]) [ (AI_ldc (DT_I4, ILConst.I4 elems.Length)); I_newarr (ILArrayShape.SingleDimensional, ilElemTy) ]
        elems |> List.iteri (fun i e ->
            CG.EmitInstrs cgbuf (pop 0) (Push [ilArrTy; cenv.g.ilg.typ_Int32]) [ AI_dup; (AI_ldc (DT_I4, ILConst.I4 i)) ]
            GenExpr cenv cgbuf eenv e Continue
            CG.EmitInstr cgbuf (pop 3) Push0 (I_stelem_any (ILArrayShape.SingleDimensional, ilElemTy)))
  
    GenSequel cenv eenv.cloc cgbuf sequel

and GenNewArray cenv cgbuf eenv (elems: Expr list, elemTy, m) sequel =
  // REVIEW: The restriction against enum types here has to do with Dev10/Dev11 bug 872799
  // GenConstArray generates a call to RuntimeHelpers.InitializeArray. On CLR 2.0/x64 and CLR 4.0/x64/x86,
  // InitializeArray is a JIT intrinsic that will result in invalid runtime CodeGen when initializing an array
  // of enum types. Until bug 872799 is fixed, we'll need to generate arrays the "simple" way for enum types
  // Also note - C# never uses InitializeArray for enum types, so this change puts us on equal footing with them.
  if elems.Length <= 5 || not cenv.opts.emitConstantArraysUsingStaticDataBlobs || (isEnumTy cenv.g elemTy) then
      GenNewArraySimple cenv cgbuf eenv (elems, elemTy, m) sequel
  else
      // Try to emit a constant byte-blob array
      let elemsArray = Array.ofList elems
      let test, write =
          match stripDebugPoints elemsArray[0] with
          | Expr.Const (Const.Bool _, _, _) ->
              (function Const.Bool _ -> true | _ -> false),
              (fun (buf: ByteBuffer) -> function Const.Bool b -> buf.EmitBoolAsByte b | _ -> failwith "unreachable")
          | Expr.Const (Const.Char _, _, _) ->
              (function Const.Char _ -> true | _ -> false),
              (fun buf -> function Const.Char b -> buf.EmitInt32AsUInt16 (int b) | _ -> failwith "unreachable")
          | Expr.Const (Const.Byte _, _, _) ->
              (function Const.Byte _ -> true | _ -> false),
              (fun buf -> function Const.Byte b -> buf.EmitByte b | _ -> failwith "unreachable")
          | Expr.Const (Const.UInt16 _, _, _) ->
              (function Const.UInt16 _ -> true | _ -> false),
              (fun buf -> function Const.UInt16 b -> buf.EmitUInt16 b | _ -> failwith "unreachable")
          | Expr.Const (Const.UInt32 _, _, _) ->
              (function Const.UInt32 _ -> true | _ -> false),
              (fun buf -> function Const.UInt32 b -> buf.EmitInt32 (int32 b) | _ -> failwith "unreachable")
          | Expr.Const (Const.UInt64 _, _, _) ->
              (function Const.UInt64 _ -> true | _ -> false),
              (fun buf -> function Const.UInt64 b -> buf.EmitInt64 (int64 b) | _ -> failwith "unreachable")
          | Expr.Const (Const.SByte _, _, _) ->
              (function Const.SByte _ -> true | _ -> false),
              (fun buf -> function Const.SByte b -> buf.EmitByte (byte b) | _ -> failwith "unreachable")
          | Expr.Const (Const.Int16 _, _, _) ->
              (function Const.Int16 _ -> true | _ -> false),
              (fun buf -> function Const.Int16 b -> buf.EmitUInt16 (uint16 b) | _ -> failwith "unreachable")
          | Expr.Const (Const.Int32 _, _, _) ->
              (function Const.Int32 _ -> true | _ -> false),
              (fun buf -> function Const.Int32 b -> buf.EmitInt32 b | _ -> failwith "unreachable")
          | Expr.Const (Const.Int64 _, _, _) ->
              (function Const.Int64 _ -> true | _ -> false),
              (fun buf -> function Const.Int64 b -> buf.EmitInt64 b | _ -> failwith "unreachable")
          | _ -> (function _ -> false), (fun _ _ -> failwith "unreachable")

      if elemsArray |> Array.forall (function Expr.Const (c, _, _) -> test c | _ -> false) then
           let ilElemTy = GenType cenv.amap m eenv.tyenv elemTy
           GenConstArray cenv cgbuf eenv ilElemTy elemsArray (fun buf -> function Expr.Const (c, _, _) -> write buf c | _ -> failwith "unreachable")
           GenSequel cenv eenv.cloc cgbuf sequel

      else
           GenNewArraySimple cenv cgbuf eenv (elems, elemTy, m) sequel

and GenCoerce cenv cgbuf eenv (e, tgty, m, srcty) sequel =
    let g = cenv.g
    // Is this an upcast?
    if TypeDefinitelySubsumesTypeNoCoercion 0 g cenv.amap m tgty srcty &&
        // Do an extra check - should not be needed
        TypeFeasiblySubsumesType 0 g cenv.amap m tgty NoCoerce srcty
    then
        if isInterfaceTy g tgty then
            GenExpr cenv cgbuf eenv e Continue
            let ilToTy = GenType cenv.amap m eenv.tyenv tgty
            // Section "III.1.8.1.3 Merging stack states" of ECMA-335 implies that no unboxing
            // is required, but we still push the coerced type on to the code gen buffer.
            CG.EmitInstrs cgbuf (pop 1) (Push [ilToTy]) []
            GenSequel cenv eenv.cloc cgbuf sequel
        else
            GenExpr cenv cgbuf eenv e sequel
    else
        GenExpr cenv cgbuf eenv e Continue
        if not (isObjTy g srcty) then
            let ilFromTy = GenType cenv.amap m eenv.tyenv srcty
            CG.EmitInstr cgbuf (pop 1) (Push [g.ilg.typ_Object]) (I_box ilFromTy)
        if not (isObjTy g tgty) then
            let ilToTy = GenType cenv.amap m eenv.tyenv tgty
            CG.EmitInstr cgbuf (pop 1) (Push [ilToTy]) (I_unbox_any ilToTy)
        GenSequel cenv eenv.cloc cgbuf sequel

and GenReraise cenv cgbuf eenv (rtnty, m) sequel =
    let ilReturnTy = GenType cenv.amap m eenv.tyenv rtnty
    CG.EmitInstr cgbuf (pop 0) Push0 I_rethrow
    // [See comment related to I_throw].
    // Rethrow does not return. Required to push dummy value on the stack.
    // This follows prior behaviour by prim-types reraise<_>.
    CG.EmitInstrs cgbuf (pop 0) (Push [ilReturnTy]) [AI_ldnull; I_unbox_any ilReturnTy ]
    GenSequel cenv eenv.cloc cgbuf sequel

and GenGetExnField cenv cgbuf eenv (e, ecref, fieldNum, m) sequel =
    GenExpr cenv cgbuf eenv e Continue
    let exnc = stripExnEqns ecref
    let ty = GenExnType cenv.amap m eenv.tyenv ecref
    CG.EmitInstr cgbuf (pop 0) Push0 (I_castclass ty)

    let fld = List.item fieldNum exnc.TrueInstanceFieldsAsList
    let ftyp = GenType cenv.amap m eenv.tyenv fld.FormalType

    let mspec = mkILNonGenericInstanceMethSpecInTy (ty, "get_" + fld.LogicalName, [], ftyp)
    CG.EmitInstr cgbuf (pop 1) (Push [ftyp]) (mkNormalCall mspec)

    GenSequel cenv eenv.cloc cgbuf sequel

and GenSetExnField cenv cgbuf eenv (e, ecref, fieldNum, e2, m) sequel =
    GenExpr cenv cgbuf eenv e Continue
    let exnc = stripExnEqns ecref
    let ty = GenExnType cenv.amap m eenv.tyenv ecref
    CG.EmitInstr cgbuf (pop 0) Push0 (I_castclass ty)
    let fld = List.item fieldNum exnc.TrueInstanceFieldsAsList
    let ftyp = GenType cenv.amap m eenv.tyenv fld.FormalType
    let ilFieldName = ComputeFieldName exnc fld
    GenExpr cenv cgbuf eenv e2 Continue
    CG.EmitInstr cgbuf (pop 2) Push0 (mkNormalStfld(mkILFieldSpecInTy (ty, ilFieldName, ftyp)))
    GenUnitThenSequel cenv eenv m eenv.cloc cgbuf sequel

and UnionCodeGen (cgbuf: CodeGenBuffer) =
    { new EraseUnions.ICodeGen<Mark> with
        member _.CodeLabel m = m.CodeLabel
        member _.GenerateDelayMark() = CG.GenerateDelayMark cgbuf "unionCodeGenMark"
        member _.GenLocal ilty = cgbuf.AllocLocal([], ilty, false) |> uint16
        member _.SetMarkToHere m = CG.SetMarkToHere cgbuf m
        member _.MkInvalidCastExnNewobj () = mkInvalidCastExnNewobj cgbuf.mgbuf.cenv.g
        member _.EmitInstr x = CG.EmitInstr cgbuf (pop 0) (Push []) x
        member _.EmitInstrs xs = CG.EmitInstrs cgbuf (pop 0) (Push []) xs }

and GenUnionCaseProof cenv cgbuf eenv (e, ucref, tyargs, m) sequel =
    let g = cenv.g
    GenExpr cenv cgbuf eenv e Continue
    let cuspec, idx = GenUnionCaseSpec cenv.amap m eenv.tyenv ucref tyargs
    let fty = EraseUnions.GetILTypeForAlternative cuspec idx
    let avoidHelpers = entityRefInThisAssembly g.compilingFSharpCore ucref.TyconRef
    EraseUnions.emitCastData g.ilg (UnionCodeGen cgbuf) (false, avoidHelpers, cuspec, idx)
    CG.EmitInstrs cgbuf (pop 1) (Push [fty]) [ ]  // push/pop to match the line above
    GenSequel cenv eenv.cloc cgbuf sequel

and GenGetUnionCaseField cenv cgbuf eenv (e, ucref, tyargs, n, m) sequel =
    let g = cenv.g
    assert (ucref.Tycon.IsStructOrEnumTycon || isProvenUnionCaseTy (tyOfExpr g e))

    GenExpr cenv cgbuf eenv e Continue
    let cuspec, idx = GenUnionCaseSpec cenv.amap m eenv.tyenv ucref tyargs
    let fty = actualTypOfIlxUnionField cuspec idx n
    let avoidHelpers = entityRefInThisAssembly g.compilingFSharpCore ucref.TyconRef
    CG.EmitInstr cgbuf (pop 1) (Push [fty]) (EraseUnions.mkLdData (avoidHelpers, cuspec, idx, n))
    GenSequel cenv eenv.cloc cgbuf sequel

and GenGetUnionCaseFieldAddr cenv cgbuf eenv (e, ucref, tyargs, n, m) sequel =
    let g = cenv.g
    assert (ucref.Tycon.IsStructOrEnumTycon || isProvenUnionCaseTy (tyOfExpr g e))

    GenExpr cenv cgbuf eenv e Continue
    let cuspec, idx = GenUnionCaseSpec cenv.amap m eenv.tyenv ucref tyargs
    let fty = actualTypOfIlxUnionField cuspec idx n
    let avoidHelpers = entityRefInThisAssembly g.compilingFSharpCore ucref.TyconRef
    CG.EmitInstr cgbuf (pop 1) (Push [ILType.Byref fty]) (EraseUnions.mkLdDataAddr (avoidHelpers, cuspec, idx, n))
    GenSequel cenv eenv.cloc cgbuf sequel

and GenGetUnionCaseTag cenv cgbuf eenv (e, tcref, tyargs, m) sequel =
    let g = cenv.g
    GenExpr cenv cgbuf eenv e Continue
    let cuspec = GenUnionSpec cenv.amap m eenv.tyenv tcref tyargs
    let avoidHelpers = entityRefInThisAssembly g.compilingFSharpCore tcref
    EraseUnions.emitLdDataTag g.ilg (UnionCodeGen cgbuf) (avoidHelpers, cuspec)
    CG.EmitInstrs cgbuf (pop 1) (Push [g.ilg.typ_Int32]) [ ] // push/pop to match the line above
    GenSequel cenv eenv.cloc cgbuf sequel

and GenSetUnionCaseField cenv cgbuf eenv (e, ucref, tyargs, n, e2, m) sequel =
    let g = cenv.g
    GenExpr cenv cgbuf eenv e Continue
    let cuspec, idx = GenUnionCaseSpec cenv.amap m eenv.tyenv ucref tyargs
    let avoidHelpers = entityRefInThisAssembly g.compilingFSharpCore ucref.TyconRef
    EraseUnions.emitCastData g.ilg (UnionCodeGen cgbuf) (false, avoidHelpers, cuspec, idx)
    CG.EmitInstrs cgbuf (pop 1) (Push [cuspec.DeclaringType]) [ ] // push/pop to match the line above
    GenExpr cenv cgbuf eenv e2 Continue
    CG.EmitInstr cgbuf (pop 2) Push0 (EraseUnions.mkStData (cuspec, idx, n))
    GenUnitThenSequel cenv eenv m eenv.cloc cgbuf sequel

and GenGetRecdFieldAddr cenv cgbuf eenv (e, f, tyargs, m) sequel =
    GenExpr cenv cgbuf eenv e Continue
    let fref = GenRecdFieldRef m cenv eenv.tyenv f tyargs
    CG.EmitInstr cgbuf (pop 1) (Push [ILType.Byref fref.ActualType]) (I_ldflda fref)
    GenSequel cenv eenv.cloc cgbuf sequel

and GenGetStaticFieldAddr cenv cgbuf eenv (f, tyargs, m) sequel =
    let fspec = GenRecdFieldRef m cenv eenv.tyenv f tyargs
    CG.EmitInstr cgbuf (pop 0) (Push [ILType.Byref fspec.ActualType]) (I_ldsflda fspec)
    GenSequel cenv eenv.cloc cgbuf sequel

and GenGetRecdField cenv cgbuf eenv (e, f, tyargs, m) sequel =
    GenExpr cenv cgbuf eenv e Continue
    GenFieldGet false cenv cgbuf eenv (f, tyargs, m)
    GenSequel cenv eenv.cloc cgbuf sequel

and GenSetRecdField cenv cgbuf eenv (e1, f, tyargs, e2, m) sequel =
    GenExpr cenv cgbuf eenv e1 Continue
    GenExpr cenv cgbuf eenv e2 Continue
    GenFieldStore false cenv cgbuf eenv (f, tyargs, m) sequel

and GenGetStaticField cenv cgbuf eenv (f, tyargs, m) sequel =
    GenFieldGet true cenv cgbuf eenv (f, tyargs, m)
    GenSequel cenv eenv.cloc cgbuf sequel

and GenSetStaticField cenv cgbuf eenv (f, tyargs, e2, m) sequel =
    GenExpr cenv cgbuf eenv e2 Continue
    GenFieldStore true cenv cgbuf eenv (f, tyargs, m) sequel

and mk_field_pops isStatic n = if isStatic then pop n else pop (n+1)


and GenFieldGet isStatic cenv cgbuf eenv (rfref: RecdFieldRef, tyargs, m) =
    let fspec = GenRecdFieldRef m cenv eenv.tyenv rfref tyargs
    let vol = if rfref.RecdField.IsVolatile then Volatile else Nonvolatile
    if useGenuineField rfref.Tycon rfref.RecdField || entityRefInThisAssembly cenv.g.compilingFSharpCore rfref.TyconRef then
        let instr = if isStatic then I_ldsfld(vol, fspec) else I_ldfld (ILAlignment.Aligned, vol, fspec)
        CG.EmitInstr cgbuf (mk_field_pops isStatic 0) (Push [fspec.ActualType]) instr
    else
        let cconv = if isStatic then ILCallingConv.Static else ILCallingConv.Instance
        let mspec = mkILMethSpecInTy (fspec.DeclaringType, cconv, "get_" + rfref.RecdField.rfield_id.idText, [], fspec.FormalType, [])
        CG.EmitInstr cgbuf (mk_field_pops isStatic 0) (Push [fspec.ActualType]) (mkNormalCall mspec)

and GenFieldStore isStatic cenv cgbuf eenv (rfref: RecdFieldRef, tyargs, m) sequel =
    let fspec = GenRecdFieldRef m cenv eenv.tyenv rfref tyargs
    let fld = rfref.RecdField
    if fld.IsMutable && not (useGenuineField rfref.Tycon fld) then
        let cconv = if isStatic then ILCallingConv.Static else ILCallingConv.Instance
        let mspec = mkILMethSpecInTy (fspec.DeclaringType, cconv, "set_" + fld.rfield_id.idText, [fspec.FormalType], ILType.Void, [])
        CG.EmitInstr cgbuf (mk_field_pops isStatic 1) Push0 (mkNormalCall mspec)
    else
        let vol = if rfref.RecdField.IsVolatile then Volatile else Nonvolatile
        let instr = if isStatic then I_stsfld (vol, fspec) else I_stfld (ILAlignment.Aligned, vol, fspec)
        CG.EmitInstr cgbuf (mk_field_pops isStatic 1) Push0 instr
    GenUnitThenSequel cenv eenv m eenv.cloc cgbuf sequel

//--------------------------------------------------------------------------
// Generate arguments to calls
//--------------------------------------------------------------------------

/// Generate arguments to a call, unless the argument is the single lone "unit" value
/// to a method or value compiled as a method taking no arguments
and GenUntupledArgsDiscardingLoneUnit cenv cgbuf eenv m numObjArgs curriedArgInfos args =
    let g = cenv.g
    match curriedArgInfos, args with
    // Type.M()
    // new C()
    | [[]], [arg] when numObjArgs = 0 ->
        assert isUnitTy g (tyOfExpr g arg)
        GenExpr cenv cgbuf eenv arg discard
    // obj.M()
    | [[_];[]], [arg1;arg2] when numObjArgs = 1 ->
        assert isUnitTy g (tyOfExpr g arg2)
        GenExpr cenv cgbuf eenv arg1 Continue
        GenExpr cenv cgbuf eenv arg2 discard
    | _ ->
        (curriedArgInfos, args) ||> List.iter2 (fun argInfos x ->
            GenUntupledArgExpr cenv cgbuf eenv m argInfos x)

/// Codegen arguments
and GenUntupledArgExpr cenv cgbuf eenv m argInfos expr =
    let g = cenv.g
    let numRequiredExprs = List.length argInfos
    if numRequiredExprs = 0 then
        ()
    elif numRequiredExprs = 1 then
        GenExpr cenv cgbuf eenv expr Continue
    elif isRefTupleExpr expr then
        let es = tryDestRefTupleExpr expr
        if es.Length <> numRequiredExprs then error(InternalError("GenUntupledArgExpr (2)", m))
        es |> List.iter (fun x -> GenExpr cenv cgbuf eenv x Continue)
    else
        let ty = tyOfExpr g expr
        let locv, loce = mkCompGenLocal m "arg" ty
        let bind = mkCompGenBind locv expr
        LocalScope "untuple" cgbuf (fun scopeMarks ->
            let eenvinner = AllocStorageForBind cenv cgbuf scopeMarks eenv bind
            GenBinding cenv cgbuf eenvinner bind false
            let tys = destRefTupleTy g ty
            assert (tys.Length = numRequiredExprs)
            argInfos |> List.iteri (fun i _ -> GenGetTupleField cenv cgbuf eenvinner (tupInfoRef, loce, tys, i, m) Continue)
        )


//--------------------------------------------------------------------------
// Generate calls (try to detect direct calls)
//--------------------------------------------------------------------------

and GenWitnessArgFromTraitInfo cenv cgbuf eenv m traitInfo =
    let g = cenv.g
    let storage = TryStorageForWitness g eenv traitInfo.TraitKey
    match storage with
    | None ->
        let witnessExpr =
           ConstraintSolver.CodegenWitnessArgForTraitConstraint cenv.tcVal g cenv.amap m traitInfo
            |> CommitOperationResult
        match witnessExpr with
        | Choice1Of2 _traitInfo ->
            System.Diagnostics.Debug.Assert(false, "expected storage for witness")
            failwith "unexpected non-generation of witness "
        | Choice2Of2 arg ->
            let eenv = { eenv with suppressWitnesses = true }
            GenExpr cenv cgbuf eenv arg Continue
    | Some storage ->
        let ty = GenWitnessTy g traitInfo.TraitKey
        GenGetStorageAndSequel cenv cgbuf eenv m (ty, GenType cenv.amap m eenv.tyenv ty) storage None

and GenWitnessArgFromWitnessInfo cenv cgbuf eenv m witnessInfo =
    let g = cenv.g
    let storage = TryStorageForWitness g eenv witnessInfo
    match storage with
    | None ->
        System.Diagnostics.Debug.Assert(false, "expected storage for witness")
        failwith "unexpected non-generation of witness "
    | Some storage ->
        let ty = GenWitnessTy g witnessInfo
        GenGetStorageAndSequel cenv cgbuf eenv m (ty, GenType cenv.amap m eenv.tyenv ty) storage None

and GenWitnessArgsFromWitnessInfos cenv cgbuf eenv m witnessInfos =
    let g = cenv.g
    let generateWitnesses = ComputeGenerateWitnesses g eenv
    // Witness arguments are only generated in emitted 'inline' code where witness parameters are available.
    if generateWitnesses then
        for witnessInfo in witnessInfos do
            GenWitnessArgFromWitnessInfo cenv cgbuf eenv m witnessInfo

and GenWitnessArgs cenv cgbuf eenv m tps tyargs =
    let g = cenv.g
    let generateWitnesses = ComputeGenerateWitnesses g eenv
    // Witness arguments are only generated in emitted 'inline' code where witness parameters are available.
    if generateWitnesses then
        let mwitnesses =
            ConstraintSolver.CodegenWitnessesForTyparInst cenv.tcVal g cenv.amap m tps tyargs
            |> CommitOperationResult

        for witnessArg in mwitnesses do
            match witnessArg with
            | Choice1Of2 traitInfo ->
                GenWitnessArgFromTraitInfo cenv cgbuf eenv m traitInfo
            | Choice2Of2 arg ->
                GenExpr cenv cgbuf eenv arg Continue

and IsBranchTailcall (cenv: cenv) eenv (v: ValRef, tyargs, curriedArgs: _ list) sequel =
    let g = cenv.g
    match ListAssoc.tryFind g.valRefEq v eenv.innerVals with
    | Some (kind, _) ->
        not v.IsConstructor &&
        // when branch-calling methods we must have the right type parameters
        (match kind with
            | BranchCallClosure _ -> true
            | BranchCallMethod (_, _, tps, _, _, _) ->
                (List.lengthsEqAndForall2 (fun ty tp -> typeEquiv g ty (mkTyparTy tp)) tyargs tps)) &&
        // must be exact #args, ignoring tupling - we untuple if needed below
        (let arityInfo =
            match kind with
            | BranchCallClosure arityInfo
            | BranchCallMethod (arityInfo, _, _, _, _, _)  -> arityInfo
         arityInfo.Length = curriedArgs.Length
        ) &&
        // no tailcall out of exception handler, etc. 
        (match sequelIgnoringEndScopesAndDiscard sequel with 
        | Return
        | ReturnVoid -> true
        | _ -> false)
    | None -> false

and GenApp (cenv: cenv) cgbuf eenv (f, fty, tyargs, curriedArgs, m) sequel =
  let g = cenv.g
  match (stripDebugPoints f, tyargs, curriedArgs) with
  // Look for tailcall to turn into branch
  | Expr.Val (v, _, _), _, _ when  IsBranchTailcall cenv eenv (v, tyargs, curriedArgs) sequel ->
        let kind, mark = ListAssoc.find g.valRefEq v eenv.innerVals // already checked above in when guard

        // Generate the arguments for the direct tail call.
        // We push all the arguments on the IL stack then write them back to the argument slots using
        // I_starg.  This seems a little sloppy, we could generate-then-write for each of the arguments.
        //
        // The arguments pushed don't include the 'this' argument for a recursive closure call (in PreallocatedArgCount)
        // The arguments _do_ include the 'this' argument for instance method calls.  The arguments do _not_ include witness arguments.
        match kind with
        | BranchCallClosure arityInfo ->
            GenExprs cenv cgbuf eenv curriedArgs

            let numArgs = List.sum arityInfo

            for i = numArgs - 1 downto 0 do
                CG.EmitInstr cgbuf (pop 1) Push0 (I_starg (uint16 (cgbuf.PreallocatedArgCount + i)))

        | BranchCallMethod (arityInfo, curriedArgInfos, _, numObjArgs, numWitnessArgs, numMethodArgs) ->
            assert (curriedArgInfos.Length = arityInfo.Length )
            assert (curriedArgInfos.Length = curriedArgs.Length)

            //assert (curriedArgInfos.Length = numArgs )
            // NOTE: we are not generating the witness arguments here
            GenUntupledArgsDiscardingLoneUnit cenv cgbuf eenv m numObjArgs curriedArgInfos curriedArgs

            // Extension methods with empty arguments are evidently not quite in sufficiently normalized form,
            // so apply a fixup here. This feels like a mistake associated with BindUnitVars, where that is not triggering
            // in this case.
            let numArgs =
                if v.IsExtensionMember then
                    match curriedArgInfos, curriedArgs with
                    // static extension method with empty arguments.
                    | [[]], [_] when numObjArgs = 0 -> 0
                    // instance extension method with empty arguments.
                    | [[_];[]], [_;_] when numObjArgs = 0 -> 1
                    | _ -> numMethodArgs
                else numMethodArgs

            for i = numArgs - 1 downto 0 do
                CG.EmitInstr cgbuf (pop 1) Push0 (I_starg (uint16 (cgbuf.PreallocatedArgCount + numObjArgs + numWitnessArgs + i)))

            // Note, we don't reassign the witness arguments as these wont' have changed, because the type parameters are identical

            for i = numObjArgs - 1 downto 0 do
                CG.EmitInstr cgbuf (pop 1) Push0 (I_starg (uint16 (cgbuf.PreallocatedArgCount + i)))

        CG.EmitInstr cgbuf (pop 0) Push0 (I_br mark.CodeLabel)

        GenSequelEndScopes cgbuf sequel

  // PhysicalEquality becomes cheap reference equality once
  // a nominal type is known. We can't replace it for variable types since
  // a "ceq" instruction can't be applied to variable type values.
  | Expr.Val (v, _, _), [ty], [arg1;arg2] when
    (valRefEq g v g.reference_equality_inner_vref)
    && isAppTy g ty ->

      GenExpr cenv cgbuf eenv arg1 Continue
      GenExpr cenv cgbuf eenv arg2 Continue
      CG.EmitInstr cgbuf (pop 2) (Push [g.ilg.typ_Bool]) AI_ceq
      GenSequel cenv eenv.cloc cgbuf sequel

  | Expr.Val (v, _, m), _, _ 
      when valRefEq g v g.cgh__resumeAt_vref || 
           valRefEq g v g.cgh__resumableEntry_vref || 
           valRefEq g v g.cgh__stateMachine_vref
           ->
        errorR(Error(FSComp.SR.ilxgenInvalidConstructInStateMachineDuringCodegen(v.DisplayName), m))
        CG.EmitInstr cgbuf (pop 0) (Push [g.ilg.typ_Object]) AI_ldnull
        GenSequel cenv eenv.cloc cgbuf sequel

  // Emit "methodhandleof" calls as ldtoken instructions
  //
  // The token for the "GenericMethodDefinition" is loaded
  | Expr.Val (v, _, m), _, [arg] when valRefEq g v g.methodhandleof_vref ->
        let (|OptionalCoerce|) x = match stripDebugPoints x with Expr.Op (TOp.Coerce _, _, [arg], _) -> arg | x -> x
        let (|OptionalTyapp|) x = match stripDebugPoints x with Expr.App (f, _, [_], [], _) -> f | x -> x
        match stripDebugPoints arg with
        // Generate ldtoken instruction for "methodhandleof(fun (a, b, c) -> f(a, b, c))"
        // where f is an F# function value or F# method
        | Expr.Lambda (_, _, _, _, DebugPoints(Expr.App (OptionalCoerce(OptionalTyapp(Expr.Val (vref, _, _))), _, _, _, _), _), _, _) ->

            let storage = StorageForValRef g m vref eenv
            match storage with
            | Method (_, _, mspec, _, _, _, _, _, _, _, _, _) ->
                CG.EmitInstr cgbuf (pop 0) (Push [g.iltyp_RuntimeMethodHandle]) (I_ldtoken (ILToken.ILMethod mspec))
            | _ ->
                errorR(Error(FSComp.SR.ilxgenUnexpectedArgumentToMethodHandleOfDuringCodegen(), m))

        // Generate ldtoken instruction for "methodhandleof(fun (a, b, c) -> obj.M(a, b, c))"
        // where M is an IL method.
        | Expr.Lambda (_, _, _, _, DebugPoints (Expr.Op (TOp.ILCall (_, _, isStruct, _, _, _, _, ilMethRef, enclTypeInst, methInst, _), _, _, _), _), _, _) ->

            let boxity = (if isStruct then AsValue else AsObject)
            let mkFormalParams gparams = gparams |> DropErasedTyargs |> List.mapi (fun n _gf -> mkILTyvarTy (uint16 n))
            let ilGenericMethodSpec = mkILMethSpec (ilMethRef, boxity, mkFormalParams enclTypeInst, mkFormalParams methInst)
            let i = I_ldtoken (ILToken.ILMethod ilGenericMethodSpec)
            CG.EmitInstr cgbuf (pop 0) (Push [g.iltyp_RuntimeMethodHandle]) i

        | _ ->
            System.Diagnostics.Debug.Assert(false, sprintf "Break for invalid methodhandleof argument expression")
            //System.Diagnostics.Debugger.Break()
            errorR(Error(FSComp.SR.ilxgenUnexpectedArgumentToMethodHandleOfDuringCodegen(), m))

        GenSequel cenv eenv.cloc cgbuf sequel

  // Optimize calls to top methods when given "enough" arguments.
  | Expr.Val (vref, valUseFlags, _), _, _
                when
                     (let storage = StorageForValRef g m vref eenv
                      match storage with
                      | Method (topValInfo, vref, _, _, _, _, _, _, _, _, _, _) ->
                          (let tps, argTys, _, _ = GetTopValTypeInFSharpForm g topValInfo vref.Type m
                           tps.Length = tyargs.Length &&
                           argTys.Length <= curriedArgs.Length)
                      | _ -> false) ->

      let storage = StorageForValRef g m vref eenv
      match storage with
      | Method (topValInfo, vref, mspec, mspecW, _, ctps, mtps, curriedArgInfos, _, _, _, _) ->

          let nowArgs, laterArgs = List.splitAt curriedArgInfos.Length curriedArgs

          let actualRetTy = applyTys cenv.g vref.Type (tyargs, nowArgs)

          let _, witnessInfos, curriedArgInfos, returnTy, _ = GetTopValTypeInCompiledForm cenv.g topValInfo ctps.Length vref.Type m

          let mspec =
              let generateWitnesses = ComputeGenerateWitnesses g eenv
              if not generateWitnesses || witnessInfos.IsEmpty then
                  mspec
              else
                  mspecW

          let ilTyArgs = GenTypeArgs cenv.amap m eenv.tyenv tyargs

          // For instance method calls chop off some type arguments, which are already
          // carried by the class.  Also work out if it's a virtual call.
          let _, virtualCall, newobj, isSuperInit, isSelfInit, takesInstanceArg, _, _ = GetMemberCallInfo g (vref, valUseFlags)

          // numEnclILTypeArgs will include unit-of-measure args, unfortunately. For now, just cut-and-paste code from GetMemberCallInfo
          // @REVIEW: refactor this
          let numEnclILTypeArgs =
              match vref.MemberInfo with
              | Some _ when not vref.IsExtensionMember ->
                  List.length(vref.MemberApparentEntity.TyparsNoRange |> DropErasedTypars)
              | _ -> 0

          let ilEnclArgTys, ilMethArgTys =
              if ilTyArgs.Length < numEnclILTypeArgs then error(InternalError("length mismatch", m))
              List.splitAt numEnclILTypeArgs ilTyArgs

          let boxity = mspec.DeclaringType.Boxity
          let mspec = mkILMethSpec (mspec.MethodRef, boxity, ilEnclArgTys, ilMethArgTys)

          // "Unit" return types on static methods become "void"
          let mustGenerateUnitAfterCall = Option.isNone returnTy

          let ccallInfo =
              match valUseFlags with
              | PossibleConstrainedCall ty -> Some ty
              | _ -> None

          let isBaseCall = match valUseFlags with VSlotDirectCall -> true | _ -> false

          let isTailCall =
              if isNil laterArgs && not isSelfInit then
                  let isDllImport = IsValRefIsDllImport g vref
                  let hasByrefArg = mspec.FormalArgTypes |> List.exists IsILTypeByref
                  let makesNoCriticalTailcalls = vref.MakesNoCriticalTailcalls
                  let hasStructObjArg = (boxity=AsValue) && takesInstanceArg
                  CanTailcall(hasStructObjArg, ccallInfo, eenv.withinSEH, hasByrefArg, mustGenerateUnitAfterCall, isDllImport, isSelfInit, makesNoCriticalTailcalls, sequel)
              else
                  Normalcall

          let useICallVirt = virtualCall || useCallVirt cenv boxity mspec isBaseCall

          let callInstr =
              match valUseFlags with
              | PossibleConstrainedCall ty ->
                  let ilThisTy = GenType cenv.amap m eenv.tyenv ty
                  I_callconstraint ( isTailCall, ilThisTy, mspec, None)
              | _ ->
                  if newobj then I_newobj (mspec, None)
                  elif useICallVirt then I_callvirt (isTailCall, mspec, None)
                  else I_call (isTailCall, mspec, None)

          // ok, now we're ready to generate
          if isSuperInit || isSelfInit then
              CG.EmitInstr cgbuf (pop 0) (Push [mspec.DeclaringType ]) mkLdarg0

          if not cenv.g.generateWitnesses || witnessInfos.IsEmpty then
              () // no witness args
          else
              let _ctyargs, mtyargs = List.splitAt ctps.Length tyargs
              GenWitnessArgs cenv cgbuf eenv m mtps mtyargs

          GenUntupledArgsDiscardingLoneUnit cenv cgbuf eenv m vref.NumObjArgs curriedArgInfos nowArgs

          // Generate laterArgs (for effects) and save
          LocalScope "callstack" cgbuf (fun scopeMarks ->
                let whereSaved, eenv =
                    (eenv, laterArgs) ||> List.mapFold (fun eenv laterArg ->
                        // Only save arguments that have effects
                        if Optimizer.ExprHasEffect g laterArg then
                            let ilTy = laterArg |> tyOfExpr g |> GenType cenv.amap m eenv.tyenv
                            let locName =
                                // Ensure that we have an g.CompilerGlobalState
                                assert(g.CompilerGlobalState |> Option.isSome)
                                g.CompilerGlobalState.Value.IlxGenNiceNameGenerator.FreshCompilerGeneratedName ("arg", m), ilTy, false
                            let loc, _realloc, eenv = AllocLocal cenv cgbuf eenv true locName scopeMarks
                            GenExpr cenv cgbuf eenv laterArg Continue
                            EmitSetLocal cgbuf loc
                            Choice1Of2 (ilTy, loc), eenv
                        else
                            Choice2Of2 laterArg, eenv)

                let nargs = mspec.FormalArgTypes.Length
                let pushes = if mustGenerateUnitAfterCall || isSuperInit || isSelfInit then Push0 else (Push [(GenType cenv.amap m eenv.tyenv actualRetTy)])
                CG.EmitInstr cgbuf (pop (nargs + (if mspec.CallingConv.IsStatic || newobj then 0 else 1))) pushes callInstr

                // For isSuperInit, load the 'this' pointer as the pretend 'result' of the operation. It will be popped again in most cases
                if isSuperInit then CG.EmitInstr cgbuf (pop 0) (Push [mspec.DeclaringType]) mkLdarg0

                // When generating debug code, generate a 'nop' after a 'call' that returns 'void'
                // This is what C# does, as it allows the call location to be maintained correctly in the stack frame
                if cenv.opts.generateDebugSymbols && mustGenerateUnitAfterCall && (isTailCall = Normalcall) then
                    CG.EmitInstr cgbuf (pop 0) Push0 AI_nop

                if isNil laterArgs then
                    assert isNil whereSaved
                    // Generate the "unit" value if necessary
                    CommitCallSequel cenv eenv m eenv.cloc cgbuf mustGenerateUnitAfterCall sequel
                else
                    //printfn "%d EXTRA ARGS IN TOP APP at %s" laterArgs.Length (stringOfRange m)
                    whereSaved |> List.iter (function
                        | Choice1Of2 (ilTy, loc) -> EmitGetLocal cgbuf ilTy loc
                        | Choice2Of2 expr -> GenExpr cenv cgbuf eenv expr Continue)
                    GenIndirectCall cenv cgbuf eenv (actualRetTy, [], laterArgs, m) sequel)

      | _ -> failwith "??"

    // This case is for getting/calling a value, when we can't call it directly.
    // However, we know the type instantiation for the value.
    // In this case we can often generate a type-specific local expression for the value.
    // This reduces the number of dynamic type applications.
  | Expr.Val (vref, _, _), _, _ ->
     GenGetValRefAndSequel cenv cgbuf eenv m vref (Some (tyargs, curriedArgs, m, sequel))

  | _ ->
    (* worst case: generate a first-class function value and call *)
    GenExpr cenv cgbuf eenv f Continue
    GenCurriedArgsAndIndirectCall cenv cgbuf eenv (fty, tyargs, curriedArgs, m) sequel

and CanTailcall (hasStructObjArg, ccallInfo, withinSEH, hasByrefArg, mustGenerateUnitAfterCall, isDllImport, isSelfInit, makesNoCriticalTailcalls, sequel) =

    // Can't tailcall with a struct object arg since it involves a byref
    // Can't tailcall with a .NET 2.0 generic constrained call since it involves a byref
    if not hasStructObjArg && Option.isNone ccallInfo && not withinSEH && not hasByrefArg &&
       not isDllImport && not isSelfInit && not makesNoCriticalTailcalls &&

        // We can tailcall even if we need to generate "unit", as long as we're about to throw the value away anyway as par of the return.
        // We can tailcall if we don't need to generate "unit", as long as we're about to return.
        (match sequelIgnoreEndScopes sequel with
         | ReturnVoid | Return -> not mustGenerateUnitAfterCall
         | DiscardThen ReturnVoid -> mustGenerateUnitAfterCall
         | _ -> false)
    then Tailcall
    else Normalcall

/// Choose the names for TraitWitnessInfo representations in arguments and free variables
and ChooseWitnessInfoNames takenNames (witnessInfos: TraitWitnessInfo list) =
    witnessInfos
    |> List.map (fun w -> String.uncapitalize w.MemberName)
    |> ChooseFreeVarNames takenNames

/// Represent the TraitWitnessInfos as arguments, e.g. in local type functions
and ArgStorageForWitnessInfos (cenv: cenv) (eenv: IlxGenEnv) takenNames pretakenArgs m (witnessInfos: TraitWitnessInfo list) =
    let names = ChooseWitnessInfoNames takenNames witnessInfos
    (witnessInfos, List.indexed names)
    ||> List.map2 (fun w (i, nm) ->
        let ty = GenWitnessTy cenv.g w
        let ilTy =  GenType cenv.amap m eenv.tyenv ty
        let ilParam = mkILParam (Some nm, ilTy)
        let storage =  Arg (i+pretakenArgs)
        ilParam, (w, storage))
    |> List.unzip

/// Represent the TraitWitnessInfos as free variables, e.g. in closures
and FreeVarStorageForWitnessInfos (cenv: cenv) (eenv: IlxGenEnv) takenNames ilCloTyInner m (witnessInfos: TraitWitnessInfo list) =
    let names = ChooseWitnessInfoNames takenNames witnessInfos
    (witnessInfos, names)
    ||> List.map2 (fun w nm ->
        let ty = GenWitnessTy cenv.g w
        let ilTy =  GenType cenv.amap m eenv.tyenv ty
        let ilFv = mkILFreeVar (nm, true, ilTy)
        let storage =
            let ilField = mkILFieldSpecInTy (ilCloTyInner, ilFv.fvName, ilFv.fvType)
            Env(ilCloTyInner, ilField, None)
        ilFv, (w, storage))
    |> List.unzip

//--------------------------------------------------------------------------
// Locally erased type functions
//--------------------------------------------------------------------------

/// Check for type lambda with entirely erased type arguments that is stored as
/// local variable (not method or property). For example
//      let foo() =
//          let a = 0<_>
//          ()
//  in debug code , here `a` will be a TyLamba.  However the compiled representation of 
// `a` is an integer.
and IsLocalErasedTyLambda g eenv (v: Val) e =
    match e with
    | Expr.TyLambda (_, tyargs, body, _, _) when
            tyargs |> List.forall (fun tp -> tp.IsErased) &&
            (match StorageForVal g v.Range v eenv with Local _ -> true | _ -> false) ->
        match stripExpr body with 
        | Expr.Lambda _ -> None
        | _ -> Some body
    | _ -> None

//--------------------------------------------------------------------------
// Named local type functions
//--------------------------------------------------------------------------

and IsNamedLocalTypeFuncVal g (v: Val) expr =
    not v.IsCompiledAsTopLevel &&
    IsGenericValWithGenericConstraints g v &&
    (match stripExpr expr with Expr.TyLambda _ -> true | _ -> false)

and AddDirectTyparWitnessParams cenv eenv cloinfo m =
    let directTypars =
        match cloinfo.cloExpr with
        | Expr.TyLambda (_, tvs, _, _, _) -> tvs
        | _ -> []

    let directWitnessInfos =
        let generateWitnesses = ComputeGenerateWitnesses cenv.g eenv
        if generateWitnesses then
            // The 0 here represents that a closure doesn't reside within a generic class - there are no "enclosing class type parameters" to lop off.
            GetTraitWitnessInfosOfTypars cenv.g 0 directTypars
        else
            []

    // Direct witnesses get passed as arguments to DirectInvoke
    let ilDirectWitnessParams, ilDirectWitnessParamsStorage =
        let pretakenArgs = 1
        ArgStorageForWitnessInfos cenv eenv [] pretakenArgs m directWitnessInfos
    let eenv = eenv |> AddStorageForLocalWitnesses ilDirectWitnessParamsStorage

    directTypars, ilDirectWitnessParams, directWitnessInfos, eenv

and GenNamedLocalTyFuncCall cenv (cgbuf: CodeGenBuffer) eenv ty cloinfo tyargs m =
    let g = cenv.g

    let ilTyArgs = tyargs |> GenTypeArgs cenv.amap m eenv.tyenv

    let ilCloTy = cloinfo.cloSpec.ILType
    let ilDirectGenericParams, ilDirectWitnessParams, directWitnessInfos =
        let eenvinner = EnvForTypars cloinfo.cloFreeTyvars eenv
        let directTypars =
            match cloinfo.cloExpr with
            | Expr.TyLambda (_, tvs, _, _, _) -> tvs
            | _ -> []

        let eenvinner = AddTyparsToEnv directTypars eenvinner

        let ilDirectGenericParams = GenGenericParams cenv eenvinner directTypars
        let _directTypars, ilDirectWitnessParams, directWitnessInfos, _eenv = AddDirectTyparWitnessParams cenv eenvinner cloinfo m
        ilDirectGenericParams, ilDirectWitnessParams, directWitnessInfos

    if not (List.length ilDirectGenericParams = ilTyArgs.Length) then errorR(Error(FSComp.SR.ilIncorrectNumberOfTypeArguments(), m))

    // Recover result (value or reference types) via unbox_any.
    CG.EmitInstr cgbuf (pop 1) (Push [ilCloTy]) (I_unbox_any ilCloTy)

    let actualRetTy = applyTys g ty (tyargs, [])

    let ilDirectWitnessParamsTys = ilDirectWitnessParams |> List.map (fun p -> p.Type)
    let ilDirectInvokeMethSpec = mkILInstanceMethSpecInTy(ilCloTy, "DirectInvoke", ilDirectWitnessParamsTys, cloinfo.ilCloFormalReturnTy, ilTyArgs)

    GenWitnessArgsFromWitnessInfos cenv cgbuf eenv m directWitnessInfos

    let ilActualRetTy = GenType cenv.amap m eenv.tyenv actualRetTy
    CountCallFuncInstructions()
    CG.EmitInstr cgbuf (pop (1+ilDirectWitnessParamsTys.Length)) (Push [ilActualRetTy]) (mkNormalCall ilDirectInvokeMethSpec)
    actualRetTy


/// Generate an indirect call, converting to an ILX callfunc instruction
and GenCurriedArgsAndIndirectCall cenv cgbuf eenv (functy, tyargs, curriedArgs, m) sequel =

    // Generate the curried arguments to the indirect call
    GenExprs cenv cgbuf eenv curriedArgs
    GenIndirectCall cenv cgbuf eenv (functy, tyargs, curriedArgs, m) sequel

/// Generate an indirect call, converting to an ILX callfunc instruction
and GenIndirectCall cenv cgbuf eenv (functy, tyargs, curriedArgs, m) sequel =
    let g = cenv.g

    // Fold in the new types into the environment as we generate the formal types.
    let ilxClosureApps =
        // keep only non-erased type arguments when computing indirect call
        let tyargs = DropErasedTyargs tyargs

        let typars, formalFuncTy = tryDestForallTy g functy

        let feenv = eenv.tyenv.Add typars

        // This does two phases: REVIEW: the code is too complex for what it's achieving and should be rewritten
        let formalRetTy, appBuilder =
            ((formalFuncTy, id), curriedArgs) ||> List.fold (fun (formalFuncTy, appBuilder) _ ->
                let dty, rty = destFunTy cenv.g formalFuncTy
                (rty, (fun acc -> appBuilder (Apps_app(GenType cenv.amap m feenv dty, acc)))))

        let ilxRetApps = Apps_done (GenType cenv.amap m feenv formalRetTy)

        List.foldBack (fun tyarg acc -> Apps_tyapp(GenType cenv.amap m eenv.tyenv tyarg, acc)) tyargs (appBuilder ilxRetApps)

    let actualRetTy = applyTys g functy (tyargs, curriedArgs)
    let ilActualRetTy = GenType cenv.amap m eenv.tyenv actualRetTy

    // Check if any byrefs are involved to make sure we don't tailcall
    let hasByrefArg =
        let rec check x =
          match x with
          | Apps_tyapp(_, apps) -> check apps
          | Apps_app(arg, apps) -> IsILTypeByref arg || check apps
          | _ -> false
        check ilxClosureApps

    let isTailCall = CanTailcall(false, None, eenv.withinSEH, hasByrefArg, false, false, false, false, sequel)
    CountCallFuncInstructions()

    // Generate the code code an ILX callfunc operation
    let instrs = EraseClosures.mkCallFunc g.ilxPubCloEnv (fun ty -> cgbuf.AllocLocal([], ty, false) |> uint16) eenv.tyenv.Count isTailCall ilxClosureApps
    CG.EmitInstrs cgbuf (pop (1+curriedArgs.Length)) (Push [ilActualRetTy]) instrs

    // Done compiling indirect call...
    GenSequel cenv eenv.cloc cgbuf sequel

//--------------------------------------------------------------------------
// Generate try expressions
//--------------------------------------------------------------------------

and GenTry cenv cgbuf eenv scopeMarks (e1, m, resultTy, spTry) =
    let g = cenv.g

    match spTry with
    | DebugPointAtTry.Yes m -> CG.EmitDebugPoint cgbuf m
    | DebugPointAtTry.No -> ()

    let stack, eenvinner = EmitSaveStack cenv cgbuf eenv m scopeMarks
    let startTryMark = CG.GenerateMark cgbuf "startTryMark"
    let endTryMark = CG.GenerateDelayMark cgbuf "endTryMark"
    let afterHandler = CG.GenerateDelayMark cgbuf "afterHandler"
    let ilResultTyOpt = 
        if isUnitTy g resultTy then
            None
        else
            Some (GenType cenv.amap m eenvinner.tyenv resultTy)

    let whereToSaveOpt, eenvinner =
        match ilResultTyOpt with 
        | None -> None, eenvinner
        | Some ilResultTy ->
            // Ensure that we have an g.CompilerGlobalState
            assert(cenv.g.CompilerGlobalState |> Option.isSome)
            let whereToSave, _realloc, eenvinner =
                AllocLocal cenv cgbuf eenvinner true (cenv.g.CompilerGlobalState.Value.IlxGenNiceNameGenerator.FreshCompilerGeneratedName ("tryres", m), ilResultTy, false) (startTryMark, endTryMark)
            Some (whereToSave, ilResultTy), eenvinner

    let exitSequel = LeaveHandler (false, whereToSaveOpt, afterHandler, true)
    let eenvinner = {eenvinner with withinSEH = true; exitSequel = exitSequel}

    // Generate the body of the try.
    GenExpr cenv cgbuf eenvinner e1 exitSequel
    CG.SetMarkToHere cgbuf endTryMark
    let tryMarks = (startTryMark.CodeLabel, endTryMark.CodeLabel)
    whereToSaveOpt, eenvinner, stack, tryMarks, afterHandler

/// Determine if a filter block is side-effect free, meaning it can be run on the first pass and
/// the pattern match logic repeated on the second pass.
/// 
/// Filter blocks are only ever generated by pattern match compilation so we can safely look for particular
/// constructs.  
and eligibleForFilter (cenv: cenv) expr =
   let rec check expr =
       match expr with
       | Expr.Let (TBind(_, be, _), body, _, _) -> 
           check be && check body
       | Expr.DebugPoint(_, expr) -> check expr
       | Expr.Match (_spBind, _exprm, dtree, targets, _, _) ->
           checkDecisionTree dtree &&
           targets |> Array.forall (fun (TTarget(_, e, _)) -> check e)
       | Expr.Const _ -> true
       | Expr.Op(TOp.ILAsm([ I_isinst _ ], _), _, _, _) -> true
       | Expr.Op(TOp.UnionCaseTagGet _, _, _, _) -> true
       | Expr.Op(TOp.ExnFieldGet _, _, _, _) -> true
       | Expr.Op(TOp.UnionCaseFieldGet _, _, _, _) -> true
       | Expr.Op(TOp.ValFieldGet _, _, _, _) -> true
       | Expr.Op(TOp.TupleFieldGet _, _, _, _) -> true
       | Expr.Op(TOp.Coerce _, _, _, _) -> true
       | Expr.Val _ -> true
       | _ -> false

   and checkDecisionTree dtree =
       match dtree with
       | TDSwitch(ve, cases, dflt, _) -> 
           check ve &&
           cases |> List.forall checkDecisionTreeCase &&
           dflt |> Option.forall checkDecisionTree 
       | TDSuccess (es, _) -> es |> List.forall check
       | TDBind(bind, rest) -> check bind.Expr && checkDecisionTree rest

   and checkDecisionTreeCase dcase =
       let (TCase(test, tree)) = dcase
       checkDecisionTree tree &&
       match test with 
       | DecisionTreeTest.UnionCase _ -> true 
       | DecisionTreeTest.ArrayLength _ -> true
       | DecisionTreeTest.Const _ -> true
       | DecisionTreeTest.IsNull -> true
       | DecisionTreeTest.IsInst _ -> true
       | DecisionTreeTest.ActivePatternCase _ -> false // must only be run once
       | DecisionTreeTest.Error _ -> false

   let isTrivial =
       match expr with
       | DebugPoints (Expr.Const _, _) -> true
       | _ -> false

   // Filters seem to generate invalid code for the ilreflect.fs backend
   (cenv.opts.ilxBackend = IlxGenBackend.IlWriteBackend) &&
   not isTrivial &&
   check expr

and GenTryWith cenv cgbuf eenv (e1, valForFilter: Val, filterExpr, valForHandler: Val, handlerExpr, m, resty, spTry, spWith) sequel =
    let g = cenv.g

    // Save the stack - gross because IL flushes the stack at the exn. handler
    // note: eenvinner notes spill vars are live
    LocalScope "trystack" cgbuf (fun scopeMarks ->
       let whereToSaveOpt, eenvinner, stack, tryMarks, afterHandler = GenTry cenv cgbuf eenv scopeMarks (e1, m, resty, spTry)

       let seh =
           if cenv.opts.generateFilterBlocks || eligibleForFilter cenv filterExpr then
               let startOfFilter = CG.GenerateMark cgbuf "startOfFilter"
               let afterFilter = CG.GenerateDelayMark cgbuf "afterFilter"
               let sequelOnBranches, afterJoin, stackAfterJoin, sequelAfterJoin = GenJoinPoint cenv cgbuf "filter" eenv g.int_ty m EndFilter
               let eenvinner = { eenvinner with exitSequel = sequelOnBranches }
               // We emit the debug point for the 'with' keyword span on the start of the filter
               // block. However the targets of the filter block pattern matching should not get any
               // debug points (they will be 'true'/'false' values indicating if the exception has been
               // caught or not).
               //
               // The targets of the handler block DO get debug points. Thus the expected behaviour
               // for a try/with with a complex pattern is that we hit the "with" before the filter is run
               // and then jump to the handler for the successful catch (or continue with exception handling
               // if the filter fails)
               match spWith with
               | DebugPointAtWith.Yes m -> CG.EmitDebugPoint cgbuf m
               | DebugPointAtWith.No -> ()

               CG.SetStack cgbuf [g.ilg.typ_Object]
               let _, eenvinner = AllocLocalVal cenv cgbuf valForFilter eenvinner None (startOfFilter, afterFilter)
               CG.EmitInstr cgbuf (pop 1) (Push [g.iltyp_Exception]) (I_castclass g.iltyp_Exception)

               GenStoreVal cenv cgbuf eenvinner valForFilter.Range valForFilter

               // Why SPSuppress? Because we do not emit a debug point at the start of the List.filter - we've already put one on
               // the 'with' keyword above
               GenExpr cenv cgbuf eenvinner filterExpr sequelOnBranches
               CG.SetMarkToHere cgbuf afterJoin
               CG.SetStack cgbuf stackAfterJoin
               GenSequel cenv eenv.cloc cgbuf sequelAfterJoin
               let endOfFilter = CG.GenerateMark cgbuf "endOfFilter"
               let filterMarks = (startOfFilter.CodeLabel, endOfFilter.CodeLabel)
               CG.SetMarkToHere cgbuf afterFilter

               let startOfHandler = CG.GenerateMark cgbuf "startOfHandler"

               CG.SetStack cgbuf [g.ilg.typ_Object]
               let _, eenvinner = AllocLocalVal cenv cgbuf valForHandler eenvinner None (startOfHandler, afterHandler)
               CG.EmitInstr cgbuf (pop 1) (Push [g.iltyp_Exception]) (I_castclass g.iltyp_Exception)
               GenStoreVal cenv cgbuf eenvinner valForHandler.Range valForHandler

               let exitSequel = LeaveHandler (false, whereToSaveOpt, afterHandler, true)
               GenExpr cenv cgbuf eenvinner handlerExpr exitSequel

               let endOfHandler = CG.GenerateMark cgbuf "endOfHandler"
               let handlerMarks = (startOfHandler.CodeLabel, endOfHandler.CodeLabel)
               ILExceptionClause.FilterCatch(filterMarks, handlerMarks)
           else
               let startOfHandler = CG.GenerateMark cgbuf "startOfHandler"

               match spWith with
               | DebugPointAtWith.Yes m -> CG.EmitDebugPoint cgbuf m
               | DebugPointAtWith.No -> ()

               CG.SetStack cgbuf [g.ilg.typ_Object]
               let _, eenvinner = AllocLocalVal cenv cgbuf valForHandler eenvinner None (startOfHandler, afterHandler)
               CG.EmitInstr cgbuf (pop 1) (Push [g.iltyp_Exception]) (I_castclass g.iltyp_Exception)

               GenStoreVal cenv cgbuf eenvinner m valForHandler

               let exitSequel = LeaveHandler (false, whereToSaveOpt, afterHandler, true)
               let eenvinner = { eenvinner with exitSequel = exitSequel }
               GenExpr cenv cgbuf eenvinner handlerExpr exitSequel
               
               let endOfHandler = CG.GenerateMark cgbuf "endOfHandler"
               let handlerMarks = (startOfHandler.CodeLabel, endOfHandler.CodeLabel)
               ILExceptionClause.TypeCatch(g.ilg.typ_Object, handlerMarks)

       cgbuf.EmitExceptionClause
         { Clause = seh
           Range= tryMarks }

       CG.SetMarkToHere cgbuf afterHandler
       CG.SetStack cgbuf []

       cgbuf.EmitStartOfHiddenCode()

       // Restore the stack and load the result
       EmitRestoreStack cgbuf stack

       match whereToSaveOpt with
       | Some (whereToSave, ilResultTy) ->
           EmitGetLocal cgbuf ilResultTy whereToSave
           GenSequel cenv eenv.cloc cgbuf sequel
       | None ->
           GenUnitThenSequel cenv eenv m eenv.cloc cgbuf sequel
   )


and GenTryFinally cenv cgbuf eenv (bodyExpr, handlerExpr, m, resty, spTry, spFinally) sequel =
    // Save the stack - needed because IL flushes the stack at the exn. handler
    // note: eenvinner notes spill vars are live
    LocalScope "trystack" cgbuf (fun scopeMarks ->

       let whereToSaveOpt, eenvinner, stack, tryMarks, afterHandler = GenTry cenv cgbuf eenv scopeMarks (bodyExpr, m, resty, spTry)

       // Now the catch/finally block
       let startOfHandler = CG.GenerateMark cgbuf "startOfHandler"
       CG.SetStack cgbuf []

       match spFinally with
       | DebugPointAtFinally.Yes m -> CG.EmitDebugPoint cgbuf m
       | DebugPointAtFinally.No -> ()

       let exitSequel = LeaveHandler (true, whereToSaveOpt, afterHandler, true)
       GenExpr cenv cgbuf eenvinner handlerExpr exitSequel
       let endOfHandler = CG.GenerateMark cgbuf "endOfHandler"
       let handlerMarks = (startOfHandler.CodeLabel, endOfHandler.CodeLabel)
       cgbuf.EmitExceptionClause
         { Clause = ILExceptionClause.Finally handlerMarks
           Range = tryMarks }

       CG.SetMarkToHere cgbuf afterHandler
       CG.SetStack cgbuf []

       // Restore the stack and load the result
       cgbuf.EmitStartOfHiddenCode()
       EmitRestoreStack cgbuf stack
       match whereToSaveOpt with
       | Some (whereToSave, ilResultTy) ->
           EmitGetLocal cgbuf ilResultTy whereToSave
           GenSequel cenv eenv.cloc cgbuf sequel
       | None ->
           GenUnitThenSequel cenv eenv m eenv.cloc cgbuf sequel
   )

//--------------------------------------------------------------------------
// Generate for-loop
//--------------------------------------------------------------------------

and GenIntegerForLoop cenv cgbuf eenv (spFor, spTo, v, e1, dir, e2, loopBody, m) sequel =
    let eenv = SetIsInLoop true eenv
    let g = cenv.g

    // The JIT/NGen eliminate array-bounds checks for C# loops of form:
    //   for(int i=0; i < (#ldlen arr#); i++) { ... arr[i] ... }
    // Here
    //     dir = BI_blt indicates an optimized for loop that fits C# form that evaluates its 'end' argument each time around
    //     dir = BI_ble indicates a normal F# for loop that evaluates its argument only once
    //
    // It is also important that we follow C# IL-layout exactly "prefix, jmp test, body, test, finish" for JIT/NGEN.
    let start = CG.GenerateMark cgbuf "for_start"
    let finish = CG.GenerateDelayMark cgbuf "for_finish"
    let inner = CG.GenerateDelayMark cgbuf "for_inner"
    let test = CG.GenerateDelayMark cgbuf "for_test"
    let stack, eenvinner = EmitSaveStack cenv cgbuf eenv m (start, finish)

    let isUp = (match dir with | FSharpForLoopUp | CSharpForLoopUp -> true | FSharpForLoopDown -> false)
    let isFSharpStyle = (match dir with FSharpForLoopUp | FSharpForLoopDown -> true | CSharpForLoopUp -> false)

    let finishIdx, eenvinner =
        if isFSharpStyle then
            // Ensure that we have an g.CompilerGlobalState
            assert(g.CompilerGlobalState |> Option.isSome)
            let vName = g.CompilerGlobalState.Value.IlxGenNiceNameGenerator.FreshCompilerGeneratedName ("endLoop", m)
            let v, _realloc, eenvinner = AllocLocal cenv cgbuf eenvinner true (vName, g.ilg.typ_Int32, false) (start, finish)
            v, eenvinner
        else
            -1, eenvinner

    let _, eenvinner = AllocLocalVal cenv cgbuf v eenvinner None (start, finish)

    match spFor with
    | DebugPointAtFor.Yes spStart -> CG.EmitDebugPoint cgbuf spStart
    | DebugPointAtFor.No -> ()

    GenExpr cenv cgbuf eenv e1 Continue
    GenStoreVal cenv cgbuf eenvinner m v
    if isFSharpStyle then
        GenExpr cenv cgbuf eenvinner e2 Continue
        EmitSetLocal cgbuf finishIdx
        EmitGetLocal cgbuf g.ilg.typ_Int32 finishIdx
        GenGetLocalVal cenv cgbuf eenvinner e2.Range v None
        CG.EmitInstr cgbuf (pop 2) Push0 (I_brcmp ((if isUp then BI_blt else BI_bgt), finish.CodeLabel))

    else
        CG.EmitInstr cgbuf (pop 0) Push0 (I_br test.CodeLabel)

    cgbuf.EmitStartOfHiddenCode()

    // .inner
    CG.SetMarkToHere cgbuf inner

    //    <loop body>
    GenExpr cenv cgbuf eenvinner loopBody discard
    
    //    v++ or v--
    GenGetLocalVal cenv cgbuf eenvinner e2.Range v None

    CG.EmitInstr cgbuf (pop 0) (Push [g.ilg.typ_Int32]) (mkLdcInt32 1)
    CG.EmitInstr cgbuf (pop 1) Push0 (if isUp then AI_add else AI_sub)
    GenStoreVal cenv cgbuf eenvinner m v

    // .text
    CG.SetMarkToHere cgbuf test

    // FSharpForLoopUp: if v <> e2 + 1 then goto .inner
    // FSharpForLoopDown: if v <> e2 - 1 then goto .inner
    // CSharpStyle: if v < e2 then goto .inner
    match spTo with
    | DebugPointAtInOrTo.Yes spStart -> CG.EmitDebugPoint cgbuf spStart
    | DebugPointAtInOrTo.No -> ()

    GenGetLocalVal cenv cgbuf eenvinner e2.Range v None

    let cmp = match dir with FSharpForLoopUp | FSharpForLoopDown -> BI_bne_un | CSharpForLoopUp -> BI_blt
    let e2Sequel = (CmpThenBrOrContinue (pop 2, [ I_brcmp(cmp, inner.CodeLabel) ]))

    if isFSharpStyle then
        EmitGetLocal cgbuf g.ilg.typ_Int32 finishIdx
        CG.EmitInstr cgbuf (pop 0) (Push [g.ilg.typ_Int32]) (mkLdcInt32 1)
        CG.EmitInstr cgbuf (pop 1) Push0 (if isUp then AI_add else AI_sub)
        GenSequel cenv eenv.cloc cgbuf e2Sequel
    else
        GenExpr cenv cgbuf eenv e2 e2Sequel

    // .finish - loop-exit here
    CG.SetMarkToHere cgbuf finish

    // Restore the stack and load the result
    EmitRestoreStack cgbuf stack
    GenUnitThenSequel cenv eenv m eenv.cloc cgbuf sequel

//--------------------------------------------------------------------------
// Generate while-loop
//--------------------------------------------------------------------------

and GenWhileLoop cenv cgbuf eenv (spWhile, condExpr, bodyExpr, m) sequel =
    let eenv = SetIsInLoop true eenv

    // jmp test; body; test; if testPassed then jmp body else finish
    // 
    // This is a pattern recognized by the JIT and it results in the most efficient assembly.
    if cgbuf.GetCurrentStack().IsEmpty then
        let startTest = CG.GenerateDelayMark cgbuf "startTest"
        CG.EmitInstr cgbuf (pop 0) Push0 (I_br startTest.CodeLabel)

        let startBody = CG.GenerateMark cgbuf "startBody"
        GenExpr cenv cgbuf eenv bodyExpr discard

        match spWhile with
        | DebugPointAtWhile.Yes spStart -> CG.EmitDebugPoint cgbuf spStart
        | DebugPointAtWhile.No -> ()

        CG.SetMarkToHere cgbuf startTest
        GenExpr cenv cgbuf eenv condExpr (CmpThenBrOrContinue (pop 1, [ I_brcmp (BI_brtrue, startBody.CodeLabel) ]))

    // In the rare cases when there is something already on the stack, e.g.
    //
    // let f() =
    //     callSomething firstArgument ((while .... do ...); secondArgument)
    //
    // we emit
    //
    // test; if not testPassed jmp finish; body; jmp test; finish
    else
        let finish = CG.GenerateDelayMark cgbuf "while_finish"

        match spWhile with
        | DebugPointAtWhile.Yes spStart -> CG.EmitDebugPoint cgbuf spStart
        | DebugPointAtWhile.No -> ()

        let startTest = CG.GenerateMark cgbuf "startTest"

        GenExpr cenv cgbuf eenv condExpr (CmpThenBrOrContinue (pop 1, [ I_brcmp (BI_brfalse, finish.CodeLabel) ]))

        GenExpr cenv cgbuf eenv bodyExpr (DiscardThen (Br startTest))
        CG.SetMarkToHere cgbuf finish

    GenUnitThenSequel cenv eenv m eenv.cloc cgbuf sequel

//--------------------------------------------------------------------------
// Generate IL assembly code.
// Polymorphic IL/ILX instructions may be instantiated when polymorphic code is inlined.
// We must implement this for the few uses of polymorphic instructions
// in the standard libarary.
//--------------------------------------------------------------------------

and GenAsmCode cenv cgbuf eenv (il, tyargs, args, returnTys, m) sequel =
    let g = cenv.g
    let ilTyArgs = GenTypesPermitVoid cenv.amap m eenv.tyenv tyargs
    let ilReturnTys = GenTypesPermitVoid cenv.amap m eenv.tyenv returnTys
    let ilAfterInst =
      il |> List.filter (function AI_nop -> false | _ -> true)
         |> List.map (fun i ->
          let err s =
              errorR(InternalError(sprintf "%s: bad instruction: %A" s i, m))

          let modFieldSpec fspec =
              if isNil ilTyArgs then
                fspec
              else
                {fspec with DeclaringType=
                                   let ty = fspec.DeclaringType
                                   let tspec = ty.TypeSpec
                                   mkILTy ty.Boxity (mkILTySpec(tspec.TypeRef, ilTyArgs)) }
          match i, ilTyArgs with
            | I_unbox_any (ILType.TypeVar _), [tyarg] -> I_unbox_any tyarg
            | I_box (ILType.TypeVar _), [tyarg] -> I_box tyarg
            | I_isinst (ILType.TypeVar _), [tyarg] -> I_isinst tyarg
            | I_castclass (ILType.TypeVar _), [tyarg] -> I_castclass tyarg
            | I_newarr (shape, ILType.TypeVar _), [tyarg] -> I_newarr (shape, tyarg)
            | I_ldelem_any (shape, ILType.TypeVar _), [tyarg] -> I_ldelem_any (shape, tyarg)
            | I_ldelema (ro, _, shape, ILType.TypeVar _), [tyarg] -> I_ldelema (ro, false, shape, tyarg)
            | I_stelem_any (shape, ILType.TypeVar _), [tyarg] -> I_stelem_any (shape, tyarg)
            | I_ldobj (a, b, ILType.TypeVar _), [tyarg] -> I_ldobj (a, b, tyarg)
            | I_stobj (a, b, ILType.TypeVar _), [tyarg] -> I_stobj (a, b, tyarg)
            | I_ldtoken (ILToken.ILType (ILType.TypeVar _)), [tyarg] -> I_ldtoken (ILToken.ILType tyarg)
            | I_sizeof (ILType.TypeVar _), [tyarg] -> I_sizeof tyarg
            | I_cpobj (ILType.TypeVar _), [tyarg] -> I_cpobj tyarg
            | I_initobj (ILType.TypeVar _), [tyarg] -> I_initobj tyarg
            | I_ldfld (al, vol, fspec), _ -> I_ldfld (al, vol, modFieldSpec fspec)
            | I_ldflda fspec, _ -> I_ldflda (modFieldSpec fspec)
            | I_stfld (al, vol, fspec), _ -> I_stfld (al, vol, modFieldSpec fspec)
            | I_stsfld (vol, fspec), _ -> I_stsfld (vol, modFieldSpec fspec)
            | I_ldsfld (vol, fspec), _ -> I_ldsfld (vol, modFieldSpec fspec)
            | I_ldsflda fspec, _ -> I_ldsflda (modFieldSpec fspec)
            | EI_ilzero(ILType.TypeVar _), [tyarg] -> EI_ilzero tyarg
            | AI_nop, _ -> i
                // These are embedded in the IL for a an initonly ldfld, i.e.
                // here's the relevant comment from tc.fs
                //     "Add an I_nop if this is an initonly field to make sure we never recognize it as an lvalue. See mkExprAddrOfExpr."

            | _ ->
                if not (isNil tyargs) then err "Bad polymorphic IL instruction"
                i)
    match ilAfterInst, args, sequel, ilReturnTys with

    | [ EI_ilzero _ ], _, _, _ ->
          match tyargs with
          | [ty] ->
              GenDefaultValue cenv cgbuf eenv (ty, m)
              GenSequel cenv eenv.cloc cgbuf sequel
          | _ -> failwith "Bad polymorphic IL instruction"

    // ldnull; cgt.un then branch is used to test for null and can become a direct brtrue/brfalse
    | [ AI_ldnull; AI_cgt_un ], [arg1], CmpThenBrOrContinue(1, [ I_brcmp (bi, label1) ]), _ ->

        GenExpr cenv cgbuf eenv arg1 (CmpThenBrOrContinue(pop 1, [ I_brcmp (bi, label1) ]))

    // Strip off any ("ceq" x false) when the sequel is a comparison branch and change the BI_brfalse to a BI_brtrue
    // This is the instruction sequence for "not"
    // For these we can just generate the argument and change the test (from a brfalse to a brtrue and vice versa)
    | ([ AI_ceq ],
       [arg1; Expr.Const ((Const.Bool false | Const.SByte 0y| Const.Int16 0s | Const.Int32 0 | Const.Int64 0L | Const.Byte 0uy| Const.UInt16 0us | Const.UInt32 0u | Const.UInt64 0UL), _, _) ],
       CmpThenBrOrContinue(1, [I_brcmp (BI_brfalse | BI_brtrue as bi, label1) ]),
       _) ->

        let bi = match bi with BI_brtrue -> BI_brfalse | _ -> BI_brtrue
        GenExpr cenv cgbuf eenv arg1 (CmpThenBrOrContinue(pop 1, [ I_brcmp (bi, label1) ]))

    // Query; when do we get a 'ret' in IL assembly code?
    | [ I_ret ], [arg1], sequel, [_ilRetTy] ->

        GenExpr cenv cgbuf eenv arg1 Continue
        CG.EmitInstr cgbuf (pop 1) Push0 I_ret
        GenSequelEndScopes cgbuf sequel

    // Query; when do we get a 'ret' in IL assembly code?
    | [ I_ret ], [], sequel, [_ilRetTy] ->

        CG.EmitInstr cgbuf (pop 1) Push0 I_ret
        GenSequelEndScopes cgbuf sequel

    // 'throw' instructions are a bit of a problem - e.g. let x = (throw ...) in ... expects a value *)
    // to be left on the stack. But dead-code checking by some versions of the .NET verifier *)
    // mean that we can't just have fake code after the throw to generate the fake value *)
    // (nb. a fake value can always be generated by a "ldnull unbox.any ty" sequence *)
    // So in the worst case we generate a fake (never-taken) branch to a piece of code to generate *)
    // the fake value *)
    | [ I_throw ], [arg1], sequel, [ilRetTy] ->
        match sequelIgnoreEndScopes sequel with
        | s when IsSequelImmediate s ->
            (* In most cases we can avoid doing this... *)
            GenExpr cenv cgbuf eenv arg1 Continue
            CG.EmitInstr cgbuf (pop 1) Push0 I_throw
            GenSequelEndScopes cgbuf sequel
        | _ ->
            let after1 = CG.GenerateDelayMark cgbuf "fake_join"
            let after2 = CG.GenerateDelayMark cgbuf "fake_join"
            let after3 = CG.GenerateDelayMark cgbuf "fake_join"
            CG.EmitInstrs cgbuf (pop 0) Push0 [mkLdcInt32 0; I_brcmp (BI_brfalse, after2.CodeLabel) ]

            CG.SetMarkToHere cgbuf after1
            CG.EmitInstrs cgbuf (pop 0) (Push [ilRetTy]) [AI_ldnull; I_unbox_any ilRetTy; I_br after3.CodeLabel ]

            CG.SetMarkToHere cgbuf after2
            GenExpr cenv cgbuf eenv arg1 Continue
            CG.EmitInstr cgbuf (pop 1) Push0 I_throw
            CG.SetMarkToHere cgbuf after3
            GenSequel cenv eenv.cloc cgbuf sequel
    | _ ->
      // float or float32 or float<_> or float32<_>
      let anyfpType ty = typeEquivAux EraseMeasures g g.float_ty ty || typeEquivAux EraseMeasures g g.float32_ty ty

      // Otherwise generate the arguments, and see if we can use a I_brcmp rather than a comparison followed by an I_brfalse/I_brtrue
      GenExprs cenv cgbuf eenv args
      match ilAfterInst, sequel with

      // NOTE: THESE ARE NOT VALID ON FLOATING POINT DUE TO NaN. Hence INLINE ASM ON FP. MUST BE CAREFULLY WRITTEN

      | [ AI_clt ], CmpThenBrOrContinue(1, [ I_brcmp (BI_brfalse, label1) ]) when not (anyfpType (tyOfExpr g args.Head)) ->
        CG.EmitInstr cgbuf (pop 2) Push0 (I_brcmp(BI_bge, label1))
      | [ AI_cgt ], CmpThenBrOrContinue(1, [ I_brcmp (BI_brfalse, label1) ]) when not (anyfpType (tyOfExpr g args.Head)) ->
        CG.EmitInstr cgbuf (pop 2) Push0 (I_brcmp(BI_ble, label1))
      | [ AI_clt_un ], CmpThenBrOrContinue(1, [ I_brcmp (BI_brfalse, label1) ]) when not (anyfpType (tyOfExpr g args.Head)) ->
        CG.EmitInstr cgbuf (pop 2) Push0 (I_brcmp(BI_bge_un, label1))
      | [ AI_cgt_un ], CmpThenBrOrContinue(1, [I_brcmp (BI_brfalse, label1) ]) when not (anyfpType (tyOfExpr g args.Head)) ->
        CG.EmitInstr cgbuf (pop 2) Push0 (I_brcmp(BI_ble_un, label1))
      | [ AI_ceq ], CmpThenBrOrContinue(1, [ I_brcmp (BI_brfalse, label1) ]) when not (anyfpType (tyOfExpr g args.Head)) ->
        CG.EmitInstr cgbuf (pop 2) Push0 (I_brcmp(BI_bne_un, label1))

      // THESE ARE VALID ON FP w.r.t. NaN

      | [ AI_clt ], CmpThenBrOrContinue(1, [ I_brcmp (BI_brtrue, label1) ]) ->
        CG.EmitInstr cgbuf (pop 2) Push0 (I_brcmp(BI_blt, label1))
      | [ AI_cgt ], CmpThenBrOrContinue(1, [ I_brcmp (BI_brtrue, label1) ]) ->
        CG.EmitInstr cgbuf (pop 2) Push0 (I_brcmp(BI_bgt, label1))
      | [ AI_clt_un ], CmpThenBrOrContinue(1, [ I_brcmp (BI_brtrue, label1) ]) ->
        CG.EmitInstr cgbuf (pop 2) Push0 (I_brcmp(BI_blt_un, label1))
      | [ AI_cgt_un ], CmpThenBrOrContinue(1, [ I_brcmp (BI_brtrue, label1) ]) ->
        CG.EmitInstr cgbuf (pop 2) Push0 (I_brcmp(BI_bgt_un, label1))
      | [ AI_ceq ], CmpThenBrOrContinue(1, [ I_brcmp (BI_brtrue, label1) ]) ->
        CG.EmitInstr cgbuf (pop 2) Push0 (I_brcmp(BI_beq, label1))
      | _ ->
        // Failing that, generate the real IL leaving value(s) on the stack
        CG.EmitInstrs cgbuf (pop args.Length) (Push ilReturnTys) ilAfterInst

        // If no return values were specified generate a "unit"
        if isNil returnTys then
          GenUnitThenSequel cenv eenv m eenv.cloc cgbuf sequel
        else
          GenSequel cenv eenv.cloc cgbuf sequel

//--------------------------------------------------------------------------
// Generate expression quotations
//--------------------------------------------------------------------------

and GenQuotation cenv cgbuf eenv (ast, qdataCell, m, ety) sequel =
    let g = cenv.g
    let suppressWitnesses = eenv.suppressWitnesses
    let referencedTypeDefs, typeSplices, exprSplices, astSpec =
        match qdataCell.Value with
        | Some (data1, data2) ->
            if suppressWitnesses then data1 else data2

        | None ->
            try
                let qscope = QuotationTranslator.QuotationGenerationScope.Create (g, cenv.amap, cenv.viewCcu, cenv.tcVal, QuotationTranslator.IsReflectedDefinition.No)
                let astSpec = QuotationTranslator.ConvExprPublic qscope suppressWitnesses ast
                let referencedTypeDefs, typeSplices, exprSplices = qscope.Close()
                referencedTypeDefs, List.map fst typeSplices, List.map fst exprSplices, astSpec
            with
                QuotationTranslator.InvalidQuotedTerm e -> error e

    let astSerializedBytes = QuotationPickler.pickle astSpec

    let someTypeInModuleExpr = mkTypeOfExpr cenv m eenv.someTypeInThisAssembly
    let rawTy = mkRawQuotedExprTy g
    let typeSpliceExprs = List.map (GenType cenv.amap m eenv.tyenv >> (mkTypeOfExpr cenv m)) typeSplices

    let bytesExpr = Expr.Op (TOp.Bytes astSerializedBytes, [], [], m)

    let deserializeExpr =
        let qf = QuotationTranslator.QuotationGenerationScope.ComputeQuotationFormat g
        if qf.SupportsDeserializeEx then
            let referencedTypeDefExprs = List.map (mkILNonGenericBoxedTy >> mkTypeOfExpr cenv m) referencedTypeDefs
            let referencedTypeDefsExpr = mkArray (g.system_Type_ty, referencedTypeDefExprs, m)
            let typeSplicesExpr = mkArray (g.system_Type_ty, typeSpliceExprs, m)
            let spliceArgsExpr = mkArray (rawTy, exprSplices, m)
            mkCallDeserializeQuotationFSharp40Plus g m someTypeInModuleExpr referencedTypeDefsExpr typeSplicesExpr spliceArgsExpr bytesExpr
        else
            let mkList ty els = List.foldBack (mkCons g ty) els (mkNil g m ty)
            let typeSplicesExpr = mkList g.system_Type_ty typeSpliceExprs
            let spliceArgsExpr = mkList rawTy exprSplices
            mkCallDeserializeQuotationFSharp20Plus g m someTypeInModuleExpr typeSplicesExpr spliceArgsExpr bytesExpr

    let afterCastExpr =
        // Detect a typed quotation and insert the cast if needed. The cast should not fail but does
        // unfortunately involve a "typeOf" computation over a quotation tree.
        if tyconRefEq g (tcrefOfAppTy g ety) g.expr_tcr then
            mkCallCastQuotation g m (List.head (argsOfAppTy g ety)) deserializeExpr
        else
            deserializeExpr
    GenExpr cenv cgbuf eenv afterCastExpr sequel

//--------------------------------------------------------------------------
// Generate calls to IL methods
//--------------------------------------------------------------------------

and GenILCall cenv cgbuf eenv (virt, valu, newobj, valUseFlags, isDllImport, ilMethRef: ILMethodRef, enclArgTys, methArgTys, argExprs, returnTys, m) sequel =
    let hasByrefArg = ilMethRef.ArgTypes |> List.exists IsILTypeByref
    let isSuperInit = match valUseFlags with CtorValUsedAsSuperInit -> true | _ -> false
    let isBaseCall = match valUseFlags with VSlotDirectCall -> true | _ -> false
    let ccallInfo = match valUseFlags with PossibleConstrainedCall ty -> Some ty | _ -> None
    let boxity = (if valu then AsValue else AsObject)
    let mustGenerateUnitAfterCall = isNil returnTys
    let makesNoCriticalTailcalls = (newobj || not virt) // Don't tailcall for 'newobj', or 'call' to IL code
    let hasStructObjArg = valu && ilMethRef.CallingConv.IsInstance
    let tail = CanTailcall(hasStructObjArg, ccallInfo, eenv.withinSEH, hasByrefArg, mustGenerateUnitAfterCall, isDllImport, false, makesNoCriticalTailcalls, sequel)

    let ilEnclArgTys = GenTypeArgs cenv.amap m eenv.tyenv enclArgTys
    let ilMethArgTys = GenTypeArgs cenv.amap m eenv.tyenv methArgTys
    let ilReturnTys = GenTypes cenv.amap m eenv.tyenv returnTys
    let ilMethSpec = mkILMethSpec (ilMethRef, boxity, ilEnclArgTys, ilMethArgTys)
    let useICallVirt = virt || useCallVirt cenv boxity ilMethSpec isBaseCall

    // Load the 'this' pointer to pass to the superclass constructor. This argument is not
    // in the expression tree since it can't be treated like an ordinary value
    if isSuperInit then CG.EmitInstr cgbuf (pop 0) (Push [ilMethSpec.DeclaringType]) mkLdarg0
    GenExprs cenv cgbuf eenv argExprs
    let il =
        if newobj then
            I_newobj (ilMethSpec, None)
        else
            match ccallInfo with
            | Some objArgTy ->
                let ilObjArgTy = GenType cenv.amap m eenv.tyenv objArgTy
                I_callconstraint (tail, ilObjArgTy, ilMethSpec, None)
            | None ->
                if useICallVirt then I_callvirt (tail, ilMethSpec, None)
                else I_call (tail, ilMethSpec, None)

    CG.EmitInstr cgbuf (pop (argExprs.Length + (if isSuperInit then 1 else 0))) (if isSuperInit then Push0 else Push ilReturnTys) il

    // Load the 'this' pointer as the pretend 'result' of the isSuperInit operation.
    // It will be immediately popped in most cases, but may also be used as the target of some "property set" operations.
    if isSuperInit then CG.EmitInstr cgbuf (pop 0) (Push [ilMethSpec.DeclaringType]) mkLdarg0
    CommitCallSequel cenv eenv m eenv.cloc cgbuf mustGenerateUnitAfterCall sequel

and CommitCallSequel cenv eenv m cloc cgbuf mustGenerateUnitAfterCall sequel =
    if mustGenerateUnitAfterCall
    then GenUnitThenSequel cenv eenv m cloc cgbuf sequel
    else GenSequel cenv cloc cgbuf sequel


and MakeNotSupportedExnExpr cenv eenv (argExpr, m) =
    let g = cenv.g
    let ety = mkAppTy (g.FindSysTyconRef ["System"] "NotSupportedException") []
    let ilty = GenType cenv.amap m eenv.tyenv ety
    let mref = mkILCtorMethSpecForTy(ilty, [g.ilg.typ_String]).MethodRef
    Expr.Op (TOp.ILCall (false, false, false, true, NormalValUse, false, false, mref, [], [], [ety]), [], [argExpr], m)

and GenTraitCall (cenv: cenv) cgbuf eenv (traitInfo: TraitConstraintInfo, argExprs, m) expr sequel =
    let g = cenv.g
    let generateWitnesses = ComputeGenerateWitnesses g eenv
    let witness =
        if generateWitnesses then
            TryStorageForWitness g eenv traitInfo.TraitKey
        else
            None

    match witness with
    | Some storage ->

        let ty = GenWitnessTy g traitInfo.TraitKey
        let argExprs = if argExprs.Length = 0 then [ mkUnit g m ] else argExprs
        GenGetStorageAndSequel cenv cgbuf eenv m (ty, GenType cenv.amap m eenv.tyenv ty) storage (Some([], argExprs, m, sequel))

    | None ->

    // If witnesses are available, we should now always find trait witnesses in scope
    assert not generateWitnesses

    let minfoOpt = CommitOperationResult (ConstraintSolver.CodegenWitnessExprForTraitConstraint cenv.tcVal g cenv.amap m traitInfo argExprs)
    match minfoOpt with
    | None ->
        let exnArg = mkString g m (FSComp.SR.ilDynamicInvocationNotSupported(traitInfo.MemberName))
        let exnExpr = MakeNotSupportedExnExpr cenv eenv (exnArg, m)
        let replacementExpr = mkThrow m (tyOfExpr g expr) exnExpr
        GenExpr cenv cgbuf eenv replacementExpr sequel
    | Some expr ->
        let expr = cenv.optimizeDuringCodeGen false expr
        GenExpr cenv cgbuf eenv expr sequel

//--------------------------------------------------------------------------
// Generate byref-related operations
//--------------------------------------------------------------------------

and GenGetAddrOfRefCellField cenv cgbuf eenv (e, ty, m) sequel =
    GenExpr cenv cgbuf eenv e Continue
    let fref = GenRecdFieldRef m cenv eenv.tyenv (mkRefCellContentsRef cenv.g) [ty]
    CG.EmitInstr cgbuf (pop 1) (Push [ILType.Byref fref.ActualType]) (I_ldflda fref)
    GenSequel cenv eenv.cloc cgbuf sequel

and GenGetValAddr cenv cgbuf eenv (v: ValRef, m) sequel =
    let vspec = v.Deref
    let ilTy = GenTypeOfVal cenv eenv vspec
    let storage = StorageForValRef cenv.g m v eenv

    match storage with
    | Local (idx, _, None) ->
        CG.EmitInstr cgbuf (pop 0) (Push [ILType.Byref ilTy]) (I_ldloca (uint16 idx))

    | Arg idx ->
        CG.EmitInstr cgbuf (pop 0) (Push [ILType.Byref ilTy]) (I_ldarga (uint16 idx))

    | StaticPropertyWithField (fspec, _vref, hasLiteralAttr, _ilTyForProperty, _, ilTy, _, _, _) ->
        if hasLiteralAttr then errorR(Error(FSComp.SR.ilAddressOfLiteralFieldIsInvalid(), m))
        let ilTy = if ilTy.IsNominal && ilTy.Boxity = ILBoxity.AsValue then ILType.Byref ilTy else ilTy
        EmitGetStaticFieldAddr cgbuf ilTy fspec

    | Env (_, ilField, _) ->
        CG.EmitInstrs cgbuf (pop 0) (Push [ILType.Byref ilTy]) [ mkLdarg0; mkNormalLdflda ilField ]

    | Local (_, _, Some _) | StaticProperty _ | Method _ | Env _ | Null ->
        errorR(Error(FSComp.SR.ilAddressOfValueHereIsInvalid(v.DisplayName), m))
        CG.EmitInstr cgbuf (pop 1) (Push [ILType.Byref ilTy]) (I_ldarga (uint16 669 (* random value for post-hoc diagnostic analysis on generated tree *) ))

    GenSequel cenv eenv.cloc cgbuf sequel

and GenGetByref cenv cgbuf eenv (v: ValRef, m) sequel =
    GenGetLocalVRef cenv cgbuf eenv m v None
    let ilty = GenType cenv.amap m eenv.tyenv (destByrefTy cenv.g v.Type)
    CG.EmitInstr cgbuf (pop 1) (Push [ilty]) (mkNormalLdobj ilty)
    GenSequel cenv eenv.cloc cgbuf sequel

and GenSetByref cenv cgbuf eenv (v: ValRef, e, m) sequel =
    GenGetLocalVRef cenv cgbuf eenv m v None
    GenExpr cenv cgbuf eenv e Continue
    let ilty = GenType cenv.amap m eenv.tyenv (destByrefTy cenv.g v.Type)
    CG.EmitInstr cgbuf (pop 2) Push0 (mkNormalStobj ilty)
    GenUnitThenSequel cenv eenv m eenv.cloc cgbuf sequel

and GenDefaultValue cenv cgbuf eenv (ty, m) =
    let g = cenv.g
    let ilTy = GenType cenv.amap m eenv.tyenv ty
    if isRefTy g ty then
        CG.EmitInstr cgbuf (pop 0) (Push [ilTy]) AI_ldnull
    else
        match tryTcrefOfAppTy g ty with
        | ValueSome tcref when (tyconRefEq g g.system_SByte_tcref tcref ||
                                   tyconRefEq g g.system_Int16_tcref tcref ||
                                   tyconRefEq g g.system_Int32_tcref tcref ||
                                   tyconRefEq g g.system_Bool_tcref tcref ||
                                   tyconRefEq g g.system_Byte_tcref tcref ||
                                   tyconRefEq g g.system_Char_tcref tcref ||
                                   tyconRefEq g g.system_UInt16_tcref tcref ||
                                   tyconRefEq g g.system_UInt32_tcref tcref) ->
            CG.EmitInstr cgbuf (pop 0) (Push [ilTy]) iLdcZero
        | ValueSome tcref when (tyconRefEq g g.system_Int64_tcref tcref ||
                                 tyconRefEq g g.system_UInt64_tcref tcref) ->
            CG.EmitInstr cgbuf (pop 0) (Push [ilTy]) (iLdcInt64 0L)
        | ValueSome tcref when (tyconRefEq g g.system_Single_tcref tcref) ->
            CG.EmitInstr cgbuf (pop 0) (Push [ilTy]) (iLdcSingle 0.0f)
        | ValueSome tcref when (tyconRefEq g g.system_Double_tcref tcref) ->
            CG.EmitInstr cgbuf (pop 0) (Push [ilTy]) (iLdcDouble 0.0)
        | _ ->
            let ilTy = GenType cenv.amap m eenv.tyenv ty
            LocalScope "ilzero" cgbuf (fun scopeMarks ->
                let locIdx, realloc, _ =
                    // Ensure that we have an g.CompilerGlobalState
                    assert(g.CompilerGlobalState |> Option.isSome)
                    AllocLocal cenv cgbuf eenv true (g.CompilerGlobalState.Value.IlxGenNiceNameGenerator.FreshCompilerGeneratedName ("default", m), ilTy, false) scopeMarks
                // We can normally rely on .NET IL zero-initialization of the temporaries
                // we create to get zero values for struct types.
                //
                // However this doesn't work when
                //   - we're reusing a local (realloc)
                //   - SkipLocalsInit is active (not eenv.initLocals)
                //   - we're in a loop (when we may get a backward branch, and the local may have been realloc'd elsewhere)
                //
                // "initobj" (Generated by EmitInitLocal) doesn't work on byref types
                // But ilzero(&ty) only gets generated in the built-in get-address function so
                // we can just rely on zeroinit of all IL locals.
                if (realloc || not eenv.initLocals || eenv.isInLoop) && not (IsILTypeByref ilTy) then
                    EmitInitLocal cgbuf ilTy locIdx

                EmitGetLocal cgbuf ilTy locIdx
            )

//--------------------------------------------------------------------------
// Generate generic parameters
//--------------------------------------------------------------------------

and GenGenericParam cenv eenv (tp: Typar) =
    let g = cenv.g
    let subTypeConstraints =
        tp.Constraints
        |> List.choose (function | TyparConstraint.CoercesTo(ty, _) -> Some ty | _ -> None)
        |> List.map (GenTypeAux cenv.amap tp.Range eenv.tyenv VoidNotOK PtrTypesNotOK)

    let refTypeConstraint =
        tp.Constraints
        |> List.exists (function TyparConstraint.IsReferenceType _ -> true | TyparConstraint.SupportsNull _ -> true | _ -> false)

    let notNullableValueTypeConstraint =
        tp.Constraints |> List.exists (function TyparConstraint.IsNonNullableStruct _ -> true | _ -> false)

    let defaultConstructorConstraint =
        tp.Constraints |> List.exists (function TyparConstraint.RequiresDefaultConstructor _ -> true | _ -> false)

    let tpName =
          // use the CompiledName if given
          // Inference variables get given an IL name "TA, TB" etc.
          let nm =
              match tp.ILName with
              | None -> tp.Name
              | Some nm -> nm
          // Some special rules apply when compiling Fsharp.Core.dll to avoid a proliferation of [<CompiledName>] attributes on type parameters
          if g.compilingFSharpCore then
              match nm with
              | "U" -> "TResult"
              | "U1" -> "TResult1"
              | "U2" -> "TResult2"
              | _ ->
                  if nm.TrimEnd([| '0' .. '9' |]).Length = 1 then nm
                  elif nm.Length >= 1 && nm[0] = 'T' && (nm.Length = 1 || not (System.Char.IsLower nm[1])) then nm
                  else "T" + (String.capitalize nm)
          else
               nm

    let tpAttrs = mkILCustomAttrs (GenAttrs cenv eenv tp.Attribs)

    { Name = tpName
      Constraints = subTypeConstraints
      Variance = NonVariant
      CustomAttrsStored = storeILCustomAttrs tpAttrs
      MetadataIndex = NoMetadataIdx
      HasReferenceTypeConstraint = refTypeConstraint
      HasNotNullableValueTypeConstraint = notNullableValueTypeConstraint
      HasDefaultConstructorConstraint = defaultConstructorConstraint }

//--------------------------------------------------------------------------
// Generate object expressions as ILX "closures"
//--------------------------------------------------------------------------

/// Generates the data used for parameters at definitions of abstract method slots such as interface methods or override methods.
and GenSlotParam m cenv eenv (TSlotParam(nm, ty, inFlag, outFlag, optionalFlag, attribs)) : ILParameter =
    let ilTy = GenParamType cenv.amap m eenv.tyenv true ty
    let inFlag2, outFlag2, optionalFlag2, defaultParamValue, paramMarshal2, attribs = GenParamAttribs cenv ty attribs

    let ilAttribs = GenAttrs cenv eenv attribs

    let ilAttribs =
        match GenReadOnlyAttributeIfNecessary cenv.g ty with
        | Some attr -> ilAttribs @ [attr]
        | None -> ilAttribs

    { Name=nm
      Type= ilTy
      Default=defaultParamValue
      Marshal=paramMarshal2
      IsIn=inFlag || inFlag2
      IsOut=outFlag || outFlag2
      IsOptional=optionalFlag || optionalFlag2
      CustomAttrsStored = storeILCustomAttrs (mkILCustomAttrs ilAttribs)
      MetadataIndex = NoMetadataIdx }

and GenFormalSlotsig m cenv eenv (TSlotSig(_, ty, ctps, mtps, paraml, returnTy)) =
    let paraml = List.concat paraml
    let ilTy = GenType cenv.amap m eenv.tyenv ty
    let eenvForSlotSig = EnvForTypars (ctps @ mtps) eenv
    let ilParams = paraml |> List.map (GenSlotParam m cenv eenvForSlotSig)
    let ilRet = GenFormalReturnType m cenv eenvForSlotSig returnTy
    ilTy, ilParams, ilRet

and GenOverridesSpec cenv eenv slotsig m =
    let (TSlotSig(nameOfOverridenMethod, _, _, methodTypars, _, _)) = slotsig
    let ilOverrideTy, ilOverrideParams, ilOverrideRet = GenFormalSlotsig m cenv eenv slotsig
    let ilOverrideTyRef = ilOverrideTy.TypeRef
    let ilOverrideMethRef = mkILMethRef(ilOverrideTyRef, ILCallingConv.Instance, nameOfOverridenMethod, List.length (DropErasedTypars methodTypars), typesOfILParams ilOverrideParams, ilOverrideRet.Type)
    OverridesSpec(ilOverrideMethRef, ilOverrideTy)

and GenFormalReturnType m cenv eenvFormal returnTy : ILReturn =
    let ilRetTy = GenReturnType cenv.amap m eenvFormal.tyenv returnTy
    let ilRet = mkILReturn ilRetTy
    match returnTy with
    | None -> ilRet
    | Some ty ->
    match GenReadOnlyAttributeIfNecessary cenv.g ty with
    | Some attr -> ilRet.WithCustomAttrs (mkILCustomAttrs (ilRet.CustomAttrs.AsList() @ [attr]))
    | None -> ilRet

and instSlotParam inst (TSlotParam(nm, ty, inFlag, fl2, fl3, attrs)) =
    TSlotParam(nm, instType inst ty, inFlag, fl2, fl3, attrs)

and GenActualSlotsig m cenv eenv (TSlotSig(_, ty, ctps, mtps, ilSlotParams, ilSlotRetTy)) methTyparsOfOverridingMethod (methodParams: Val list) =
    let ilSlotParams = List.concat ilSlotParams
    let instForSlotSig = mkTyparInst (ctps@mtps) (argsOfAppTy cenv.g ty @ generalizeTypars methTyparsOfOverridingMethod)
    let ilParams = ilSlotParams |> List.map (instSlotParam instForSlotSig >> GenSlotParam m cenv eenv)

    // Use the better names if available
    let ilParams =
        if ilParams.Length = methodParams.Length then
            (ilParams, methodParams) ||> List.map2 (fun p pv -> { p with Name = Some (nameOfVal pv) })
        else ilParams

    let ilRetTy = GenReturnType cenv.amap m eenv.tyenv (Option.map (instType instForSlotSig) ilSlotRetTy)
    let iLRet = mkILReturn ilRetTy
    ilParams, iLRet

and GenNameOfOverridingMethod cenv (useMethodImpl, slotsig) =
    let (TSlotSig(nameOfOverridenMethod, enclTypOfOverridenMethod, _, _, _, _)) = slotsig
    if useMethodImpl then
        qualifiedInterfaceImplementationName cenv.g enclTypOfOverridenMethod nameOfOverridenMethod
    else
        nameOfOverridenMethod

and GenMethodImpl cenv eenv (useMethodImpl, slotsig) m =
    let ilOverridesSpec = GenOverridesSpec cenv eenv slotsig m

    let nameOfOverridingMethod = GenNameOfOverridingMethod cenv (useMethodImpl, slotsig)
    nameOfOverridingMethod,
    (fun (ilTyForOverriding, methTyparsOfOverridingMethod) ->
        let eenvForOverrideBy = AddTyparsToEnv methTyparsOfOverridingMethod eenv
        let ilParamsOfOverridingMethod, ilReturnOfOverridingMethod = GenActualSlotsig m cenv eenvForOverrideBy slotsig methTyparsOfOverridingMethod []
        let ilOverrideMethGenericParams = GenGenericParams cenv eenvForOverrideBy methTyparsOfOverridingMethod
        let ilOverrideMethGenericArgs = mkILFormalGenericArgs 0 ilOverrideMethGenericParams
        let ilOverrideBy = mkILInstanceMethSpecInTy(ilTyForOverriding, nameOfOverridingMethod, typesOfILParams ilParamsOfOverridingMethod, ilReturnOfOverridingMethod.Type, ilOverrideMethGenericArgs)
        { Overrides = ilOverridesSpec
          OverrideBy = ilOverrideBy })

and bindBaseOrThisVarOpt cenv eenv baseValOpt =
    match baseValOpt with
    | None -> eenv
    | Some basev -> AddStorageForVal cenv.g (basev, notlazy (Arg 0)) eenv

and fixupVirtualSlotFlags (mdef: ILMethodDef) =
    mdef.WithHideBySig()

and renameMethodDef nameOfOverridingMethod (mdef: ILMethodDef) =
    mdef.With(name=nameOfOverridingMethod)

and fixupMethodImplFlags (mdef: ILMethodDef) =
    mdef.WithAccess(ILMemberAccess.Private).WithHideBySig().WithFinal(true).WithNewSlot

and GenObjectMethod cenv eenvinner (cgbuf: CodeGenBuffer) useMethodImpl tmethod =
    let g = cenv.g

    let (TObjExprMethod(slotsig, attribs, methTyparsOfOverridingMethod, methParams, methBodyExpr, m)) = tmethod
    let (TSlotSig(nameOfOverridenMethod, _, _, _, _, _)) = slotsig

    // Check if we're compiling the property as a .NET event
    if CompileAsEvent g attribs then
        []
    else
        let eenvUnderTypars = AddTyparsToEnv methTyparsOfOverridingMethod eenvinner
        let methParams = List.concat methParams

        // drop the 'this' arg when computing better argument names for IL parameters
        let selfArgOpt, methParamsNonSelf =
            match methParams with
            | [] -> None, []
            | h :: t -> Some h, t

        let ilParamsOfOverridingMethod, ilReturnOfOverridingMethod =
            GenActualSlotsig m cenv eenvUnderTypars slotsig methTyparsOfOverridingMethod methParamsNonSelf

        let ilAttribs = GenAttrs cenv eenvinner attribs

        // Args are stored starting at #0, the args include the self parameter
        let eenvForMeth = AddStorageForLocalVals g (methParams |> List.mapi (fun i v -> (v, Arg i))) eenvUnderTypars

        let sequel = (if slotSigHasVoidReturnTy slotsig then discardAndReturnVoid else Return)

        let ilMethodBody = CodeGenMethodForExpr cenv cgbuf.mgbuf ([], nameOfOverridenMethod, eenvForMeth, 0, selfArgOpt, methBodyExpr, sequel)

        let nameOfOverridingMethod, methodImplGenerator = GenMethodImpl cenv eenvinner (useMethodImpl, slotsig) methBodyExpr.Range

        let mdef =
            mkILGenericVirtualMethod
              (nameOfOverridingMethod,
               ILMemberAccess.Public,
               GenGenericParams cenv eenvUnderTypars methTyparsOfOverridingMethod,
               ilParamsOfOverridingMethod,
               ilReturnOfOverridingMethod,
               MethodBody.IL (lazy ilMethodBody))
        // fixup attributes to generate a method impl
        let mdef = if useMethodImpl then fixupMethodImplFlags mdef else mdef
        let mdef = fixupVirtualSlotFlags mdef
        let mdef = mdef.With(customAttrs = mkILCustomAttrs ilAttribs)
        [(useMethodImpl, methodImplGenerator, methTyparsOfOverridingMethod), mdef]

and GenStructStateMachine cenv cgbuf eenvouter (res: LoweredStateMachine) sequel =

    let (LoweredStateMachine 
            (templateStructTy, dataTy, stateVars, thisVars, 
                (moveNextThisVar, moveNextBody), 
                (setStateMachineThisVar, setStateMachineStateVar, setStateMachineBody), 
                (afterCodeThisVar, afterCodeBody))) = res
    let m = moveNextBody.Range
    let g = cenv.g
    let amap = cenv.amap

    let stateVarsSet = stateVars |> List.map (fun vref -> vref.Deref) |> Zset.ofList valOrder

    // Find the free variables of the closure, to make them further fields of the object.
    let cloinfo, _, eenvinner = 
        // State vars are only populated for state machine objects 
        //
        // Like in GenSequenceExpression we pretend any stateVars and the stateMachineVar are bound in the outer environment. This prevents the being
        // considered true free variables that need to be passed to the constructor.
        //
        // Note, the 'let' bindings for the stateVars have already been transformed to 'set' expressions, and thus the stateVars are now
        // free variables of the expression.
        let eenvouter = eenvouter |> AddStorageForLocalVals g (stateVars |> List.map (fun v -> v.Deref, Local(0, false, None)))
        let eenvouter = eenvouter |> AddStorageForLocalVals g (thisVars |> List.map (fun v -> v.Deref, Local(0, false, None)))
        let eenvouter = eenvouter |> AddStorageForLocalVals g [ (moveNextThisVar, Local(0, false, None)) ]
        GetIlxClosureInfo cenv m ILBoxity.AsValue false false (mkLocalValRef moveNextThisVar :: thisVars) eenvouter moveNextBody

    let cloFreeVars = cloinfo.cloFreeVars

    let ilCloFreeVars = cloinfo.ilCloAllFreeVars
    let ilCloGenericFormals = cloinfo.cloILGenericParams
    let ilCloGenericActuals = cloinfo.cloSpec.GenericArgs
    let ilCloTypeRef = cloinfo.cloSpec.TypeRef
    let ilCloTy = mkILValueTy ilCloTypeRef ilCloGenericActuals

    // The closure implements what ever interfaces the template implements. 
    let interfaceTys = GetImmediateInterfacesOfType SkipUnrefInterfaces.Yes g cenv.amap m templateStructTy 

    let ilInterfaceTys = List.map (GenType cenv.amap m eenvinner.tyenv) interfaceTys

    let super = g.iltyp_ValueType

    let templateTyconRef, templateTypeArgs = destAppTy g templateStructTy
    let templateTypeInst = mkTyconRefInst templateTyconRef templateTypeArgs
    let eenvinner =
        AddTemplateReplacement eenvinner (templateTyconRef, ilCloTypeRef, cloinfo.cloFreeTyvars, templateTypeInst)

    let infoReader = InfoReader.InfoReader(g, cenv.amap)

    // We codegen the IResumableStateMachine implementation for each generated struct type
    let getResumptionPointThisVar, getResumptionPointBody = 
        let fieldName = "ResumptionPoint"
        let thisVar = moveNextThisVar // reusing the this var from the MoveNext implementation
        let finfo = 
            match infoReader.GetRecordOrClassFieldsOfType(Some fieldName, AccessibilityLogic.AccessorDomain.AccessibleFromSomewhere, m, templateStructTy) with
            | [finfo] -> finfo
            | _ -> error(InternalError(sprintf "expected class field %s not found" fieldName, m))
        thisVar, mkRecdFieldGetViaExprAddr (exprForVal m thisVar, finfo.RecdFieldRef, finfo.TypeInst, m)

    let (getDataThisVar, getDataBody), (setDataThisVar, setDataValueVar, setDataBody) = 
        let fieldName = "Data"
        let thisVar = moveNextThisVar // reusing the this var from the MoveNext implementation
        let setDataValueVar, setDataValueExpr = mkCompGenLocal m "value" dataTy 
        let finfo = 
            match infoReader.GetRecordOrClassFieldsOfType(Some fieldName, AccessibilityLogic.AccessorDomain.AccessibleFromSomewhere, m, templateStructTy) with
            | [finfo] -> finfo
            | _ -> error(InternalError(sprintf "expected class field %s not found" fieldName, m))
        (thisVar, mkRecdFieldGetViaExprAddr (exprForVal m thisVar, finfo.RecdFieldRef, finfo.TypeInst, m)),
        (thisVar, setDataValueVar, mkRecdFieldSetViaExprAddr (exprForVal m thisVar, finfo.RecdFieldRef, finfo.TypeInst, setDataValueExpr, m))

    let methods =
        [ ((mkLocalValRef moveNextThisVar::thisVars), [], g.mk_IAsyncStateMachine_ty, "MoveNext", moveNextBody); 
          ([mkLocalValRef setStateMachineThisVar], [setStateMachineStateVar], g.mk_IAsyncStateMachine_ty, "SetStateMachine", setStateMachineBody); 
          ([mkLocalValRef getResumptionPointThisVar], [], g.mk_IResumableStateMachine_ty dataTy, "get_ResumptionPoint", getResumptionPointBody); 
          ([mkLocalValRef getDataThisVar], [], g.mk_IResumableStateMachine_ty dataTy, "get_Data", getDataBody); 
          ([mkLocalValRef setDataThisVar], [setDataValueVar], g.mk_IResumableStateMachine_ty dataTy, "set_Data", setDataBody); ]

    let mdefs =
        [ for thisVals, argVals, interfaceTy, imethName, bodyR in methods do
            let eenvinner = eenvinner |> AddStorageForLocalVals g [(moveNextThisVar, Arg 0) ] 
            let m = bodyR.Range
            let implementedMeth = 
                match InfoReader.TryFindIntrinsicMethInfo infoReader m AccessibilityLogic.AccessorDomain.AccessibleFromSomewhere imethName interfaceTy with
                | [meth] when meth.IsInstance -> meth
                | _ -> error(InternalError(sprintf "expected method %s not found" imethName, m))
            let argTys = implementedMeth.GetParamTypes(cenv.amap, m, []) |> List.concat
            let retTy = implementedMeth.GetCompiledReturnTy(cenv.amap, m, [])
            let ilRetTy = GenReturnType cenv.amap m eenvinner.tyenv retTy
            let ilArgTys = argTys  |> GenTypes cenv.amap m eenvinner.tyenv
            if ilArgTys.Length  <> argVals.Length then
                error(InternalError(sprintf "expected method arg count of %d, got %d for method %s" argVals.Length ilArgTys.Length imethName, m))
            let eenvinner = eenvinner |> AddStorageForLocalVals g (thisVals |> List.map (fun v -> (v.Deref, Arg 0)))
            let eenvinner = eenvinner |> AddStorageForLocalVals g (argVals |> List.mapi (fun i v -> v, Arg (i+1)))
            let sequel = if retTy.IsNone then discardAndReturnVoid else Return
            let ilCode = CodeGenMethodForExpr cenv cgbuf.mgbuf ([], imethName, eenvinner, 1+argVals.Length, None, bodyR, sequel)
            let ilParams = (ilArgTys,argVals) ||> List.map2 (fun ty v -> mkILParamNamed(v.LogicalName, ty))
            mkILNonGenericVirtualMethod(imethName, ILMemberAccess.Public, ilParams, mkILReturn ilRetTy, MethodBody.IL (notlazy ilCode)) ]

    let mimpls =
        [ for (_thisVals, _argVals, interfaceTy, imethName, bodyR), mdef in (List.zip methods mdefs) do
            let m = bodyR.Range
            let implementedMeth = 
                match InfoReader.TryFindIntrinsicMethInfo infoReader m AccessibilityLogic.AccessorDomain.AccessibleFromSomewhere imethName interfaceTy with
                | [meth] when meth.IsInstance -> meth
                | _ -> error(InternalError(sprintf "expected method %s not found" imethName, m))

            let slotsig = implementedMeth.GetSlotSig(amap, m)
            let ilOverridesSpec = GenOverridesSpec cenv eenvinner slotsig m
            let ilOverrideBy = mkILInstanceMethSpecInTy(ilCloTy, imethName, mdef.ParameterTypes, mdef.Return.Type, [])
            { Overrides = ilOverridesSpec
              OverrideBy = ilOverrideBy } ]

    let fdefs =
        [ // Fields copied from the template struct
          for templateFld in infoReader.GetRecordOrClassFieldsOfType (None, AccessibilityLogic.AccessorDomain.AccessibleFromSomewhere, m, templateStructTy) do
            // Suppress the "ResumptionDynamicInfo" from generated state machines
            if templateFld.LogicalName <> "ResumptionDynamicInfo" then
              let access = ComputeMemberAccess false
              let fty = GenType cenv.amap m eenvinner.tyenv templateFld.FieldType
              let fdef =
                  ILFieldDef(name = templateFld.LogicalName, fieldType = fty, attributes = enum 0, data = None, literalValue = None, offset = None, marshal = None, customAttrs = mkILCustomAttrs [])
                      .WithAccess(access)
                      .WithStatic(false)
              yield fdef

          // Fields for captured variables
          for ilCloFreeVar in ilCloFreeVars do
              let access = ComputeMemberAccess false
              let fdef =
                  ILFieldDef(name = ilCloFreeVar.fvName, fieldType = ilCloFreeVar.fvType, attributes = enum 0,
                             data = None, literalValue = None, offset = None, marshal = None, customAttrs = mkILCustomAttrs [])
                      .WithAccess(access)
                      .WithStatic(false)
              yield fdef ]

    let cloTypeDef =
        ILTypeDef(name = ilCloTypeRef.Name,
                  layout = ILTypeDefLayout.Auto,
                  attributes = enum 0,
                  genericParams = ilCloGenericFormals,
                  customAttrs = mkILCustomAttrs([ g.CompilerGeneratedAttribute; mkCompilationMappingAttr g (int SourceConstructFlags.Closure) ]),
                  fields = mkILFields fdefs,
                  events= emptyILEvents,
                  properties = emptyILProperties,
                  methods= mkILMethods mdefs,
                  methodImpls = mkILMethodImpls mimpls,
                  nestedTypes = emptyILTypeDefs,
                  implements = ilInterfaceTys,
                  extends = Some super,
                  isKnownToBeAttribute = false,
                  securityDecls = emptyILSecurityDecls)
            .WithSealed(true)
            .WithSpecialName(true)
            .WithAccess(ComputeTypeAccess ilCloTypeRef true)
            .WithLayout(ILTypeDefLayout.Auto)
            .WithEncoding(ILDefaultPInvokeEncoding.Auto)
            .WithInitSemantics(ILTypeInit.BeforeField)

    cgbuf.mgbuf.AddTypeDef(ilCloTypeRef, cloTypeDef, false, false, None)

    CountClosure()
    LocalScope "machine" cgbuf (fun scopeMarks ->
        let eenvouter = AddTemplateReplacement eenvouter (templateTyconRef, ilCloTypeRef, cloinfo.cloFreeTyvars, templateTypeInst)
        let ilMachineAddrTy = ILType.Byref ilCloTy

        // The local for the state machine
        let locIdx, realloc, _ = AllocLocal cenv cgbuf eenvouter true (g.CompilerGlobalState.Value.IlxGenNiceNameGenerator.FreshCompilerGeneratedName ("machine", m), ilCloTy, false) scopeMarks

        // The local for the state machine address
        let locIdx2, _realloc2, _ = AllocLocal cenv cgbuf eenvouter true (g.CompilerGlobalState.Value.IlxGenNiceNameGenerator.FreshCompilerGeneratedName (afterCodeThisVar.DisplayName, m), ilMachineAddrTy, false) scopeMarks
        let eenvouter = eenvouter |> AddStorageForLocalVals g [(afterCodeThisVar, Local (locIdx2, realloc, None)) ] 

        // Zero-initialize the machine 
        EmitInitLocal cgbuf ilCloTy locIdx

        // Initialize the address-of-machine local
        CG.EmitInstr cgbuf (pop 0) (Push [ ilMachineAddrTy ]) (I_ldloca (uint16 locIdx) )
        CG.EmitInstr cgbuf (pop 1) (Push [ ]) (I_stloc (uint16 locIdx2) )

        // Initialize the closure variables
        for fv, ilv in Seq.zip cloFreeVars cloinfo.ilCloAllFreeVars do
            if stateVarsSet.Contains fv then
                // zero-initialize the state var
                if realloc then 
                    CG.EmitInstr cgbuf (pop 0) (Push [ ilMachineAddrTy ]) (I_ldloc (uint16 locIdx2) )
                    GenDefaultValue cenv cgbuf eenvouter (fv.Type, m)
                    CG.EmitInstr cgbuf (pop 2) (Push [ ]) (mkNormalStfld (mkILFieldSpecInTy (ilCloTy, ilv.fvName, ilv.fvType)))
            else
                // initialize the captured var
                CG.EmitInstr cgbuf (pop 0) (Push [ ilMachineAddrTy ]) (I_ldloc (uint16 locIdx2) )
                GenGetLocalVal cenv cgbuf eenvouter m fv None
                CG.EmitInstr cgbuf (pop 2) (Push [ ]) (mkNormalStfld (mkILFieldSpecInTy (ilCloTy, ilv.fvName, ilv.fvType)))

        // Generate the start expression 
        GenExpr cenv cgbuf eenvouter afterCodeBody sequel
   
    )

and GenObjectExpr cenv cgbuf eenvouter objExpr (baseType, baseValOpt, basecall, overrides, interfaceImpls, m) sequel =
    let g = cenv.g

    // Find the free variables of the closure, to make them further fields of the object.
    //
    // Note, the 'let' bindings for the stateVars have already been transformed to 'set' expressions, and thus the stateVars are now
    // free variables of the expression.
    let cloinfo, _, eenvinner = GetIlxClosureInfo cenv m ILBoxity.AsObject false false [] eenvouter objExpr

    let ilCloLambdas = cloinfo.ilCloLambdas
    let cloName = cloinfo.cloName
    let cloSpec = cloinfo.cloSpec

    let ilCloAllFreeVars = cloinfo.ilCloAllFreeVars
    let ilCloGenericFormals = cloinfo.cloILGenericParams
    let ilCloGenericActuals = cloinfo.cloSpec.GenericArgs
    let ilCloRetTy = cloinfo.ilCloFormalReturnTy
    let ilCloTypeRef = cloSpec.TypeRef
    let ilTyForOverriding = mkILBoxedTy ilCloTypeRef ilCloGenericActuals

    let eenvinner = bindBaseOrThisVarOpt cenv eenvinner baseValOpt

    let ilCtorBody = CodeGenMethodForExpr cenv cgbuf.mgbuf ([], cloName, eenvinner, 1, None, basecall, discardAndReturnVoid)

    let genMethodAndOptionalMethodImpl tmethod useMethodImpl =
        [ for (useMethodImpl, methodImplGeneratorFunction, methTyparsOfOverridingMethod), mdef in GenObjectMethod cenv eenvinner cgbuf useMethodImpl tmethod do
              let mimpl = (if useMethodImpl then Some(methodImplGeneratorFunction (ilTyForOverriding, methTyparsOfOverridingMethod)) else None)
              yield (mimpl, mdef) ]

    let mimpls, mdefs =
        [ for ov in overrides do
              yield! genMethodAndOptionalMethodImpl ov (isInterfaceTy g baseType)
          for _, tmethods in interfaceImpls do
             for tmethod in tmethods do
                 yield! genMethodAndOptionalMethodImpl tmethod true ]
        |> List.unzip

    let mimpls = mimpls |> List.choose id // choose the ones that actually have method impls

    let interfaceTys = interfaceImpls |> List.map (fst >> GenType cenv.amap m eenvinner.tyenv)

    let super = (if isInterfaceTy g baseType then g.ilg.typ_Object else ilCloRetTy)
    let interfaceTys = interfaceTys @ (if isInterfaceTy g baseType then [ilCloRetTy] else [])
    let cloTypeDefs = GenClosureTypeDefs cenv (ilCloTypeRef, ilCloGenericFormals, [], ilCloAllFreeVars, ilCloLambdas, ilCtorBody, mdefs, mimpls, super, interfaceTys, Some cloinfo.cloSpec)

    for cloTypeDef in cloTypeDefs do
        cgbuf.mgbuf.AddTypeDef(ilCloTypeRef, cloTypeDef, false, false, None)

    CountClosure()
    GenWitnessArgsFromWitnessInfos cenv cgbuf eenvouter m cloinfo.cloWitnessInfos
    for fv in cloinfo.cloFreeVars do
       GenGetLocalVal cenv cgbuf eenvouter m fv None
   
    CG.EmitInstr cgbuf (pop ilCloAllFreeVars.Length) (Push [ EraseClosures.mkTyOfLambdas g.ilxPubCloEnv ilCloLambdas]) (I_newobj (cloSpec.Constructor, None))
    GenSequel cenv eenvouter.cloc cgbuf sequel

and GenSequenceExpr
        cenv
        (cgbuf: CodeGenBuffer)
        eenvouter
        (nextEnumeratorValRef: ValRef, pcvref: ValRef, currvref: ValRef, stateVars, generateNextExpr, closeExpr, checkCloseExpr: Expr, seqElemTy, m) sequel =

    let g = cenv.g
    let stateVars = [ pcvref; currvref ] @ stateVars
    let stateVarsSet = stateVars |> List.map (fun vref -> vref.Deref) |> Zset.ofList valOrder

    // pretend that the state variables are bound
    let eenvouter =
        eenvouter |> AddStorageForLocalVals g (stateVars |> List.map (fun v -> v.Deref, Local(0, false, None)))

    // Get the free variables. Make a lambda to pretend that the 'nextEnumeratorValRef' is bound (it is an argument to GenerateNext)
    let (cloFreeTyvars, cloWitnessInfos, cloFreeVars, ilCloTypeRef: ILTypeRef, ilCloAllFreeVars, eenvinner) =
         GetIlxClosureFreeVars cenv m [] ILBoxity.AsObject eenvouter [] (mkLambda m nextEnumeratorValRef.Deref (generateNextExpr, g.int32_ty))

    let ilCloSeqElemTy = GenType cenv.amap m eenvinner.tyenv seqElemTy
    let cloRetTy = mkSeqTy g seqElemTy
    let ilCloRetTyInner = GenType cenv.amap m eenvinner.tyenv cloRetTy
    let ilCloRetTyOuter = GenType cenv.amap m eenvouter.tyenv cloRetTy
    let ilCloEnumeratorTy = GenType cenv.amap m eenvinner.tyenv (mkIEnumeratorTy g seqElemTy)
    let ilCloEnumerableTy = GenType cenv.amap m eenvinner.tyenv (mkSeqTy g seqElemTy)
    let ilCloBaseTy = GenType cenv.amap m eenvinner.tyenv (g.mk_GeneratedSequenceBase_ty seqElemTy)
    let ilCloGenericParams = GenGenericParams cenv eenvinner cloFreeTyvars

    // Create a new closure class with a single "MoveNext" method that implements the iterator.
    let ilCloTyInner = mkILFormalBoxedTy ilCloTypeRef ilCloGenericParams
    let ilCloLambdas = Lambdas_return ilCloRetTyInner
    let cloref = IlxClosureRef(ilCloTypeRef, ilCloLambdas, ilCloAllFreeVars)
    let ilxCloSpec = IlxClosureSpec.Create(cloref, GenGenericArgs m eenvouter.tyenv cloFreeTyvars, false)
    let formalClospec = IlxClosureSpec.Create(cloref, mkILFormalGenericArgs 0 ilCloGenericParams, false)

    let getFreshMethod =
        let _, mbody =
            CodeGenMethod cenv cgbuf.mgbuf
                ([], "GetFreshEnumerator", eenvinner, 1, None,
                 (fun cgbuf eenv ->
                    GenWitnessArgsFromWitnessInfos cenv cgbuf eenv m cloWitnessInfos
                    for fv in cloFreeVars do
                        // State variables always get zero-initialized
                        if stateVarsSet.Contains fv then
                            GenDefaultValue cenv cgbuf eenv (fv.Type, m)
                        else
                            GenGetLocalVal cenv cgbuf eenv m fv None
                    CG.EmitInstr cgbuf (pop ilCloAllFreeVars.Length) (Push [ilCloRetTyInner]) (I_newobj (formalClospec.Constructor, None))
                    GenSequel cenv eenv.cloc cgbuf Return),
                 m)
        mkILNonGenericVirtualMethod("GetFreshEnumerator", ILMemberAccess.Public, [], mkILReturn ilCloEnumeratorTy, MethodBody.IL (lazy mbody))
        |> AddNonUserCompilerGeneratedAttribs g

    let closeMethod =
        let ilCode = CodeGenMethodForExpr cenv cgbuf.mgbuf ([], "Close", eenvinner, 1, None, closeExpr, discardAndReturnVoid)
        mkILNonGenericVirtualMethod("Close", ILMemberAccess.Public, [], mkILReturn ILType.Void, MethodBody.IL (lazy ilCode))

    let checkCloseMethod =
        let ilCode = CodeGenMethodForExpr cenv cgbuf.mgbuf ([], "get_CheckClose", eenvinner, 1, None, checkCloseExpr, Return)
        mkILNonGenericVirtualMethod("get_CheckClose", ILMemberAccess.Public, [], mkILReturn g.ilg.typ_Bool, MethodBody.IL (lazy ilCode))

    let generateNextMethod =
        // the 'next enumerator' byref arg is at arg position 1
        let eenvinner = eenvinner |> AddStorageForLocalVals g [ (nextEnumeratorValRef.Deref, Arg 1) ]
        let ilParams = [mkILParamNamed("next", ILType.Byref ilCloEnumerableTy)]
        let ilReturn = mkILReturn g.ilg.typ_Int32
        let ilCode = MethodBody.IL (lazy (CodeGenMethodForExpr cenv cgbuf.mgbuf ([], "GenerateNext", eenvinner, 2, None, generateNextExpr, Return)))
        mkILNonGenericVirtualMethod("GenerateNext", ILMemberAccess.Public, ilParams, ilReturn, ilCode)

    let lastGeneratedMethod =
        let ilCode = CodeGenMethodForExpr cenv cgbuf.mgbuf ([], "get_LastGenerated", eenvinner, 1, None, exprForValRef m currvref, Return)
        mkILNonGenericVirtualMethod("get_LastGenerated", ILMemberAccess.Public, [], mkILReturn ilCloSeqElemTy, MethodBody.IL (lazy ilCode))
        |> AddNonUserCompilerGeneratedAttribs g

    let ilCtorBody = mkILSimpleStorageCtor(Some ilCloBaseTy.TypeSpec, ilCloTyInner, [], [], ILMemberAccess.Assembly, None, eenvouter.imports).MethodBody

    let cloMethods = [generateNextMethod; closeMethod; checkCloseMethod; lastGeneratedMethod; getFreshMethod]
    let cloTypeDefs = GenClosureTypeDefs cenv (ilCloTypeRef, ilCloGenericParams, [], ilCloAllFreeVars, ilCloLambdas, ilCtorBody, cloMethods, [], ilCloBaseTy, [], Some ilxCloSpec)

    for cloTypeDef in cloTypeDefs do
        cgbuf.mgbuf.AddTypeDef(ilCloTypeRef, cloTypeDef, false, false, None)

    CountClosure()

    GenWitnessArgsFromWitnessInfos cenv cgbuf eenvouter m cloWitnessInfos
    for fv in cloFreeVars do
       // State variables always get zero-initialized
       if stateVarsSet.Contains fv then
           GenDefaultValue cenv cgbuf eenvouter (fv.Type, m)
       else
           GenGetLocalVal cenv cgbuf eenvouter m fv None

    CG.EmitInstr cgbuf (pop ilCloAllFreeVars.Length) (Push [ilCloRetTyOuter]) (I_newobj (ilxCloSpec.Constructor, None))
    GenSequel cenv eenvouter.cloc cgbuf sequel

/// Generate the class for a closure type definition
and GenClosureTypeDefs cenv (tref: ILTypeRef, ilGenParams, attrs, ilCloAllFreeVars, ilCloLambdas, ilCtorBody, mdefs, mimpls, ext, ilIntfTys, cloSpec: IlxClosureSpec option) =
  let g = cenv.g
  let cloInfo =
      { cloFreeVars=ilCloAllFreeVars
        cloStructure=ilCloLambdas
        cloCode=notlazy ilCtorBody
        cloUseStaticField = (match cloSpec with None -> false | Some cloSpec -> cloSpec.UseStaticField)
      }

  let mdefs, fdefs =
      if cloInfo.cloUseStaticField then
          let cloSpec = cloSpec.Value
          let cloTy = mkILFormalBoxedTy cloSpec.TypeRef (mkILFormalTypars cloSpec.GenericArgs)
          let fspec = mkILFieldSpec (cloSpec.GetStaticFieldSpec().FieldRef, cloTy)
          let ctorSpec = mkILMethSpecForMethRefInTy (cloSpec.Constructor.MethodRef, cloTy, [])
          let ilInstrs = [ I_newobj (ctorSpec, None); mkNormalStsfld fspec ]
          let ilCode = mkILMethodBody (true, [], 8, nonBranchingInstrsToCode ilInstrs, None, None)
          let cctor = mkILClassCtor (MethodBody.IL (notlazy ilCode))
          let ilFieldDef = mkILStaticField(fspec.Name, fspec.FormalType, None, None, ILMemberAccess.Assembly).WithInitOnly(true)
          (cctor :: mdefs), [ ilFieldDef ]
      else
          mdefs, []

  let tdef =
    ILTypeDef(name = tref.Name,
              layout = ILTypeDefLayout.Auto,
              attributes = enum 0,
              genericParams = ilGenParams,
              customAttrs = mkILCustomAttrs(attrs @ [mkCompilationMappingAttr g (int SourceConstructFlags.Closure) ]),
              fields = mkILFields fdefs,
              events= emptyILEvents,
              properties = emptyILProperties,
              methods= mkILMethods mdefs,
              methodImpls= mkILMethodImpls mimpls,
              nestedTypes=emptyILTypeDefs,
              implements = ilIntfTys,
              extends= Some ext,
              isKnownToBeAttribute=false,
              securityDecls= emptyILSecurityDecls)
        .WithSealed(true)
        .WithSerializable(true)
        .WithSpecialName(true)
        .WithAccess(ComputeTypeAccess tref true)
        .WithLayout(ILTypeDefLayout.Auto)
        .WithEncoding(ILDefaultPInvokeEncoding.Auto)
        .WithInitSemantics(ILTypeInit.BeforeField)

  let tdefs = EraseClosures.convIlxClosureDef g.ilxPubCloEnv tref.Enclosing tdef cloInfo
  tdefs

and GenStaticDelegateClosureTypeDefs cenv (tref: ILTypeRef, ilGenParams, attrs, ilCloAllFreeVars, ilCloLambdas, ilCtorBody, mdefs, mimpls, ext, ilIntfTys, staticCloInfo) =
    let tdefs = GenClosureTypeDefs cenv (tref, ilGenParams, attrs, ilCloAllFreeVars, ilCloLambdas, ilCtorBody, mdefs, mimpls, ext, ilIntfTys, staticCloInfo)

    // Apply the abstract attribute, turning the sealed class into abstract sealed (i.e. static class).
    // Remove the redundant constructor.
    tdefs |> List.map (fun td -> td.WithAbstract(true)
                                   .With(methods= mkILMethodsFromArray (td.Methods.AsArray() |> Array.filter (fun m -> not m.IsConstructor))))

and GenGenericParams cenv eenv tps =
    tps |> DropErasedTypars |> List.map (GenGenericParam cenv eenv)

and GenGenericArgs m (tyenv: TypeReprEnv) tps =
    tps |> DropErasedTypars |> List.map (fun c -> (mkILTyvarTy tyenv[c, m]))

/// Generate a local type function contract class and implementation
and GenClosureAsLocalTypeFunction cenv (cgbuf: CodeGenBuffer) eenv thisVars expr m =
    let g = cenv.g
    let cloinfo, body, eenvinner = GetIlxClosureInfo cenv m ILBoxity.AsObject true true thisVars eenv expr
    let ilCloTypeRef = cloinfo.cloSpec.TypeRef
    let entryPointInfo = thisVars |> List.map (fun v -> (v, BranchCallClosure cloinfo.cloArityInfo))
    // Now generate the actual closure implementation w.r.t. eenvinner
    let directTypars, ilDirectWitnessParams, _directWitnessInfos, eenvinner =
        AddDirectTyparWitnessParams cenv eenvinner cloinfo m

    let ilDirectGenericParams = GenGenericParams cenv eenvinner directTypars

    // The type-lambdas are dealt with by the local type function
    let ilCloFormalReturnTy, ilCloLambdas =
        let rec strip lambdas =
            match lambdas with
            | Lambdas_forall(_, r) -> strip r
            | Lambdas_return returnTy -> returnTy, lambdas
            | _ -> failwith "AdjustNamedLocalTypeFuncIlxClosureInfo: local functions can currently only be type functions"
        strip cloinfo.ilCloLambdas

    let ilCloBody = CodeGenMethodForExpr cenv cgbuf.mgbuf (entryPointInfo, cloinfo.cloName, eenvinner, 1, None, body, Return)
    let ilCtorBody = mkILMethodBody (true, [], 8, nonBranchingInstrsToCode (mkCallBaseConstructor(g.ilg.typ_Object, [])), None, eenv.imports)
    let cloMethods = [ mkILGenericVirtualMethod("DirectInvoke", ILMemberAccess.Assembly, ilDirectGenericParams, ilDirectWitnessParams, mkILReturn ilCloFormalReturnTy, MethodBody.IL(lazy ilCloBody)) ]

    let cloTypeDefs = GenClosureTypeDefs cenv (ilCloTypeRef, cloinfo.cloILGenericParams, [], cloinfo.ilCloAllFreeVars, ilCloLambdas, ilCtorBody, cloMethods, [], g.ilg.typ_Object, [], Some cloinfo.cloSpec)
    cloinfo, ilCloTypeRef, cloTypeDefs

and GenClosureAsFirstClassFunction cenv (cgbuf: CodeGenBuffer) eenv thisVars m expr =
    let g = cenv.g
    let cloinfo, body, eenvinner = GetIlxClosureInfo cenv m ILBoxity.AsObject false true thisVars eenv expr
    let entryPointInfo = thisVars |> List.map (fun v -> (v, BranchCallClosure (cloinfo.cloArityInfo)))
    let ilCloTypeRef = cloinfo.cloSpec.TypeRef
    let ilCloBody = CodeGenMethodForExpr cenv cgbuf.mgbuf (entryPointInfo, cloinfo.cloName, eenvinner, 1, None, body, Return)
    let cloTypeDefs = GenClosureTypeDefs cenv (ilCloTypeRef, cloinfo.cloILGenericParams, [], cloinfo.ilCloAllFreeVars, cloinfo.ilCloLambdas, ilCloBody, [], [], g.ilg.typ_Object, [], Some cloinfo.cloSpec)
    cloinfo, ilCloTypeRef, cloTypeDefs

/// Generate the closure class for a function
and GenLambdaClosure cenv (cgbuf: CodeGenBuffer) eenv isLocalTypeFunc thisVars expr =
    match expr with
    | Expr.Lambda (_, _, _, _, _, m, _)
    | Expr.TyLambda (_, _, _, m, _) ->

        let cloinfo, ilCloTypeRef, cloTypeDefs =
            if isLocalTypeFunc then
                GenClosureAsLocalTypeFunction cenv cgbuf eenv thisVars expr m
            else
                GenClosureAsFirstClassFunction cenv cgbuf eenv thisVars m expr

        CountClosure()
        for cloTypeDef in cloTypeDefs do
            cgbuf.mgbuf.AddTypeDef(ilCloTypeRef, cloTypeDef, false, false, None)
        cloinfo, m

    | _ -> failwith "GenLambda: not a lambda"

and GenClosureAlloc cenv (cgbuf: CodeGenBuffer) eenv (cloinfo, m) =
    let g = cenv.g
    CountClosure()
    if cloinfo.cloSpec.UseStaticField then
        let fspec = cloinfo.cloSpec.GetStaticFieldSpec()
        CG.EmitInstr cgbuf
            (pop 0)
            (Push [EraseClosures.mkTyOfLambdas g.ilxPubCloEnv cloinfo.ilCloLambdas])
            (mkNormalLdsfld fspec)
    else
        GenWitnessArgsFromWitnessInfos cenv cgbuf eenv m cloinfo.cloWitnessInfos
        GenGetLocalVals cenv cgbuf eenv m cloinfo.cloFreeVars
        CG.EmitInstr cgbuf
            (pop cloinfo.ilCloAllFreeVars.Length)
            (Push [EraseClosures.mkTyOfLambdas g.ilxPubCloEnv cloinfo.ilCloLambdas])
            (I_newobj (cloinfo.cloSpec.Constructor, None))

and GenLambda cenv cgbuf eenv isLocalTypeFunc thisVars expr sequel =
    let cloinfo, m = GenLambdaClosure cenv cgbuf eenv isLocalTypeFunc thisVars expr
    GenClosureAlloc cenv cgbuf eenv (cloinfo, m)
    GenSequel cenv eenv.cloc cgbuf sequel

and GenTypeOfVal cenv eenv (v: Val) =
    GenType cenv.amap v.Range eenv.tyenv v.Type

and GenFreevar cenv m eenvouter tyenvinner (fv: Val) =
    let g = cenv.g
    match StorageForVal cenv.g m fv eenvouter with
    // Local type functions
    | Local(_, _, Some _) | Env(_, _, Some _) -> g.ilg.typ_Object
#if DEBUG
    // Check for things that should never make it into the free variable set. Only do this in debug for performance reasons
    | StaticPropertyWithField _ | StaticProperty _ | Method _ | Null -> error(InternalError("GenFreevar: compiler error: unexpected unrealized value", fv.Range))
#endif
    | _ -> GenType cenv.amap m tyenvinner fv.Type

and GetIlxClosureFreeVars cenv m (thisVars: ValRef list) boxity eenvouter takenNames expr =
    let g = cenv.g

    // Choose a base name for the closure
    let basename =
        let boundv = eenvouter.letBoundVars |> List.tryFind (fun v -> not v.IsCompilerGenerated)
        match boundv with
        | Some v -> v.CompiledName cenv.g.CompilerGlobalState
        | None -> "clo"

    // Get a unique stamp for the closure. This must be stable for things that can be part of a let rec.
    let uniq =
        match expr with
        | Expr.Obj (uniq, _, _, _, _, _, _)
        | Expr.Lambda (uniq, _, _, _, _, _, _)
        | Expr.TyLambda (uniq, _, _, _, _) -> uniq
        | _ -> newUnique()

    // Choose a name for the closure
    let ilCloTypeRef =
        // FSharp 1.0 bug 3404: System.Reflection doesn't like '.' and '`' in type names
        let basenameSafeForUseAsTypename = CleanUpGeneratedTypeName basename
        let suffixmark = expr.Range
        let cloName =
            // Ensure that we have an g.CompilerGlobalState
            assert(g.CompilerGlobalState |> Option.isSome)
            g.CompilerGlobalState.Value.StableNameGenerator.GetUniqueCompilerGeneratedName(basenameSafeForUseAsTypename, suffixmark, uniq)
        NestedTypeRefForCompLoc eenvouter.cloc cloName

    // Collect the free variables of the closure
    let cloFreeVarResults = freeInExpr (CollectTyparsAndLocalsWithStackGuard()) expr

    // Partition the free variables when some can be accessed from places besides the immediate environment
    // Also filter out the current value being bound, if any, as it is available from the "this"
    // pointer which gives the current closure itself. This is in the case e.g. let rec f = ... f ...
    let freeLocals = cloFreeVarResults.FreeLocals |> Zset.elements
    let cloFreeVars =
        freeLocals
        |> List.filter (fun fv ->
            (thisVars |> List.forall (fun v -> not (valRefEq g (mkLocalValRef fv) v))) &&
            (match StorageForVal cenv.g m fv eenvouter with
             | StaticPropertyWithField _ | StaticProperty _ | Method _ | Null -> false
             | _ -> true))

    // Any closure using values represented as local type functions also captures the type variables captured 
    // by that local type function 
    let cloFreeTyvars = 
        (cloFreeVarResults.FreeTyvars, freeLocals) ||> List.fold (fun ftyvs fv ->
            match StorageForVal cenv.g m fv eenvouter with
            | Env (_, _, Some (moreFtyvs, _)) 
            | Local (_, _, Some (moreFtyvs, _)) -> unionFreeTyvars ftyvs moreFtyvs
            | _ -> ftyvs)

    let cloFreeTyvars = cloFreeTyvars.FreeTypars |> Zset.elements

    let eenvinner = eenvouter |> EnvForTypars cloFreeTyvars

    let ilCloTyInner =
        let ilCloGenericParams = GenGenericParams cenv eenvinner cloFreeTyvars
        mkILFormalNamedTy boxity ilCloTypeRef ilCloGenericParams

    // If generating a named closure, add the closure itself as a var, available via "arg0" .
    // The latter doesn't apply for the delegate implementation of closures.
    // Build the environment that is active inside the closure itself
    let eenvinner = eenvinner |> AddStorageForLocalVals g (thisVars |> List.map (fun v -> (v.Deref, Arg 0)))

    // Work out if the closure captures any witnesses.
    let cloWitnessInfos =
        let generateWitnesses = ComputeGenerateWitnesses g eenvinner
        if generateWitnesses then
            // The 0 here represents that a closure doesn't reside within a generic class - there are no "enclosing class type parameters" to lop off.
            GetTraitWitnessInfosOfTypars g 0 cloFreeTyvars
        else
            []

    // Captured witnesses get captured in free variable fields
    let ilCloWitnessFreeVars, ilCloWitnessStorage =
        FreeVarStorageForWitnessInfos cenv eenvinner takenNames ilCloTyInner m cloWitnessInfos

    // Allocate storage in the environment for the witnesses
    let eenvinner = eenvinner |> AddStorageForLocalWitnesses ilCloWitnessStorage

    let ilCloFreeVars, ilCloFreeVarStorage =
        let names =
            cloFreeVars
            |> List.map nameOfVal
            |> ChooseFreeVarNames takenNames

        (cloFreeVars, names)
        ||> List.map2 (fun fv nm ->
            let localCloInfo =
                match StorageForVal g m fv eenvouter with
                | Local(_, _, localCloInfo)
                | Env(_, _, localCloInfo) -> localCloInfo
                | _ -> None
            let ilFv = mkILFreeVar (nm, fv.IsCompilerGenerated, GenFreevar cenv m eenvouter eenvinner.tyenv fv)
            let storage =
                let ilField = mkILFieldSpecInTy (ilCloTyInner, ilFv.fvName, ilFv.fvType)
                Env(ilCloTyInner, ilField, localCloInfo)
            ilFv, (fv, storage))
        |> List.unzip

    let ilCloAllFreeVars = Array.ofList (ilCloWitnessFreeVars @ ilCloFreeVars)

    let eenvinner = eenvinner |> AddStorageForLocalVals g ilCloFreeVarStorage

    // Return a various results
    (cloFreeTyvars, cloWitnessInfos, cloFreeVars, ilCloTypeRef, ilCloAllFreeVars, eenvinner)

and GetIlxClosureInfo cenv m boxity isLocalTypeFunc canUseStaticField thisVars eenvouter expr =
    let g = cenv.g
    let returnTy =
      match expr with
      | Expr.Lambda (_, _, _, _, _, _, returnTy) | Expr.TyLambda (_, _, _, _, returnTy) -> returnTy
      | _ -> tyOfExpr g expr

    // Determine the structure of the closure. We do this before analyzing free variables to
    // determine the taken argument names.
    let tvsl, vs, body, returnTy =
        let rec getCallStructure tvacc vacc (e, ety) =
            match e with
            | Expr.TyLambda (_, tvs, body, _m, bty) ->
                getCallStructure ((DropErasedTypars tvs) :: tvacc) vacc (body, bty)
            | Expr.Lambda (_, _, _, vs, body, _, bty) when not isLocalTypeFunc ->
                // Transform a lambda taking untupled arguments into one
                // taking only a single tupled argument if necessary. REVIEW: do this earlier
                let tupledv, body = MultiLambdaToTupledLambda g vs body
                getCallStructure tvacc (tupledv :: vacc) (body, bty)
            | _ ->
                (List.rev tvacc, List.rev vacc, e, ety)
        getCallStructure [] [] (expr, returnTy)

    let takenNames = vs |> List.map (fun v -> v.CompiledName g.CompilerGlobalState)

    // Get the free variables and the information about the closure, add the free variables to the environment
    let cloFreeTyvars, cloWitnessInfos, cloFreeVars, ilCloTypeRef, ilCloAllFreeVars, eenvinner =
        GetIlxClosureFreeVars cenv m thisVars boxity eenvouter takenNames expr

    // Put the type and value arguments into the environment
    let rec getClosureArgs eenv numArgs tvsl (vs: Val list) =
        match tvsl, vs with
        | tvs :: rest, _ ->
            let eenv = AddTyparsToEnv tvs eenv
            let l, eenv = getClosureArgs eenv numArgs rest vs
            let lambdas = (tvs, l) ||> List.foldBack (fun tv sofar -> Lambdas_forall(GenGenericParam cenv eenv tv, sofar))
            lambdas, eenv
        | [], v :: rest ->
            let nm = v.CompiledName g.CompilerGlobalState
            let l, eenv =
                let eenv = AddStorageForVal g (v, notlazy (Arg numArgs)) eenv
                getClosureArgs eenv (numArgs+1) [] rest
            let lambdas = Lambdas_lambda (mkILParamNamed(nm, GenTypeOfVal cenv eenv v), l)
            lambdas, eenv
        | _ ->
            let returnTy' = GenType cenv.amap m eenv.tyenv returnTy
            Lambdas_return returnTy', eenv

    // start at arg number 1 as "this" pointer holds the current closure
    let ilCloLambdas, eenvinner = getClosureArgs eenvinner 1 tvsl vs

    // Arity info: one argument at each position
    let narginfo = vs |> List.map (fun _ -> 1)

    // Generate the ILX view of the lambdas
    let ilCloReturnTy = GenType cenv.amap m eenvinner.tyenv returnTy

    /// Compute the contract if it is a local type function
    let ilCloGenericFormals = GenGenericParams cenv eenvinner cloFreeTyvars
    let ilCloGenericActuals = GenGenericArgs m eenvouter.tyenv cloFreeTyvars

    let useStaticField = canUseStaticField && (ilCloAllFreeVars.Length = 0)

    let ilxCloSpec = IlxClosureSpec.Create(IlxClosureRef(ilCloTypeRef, ilCloLambdas, ilCloAllFreeVars), ilCloGenericActuals, useStaticField)

    let cloinfo =
        { cloExpr=expr
          cloName=ilCloTypeRef.Name
          cloArityInfo =narginfo
          ilCloLambdas=ilCloLambdas
          ilCloAllFreeVars = ilCloAllFreeVars
          ilCloFormalReturnTy = ilCloReturnTy
          cloSpec = ilxCloSpec
          cloILGenericParams = ilCloGenericFormals
          cloFreeVars=cloFreeVars
          cloFreeTyvars=cloFreeTyvars
          cloWitnessInfos = cloWitnessInfos }
    cloinfo, body, eenvinner

/// Generate a new delegate construction including a closure class if necessary. This is a lot like generating function closures
/// and object expression closures, and most of the code is shared.
and GenDelegateExpr cenv cgbuf eenvouter expr (TObjExprMethod(TSlotSig(_, delegateTy, _, _, _, _) as slotsig, _attribs, methTyparsOfOverridingMethod, tmvs, body, _), m) sequel =
    let g = cenv.g

    // Get the instantiation of the delegate type
    let ilCtxtDelTy = GenType cenv.amap m eenvouter.tyenv delegateTy
    let tmvs = List.concat tmvs

    // Yuck. TLBIMP.EXE generated APIs use UIntPtr for the delegate ctor.
    let useUIntPtrForDelegateCtor =
        try
            if isILAppTy g delegateTy then
                let tcref = tcrefOfAppTy g delegateTy
                let tdef = tcref.ILTyconRawMetadata
                match tdef.Methods.FindByName ".ctor" with
                | [ctorMDef] ->
                    match ctorMDef.Parameters with
                    | [ _;p2 ] -> (p2.Type.TypeSpec.Name = "System.UIntPtr")
                    | _ -> false
                | _ -> false
            else
                false
         with _ ->
            false

    // Work out the free type variables for the morphing thunk
    let takenNames = List.map nameOfVal tmvs
    let cloFreeTyvars, cloWitnessInfos, cloFreeVars, ilDelegeeTypeRef, ilCloAllFreeVars, eenvinner =
        GetIlxClosureFreeVars cenv m [] ILBoxity.AsObject eenvouter takenNames expr

    let ilDelegeeGenericParams = GenGenericParams cenv eenvinner cloFreeTyvars
    let ilDelegeeGenericActualsInner = mkILFormalGenericArgs 0 ilDelegeeGenericParams

    // When creating a delegate that does not capture any variables, we can instead create a static closure and directly reference the method.
    let useStaticClosure = cloFreeVars.IsEmpty

    // Create a new closure class with a single "delegee" method that implements the delegate.
    let delegeeMethName = "Invoke"
    let ilDelegeeTyInner = mkILBoxedTy ilDelegeeTypeRef ilDelegeeGenericActualsInner

    let envForDelegeeUnderTypars = AddTyparsToEnv methTyparsOfOverridingMethod eenvinner

    let numthis = if useStaticClosure then 0 else 1
    let tmvs, body = BindUnitVars g (tmvs, List.replicate (List.concat slotsig.FormalParams).Length ValReprInfo.unnamedTopArg1, body)

    // The slot sig contains a formal instantiation. When creating delegates we're only
    // interested in the actual instantiation since we don't have to emit a method impl.
    let ilDelegeeParams, ilDelegeeRet = GenActualSlotsig m cenv envForDelegeeUnderTypars slotsig methTyparsOfOverridingMethod tmvs

    let envForDelegeeMeth = AddStorageForLocalVals g (List.mapi (fun i v -> (v, Arg (i+numthis))) tmvs) envForDelegeeUnderTypars
    
    let ilMethodBody = CodeGenMethodForExpr cenv cgbuf.mgbuf ([], delegeeMethName, envForDelegeeMeth, 1, None, body, (if slotSigHasVoidReturnTy slotsig then discardAndReturnVoid else Return))
    let delegeeInvokeMeth =
        (if useStaticClosure then mkILNonGenericStaticMethod else mkILNonGenericInstanceMethod)
            (delegeeMethName,
             ILMemberAccess.Assembly,
             ilDelegeeParams,
             ilDelegeeRet,
             MethodBody.IL(lazy ilMethodBody))
    let delegeeCtorMeth = mkILSimpleStorageCtor(Some g.ilg.typ_Object.TypeSpec, ilDelegeeTyInner, [], [], ILMemberAccess.Assembly, None, eenvouter.imports)
    let ilCtorBody = delegeeCtorMeth.MethodBody

    let ilCloLambdas = Lambdas_return ilCtxtDelTy
    let cloTypeDefs =
        (if useStaticClosure then GenStaticDelegateClosureTypeDefs else GenClosureTypeDefs)
            cenv (ilDelegeeTypeRef, ilDelegeeGenericParams, [], ilCloAllFreeVars, ilCloLambdas, ilCtorBody, [delegeeInvokeMeth], [], g.ilg.typ_Object, [], None)
    for cloTypeDef in cloTypeDefs do
        cgbuf.mgbuf.AddTypeDef(ilDelegeeTypeRef, cloTypeDef, false, false, None)
    CountClosure()

    // Push the constructor for the delegee
    let ctxtGenericArgsForDelegee = GenGenericArgs m eenvouter.tyenv cloFreeTyvars
    if useStaticClosure then
        GenUnit cenv eenvouter m cgbuf
    else
        let ilxCloSpec = IlxClosureSpec.Create(IlxClosureRef(ilDelegeeTypeRef, ilCloLambdas, ilCloAllFreeVars), ctxtGenericArgsForDelegee, false)

        GenWitnessArgsFromWitnessInfos cenv cgbuf eenvouter m cloWitnessInfos
        GenGetLocalVals cenv cgbuf eenvouter m cloFreeVars

        CG.EmitInstr cgbuf (pop ilCloAllFreeVars.Length) (Push [EraseClosures.mkTyOfLambdas g.ilxPubCloEnv ilCloLambdas]) (I_newobj (ilxCloSpec.Constructor, None))

    // Push the function pointer to the Invoke method of the delegee
    let ilDelegeeTyOuter = mkILBoxedTy ilDelegeeTypeRef ctxtGenericArgsForDelegee
    let ilDelegeeInvokeMethOuter =
        (if useStaticClosure then mkILNonGenericStaticMethSpecInTy else mkILNonGenericInstanceMethSpecInTy)
            (ilDelegeeTyOuter,
             "Invoke",
             typesOfILParams ilDelegeeParams,
             ilDelegeeRet.Type)
    CG.EmitInstr cgbuf (pop 0) (Push [g.ilg.typ_IntPtr]) (I_ldftn ilDelegeeInvokeMethOuter)

    // Instantiate the delegate
    let ilDelegeeCtorMethOuter = mkCtorMethSpecForDelegate g.ilg (ilCtxtDelTy, useUIntPtrForDelegateCtor)
    CG.EmitInstr cgbuf (pop 2) (Push [ilCtxtDelTy]) (I_newobj(ilDelegeeCtorMethOuter, None))
    GenSequel cenv eenvouter.cloc cgbuf sequel

/// Generate statically-resolved conditionals used for type-directed optimizations.
and GenStaticOptimization cenv cgbuf eenv (constraints, e2, e3, _m) sequel =
    // Note: during IlxGen, even if answer is StaticOptimizationAnswer.Unknown we discard the static optimization
    // This means 'when ^T : ^T' is discarded if not resolved.
    //
    // This doesn't apply when witnesses are available. In that case, "when ^T : ^T" is resolved as 'Yes',
    // this is because all the uses of "when ^T : ^T" in FSharp.Core (e.g. for are for deciding between the
    // witness-based implementation and the legacy dynamic implementation, e.g.
    //
    //    let inline ( * ) (x: ^T) (y: ^U) : ^V =
    //         MultiplyDynamic<(^T),(^U),(^V)>  x y
    //         ...
    //         when ^T : ^T = ((^T or ^U): (static member (*) : ^T * ^U -> ^V) (x,y))
    //
    // When witnesses are not available we use the dynamic implementation.

    let e =
        let generateWitnesses = ComputeGenerateWitnesses cenv.g eenv
        if DecideStaticOptimizations cenv.g constraints generateWitnesses = StaticOptimizationAnswer.Yes then
            e2
        else
            e3
    GenExpr cenv cgbuf eenv e sequel

//-------------------------------------------------------------------------
// Generate discrimination trees
//-------------------------------------------------------------------------

and IsSequelImmediate sequel =
    match sequel with
    (* All of these can be done at the end of each branch - we don't need a real join point *)
    | Return | ReturnVoid | Br _ | LeaveHandler _ -> true
    | DiscardThen sequel -> IsSequelImmediate sequel
    | _ -> false

/// Generate a point where several branches of control flow can merge back together, e.g. after a conditional
/// or 'match'.
and GenJoinPoint cenv cgbuf pos eenv ty m sequel =

    // What the join point does depends on the contents of the sequel. For example, if the sequal is "return" then
    // each branch can just return and no true join point is needed.
    match sequel with
    // All of these can be done at the end of each branch - we don't need a real join point
    | _ when IsSequelImmediate sequel ->
        let stackAfterJoin = cgbuf.GetCurrentStack()
        let afterJoin = CG.GenerateDelayMark cgbuf (pos + "_join")
        sequel, afterJoin, stackAfterJoin, Continue

    // We end scopes at the join point, if any
    | EndLocalScope(sq, mark) ->
        let sequelNow, afterJoin, stackAfterJoin, sequelAfterJoin = GenJoinPoint cenv cgbuf pos eenv ty m sq
        sequelNow, afterJoin, stackAfterJoin, EndLocalScope(sequelAfterJoin, mark)

    // If something non-trivial happens after a discard then generate a join point, but first discard the value (often this means we won't generate it at all)
    | DiscardThen sequel ->
        let stackAfterJoin = cgbuf.GetCurrentStack()
        let afterJoin = CG.GenerateDelayMark cgbuf (pos + "_join")
        DiscardThen (Br afterJoin), afterJoin, stackAfterJoin, sequel

    // The others (e.g. Continue, LeaveFilter and CmpThenBrOrContinue) can't be done at the end of each branch. We must create a join point.
    | _ ->
        let pushed = GenType cenv.amap m eenv.tyenv ty
        let stackAfterJoin = (pushed :: (cgbuf.GetCurrentStack()))
        let afterJoin = CG.GenerateDelayMark cgbuf (pos + "_join")
        // go to the join point
        Br afterJoin, afterJoin, stackAfterJoin, sequel

// Accumulate the decision graph as we go
and GenDecisionTreeAndTargets cenv cgbuf stackAtTargets eenv tree targets sequel contf =
    let targetCounts = accTargetsOfDecisionTree tree [] |> List.countBy id |> Dictionary.ofList
    let targetNext = ref 0 // used to make sure we generate the targets in-order, postponing if necessary
    GenDecisionTreeAndTargetsInner cenv cgbuf None stackAtTargets eenv tree targets (targetNext, targetCounts) (IntMap.empty()) sequel (fun targetInfos ->
        let sortedTargetInfos =
            targetInfos
            |> Seq.sortBy (fun (KeyValue(targetIdx, _)) -> targetIdx)
            |> Seq.filter (fun (KeyValue(_, (_, isTargetPostponed))) -> isTargetPostponed)
            |> Seq.map (fun (KeyValue(_, (targetInfo, _))) -> targetInfo)
            |> List.ofSeq
        GenPostponedDecisionTreeTargets cenv cgbuf sortedTargetInfos stackAtTargets sequel contf
    )

and GenPostponedDecisionTreeTargets cenv cgbuf targetInfos stackAtTargets sequel contf =
    match targetInfos with
    | [] -> contf Fake
    | targetInfo :: rest ->
        let eenvAtTarget, exprAtTarget, sequelAtTarget = GenDecisionTreeTarget cenv cgbuf stackAtTargets targetInfo sequel
        GenLinearExpr cenv cgbuf eenvAtTarget exprAtTarget sequelAtTarget true (fun Fake ->
            GenPostponedDecisionTreeTargets cenv cgbuf rest stackAtTargets sequel contf
        )

/// When inplabOpt is None, we are assuming a branch or fallthrough to the current code location
///
/// When inplabOpt is "Some inplab", we are assuming an existing branch to "inplab" and can optionally
/// set inplab to point to another location if no codegen is required.
and GenDecisionTreeAndTargetsInner cenv cgbuf inplabOpt stackAtTargets eenv tree targets targetCounts targetInfos sequel (contf: Zmap<_,_> -> FakeUnit) =
    CG.SetStack cgbuf stackAtTargets              // Set the expected initial stack.
    match tree with
    | TDBind(bind, rest) ->
       cgbuf.SetMarkToHereIfNecessary inplabOpt
       let startMark, endMark as scopeMarks = StartDelayedLocalScope "dtreeBind" cgbuf
       let eenv = AllocStorageForBind cenv cgbuf scopeMarks eenv bind
       GenDebugPointForBind cenv cgbuf bind
       GenBindingAfterDebugPoint cenv cgbuf eenv bind false (Some startMark)

       // We don't get the scope marks quite right for dtree-bound variables. This is because
       // we effectively lose an EndLocalScope for all dtrees that go to the same target
       // So we just pretend that the variable goes out of scope here.
       CG.SetMarkToHere cgbuf endMark
       GenDecisionTreeAndTargetsInner cenv cgbuf None stackAtTargets eenv rest targets targetCounts targetInfos sequel contf

    | TDSuccess(es, targetIdx) ->
        let targetInfos, genTargetInfoOpt = GenDecisionTreeSuccess cenv cgbuf inplabOpt stackAtTargets eenv es targetIdx targets targetCounts targetInfos sequel
        match genTargetInfoOpt with
        | Some (eenvAtTarget, exprAtTarget, sequelAtTarget) ->
            GenLinearExpr cenv cgbuf eenvAtTarget exprAtTarget sequelAtTarget true (fun Fake -> contf targetInfos)
        | _ ->
            contf targetInfos

    | TDSwitch(e, cases, dflt, m) ->
        GenDecisionTreeSwitch cenv cgbuf inplabOpt stackAtTargets eenv e cases dflt m targets targetCounts targetInfos sequel contf

and GetTarget (targets:_[]) n =
    if n >= targets.Length then failwith "GetTarget: target not found in decision tree"
    targets[n]

/// Generate a success node of a decision tree, binding the variables and going to the target
/// If inplabOpt is present, this label must get set to the first logical place to execute.
/// For example, if no variables get bound this can just be set to jump straight to the target.
and GenDecisionTreeSuccess cenv cgbuf inplabOpt stackAtTargets eenv es targetIdx targets (targetNext: int ref, targetCounts: Dictionary<int,int>) targetInfos sequel =
    let (TTarget(vs, successExpr, stateVarFlagsOpt)) = GetTarget targets targetIdx
    match IntMap.tryFind targetIdx targetInfos with
    | Some (targetInfo, isTargetPostponed) ->

        let (targetMarkBeforeBinds, targetMarkAfterBinds: Mark, eenvAtTarget, _, _, _, _, _, _) = targetInfo

        // We have encountered this target before. See if we should generate it now
        let targetCount = targetCounts[targetIdx]
        let generateTargetNow = isTargetPostponed && cenv.opts.localOptimizationsEnabled && targetCount = 1 && targetNext.Value = targetIdx
        targetCounts[targetIdx] <- targetCount - 1

        // If not binding anything we can go directly to the targetMarkBeforeBinds point
        // This is useful to avoid lots of branches e.g. in match A | B | C -> e
        // In this case each case will just go straight to "e"
        if isNil vs then
            cgbuf.SetMarkOrEmitBranchIfNecessary (inplabOpt, targetMarkBeforeBinds)
        else
            cgbuf.SetMarkToHereIfNecessary inplabOpt
            cgbuf.EmitStartOfHiddenCode()

            (vs, es) ||> List.iter2 (fun v e ->

                GetStoreValCtxt cenv cgbuf eenvAtTarget v
                // Emit the expression
                GenBindingRhs cenv cgbuf eenv v e)

            vs |> List.rev |> List.iter (fun v ->
                // Store the results
                GenStoreVal cenv cgbuf eenvAtTarget v.Range v)

            CG.EmitInstr cgbuf (pop 0) Push0 (I_br targetMarkAfterBinds.CodeLabel)
        
        let genTargetInfoOpt =
            if generateTargetNow then
                // Fenerate the targets in-order only
                targetNext.Value <- targetNext.Value + 1
                Some(GenDecisionTreeTarget cenv cgbuf stackAtTargets targetInfo sequel)
            else
                None

        // Update the targetInfos
        let isTargetStillPostponed = isTargetPostponed && not generateTargetNow
        let targetInfos = IntMap.add targetIdx (targetInfo, isTargetStillPostponed) targetInfos
        targetInfos, genTargetInfoOpt

    | None ->
        // We have not encountered this target before. Set up the generation of the target, even if we're
        // going to postpone it

        let targetMarkBeforeBinds = CG.GenerateDelayMark cgbuf "targetBeforeBinds"
        let targetMarkAfterBinds = CG.GenerateDelayMark cgbuf "targetAfterBinds"
        let startMark, endMark as scopeMarks = StartDelayedLocalScope "targetBinds" cgbuf

        // Allocate storage for variables (except those lifted to be state machine variables)
        let binds = 
            match stateVarFlagsOpt with 
            | None -> mkInvisibleBinds vs es
            | Some stateVarFlags -> 
                 (vs, es, stateVarFlags) 
                 |||> List.zip3 
                 |> List.choose (fun (v, e, isStateVar) -> if isStateVar then None else Some (mkInvisibleBind v e))

        let eenvAtTarget = AllocStorageForBinds cenv cgbuf scopeMarks eenv binds

        let targetInfo = (targetMarkBeforeBinds, targetMarkAfterBinds, eenvAtTarget, successExpr, vs, es, stateVarFlagsOpt, startMark, endMark)

        let targetCount = targetCounts[targetIdx]

        // In debug mode, postpone all decision tree targets to after the switching.
        // In release mode, if a target is the target of multiple incoming success nodes, postpone it to avoid 
        // making any backward branches
        let generateTargetNow = cenv.opts.localOptimizationsEnabled && targetCount = 1 && targetNext.Value = targetIdx
        targetCounts[targetIdx] <- targetCount - 1

        let genTargetInfoOpt =
            if generateTargetNow then
                // Here we are generating the target immediately
                // Generate the targets in-order only
                targetNext.Value <- targetNext.Value + 1
                cgbuf.SetMarkToHereIfNecessary inplabOpt
                Some(GenDecisionTreeTarget cenv cgbuf stackAtTargets targetInfo sequel)
            else
                // Here we are postponing the generation of the target.
                cgbuf.SetMarkOrEmitBranchIfNecessary (inplabOpt, targetMarkBeforeBinds)
                None

        let isTargetPostponed = not generateTargetNow
        let targetInfos = IntMap.add targetIdx (targetInfo, isTargetPostponed) targetInfos
        targetInfos, genTargetInfoOpt

and GenDecisionTreeTarget cenv cgbuf stackAtTargets targetInfo sequel =
    let targetMarkBeforeBinds, targetMarkAfterBinds, eenvAtTarget, successExpr, vs, es, stateVarFlagsOpt, startMark, endMark = targetInfo
    CG.SetMarkToHere cgbuf targetMarkBeforeBinds

    cgbuf.EmitStartOfHiddenCode()

    CG.SetMarkToHere cgbuf startMark
    let binds = mkInvisibleBinds vs es
    GenBindings cenv cgbuf eenvAtTarget binds stateVarFlagsOpt
    CG.SetMarkToHere cgbuf targetMarkAfterBinds
    CG.SetStack cgbuf stackAtTargets
    (eenvAtTarget, successExpr, (EndLocalScope(sequel, endMark)))

and GenDecisionTreeSwitch cenv cgbuf inplabOpt stackAtTargets eenv e cases defaultTargetOpt switchm targets targetCounts targetInfos sequel contf =
    let g = cenv.g
    let m = e.Range
    cgbuf.SetMarkToHereIfNecessary inplabOpt

    cgbuf.EmitStartOfHiddenCode()
    match cases with
      // optimize a test against a boolean value, i.e. the all-important if-then-else
      | TCase(DecisionTreeTest.Const(Const.Bool b), successTree) :: _ ->
       let failureTree = (match defaultTargetOpt with None -> cases.Tail.Head.CaseTree | Some d -> d)
       GenDecisionTreeTest cenv eenv.cloc cgbuf stackAtTargets e None false eenv (if b then successTree else failureTree) (if b then failureTree else successTree) targets targetCounts targetInfos sequel contf

      // Optimize a single test for a union case to an "isdata" test - much
      // more efficient code, and this case occurs in the generated equality testers where perf is important
      | TCase(DecisionTreeTest.UnionCase(c, tyargs), successTree) :: rest when rest.Length = (match defaultTargetOpt with None -> 1 | Some _ -> 0) ->
        let failureTree =
            match defaultTargetOpt with
            | None -> rest.Head.CaseTree
            | Some tg -> tg
        let cuspec = GenUnionSpec cenv.amap m eenv.tyenv c.TyconRef tyargs
        let idx = c.Index
        let avoidHelpers = entityRefInThisAssembly g.compilingFSharpCore c.TyconRef
        let tester = (Some (pop 1, Push [g.ilg.typ_Bool], Choice1Of2 (avoidHelpers, cuspec, idx)))
        GenDecisionTreeTest cenv eenv.cloc cgbuf stackAtTargets e tester false eenv successTree failureTree targets targetCounts targetInfos sequel contf

      // Use GenDecisionTreeTest to generate a single test for null (when no box required) where the success
      // is going to the immediate first node in the tree
      | TCase(DecisionTreeTest.IsNull _, (TDSuccess([], 0) as successTree)) :: rest 
           when rest.Length = (match defaultTargetOpt with None -> 1 | Some _ -> 0) 
                && not (isTyparTy g (tyOfExpr g e)) ->
        let failureTree =
            match defaultTargetOpt with
            | None -> rest.Head.CaseTree
            | Some tg -> tg
        GenDecisionTreeTest cenv eenv.cloc cgbuf stackAtTargets e None true eenv successTree failureTree targets targetCounts targetInfos sequel contf

      | _ ->
        let caseLabels = List.map (fun _ -> CG.GenerateDelayMark cgbuf "switch_case") cases
        let firstDiscrim = cases.Head.Discriminator
        match firstDiscrim with
        // Iterated tests, e.g. exception constructors, nulltests, typetests and active patterns.
        // These should always have one positive and one negative branch
        | DecisionTreeTest.ArrayLength _
        | DecisionTreeTest.IsInst _
        | DecisionTreeTest.IsNull
        | DecisionTreeTest.Const(Const.Zero) ->
            if not (isSingleton cases) || Option.isNone defaultTargetOpt then failwith "internal error: GenDecisionTreeSwitch: DecisionTreeTest.IsInst/isnull/query"
            let bi =
              match firstDiscrim with
              | DecisionTreeTest.Const(Const.Zero) ->
                  GenExpr cenv cgbuf eenv e Continue
                  BI_brfalse
              | DecisionTreeTest.IsNull -> 
                  GenExpr cenv cgbuf eenv e Continue
                  let srcTy = tyOfExpr g e
                  if isTyparTy g srcTy then
                      let ilFromTy = GenType cenv.amap m eenv.tyenv srcTy
                      CG.EmitInstr cgbuf (pop 1) (Push [g.ilg.typ_Object]) (I_box ilFromTy)
                  BI_brfalse
              | DecisionTreeTest.IsInst (_srcty, tgty) ->
                  let e = mkCallTypeTest g m tgty e
                  GenExpr cenv cgbuf eenv e Continue
                  BI_brtrue
              | _ -> failwith "internal error: GenDecisionTreeSwitch"
            CG.EmitInstr cgbuf (pop 1) Push0 (I_brcmp (bi, (List.head caseLabels).CodeLabel))
            GenDecisionTreeCases cenv cgbuf stackAtTargets eenv defaultTargetOpt targets targetCounts targetInfos sequel caseLabels cases contf

        | DecisionTreeTest.ActivePatternCase _ ->
            error(InternalError("internal error in codegen: DecisionTreeTest.ActivePatternCase", switchm))

        | DecisionTreeTest.UnionCase (hdc, tyargs) ->
            GenExpr cenv cgbuf eenv e Continue
            let cuspec = GenUnionSpec cenv.amap m eenv.tyenv hdc.TyconRef tyargs
            let dests =
              if cases.Length <> caseLabels.Length then failwith "internal error: DecisionTreeTest.UnionCase"
              (cases, caseLabels) ||> List.map2 (fun case label ->
                  match case with
                  | TCase(DecisionTreeTest.UnionCase (c, _), _) -> (c.Index, label.CodeLabel)
                  | _ -> failwith "error: mixed constructor/const test?")

            let avoidHelpers = entityRefInThisAssembly g.compilingFSharpCore hdc.TyconRef
            EraseUnions.emitDataSwitch g.ilg (UnionCodeGen cgbuf) (avoidHelpers, cuspec, dests)
            CG.EmitInstrs cgbuf (pop 1) Push0 [ ] // push/pop to match the line above
            GenDecisionTreeCases cenv cgbuf stackAtTargets eenv defaultTargetOpt targets targetCounts targetInfos sequel caseLabels cases contf

        | DecisionTreeTest.Const c ->
            GenExpr cenv cgbuf eenv e Continue
            match c with
            | Const.Bool _ -> failwith "should have been done earlier"
            | Const.SByte _
            | Const.Int16 _
            | Const.Int32 _
            | Const.Byte _
            | Const.UInt16 _
            | Const.UInt32 _
            | Const.Char _ ->
                if List.length cases <> List.length caseLabels then failwith "internal error: "
                let dests =
                  (cases, caseLabels) ||> List.map2 (fun case label ->
                      let i =
                        match case.Discriminator with
                          DecisionTreeTest.Const c2 ->
                            match c2 with
                            | Const.SByte i -> int32 i
                            | Const.Int16 i -> int32 i
                            | Const.Int32 i -> i
                            | Const.Byte i -> int32 i
                            | Const.UInt16 i -> int32 i
                            | Const.UInt32 i -> int32 i
                            | Const.Char c -> int32 c
                            | _ -> failwith "internal error: badly formed const test"

                        | _ -> failwith "internal error: badly formed const test"
                      (i, label.CodeLabel))
                let mn = List.foldBack (fst >> Operators.min) dests (fst(List.head dests))
                let mx = List.foldBack (fst >> Operators.max) dests (fst(List.head dests))
                // Check if it's worth using a switch
                // REVIEW: this is using switches even for single integer matches!
                if mx - mn = (List.length dests - 1) then
                    let destinationLabels = dests |> List.sortBy fst |> List.map snd
                    if mn <> 0 then
                      CG.EmitInstr cgbuf (pop 0) (Push [g.ilg.typ_Int32]) (mkLdcInt32 mn)
                      CG.EmitInstr cgbuf (pop 1) Push0 AI_sub
                    CG.EmitInstr cgbuf (pop 1) Push0 (I_switch destinationLabels)
                else
                  error(InternalError("non-dense integer matches not implemented in codegen - these should have been removed by the pattern match compiler", switchm))
                GenDecisionTreeCases cenv cgbuf stackAtTargets eenv defaultTargetOpt targets targetCounts targetInfos sequel caseLabels cases contf
            | _ -> error(InternalError("these matches should never be needed", switchm))

        | DecisionTreeTest.Error m ->
            error(InternalError("Trying to compile error recovery branch", m))

and GenDecisionTreeCases cenv cgbuf stackAtTargets eenv defaultTargetOpt targets targetCounts targetInfos sequel caseLabels cases (contf: Zmap<_,_> -> FakeUnit) =

    match defaultTargetOpt with
    | Some defaultTarget ->
        GenDecisionTreeAndTargetsInner cenv cgbuf None stackAtTargets eenv defaultTarget targets targetCounts targetInfos sequel (fun targetInfos ->
            GenDecisionTreeCases cenv cgbuf stackAtTargets eenv None targets targetCounts targetInfos sequel caseLabels cases contf
        )
    | None ->
        match caseLabels, cases with
        | caseLabel :: caseLabelsTail, TCase(_, caseTree) :: casesTail ->
            GenDecisionTreeAndTargetsInner cenv cgbuf (Some caseLabel) stackAtTargets eenv caseTree targets targetCounts targetInfos sequel (fun targetInfos ->
                GenDecisionTreeCases cenv cgbuf stackAtTargets eenv None targets targetCounts targetInfos sequel caseLabelsTail casesTail contf
            )
        | _ ->
            contf targetInfos

// Used for the peephole optimization below
and (|BoolExpr|_|) = function Expr.Const (Const.Bool b1, _, _) -> Some b1 | _ -> None

and GenDecisionTreeTest cenv cloc cgbuf stackAtTargets e tester isNullTest eenv successTree failureTree targets targetCounts targetInfos sequel contf =
    let g = cenv.g
    match successTree, failureTree with

    // Peephole: if generating a boolean value or its negation then just leave it on the stack
    // This comes up in the generated equality functions. REVIEW: do this as a peephole optimization elsewhere
    | TDSuccess(es1, n1),
      TDSuccess(es2, n2) when
         not isNullTest && 
         isNil es1 && isNil es2 &&
         (match GetTarget targets n1, GetTarget targets n2 with
          | TTarget(_, BoolExpr b1, _), TTarget(_, BoolExpr b2, _) -> b1 = not b2
          | _ -> false) ->

             match GetTarget targets n1, GetTarget targets n2 with

             | TTarget(_, BoolExpr b1, _), _ ->
                 GenExpr cenv cgbuf eenv e Continue
                 match tester with
                 | Some (pops, pushes, i) ->
                    match i with
                    | Choice1Of2 (avoidHelpers, cuspec, idx) -> CG.EmitInstrs cgbuf pops pushes (EraseUnions.mkIsData g.ilg (avoidHelpers, cuspec, idx))
                    | Choice2Of2 i -> CG.EmitInstr cgbuf pops pushes i
                 | _ -> ()
                 if not b1 then
                   CG.EmitInstr cgbuf (pop 0) (Push [g.ilg.typ_Bool]) (mkLdcInt32 0)
                   CG.EmitInstr cgbuf (pop 1) Push0 AI_ceq
                 GenSequel cenv cloc cgbuf sequel
                 contf targetInfos

             | _ -> failwith "internal error: GenDecisionTreeTest during bool elim"

    | _ ->
        match tester with
        | None ->

            // Check if there is more logic in the decision tree for the failure branch
            // (and no more logic for the success branch), for example
            // when emitting the first part of 'expr1 || expr2'.
            //
            // If so, emit the failure logic, then came back and do the success target, then
            // do any postponed failure target.
            match successTree, failureTree with
            | TDSuccess _, (TDBind _ | TDSwitch _) ->
                
                // OK, there is more logic in the decision tree on the failure branch
                let success = CG.GenerateDelayMark cgbuf "testSuccess"
                let testForSuccess = if isNullTest then BI_brfalse else BI_brtrue
                GenExpr cenv cgbuf eenv e (CmpThenBrOrContinue(pop 1, [ I_brcmp (testForSuccess, success.CodeLabel) ]))
                GenDecisionTreeAndTargetsInner cenv cgbuf None stackAtTargets eenv failureTree targets targetCounts targetInfos sequel (fun targetInfos ->
                    GenDecisionTreeAndTargetsInner cenv cgbuf (Some success) stackAtTargets eenv successTree targets targetCounts targetInfos sequel contf
                )

            | _ ->

                // Either we're not yet done with the success branch, or there is no more logic
                // in the decision tree on the failure branch. Continue doing the success branch
                // logic first.
                let failure = CG.GenerateDelayMark cgbuf "testFailure"
                let testForFailure = if isNullTest then BI_brtrue else BI_brfalse
                GenExpr cenv cgbuf eenv e (CmpThenBrOrContinue(pop 1, [ I_brcmp (testForFailure, failure.CodeLabel) ]))
                GenDecisionTreeAndTargetsInner cenv cgbuf None stackAtTargets eenv successTree targets targetCounts targetInfos sequel (fun targetInfos ->
                    GenDecisionTreeAndTargetsInner cenv cgbuf (Some failure) stackAtTargets eenv failureTree targets targetCounts targetInfos sequel contf
                )

        // Turn 'isdata' tests that branch into EI_brisdata tests
        | Some (_, _, Choice1Of2 (avoidHelpers, cuspec, idx)) ->
            let failure = CG.GenerateDelayMark cgbuf "testFailure"
            GenExpr cenv cgbuf eenv e (CmpThenBrOrContinue(pop 1, EraseUnions.mkBrIsData g.ilg false (avoidHelpers, cuspec, idx, failure.CodeLabel)))

            GenDecisionTreeAndTargetsInner cenv cgbuf None stackAtTargets eenv successTree targets targetCounts targetInfos sequel (fun targetInfos ->
                GenDecisionTreeAndTargetsInner cenv cgbuf (Some failure) stackAtTargets eenv failureTree targets targetCounts targetInfos sequel contf
            )

        | Some (pops, pushes, i) ->
            let failure = CG.GenerateDelayMark cgbuf "testFailure"
            GenExpr cenv cgbuf eenv e Continue
            match i with
            | Choice1Of2 (avoidHelpers, cuspec, idx) -> CG.EmitInstrs cgbuf pops pushes (EraseUnions.mkIsData g.ilg (avoidHelpers, cuspec, idx))
            | Choice2Of2 i -> CG.EmitInstr cgbuf pops pushes i
            CG.EmitInstr cgbuf (pop 1) Push0 (I_brcmp (BI_brfalse, failure.CodeLabel))

            GenDecisionTreeAndTargetsInner cenv cgbuf None stackAtTargets eenv successTree targets targetCounts targetInfos sequel (fun targetInfos ->
                GenDecisionTreeAndTargetsInner cenv cgbuf (Some failure) stackAtTargets eenv failureTree targets targetCounts targetInfos sequel contf
            )

/// Generate fixups for letrec bindings
and GenLetRecFixup cenv cgbuf eenv (ilxCloSpec: IlxClosureSpec, e, ilField: ILFieldSpec, e2, _m) =
    GenExpr cenv cgbuf eenv e Continue
    CG.EmitInstr cgbuf (pop 0) Push0 (I_castclass ilxCloSpec.ILType)
    GenExpr cenv cgbuf eenv e2 Continue
    CG.EmitInstr cgbuf (pop 2) Push0 (mkNormalStfld (mkILFieldSpec(ilField.FieldRef, ilxCloSpec.ILType)))

/// Generate letrec bindings
and GenLetRecBindings cenv (cgbuf: CodeGenBuffer) eenv (allBinds: Bindings, m) =
    
    // 'let rec' bindings are always considered to be in loops, that is each may have backward branches for the
    // tailcalls back to the entry point. This means we don't rely on zero-init of mutable locals
    let eenv = SetIsInLoop true eenv

    // Fix up recursion for non-toplevel recursive bindings
    let bindsPossiblyRequiringFixup =
        allBinds |> List.filter (fun b ->
            match (StorageForVal cenv.g m b.Var eenv) with
            | StaticProperty _
            | Method _
            // Note: Recursive data stored in static fields may require fixups e.g. let x = C(x)
            // | StaticPropertyWithField _
            | Null -> false
            | _ -> true)

    let computeFixupsForOneRecursiveVar boundv forwardReferenceSet (fixups: _ ref) thisVars access set e =
        match e with
        | Expr.Lambda _ | Expr.TyLambda _ | Expr.Obj _ ->
            let isLocalTypeFunc = Option.isSome thisVars && (IsNamedLocalTypeFuncVal cenv.g (Option.get thisVars) e)
            let thisVars = (match e with Expr.Obj _ -> [] | _ when isLocalTypeFunc -> [] | _ -> Option.map mkLocalValRef thisVars |> Option.toList)
            let canUseStaticField = (match e with Expr.Obj _ -> false | _ -> true)
            let clo, _, eenvclo = GetIlxClosureInfo cenv m ILBoxity.AsObject isLocalTypeFunc canUseStaticField thisVars {eenv with letBoundVars=(mkLocalValRef boundv) :: eenv.letBoundVars} e
            for fv in clo.cloFreeVars do
                if Zset.contains fv forwardReferenceSet then
                    match StorageForVal cenv.g m fv eenvclo with
                    | Env (_, ilField, _) ->
                        let fixup = (boundv, fv, (fun () -> GenLetRecFixup cenv cgbuf eenv (clo.cloSpec, access, ilField, exprForVal m fv, m)))
                        fixups.Value <- fixup :: fixups.Value
                    | _ -> error (InternalError("GenLetRec: " + fv.LogicalName + " was not in the environment", m))

        | Expr.Val (vref, _, _) ->
            let fv = vref.Deref
            let needsFixup = Zset.contains fv forwardReferenceSet
            if needsFixup then
                let fixup = (boundv, fv, (fun () -> GenExpr cenv cgbuf eenv (set e) discard))
                fixups.Value <- fixup :: fixups.Value
        | _ -> failwith "compute real fixup vars"


    let fixups = ref []
    let recursiveVars = Zset.addList (bindsPossiblyRequiringFixup |> List.map (fun v -> v.Var)) (Zset.empty valOrder)
    let _ =
        (recursiveVars, bindsPossiblyRequiringFixup) ||> List.fold (fun forwardReferenceSet (bind: Binding) ->
            // Compute fixups
            bind.Expr |> IterateRecursiveFixups cenv.g (Some bind.Var)
                               (computeFixupsForOneRecursiveVar bind.Var forwardReferenceSet fixups)
                               (exprForVal m bind.Var,
                                  (fun _ -> failwith ("internal error: should never need to set non-delayed recursive val: " + bind.Var.LogicalName)))
            // Record the variable as defined
            let forwardReferenceSet = Zset.remove bind.Var forwardReferenceSet
            forwardReferenceSet)

    // Generate the actual bindings
    let _ =
        (recursiveVars, allBinds) ||> List.fold (fun forwardReferenceSet (bind: Binding) ->
            GenBinding cenv cgbuf eenv bind false

            // Record the variable as defined
            let forwardReferenceSet = Zset.remove bind.Var forwardReferenceSet

            // Execute and discard any fixups that can now be committed
            let newFixups =
                fixups.Value |> List.filter (fun (boundv, fv, action) ->
                    if (Zset.contains boundv forwardReferenceSet || Zset.contains fv forwardReferenceSet) then
                        true
                    else
                        action()
                        false)
            fixups.Value <- newFixups

            forwardReferenceSet)
    ()

and GenLetRec cenv cgbuf eenv (binds, body, m) sequel =
    let _, endMark as scopeMarks = StartLocalScope "letrec" cgbuf
    let eenv = AllocStorageForBinds cenv cgbuf scopeMarks eenv binds
    GenLetRecBindings cenv cgbuf eenv (binds, m)
    GenExpr cenv cgbuf eenv body (EndLocalScope(sequel, endMark))

//-------------------------------------------------------------------------
// Generate simple bindings
//-------------------------------------------------------------------------

and GenDebugPointForBind cenv cgbuf bind =
    let _, pt = ComputeDebugPointForBinding cenv.g bind
    pt |> Option.iter (CG.EmitDebugPoint cgbuf)

and GenBinding cenv cgbuf eenv (bind: Binding) (isStateVar: bool) =
    GenDebugPointForBind cenv cgbuf bind
    GenBindingAfterDebugPoint cenv cgbuf eenv bind isStateVar None

and ComputeMemberAccessRestrictedBySig eenv vspec =
    let isHidden =
        IsHiddenVal eenv.sigToImplRemapInfo vspec ||  // anything hidden by a signature gets assembly visibility
        not vspec.IsMemberOrModuleBinding ||          // anything that's not a module or member binding gets assembly visibility
        vspec.IsIncrClassGeneratedMember              // compiler generated members for class function 'let' bindings get assembly visibility
    ComputeMemberAccess isHidden

and ComputeMethodAccessRestrictedBySig eenv vspec =
    let isHidden =
        IsHiddenVal eenv.sigToImplRemapInfo vspec ||  // anything hidden by a signature gets assembly visibility
        not vspec.IsMemberOrModuleBinding ||          // anything that's not a module or member binding gets assembly visibility
        vspec.IsIncrClassGeneratedMember              // compiler generated members for class function 'let' bindings get assembly visibility
    ComputeMemberAccess isHidden

and GenBindingAfterDebugPoint cenv cgbuf eenv bind isStateVar startMarkOpt =
    let g = cenv.g
    let (TBind(vspec, rhsExpr, _)) = bind

    // Record the closed reflection definition if publishing
    // There is no real reason we're doing this so late in the day
    match vspec.PublicPath, vspec.ReflectedDefinition with
    | Some _, Some e when not isStateVar -> cgbuf.mgbuf.AddReflectedDefinition(vspec, e)
    | _ -> ()

    let eenv =
        if isStateVar then eenv 
        else { eenv with letBoundVars = (mkLocalValRef vspec) :: eenv.letBoundVars;
                         initLocals = eenv.initLocals && (match vspec.ApparentEnclosingEntity with Parent ref -> not (HasFSharpAttribute g g.attrib_SkipLocalsInitAttribute ref.Attribs) | _ -> true) }

    let access = ComputeMethodAccessRestrictedBySig eenv vspec

    // Workaround for .NET and Visual Studio restriction w.r.t debugger type proxys
    // Mark internal constructors in internal classes as public.
    let access =
        if access = ILMemberAccess.Assembly && vspec.IsConstructor && IsHiddenTycon eenv.sigToImplRemapInfo vspec.MemberApparentEntity.Deref then
            ILMemberAccess.Public
        else
            access

    let m = vspec.Range

    match StorageForVal cenv.g m vspec eenv with

    | Null ->
        GenExpr cenv cgbuf eenv rhsExpr discard
        CommitStartScope cgbuf startMarkOpt

    // The initialization code for static 'let' and 'do' bindings gets compiled into the initialization .cctor for the whole file
    | _ when vspec.IsClassConstructor && isNil vspec.TopValDeclaringEntity.TyparsNoRange && not isStateVar ->
        let tps, _, _, _, cctorBody, _ = IteratedAdjustArityOfLambda g cenv.amap vspec.ValReprInfo.Value rhsExpr
        let eenv = EnvForTypars tps eenv
        CommitStartScope cgbuf startMarkOpt
        GenExpr cenv cgbuf eenv cctorBody discard
    
    | Method (topValInfo, _, mspec, mspecW, _, ctps, mtps, curriedArgInfos, paramInfos, witnessInfos, argTys, retInfo) when not isStateVar ->

        let methLambdaTypars, methLambdaCtorThisValOpt, methLambdaBaseValOpt, methLambdaCurriedVars, methLambdaBody, methLambdaBodyTy =
            IteratedAdjustArityOfLambda g cenv.amap topValInfo rhsExpr

        let methLambdaVars = List.concat methLambdaCurriedVars

        CommitStartScope cgbuf startMarkOpt

        let hasWitnessEntry = cenv.g.generateWitnesses && not witnessInfos.IsEmpty

        GenMethodForBinding cenv cgbuf.mgbuf eenv (vspec, mspec, hasWitnessEntry, false, access, ctps, mtps, [], curriedArgInfos, paramInfos, argTys, retInfo, topValInfo, methLambdaCtorThisValOpt, methLambdaBaseValOpt, methLambdaTypars, methLambdaVars, methLambdaBody, methLambdaBodyTy)

        // If generating witnesses, then generate the second entry point with additional arguments.
        // Take a copy of the expression to ensure generated names are unique.
        if hasWitnessEntry then
            let copyOfLambdaBody = copyExpr cenv.g CloneAll methLambdaBody
            GenMethodForBinding cenv cgbuf.mgbuf eenv (vspec, mspecW, hasWitnessEntry, true, access, ctps, mtps, witnessInfos, curriedArgInfos, paramInfos, argTys, retInfo, topValInfo, methLambdaCtorThisValOpt, methLambdaBaseValOpt, methLambdaTypars, methLambdaVars, copyOfLambdaBody, methLambdaBodyTy)

    | StaticProperty (ilGetterMethSpec, optShadowLocal) when not isStateVar ->

        let ilAttribs = GenAttrs cenv eenv vspec.Attribs
        let ilTy = ilGetterMethSpec.FormalReturnType
        let ilPropDef =
            ILPropertyDef(name = ChopPropertyName ilGetterMethSpec.Name,
                          attributes = PropertyAttributes.None,
                          setMethod = None,
                          getMethod = Some ilGetterMethSpec.MethodRef,
                          callingConv = ILThisConvention.Static,
                          propertyType = ilTy,
                          init = None,
                          args = [],
                          customAttrs = mkILCustomAttrs ilAttribs)

        cgbuf.mgbuf.AddOrMergePropertyDef(ilGetterMethSpec.MethodRef.DeclaringTypeRef, ilPropDef, m)

        let ilMethodDef =
            let ilCode = CodeGenMethodForExpr cenv cgbuf.mgbuf ([], ilGetterMethSpec.Name, eenv, 0, None, rhsExpr, Return)
            let ilMethodBody = MethodBody.IL(lazy ilCode)
            (mkILStaticMethod ([], ilGetterMethSpec.Name, access, [], mkILReturn ilTy, ilMethodBody)).WithSpecialName
            |> AddNonUserCompilerGeneratedAttribs g

        CountMethodDef()
        cgbuf.mgbuf.AddMethodDef(ilGetterMethSpec.MethodRef.DeclaringTypeRef, ilMethodDef)

        CommitStartScope cgbuf startMarkOpt

        match optShadowLocal with
        | NoShadowLocal -> ()

        | ShadowLocal (startMark, storage) ->
            CG.EmitInstr cgbuf (pop 0) (Push [ilTy]) (I_call (Normalcall, ilGetterMethSpec, None))
            GenSetStorage m cgbuf storage
            cgbuf.SetMarkToHere startMark

    | StaticPropertyWithField (fspec, vref, hasLiteralAttr, ilTyForProperty, ilPropName, fty, ilGetterMethRef, ilSetterMethRef, optShadowLocal) ->
        let mut = vspec.IsMutable

        let canTarget(targets, goal: System.AttributeTargets) =
            match targets with
            | None -> true
            | Some tgts -> 0 <> int(tgts &&& goal)

        /// Generate a static field definition...
        let ilFieldDefs =
            let access = ComputeMemberAccess (not hasLiteralAttr || IsHiddenVal eenv.sigToImplRemapInfo vspec)
            let ilFieldDef = mkILStaticField (fspec.Name, fty, None, None, access)
            let ilFieldDef =
                match vref.LiteralValue with
                | Some konst -> ilFieldDef.WithLiteralDefaultValue( Some (GenFieldInit m konst) )
                | None -> ilFieldDef

            let ilFieldDef =
                let isClassInitializer = (cgbuf.MethodName = ".cctor")
                ilFieldDef.WithInitOnly(not (mut || cenv.opts.isInteractiveItExpr || not isClassInitializer || hasLiteralAttr))

            let ilAttribs =
                if not hasLiteralAttr then
                    vspec.Attribs
                    |> List.filter (fun (Attrib(_, _, _, _, _, targets, _)) -> canTarget(targets, System.AttributeTargets.Field))
                    |> GenAttrs cenv eenv // backing field only gets attributes that target fields
                else
                    GenAttrs cenv eenv vspec.Attribs  // literals have no property, so preserve all the attributes on the field itself

            let ilFieldDef = ilFieldDef.With(customAttrs = mkILCustomAttrs (ilAttribs @ [ g.DebuggerBrowsableNeverAttribute ]))

            [ (fspec.DeclaringTypeRef, ilFieldDef) ]

        let ilTypeRefForProperty = ilTyForProperty.TypeRef

        for tref, ilFieldDef in ilFieldDefs do
            cgbuf.mgbuf.AddFieldDef(tref, ilFieldDef)
            CountStaticFieldDef()

        // ... and the get/set properties to access it.
        if hasLiteralAttr then
            match optShadowLocal with
            | NoShadowLocal -> ()
            | ShadowLocal (startMark, _storage) ->
                cgbuf.SetMarkToHere startMark
        else
            let ilAttribs =
                vspec.Attribs
                |> List.filter (fun (Attrib(_, _, _, _, _, targets, _)) -> canTarget(targets, System.AttributeTargets.Property))
                |> GenAttrs cenv eenv // property only gets attributes that target properties
            let ilPropDef =
                ILPropertyDef(name=ilPropName,
                              attributes = PropertyAttributes.None,
                              setMethod=(if mut || cenv.opts.isInteractiveItExpr then Some ilSetterMethRef else None),
                              getMethod=Some ilGetterMethRef,
                              callingConv=ILThisConvention.Static,
                              propertyType=fty,
                              init=None,
                              args = [],
                              customAttrs=mkILCustomAttrs (ilAttribs @ [mkCompilationMappingAttr g (int SourceConstructFlags.Value)]))
            cgbuf.mgbuf.AddOrMergePropertyDef(ilTypeRefForProperty, ilPropDef, m)

            let getterMethod =
                let body = mkMethodBody(true, [], 2, nonBranchingInstrsToCode [ mkNormalLdsfld fspec ], None, eenv.imports)
                mkILStaticMethod([], ilGetterMethRef.Name, access, [], mkILReturn fty, body).WithSpecialName

            cgbuf.mgbuf.AddMethodDef(ilTypeRefForProperty, getterMethod)

            if mut || cenv.opts.isInteractiveItExpr then
                let body = mkMethodBody(true, [], 2, nonBranchingInstrsToCode [ mkLdarg0;mkNormalStsfld fspec], None, eenv.imports)
                let setterMethod =
                    mkILStaticMethod([], ilSetterMethRef.Name, access, [mkILParamNamed("value", fty)], mkILReturn ILType.Void, body).WithSpecialName
                cgbuf.mgbuf.AddMethodDef(ilTypeRefForProperty, setterMethod)

            GenBindingRhs cenv cgbuf eenv vspec rhsExpr
            CommitStartScope cgbuf startMarkOpt

            match optShadowLocal with
            | NoShadowLocal ->
                EmitSetStaticField cgbuf fspec

            | ShadowLocal (startMark, storage) ->
                CG.EmitInstr cgbuf (pop 0) (Push [fty]) AI_dup
                EmitSetStaticField cgbuf fspec
                GenSetStorage m cgbuf storage
                cgbuf.SetMarkToHere startMark

    | _ ->
        let storage = StorageForVal cenv.g m vspec eenv
        match storage, rhsExpr with
        // locals are zero-init, no need to initialize them, except if you are in a loop and the local is mutable.
        | Local (_, realloc, _), Expr.Const (Const.Zero, _, _) when not realloc && not (eenv.isInLoop && vspec.IsMutable) ->
            CommitStartScope cgbuf startMarkOpt
        | _ ->
            GetStoreValCtxt cenv cgbuf eenv vspec
            GenBindingRhs cenv cgbuf eenv vspec rhsExpr
            CommitStartScope cgbuf startMarkOpt
            GenStoreVal cenv cgbuf eenv vspec.Range vspec

and GetStoreValCtxt cenv cgbuf eenv (vspec: Val) =
    // Emit the ldarg0 if needed
    match StorageForVal cenv.g vspec.Range vspec eenv with
    | Env (ilCloTy, _, _) ->
        let ilCloAddrTy = if ilCloTy.Boxity = ILBoxity.AsValue then ILType.Byref ilCloTy else ilCloTy
        CG.EmitInstr cgbuf (pop 0) (Push [ilCloAddrTy]) mkLdarg0
    | _ -> ()

//-------------------------------------------------------------------------
// Generate method bindings
//-------------------------------------------------------------------------

/// Generate encoding P/Invoke and COM marshalling information
and GenMarshal cenv attribs =
    let g = cenv.g
    let otherAttribs =
        // For IlReflect backend, we rely on Reflection.Emit API to emit the pseudo-custom attributes
        // correctly, so we do not filter them out.
        // For IlWriteBackend, we filter MarshalAs attributes
        match cenv.opts.ilxBackend with
        | IlReflectBackend -> attribs
        | IlWriteBackend ->
            attribs |> List.filter (IsMatchingFSharpAttributeOpt g g.attrib_MarshalAsAttribute >> not)

    match TryFindFSharpAttributeOpt g g.attrib_MarshalAsAttribute attribs with
    | Some (Attrib(_, _, [ AttribInt32Arg unmanagedType ], namedArgs, _, _, m)) ->
        let decoder = AttributeDecoder namedArgs
        let rec decodeUnmanagedType unmanagedType =
            // enumeration values for System.Runtime.InteropServices.UnmanagedType taken from mscorlib.il
            match unmanagedType with
            | 0x0 -> ILNativeType.Empty
            | 0x01 -> ILNativeType.Void
            | 0x02 -> ILNativeType.Bool
            | 0x03 -> ILNativeType.Int8
            | 0x04 -> ILNativeType.Byte
            | 0x05 -> ILNativeType.Int16
            | 0x06 -> ILNativeType.UInt16
            | 0x07 -> ILNativeType.Int32
            | 0x08 -> ILNativeType.UInt32
            | 0x09 -> ILNativeType.Int64
            | 0x0A -> ILNativeType.UInt64
            | 0x0B -> ILNativeType.Single
            | 0x0C -> ILNativeType.Double
            | 0x0F -> ILNativeType.Currency
            | 0x13 -> ILNativeType.BSTR
            | 0x14 -> ILNativeType.LPSTR
            | 0x15 -> ILNativeType.LPWSTR
            | 0x16 -> ILNativeType.LPTSTR
            | 0x17 -> ILNativeType.FixedSysString (decoder.FindInt32 "SizeConst" 0x0)
            | 0x19 -> ILNativeType.IUnknown
            | 0x1A -> ILNativeType.IDispatch
            | 0x1B -> ILNativeType.Struct
            | 0x1C -> ILNativeType.Interface
            | 0x1D ->
                let safeArraySubType =
                    match decoder.FindInt32 "SafeArraySubType" 0x0 with
                    (* enumeration values for System.Runtime.InteropServices.VarType taken from mscorlib.il *)
                    | 0x0 -> ILNativeVariant.Empty
                    | 0x1 -> ILNativeVariant.Null
                    | 0x02 -> ILNativeVariant.Int16
                    | 0x03 -> ILNativeVariant.Int32
                    | 0x0C -> ILNativeVariant.Variant
                    | 0x04 -> ILNativeVariant.Single
                    | 0x05 -> ILNativeVariant.Double
                    | 0x06 -> ILNativeVariant.Currency
                    | 0x07 -> ILNativeVariant.Date
                    | 0x08 -> ILNativeVariant.BSTR
                    | 0x09 -> ILNativeVariant.IDispatch
                    | 0x0a -> ILNativeVariant.Error
                    | 0x0b -> ILNativeVariant.Bool
                    | 0x0d -> ILNativeVariant.IUnknown
                    | 0x0e -> ILNativeVariant.Decimal
                    | 0x10 -> ILNativeVariant.Int8
                    | 0x11 -> ILNativeVariant.UInt8
                    | 0x12 -> ILNativeVariant.UInt16
                    | 0x13 -> ILNativeVariant.UInt32
                    | 0x15 -> ILNativeVariant.UInt64
                    | 0x16 -> ILNativeVariant.Int
                    | 0x17 -> ILNativeVariant.UInt
                    | 0x18 -> ILNativeVariant.Void
                    | 0x19 -> ILNativeVariant.HRESULT
                    | 0x1a -> ILNativeVariant.PTR
                    | 0x1c -> ILNativeVariant.CArray
                    | 0x1d -> ILNativeVariant.UserDefined
                    | 0x1e -> ILNativeVariant.LPSTR
                    | 0x1B -> ILNativeVariant.SafeArray
                    | 0x1f -> ILNativeVariant.LPWSTR
                    | 0x24 -> ILNativeVariant.Record
                    | 0x40 -> ILNativeVariant.FileTime
                    | 0x41 -> ILNativeVariant.Blob
                    | 0x42 -> ILNativeVariant.Stream
                    | 0x43 -> ILNativeVariant.Storage
                    | 0x44 -> ILNativeVariant.StreamedObject
                    | 0x45 -> ILNativeVariant.StoredObject
                    | 0x46 -> ILNativeVariant.BlobObject
                    | 0x47 -> ILNativeVariant.CF
                    | 0x48 -> ILNativeVariant.CLSID
                    | 0x14 -> ILNativeVariant.Int64
                    | _ -> ILNativeVariant.Empty
                let safeArrayUserDefinedSubType =
                    // the argument is a System.Type obj, but it's written to MD as a UTF8 string
                    match decoder.FindTypeName "SafeArrayUserDefinedSubType" "" with
                    | "" -> None
                    | res -> if (safeArraySubType = ILNativeVariant.IDispatch) || (safeArraySubType = ILNativeVariant.IUnknown) then Some res else None
                ILNativeType.SafeArray(safeArraySubType, safeArrayUserDefinedSubType)
            | 0x1E -> ILNativeType.FixedArray (decoder.FindInt32 "SizeConst" 0x0)
            | 0x1F -> ILNativeType.Int
            | 0x20 -> ILNativeType.UInt
            | 0x22 -> ILNativeType.ByValStr
            | 0x23 -> ILNativeType.ANSIBSTR
            | 0x24 -> ILNativeType.TBSTR
            | 0x25 -> ILNativeType.VariantBool
            | 0x26 -> ILNativeType.Method
            | 0x28 -> ILNativeType.AsAny
            | 0x2A ->
               let sizeParamIndex =
                    match decoder.FindInt16 "SizeParamIndex" -1s with
                    | -1s -> None
                    | res -> Some (int res, None)
               let arraySubType =
                    match decoder.FindInt32 "ArraySubType" -1 with
                    | -1 -> None
                    | res -> Some (decodeUnmanagedType res)
               ILNativeType.Array(arraySubType, sizeParamIndex)
            | 0x2B -> ILNativeType.LPSTRUCT
            | 0x2C ->
               error(Error(FSComp.SR.ilCustomMarshallersCannotBeUsedInFSharp(), m))
               (* ILNativeType.Custom of bytes * string * string * bytes (* GUID, nativeTypeName, custMarshallerName, cookieString *) *)
               //ILNativeType.Error
            | 0x2D -> ILNativeType.Error
            | 0x30 -> ILNativeType.LPUTF8STR
            | _ -> ILNativeType.Empty
        Some(decodeUnmanagedType unmanagedType), otherAttribs
    | Some (Attrib(_, _, _, _, _, _, m)) ->
        errorR(Error(FSComp.SR.ilMarshalAsAttributeCannotBeDecoded(), m))
        None, attribs
    | _ ->
        // No MarshalAs detected
        None, attribs

/// Generate special attributes on an IL parameter
and GenParamAttribs cenv paramTy attribs =
    let g = cenv.g
    let inFlag = HasFSharpAttribute g g.attrib_InAttribute attribs || isInByrefTy g paramTy
    let outFlag = HasFSharpAttribute g g.attrib_OutAttribute attribs || isOutByrefTy g paramTy
    let optionalFlag = HasFSharpAttributeOpt g g.attrib_OptionalAttribute attribs

    let defaultValue = TryFindFSharpAttributeOpt g g.attrib_DefaultParameterValueAttribute attribs
                       |> Option.bind OptionalArgInfo.FieldInitForDefaultParameterValueAttrib
    // Return the filtered attributes. Do not generate In, Out, Optional or DefaultParameterValue attributes
    // as custom attributes in the code - they are implicit from the IL bits for these
    let attribs =
        attribs
        |> List.filter (IsMatchingFSharpAttribute g g.attrib_InAttribute >> not)
        |> List.filter (IsMatchingFSharpAttribute g g.attrib_OutAttribute >> not)
        |> List.filter (IsMatchingFSharpAttributeOpt g g.attrib_OptionalAttribute >> not)
        |> List.filter (IsMatchingFSharpAttributeOpt g g.attrib_DefaultParameterValueAttribute >> not)

    let Marshal, attribs = GenMarshal cenv attribs
    inFlag, outFlag, optionalFlag, defaultValue, Marshal, attribs

/// Generate IL parameters
and GenParams (cenv: cenv) eenv m (mspec: ILMethodSpec) witnessInfos (argInfos: ArgReprInfo list) methArgTys (implValsOpt: Val list option) =
    let g = cenv.g
    let ilWitnessParams = GenWitnessParams cenv eenv m witnessInfos
    let ilArgTys = mspec.FormalArgTypes |> List.skip witnessInfos.Length

    let ilArgTysAndInfos =
        if argInfos.Length = ilArgTys.Length then
            List.zip ilArgTys argInfos
        else
            assert false
            ilArgTys |> List.map (fun ilArgTy -> ilArgTy, ValReprInfo.unnamedTopArg1)

    let ilArgTysAndInfoAndVals =
        match implValsOpt with
        | Some implVals when (implVals.Length = ilArgTys.Length) ->
            List.map2 (fun x y -> x, Some y) ilArgTysAndInfos implVals
        | _ ->
            List.map (fun x -> x, None) ilArgTysAndInfos

    let ilParams, _ =
        (Set.empty, List.zip methArgTys ilArgTysAndInfoAndVals)
        ||> List.mapFold (fun takenNames (methodArgTy, ((ilArgTy, topArgInfo), implValOpt)) ->
            let inFlag, outFlag, optionalFlag, defaultParamValue, Marshal, attribs = GenParamAttribs cenv methodArgTy topArgInfo.Attribs

            let idOpt =
                match topArgInfo.Name with
                | Some v -> Some v
                | None ->
                match implValOpt with
                | Some v -> Some v.Id
                | None -> None

            let nmOpt, takenNames =
                match idOpt with
                | Some id ->
                    let nm =
                        if takenNames.Contains(id.idText) then
                            // Ensure that we have an g.CompilerGlobalState
                            assert(g.CompilerGlobalState |> Option.isSome)
                            g.CompilerGlobalState.Value.NiceNameGenerator.FreshCompilerGeneratedName (id.idText, id.idRange)
                        else
                            id.idText
                    Some nm, takenNames.Add(nm)
                | None ->
                    None, takenNames


            let ilAttribs = GenAttrs cenv eenv attribs

            let ilAttribs =
                match GenReadOnlyAttributeIfNecessary g methodArgTy with
                | Some attr -> ilAttribs @ [attr]
                | None -> ilAttribs

            let param : ILParameter =
                { Name = nmOpt
                  Type = ilArgTy
                  Default = defaultParamValue
                  Marshal = Marshal
                  IsIn = inFlag
                  IsOut = outFlag
                  IsOptional = optionalFlag
                  CustomAttrsStored = storeILCustomAttrs (mkILCustomAttrs ilAttribs)
                  MetadataIndex = NoMetadataIdx }

            param, takenNames)

    ilWitnessParams @ ilParams

/// Generate IL method return information
and GenReturnInfo cenv eenv returnTy ilRetTy (retInfo: ArgReprInfo) : ILReturn =
    let marshal, attribs = GenMarshal cenv retInfo.Attribs
    let ilAttribs = GenAttrs cenv eenv attribs

    let ilAttribs =
        match returnTy with
        | Some retTy ->
            match GenReadOnlyAttributeIfNecessary cenv.g retTy with
            | Some attr -> ilAttribs @ [attr]
            | None -> ilAttribs
        | _ ->
            ilAttribs

    let ilAttrs = mkILCustomAttrs ilAttribs
    { Type=ilRetTy
      Marshal=marshal
      CustomAttrsStored= storeILCustomAttrs ilAttrs
      MetadataIndex = NoMetadataIdx }

/// Generate an IL property for a member
and GenPropertyForMethodDef compileAsInstance tref mdef (v: Val) (memberInfo: ValMemberInfo) ilArgTys ilPropTy ilAttrs compiledName =
    let name = match compiledName with | Some n -> n | _ -> v.PropertyName in (* chop "get_" *)

    ILPropertyDef(name = name,
                  attributes = PropertyAttributes.None,
                  setMethod = (if memberInfo.MemberFlags.MemberKind= SynMemberKind.PropertySet then Some(mkRefToILMethod(tref, mdef)) else None),
                  getMethod = (if memberInfo.MemberFlags.MemberKind= SynMemberKind.PropertyGet then Some(mkRefToILMethod(tref, mdef)) else None),
                  callingConv = (if compileAsInstance then ILThisConvention.Instance else ILThisConvention.Static),
                  propertyType = ilPropTy,
                  init = None,
                  args = ilArgTys,
                  customAttrs = ilAttrs)

/// Generate an ILEventDef for a [<CLIEvent>] member
and GenEventForProperty cenv eenvForMeth (mspec: ILMethodSpec) (v: Val) ilAttrsThatGoOnPrimaryItem m returnTy =
    let evname = v.PropertyName
    let delegateTy = FindDelegateTypeOfPropertyEvent cenv.g cenv.amap evname m returnTy
    let ilDelegateTy = GenType cenv.amap m eenvForMeth.tyenv delegateTy
    let ilThisTy = mspec.DeclaringType
    let addMethRef = mkILMethRef (ilThisTy.TypeRef, mspec.CallingConv, "add_" + evname, 0, [ilDelegateTy], ILType.Void)
    let removeMethRef = mkILMethRef (ilThisTy.TypeRef, mspec.CallingConv, "remove_" + evname, 0, [ilDelegateTy], ILType.Void)
    ILEventDef(eventType = Some ilDelegateTy,
               name= evname,
               attributes = EventAttributes.None,
               addMethod = addMethRef,
               removeMethod = removeMethRef,
               fireMethod= None,
               otherMethods= [],
               customAttrs = mkILCustomAttrs ilAttrsThatGoOnPrimaryItem)

and ComputeMethodImplNameFixupForMemberBinding cenv (v: Val) =
     if isNil v.ImplementedSlotSigs then
         None
     else
         let slotsig = v.ImplementedSlotSigs |> List.last
         let useMethodImpl = ComputeUseMethodImpl cenv.g v
         let nameOfOverridingMethod = GenNameOfOverridingMethod cenv (useMethodImpl, slotsig)
         Some nameOfOverridingMethod

and ComputeFlagFixupsForMemberBinding cenv (v: Val) =
     [ let useMethodImpl = ComputeUseMethodImpl cenv.g v

       if useMethodImpl then
          fixupMethodImplFlags
       else
          fixupVirtualSlotFlags

       match ComputeMethodImplNameFixupForMemberBinding cenv v with
       | Some nm -> renameMethodDef nm
       | None -> () ]

and ComputeMethodImplAttribs cenv (_v: Val) attrs =
    let g = cenv.g
    let implflags =
        match TryFindFSharpAttribute g g.attrib_MethodImplAttribute attrs with
        | Some (Attrib(_, _, [ AttribInt32Arg flags ], _, _, _, _)) -> flags
        | _ -> 0x0

    let hasPreserveSigAttr =
        match TryFindFSharpAttributeOpt g g.attrib_PreserveSigAttribute attrs with
        | Some _ -> true
        | _ -> false

    // strip the MethodImpl pseudo-custom attribute
    // The following method implementation flags are used here
    // 0x80 - hasPreserveSigImplFlag
    // 0x20 - synchronize
    // (See ECMA 335, Partition II, section 23.1.11 - Flags for methods [MethodImplAttributes])
    let attrs =
        attrs
        |> List.filter (IsMatchingFSharpAttribute g g.attrib_MethodImplAttribute >> not)
        |> List.filter (IsMatchingFSharpAttributeOpt g g.attrib_PreserveSigAttribute >> not)

    let hasPreserveSigImplFlag = ((implflags &&& 0x80) <> 0x0) || hasPreserveSigAttr
    let hasSynchronizedImplFlag = (implflags &&& 0x20) <> 0x0
    let hasNoInliningImplFlag = (implflags &&& 0x08) <> 0x0
    let hasAggressiveInliningImplFlag = (implflags &&& 0x0100) <> 0x0
    hasPreserveSigImplFlag, hasSynchronizedImplFlag, hasNoInliningImplFlag, hasAggressiveInliningImplFlag, attrs

and GenMethodForBinding
        cenv mgbuf eenv
        (v: Val, mspec, hasWitnessEntry, generateWitnessArgs, access, ctps, mtps, witnessInfos, curriedArgInfos, paramInfos, argTys, retInfo, topValInfo,
         ctorThisValOpt, baseValOpt, methLambdaTypars, methLambdaVars, methLambdaBody, returnTy) =
    let g = cenv.g
    let m = v.Range

    // If a method has a witness-passing version of the code, then suppress
    // the generation of any witness in the non-witness passing version of the code
    let eenv = { eenv with suppressWitnesses = hasWitnessEntry && not generateWitnessArgs }

    let selfMethodVars, nonSelfMethodVars, compileAsInstance =
        match v.MemberInfo with
        | Some _ when ValSpecIsCompiledAsInstance g v ->
            match methLambdaVars with
            | [] -> error(InternalError("Internal error: empty argument list for instance method", v.Range))
            | h :: t -> [h], t, true
        | _ -> [], methLambdaVars, false

    let nonUnitNonSelfMethodVars, body = BindUnitVars cenv.g (nonSelfMethodVars, paramInfos, methLambdaBody)

    let eenv = bindBaseOrThisVarOpt cenv eenv ctorThisValOpt
    let eenv = bindBaseOrThisVarOpt cenv eenv baseValOpt

    // The type parameters of the method's type are different to the type parameters
    // for the big lambda ("tlambda") of the implementation of the method.
    let eenvUnderMethLambdaTypars = EnvForTypars methLambdaTypars eenv
    let eenvUnderMethTypeClassTypars = EnvForTypars ctps eenv
    let eenvUnderMethTypeTypars = AddTyparsToEnv mtps eenvUnderMethTypeClassTypars

    // Add the arguments to the environment. We add an implicit 'this' argument to constructors
    let isCtor = v.IsConstructor

    let methLambdaWitnessInfos =
        if generateWitnessArgs then
            GetTraitWitnessInfosOfTypars cenv.g ctps.Length methLambdaTypars
        else
            []

    // If this assert fails then there is a mismatch in the number of trait constraints on the method type and the number
    // on the method implementation.
    assert (methLambdaWitnessInfos.Length = witnessInfos.Length)

    let eenvForMeth =
        let eenvForMeth = eenvUnderMethLambdaTypars
        let numArgsUsed = 0
        let numArgsUsed = numArgsUsed + (if isCtor then 1 else 0)
        let eenvForMeth = eenvForMeth |> AddStorageForLocalVals cenv.g (selfMethodVars |> List.mapi (fun i v -> (v, Arg (numArgsUsed+i))))
        let numArgsUsed = numArgsUsed + selfMethodVars.Length
        let eenvForMeth = eenvForMeth |> AddStorageForLocalWitnesses (methLambdaWitnessInfos |> List.mapi (fun i w -> (w, Arg (numArgsUsed+i))))
        let numArgsUsed = numArgsUsed + methLambdaWitnessInfos.Length
        let eenvForMeth = eenvForMeth |> AddStorageForLocalVals cenv.g (List.mapi (fun i v -> (v, Arg (numArgsUsed+i))) nonUnitNonSelfMethodVars)
        let eenvForMeth = if eenvForMeth.initLocals && HasFSharpAttribute g g.attrib_SkipLocalsInitAttribute v.Attribs then { eenvForMeth with initLocals = false } else eenvForMeth
        eenvForMeth

    let tailCallInfo =
        [(mkLocalValRef v, BranchCallMethod (topValInfo.AritiesOfArgs, curriedArgInfos, methLambdaTypars, selfMethodVars.Length, methLambdaWitnessInfos.Length, nonUnitNonSelfMethodVars.Length))]

    // Discard the result on a 'void' return type. For a constructor just return 'void'
    let sequel =
        if isUnitTy g returnTy then discardAndReturnVoid
        elif isCtor then ReturnVoid
        else Return

    // Now generate the code.
    let hasPreserveSigNamedArg, ilMethodBody, hasDllImport =
        match TryFindFSharpAttributeOpt g g.attrib_DllImportAttribute v.Attribs with
        | Some (Attrib(_, _, [ AttribStringArg dll ], namedArgs, _, _, m)) ->
            if not (isNil methLambdaTypars) then error(Error(FSComp.SR.ilSignatureForExternalFunctionContainsTypeParameters(), m))
            let hasPreserveSigNamedArg, mbody = GenPInvokeMethod (v.CompiledName g.CompilerGlobalState, dll, namedArgs)
            hasPreserveSigNamedArg, mbody, true

        | Some (Attrib(_, _, _, _, _, _, m)) ->
            error(Error(FSComp.SR.ilDllImportAttributeCouldNotBeDecoded(), m))

        | _ ->
            // Replace the body of ValInline.PseudoVal "must inline" methods with a 'throw'
            // For witness-passing methods, don't do this if `isLegacy` flag specified
            // on the attribute. Older compilers
            let bodyExpr =
                let attr = TryFindFSharpBoolAttributeAssumeFalse cenv.g cenv.g.attrib_NoDynamicInvocationAttribute v.Attribs
                if (not generateWitnessArgs && attr.IsSome) ||
                   (generateWitnessArgs && attr = Some false) then
                    let exnArg = mkString cenv.g m (FSComp.SR.ilDynamicInvocationNotSupported(v.CompiledName g.CompilerGlobalState))
                    let exnExpr = MakeNotSupportedExnExpr cenv eenv (exnArg, m)
                    mkThrow m returnTy exnExpr
                else
                    body

            let selfValOpt =
                match selfMethodVars with 
                | [h] -> Some h
                | _ -> None

            let ilCodeLazy = CodeGenMethodForExpr cenv mgbuf (tailCallInfo, mspec.Name, eenvForMeth, 0, selfValOpt, bodyExpr, sequel)

            // This is the main code generation for most methods
            false, MethodBody.IL(notlazy ilCodeLazy), false

    // Do not generate DllImport attributes into the code - they are implicit from the P/Invoke
    let attrs =
        v.Attribs
            |> List.filter (IsMatchingFSharpAttributeOpt g g.attrib_DllImportAttribute >> not)
            |> List.filter (IsMatchingFSharpAttribute g g.attrib_CompiledNameAttribute >> not)

    let attrsAppliedToGetterOrSetter, attrs =
        List.partition (fun (Attrib(_, _, _, _, isAppliedToGetterOrSetter, _, _)) -> isAppliedToGetterOrSetter) attrs

    let sourceNameAttribs, compiledName =
        match v.Attribs |> List.tryFind (IsMatchingFSharpAttribute g g.attrib_CompiledNameAttribute) with
        | Some (Attrib(_, _, [ AttribStringArg b ], _, _, _, _)) -> [ mkCompilationSourceNameAttr g v.LogicalName ], Some b
        | _ -> [], None

    // check if the hasPreserveSigNamedArg and hasSynchronizedImplFlag implementation flags have been specified
    let hasPreserveSigImplFlag, hasSynchronizedImplFlag, hasNoInliningFlag, hasAggressiveInliningImplFlag, attrs = ComputeMethodImplAttribs cenv v attrs

    let securityAttributes, attrs = attrs |> List.partition (fun a -> IsSecurityAttribute g cenv.amap cenv.casApplied a m)

    let permissionSets = CreatePermissionSets cenv eenv securityAttributes

    let secDecls = if List.isEmpty securityAttributes then emptyILSecurityDecls else mkILSecurityDecls permissionSets

    // Do not push the attributes to the method for events and properties
    let ilAttrsCompilerGenerated = if v.IsCompilerGenerated then [ g.CompilerGeneratedAttribute ] else []

    let ilAttrsThatGoOnPrimaryItem =
        [ yield! GenAttrs cenv eenv attrs
          yield! GenCompilationArgumentCountsAttr cenv v

          match v.MemberInfo with
          | Some memberInfo when
            memberInfo.MemberFlags.MemberKind = SynMemberKind.PropertyGet ||
            memberInfo.MemberFlags.MemberKind = SynMemberKind.PropertySet ||
            memberInfo.MemberFlags.MemberKind = SynMemberKind.PropertyGetSet ->
                match GenReadOnlyAttributeIfNecessary g returnTy with Some ilAttr -> ilAttr | _ -> ()
          | _ -> () ]

    let ilTypars = GenGenericParams cenv eenvUnderMethLambdaTypars methLambdaTypars
    let ilParams = GenParams cenv eenvUnderMethTypeTypars m mspec witnessInfos paramInfos argTys (Some nonUnitNonSelfMethodVars)
    let ilReturn = GenReturnInfo cenv eenvUnderMethTypeTypars (Some returnTy) mspec.FormalReturnType retInfo
    let methName = mspec.Name
    let tref = mspec.MethodRef.DeclaringTypeRef

    match v.MemberInfo with
    // don't generate unimplemented abstracts
    | Some memberInfo when memberInfo.MemberFlags.IsDispatchSlot && not memberInfo.IsImplemented ->
         // skipping unimplemented abstract method
         ()

    // compiling CLIEvent properties
    | Some memberInfo
         when not v.IsExtensionMember &&
              (match memberInfo.MemberFlags.MemberKind with
               | SynMemberKind.PropertySet | SynMemberKind.PropertyGet -> CompileAsEvent cenv.g v.Attribs
               | _ -> false) ->

        let useMethodImpl =
            if compileAsInstance &&
               ((memberInfo.MemberFlags.IsDispatchSlot && memberInfo.IsImplemented) ||
                memberInfo.MemberFlags.IsOverrideOrExplicitImpl) then

                let useMethodImpl = ComputeUseMethodImpl cenv.g v

                let nameOfOverridingMethod =
                    match ComputeMethodImplNameFixupForMemberBinding cenv v with
                    | None -> mspec.Name
                    | Some nm -> nm

                // Fixup can potentially change name of reflected definition that was already recorded - patch it if necessary
                mgbuf.ReplaceNameOfReflectedDefinition(v, nameOfOverridingMethod)
                useMethodImpl
            else
                false

        // skip method generation for compiling the property as a .NET event
        // Instead emit the pseudo-property as an event.
        // on't do this if it's a private method impl.
        if not useMethodImpl then
            let edef = GenEventForProperty cenv eenvForMeth mspec v ilAttrsThatGoOnPrimaryItem m returnTy
            mgbuf.AddEventDef(tref, edef)

    | _ ->

    let mdef =
        match v.MemberInfo with
        | Some memberInfo when not v.IsExtensionMember ->

           let ilMethTypars = ilTypars |> List.skip mspec.DeclaringType.GenericArgs.Length
           if memberInfo.MemberFlags.MemberKind = SynMemberKind.Constructor then
               assert (isNil ilMethTypars)
               let mdef = mkILCtor (access, ilParams, ilMethodBody)
               let mdef = mdef.With(customAttrs= mkILCustomAttrs (ilAttrsThatGoOnPrimaryItem @ sourceNameAttribs @ ilAttrsCompilerGenerated))
               mdef

           elif memberInfo.MemberFlags.MemberKind = SynMemberKind.ClassConstructor then
               assert (isNil ilMethTypars)
               let mdef = mkILClassCtor ilMethodBody
               let mdef = mdef.With(customAttrs= mkILCustomAttrs (ilAttrsThatGoOnPrimaryItem @ sourceNameAttribs @ ilAttrsCompilerGenerated))
               mdef

           // Generate virtual/override methods + method-impl information if needed
           else
               let mdef =
                   if not compileAsInstance then
                       mkILStaticMethod (ilMethTypars, mspec.Name, access, ilParams, ilReturn, ilMethodBody)

                   elif (memberInfo.MemberFlags.IsDispatchSlot && memberInfo.IsImplemented) ||
                        memberInfo.MemberFlags.IsOverrideOrExplicitImpl then

                       let flagFixups = ComputeFlagFixupsForMemberBinding cenv v
                       let mdef = mkILGenericVirtualMethod (mspec.Name, ILMemberAccess.Public, ilMethTypars, ilParams, ilReturn, ilMethodBody)
                       let mdef = List.fold (fun mdef f -> f mdef) mdef flagFixups

                       // fixup can potentially change name of reflected definition that was already recorded - patch it if necessary
                       mgbuf.ReplaceNameOfReflectedDefinition(v, mdef.Name)
                       mdef
                   else
                       mkILGenericNonVirtualMethod (mspec.Name, access, ilMethTypars, ilParams, ilReturn, ilMethodBody)

               let isAbstract =
                   memberInfo.MemberFlags.IsDispatchSlot &&
                   let tcref = v.MemberApparentEntity
                   not tcref.Deref.IsFSharpDelegateTycon

               let mdef =
                   if mdef.IsVirtual then
                        mdef.WithFinal(memberInfo.MemberFlags.IsFinal).WithAbstract(isAbstract)
                   else mdef

               match memberInfo.MemberFlags.MemberKind with

               | SynMemberKind.PropertySet | SynMemberKind.PropertyGet ->
                   if not (isNil ilMethTypars) then
                       error(InternalError("A property may not be more generic than the enclosing type - constrain the polymorphism in the expression", v.Range))

                   // Check if we're compiling the property as a .NET event
                   assert not (CompileAsEvent cenv.g v.Attribs)

                   // Emit the property, but not if its a private method impl
                   if mdef.Access <> ILMemberAccess.Private then
                       let vtyp = ReturnTypeOfPropertyVal g v
                       let ilPropTy = GenType cenv.amap m eenvUnderMethTypeTypars.tyenv vtyp
                       let ilPropTy = GenReadOnlyModReqIfNecessary g vtyp ilPropTy
                       let ilArgTys = v |> ArgInfosOfPropertyVal g |> List.map fst |> GenTypes cenv.amap m eenvUnderMethTypeTypars.tyenv
                       let ilPropDef = GenPropertyForMethodDef compileAsInstance tref mdef v memberInfo ilArgTys ilPropTy (mkILCustomAttrs ilAttrsThatGoOnPrimaryItem) compiledName
                       mgbuf.AddOrMergePropertyDef(tref, ilPropDef, m)

                   // Add the special name flag for all properties
                   let mdef = mdef.WithSpecialName.With(customAttrs= mkILCustomAttrs ((GenAttrs cenv eenv attrsAppliedToGetterOrSetter) @ sourceNameAttribs @ ilAttrsCompilerGenerated))
                   mdef

               | _ ->
                   let mdef = mdef.With(customAttrs= mkILCustomAttrs (ilAttrsThatGoOnPrimaryItem @ sourceNameAttribs @ ilAttrsCompilerGenerated))
                   mdef

        | _ ->
            let mdef = mkILStaticMethod (ilTypars, methName, access, ilParams, ilReturn, ilMethodBody)

            // For extension properties, also emit attrsAppliedToGetterOrSetter on the getter or setter method
            let ilAttrs =
                match v.MemberInfo with
                | Some memberInfo when v.IsExtensionMember ->
                     match memberInfo.MemberFlags.MemberKind with
                     | SynMemberKind.PropertySet | SynMemberKind.PropertyGet -> ilAttrsThatGoOnPrimaryItem @ GenAttrs cenv eenv attrsAppliedToGetterOrSetter
                     | _ -> ilAttrsThatGoOnPrimaryItem
                | _ -> ilAttrsThatGoOnPrimaryItem

            let ilCustomAttrs = mkILCustomAttrs (ilAttrs @ sourceNameAttribs @ ilAttrsCompilerGenerated)
            let mdef = mdef.With(customAttrs= ilCustomAttrs)
            mdef

    // Does the function have an explicit [<EntryPoint>] attribute?
    let isExplicitEntryPoint = HasFSharpAttribute g g.attrib_EntryPointAttribute attrs

    let mdef =
        mdef
          .WithSecurity(not (List.isEmpty securityAttributes))
          .WithPInvoke(hasDllImport)
          .WithPreserveSig(hasPreserveSigImplFlag || hasPreserveSigNamedArg)
          .WithSynchronized(hasSynchronizedImplFlag)
          .WithNoInlining(hasNoInliningFlag)
          .WithAggressiveInlining(hasAggressiveInliningImplFlag)
          .With(isEntryPoint=isExplicitEntryPoint, securityDecls=secDecls)

    let mdef =
        if // operator names
           mdef.Name.StartsWithOrdinal("op_") ||
           // active pattern names
           mdef.Name.StartsWithOrdinal("|") ||
           // event add/remove method
           v.val_flags.IsGeneratedEventVal then
            mdef.WithSpecialName
        else
            mdef
    CountMethodDef()
    mgbuf.AddMethodDef(tref, mdef)

and GenPInvokeMethod (nm, dll, namedArgs) =
    let decoder = AttributeDecoder namedArgs

    let hasPreserveSigNamedArg = decoder.FindBool "PreserveSig" true
    hasPreserveSigNamedArg,
    let pinvoke =
      { Where=mkSimpleModRef dll
        Name=decoder.FindString "EntryPoint" nm
        CallingConv=
            match decoder.FindInt32 "CallingConvention" 0 with
            | 1 -> PInvokeCallingConvention.WinApi
            | 2 -> PInvokeCallingConvention.Cdecl
            | 3 -> PInvokeCallingConvention.Stdcall
            | 4 -> PInvokeCallingConvention.Thiscall
            | 5 -> PInvokeCallingConvention.Fastcall
            | _ -> PInvokeCallingConvention.WinApi
        CharEncoding=
            match decoder.FindInt32 "CharSet" 0 with
            | 1 -> PInvokeCharEncoding.None
            | 2 -> PInvokeCharEncoding.Ansi
            | 3 -> PInvokeCharEncoding.Unicode
            | 4 -> PInvokeCharEncoding.Auto
            | _ -> PInvokeCharEncoding.None
        NoMangle= decoder.FindBool "ExactSpelling" false
        LastError= decoder.FindBool "SetLastError" false
        ThrowOnUnmappableChar= if (decoder.FindBool "ThrowOnUnmappableChar" false) then PInvokeThrowOnUnmappableChar.Enabled else PInvokeThrowOnUnmappableChar.UseAssembly
        CharBestFit=if (decoder.FindBool "BestFitMapping" false) then PInvokeCharBestFit.Enabled else PInvokeCharBestFit.UseAssembly } : PInvokeMethod
    MethodBody.PInvoke(lazy pinvoke)
  
and GenBindings cenv cgbuf eenv binds stateVarFlagsOpt =
    match stateVarFlagsOpt with 
    | None -> 
        binds |> List.iter (fun bind -> GenBinding cenv cgbuf eenv bind false)
    | Some stateVarFlags -> 
        (binds, stateVarFlags) ||> List.iter2 (fun bind isStateVar -> GenBinding cenv cgbuf eenv bind isStateVar)

//-------------------------------------------------------------------------
// Generate locals and other storage of values
//-------------------------------------------------------------------------

and GenSetVal cenv cgbuf eenv (vref, e, m) sequel =
    let storage = StorageForValRef cenv.g m vref eenv
    GetStoreValCtxt cenv cgbuf eenv vref.Deref
    GenExpr cenv cgbuf eenv e Continue
    GenSetStorage vref.Range cgbuf storage
    GenUnitThenSequel cenv eenv m eenv.cloc cgbuf sequel

and GenGetValRefAndSequel cenv cgbuf eenv m (v: ValRef) storeSequel =
    let ty = v.Type
    GenGetStorageAndSequel cenv cgbuf eenv m (ty, GenType cenv.amap m eenv.tyenv ty) (StorageForValRef cenv.g m v eenv) storeSequel

and GenGetVal cenv cgbuf eenv (v: ValRef, m) sequel =
    GenGetValRefAndSequel cenv cgbuf eenv m v None
    GenSequel cenv eenv.cloc cgbuf sequel

and GenBindingRhs cenv cgbuf eenv (vspec: Val) expr =
    let g = cenv.g
    match expr with
    | Expr.TyLambda _ | Expr.Lambda _ ->

        match IsLocalErasedTyLambda g eenv vspec expr with
        | Some body ->
            GenExpr cenv cgbuf eenv body Continue
        | None ->
            let isLocalTypeFunc = IsNamedLocalTypeFuncVal g vspec expr
            let thisVars = if isLocalTypeFunc then [] else [ mkLocalValRef vspec ]
            GenLambda cenv cgbuf eenv isLocalTypeFunc thisVars expr Continue
    | _ ->
        GenExpr cenv cgbuf eenv expr Continue

and CommitStartScope cgbuf startMarkOpt =
    match startMarkOpt with
    | None -> ()
    | Some startMark -> cgbuf.SetMarkToHere startMark

and EmitInitLocal cgbuf ty idx = CG.EmitInstrs cgbuf (pop 0) Push0 [I_ldloca (uint16 idx); (I_initobj ty) ]

and EmitSetLocal cgbuf idx = CG.EmitInstr cgbuf (pop 1) Push0 (mkStloc (uint16 idx))

and EmitGetLocal cgbuf ty idx = CG.EmitInstr cgbuf (pop 0) (Push [ty]) (mkLdloc (uint16 idx))

and EmitSetStaticField cgbuf fspec = CG.EmitInstr cgbuf (pop 1) Push0 (mkNormalStsfld fspec)

and EmitGetStaticFieldAddr cgbuf ty fspec = CG.EmitInstr cgbuf (pop 0) (Push [ty]) (I_ldsflda fspec)

and EmitGetStaticField cgbuf ty fspec = CG.EmitInstr cgbuf (pop 0) (Push [ty]) (mkNormalLdsfld fspec)

and GenSetStorage m cgbuf storage =
    match storage with
    | Local (idx, _, _) ->
        EmitSetLocal cgbuf idx

    | StaticPropertyWithField (_, _, hasLiteralAttr, ilContainerTy, _, _, _, ilSetterMethRef, _) ->
        if hasLiteralAttr then errorR(Error(FSComp.SR.ilLiteralFieldsCannotBeSet(), m))
        CG.EmitInstr cgbuf (pop 1) Push0 (I_call(Normalcall, mkILMethSpecForMethRefInTy(ilSetterMethRef, ilContainerTy, []), None))

    | StaticProperty (ilGetterMethSpec, _) ->
        error(Error(FSComp.SR.ilStaticMethodIsNotLambda(ilGetterMethSpec.Name), m))

    | Method (_, _, mspec, _, m, _, _, _, _, _, _, _) ->
        error(Error(FSComp.SR.ilStaticMethodIsNotLambda(mspec.Name), m))

    | Null ->
        CG.EmitInstr cgbuf (pop 1) Push0 AI_pop

    | Arg _ ->
        error(Error(FSComp.SR.ilMutableVariablesCannotEscapeMethod(), m))

    | Env (_, ilField, _) ->
        // Note: ldarg0 has already been emitted in GenSetVal
        CG.EmitInstr cgbuf (pop 2) Push0 (mkNormalStfld ilField)

and CommitGetStorageSequel cenv cgbuf eenv m ty localCloInfo storeSequel =
    match localCloInfo, storeSequel with
    | Some (_, {contents =NamedLocalIlxClosureInfoGenerator _cloinfo}), _ ->
        error(InternalError("Unexpected generator", m))

    | Some (_, {contents =NamedLocalIlxClosureInfoGenerated cloinfo}), Some (tyargs, args, m, sequel) when not (isNil tyargs) ->
        let actualRetTy = GenNamedLocalTyFuncCall cenv cgbuf eenv ty cloinfo tyargs m
        CommitGetStorageSequel cenv cgbuf eenv m actualRetTy None (Some ([], args, m, sequel))

    | _, None -> ()

    | _, Some ([], [], _, sequel) ->
        GenSequel cenv eenv.cloc cgbuf sequel

    | _, Some (tyargs, args, m, sequel) ->
        GenCurriedArgsAndIndirectCall cenv cgbuf eenv (ty, tyargs, args, m) sequel

and GenGetStorageAndSequel (cenv: cenv) cgbuf eenv m (ty, ilTy) storage storeSequel =
    let g = cenv.g
    match storage with
    | Local (idx, _, localCloInfo) ->
        EmitGetLocal cgbuf ilTy idx
        CommitGetStorageSequel cenv cgbuf eenv m ty localCloInfo storeSequel

    | StaticPropertyWithField (fspec, _, hasLiteralAttr, ilContainerTy, _, _, ilGetterMethRef, _, _) ->
        // References to literals go directly to the field - no property is used
        if hasLiteralAttr then
            EmitGetStaticField cgbuf ilTy fspec
        else
            CG.EmitInstr cgbuf (pop 0) (Push [ilTy]) (I_call(Normalcall, mkILMethSpecForMethRefInTy (ilGetterMethRef, ilContainerTy, []), None))
        CommitGetStorageSequel cenv cgbuf eenv m ty None storeSequel

    | StaticProperty (ilGetterMethSpec, _) ->
        CG.EmitInstr cgbuf (pop 0) (Push [ilTy]) (I_call (Normalcall, ilGetterMethSpec, None))
        CommitGetStorageSequel cenv cgbuf eenv m ty None storeSequel

    | Method (topValInfo, vref, _, _, _, _, _, _, _, _, _, _) ->
        // Get a toplevel value as a first-class value.
        // We generate a lambda expression and that simply calls
        // the toplevel method. However we optimize the case where we are
        // immediately applying the value anyway (to insufficient arguments).

        // First build a lambda expression for the saturated use of the toplevel value...
        // REVIEW: we should NOT be doing this in the backend...
        let expr, exprTy = AdjustValForExpectedArity g m vref NormalValUse topValInfo

        // Then reduce out any arguments (i.e. apply the sequel immediately if we can...)
        match storeSequel with
        | None ->
            GenLambda cenv cgbuf eenv false [] expr Continue
        | Some (tyargs', args, m, sequel) ->
            let specializedExpr =
                if isNil args && isNil tyargs' then failwith ("non-lambda at use of method " + vref.LogicalName)
                MakeApplicationAndBetaReduce cenv.g (expr, exprTy, [tyargs'], args, m)
            GenExpr cenv cgbuf eenv specializedExpr sequel

    | Null ->
        CG.EmitInstr cgbuf (pop 0) (Push [ilTy]) AI_ldnull
        CommitGetStorageSequel cenv cgbuf eenv m ty None storeSequel

    | Arg i ->
        CG.EmitInstr cgbuf (pop 0) (Push [ilTy]) (mkLdarg (uint16 i))
        CommitGetStorageSequel cenv cgbuf eenv m ty None storeSequel

    | Env (_, ilField, localCloInfo) ->
        CG.EmitInstrs cgbuf (pop 0) (Push [ilTy]) [ mkLdarg0; mkNormalLdfld ilField ]
        CommitGetStorageSequel cenv cgbuf eenv m ty localCloInfo storeSequel

and GenGetLocalVals cenv cgbuf eenvouter m fvs =
    List.iter (fun v -> GenGetLocalVal cenv cgbuf eenvouter m v None) fvs

and GenGetLocalVal cenv cgbuf eenv m (vspec: Val) storeSequel =
    GenGetStorageAndSequel cenv cgbuf eenv m (vspec.Type, GenTypeOfVal cenv eenv vspec) (StorageForVal cenv.g m vspec eenv) storeSequel

and GenGetLocalVRef cenv cgbuf eenv m (vref: ValRef) storeSequel =
    GenGetStorageAndSequel cenv cgbuf eenv m (vref.Type, GenTypeOfVal cenv eenv vref.Deref) (StorageForValRef cenv.g m vref eenv) storeSequel

and GenStoreVal cenv cgbuf eenv m (vspec: Val) =
    GenSetStorage vspec.Range cgbuf (StorageForVal cenv.g m vspec eenv)

/// Allocate IL locals
and AllocLocal cenv cgbuf eenv compgen (v, ty, isFixed) (scopeMarks: Mark * Mark) : int * _ * _ =
     // The debug range for the local
     let ranges = if compgen then [] else [(v, scopeMarks)]
     // Get an index for the local
     let j, realloc =
        if cenv.opts.localOptimizationsEnabled then
            cgbuf.ReallocLocal((fun i (_, ty', isFixed') -> not isFixed' && not isFixed && not (IntMap.mem i eenv.liveLocals) && (ty = ty')), ranges, ty, isFixed)
        else
            cgbuf.AllocLocal(ranges, ty, isFixed), false
     j, realloc, { eenv with liveLocals = IntMap.add j () eenv.liveLocals }

/// Decide storage for local value and if necessary allocate an ILLocal for it
and AllocLocalVal cenv cgbuf v eenv repr scopeMarks =
    let g = cenv.g
    let repr, eenv =
        let ty = v.Type
        if isUnitTy g ty && not v.IsMutable then Null, eenv
        else
            match repr with
            | Some repr when IsNamedLocalTypeFuncVal g v repr ->
                let ftyvs = (freeInExpr CollectTypars repr).FreeTyvars
                // known, named, non-escaping type functions
                let cloinfoGenerate eenv =
                    let eenvinner =
                        {eenv with
                             letBoundVars=(mkLocalValRef v) :: eenv.letBoundVars}
                    let cloinfo, _, _ = GetIlxClosureInfo cenv v.Range ILBoxity.AsObject true true [] eenvinner repr
                    cloinfo

                let idx, realloc, eenv = AllocLocal cenv cgbuf eenv v.IsCompilerGenerated (v.CompiledName g.CompilerGlobalState, g.ilg.typ_Object, false) scopeMarks
                Local (idx, realloc, Some(ftyvs, ref (NamedLocalIlxClosureInfoGenerator cloinfoGenerate))), eenv
            | _ ->
                // normal local
                let idx, realloc, eenv = AllocLocal cenv cgbuf eenv v.IsCompilerGenerated (v.CompiledName g.CompilerGlobalState, GenTypeOfVal cenv eenv v, v.IsFixed) scopeMarks
                Local (idx, realloc, None), eenv
    let eenv = AddStorageForVal g (v, notlazy repr) eenv
    repr, eenv

and AllocStorageForBind cenv cgbuf scopeMarks eenv bind =
    AllocStorageForBinds cenv cgbuf scopeMarks eenv [bind]

and AllocStorageForBinds cenv cgbuf scopeMarks eenv binds =
    // phase 1 - decide representations - most are very simple.
    let reps, eenv = List.mapFold (AllocValForBind cenv cgbuf scopeMarks) eenv binds

    // Phase 2 - run the cloinfo generators for NamedLocalClosure values against the environment recording the
    // representation choices.
    reps |> List.iter (fun reprOpt ->
       match reprOpt with
       | Some repr ->
           match repr with
           | Local(_, _, Some (_, g))
           | Env(_, _, Some (_, g)) ->
               match g.Value with
               | NamedLocalIlxClosureInfoGenerator f ->
                   g.Value <- NamedLocalIlxClosureInfoGenerated (f eenv)
               | NamedLocalIlxClosureInfoGenerated _ ->
                   ()
           | _ -> ()
       | _ -> ())

    eenv

and AllocValForBind cenv cgbuf (scopeMarks: Mark * Mark) eenv (TBind(v, repr, _)) =
    match v.ValReprInfo with
    | None ->
        let repr, eenv = AllocLocalVal cenv cgbuf v eenv (Some repr) scopeMarks
        Some repr, eenv
    | Some _ ->
        None, AllocTopValWithinExpr cenv cgbuf (snd scopeMarks) eenv.cloc v eenv

and AllocTopValWithinExpr cenv cgbuf endMark cloc v eenv =
    let g = cenv.g

    // decide whether to use a shadow local or not
    let useShadowLocal =
        cenv.opts.generateDebugSymbols &&
        not cenv.opts.localOptimizationsEnabled &&
        not v.IsCompilerGenerated &&
        not v.IsMutable &&
        // Don't use shadow locals for things like functions which are not compiled as static values/properties
        IsCompiledAsStaticProperty g v

    let optShadowLocal, eenv =
        if useShadowLocal then
            let startMark = CG.GenerateDelayMark cgbuf ("start_" + v.LogicalName)
            let storage, eenv = AllocLocalVal cenv cgbuf v eenv None (startMark, endMark)
            ShadowLocal (startMark, storage), eenv
        else
            NoShadowLocal, eenv

    ComputeAndAddStorageForLocalTopVal (cenv.amap, g, cenv.intraAssemblyInfo, cenv.opts.isInteractive, optShadowLocal) cloc v eenv

//--------------------------------------------------------------------------
// Generate stack save/restore and assertions - pulled into letrec by alloc*
//--------------------------------------------------------------------------

/// Save the stack
/// - [gross] because IL flushes the stack at the exn. handler
/// - and because IL requires empty stack following a forward br (jump).
and EmitSaveStack cenv cgbuf eenv m scopeMarks =
    let savedStack = (cgbuf.GetCurrentStack())
    let savedStackLocals, eenvinner =
        (eenv, savedStack) ||> List.mapFold (fun eenv ty ->
            let idx, _realloc, eenv =
                // Ensure that we have an g.CompilerGlobalState
                assert(cenv.g.CompilerGlobalState |> Option.isSome)
                AllocLocal cenv cgbuf eenv true (cenv.g.CompilerGlobalState.Value.IlxGenNiceNameGenerator.FreshCompilerGeneratedName ("spill", m), ty, false) scopeMarks
            idx, eenv)
    List.iter (EmitSetLocal cgbuf) savedStackLocals
    cgbuf.AssertEmptyStack()
    (savedStack, savedStackLocals), eenvinner (* need to return, it marks locals "live" *)

/// Restore the stack and load the result
and EmitRestoreStack cgbuf (savedStack, savedStackLocals) =
    cgbuf.AssertEmptyStack()
    List.iter2 (EmitGetLocal cgbuf) (List.rev savedStack) (List.rev savedStackLocals)

//-------------------------------------------------------------------------
//GenAttr: custom attribute generation
//-------------------------------------------------------------------------

and GenAttribArg amap g eenv x (ilArgTy: ILType) =
    let exprL expr = exprL g expr

    match stripDebugPoints x, ilArgTy with
    // Detect 'null' used for an array argument
    | Expr.Const (Const.Zero, _, _), ILType.Array _ ->
        ILAttribElem.Null

    // Detect standard constants
    | Expr.Const (c, m, _), _ ->
        let tynm = ilArgTy.TypeSpec.Name
        let isobj = (tynm = "System.Object")

        match c with
        | Const.Bool b -> ILAttribElem.Bool b
        | Const.Int32 i when isobj || tynm = "System.Int32" -> ILAttribElem.Int32 i
        | Const.Int32 i when tynm = "System.SByte" -> ILAttribElem.SByte (sbyte i)
        | Const.Int32 i when tynm = "System.Int16" -> ILAttribElem.Int16 (int16 i)
        | Const.Int32 i when tynm = "System.Byte" -> ILAttribElem.Byte (byte i)
        | Const.Int32 i when tynm = "System.UInt16" ->ILAttribElem.UInt16 (uint16 i)
        | Const.Int32 i when tynm = "System.UInt32" ->ILAttribElem.UInt32 (uint32 i)
        | Const.Int32 i when tynm = "System.UInt64" ->ILAttribElem.UInt64 (uint64 (int64 i))
        | Const.SByte i -> ILAttribElem.SByte i
        | Const.Int16 i -> ILAttribElem.Int16 i
        | Const.Int32 i -> ILAttribElem.Int32 i
        | Const.Int64 i -> ILAttribElem.Int64 i
        | Const.Byte i -> ILAttribElem.Byte i
        | Const.UInt16 i -> ILAttribElem.UInt16 i
        | Const.UInt32 i -> ILAttribElem.UInt32 i
        | Const.UInt64 i -> ILAttribElem.UInt64 i
        | Const.Double i -> ILAttribElem.Double i
        | Const.Single i -> ILAttribElem.Single i
        | Const.Char i -> ILAttribElem.Char i
        | Const.Zero when isobj -> ILAttribElem.Null
        | Const.Zero when tynm = "System.String" -> ILAttribElem.String None
        | Const.Zero when tynm = "System.Type" -> ILAttribElem.Type None
        | Const.String i when isobj || tynm = "System.String" -> ILAttribElem.String (Some i)
        | _ -> error (InternalError ( "The type '" + tynm + "' may not be used as a custom attribute value", m))

    // Detect '[| ... |]' nodes
    | Expr.Op (TOp.Array, [elemTy], args, m), _ ->
        let ilElemTy = GenType amap m eenv.tyenv elemTy
        ILAttribElem.Array (ilElemTy, List.map (fun arg -> GenAttribArg amap g eenv arg ilElemTy) args)

    // Detect 'typeof<ty>' calls
    | TypeOfExpr g ty, _ ->
        ILAttribElem.Type (Some (GenType amap x.Range eenv.tyenv ty))

    // Detect 'typedefof<ty>' calls
    | TypeDefOfExpr g ty, _ ->
        ILAttribElem.TypeRef (Some (GenType amap x.Range eenv.tyenv ty).TypeRef)

    // Ignore upcasts
    | Expr.Op (TOp.Coerce, _, [arg2], _), _ ->
        GenAttribArg amap g eenv arg2 ilArgTy

    // Detect explicit enum values
    | EnumExpr g arg1, _ ->
        GenAttribArg amap g eenv arg1 ilArgTy


    // Detect bitwise or of attribute flags: one case of constant folding (a more general treatment is needed)

    | AttribBitwiseOrExpr g (arg1, arg2), _ ->
        let v1 = GenAttribArg amap g eenv arg1 ilArgTy
        let v2 = GenAttribArg amap g eenv arg2 ilArgTy
        match v1, v2 with
        | ILAttribElem.SByte i1, ILAttribElem.SByte i2 -> ILAttribElem.SByte (i1 ||| i2)
        | ILAttribElem.Int16 i1, ILAttribElem.Int16 i2-> ILAttribElem.Int16 (i1 ||| i2)
        | ILAttribElem.Int32 i1, ILAttribElem.Int32 i2-> ILAttribElem.Int32 (i1 ||| i2)
        | ILAttribElem.Int64 i1, ILAttribElem.Int64 i2-> ILAttribElem.Int64 (i1 ||| i2)
        | ILAttribElem.Byte i1, ILAttribElem.Byte i2-> ILAttribElem.Byte (i1 ||| i2)
        | ILAttribElem.UInt16 i1, ILAttribElem.UInt16 i2-> ILAttribElem.UInt16 (i1 ||| i2)
        | ILAttribElem.UInt32 i1, ILAttribElem.UInt32 i2-> ILAttribElem.UInt32 (i1 ||| i2)
        | ILAttribElem.UInt64 i1, ILAttribElem.UInt64 i2-> ILAttribElem.UInt64 (i1 ||| i2)
        | _ -> error (InternalError ("invalid custom attribute value (not a valid constant): " + showL (exprL x), x.Range))

    // Other expressions are not valid custom attribute values
    | _ ->
        error (InternalError ("invalid custom attribute value (not a constant): " + showL (exprL x), x.Range))


and GenAttr amap g eenv (Attrib(_, k, args, props, _, _, _)) =
    let props =
        props |> List.map (fun (AttribNamedArg(s, ty, fld, AttribExpr(_, expr))) ->
            let m = expr.Range
            let ilTy = GenType amap m eenv.tyenv ty
            let cval = GenAttribArg amap g eenv expr ilTy
            (s, ilTy, fld, cval))
    let mspec =
        match k with
        | ILAttrib mref -> mkILMethSpec(mref, AsObject, [], [])
        | FSAttrib vref ->
             assert vref.IsMember
             let mspec, _, _, _, _, _, _, _, _, _ = GetMethodSpecForMemberVal amap g (Option.get vref.MemberInfo) vref
             mspec
    let ilArgs = List.map2 (fun (AttribExpr(_, vexpr)) ty -> GenAttribArg amap g eenv vexpr ty) args mspec.FormalArgTypes
    mkILCustomAttribMethRef (mspec, ilArgs, props)

and GenAttrs cenv eenv attrs =
    List.map (GenAttr cenv.amap cenv.g eenv) attrs

and GenCompilationArgumentCountsAttr cenv (v: Val) =
    let g = cenv.g
    [ match v.ValReprInfo with
      | Some tvi when v.IsMemberOrModuleBinding ->
          let arities = if ValSpecIsCompiledAsInstance g v then List.tail tvi.AritiesOfArgs else tvi.AritiesOfArgs
          if arities.Length > 1 then
              yield mkCompilationArgumentCountsAttr g arities
      | _ ->
          () ]

// Create a permission set for a list of security attributes
and CreatePermissionSets cenv eenv (securityAttributes: Attrib list) =
    let g = cenv.g
    [for Attrib(tcref, _, actions, _, _, _, _) as attr in securityAttributes do
        let action = match actions with | [AttribInt32Arg act] -> act | _ -> failwith "internal error: unrecognized security action"
        let secaction = (List.assoc action (Lazy.force ILSecurityActionRevMap))
        let tref = tcref.CompiledRepresentationForNamedType
        let ilattr = GenAttr cenv.amap g eenv attr
        let _, ilNamedArgs =
            match TryDecodeILAttribute tref (mkILCustomAttrs [ilattr]) with
            | Some(ae, na) -> ae, na
            | _ -> [], []
        let setArgs = ilNamedArgs |> List.map (fun (n, ilt, _, ilae) -> (n, ilt, ilae))
        yield mkPermissionSet (secaction, [(tref, setArgs)])]

//--------------------------------------------------------------------------
// Generate the set of modules for an assembly, and the declarations in each module
//--------------------------------------------------------------------------

/// Generate a static class at the given cloc
and GenTypeDefForCompLoc (cenv, eenv, mgbuf: AssemblyBuilder, cloc, hidden, attribs, initTrigger, eliminateIfEmpty, addAtEnd) =
    let g = cenv.g
    let tref = TypeRefForCompLoc cloc
    let tdef =
      mkILSimpleClass g.ilg
        (tref.Name,
         ComputeTypeAccess tref hidden,
         emptyILMethods,
         emptyILFields,
         emptyILTypeDefs,
         emptyILProperties,
         emptyILEvents,
         mkILCustomAttrs
           (GenAttrs cenv eenv attribs @
            (if List.contains tref.Name [TypeNameForImplicitMainMethod cloc; TypeNameForInitClass cloc; TypeNameForPrivateImplementationDetails cloc]
             then [ ]
             else [mkCompilationMappingAttr g (int SourceConstructFlags.Module)])),
         initTrigger)
    let tdef = tdef.WithSealed(true).WithAbstract(true)
    mgbuf.AddTypeDef(tref, tdef, eliminateIfEmpty, addAtEnd, None)


and GenModuleExpr cenv cgbuf qname lazyInitInfo eenv x =
    let (ModuleOrNamespaceContentsWithSig(mty, def, _)) = x
    // REVIEW: the scopeMarks are used for any shadow locals we create for the module bindings
    // We use one scope for all the bindings in the module, which makes them all appear with their "default" values
    // rather than incrementally as we step through the initializations in the module. This is a little unfortunate
    // but stems from the way we add module values all at once before we generate the module itself.
    LocalScope "module" cgbuf (fun (_, endMark) ->
        let sigToImplRemapInfo = ComputeRemappingFromImplementationToSignature cenv.g def mty
        let eenv = AddSignatureRemapInfo "defs" sigToImplRemapInfo eenv

        // Allocate all the values, including any shadow locals for static fields
        let eenv = AddBindingsForModuleDef (AllocTopValWithinExpr cenv cgbuf endMark) eenv.cloc eenv def
        let _eenvEnd = GenModuleDef cenv cgbuf qname lazyInitInfo eenv def
        ())

and GenModuleDefs cenv cgbuf qname lazyInitInfo eenv mdefs =
    let _eenvEnd = (eenv, mdefs) ||> List.fold (GenModuleDef cenv cgbuf qname lazyInitInfo)
    ()

and GenModuleDef cenv (cgbuf: CodeGenBuffer) qname lazyInitInfo eenv x =
    match x with
    | TMDefRec(_isRec, opens, tycons, mbinds, m) ->
        let eenvinner = AddDebugImportsToEnv cenv eenv opens
        for tc in tycons do
            if tc.IsExceptionDecl then
                GenExnDef cenv cgbuf.mgbuf eenvinner m tc
            else
                GenTypeDef cenv cgbuf.mgbuf lazyInitInfo eenvinner m tc

        // Generate chunks of non-nested bindings together to allow recursive fixups.
        let mutable bindsRemaining = mbinds 
        while not bindsRemaining.IsEmpty do
            match bindsRemaining with 
            | ModuleOrNamespaceBinding.Binding _ :: _ -> 
                let recBinds =
                    bindsRemaining
                    |> List.takeWhile (function ModuleOrNamespaceBinding.Binding _ -> true | _ -> false)
                    |> List.map (function ModuleOrNamespaceBinding.Binding recBind -> recBind | _ -> failwith "GenModuleDef - unexpected")
                let otherBinds =
                    bindsRemaining
                    |> List.skipWhile (function ModuleOrNamespaceBinding.Binding _ -> true | _ -> false) 
                GenLetRecBindings cenv cgbuf eenv (recBinds, m)
                bindsRemaining <- otherBinds
            | (ModuleOrNamespaceBinding.Module _ as mbind) :: rest ->
                GenModuleBinding cenv cgbuf qname lazyInitInfo eenvinner m mbind
                bindsRemaining <- rest
            | [] -> failwith "unreachable"

        eenvinner

    | TMDefLet(bind, _) ->
        GenBindings cenv cgbuf eenv [bind] None
        eenv

    | TMDefOpens openDecls ->
        let eenvinner = AddDebugImportsToEnv cenv eenv openDecls
        eenvinner

    | TMDefDo(e, _) ->
        GenExpr cenv cgbuf eenv e discard
        eenv

    | TMWithSig mexpr ->
        GenModuleExpr cenv cgbuf qname lazyInitInfo eenv mexpr
        eenv

    | TMDefs mdefs ->
        GenModuleDefs cenv cgbuf qname lazyInitInfo eenv mdefs
        eenv

// Generate a module binding
and GenModuleBinding cenv (cgbuf: CodeGenBuffer) (qname: QualifiedNameOfFile) lazyInitInfo eenv m x =
  match x with
  | ModuleOrNamespaceBinding.Binding bind ->
    GenLetRecBindings cenv cgbuf eenv ([bind], m)

  | ModuleOrNamespaceBinding.Module (mspec, mdef) ->
    let hidden = IsHiddenTycon eenv.sigToImplRemapInfo mspec

    let eenvinner =
        if mspec.IsNamespace then eenv else
        { eenv with cloc = CompLocForFixedModule cenv.opts.fragName qname.Text mspec; initLocals = eenv.initLocals && not (HasFSharpAttribute cenv.g cenv.g.attrib_SkipLocalsInitAttribute mspec.Attribs) }

    // Create the class to hold the contents of this module. No class needed if
    // we're compiling it as a namespace.
    //
    // Most module static fields go into the "InitClass" static class.
    // However mutable static fields go into the class for the module itself.
    // So this static class ends up with a .cctor if it has mutable fields.
    //
    if not mspec.IsNamespace then
        // The use of ILTypeInit.OnAny prevents the execution of the cctor before the
        // "main" method in the case where the "main" method is implicit.
        let staticClassTrigger = (* if eenv.isFinalFile then *) ILTypeInit.OnAny (* else ILTypeInit.BeforeField *)

        GenTypeDefForCompLoc (cenv, eenvinner, cgbuf.mgbuf, eenvinner.cloc, hidden, mspec.Attribs, staticClassTrigger, false, (* atEnd= *) true)

    // Generate the declarations in the module and its initialization code
    let _envAtEnd = GenModuleDef cenv cgbuf qname lazyInitInfo eenvinner mdef

    // If the module has a .cctor for some mutable fields, we need to ensure that when
    // those fields are "touched" the InitClass .cctor is forced. The InitClass .cctor will
    // then fill in the value of the mutable fields.
    if not mspec.IsNamespace && (cgbuf.mgbuf.GetCurrentFields(TypeRefForCompLoc eenvinner.cloc) |> Seq.isEmpty |> not) then
        GenForceWholeFileInitializationAsPartOfCCtor cenv cgbuf.mgbuf lazyInitInfo (TypeRefForCompLoc eenvinner.cloc) eenv.imports mspec.Range


/// Generate the namespace fragments in a single file
and GenImplFile cenv (mgbuf: AssemblyBuilder) mainInfoOpt eenv (implFile: TypedImplFileAfterOptimization) =
    let (TImplFile (qname, _, mexpr, hasExplicitEntryPoint, isScript, anonRecdTypes, _)) = implFile.ImplFile
    let optimizeDuringCodeGen = implFile.OptimizeDuringCodeGen
    let g = cenv.g
    let m = qname.Range

    // Generate all the anonymous record types mentioned anywhere in this module
    for anonInfo in anonRecdTypes.Values do
        mgbuf.GenerateAnonType((fun ilThisTy -> GenToStringMethod cenv eenv ilThisTy m), anonInfo)

    let eenv = {eenv with cloc = { eenv.cloc with TopImplQualifiedName = qname.Text } }

    cenv.optimizeDuringCodeGen <- optimizeDuringCodeGen

    // This is used to point the inner classes back to the startup module for initialization purposes
    let isFinalFile = Option.isSome mainInfoOpt

    let initClassCompLoc = CompLocForInitClass eenv.cloc
    let initClassTy = mkILTyForCompLoc initClassCompLoc

    let initClassTrigger = (* if isFinalFile then *) ILTypeInit.OnAny (* else ILTypeInit.BeforeField *)

    let eenv = {eenv with cloc = initClassCompLoc
                          isFinalFile = isFinalFile
                          someTypeInThisAssembly = initClassTy }

    // Create the class to hold the initialization code and static fields for this file.
    //     internal static class $<StartupCode...> {}
    // Put it at the end since that gives an approximation of dependency order (to aid FSI.EXE's code generator - see FSharp 1.0 5548)
    GenTypeDefForCompLoc (cenv, eenv, mgbuf, initClassCompLoc, useHiddenInitCode, [], initClassTrigger, false, (*atEnd=*)true)

    // lazyInitInfo is an accumulator of functions which add the forced initialization of the storage module to
    //    - mutable fields in public modules
    //    - static "let" bindings in types
    // These functions only get executed/committed if we actually end up producing some code for the .cctor for the storage module.
    // The existence of .cctors adds costs to execution, so this is a half-sensible attempt to avoid adding them when possible.
    let lazyInitInfo = ResizeArray<ILFieldSpec -> ILInstr list -> ILInstr list -> unit>()

    // codegen .cctor/main for outer module
    let clocCcu = CompLocForCcu cenv.viewCcu

    // This method name is only used internally in ilxgen.fs to aid debugging
    let methodName =
        match mainInfoOpt with
        //   Library file
        | None -> ".cctor"
        //   Final file, explicit entry point
        | Some _ when hasExplicitEntryPoint -> ".cctor"
        //   Final file, implicit entry point
        | Some _ -> mainMethName

    // topInstrs is ILInstr[] and contains the abstract IL for this file's top-level actions. topCode is the ILMethodBody for that same code.
    let topInstrs, topCode =
        CodeGenMethod cenv mgbuf
            ([], methodName, eenv, 0, None,
             (fun cgbuf eenv ->
                  GenModuleExpr cenv cgbuf qname lazyInitInfo eenv mexpr
                  CG.EmitInstr cgbuf (pop 0) Push0 I_ret), m)

    // The code generation for the initialization is now complete and the IL code is in topCode.
    // Make a .cctor and/or main method to contain the code. This initializes all modules.
    //   Library file (mainInfoOpt = None) : optional .cctor if topCode has initialization effect
    //   Final file, explicit entry point (mainInfoOpt = Some _, GetExplicitEntryPointInfo() = Some) : main + optional .cctor if topCode has initialization effect
    //   Final file, implicit entry point (mainInfoOpt = Some _, GetExplicitEntryPointInfo() = None) : main + initialize + optional .cctor calling initialize
    let doesSomething = CheckCodeDoesSomething topCode.Code

    // Make a FEEFEE instruction to mark hidden code regions
    // We expect the first instruction to be a debug point when generating debug symbols
    let feefee, seqpt =
        if topInstrs.Length > 1 then
            match topInstrs[0] with
            | I_seqpoint sp as i -> [ FeeFeeInstr cenv sp.Document ], [ i ]
            | _ -> [], []
        else
            [], []


    match mainInfoOpt with
    // Final file in .EXE
    | Some mainInfo ->
        // Generate an explicit main method. If necessary, make a class constructor as
        // well for the bindings earlier in the file containing the entry point.
        match mgbuf.GetExplicitEntryPointInfo() with
        // Final file, explicit entry point: place the code in a .cctor, and add code to main that forces the .cctor (if topCode has initialization effect).
        | Some tref ->
            if doesSomething then
                lazyInitInfo.Add (fun fspec feefee seqpt ->
                    // This adds the explicit init of the .cctor to the explicit entry point main method
                    let ilDebugRange = GenPossibleILDebugRange cenv m
                    mgbuf.AddExplicitInitToSpecificMethodDef((fun md -> md.IsEntryPoint), tref, fspec, ilDebugRange, eenv.imports, feefee, seqpt))

                let cctorMethDef = mkILClassCtor (MethodBody.IL (lazy topCode))
                mgbuf.AddMethodDef(initClassTy.TypeRef, cctorMethDef)

        // Final file, implicit entry point. We generate no .cctor.
        //       void main@() {
        //             <topCode>
        //    }
        | None ->
            let ilAttrs = mkILCustomAttrs (GenAttrs cenv eenv mainInfo)
            if not cenv.opts.isInteractive && not doesSomething then
                let errorM = m.EndRange
                warning (Error(FSComp.SR.ilMainModuleEmpty(), errorM))

            // generate main@
            let ilMainMethodDef =
                let mdef = mkILNonGenericStaticMethod(mainMethName, ILMemberAccess.Public, [], mkILReturn ILType.Void, MethodBody.IL (lazy topCode))
                mdef.With(isEntryPoint= true, customAttrs = ilAttrs)

            mgbuf.AddMethodDef(initClassTy.TypeRef, ilMainMethodDef)


    //   Library file: generate an optional .cctor if topCode has initialization effect
    | None ->
        if doesSomething then
            // Add the cctor
            let cctorMethDef = mkILClassCtor (MethodBody.IL (lazy topCode))
            mgbuf.AddMethodDef(initClassTy.TypeRef, cctorMethDef)

    // Commit the directed initializations
    if doesSomething then
        // Create the field to act as the target for the forced initialization.
        // Why do this for the final file?
        // There is no need to do this for a final file with an implicit entry point. For an explicit entry point in lazyInitInfo.
        let initFieldName = CompilerGeneratedName "init"
        let ilFieldDef =
            mkILStaticField (initFieldName, g.ilg.typ_Int32, None, None, ComputeMemberAccess true)
            |> g.AddFieldNeverAttrs
            |> g.AddFieldGeneratedAttrs

        let fspec = mkILFieldSpecInTy (initClassTy, initFieldName, cenv. g.ilg.typ_Int32)
        CountStaticFieldDef()
        mgbuf.AddFieldDef(initClassTy.TypeRef, ilFieldDef)

        // Run the imperative (yuck!) actions that force the generation
        // of references to the cctor for nested modules etc.
        lazyInitInfo |> Seq.iter (fun f -> f fspec feefee seqpt)

        if isScript && not isFinalFile then
            mgbuf.AddScriptInitFieldSpec(fspec, m)

    // Compute the ilxgenEnv after the generation of the module, i.e. the residue need to generate anything that
    // uses the constructs exported from this module.
    // We add the module type all over again. Note no shadow locals for static fields needed here since they are only relevant to the main/.cctor
    let eenvafter =
        let allocVal = ComputeAndAddStorageForLocalTopVal (cenv.amap, g, cenv.intraAssemblyInfo, cenv.opts.isInteractive, NoShadowLocal)
        AddBindingsForLocalModuleType allocVal clocCcu eenv mexpr.Type

    eenvafter

and GenForceWholeFileInitializationAsPartOfCCtor cenv (mgbuf: AssemblyBuilder) (lazyInitInfo: ResizeArray<_>) tref imports m =
    // Authoring a .cctor with effects forces the cctor for the 'initialization' module by doing a dummy store & load of a field
    // Doing both a store and load keeps FxCop happier because it thinks the field is useful
    lazyInitInfo.Add (fun fspec feefee seqpt -> 
        let ilDebugRange = GenPossibleILDebugRange cenv m
        mgbuf.AddExplicitInitToSpecificMethodDef((fun md -> md.Name = ".cctor"), tref, fspec, ilDebugRange, imports, feefee, seqpt))


/// Generate an Equals method.
and GenEqualsOverrideCallingIComparable cenv (tcref: TyconRef, ilThisTy, _ilThatTy) =
    let g = cenv.g
    let mspec = mkILNonGenericInstanceMethSpecInTy (g.iltyp_IComparable, "CompareTo", [g.ilg.typ_Object], g.ilg.typ_Int32)

    let ilInstrs =
        [ mkLdarg0
          mkLdarg 1us
          if tcref.IsStructOrEnumTycon then
              I_callconstraint ( Normalcall, ilThisTy, mspec, None)
          else
              I_callvirt ( Normalcall, mspec, None)
          mkLdcInt32 0
          AI_ceq ]

    let ilMethodBody = mkMethodBody(true, [], 2, nonBranchingInstrsToCode ilInstrs, None, None)
    
    mkILNonGenericVirtualMethod
        ("Equals", ILMemberAccess.Public,
         [mkILParamNamed ("obj", g.ilg.typ_Object)],
         mkILReturn g.ilg.typ_Bool,
         ilMethodBody)
    |> AddNonUserCompilerGeneratedAttribs g

and GenFieldInit m c =
    match c with
    | ConstToILFieldInit fieldInit -> fieldInit
    | _ -> error(Error(FSComp.SR.ilTypeCannotBeUsedForLiteralField(), m))

and GenWitnessParams cenv eenv m (witnessInfos: TraitWitnessInfos) =
    ((Set.empty, 0), witnessInfos) ||> List.mapFold (fun (used,i) witnessInfo ->
        let ty = GenWitnessTy cenv.g witnessInfo
        let nm = String.uncapitalize witnessInfo.MemberName
        let nm = if used.Contains nm then nm + string i else nm
        let ilParam =
            { Name=Some nm
              Type= GenType cenv.amap m eenv.tyenv ty
              Default=None
              Marshal=None
              IsIn=false
              IsOut=false
              IsOptional=false
              CustomAttrsStored = storeILCustomAttrs (mkILCustomAttrs [])
              MetadataIndex = NoMetadataIdx }: ILParameter
        ilParam, (used.Add nm, i + 1))
    |> fst

and GenAbstractBinding cenv eenv tref (vref: ValRef) =
    assert vref.IsMember
    let g = cenv.g
    let m = vref.Range
    let memberInfo = Option.get vref.MemberInfo
    let attribs = vref.Attribs
    let hasPreserveSigImplFlag, hasSynchronizedImplFlag, hasNoInliningFlag, hasAggressiveInliningImplFlag, attribs = ComputeMethodImplAttribs cenv vref.Deref attribs
    if memberInfo.MemberFlags.IsDispatchSlot && not memberInfo.IsImplemented then
        let mspec, _mspecW, ctps, mtps, _curriedArgInfos, argInfos, retInfo, witnessInfos, methArgTys, returnTy =
            GetMethodSpecForMemberVal cenv.amap cenv.g memberInfo vref

        let ilAttrs =
            [ yield! GenAttrs cenv eenv attribs
              yield! GenCompilationArgumentCountsAttr cenv vref.Deref

              match vref.MemberInfo, returnTy with
              | Some memberInfo, Some returnTy when
                memberInfo.MemberFlags.MemberKind = SynMemberKind.PropertyGet ||
                memberInfo.MemberFlags.MemberKind = SynMemberKind.PropertySet ||
                memberInfo.MemberFlags.MemberKind = SynMemberKind.PropertyGetSet ->
                   match GenReadOnlyAttributeIfNecessary g returnTy with Some ilAttr -> ilAttr | _ -> ()
              | _ -> () ]

        assert witnessInfos.IsEmpty

        let eenvForMeth = EnvForTypars (ctps@mtps) eenv
        let ilMethTypars = GenGenericParams cenv eenvForMeth mtps
        let ilReturn = GenReturnInfo cenv eenvForMeth returnTy mspec.FormalReturnType retInfo
        let ilParams = GenParams cenv eenvForMeth m mspec [] argInfos methArgTys None

        let compileAsInstance = ValRefIsCompiledAsInstanceMember g vref
        let mdef = mkILGenericVirtualMethod (vref.CompiledName g.CompilerGlobalState, ILMemberAccess.Public, ilMethTypars, ilParams, ilReturn, MethodBody.Abstract)

        let mdef = fixupVirtualSlotFlags mdef
        let mdef =
            if mdef.IsVirtual then
                mdef.WithFinal(memberInfo.MemberFlags.IsFinal).WithAbstract(memberInfo.MemberFlags.IsDispatchSlot)
            else mdef
        let mdef =
             mdef.WithPreserveSig(hasPreserveSigImplFlag)
                 .WithSynchronized(hasSynchronizedImplFlag)
                 .WithNoInlining(hasNoInliningFlag)
                 .WithAggressiveInlining(hasAggressiveInliningImplFlag)

        match memberInfo.MemberFlags.MemberKind with
        | SynMemberKind.ClassConstructor
        | SynMemberKind.Constructor
        | SynMemberKind.Member ->
             let mdef = mdef.With(customAttrs= mkILCustomAttrs ilAttrs)
             [mdef], [], []
        | SynMemberKind.PropertyGetSet -> error(Error(FSComp.SR.ilUnexpectedGetSetAnnotation(), m))
        | SynMemberKind.PropertySet | SynMemberKind.PropertyGet ->
             let v = vref.Deref
             let vtyp = ReturnTypeOfPropertyVal g v
             if CompileAsEvent g attribs then

                 let edef = GenEventForProperty cenv eenvForMeth mspec v ilAttrs m vtyp
                 [], [], [edef]
             else
                 let ilPropDef =
                     let ilPropTy = GenType cenv.amap m eenvForMeth.tyenv vtyp
                     let ilPropTy = GenReadOnlyModReqIfNecessary g vtyp ilPropTy
                     let ilArgTys = v |> ArgInfosOfPropertyVal g |> List.map fst |> GenTypes cenv.amap m eenvForMeth.tyenv
                     GenPropertyForMethodDef compileAsInstance tref mdef v memberInfo ilArgTys ilPropTy (mkILCustomAttrs ilAttrs) None
                 let mdef = mdef.WithSpecialName
                 [mdef], [ilPropDef], []

    else
        [], [], []

and GenToStringMethod cenv eenv ilThisTy m =
    GenPrintingMethod cenv eenv "ToString" ilThisTy m

/// Generate a ToString/get_Message method that calls 'sprintf "%A"'
and GenPrintingMethod cenv eenv methName ilThisTy m =
  let g = cenv.g
  [ if not cenv.opts.useReflectionFreeCodeGen then

      match (eenv.valsInScope.TryFind g.sprintf_vref.Deref,
             eenv.valsInScope.TryFind g.new_format_vref.Deref) with
      | Some(Lazy(Method(_, _, sprintfMethSpec, _, _, _, _, _, _, _, _, _))), Some(Lazy(Method(_, _, newFormatMethSpec, _, _, _, _, _, _, _, _, _))) ->
               // The type returned by the 'sprintf' call
               let funcTy = EraseClosures.mkILFuncTy g.ilxPubCloEnv ilThisTy g.ilg.typ_String

               // Give the instantiation of the printf format object, i.e. a Format`5 object compatible with StringFormat<ilThisTy>
               let newFormatMethSpec =
                   mkILMethSpec(newFormatMethSpec.MethodRef, AsObject,
                                [ // 'T -> string'
                                  funcTy
                                  // rest follow from 'StringFormat<T>'
                                  GenUnitTy cenv eenv m
                                  g.ilg.typ_String
                                  g.ilg.typ_String
                                  ilThisTy], [])

               // Instantiate with our own type
               let sprintfMethSpec = mkILMethSpec(sprintfMethSpec.MethodRef, AsObject, [], [funcTy])

               // Here's the body of the method. Call printf, then invoke the function it returns
               let callInstrs = EraseClosures.mkCallFunc g.ilxPubCloEnv (fun _ -> 0us) eenv.tyenv.Count Normalcall (Apps_app(ilThisTy, Apps_done g.ilg.typ_String))

               let ilInstrs =
                   [ // load the hardwired format string
                     I_ldstr "%+A"
                     // make the printf format object
                     mkNormalNewobj newFormatMethSpec
                     // call sprintf
                     mkNormalCall sprintfMethSpec
                     // call the function returned by sprintf
                     mkLdarg0
                     if ilThisTy.Boxity = ILBoxity.AsValue then
                         mkNormalLdobj ilThisTy 
                     yield! callInstrs ]

               let ilMethodBody = mkMethodBody (true, [], 2, nonBranchingInstrsToCode ilInstrs, None, eenv.imports)
               
               let mdef = mkILNonGenericVirtualMethod (methName, ILMemberAccess.Public, [], mkILReturn g.ilg.typ_String, ilMethodBody)
               let mdef = mdef.With(customAttrs = mkILCustomAttrs [ g.CompilerGeneratedAttribute ])
               yield mdef
      | _ -> () ]

and GenTypeDef cenv mgbuf lazyInitInfo eenv m (tycon: Tycon) =
    let g = cenv.g
    let tcref = mkLocalTyconRef tycon
    if tycon.IsTypeAbbrev then () else
    match tycon.TypeReprInfo with
#if !NO_TYPEPROVIDERS
    | TProvidedNamespaceRepr _
    | TProvidedTypeRepr _
#endif
    | TNoRepr
    | TAsmRepr _
    | TILObjectRepr _
    | TMeasureableRepr _ -> ()
    | TFSharpObjectRepr _
    | TFSharpRecdRepr _
    | TFSharpUnionRepr _ ->
        let eenvinner = EnvForTycon tycon eenv
        let thisTy = generalizedTyconRef g tcref

        let ilThisTy = GenType cenv.amap m eenvinner.tyenv thisTy
        let tref = ilThisTy.TypeRef
        let ilGenParams = GenGenericParams cenv eenvinner tycon.TyparsNoRange
        let ilIntfTys = tycon.ImmediateInterfaceTypesOfFSharpTycon |> List.map (GenType cenv.amap m eenvinner.tyenv)
        let ilTypeName = tref.Name

        let hidden = IsHiddenTycon eenv.sigToImplRemapInfo tycon
        let hiddenRepr = hidden || IsHiddenTyconRepr eenv.sigToImplRemapInfo tycon
        let access = ComputeTypeAccess tref hidden

        // The implicit augmentation doesn't actually create CompareTo(object) or Object.Equals
        // So we do it here.
        //
        // Note you only have to implement 'System.IComparable' to customize structural comparison AND equality on F# types
        // See also FinalTypeDefinitionChecksAtEndOfInferenceScope in tc.fs
        //
        // Generate an Equals method implemented via IComparable if the type EXPLICITLY implements IComparable.
        // HOWEVER, if the type doesn't override Object.Equals already.
        let augmentOverrideMethodDefs =

              (if Option.isNone tycon.GeneratedCompareToValues &&
                  Option.isNone tycon.GeneratedHashAndEqualsValues &&
                  tycon.HasInterface g g.mk_IComparable_ty &&
                  not (tycon.HasOverride g "Equals" [g.obj_ty]) &&
                  not tycon.IsFSharpInterfaceTycon
               then
                  [ GenEqualsOverrideCallingIComparable cenv (tcref, ilThisTy, ilThisTy) ]
               else [])

        // Generate the interface slots and abstract slots.
        let abstractMethodDefs, abstractPropDefs, abstractEventDefs =
            if tycon.IsFSharpDelegateTycon then
                [], [], []
            else
                // sort by order of declaration
                // REVIEW: this should be based off tcaug_adhoc_list, which is in declaration order
                tycon.MembersOfFSharpTyconSorted
                |> List.sortWith (fun v1 v2 -> rangeOrder.Compare(v1.DefinitionRange, v2.DefinitionRange))
                |> List.map (GenAbstractBinding cenv eenv tref)
                |> List.unzip3
                |> mapTriple (List.concat, List.concat, List.concat)


        let abstractPropDefs = abstractPropDefs |> MergePropertyDefs m
        let isAbstract = isAbstractTycon tycon

        // Generate all the method impls showing how various abstract slots and interface slots get implemented
        // REVIEW: no method impl generated for IStructuralHash or ICompare
        let methodImpls =
            [ for vref in tycon.MembersOfFSharpTyconByName |> NameMultiMap.range do
                 assert vref.IsMember
                 let memberInfo = vref.MemberInfo.Value
                 if memberInfo.MemberFlags.IsOverrideOrExplicitImpl && not (CompileAsEvent g vref.Attribs) then

                     for slotsig in memberInfo.ImplementedSlotSigs do

                         if isInterfaceTy g slotsig.ImplementedType then

                             match vref.ValReprInfo with
                             | Some _ ->

                                 let memberParentTypars, memberMethodTypars =
                                     match PartitionValRefTypars g vref with
                                     | Some(_, memberParentTypars, memberMethodTypars, _, _) -> memberParentTypars, memberMethodTypars
                                     | None -> [], []

                                 let useMethodImpl = true
                                 let eenvUnderTypars = EnvForTypars memberParentTypars eenv
                                 let _, methodImplGenerator = GenMethodImpl cenv eenvUnderTypars (useMethodImpl, slotsig) m
                                 if useMethodImpl then
                                     yield methodImplGenerator (ilThisTy, memberMethodTypars)

                             | _ -> () ]

        // Try to add a DefaultMemberAttribute for the 'Item' property
        let defaultMemberAttrs =
            // REVIEW: this should be based off tcaug_adhoc_list, which is in declaration order
            tycon.MembersOfFSharpTyconSorted
            |> List.tryPick (fun vref ->
                let name = vref.DisplayName
                match vref.MemberInfo with
                | None -> None
                | Some memberInfo ->
                    match name, memberInfo.MemberFlags.MemberKind with
                    | ("Item" | "op_IndexedLookup"), (SynMemberKind.PropertyGet | SynMemberKind.PropertySet) when not (isNil (ArgInfosOfPropertyVal g vref.Deref)) ->
                        Some( mkILCustomAttribute (g.FindSysILTypeRef "System.Reflection.DefaultMemberAttribute", [g.ilg.typ_String], [ILAttribElem.String(Some name)], []) )
                    | _ -> None)
            |> Option.toList

        let tyconRepr = tycon.TypeReprInfo

        // DebugDisplayAttribute gets copied to the subtypes generated as part of DU compilation
        let debugDisplayAttrs, normalAttrs = tycon.Attribs |> List.partition (IsMatchingFSharpAttribute g g.attrib_DebuggerDisplayAttribute)
        let securityAttrs, normalAttrs = normalAttrs |> List.partition (fun a -> IsSecurityAttribute g cenv.amap cenv.casApplied a m)
<<<<<<< HEAD
        let generateDebugDisplayAttribute =
            not g.useReflectionFreeCodeGen &&
            not g.compilingFslib &&
            tycon.IsUnionTycon &&
            isNil debugDisplayAttrs
=======
        let generateDebugDisplayAttribute = not g.compilingFSharpCore && tycon.IsUnionTycon && isNil debugDisplayAttrs
>>>>>>> 01e5bbb5

        let generateDebugProxies =
            not (tyconRefEq g tcref g.unit_tcr_canon) &&
            not (HasFSharpAttribute g g.attrib_DebuggerTypeProxyAttribute tycon.Attribs)

        let permissionSets = CreatePermissionSets cenv eenv securityAttrs
        let secDecls = if List.isEmpty securityAttrs then emptyILSecurityDecls else mkILSecurityDecls permissionSets

        let ilDebugDisplayAttributes =
            [ yield! GenAttrs cenv eenv debugDisplayAttrs
              if generateDebugDisplayAttribute then
                  yield g.mkDebuggerDisplayAttribute ("{" + debugDisplayMethodName + "(),nq}") ]

        let ilCustomAttrs =
          [ yield! defaultMemberAttrs
            yield! normalAttrs
                      |> List.filter (IsMatchingFSharpAttribute g g.attrib_StructLayoutAttribute >> not)
                      |> GenAttrs cenv eenv
            yield! ilDebugDisplayAttributes ]

        let reprAccess = ComputeMemberAccess hiddenRepr


        let ilTypeDefKind =
           match tyconRepr with
           | TFSharpObjectRepr o ->
               match o.fsobjmodel_kind with
               | TFSharpClass -> ILTypeDefKind.Class
               | TFSharpStruct -> ILTypeDefKind.ValueType
               | TFSharpInterface -> ILTypeDefKind.Interface
               | TFSharpEnum -> ILTypeDefKind.Enum
               | TFSharpDelegate _ -> ILTypeDefKind.Delegate
           | TFSharpRecdRepr _
           | TFSharpUnionRepr _ when tycon.IsStructOrEnumTycon -> ILTypeDefKind.ValueType
           | _ -> ILTypeDefKind.Class

        let requiresExtraField =
            let isEmptyStruct =
                (match ilTypeDefKind with ILTypeDefKind.ValueType -> true | _ -> false) &&
                // All structs are sequential by default
                // Structs with no instance fields get size 1, pack 0
                tycon.AllFieldsArray |> Array.forall (fun f -> f.IsStatic)

            isEmptyStruct && cenv.opts.workAroundReflectionEmitBugs && not tycon.TyparsNoRange.IsEmpty

        // Compute a bunch of useful things for each field
        let isCLIMutable = (TryFindFSharpBoolAttribute g g.attrib_CLIMutableAttribute tycon.Attribs = Some true)
        let fieldSummaries =

             [ for fspec in tycon.AllFieldsArray do

                   let useGenuineField = useGenuineField tycon fspec

                   // The property (or genuine IL field) is hidden in these circumstances:
                   //     - secret fields apart from "__value" fields for enums
                   //     - the representation of the type is hidden
                   //     - the F# field is hidden by a signature or private declaration
                   let isPropHidden =
                        // Enums always have public cases irrespective of Enum Visibility
                        if tycon.IsEnumTycon then false
                        else
                            (fspec.IsCompilerGenerated || hiddenRepr ||
                             IsHiddenRecdField eenv.sigToImplRemapInfo (tcref.MakeNestedRecdFieldRef fspec))
                   let ilType = GenType cenv.amap m eenvinner.tyenv fspec.FormalType
                   let ilFieldName = ComputeFieldName tycon fspec

                   yield (useGenuineField, ilFieldName, fspec.IsMutable, fspec.IsStatic, fspec.PropertyAttribs, ilType, isPropHidden, fspec) ]

        // Generate the IL fields
        let ilFieldDefs =
             [ for useGenuineField, ilFieldName, isFSharpMutable, isStatic, _, ilPropType, isPropHidden, fspec in fieldSummaries do

                  let ilFieldOffset =
                     match TryFindFSharpAttribute g g.attrib_FieldOffsetAttribute fspec.FieldAttribs with
                     | Some (Attrib(_, _, [ AttribInt32Arg fieldOffset ], _, _, _, _)) ->
                         Some fieldOffset
                     | Some attrib ->
                         errorR(Error(FSComp.SR.ilFieldOffsetAttributeCouldNotBeDecoded(), attrib.Range))
                         None
                     | _ ->
                         None

                  let attribs =
                      [ // If using a field then all the attributes go on the field
                        // See also FSharp 1.0 Bug 4727: once we start compiling them as real mutable fields, you should not be able to target both "property" for "val mutable" fields in classes

                        if useGenuineField then yield! fspec.PropertyAttribs
                        yield! fspec.FieldAttribs ]


                  let ilNotSerialized = HasFSharpAttributeOpt g g.attrib_NonSerializedAttribute attribs

                  let fattribs =
                      attribs
                      // Do not generate FieldOffset as a true CLI custom attribute, since it is implied by other corresponding CLI metadata
                      |> List.filter (IsMatchingFSharpAttribute g g.attrib_FieldOffsetAttribute >> not)
                      // Do not generate NonSerialized as a true CLI custom attribute, since it is implied by other corresponding CLI metadata
                      |> List.filter (IsMatchingFSharpAttributeOpt g g.attrib_NonSerializedAttribute >> not)

                  let ilFieldMarshal, fattribs = GenMarshal cenv fattribs

                  // The IL field is hidden if the property/field is hidden OR we're using a property
                  // AND the field is not mutable (because we can take the address of a mutable field).
                  // Otherwise fields are always accessed via their property getters/setters
                  //
                  // Additionally, don't hide fields for multiemit in F# Interactive
                  let isFieldHidden =
                      isPropHidden ||
                      (not useGenuineField && 
                       not isFSharpMutable &&
                       not (cenv.opts.isInteractive && cenv.opts.fsiMultiAssemblyEmit))

                  let extraAttribs =
                     match tyconRepr with
                     | TFSharpRecdRepr _ when not useGenuineField -> [ g.DebuggerBrowsableNeverAttribute ] // hide fields in records in debug display
                     | _ -> [] // don't hide fields in classes in debug display

                  let access = ComputeMemberAccess isFieldHidden

                  let literalValue = Option.map (GenFieldInit m) fspec.LiteralValue

                  let fdef =
                      ILFieldDef(name = ilFieldName,
                                 fieldType = ilPropType,
                                 attributes = enum 0,
                                 data = None,
                                 literalValue = None,
                                 offset = ilFieldOffset,
                                 marshal = None,
                                 customAttrs = mkILCustomAttrs (GenAttrs cenv eenv fattribs @ extraAttribs))
                        .WithAccess(access)
                        .WithStatic(isStatic)
                        .WithSpecialName(ilFieldName="value__" && tycon.IsEnumTycon)
                        .WithNotSerialized(ilNotSerialized)
                        .WithLiteralDefaultValue(literalValue)
                        .WithFieldMarshal(ilFieldMarshal)
                  yield fdef

               if requiresExtraField then
                   yield mkILInstanceField("__dummy", g.ilg.typ_Int32, None, ILMemberAccess.Assembly) ]

        // Generate property definitions for the fields compiled as properties
        let ilPropertyDefsForFields =
             [ for i, (useGenuineField, _, isFSharpMutable, isStatic, propAttribs, ilPropType, _, fspec) in Seq.indexed fieldSummaries do
                 if not useGenuineField then
                     let ilCallingConv = if isStatic then ILCallingConv.Static else ILCallingConv.Instance
                     let ilPropName = fspec.LogicalName
                     let ilHasSetter = isCLIMutable || isFSharpMutable
                     let ilFieldAttrs = GenAttrs cenv eenv propAttribs @ [mkCompilationMappingAttrWithSeqNum g (int SourceConstructFlags.Field) i]
                     yield
                       ILPropertyDef(name= ilPropName,
                                     attributes= PropertyAttributes.None,
                                     setMethod= (if ilHasSetter then Some(mkILMethRef(tref, ilCallingConv, "set_" + ilPropName, 0, [ilPropType], ILType.Void)) else None),
                                     getMethod= Some(mkILMethRef(tref, ilCallingConv, "get_" + ilPropName, 0, [], ilPropType)),
                                     callingConv= ilCallingConv.ThisConv,
                                     propertyType= ilPropType,
                                     init= None,
                                     args= [],
                                     customAttrs = mkILCustomAttrs ilFieldAttrs) ]

        let methodDefs =
            [ // Generate property getter methods for those fields that have properties
              for useGenuineField, ilFieldName, _, isStatic, _, ilPropType, isPropHidden, fspec in fieldSummaries do
                if not useGenuineField then
                    let ilPropName = fspec.LogicalName
                    let ilMethName = "get_" + ilPropName
                    let access = ComputeMemberAccess isPropHidden
                    yield mkLdfldMethodDef (ilMethName, access, isStatic, ilThisTy, ilFieldName, ilPropType)

              // Generate property setter methods for the mutable fields
              for useGenuineField, ilFieldName, isFSharpMutable, isStatic, _, ilPropType, isPropHidden, fspec in fieldSummaries do
                let ilHasSetter = (isCLIMutable || isFSharpMutable) && not useGenuineField
                if ilHasSetter then
                    let ilPropName = fspec.LogicalName
                    let ilFieldSpec = mkILFieldSpecInTy(ilThisTy, ilFieldName, ilPropType)
                    let ilMethName = "set_" + ilPropName
                    let ilParams = [mkILParamNamed("value", ilPropType)]
                    let ilReturn = mkILReturn ILType.Void
                    let iLAccess = ComputeMemberAccess isPropHidden
                    let ilMethodDef =
                         if isStatic then
                             let ilMethodBody = mkMethodBody(true, [], 2, nonBranchingInstrsToCode [ mkLdarg0;mkNormalStsfld ilFieldSpec], None, eenv.imports)
                             mkILNonGenericStaticMethod (ilMethName, iLAccess, ilParams, ilReturn, ilMethodBody)
                         else
                             let ilMethodBody = mkMethodBody(true, [], 2, nonBranchingInstrsToCode [ mkLdarg0;mkLdarg 1us;mkNormalStfld ilFieldSpec], None, eenv.imports)
                             mkILNonGenericInstanceMethod (ilMethName, iLAccess, ilParams, ilReturn, ilMethodBody)
                    yield ilMethodDef.WithSpecialName

              if generateDebugDisplayAttribute then
                  let (|Lazy|) (x: Lazy<_>) = x.Force()
                  match (eenv.valsInScope.TryFind g.sprintf_vref.Deref,
                         eenv.valsInScope.TryFind g.new_format_vref.Deref) with
                  | Some(Lazy(Method(_, _, sprintfMethSpec, _, _, _, _, _, _, _, _, _))), Some(Lazy(Method(_, _, newFormatMethSpec, _, _, _, _, _, _, _, _, _))) ->
                      // The type returned by the 'sprintf' call
                      let funcTy = EraseClosures.mkILFuncTy g.ilxPubCloEnv ilThisTy g.ilg.typ_String
                      // Give the instantiation of the printf format object, i.e. a Format`5 object compatible with StringFormat<ilThisTy>
                      let newFormatMethSpec = mkILMethSpec(newFormatMethSpec.MethodRef, AsObject,
                                                      [// 'T -> string'
                                                       funcTy
                                                       // rest follow from 'StringFormat<T>'
                                                       GenUnitTy cenv eenv m
                                                       g.ilg.typ_String
                                                       g.ilg.typ_String
                                                       g.ilg.typ_String], [])
                      // Instantiate with our own type
                      let sprintfMethSpec = mkILMethSpec(sprintfMethSpec.MethodRef, AsObject, [], [funcTy])

                      // Here's the body of the method. Call printf, then invoke the function it returns
                      let callInstrs = EraseClosures.mkCallFunc g.ilxPubCloEnv (fun _ -> 0us) eenv.tyenv.Count Normalcall (Apps_app(ilThisTy, Apps_done g.ilg.typ_String))

                      let ilInstrs =
                          [ // load the hardwired format string
                            I_ldstr "%+0.8A"
                            // make the printf format object
                            mkNormalNewobj newFormatMethSpec
                            // call sprintf
                            mkNormalCall sprintfMethSpec
                            // call the function returned by sprintf
                            mkLdarg0
                            if ilThisTy.Boxity = ILBoxity.AsValue then
                                mkNormalLdobj ilThisTy
                            yield! callInstrs ]

                      let ilMethodBody = mkMethodBody (true, [], 2, nonBranchingInstrsToCode ilInstrs, None, eenv.imports)
                      
                      let ilMethodDef = mkILNonGenericInstanceMethod (debugDisplayMethodName, ILMemberAccess.Assembly, [], mkILReturn g.ilg.typ_Object, ilMethodBody)
                      yield ilMethodDef.WithSpecialName |> AddNonUserCompilerGeneratedAttribs g
                  | None, _ ->
                      //printfn "sprintf not found"
                      ()
                  | _, None ->
                      //printfn "new format not found"
                      ()
                  | _ ->
                      //printfn "neither found, or non-method"
                      ()

              // Build record constructors and the funky methods that go with records and delegate types.
              // Constructors and delegate methods have the same access as the representation
              match tyconRepr with
              | TFSharpRecdRepr _ when not tycon.IsEnumTycon ->
                 // No constructor for enum types
                 // Otherwise find all the non-static, non zero-init fields and build a constructor
                 let relevantFields =
                     fieldSummaries
                     |> List.filter (fun (_, _, _, isStatic, _, _, _, fspec) -> not isStatic && not fspec.IsZeroInit)

                 let fieldNamesAndTypes =
                     relevantFields
                     |> List.map (fun (_, ilFieldName, _, _, _, ilPropType, _, fspec) -> (fspec.LogicalName, ilFieldName, ilPropType))

                 let isStructRecord = tycon.IsStructRecordOrUnionTycon

                 // No type spec if the record is a value type
                 let spec = if isStructRecord then None else Some(g.ilg.typ_Object.TypeSpec)
                 let ilMethodDef = mkILSimpleStorageCtorWithParamNames(spec, ilThisTy, [], ChooseParamNames fieldNamesAndTypes, reprAccess, None, eenv.imports)

                 yield ilMethodDef
                 // FSharp 1.0 bug 1988: Explicitly setting the ComVisible(true) attribute on an F# type causes an F# record to be emitted in a way that enables mutation for COM interop scenarios
                 // FSharp 3.0 feature: adding CLIMutable to a record type causes emit of default constructor, and all fields get property setters
                 // Records that are value types do not create a default constructor with CLIMutable or ComVisible
                 if not isStructRecord && (isCLIMutable || (TryFindFSharpBoolAttribute g g.attrib_ComVisibleAttribute tycon.Attribs = Some true)) then
                     yield mkILSimpleStorageCtor(Some g.ilg.typ_Object.TypeSpec, ilThisTy, [], [], reprAccess, None, eenv.imports)

                 if not (tycon.HasMember g "ToString" []) then
                    yield! GenToStringMethod cenv eenv ilThisTy m

              | TFSharpObjectRepr r when tycon.IsFSharpDelegateTycon ->

                 // Build all the methods that go with a delegate type
                 match r.fsobjmodel_kind with
                 | TFSharpDelegate slotSig ->

                     let parameters, ret =
                         // When "type delegateTy = delegate of unit -> returnTy",
                         // suppress the unit arg from delegate .Invoke vslot.
                         let (TSlotSig(nm, ty, ctps, mtps, paraml, returnTy)) = slotSig
                         let paraml =
                             match paraml with
                             | [[tsp]] when isUnitTy g tsp.Type -> [] (* suppress unit arg *)
                             | paraml -> paraml
                         GenActualSlotsig m cenv eenvinner (TSlotSig(nm, ty, ctps, mtps, paraml, returnTy)) [] []

                     yield! mkILDelegateMethods reprAccess g.ilg (g.iltyp_AsyncCallback, g.iltyp_IAsyncResult) (parameters, ret)
                 | _ ->
                     ()

              | TFSharpUnionRepr _ when not (tycon.HasMember g "ToString" []) ->
                  yield! GenToStringMethod cenv eenv ilThisTy m
              | _ -> () ]

        let ilMethods = methodDefs @ augmentOverrideMethodDefs @ abstractMethodDefs
        let ilProperties = mkILProperties (ilPropertyDefsForFields @ abstractPropDefs)
        let ilEvents = mkILEvents abstractEventDefs
        let ilFields = mkILFields ilFieldDefs

        let tdef, tdefDiscards =
           let isSerializable = (TryFindFSharpBoolAttribute g g.attrib_AutoSerializableAttribute tycon.Attribs <> Some false)

           match tycon.TypeReprInfo with
           | TILObjectRepr _ ->
               let tdef = tycon.ILTyconRawMetadata.WithAccess access
               let tdef = tdef.With(customAttrs = mkILCustomAttrs ilCustomAttrs, genericParams = ilGenParams)
               tdef, None

           | TFSharpRecdRepr _ | TFSharpObjectRepr _ as tyconRepr ->
               let super = superOfTycon g tycon
               let ilBaseTy = GenType cenv.amap m eenvinner.tyenv super

               // Build a basic type definition
               let isObjectType = (match tyconRepr with TFSharpObjectRepr _ -> true | _ -> false)
               let ilAttrs =
                   ilCustomAttrs @
                   [mkCompilationMappingAttr g
                       (int (if isObjectType
                             then SourceConstructFlags.ObjectType
                             elif hiddenRepr then SourceConstructFlags.RecordType ||| SourceConstructFlags.NonPublicRepresentation
                             else SourceConstructFlags.RecordType)) ]

               // For now, generic types always use ILTypeInit.BeforeField. This is because
               // there appear to be some cases where ILTypeInit.OnAny causes problems for
               // the .NET CLR when used in conjunction with generic classes in cross-DLL
               // and NGEN scenarios.
               //
               // We don't apply this rule to the final file. This is because ALL classes with .cctors in
               // the final file (which may in turn trigger the .cctor for the .EXE itself, which
               // in turn calls the main() method) must have deterministic initialization
               // that is not triggered prior to execution of the main() method.
               // If this property doesn't hold then the .cctor can end up running
               // before the main method even starts.
               let typeDefTrigger =
                   if eenv.isFinalFile || tycon.TyparsNoRange.IsEmpty then
                       ILTypeInit.OnAny
                   else
                       ILTypeInit.BeforeField

               let isKnownToBeAttribute = ExistsSameHeadTypeInHierarchy g cenv.amap m super g.mk_Attribute_ty

               let tdef = mkILGenericClass (ilTypeName, access, ilGenParams, ilBaseTy, ilIntfTys,
                                            mkILMethods ilMethods, ilFields, emptyILTypeDefs, ilProperties, ilEvents, mkILCustomAttrs ilAttrs,
                                            typeDefTrigger)

               // Set some the extra entries in the definition
               let isTheSealedAttribute = tyconRefEq g tcref g.attrib_SealedAttribute.TyconRef

               let tdef =
                   tdef.WithSealed(isSealedTy g thisTy || isTheSealedAttribute)
                       .WithSerializable(isSerializable)
                       .WithAbstract(isAbstract)
                       .WithImport(isComInteropTy g thisTy)
                       .With(methodImpls=mkILMethodImpls methodImpls, isKnownToBeAttribute=isKnownToBeAttribute)

               let tdLayout, tdEncoding =
                    match TryFindFSharpAttribute g g.attrib_StructLayoutAttribute tycon.Attribs with
                    | Some (Attrib(_, _, [ AttribInt32Arg layoutKind ], namedArgs, _, _, _)) ->
                        let decoder = AttributeDecoder namedArgs
                        let ilPack = decoder.FindInt32 "Pack" 0x0
                        let ilSize = decoder.FindInt32 "Size" 0x0
                        let tdEncoding =
                            match (decoder.FindInt32 "CharSet" 0x0) with
                            (* enumeration values for System.Runtime.InteropServices.CharSet taken from mscorlib.il *)
                            | 0x03 -> ILDefaultPInvokeEncoding.Unicode
                            | 0x04 -> ILDefaultPInvokeEncoding.Auto
                            | _ -> ILDefaultPInvokeEncoding.Ansi
                        let layoutInfo =
                            if ilPack = 0x0 && ilSize = 0x0
                            then { Size=None; Pack=None }
                            else { Size = Some ilSize; Pack = Some (uint16 ilPack) }
                        let tdLayout =
                          match layoutKind with
                          (* enumeration values for System.Runtime.InteropServices.LayoutKind taken from mscorlib.il *)
                          | 0x0 -> ILTypeDefLayout.Sequential layoutInfo
                          | 0x2 -> ILTypeDefLayout.Explicit layoutInfo
                          | _ -> ILTypeDefLayout.Auto
                        tdLayout, tdEncoding
                    | Some (Attrib(_, _, _, _, _, _, m)) ->
                        errorR(Error(FSComp.SR.ilStructLayoutAttributeCouldNotBeDecoded(), m))
                        ILTypeDefLayout.Auto, ILDefaultPInvokeEncoding.Ansi

                    | _ when (match ilTypeDefKind with ILTypeDefKind.ValueType -> true | _ -> false) ->

                        // All structs are sequential by default
                        // Structs with no instance fields get size 1, pack 0
                        if tycon.AllFieldsArray |> Array.exists (fun f -> not f.IsStatic) ||
                            // Reflection emit doesn't let us emit 'pack' and 'size' for generic structs.
                            // In that case we generate a dummy field instead
                           (cenv.opts.workAroundReflectionEmitBugs && not tycon.TyparsNoRange.IsEmpty)
                           then
                            ILTypeDefLayout.Sequential { Size=None; Pack=None }, ILDefaultPInvokeEncoding.Ansi
                        else
                            ILTypeDefLayout.Sequential { Size=Some 1; Pack=Some 0us }, ILDefaultPInvokeEncoding.Ansi

                    | _ ->
                        ILTypeDefLayout.Auto, ILDefaultPInvokeEncoding.Ansi

               // if the type's layout is Explicit, ensure that each field has a valid offset
               let validateExplicit (fdef: ILFieldDef) =
                    match fdef.Offset with
                    // Remove field suffix "@" for pretty printing
                    | None -> errorR(Error(FSComp.SR.ilFieldDoesNotHaveValidOffsetForStructureLayout(tdef.Name, fdef.Name.Replace("@", "")), (trimRangeToLine m)))
                    | _ -> ()

               // if the type's layout is Sequential, no offsets should be applied
               let validateSequential (fdef: ILFieldDef) =
                    match fdef.Offset with
                    | Some _ -> errorR(Error(FSComp.SR.ilFieldHasOffsetForSequentialLayout(), (trimRangeToLine m)))
                    | _ -> ()

               match tdLayout with
               | ILTypeDefLayout.Explicit _ -> List.iter validateExplicit ilFieldDefs
               | ILTypeDefLayout.Sequential _ -> List.iter validateSequential ilFieldDefs
               | _ -> ()

               let tdef = tdef.WithKind(ilTypeDefKind).WithLayout(tdLayout).WithEncoding(tdEncoding)
               tdef, None

           | TFSharpUnionRepr _ ->
               let alternatives =
                   tycon.UnionCasesArray |> Array.mapi (fun i ucspec ->
                       { altName=ucspec.CompiledName
                         altFields=GenUnionCaseRef cenv.amap m eenvinner.tyenv i ucspec.RecdFieldsArray
                         altCustomAttrs= mkILCustomAttrs (GenAttrs cenv eenv ucspec.Attribs @ [mkCompilationMappingAttrWithSeqNum g (int SourceConstructFlags.UnionCase) i]) })
               let cuinfo =
                  { UnionCasesAccessibility=reprAccess
                    IsNullPermitted=IsUnionTypeWithNullAsTrueValue g tycon
                    HelpersAccessibility=reprAccess
                    HasHelpers=ComputeUnionHasHelpers g tcref
                    GenerateDebugProxies= generateDebugProxies
                    DebugDisplayAttributes= ilDebugDisplayAttributes
                    UnionCases= alternatives
                    DebugPoint = None
                    DebugImports = eenv.imports }

               let layout =
                   if isStructTy g thisTy then
                       if (match ilTypeDefKind with ILTypeDefKind.ValueType -> true | _ -> false) then
                           // Structs with no instance fields get size 1, pack 0
                           ILTypeDefLayout.Sequential { Size=Some 1; Pack=Some 0us }
                       else
                           ILTypeDefLayout.Sequential { Size=None; Pack=None }
                   else
                       ILTypeDefLayout.Auto

               let cattrs =
                   mkILCustomAttrs (ilCustomAttrs @
                                    [mkCompilationMappingAttr g
                                        (int (if hiddenRepr
                                              then SourceConstructFlags.SumType ||| SourceConstructFlags.NonPublicRepresentation
                                              else SourceConstructFlags.SumType)) ])
               let tdef =
                   ILTypeDef(name = ilTypeName,
                             layout = layout,
                             attributes = enum 0,
                             genericParams = ilGenParams,
                             customAttrs = cattrs,
                             fields = ilFields,
                             events= ilEvents,
                             properties = ilProperties,
                             methods= mkILMethods ilMethods,
                             methodImpls= mkILMethodImpls methodImpls,
                             nestedTypes=emptyILTypeDefs,
                             implements = ilIntfTys,
                             extends= Some (if tycon.IsStructOrEnumTycon then g.iltyp_ValueType else g.ilg.typ_Object),
                             isKnownToBeAttribute=false,
                             securityDecls= emptyILSecurityDecls)
                         .WithLayout(layout)
                         .WithSerializable(isSerializable)
                         .WithSealed(true)
                         .WithEncoding(ILDefaultPInvokeEncoding.Auto)
                         .WithAccess(access)
                         .WithInitSemantics(ILTypeInit.BeforeField)

               let tdef2 = g.EraseClassUnionDef tref tdef cuinfo

               // Discard the user-supplied (i.e. prim-type.fs) implementations of the get_Empty, get_IsEmpty, get_Value and get_None and Some methods.
               // This is because we will replace their implementations by ones that load the unique
               // private static field for lists etc.
               //
               // Also discard the F#-compiler supplied implementation of the Empty, IsEmpty, Value and None properties.
               let tdefDiscards =
                  Some ((fun (md: ILMethodDef) ->
                            (cuinfo.HasHelpers = SpecialFSharpListHelpers && (md.Name = "get_Empty" || md.Name = "Cons" || md.Name = "get_IsEmpty")) ||
                            (cuinfo.HasHelpers = SpecialFSharpOptionHelpers && (md.Name = "get_Value" || md.Name = "get_None" || md.Name = "Some"))),

                        (fun (pd: ILPropertyDef) ->
                            (cuinfo.HasHelpers = SpecialFSharpListHelpers && (pd.Name = "Empty" || pd.Name = "IsEmpty" )) ||
                            (cuinfo.HasHelpers = SpecialFSharpOptionHelpers && (pd.Name = "Value" || pd.Name = "None"))))

               tdef2, tdefDiscards

           | _ -> failwith "??"

        let tdef = tdef.WithHasSecurity(not (List.isEmpty securityAttrs))
        let tdef = tdef.With(securityDecls = secDecls)
        mgbuf.AddTypeDef(tref, tdef, false, false, tdefDiscards)

        // If a non-generic type is written with "static let" and "static do" (i.e. it has a ".cctor")
        // then the code for the .cctor is placed into .cctor for the backing static class for the file.
        // It is not placed in its own .cctor as there is no feasible way for this to be given a coherent
        // order in the sequential initialization of the file.
        //
        // In this case, the .cctor for this type must force the .cctor of the backing static class for the file.
        if tycon.TyparsNoRange.IsEmpty && tycon.MembersOfFSharpTyconSorted |> List.exists (fun vref -> vref.Deref.IsClassConstructor) then
          GenForceWholeFileInitializationAsPartOfCCtor cenv mgbuf lazyInitInfo tref eenv.imports m



/// Generate the type for an F# exception declaration.
and GenExnDef cenv mgbuf eenv m (exnc: Tycon) =
    let g = cenv.g
    let exncref = mkLocalEntityRef exnc
    match exnc.ExceptionInfo with
    | TExnAbbrevRepr _ | TExnAsmRepr _ | TExnNone -> ()
    | TExnFresh _ ->
        let ilThisTy = GenExnType cenv.amap m eenv.tyenv exncref
        let tref = ilThisTy.TypeRef
        let isHidden = IsHiddenTycon eenv.sigToImplRemapInfo exnc
        let access = ComputeTypeAccess tref isHidden
        let reprAccess = ComputeMemberAccess isHidden
        let fspecs = exnc.TrueInstanceFieldsAsList

        let ilMethodDefsForProperties, ilFieldDefs, ilPropertyDefs, fieldNamesAndTypes =
            [ for i, fld in Seq.indexed fspecs do
               let ilPropName = fld.LogicalName
               let ilPropType = GenType cenv.amap m eenv.tyenv fld.FormalType
               let ilMethName = "get_" + fld.LogicalName
               let ilFieldName = ComputeFieldName exnc fld
               let ilMethodDef = mkLdfldMethodDef (ilMethName, reprAccess, false, ilThisTy, ilFieldName, ilPropType)
               let ilFieldDef = mkILInstanceField(ilFieldName, ilPropType, None, ILMemberAccess.Assembly)
               let ilPropDef =
                   ILPropertyDef(name = ilPropName,
                                 attributes = PropertyAttributes.None,
                                 setMethod = None,
                                 getMethod = Some(mkILMethRef(tref, ILCallingConv.Instance, ilMethName, 0, [], ilPropType)),
                                 callingConv = ILThisConvention.Instance,
                                 propertyType = ilPropType,
                                 init = None,
                                 args = [],
                                 customAttrs=mkILCustomAttrs (GenAttrs cenv eenv fld.PropertyAttribs @ [mkCompilationMappingAttrWithSeqNum g (int SourceConstructFlags.Field) i]))
               yield (ilMethodDef, ilFieldDef, ilPropDef, (ilPropName, ilFieldName, ilPropType)) ]
             |> List.unzip4

        let ilCtorDef =
            mkILSimpleStorageCtorWithParamNames(Some g.iltyp_Exception.TypeSpec, ilThisTy, [], ChooseParamNames fieldNamesAndTypes, reprAccess, None, eenv.imports)

        // In compiled code, all exception types get a parameterless constructor for use with XML serialization
        // This does default-initialization of all fields
        let ilCtorDefNoArgs =
            if not (isNil fieldNamesAndTypes) then
                [ mkILSimpleStorageCtor(Some g.iltyp_Exception.TypeSpec, ilThisTy, [], [], reprAccess, None, eenv.imports) ]
            else
                []

        let serializationRelatedMembers =
          // do not emit serialization related members if target framework lacks SerializationInfo or StreamingContext
          match g.iltyp_SerializationInfo, g.iltyp_StreamingContext with
          | Some serializationInfoType, Some streamingContextType ->

            let ilInstrsForSerialization =
                [ mkLdarg0
                  mkLdarg 1us
                  mkLdarg 2us
                  mkNormalCall (mkILCtorMethSpecForTy (g.iltyp_Exception, [serializationInfoType; streamingContextType])) ]
                |> nonBranchingInstrsToCode

            let ilCtorDefForSerialization =
                mkILCtor(ILMemberAccess.Family,
                        [mkILParamNamed("info", serializationInfoType);mkILParamNamed("context", streamingContextType)],
                        mkMethodBody (false, [], 8, ilInstrsForSerialization, None, eenv.imports))

            [ilCtorDefForSerialization]
          | _ -> []

        let ilTypeName = tref.Name

        let ilMethodDefs =
            [ ilCtorDef
              yield! ilCtorDefNoArgs
              yield! serializationRelatedMembers
              yield! ilMethodDefsForProperties

              if cenv.g.langVersion.SupportsFeature(LanguageFeature.BetterExceptionPrinting) &&
                 not (exnc.HasMember g "get_Message" []) &&
                 not (exnc.HasMember g "Message" []) then
                  yield! GenPrintingMethod cenv eenv "get_Message" ilThisTy m ]

        let interfaces = exnc.ImmediateInterfaceTypesOfFSharpTycon |> List.map (GenType cenv.amap m eenv.tyenv)

        let tdef =
          mkILGenericClass
            (ilTypeName, access, [], g.iltyp_Exception,
             interfaces,
             mkILMethods ilMethodDefs,
             mkILFields ilFieldDefs,
             emptyILTypeDefs,
             mkILProperties ilPropertyDefs,
             emptyILEvents,
             mkILCustomAttrs [mkCompilationMappingAttr g (int SourceConstructFlags.Exception)],
             ILTypeInit.BeforeField)

        let tdef = tdef.WithSerializable(true)
        mgbuf.AddTypeDef(tref, tdef, false, false, None)


let CodegenAssembly cenv eenv mgbuf implFiles =
    if not (isNil implFiles) then
        let a, b = List.frontAndBack implFiles
        let eenv = List.fold (GenImplFile cenv mgbuf None) eenv a
        let eenv = GenImplFile cenv mgbuf cenv.opts.mainMethodInfo eenv b

        // Some constructs generate residue types and bindings. Generate these now. They don't result in any
        // top-level initialization code.
        let extraBindings = mgbuf.GrabExtraBindingsToGenerate()
        //printfn "#extraBindings = %d" extraBindings.Length
        if not (isNil extraBindings) then
            let mexpr = TMDefs [ for b in extraBindings -> TMDefLet(b, range0) ]
            let _emptyTopInstrs, _emptyTopCode =
                CodeGenMethod cenv mgbuf ([], "unused", eenv, 0, None, (fun cgbuf eenv ->
                    let lazyInitInfo = ResizeArray()
                    let qname = QualifiedNameOfFile(mkSynId range0 "unused")
                    LocalScope "module" cgbuf (fun (_, endMark) ->
                        let eenv = AddBindingsForModuleDef (AllocTopValWithinExpr cenv cgbuf endMark) eenv.cloc eenv mexpr
                        let _eenvEnv = GenModuleDef cenv cgbuf qname lazyInitInfo eenv mexpr
                        ())), range0)
            //printfn "#_emptyTopInstrs = %d" _emptyTopInstrs.Length
            ()

        mgbuf.AddInitializeScriptsInOrderToEntryPoint(eenv.imports)

//-------------------------------------------------------------------------
// When generating a module we just write into mutable
// structures representing the contents of the module.
//-------------------------------------------------------------------------

let GetEmptyIlxGenEnv (g: TcGlobals) ccu =
    let thisCompLoc = CompLocForCcu ccu
    { tyenv=TypeReprEnv.Empty
      cloc = thisCompLoc
      exitSequel = Return
      valsInScope=ValMap<_>.Empty
      witnessesInScope = EmptyTraitWitnessInfoHashMap g
      suppressWitnesses = false
      someTypeInThisAssembly= g.ilg.typ_Object // dummy value
      isFinalFile = false
      letBoundVars=[]
      liveLocals=IntMap.empty()
      innerVals = []
      sigToImplRemapInfo = [] (* "module remap info" *)
      withinSEH = false
      isInLoop = false
      initLocals = true
      imports = None
    }

type IlxGenResults =
    { ilTypeDefs: ILTypeDef list
      ilAssemAttrs: ILAttribute list
      ilNetModuleAttrs: ILAttribute list
      topAssemblyAttrs: Attribs
      permissionSets: ILSecurityDecl list
      quotationResourceInfo: (ILTypeRef list * byte[]) list }


let GenerateCode (cenv, anonTypeTable, eenv, TypedAssemblyAfterOptimization implFiles, assemAttribs, moduleAttribs) =

    use unwindBuildPhase = PushThreadBuildPhaseUntilUnwind BuildPhase.IlxGen
    let g = cenv.g

    // Generate the implementations into the mgbuf
    let mgbuf = AssemblyBuilder(cenv, anonTypeTable)
    let eenv = { eenv with cloc = CompLocForFragment cenv.opts.fragName cenv.viewCcu }

    // Generate the PrivateImplementationDetails type
    GenTypeDefForCompLoc (cenv, eenv, mgbuf, CompLocForPrivateImplementationDetails eenv.cloc, useHiddenInitCode, [], ILTypeInit.BeforeField, true, (* atEnd= *) true)

    // Generate the whole assembly
    CodegenAssembly cenv eenv mgbuf implFiles

    let ilAssemAttrs = GenAttrs cenv eenv (assemAttribs |> List.filter (fun a -> not(IsAssemblyVersionAttribute g a)))

    let tdefs, reflectedDefinitions = mgbuf.Close()


    // Generate the quotations
    let quotationResourceInfo =
        match reflectedDefinitions with
        | [] -> []
        | _ ->
            let qscope = QuotationTranslator.QuotationGenerationScope.Create (g, cenv.amap, cenv.viewCcu, cenv.tcVal, QuotationTranslator.IsReflectedDefinition.Yes)
            let defns =
              reflectedDefinitions |> List.choose (fun ((methName, v), e) ->
                    try
                      let mbaseR, astExpr = QuotationTranslator.ConvReflectedDefinition qscope methName v e

                      Some(mbaseR, astExpr)
                    with
                    | QuotationTranslator.InvalidQuotedTerm e -> warning e; None)

            let referencedTypeDefs, typeSplices, exprSplices = qscope.Close()

            for _typeSplice, m in typeSplices do
                error(InternalError("A free type variable was detected in a reflected definition", m))

            for _exprSplice, m in exprSplices do
                error(Error(FSComp.SR.ilReflectedDefinitionsCannotUseSliceOperator(), m))

            let defnsResourceBytes = defns |> QuotationPickler.PickleDefns

            [ (referencedTypeDefs, defnsResourceBytes) ]

    let ilNetModuleAttrs = GenAttrs cenv eenv moduleAttribs

    let casApplied = Dictionary<Stamp, bool>()
    let securityAttrs, topAssemblyAttrs = assemAttribs |> List.partition (fun a -> IsSecurityAttribute g cenv.amap casApplied a rangeStartup)
    // remove any security attributes from the top-level assembly attribute list
    let permissionSets = CreatePermissionSets cenv eenv securityAttrs

    { ilTypeDefs= tdefs
      ilAssemAttrs = ilAssemAttrs
      ilNetModuleAttrs = ilNetModuleAttrs
      topAssemblyAttrs = topAssemblyAttrs
      permissionSets = permissionSets
      quotationResourceInfo = quotationResourceInfo }


//-------------------------------------------------------------------------
// For printing values in fsi we want to lookup the value of given vrefs.
// The storage in the eenv says if the vref is stored in a static field.
// If we know how/where the field was generated, then we can lookup via reflection.
//-------------------------------------------------------------------------

open System

/// The lookup* functions are the conversions available from ilreflect.
type ExecutionContext =
    { LookupTypeRef: ILTypeRef -> Type
      LookupType: ILType -> Type }

// A helper to generate a default value for any System.Type. I couldn't find a System.Reflection
// method to do this.
let defaultOf =
    let gminfo =
       lazy
          (match <@@ Unchecked.defaultof<int> @@> with
           | Quotations.Patterns.Call(_, minfo, _) -> minfo.GetGenericMethodDefinition()
           | _ -> failwith "unexpected failure decoding quotation at ilxgen startup")
    fun ty -> gminfo.Value.MakeGenericMethod([| ty |]).Invoke(null, [| |])

/// Top-level val bindings are stored (for example) in static fields.
/// In the FSI case, these fields are be created and initialised, so we can recover the object.
/// IlxGen knows how v was stored, and then ilreflect knows how this storage was generated.
/// IlxGen converts (v: Tast.Val) to AbsIL data structures.
/// Ilreflect converts from AbsIL data structures to emitted Type, FieldInfo, MethodInfo etc.
let LookupGeneratedValue (amap: ImportMap) (ctxt: ExecutionContext) eenv (v: Val) =
  try
    // Convert the v.Type into a System.Type according to ilxgen and ilreflect.
    let objTyp() =
        let ilTy = GenType amap v.Range TypeReprEnv.Empty v.Type
        ctxt.LookupType ilTy
    // Lookup the compiled v value (as an object).
    match StorageForVal amap.g v.Range v eenv with
      | StaticPropertyWithField (fspec, _, hasLiteralAttr, ilContainerTy, _, _, ilGetterMethRef, _, _) ->
          let obj =
              if hasLiteralAttr then
                  let staticTy = ctxt.LookupTypeRef fspec.DeclaringTypeRef
                  // Checked: This FieldInfo (FieldBuilder) supports GetValue().
                  staticTy.GetField(fspec.Name).GetValue(null: obj)
              else
                  let staticTy = ctxt.LookupTypeRef ilContainerTy.TypeRef
                  // We can't call .Invoke on the ILMethodRef's MethodInfo,
                  // because it is the MethodBuilder and that does not support Invoke.
                  // Rather, we look for the getter MethodInfo from the built type and .Invoke on that.
                  let methInfo = staticTy.GetMethod(ilGetterMethRef.Name, BindingFlags.Static ||| BindingFlags.Public ||| BindingFlags.NonPublic)
                  methInfo.Invoke(null, null)
          Some (obj, objTyp())

      | StaticProperty (ilGetterMethSpec, _) ->
          let obj =
              let staticTy = ctxt.LookupTypeRef ilGetterMethSpec.MethodRef.DeclaringTypeRef
              // We can't call .Invoke on the ILMethodRef's MethodInfo,
              // because it is the MethodBuilder and that does not support Invoke.
              // Rather, we look for the getter MethodInfo from the built type and .Invoke on that.
              let methInfo = staticTy.GetMethod(ilGetterMethSpec.Name, BindingFlags.Static ||| BindingFlags.Public ||| BindingFlags.NonPublic)
              methInfo.Invoke(null, null)
          Some (obj, objTyp())

      | Null ->
          Some (null, objTyp())
      | Local _ -> None
      | Method _ -> None
      | Arg _ -> None
      | Env _ -> None
  with
    e ->
#if DEBUG
      printf "ilxGen.LookupGeneratedValue for v=%s caught exception:\n%A\n\n" v.LogicalName e
#endif
      None

// Invoke the set_Foo method for a declaration with a value. Used to create variables with values programatically in fsi.exe.
let SetGeneratedValue (ctxt: ExecutionContext) (g: TcGlobals) eenv isForced (v: Val) (value: obj) =
  try
    match StorageForVal g v.Range v eenv with
      | StaticPropertyWithField (fspec, _, hasLiteralAttr, _, _, _, _f, ilSetterMethRef, _) ->
          if not hasLiteralAttr && (v.IsMutable || isForced) then
              if isForced then
                  let staticTy = ctxt.LookupTypeRef fspec.DeclaringTypeRef

                  let fieldInfo = staticTy.GetField(fspec.Name, BindingFlags.Static ||| BindingFlags.Public ||| BindingFlags.NonPublic)
                  fieldInfo.SetValue(null, value)
              else
                  let staticTy = ctxt.LookupTypeRef ilSetterMethRef.DeclaringTypeRef

                  let methInfo = staticTy.GetMethod(ilSetterMethRef.Name, BindingFlags.Static ||| BindingFlags.Public ||| BindingFlags.NonPublic)
                  methInfo.Invoke (null, [| value |]) |> ignore
      | _ -> ()
  with
    e ->
#if DEBUG
      printf "ilxGen.SetGeneratedValue for v=%s caught exception:\n%A\n\n" v.LogicalName e
#endif
      ()

// Invoke the set_Foo method for a declaration with a default/null value. Used to release storage in fsi.exe
let ClearGeneratedValue (ctxt: ExecutionContext) (g: TcGlobals) eenv (v: Val) =
  try
    match StorageForVal g v.Range v eenv with
      | StaticPropertyWithField (fspec, _, hasLiteralAttr, _, _, _, _ilGetterMethRef, _ilSetterMethRef, _) ->
          if not hasLiteralAttr && v.IsMutable then
              let ty = ctxt.LookupType fspec.ActualType
              SetGeneratedValue ctxt g eenv false v (defaultOf ty)
      | _ -> ()
  with
    e ->
#if DEBUG
      printf "ilxGen.ClearGeneratedValue for v=%s caught exception:\n%A\n\n" v.LogicalName e
#endif
      ()

/// The published API from the ILX code generator
type IlxAssemblyGenerator(amap: ImportMap, tcGlobals: TcGlobals, tcVal: ConstraintSolver.TcValF, ccu: CcuThunk) =

    // The incremental state held by the ILX code generator
    let mutable ilxGenEnv = GetEmptyIlxGenEnv tcGlobals ccu
    let anonTypeTable = AnonTypeGenerationTable()
    // Dictionaries are safe here as they will only be used during the codegen stage - will happen on a single thread.
    let intraAssemblyInfo = { StaticFieldInfo = Dictionary<_, _>(HashIdentity.Structural) }
    let casApplied = Dictionary<Stamp, bool>()

    /// Register a set of referenced assemblies with the ILX code generator
    member _.AddExternalCcus ccus =
        ilxGenEnv <- AddExternalCcusToIlxGenEnv amap tcGlobals ilxGenEnv ccus

    /// Register a fragment of the current assembly with the ILX code generator. If 'isIncrementalFragment' is true then the input
    /// is assumed to be a fragment 'typed' into FSI.EXE, otherwise the input is assumed to be the result of a '#load'
    member _.AddIncrementalLocalAssemblyFragment (isIncrementalFragment, fragName, typedImplFiles) =
        ilxGenEnv <- AddIncrementalLocalAssemblyFragmentToIlxGenEnv (amap, isIncrementalFragment, tcGlobals, ccu, fragName, intraAssemblyInfo, ilxGenEnv, typedImplFiles)

    /// Generate ILX code for an assembly fragment
    member _.GenerateCode (codeGenOpts, typedAssembly: TypedAssemblyAfterOptimization, assemAttribs, moduleAttribs) =
        let namedDebugPointsForInlinedCode =
            let (TypedAssemblyAfterOptimization impls) = typedAssembly
            [| for impl in impls do
                  let (TImplFile(namedDebugPointsForInlinedCode=dps)) = impl.ImplFile
                  for KeyValue(k,v) in dps do
                      yield (k,v) |]
            |> Map
        let cenv: cenv =
            { g=tcGlobals
              tcVal = tcVal
              viewCcu = ccu
              ilUnitTy = None
              namedDebugPointsForInlinedCode = namedDebugPointsForInlinedCode
              amap = amap
              casApplied = casApplied
              intraAssemblyInfo = intraAssemblyInfo
              opts = codeGenOpts
              optimizeDuringCodeGen = (fun _flag expr -> expr)
              stackGuard = StackGuard(IlxGenStackGuardDepth) }
        GenerateCode (cenv, anonTypeTable, ilxGenEnv, typedAssembly, assemAttribs, moduleAttribs)

    /// Invert the compilation of the given value and clear the storage of the value
    member _.ClearGeneratedValue (ctxt, v) = ClearGeneratedValue ctxt tcGlobals ilxGenEnv v

    /// Invert the compilation of the given value and set the storage of the value, even if it is immutable
    member _.ForceSetGeneratedValue (ctxt, v, value: obj) = SetGeneratedValue ctxt tcGlobals ilxGenEnv true v value

    /// Invert the compilation of the given value and return its current dynamic value and its compiled System.Type
    member _.LookupGeneratedValue (ctxt, v) = LookupGeneratedValue amap ctxt ilxGenEnv v<|MERGE_RESOLUTION|>--- conflicted
+++ resolved
@@ -7968,15 +7968,11 @@
         // DebugDisplayAttribute gets copied to the subtypes generated as part of DU compilation
         let debugDisplayAttrs, normalAttrs = tycon.Attribs |> List.partition (IsMatchingFSharpAttribute g g.attrib_DebuggerDisplayAttribute)
         let securityAttrs, normalAttrs = normalAttrs |> List.partition (fun a -> IsSecurityAttribute g cenv.amap cenv.casApplied a m)
-<<<<<<< HEAD
         let generateDebugDisplayAttribute =
             not g.useReflectionFreeCodeGen &&
-            not g.compilingFslib &&
+            not g.compilingFSharpCore &&
             tycon.IsUnionTycon &&
             isNil debugDisplayAttrs
-=======
-        let generateDebugDisplayAttribute = not g.compilingFSharpCore && tycon.IsUnionTycon && isNil debugDisplayAttrs
->>>>>>> 01e5bbb5
 
         let generateDebugProxies =
             not (tyconRefEq g tcref g.unit_tcr_canon) &&
