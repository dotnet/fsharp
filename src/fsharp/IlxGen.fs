// Copyright (c) Microsoft Corporation. All Rights Reserved. See License.txt in the project root for license information.

/// The ILX generator.
module internal FSharp.Compiler.IlxGen

open System.IO
open System.Reflection
open System.Collections.Generic

open FSharp.Compiler.IO
open Internal.Utilities
open Internal.Utilities.Collections
open Internal.Utilities.Library
open Internal.Utilities.Library.Extras

open FSharp.Compiler
open FSharp.Compiler.AbstractIL.IL
open FSharp.Compiler.AbstractIL.BinaryConstants
open FSharp.Compiler.AbstractIL.ILX
open FSharp.Compiler.AbstractIL.ILX.Types
open FSharp.Compiler.AttributeChecking
open FSharp.Compiler.CompilerGlobalState
open FSharp.Compiler.ErrorLogger
open FSharp.Compiler.Features
open FSharp.Compiler.Infos
open FSharp.Compiler.Import
open FSharp.Compiler.LowerCallsAndSeqs
open FSharp.Compiler.LowerStateMachines
open FSharp.Compiler.Syntax
open FSharp.Compiler.Syntax.PrettyNaming
open FSharp.Compiler.SyntaxTreeOps
open FSharp.Compiler.TcGlobals
open FSharp.Compiler.Text.Range
open FSharp.Compiler.Text
open FSharp.Compiler.Text.LayoutRender
open FSharp.Compiler.Xml
open FSharp.Compiler.TypedTree
open FSharp.Compiler.TypedTreeBasics
open FSharp.Compiler.TypedTreeOps
open FSharp.Compiler.TypedTreeOps.DebugPrint
open FSharp.Compiler.TypeRelations

let IlxGenStackGuardDepth = StackGuard.GetDepthOption "IlxGen"

let IsNonErasedTypar (tp: Typar) =
    not tp.IsErased

let DropErasedTypars (tps: Typar list) =
    tps |> List.filter IsNonErasedTypar

let DropErasedTyargs tys =
    tys |> List.filter (fun ty -> match ty with TType_measure _ -> false | _ -> true)

let AddNonUserCompilerGeneratedAttribs (g: TcGlobals) (mdef: ILMethodDef) =
    g.AddMethodGeneratedAttributes mdef

let debugDisplayMethodName = "__DebugDisplay"

let useHiddenInitCode = true

let iLdcZero = AI_ldc (DT_I4, ILConst.I4 0)

let iLdcInt64 i = AI_ldc (DT_I8, ILConst.I8 i)

let iLdcDouble i = AI_ldc (DT_R8, ILConst.R8 i)

let iLdcSingle i = AI_ldc (DT_R4, ILConst.R4 i)

/// Make a method that simply loads a field
let mkLdfldMethodDef (ilMethName, reprAccess, isStatic, ilTy, ilFieldName, ilPropType) =
   let ilFieldSpec = mkILFieldSpecInTy(ilTy, ilFieldName, ilPropType)
   let ilReturn = mkILReturn ilPropType
   let ilMethodDef =
       if isStatic then
           let body = mkMethodBody(true, [], 2, nonBranchingInstrsToCode [mkNormalLdsfld ilFieldSpec], None, None)
           mkILNonGenericStaticMethod (ilMethName, reprAccess, [], ilReturn, body)
       else
           let body = mkMethodBody (true, [], 2, nonBranchingInstrsToCode [ mkLdarg0; mkNormalLdfld ilFieldSpec], None, None)
           mkILNonGenericInstanceMethod (ilMethName, reprAccess, [], ilReturn, body)
   ilMethodDef.WithSpecialName

/// Choose the constructor parameter names for fields
let ChooseParamNames fieldNamesAndTypes =
    let takenFieldNames = fieldNamesAndTypes |> List.map p23 |> Set.ofList

    fieldNamesAndTypes
    |> List.map (fun (ilPropName, ilFieldName, ilPropType) ->
        let lowerPropName = String.uncapitalize ilPropName
        let ilParamName = if takenFieldNames.Contains lowerPropName then ilPropName else lowerPropName
        ilParamName, ilFieldName, ilPropType)

/// Approximation for purposes of optimization and giving a warning when compiling definition-only files as EXEs
let rec CheckCodeDoesSomething (code: ILCode) =
    code.Instrs |> Array.exists (function AI_ldnull | AI_nop | AI_pop | I_ret | I_seqpoint _ -> false | _ -> true)

/// Choose the field names for variables captured by closures
let ChooseFreeVarNames takenNames ts =
    let tns = List.map (fun t -> (t, None)) ts
    let rec chooseName names (t, nOpt) =
        let tn = match nOpt with None -> t | Some n -> t + string n
        if Zset.contains tn names then
          chooseName names (t, Some(match nOpt with None -> 0 | Some n -> (n+1)))
        else
          let names = Zset.add tn names
          tn, names

    let names = Zset.empty String.order |> Zset.addList takenNames
    let ts, _names = List.mapFold chooseName names tns
    ts

/// We can't tailcall to methods taking byrefs. This helper helps search for them
let rec IsILTypeByref inp =
    match inp with 
    | ILType.Byref _ -> true
    | ILType.Modified(_, _, nestedTy) -> IsILTypeByref nestedTy
    | _ -> false

let mainMethName = CompilerGeneratedName "main"

/// Used to query custom attributes when emitting COM interop code.
type AttributeDecoder(namedArgs) =

    let nameMap = namedArgs |> List.map (fun (AttribNamedArg(s, _, _, c)) -> s, c) |> NameMap.ofList
    let findConst x = match NameMap.tryFind x nameMap with | Some(AttribExpr(_, Expr.Const (c, _, _))) -> Some c | _ -> None
    let findAppTr x = match NameMap.tryFind x nameMap with | Some(AttribExpr(_, Expr.App (_, _, [TType_app(tr, _, _)], _, _))) -> Some tr | _ -> None

    member _.FindInt16 x dflt = match findConst x with | Some(Const.Int16 x) -> x | _ -> dflt

    member _.FindInt32 x dflt = match findConst x with | Some(Const.Int32 x) -> x | _ -> dflt

    member _.FindBool x dflt = match findConst x with | Some(Const.Bool x) -> x | _ -> dflt

    member _.FindString x dflt = match findConst x with | Some(Const.String x) -> x | _ -> dflt

    member _.FindTypeName x dflt = match findAppTr x with | Some tr -> tr.DisplayName | _ -> dflt

//--------------------------------------------------------------------------
// Statistics
//--------------------------------------------------------------------------

let mutable reports = (fun _ -> ())

let AddReport f =
    let old = reports
    reports <- (fun oc -> old oc; f oc)

let ReportStatistics (oc: TextWriter) =
    reports oc

let NewCounter nm =
    let mutable count = 0
    AddReport (fun oc -> if count <> 0 then oc.WriteLine (string count + " " + nm))
    (fun () -> count <- count + 1)

let CountClosure = NewCounter "closures"

let CountMethodDef = NewCounter "IL method definitions corresponding to values"

let CountStaticFieldDef = NewCounter "IL field definitions corresponding to values"

let CountCallFuncInstructions = NewCounter "callfunc instructions (indirect calls)"

/// Non-local information related to internals of code generation within an assembly
type IlxGenIntraAssemblyInfo =
    {
      /// A table recording the generated name of the static backing fields for each mutable top level value where
      /// we may need to take the address of that value, e.g. static mutable module-bound values which are structs. These are
      /// only accessible intra-assembly. Across assemblies, taking the address of static mutable module-bound values is not permitted.
      /// The key to the table is the method ref for the property getter for the value, which is a stable name for the Val's
      /// that come from both the signature and the implementation.
      StaticFieldInfo: Dictionary<ILMethodRef, ILFieldSpec>
    }

/// Helper to make sure we take tailcalls in some situations
type FakeUnit = | Fake

/// Indicates how the generated IL code is ultimately emitted
type IlxGenBackend =
    /// Indicates we are emitting code for ilwrite
    | IlWriteBackend

    /// Indicates we are emitting code for Reflection.Emit in F# Interactive.
    | IlReflectBackend

[<NoEquality; NoComparison>]
type IlxGenOptions =
    {
      /// Indicates the "fragment name" for the part of the assembly we are emitting, particularly for incremental
      /// emit using Reflection.Emit in F# Interactive.
      fragName: string

      /// Indicates if we are generating filter blocks
      generateFilterBlocks: bool

      /// Indicates if we are working around historical Reflection.Emit bugs
      workAroundReflectionEmitBugs: bool

      /// Indicates if we should/shouldn't emit constant arrays as static data blobs
      emitConstantArraysUsingStaticDataBlobs: bool

      /// If this is set, then the last module becomes the "main" module and its toplevel bindings are executed at startup
      mainMethodInfo: Attribs option

      /// Indicates if local optimizations are on
      localOptimizationsEnabled: bool

      /// Indicates if we are generating debug symbols
      generateDebugSymbols: bool

      /// Indicates that FeeFee debug values should be emitted as value 100001 for
      /// easier detection in debug output
      testFlagEmitFeeFeeAs100001: bool

      ilxBackend: IlxGenBackend

      /// Indicates the code is being generated in FSI.EXE and is executed immediately after code generation
      /// This includes all interactively compiled code, including #load, definitions, and expressions
      isInteractive: bool

      /// Indicates the code generated is an interactive 'it' expression. We generate a setter to allow clearing of the underlying
      /// storage, even though 'it' is not logically mutable
      isInteractiveItExpr: bool

      /// Whenever possible, use callvirt instead of call
      alwaysCallVirt: bool
    }

/// Compilation environment for compiling a fragment of an assembly
[<NoEquality; NoComparison>]
type cenv =
    {
      /// The TcGlobals for the compilation
      g: TcGlobals

      /// The ImportMap for reading IL
      amap: ImportMap

      /// A callback for TcVal in the typechecker.  Used to generalize values when finding witnesses.
      /// It is unfortunate this is needed but it is until we supply witnesses through the compilation.
      tcVal: ConstraintSolver.TcValF

      /// The TAST for the assembly being emitted
      viewCcu: CcuThunk

      /// Collection of all debug points available for inlined code
      namedDebugPointsForInlinedCode: Map<NamedDebugPointKey, range>

      /// The options for ILX code generation
      opts: IlxGenOptions

      /// Cache the generation of the "unit" type
      mutable ilUnitTy: ILType option

      /// Other information from the emit of this assembly
      intraAssemblyInfo: IlxGenIntraAssemblyInfo

      /// Cache methods with SecurityAttribute applied to them, to prevent unnecessary calls to ExistsInEntireHierarchyOfType
      casApplied: Dictionary<Stamp, bool>

      /// Used to apply forced inlining optimizations to witnesses generated late during codegen
      mutable optimizeDuringCodeGen: bool -> Expr -> Expr

      /// Guard the stack and move to a new one if necessary
      mutable stackGuard: StackGuard

    }

    override _.ToString() = "<cenv>"


let mkTypeOfExpr cenv m ilty =
    let g = cenv.g
    mkAsmExpr ([ mkNormalCall (mspec_Type_GetTypeFromHandle g) ], [],
                   [mkAsmExpr ([ I_ldtoken (ILToken.ILType ilty) ], [], [], [g.system_RuntimeTypeHandle_ty], m)],
                   [g.system_Type_ty], m)

let mkGetNameExpr cenv (ilt: ILType) m =
    mkAsmExpr ([I_ldstr ilt.BasicQualifiedName], [], [], [cenv.g.string_ty], m)

let useCallVirt cenv boxity (mspec: ILMethodSpec) isBaseCall =
    cenv.opts.alwaysCallVirt &&
    (boxity = AsObject) &&
    not mspec.CallingConv.IsStatic &&
    not isBaseCall

/// Describes where items are to be placed within the generated IL namespace/typespace.
/// This should be cleaned up.
type CompileLocation =
    { Scope: ILScopeRef

      TopImplQualifiedName: string

      Namespace: string option

      Enclosing: string list

      QualifiedNameOfFile: string
    }

//--------------------------------------------------------------------------
// Access this and other assemblies
//--------------------------------------------------------------------------

let mkTopName ns n = String.concat "." (match ns with Some x -> [x;n] | None -> [n])

let CompLocForFragment fragName (ccu: CcuThunk) =
   { QualifiedNameOfFile = fragName
     TopImplQualifiedName = fragName
     Scope = ccu.ILScopeRef
     Namespace = None
     Enclosing = []}

let CompLocForCcu (ccu: CcuThunk) = CompLocForFragment ccu.AssemblyName ccu

let CompLocForSubModuleOrNamespace cloc (submod: ModuleOrNamespace) =
    let n = submod.CompiledName
    match submod.ModuleOrNamespaceType.ModuleOrNamespaceKind with
    | FSharpModuleWithSuffix | ModuleOrType -> { cloc with Enclosing= cloc.Enclosing @ [n]}
    | Namespace -> {cloc with Namespace=Some (mkTopName cloc.Namespace n)}

let CompLocForFixedPath fragName qname (CompPath(sref, cpath)) =
    let ns, t = List.takeUntil (fun (_, mkind) -> mkind <> Namespace) cpath
    let ns = List.map fst ns
    let ns = textOfPath ns
    let encl = t |> List.map (fun (s, _)-> s)
    let ns = if ns = "" then None else Some ns
    { QualifiedNameOfFile = fragName
      TopImplQualifiedName = qname
      Scope = sref
      Namespace = ns
      Enclosing = encl }

let CompLocForFixedModule fragName qname (mspec: ModuleOrNamespace) =
   let cloc = CompLocForFixedPath fragName qname mspec.CompilationPath
   let cloc = CompLocForSubModuleOrNamespace cloc mspec
   cloc

let NestedTypeRefForCompLoc cloc n =
    match cloc.Enclosing with
    | [] ->
        let tyname = mkTopName cloc.Namespace n
        mkILTyRef(cloc.Scope, tyname)
    | h :: t -> mkILNestedTyRef(cloc.Scope, mkTopName cloc.Namespace h :: t, n)

let CleanUpGeneratedTypeName (nm: string) =
    if nm.IndexOfAny IllegalCharactersInTypeAndNamespaceNames = -1 then
        nm
    else
        (nm, IllegalCharactersInTypeAndNamespaceNames) ||> Array.fold (fun nm c -> nm.Replace(string c, "-"))

let TypeNameForInitClass cloc =
    "<StartupCode$" + (CleanUpGeneratedTypeName cloc.QualifiedNameOfFile) + ">.$" + cloc.TopImplQualifiedName

let TypeNameForImplicitMainMethod cloc =
    TypeNameForInitClass cloc + "$Main"

let TypeNameForPrivateImplementationDetails cloc =
    "<PrivateImplementationDetails$" + (CleanUpGeneratedTypeName cloc.QualifiedNameOfFile) + ">"

let CompLocForInitClass cloc =
    {cloc with Enclosing=[TypeNameForInitClass cloc]; Namespace=None}

let CompLocForImplicitMainMethod cloc =
    {cloc with Enclosing=[TypeNameForImplicitMainMethod cloc]; Namespace=None}

let CompLocForPrivateImplementationDetails cloc =
    {cloc with
        Enclosing=[TypeNameForPrivateImplementationDetails cloc]; Namespace=None}

/// Compute an ILTypeRef for a CompilationLocation
let rec TypeRefForCompLoc cloc =
    match cloc.Enclosing with
    | [] ->
      mkILTyRef(cloc.Scope, TypeNameForPrivateImplementationDetails cloc)
    | [h] ->
      let tyname = mkTopName cloc.Namespace h
      mkILTyRef(cloc.Scope, tyname)
    | _ ->
      let encl, n = List.frontAndBack cloc.Enclosing
      NestedTypeRefForCompLoc {cloc with Enclosing=encl} n

/// Compute an ILType for a CompilationLocation for a non-generic type
let mkILTyForCompLoc cloc = mkILNonGenericBoxedTy (TypeRefForCompLoc cloc)

let ComputeMemberAccess hidden = if hidden then ILMemberAccess.Assembly else ILMemberAccess.Public

// Under --publicasinternal change types from Public to Private (internal for types)
let ComputePublicTypeAccess() = ILTypeDefAccess.Public

let ComputeTypeAccess (tref: ILTypeRef) hidden =
    match tref.Enclosing with
    | [] -> if hidden then ILTypeDefAccess.Private else ComputePublicTypeAccess()
    | _ -> ILTypeDefAccess.Nested (ComputeMemberAccess hidden)

//--------------------------------------------------------------------------
// TypeReprEnv
//--------------------------------------------------------------------------

/// Indicates how type parameters are mapped to IL type variables
[<NoEquality; NoComparison>]
type TypeReprEnv(reprs: Map<Stamp, uint16>, count: int, templateReplacement: (TyconRef * ILTypeRef * Typars * TyparInst) option) =

    static let empty = TypeReprEnv(count = 0, reprs = Map.empty, templateReplacement = None)

    /// Get the template replacement information used when using struct types for state machines based on a "template" struct
    member _.TemplateReplacement = templateReplacement

    member _.WithTemplateReplacement(tcref, ilCloTyRef, cloFreeTyvars, templateTypeInst) =
        TypeReprEnv(reprs, count, Some (tcref, ilCloTyRef, cloFreeTyvars, templateTypeInst)) 

    /// Lookup a type parameter
    member _.Item (tp: Typar, m: range) =
        try reprs.[tp.Stamp]
        with :? KeyNotFoundException ->
          errorR(InternalError("Undefined or unsolved type variable: " + showL(typarL tp), m))
          // Random value for post-hoc diagnostic analysis on generated tree *
          uint16 666

    /// Add an additional type parameter to the environment. If the parameter is a units-of-measure parameter
    /// then it is ignored, since it doesn't correspond to a .NET type parameter.
    member tyenv.AddOne (tp: Typar) =
        if IsNonErasedTypar tp then
            TypeReprEnv(reprs.Add (tp.Stamp, uint16 count), count + 1, templateReplacement)
        else
            tyenv

    /// Add multiple additional type parameters to the environment.
    member tyenv.Add tps =
        (tyenv, tps) ||> List.fold (fun tyenv tp -> tyenv.AddOne tp)

    /// Get the count of the non-erased type parameters in scope.
    member _.Count = count

    /// Get the empty environment, where no type parameters are in scope.
    static member Empty = empty

    /// Reset to the empty environment, where no type parameters are in scope.
    member eenv.ResetTypars() =
        TypeReprEnv(count = 0, reprs = Map.empty, templateReplacement = eenv.TemplateReplacement)

    /// Get the environment for a fixed set of type parameters
    member eenv.ForTypars tps =
        eenv.ResetTypars().Add tps

    /// Get the environment for within a type definition
    member eenv.ForTycon (tycon: Tycon) =
        eenv.ForTypars tycon.TyparsNoRange

    /// Get the environment for generating a reference to items within a type definition
    member eenv.ForTyconRef (tycon: TyconRef) =
        eenv.ForTycon tycon.Deref

//--------------------------------------------------------------------------
// Generate type references
//--------------------------------------------------------------------------

/// Get the ILTypeRef or other representation information for a type
let GenTyconRef (tcref: TyconRef) =
    assert(not tcref.IsTypeAbbrev)
    tcref.CompiledRepresentation

type VoidNotOK =
    | VoidNotOK
    | VoidOK

#if DEBUG
let voidCheck m g permits ty =
   if permits=VoidNotOK && isVoidTy g ty then
       error(InternalError("System.Void unexpectedly detected in IL code generation. This should not occur.", m))
#endif

/// When generating parameter and return types generate precise .NET IL pointer types.
/// These can't be generated for generic instantiations, since .NET generics doesn't
/// permit this. But for 'naked' values (locals, parameters, return values etc.) machine
/// integer values and native pointer values are compatible (though the code is unverifiable).
type PtrsOK =
    | PtrTypesOK
    | PtrTypesNotOK

let GenReadOnlyAttributeIfNecessary (g: TcGlobals) ty =
    let add = isInByrefTy g ty && g.attrib_IsReadOnlyAttribute.TyconRef.CanDeref
    if add then
        let attr = mkILCustomAttribute (g.attrib_IsReadOnlyAttribute.TypeRef, [], [], [])
        Some attr
    else
        None

/// Generate "modreq([mscorlib]System.Runtime.InteropServices.InAttribute)" on inref types.
let GenReadOnlyModReqIfNecessary (g: TcGlobals) ty ilTy =
    let add = isInByrefTy g ty && g.attrib_InAttribute.TyconRef.CanDeref
    if add then
        ILType.Modified(true, g.attrib_InAttribute.TypeRef, ilTy)
    else
        ilTy

let rec GenTypeArgAux amap m tyenv tyarg =
    GenTypeAux amap m tyenv VoidNotOK PtrTypesNotOK tyarg

and GenTypeArgsAux amap m tyenv tyargs =
    List.map (GenTypeArgAux amap m tyenv) (DropErasedTyargs tyargs)

and GenTyAppAux amap m tyenv repr tinst =
    match repr with
    | CompiledTypeRepr.ILAsmOpen ty ->
        let ilTypeInst = GenTypeArgsAux amap m tyenv tinst
        let ty = instILType ilTypeInst ty
        ty
    | CompiledTypeRepr.ILAsmNamed (tref, boxity, ilTypeOpt) ->
        GenILTyAppAux amap m tyenv (tref, boxity, ilTypeOpt) tinst

and GenILTyAppAux amap m tyenv (tref, boxity, ilTypeOpt) tinst =
    match ilTypeOpt with
    | None ->
        let ilTypeInst = GenTypeArgsAux amap m tyenv tinst
        mkILTy boxity (mkILTySpec (tref, ilTypeInst))
    | Some ilType ->
        ilType // monomorphic types include a cached ilType to avoid reallocation of an ILType node

and GenNamedTyAppAux (amap: ImportMap) m (tyenv: TypeReprEnv) ptrsOK tcref tinst =
    let g = amap.g
    match tyenv.TemplateReplacement with
    | Some (tcref2, ilCloTyRef, cloFreeTyvars, _) when tyconRefEq g tcref tcref2 -> 
        let cloInst = List.map mkTyparTy cloFreeTyvars
        let ilTypeInst = GenTypeArgsAux amap m tyenv cloInst
        mkILValueTy ilCloTyRef ilTypeInst
    | _ ->
    let tinst = DropErasedTyargs tinst
    // See above note on ptrsOK
    if ptrsOK = PtrTypesOK && tyconRefEq g tcref g.nativeptr_tcr && (freeInTypes CollectTypars tinst).FreeTypars.IsEmpty then
        GenNamedTyAppAux amap m tyenv ptrsOK g.ilsigptr_tcr tinst
    else
#if !NO_EXTENSIONTYPING
        match tcref.TypeReprInfo with
        // Generate the base type, because that is always the representation of the erased type, unless the assembly is being injected
        | TProvidedTypeRepr info when info.IsErased ->
            GenTypeAux amap m tyenv VoidNotOK ptrsOK (info.BaseTypeForErased (m, g.obj_ty))
        | _ ->
#endif
            GenTyAppAux amap m tyenv (GenTyconRef tcref) tinst

and GenTypeAux amap m (tyenv: TypeReprEnv) voidOK ptrsOK ty =
    let g = amap.g
#if DEBUG
    voidCheck m g voidOK ty
#else
    ignore voidOK
#endif
    match stripTyEqnsAndMeasureEqns g ty with
<<<<<<< HEAD
    | TType_app (tcref, tinst, _nullness) ->
=======
    | TType_app (tcref, tinst) ->
>>>>>>> a9cb7dad
        GenNamedTyAppAux amap m tyenv ptrsOK tcref tinst

    | TType_tuple (tupInfo, args) ->
        GenTypeAux amap m tyenv VoidNotOK ptrsOK (mkCompiledTupleTy g (evalTupInfoIsStruct tupInfo) args)

<<<<<<< HEAD
    | TType_fun (dty, returnTy, _nullness) ->
        EraseClosures.mkILFuncTy g.ilxPubCloEnv  (GenTypeArgAux amap m tyenv dty) (GenTypeArgAux amap m tyenv returnTy)
=======
    | TType_fun (dty, returnTy) ->
        EraseClosures.mkILFuncTy g.ilxPubCloEnv (GenTypeArgAux amap m tyenv dty) (GenTypeArgAux amap m tyenv returnTy)
>>>>>>> a9cb7dad

    | TType_anon (anonInfo, tinst) ->
        let tref = anonInfo.ILTypeRef
        let boxity = if evalAnonInfoIsStruct anonInfo then ILBoxity.AsValue else ILBoxity.AsObject
        GenILTyAppAux amap m tyenv (tref, boxity, None) tinst

    | TType_ucase (ucref, args) ->
        let cuspec, idx = GenUnionCaseSpec amap m tyenv ucref args
        EraseUnions.GetILTypeForAlternative cuspec idx

    | TType_forall (tps, tau) ->
        let tps = DropErasedTypars tps
        if tps.IsEmpty then GenTypeAux amap m tyenv VoidNotOK ptrsOK tau
        else EraseClosures.mkILTyFuncTy g.ilxPubCloEnv

    | TType_var (tp, _nullness) -> mkILTyvarTy tyenv.[tp, m]

    | TType_measure _ -> g.ilg.typ_Int32

//--------------------------------------------------------------------------
// Generate ILX references to closures, classunions etc. given a tyenv
//--------------------------------------------------------------------------

and GenUnionCaseRef (amap: ImportMap) m tyenv i (fspecs: RecdField[]) =
    let g = amap.g
    fspecs |> Array.mapi (fun j fspec ->
        let ilFieldDef = mkILInstanceField(fspec.LogicalName, GenType amap m tyenv fspec.FormalType, None, ILMemberAccess.Public)
        // These properties on the "field" of an alternative end up going on a property generated by cu_erase.fs
        IlxUnionCaseField
          (ilFieldDef.With(customAttrs = mkILCustomAttrs [(mkCompilationMappingAttrWithVariantNumAndSeqNum g (int SourceConstructFlags.Field) i j )])))


and GenUnionRef (amap: ImportMap) m (tcref: TyconRef) =
    let g = amap.g
    let tycon = tcref.Deref
    assert(not tycon.IsTypeAbbrev)
    match tycon.UnionTypeInfo with
    | ValueNone -> failwith "GenUnionRef m"
    | ValueSome funion ->
      cached funion.CompiledRepresentation (fun () ->
          let tyenvinner = TypeReprEnv.Empty.ForTycon tycon
          match tcref.CompiledRepresentation with
          | CompiledTypeRepr.ILAsmOpen _ -> failwith "GenUnionRef m: unexpected ASM tyrep"
          | CompiledTypeRepr.ILAsmNamed (tref, _, _) ->
              let alternatives =
                  tycon.UnionCasesArray |> Array.mapi (fun i cspec ->
                      { altName=cspec.CompiledName
                        altCustomAttrs=emptyILCustomAttrs
                        altFields=GenUnionCaseRef amap m tyenvinner i cspec.RecdFieldsArray })
              let nullPermitted = IsUnionTypeWithNullAsTrueValue g tycon
              let hasHelpers = ComputeUnionHasHelpers g tcref
              let boxity = (if tcref.IsStructOrEnumTycon then ILBoxity.AsValue else ILBoxity.AsObject)
              IlxUnionRef(boxity, tref, alternatives, nullPermitted, hasHelpers))

and ComputeUnionHasHelpers g (tcref: TyconRef) =
    if tyconRefEq g tcref g.unit_tcr_canon then NoHelpers
    elif tyconRefEq g tcref g.list_tcr_canon then SpecialFSharpListHelpers
    elif tyconRefEq g tcref g.option_tcr_canon then SpecialFSharpOptionHelpers
    else
     match TryFindFSharpAttribute g g.attrib_DefaultAugmentationAttribute tcref.Attribs with
     | Some(Attrib(_, _, [ AttribBoolArg b ], _, _, _, _)) ->
         if b then AllHelpers else NoHelpers
     | Some (Attrib(_, _, _, _, _, _, m)) ->
         errorR(Error(FSComp.SR.ilDefaultAugmentationAttributeCouldNotBeDecoded(), m))
         AllHelpers
     | _ ->
         AllHelpers (* not hiddenRepr *)

and GenUnionSpec amap m tyenv tcref tyargs =
    let curef = GenUnionRef amap m tcref
    let tinst = GenTypeArgs amap m tyenv tyargs
    IlxUnionSpec(curef, tinst)

and GenUnionCaseSpec amap m tyenv (ucref: UnionCaseRef) tyargs =
    let cuspec = GenUnionSpec amap m tyenv ucref.TyconRef tyargs
    cuspec, ucref.Index

and GenType amap m tyenv ty =
    GenTypeAux amap m tyenv VoidNotOK PtrTypesNotOK ty

and GenTypes amap m tyenv tys = List.map (GenType amap m tyenv) tys

and GenTypePermitVoid amap m tyenv ty = (GenTypeAux amap m tyenv VoidOK PtrTypesNotOK ty)

and GenTypesPermitVoid amap m tyenv tys = List.map (GenTypePermitVoid amap m tyenv) tys

and GenTyApp amap m tyenv repr tyargs = GenTyAppAux amap m tyenv repr tyargs

and GenNamedTyApp amap m tyenv tcref tinst = GenNamedTyAppAux amap m tyenv PtrTypesNotOK tcref tinst

/// IL void types are only generated for return types
and GenReturnType amap m tyenv returnTyOpt =
    match returnTyOpt with
    | None -> ILType.Void
    | Some returnTy ->
        let ilTy = GenTypeAux amap m tyenv VoidNotOK(*1*) PtrTypesOK returnTy (*1: generate void from unit, but not accept void *)
        GenReadOnlyModReqIfNecessary amap.g returnTy ilTy

and GenParamType amap m tyenv isSlotSig ty =
    let ilTy = GenTypeAux amap m tyenv VoidNotOK PtrTypesOK ty
    if isSlotSig then
        GenReadOnlyModReqIfNecessary amap.g ty ilTy
    else
        ilTy

and GenParamTypes amap m tyenv isSlotSig tys =
    tys |> List.map (GenParamType amap m tyenv isSlotSig)

and GenTypeArgs amap m tyenv tyargs = GenTypeArgsAux amap m tyenv tyargs

and GenTypePermitVoidAux amap m tyenv ty = GenTypeAux amap m tyenv VoidOK PtrTypesNotOK ty

// Static fields generally go in a private InitializationCodeAndBackingFields section. This is to ensure all static
// fields are initialized only in their class constructors (we generate one primary
// cctor for each file to ensure initialization coherence across the file, regardless
// of how many modules are in the file). This means F# passes an extra check applied by SQL Server when it
// verifies stored procedures: SQL Server checks that all 'initionly' static fields are only initialized from
// their own class constructor.
//
// However, mutable static fields must be accessible across compilation units. This means we place them in their "natural" location
// which may be in a nested module etc. This means mutable static fields can't be used in code to be loaded by SQL Server.
//
// Computes the location where the static field for a value lives.
//     - Literals go in their type/module.
//     - For interactive code, we always place fields in their type/module with an accurate name
let GenFieldSpecForStaticField (isInteractive, g, ilContainerTy, vspec: Val, nm, m, cloc, ilTy) =
    if isInteractive || HasFSharpAttribute g g.attrib_LiteralAttribute vspec.Attribs then
        let fieldName = vspec.CompiledName g.CompilerGlobalState
        let fieldName = if isInteractive then CompilerGeneratedName fieldName else fieldName
        mkILFieldSpecInTy (ilContainerTy, fieldName, ilTy)
    else
        let fieldName =
            // Ensure that we have an g.CompilerGlobalState
            assert(g.CompilerGlobalState |> Option.isSome)
            g.CompilerGlobalState.Value.IlxGenNiceNameGenerator.FreshCompilerGeneratedName (nm, m)
        let ilFieldContainerTy = mkILTyForCompLoc (CompLocForInitClass cloc)
        mkILFieldSpecInTy (ilFieldContainerTy, fieldName, ilTy)


let GenRecdFieldRef m cenv (tyenv: TypeReprEnv) (rfref: RecdFieldRef) tyargs =
    // Fixup references to the fields of a struct machine template
    // templateStructTy = ResumableStateMachine<TaskStateMachineData<SomeType['FreeTyVars]>
    // templateTyconRef = ResumableStateMachine<'Data>
    // templateTypeArgs = <TaskStateMachineData<SomeType['FreeTyVars]>
    // templateTypeInst = 'Data -> TaskStateMachineData<SomeType['FreeTyVars]>
    // cloFreeTyvars = <'FreeTyVars>
    // ilCloTy = clo<'FreeTyVars> w.r.t envinner
    // rfref = ResumableStateMachine<'Data>::Result
    // rfref.RecdField.FormalType = 'Data
    match tyenv.TemplateReplacement with
    | Some (tcref2, ilCloTyRef, cloFreeTyvars, templateTypeInst) when tyconRefEq cenv.g rfref.TyconRef tcref2 -> 
        let ilCloTy = 
            let cloInst = List.map mkTyparTy cloFreeTyvars
            let ilTypeInst = GenTypeArgsAux cenv.amap m tyenv cloInst
            mkILValueTy ilCloTyRef ilTypeInst

        let tyenvinner = TypeReprEnv.Empty.ForTypars cloFreeTyvars
        mkILFieldSpecInTy(ilCloTy,
                      ComputeFieldName rfref.Tycon rfref.RecdField,
                      GenType cenv.amap m tyenvinner (instType templateTypeInst rfref.RecdField.FormalType))
    | _ -> 
        let tyenvinner = TypeReprEnv.Empty.ForTycon rfref.Tycon
        let ilty = GenTyApp cenv.amap m tyenv rfref.TyconRef.CompiledRepresentation tyargs
        mkILFieldSpecInTy(ilty,
                      ComputeFieldName rfref.Tycon rfref.RecdField,
                      GenType cenv.amap m tyenvinner rfref.RecdField.FormalType)

let GenExnType amap m tyenv (ecref: TyconRef) = GenTyApp amap m tyenv ecref.CompiledRepresentation []

type ArityInfo = int list

//--------------------------------------------------------------------------
// Closure summaries
//
// Function, Object, Delegate and State Machine Closures
// =====================================================
//
// For a normal expression closure, we generate:
//
//    class Implementation<cloFreeTyvars> : FSharpFunc<...> {
//        override Invoke(..) { expr }
//    }
//
// Local Type Functions
// ====================
//
// The input expression is:
//   let input-val : FORALL<directTypars>. body-type = LAM <directTypars>. body-expr : body-type
//   ...
//
// This is called at some point:
//
//   input-val<directTyargs>
//
// Note 'input-val' is never used without applying it to some type arguments.
//
// Basic examples - first define some functions that extract information from generic parameters, and which are constrained:
//
//    type TypeInfo<'T> = TypeInfo of System.Type
//    type TypeName = TypeName of string
//
//    let typeinfo<'T when 'T :> System.IComparable) = TypeInfo (typeof<'T>)
//    let typename<'T when 'T :> System.IComparable) = TypeName (typeof<'T>.Name)
//
// Then here are examples:
//
//    LAM <'T>{addWitness}.  (typeinfo<'T>, typeinfo<'T[]>, (incr{ : 'T -> 'T)) :  TypeInfo<'T> * TypeInfo<'T[]> * ('T -> 'T)
//    directTypars = 'T
//    cloFreeTyvars = empty
//
// or
//    LAM <'T>.  (typeinfo<'T>, typeinfo<'U>) :  TypeInfo<'T> * TypeInfo<'U>
//    directTypars = 'T
//    cloFreeTyvars = 'U
//
// or
//    LAM <'T>.  (typeinfo<'T>, typeinfo<'U>, typename<'V>) :  TypeInfo<'T> * TypeInfo<'U> * TypeName
//    directTypars = 'T
//    cloFreeTyvars = 'U,'V
//
// or, for witnesses:
//
//    let inline incr{addWitnessForT} (x: 'T) = x + GenericZero<'T> // has witness argment for '+'
//
//    LAM <'T when 'T :... op_Addition ...>{addWitnessForT}.  (incr<'T>{addWitnessForT}, incr<'U>{addWitnessForU}, incr<'V>{addWitnessForV}) :  ('T -> 'T) * ('U -> 'U) * ('V -> 'V)
//    directTypars = 'T
//    cloFreeTyvars = 'U,'V
//    cloFreeTyvarsWitnesses = witnesses implied by cloFreeTyvars = {addWitnessForU, addWitnessForV}
//    directTyparsWitnesses = witnesses implied by directTypars = {addWitnessForT}
//
// Define the free variable sets:
//
//    cloFreeTyvars = free-tyvars-of(input-expr)
//
// where IsNamedLocalTypeFuncVal is true.
//
// The directTypars may have constraints that require some witnesses.  Making those explicit with "{ ... }" syntax for witnesses:
//    input-expr = {LAM <directTypars>{directWitnessInfoArgs}. body-expr : body-type }
//
//    let x : FORALL<'T ... constrained ...> ... = clo<directTyargs>{directWitnessInfos}
//
// Given this, we generate this shape of code:
//
//    type Implementation<cloFreeTyvars>(cloFreeTyvarsWitnesses) =
//        member DirectInvoke<directTypars>(directTyparsWitnesses) : body-type =
//             body-expr
//
//    local x : obj = new Implementation<cloFreeTyvars>(cloFreeTyvarsWitnesses)
//    ....
//    ldloc x
//    unbox Implementation<cloFreeTyvars>
//    call Implementation<cloFreeTyvars>::DirectInvoke<directTypars>(directTyparsWitnesses)
//
// First-class Type Functions
// ==========================
//
// If IsNamedLocalTypeFuncVal is false, we have a "non-local" or "first-class" type function closure
// that implements FSharpTypeFunc, and we generate:
//
//    class Implementation<cloFreeTyvars> : FSharpTypeFunc {
//        override Specialize<directTypars> : overall-type { expr }
//    }
//

[<NoEquality; NoComparison>]
type IlxClosureInfo =
    { /// The whole expression for the closure
      cloExpr: Expr

      /// The name of the generated closure class
      cloName: string

      /// The counts of curried arguments for the closure
      cloArityInfo: ArityInfo

      /// The formal return type
      ilCloFormalReturnTy: ILType

      /// An immutable array of free variable descriptions for the closure
      ilCloAllFreeVars: IlxClosureFreeVar[]

      /// The ILX specification for the closure
      cloSpec: IlxClosureSpec

      /// The generic parameters for the closure, i.e. the type variables it captures
      cloILGenericParams: ILGenericParameterDefs

      /// The captured variables for the closure
      cloFreeVars: Val list

      cloFreeTyvars: Typars

      cloWitnessInfos: TraitWitnessInfos

      /// ILX view of the lambdas for the closures
      ilCloLambdas: IlxClosureLambdas

    }


//--------------------------------------------------------------------------
// ValStorage
//--------------------------------------------------------------------------


/// Describes the storage for a value
[<NoEquality; NoComparison>]
type ValStorage =
    /// Indicates the value is always null
    | Null

    /// Indicates the value is stored in a static field.
    | StaticPropertyWithField of
        ilFieldSpec: ILFieldSpec *
        valRef: ValRef *
        hasLiteralAttr: bool *
        ilTyForProperty: ILType *
        name: string *
        ilTy: ILType *
        ilGetterMethRef: ILMethodRef *
        ilSetterMethRef: ILMethodRef *
        optShadowLocal: OptionalShadowLocal

    /// Indicates the value is represented as a property that recomputes it each time it is referenced. Used for simple constants that do not cause initialization triggers
    | StaticProperty of
        ilGetterMethSpec: ILMethodSpec *
        optShadowLocal: OptionalShadowLocal

    /// Indicates the value is represented as an IL method (in a "main" class for a F#
    /// compilation unit, or as a member) according to its inferred or specified arity.
    | Method of
        topValInfo: ValReprInfo *
        valRef: ValRef *
        ilMethSpec: ILMethodSpec *
        ilMethSpecWithWitnesses: ILMethodSpec *
        m: range *
        classTypars: Typars *
        methTypars: Typars *
        curriedArgInfos: CurriedArgInfos *
        paramInfos: ArgReprInfo list *
        witnessInfos: TraitWitnessInfos *
        methodArgTys: TType list *
        retInfo: ArgReprInfo

    /// Indicates the value is stored at the given position in the closure environment accessed via "ldarg 0"
    | Env of
        ilCloTyInner: ILType *
        ilField: ILFieldSpec *
        localCloInfo: (FreeTyvars * NamedLocalIlxClosureInfo ref) option

    /// Indicates that the value is an argument of a method being generated
    | Arg of index: int

    /// Indicates that the value is stored in local of the method being generated. NamedLocalIlxClosureInfo is normally empty.
    /// It is non-empty for 'local type functions', see comments on definition of NamedLocalIlxClosureInfo.
    | Local of
        index: int *
        realloc: bool *
        localCloInfo: (FreeTyvars * NamedLocalIlxClosureInfo ref) option

/// Indicates if there is a shadow local storage for a local, to make sure it gets a good name in debugging
and OptionalShadowLocal =
    | NoShadowLocal
    | ShadowLocal of startMark: Mark * storage: ValStorage

/// The representation of a NamedLocalClosure is based on a cloinfo. However we can't generate a cloinfo until we've
/// decided the representations of other items in the recursive set. Hence we use two phases to decide representations in
/// a recursive set. Yuck.
and NamedLocalIlxClosureInfo =
    | NamedLocalIlxClosureInfoGenerator of (IlxGenEnv -> IlxClosureInfo)
    | NamedLocalIlxClosureInfoGenerated of IlxClosureInfo

    override _.ToString() = "<NamedLocalIlxClosureInfo>"

/// Indicates the overall representation decisions for all the elements of a namespace of module
and ModuleStorage =
    {
      Vals: Lazy<NameMap<ValStorage>>

      SubModules: Lazy<NameMap<ModuleStorage>>
    }

    override _.ToString() = "<ModuleStorage>"

/// Indicate whether a call to the value can be implemented as
/// a branch. At the moment these are only used for generating branch calls back to
/// the entry label of the method currently being generated when a direct tailcall is
/// made in the method itself.
and BranchCallItem =

    | BranchCallClosure of ArityInfo

    | BranchCallMethod of
        // Argument counts for compiled form of F# method or value
        ArityInfo *
        // Arg infos for compiled form of F# method or value
        (TType * ArgReprInfo) list list *
        // Typars for F# method or value
        Typars *
        // num obj args in IL
        int *
        // num witness args in IL
        int *
        // num actual args in IL
        int

    override _.ToString() = "<BranchCallItem>"

/// Represents a place we can branch to
and Mark =
    | Mark of ILCodeLabel
    member x.CodeLabel = (let (Mark lab) = x in lab)

/// Represents "what to do next after we generate this expression"
and sequel =
  | EndFilter

  /// Exit a 'handler' block. The integer says which local to save result in
  | LeaveHandler of
      isFinally: bool *
      whereToSaveOpt: (int * ILType) option *
      afterHandler: Mark *
      hasResult: bool

  /// Branch to the given mark
  | Br of Mark

  /// Execute the given comparison-then-branch instructions on the result of the expression
  /// If the branch isn't taken then drop through.
  | CmpThenBrOrContinue of Pops * ILInstr list

  /// Continue and leave the value on the IL computation stack
  | Continue

  /// The value then do something else
  | DiscardThen of sequel

  /// Return from the method
  | Return

  /// End a scope of local variables. Used at end of 'let' and 'let rec' blocks to get tail recursive setting
  /// of end-of-scope marks
  | EndLocalScope of sequel * Mark

  /// Return from a method whose return type is void
  | ReturnVoid

and Pushes = ILType list
and Pops = int

/// The overall environment at a particular point in the declaration/expression tree.
and IlxGenEnv =
    { /// The representation decisions for the (non-erased) type parameters that are in scope
      tyenv: TypeReprEnv

      /// An ILType for some random type in this assembly
      someTypeInThisAssembly: ILType

      /// Indicates if we are generating code for the last file in a .EXE
      isFinalFile: bool

      /// Indicates the default "place" for stuff we're currently generating
      cloc: CompileLocation

      /// The sequel to use for an "early exit" in a state machine, e.g. a return from the middle of an 
      /// async block
      exitSequel: sequel

      /// Hiding information down the signature chain, used to compute what's public to the assembly
      sigToImplRemapInfo: (Remap * SignatureHidingInfo) list

      /// The open/open-type declarations in scope
      imports: ILDebugImports option

      /// All values in scope
      valsInScope: ValMap<Lazy<ValStorage>>

      /// All witnesses in scope and their mapping to storage for the witness value.
      witnessesInScope: TraitWitnessInfoHashMap<ValStorage>

      /// Suppress witnesses when not generating witness-passing code
      suppressWitnesses: bool

      /// For optimizing direct tail recursion to a loop - mark says where to branch to.  Length is 0 or 1.
      /// REVIEW: generalize to arbitrary nested local loops??
      innerVals: (ValRef * (BranchCallItem * Mark)) list

      /// Full list of enclosing bound values. First non-compiler-generated element is used to help give nice names for closures and other expressions.
      letBoundVars: ValRef list

      /// The set of IL local variable indexes currently in use by lexically scoped variables, to allow reuse on different branches.
      /// Really an integer set.
      liveLocals: IntMap<unit>

      /// Are we under the scope of a try, catch or finally? If so we can't tailcall. SEH = structured exception handling
      withinSEH: bool

      /// Are we inside of a recursive let binding, while loop, or a for loop?
      isInLoop: bool

      /// Indicates that the .locals init flag should be set on a method and all its nested methods and lambdas
      initLocals: bool
    }

    override _.ToString() = "<IlxGenEnv>"

let discard = DiscardThen Continue
let discardAndReturnVoid = DiscardThen ReturnVoid

let SetIsInLoop isInLoop eenv =
    if eenv.isInLoop = isInLoop then eenv
    else { eenv with isInLoop = isInLoop }

let EnvForTypars tps eenv = {eenv with tyenv = eenv.tyenv.ForTypars tps }

let EnvForTycon tps eenv = {eenv with tyenv = eenv.tyenv.ForTycon tps }

let AddTyparsToEnv typars (eenv: IlxGenEnv) = {eenv with tyenv = eenv.tyenv.Add typars}

let AddSignatureRemapInfo _msg (rpi, mhi) eenv =
    { eenv with sigToImplRemapInfo = (mkRepackageRemapping rpi, mhi) :: eenv.sigToImplRemapInfo }

let OutputStorage (pps: TextWriter) s =
    match s with
    | StaticPropertyWithField _ -> pps.Write "(top)"
    | StaticProperty _ -> pps.Write "(top)"
    | Method _ -> pps.Write "(top)"
    | Local _ -> pps.Write "(local)"
    | Arg _ -> pps.Write "(arg)"
    | Env _ -> pps.Write "(env)"
    | Null -> pps.Write "(null)"

//--------------------------------------------------------------------------
// Augment eenv with values
//--------------------------------------------------------------------------

let AddStorageForVal (g: TcGlobals) (v, s) eenv =
    let eenv = { eenv with valsInScope = eenv.valsInScope.Add v s }
    // If we're compiling fslib then also bind the value as a non-local path to
    // allow us to resolve the compiler-non-local-references that arise from env.fs
    //
    // Do this by generating a fake "looking from the outside in" non-local value reference for
    // v, dereferencing it to find the corresponding signature Val, and adding an entry for the signature val.
    //
    // A similar code path exists in ilxgen.fs for the tables of "optimization data" for values
    if g.compilingFslib then
        // Passing an empty remap is sufficient for FSharp.Core.dll because it turns out the remapped type signature can
        // still be resolved.
        match tryRescopeVal g.fslibCcu Remap.Empty v with
        | ValueNone -> eenv
        | ValueSome vref ->
            match vref.TryDeref with
            | ValueNone ->
                //let msg = sprintf "could not dereference external value reference to something in FSharp.Core.dll during code generation, v.MangledName = '%s', v.Range = %s" v.MangledName (stringOfRange v.Range)
                //System.Diagnostics.Debug.Assert(false, msg)
                eenv
            | ValueSome gv ->
                { eenv with valsInScope = eenv.valsInScope.Add gv s }
    else
        eenv

let AddStorageForLocalVals g vals eenv =
    List.foldBack (fun (v, s) acc -> AddStorageForVal g (v, notlazy s) acc) vals eenv

let AddTemplateReplacement eenv (tcref, ftyvs, ilty, inst) =
    { eenv with tyenv = eenv.tyenv.WithTemplateReplacement (tcref, ftyvs, ilty, inst) }

let AddStorageForLocalWitness eenv (w,s) =
    { eenv with witnessesInScope = eenv.witnessesInScope.SetItem (w, s) }

let AddStorageForLocalWitnesses witnesses eenv =
    (eenv, witnesses) ||> List.fold AddStorageForLocalWitness

//--------------------------------------------------------------------------
// Lookup eenv
//--------------------------------------------------------------------------

let StorageForVal g m v eenv =
    let v =
        try eenv.valsInScope.[v]
        with :? KeyNotFoundException ->
          assert false
          errorR(Error(FSComp.SR.ilUndefinedValue(showL(valAtBindL g v)), m))
          notlazy (Arg 668(* random value for post-hoc diagnostic analysis on generated tree *) )
    v.Force()

let StorageForValRef g m (v: ValRef) eenv = StorageForVal g m v.Deref eenv

let ComputeGenerateWitnesses (g: TcGlobals) eenv =
    g.generateWitnesses && not eenv.witnessesInScope.IsEmpty && not eenv.suppressWitnesses

let TryStorageForWitness (_g: TcGlobals) eenv (w: TraitWitnessInfo) =
    match eenv.witnessesInScope.TryGetValue w with
    | true, storage -> Some storage
    | _ -> None

let IsValRefIsDllImport g (vref: ValRef) =
    vref.Attribs |> HasFSharpAttributeOpt g g.attrib_DllImportAttribute

/// Determine how a top level value is represented, when it is being represented
/// as a method.
let GetMethodSpecForMemberVal amap g (memberInfo: ValMemberInfo) (vref: ValRef) =
    let m = vref.Range
    let numEnclosingTypars = CountEnclosingTyparsOfActualParentOfVal vref.Deref
    let tps, witnessInfos, curriedArgInfos, returnTy, retInfo =
         assert vref.ValReprInfo.IsSome
         GetTopValTypeInCompiledForm g vref.ValReprInfo.Value numEnclosingTypars vref.Type m
    let tyenvUnderTypars = TypeReprEnv.Empty.ForTypars tps
    let flatArgInfos = List.concat curriedArgInfos
    let isCtor = (memberInfo.MemberFlags.MemberKind = SynMemberKind.Constructor)
    let cctor = (memberInfo.MemberFlags.MemberKind = SynMemberKind.ClassConstructor)
    let parentTcref = vref.TopValDeclaringEntity
    let parentTypars = parentTcref.TyparsNoRange
    let numParentTypars = parentTypars.Length
    if tps.Length < numParentTypars then error(InternalError("CodeGen check: type checking did not ensure that this method is sufficiently generic", m))
    let ctps, mtps = List.splitAt numParentTypars tps
    let isCompiledAsInstance = ValRefIsCompiledAsInstanceMember g vref

    let ilActualRetTy =
        let ilRetTy = GenReturnType amap m tyenvUnderTypars returnTy
        if isCtor || cctor then ILType.Void else ilRetTy

    let ilTy = GenType amap m tyenvUnderTypars (mkAppTy parentTcref (List.map mkTyparTy ctps))

    let nm = vref.CompiledName g.CompilerGlobalState
    if isCompiledAsInstance || isCtor then
        // Find the 'this' argument type if any
        let thisTy, flatArgInfos =
            if isCtor then (GetFSharpViewOfReturnType g returnTy), flatArgInfos
            else
               match flatArgInfos with
               | [] -> error(InternalError("This instance method '" + vref.LogicalName + "' has no arguments", m))
               | (h, _) :: t -> h, t

        let thisTy = if isByrefTy g thisTy then destByrefTy g thisTy else thisTy
        let thisArgTys = argsOfAppTy g thisTy
        if numParentTypars <> thisArgTys.Length then
           let msg =
               sprintf
                   "CodeGen check: type checking did not quantify the correct number of type variables for this method, #parentTypars = %d, #mtps = %d, #thisArgTys = %d"
                   numParentTypars mtps.Length thisArgTys.Length
           warning(InternalError(msg, m))
        else
           List.iter2
              (fun gtp ty2 ->
                if not (typeEquiv g (mkTyparTy gtp) ty2) then
                  warning(InternalError("CodeGen check: type checking did not quantify the correct type variables for this method: generalization list contained "
                                           + gtp.Name + "#" + string gtp.Stamp + " and list from 'this' pointer contained " + (showL(typeL ty2)), m)))
              ctps
              thisArgTys
        let methodArgTys, paramInfos = List.unzip flatArgInfos
        let isSlotSig = memberInfo.MemberFlags.IsDispatchSlot || memberInfo.MemberFlags.IsOverrideOrExplicitImpl
        let ilMethodArgTys = GenParamTypes amap m tyenvUnderTypars isSlotSig methodArgTys
        let ilMethodInst = GenTypeArgs amap m tyenvUnderTypars (List.map mkTyparTy mtps)
        let mspec = mkILInstanceMethSpecInTy (ilTy, nm, ilMethodArgTys, ilActualRetTy, ilMethodInst)
        let mspecW =
            if not g.generateWitnesses || witnessInfos.IsEmpty then
                mspec
            else
                let ilWitnessArgTys = GenTypes amap m tyenvUnderTypars (GenWitnessTys g witnessInfos)
                let nmW = ExtraWitnessMethodName nm
                mkILInstanceMethSpecInTy (ilTy, nmW, ilWitnessArgTys @ ilMethodArgTys, ilActualRetTy, ilMethodInst)

        mspec, mspecW, ctps, mtps, curriedArgInfos, paramInfos, retInfo, witnessInfos, methodArgTys, returnTy
    else
        let methodArgTys, paramInfos = List.unzip flatArgInfos
        let ilMethodArgTys = GenParamTypes amap m tyenvUnderTypars false methodArgTys
        let ilMethodInst = GenTypeArgs amap m tyenvUnderTypars (List.map mkTyparTy mtps)
        let mspec = mkILStaticMethSpecInTy (ilTy, nm, ilMethodArgTys, ilActualRetTy, ilMethodInst)
        let mspecW =
            if not g.generateWitnesses || witnessInfos.IsEmpty then
                mspec
            else
                let ilWitnessArgTys = GenTypes amap m tyenvUnderTypars (GenWitnessTys g witnessInfos)
                let nmW = ExtraWitnessMethodName nm
                mkILStaticMethSpecInTy (ilTy, nmW, ilWitnessArgTys @ ilMethodArgTys, ilActualRetTy, ilMethodInst)

        mspec, mspecW, ctps, mtps, curriedArgInfos, paramInfos, retInfo, witnessInfos, methodArgTys, returnTy

/// Determine how a top-level value is represented, when representing as a field, by computing an ILFieldSpec
let ComputeFieldSpecForVal(optIntraAssemblyInfo: IlxGenIntraAssemblyInfo option, isInteractive, g, ilTyForProperty, vspec: Val, nm, m, cloc, ilTy, ilGetterMethRef) =
    assert vspec.IsCompiledAsTopLevel
    let generate() = GenFieldSpecForStaticField (isInteractive, g, ilTyForProperty, vspec, nm, m, cloc, ilTy)
    match optIntraAssemblyInfo with
    | None -> generate()
    | Some intraAssemblyInfo ->
        if vspec.IsMutable && vspec.IsCompiledAsTopLevel && isStructTy g vspec.Type then
            let ok, res = intraAssemblyInfo.StaticFieldInfo.TryGetValue ilGetterMethRef
            if ok then
                res
            else
                let res = generate()
                intraAssemblyInfo.StaticFieldInfo.[ilGetterMethRef] <- res
                res
        else
            generate()

/// Compute the representation information for an F#-declared value (not a member nor a function).
/// Mutable and literal static fields must have stable names and live in the "public" location
let ComputeStorageForFSharpValue amap (g:TcGlobals) cloc optIntraAssemblyInfo optShadowLocal isInteractive returnTy (vref: ValRef) m =
    let nm = vref.CompiledName g.CompilerGlobalState
    let vspec = vref.Deref
    let ilTy = GenType amap m TypeReprEnv.Empty returnTy (* TypeReprEnv.Empty ok: not a field in a generic class *)
    let ilTyForProperty = mkILTyForCompLoc cloc
    let attribs = vspec.Attribs
    let hasLiteralAttr = HasFSharpAttribute g g.attrib_LiteralAttribute attribs
    let ilTypeRefForProperty = ilTyForProperty.TypeRef
    let ilGetterMethRef = mkILMethRef (ilTypeRefForProperty, ILCallingConv.Static, "get_"+nm, 0, [], ilTy)
    let ilSetterMethRef = mkILMethRef (ilTypeRefForProperty, ILCallingConv.Static, "set_"+nm, 0, [ilTy], ILType.Void)
    let ilFieldSpec = ComputeFieldSpecForVal(optIntraAssemblyInfo, isInteractive, g, ilTyForProperty, vspec, nm, m, cloc, ilTy, ilGetterMethRef)
    StaticPropertyWithField (ilFieldSpec, vref, hasLiteralAttr, ilTyForProperty, nm, ilTy, ilGetterMethRef, ilSetterMethRef, optShadowLocal)

/// Compute the representation information for an F#-declared member
let ComputeStorageForFSharpMember amap g topValInfo memberInfo (vref: ValRef) m =
    let mspec, mspecW, ctps, mtps, curriedArgInfos, paramInfos, retInfo, witnessInfos, methodArgTys, _ = GetMethodSpecForMemberVal amap g memberInfo vref
    Method (topValInfo, vref, mspec, mspecW, m, ctps, mtps, curriedArgInfos, paramInfos, witnessInfos, methodArgTys, retInfo)

/// Compute the representation information for an F#-declared function in a module or an F#-declared extension member.
/// Note, there is considerable overlap with ComputeStorageForFSharpMember/GetMethodSpecForMemberVal and these could be
/// rationalized.
let ComputeStorageForFSharpFunctionOrFSharpExtensionMember amap (g: TcGlobals) cloc topValInfo (vref: ValRef) m =
    let nm = vref.CompiledName g.CompilerGlobalState
    let numEnclosingTypars = CountEnclosingTyparsOfActualParentOfVal vref.Deref
    let tps, witnessInfos, curriedArgInfos, returnTy, retInfo = GetTopValTypeInCompiledForm g topValInfo numEnclosingTypars vref.Type m
    let tyenvUnderTypars = TypeReprEnv.Empty.ForTypars tps
    let methodArgTys, paramInfos = curriedArgInfos |> List.concat |> List.unzip
    let ilMethodArgTys = GenParamTypes amap m tyenvUnderTypars false methodArgTys
    let ilRetTy = GenReturnType amap m tyenvUnderTypars returnTy
    let ilLocTy = mkILTyForCompLoc cloc
    let ilMethodInst = GenTypeArgs amap m tyenvUnderTypars (List.map mkTyparTy tps)
    let mspec = mkILStaticMethSpecInTy (ilLocTy, nm, ilMethodArgTys, ilRetTy, ilMethodInst)
    let mspecW =
        if not g.generateWitnesses || witnessInfos.IsEmpty then
            mspec
        else
            let ilWitnessArgTys = GenTypes amap m tyenvUnderTypars (GenWitnessTys g witnessInfos)
            mkILStaticMethSpecInTy (ilLocTy, ExtraWitnessMethodName nm, (ilWitnessArgTys @ ilMethodArgTys), ilRetTy, ilMethodInst)
    Method (topValInfo, vref, mspec, mspecW, m, [], tps, curriedArgInfos, paramInfos, witnessInfos, methodArgTys, retInfo)

/// Determine if an F#-declared value, method or function is compiled as a method.
let IsFSharpValCompiledAsMethod g (v: Val) =
    match v.ValReprInfo with
    | None -> false
    | Some topValInfo ->
        not (isUnitTy g v.Type && not v.IsMemberOrModuleBinding && not v.IsMutable) &&
        not v.IsCompiledAsStaticPropertyWithoutField &&
        match GetTopValTypeInFSharpForm g topValInfo v.Type v.Range with
        | [], [], _, _ when not v.IsMember -> false
        | _ -> true

/// Determine how a top level value is represented, when it is being represented
/// as a method. This depends on its type and other representation information.
/// If it's a function or is polymorphic, then it gets represented as a
/// method (possibly and instance method). Otherwise it gets represented as a
/// static field and property.
let ComputeStorageForTopVal (amap, g, optIntraAssemblyInfo: IlxGenIntraAssemblyInfo option, isInteractive, optShadowLocal, vref: ValRef, cloc) =

  if isUnitTy g vref.Type && not vref.IsMemberOrModuleBinding && not vref.IsMutable then
      Null
  else
    let topValInfo =
        match vref.ValReprInfo with
        | None -> error(InternalError("ComputeStorageForTopVal: no arity found for " + showL(valRefL vref), vref.Range))
        | Some a -> a

    let m = vref.Range
    let nm = vref.CompiledName g.CompilerGlobalState

    if vref.Deref.IsCompiledAsStaticPropertyWithoutField then
        let nm = "get_"+nm
        let tyenvUnderTypars = TypeReprEnv.Empty.ForTypars []
        let ilRetTy = GenType amap m tyenvUnderTypars vref.Type
        let ty = mkILTyForCompLoc cloc
        let mspec = mkILStaticMethSpecInTy (ty, nm, [], ilRetTy, [])

        StaticProperty (mspec, optShadowLocal)
    else

        // Determine when a static field is required.
        //
        // REVIEW: This call to GetTopValTypeInFSharpForm is only needed to determine if this is a (type) function or a value
        // We should just look at the arity
        match GetTopValTypeInFSharpForm g topValInfo vref.Type vref.Range with
        | [], [], returnTy, _ when not vref.IsMember ->
            ComputeStorageForFSharpValue amap g cloc optIntraAssemblyInfo optShadowLocal isInteractive returnTy vref m
        | _ ->
            match vref.MemberInfo with
            | Some memberInfo when not vref.IsExtensionMember ->
                ComputeStorageForFSharpMember amap g topValInfo memberInfo vref m
            | _ ->
                ComputeStorageForFSharpFunctionOrFSharpExtensionMember amap g cloc topValInfo vref m

/// Determine how an F#-declared value, function or member is represented, if it is in the assembly being compiled.
let ComputeAndAddStorageForLocalTopVal (amap, g, intraAssemblyFieldTable, isInteractive, optShadowLocal) cloc (v: Val) eenv =
    let storage = ComputeStorageForTopVal (amap, g, Some intraAssemblyFieldTable, isInteractive, optShadowLocal, mkLocalValRef v, cloc)
    AddStorageForVal g (v, notlazy storage) eenv

/// Determine how an F#-declared value, function or member is represented, if it is an external assembly.
let ComputeStorageForNonLocalTopVal amap g cloc modref (v: Val) =
    match v.ValReprInfo with
    | None -> error(InternalError("ComputeStorageForNonLocalTopVal, expected an arity for " + v.LogicalName, v.Range))
    | Some _ -> ComputeStorageForTopVal (amap, g, None, false, NoShadowLocal, mkNestedValRef modref v, cloc)

/// Determine how all the F#-declared top level values, functions and members are represented, for an external module or namespace.
let rec AddStorageForNonLocalModuleOrNamespaceRef amap g cloc acc (modref: ModuleOrNamespaceRef) (modul: ModuleOrNamespace) =
    let acc =
        (acc, modul.ModuleOrNamespaceType.ModuleAndNamespaceDefinitions) ||> List.fold (fun acc smodul ->
            AddStorageForNonLocalModuleOrNamespaceRef amap g (CompLocForSubModuleOrNamespace cloc smodul) acc (modref.NestedTyconRef smodul) smodul)

    let acc =
        (acc, modul.ModuleOrNamespaceType.AllValsAndMembers) ||> Seq.fold (fun acc v ->
            AddStorageForVal g (v, lazy (ComputeStorageForNonLocalTopVal amap g cloc modref v)) acc)
    acc

/// Determine how all the F#-declared top level values, functions and members are represented, for an external assembly.
let AddStorageForExternalCcu amap g eenv (ccu: CcuThunk) =
    if not ccu.IsFSharp then eenv else
    let cloc = CompLocForCcu ccu
    let eenv =
       List.foldBack
           (fun smodul acc ->
               let cloc = CompLocForSubModuleOrNamespace cloc smodul
               let modref = mkNonLocalCcuRootEntityRef ccu smodul
               AddStorageForNonLocalModuleOrNamespaceRef amap g cloc acc modref smodul)
           ccu.RootModulesAndNamespaces
           eenv
    let eenv =
        let eref = ERefNonLocalPreResolved ccu.Contents (mkNonLocalEntityRef ccu [| |])
        (eenv, ccu.Contents.ModuleOrNamespaceType.AllValsAndMembers) ||> Seq.fold (fun acc v ->
            AddStorageForVal g (v, lazy (ComputeStorageForNonLocalTopVal amap g cloc eref v)) acc)
    eenv

/// Record how all the top level F#-declared values, functions and members are represented, for a local module or namespace.
let rec AddBindingsForLocalModuleType allocVal cloc eenv (mty: ModuleOrNamespaceType) =
    let eenv = List.fold (fun eenv submodul -> AddBindingsForLocalModuleType allocVal (CompLocForSubModuleOrNamespace cloc submodul) eenv submodul.ModuleOrNamespaceType) eenv mty.ModuleAndNamespaceDefinitions
    let eenv = Seq.fold (fun eenv v -> allocVal cloc v eenv) eenv mty.AllValsAndMembers
    eenv

/// Record how all the top level F#-declared values, functions and members are represented, for a set of referenced assemblies.
let AddExternalCcusToIlxGenEnv amap g eenv ccus =
    List.fold (AddStorageForExternalCcu amap g) eenv ccus

/// Record how all the unrealized abstract slots are represented, for a type definition.
let AddBindingsForTycon allocVal (cloc: CompileLocation) (tycon: Tycon) eenv =
    let unrealizedSlots =
        if tycon.IsFSharpObjectModelTycon
        then tycon.FSharpObjectModelTypeInfo.fsobjmodel_vslots
        else []
    (eenv, unrealizedSlots) ||> List.fold (fun eenv vref -> allocVal cloc vref.Deref eenv)

/// Record how constructs are represented, for a sequence of definitions in a module or namespace fragment.
let rec AddBindingsForModuleDefs allocVal (cloc: CompileLocation) eenv mdefs =
    List.fold (AddBindingsForModuleDef allocVal cloc) eenv mdefs

and AddDebugImportsToEnv _cenv eenv (openDecls: OpenDeclaration list) =
    let ilImports =
        [| 
          for openDecl in openDecls do
            for modul in openDecl.Modules do
                if modul.IsNamespace then
                    ILDebugImport.ImportNamespace (fullDisplayTextOfModRef modul)
                // Emit of 'open type' and 'open <module>' is causing problems
                // See https://github.com/dotnet/fsharp/pull/12010#issuecomment-903339109
                //
                // It may be nested types/modules in particular
                //else
                //    ILDebugImport.ImportType (mkILNonGenericBoxedTy modul.CompiledRepresentationForNamedType)
            //for t in openDecl.Types do
            //    let m = defaultArg openDecl.Range Range.range0
            //    ILDebugImport.ImportType (GenType cenv.amap m TypeReprEnv.Empty t)
        |]
        |> Array.distinctBy (function
            | ILDebugImport.ImportNamespace nsp -> nsp
            | ILDebugImport.ImportType t -> t.QualifiedName)

    if ilImports.Length = 0 then
        eenv
    else
        let imports =
            { Parent = eenv.imports
              Imports = ilImports }
                
        { eenv with imports = Some imports }

and AddBindingsForModuleDef allocVal cloc eenv x =
    match x with
    | TMDefRec(_isRec, _opens, tycons, mbinds, _) ->
        // Virtual don't have 'let' bindings and must be added to the environment
        let eenv = List.foldBack (AddBindingsForTycon allocVal cloc) tycons eenv
        let eenv = List.foldBack (AddBindingsForModule allocVal cloc) mbinds eenv
        eenv
    | TMDefLet(bind, _) ->
        allocVal cloc bind.Var eenv
    | TMDefDo _ ->
        eenv
    | TMDefOpens _->
        eenv
    | TMAbstract(ModuleOrNamespaceExprWithSig(mtyp, _, _)) ->
        AddBindingsForLocalModuleType allocVal cloc eenv mtyp
    | TMDefs mdefs ->
        AddBindingsForModuleDefs allocVal cloc eenv mdefs

/// Record how constructs are represented, for a module or namespace.
and AddBindingsForModule allocVal cloc x eenv =
    match x with
    | ModuleOrNamespaceBinding.Binding bind ->
        allocVal cloc bind.Var eenv
    | ModuleOrNamespaceBinding.Module (mspec, mdef) ->
        let cloc =
            if mspec.IsNamespace then cloc
            else CompLocForFixedModule cloc.QualifiedNameOfFile cloc.TopImplQualifiedName mspec

        AddBindingsForModuleDef allocVal cloc eenv mdef

/// Record how constructs are represented, for the values and functions defined in a module or namespace fragment.
and AddBindingsForModuleTopVals _g allocVal _cloc eenv vs =
    List.foldBack allocVal vs eenv


/// Put the partial results for a generated fragment (i.e. a part of a CCU generated by FSI)
/// into the stored results for the whole CCU.
/// isIncrementalFragment = true --> "typed input"
/// isIncrementalFragment = false --> "#load"
let AddIncrementalLocalAssemblyFragmentToIlxGenEnv (amap: ImportMap, isIncrementalFragment, g, ccu, fragName, intraAssemblyInfo, eenv, typedImplFiles) =
    let cloc = CompLocForFragment fragName ccu
    let allocVal = ComputeAndAddStorageForLocalTopVal (amap, g, intraAssemblyInfo, true, NoShadowLocal)
    (eenv, typedImplFiles) ||> List.fold (fun eenv (TImplFile (qualifiedNameOfFile=qname; implExprWithSig=mexpr)) ->
        let cloc = { cloc with TopImplQualifiedName = qname.Text }
        if isIncrementalFragment then
            match mexpr with
            | ModuleOrNamespaceExprWithSig(_, mdef, _) -> AddBindingsForModuleDef allocVal cloc eenv mdef
        else
            AddBindingsForLocalModuleType allocVal cloc eenv mexpr.Type)

//--------------------------------------------------------------------------
// Generate debugging marks
//--------------------------------------------------------------------------

/// Generate IL debugging information.
let GenILSourceMarker (g: TcGlobals) (m: range) =
    ILDebugPoint.Create(document=g.memoize_file m.FileIndex,
                          line=m.StartLine,
                          // NOTE: .NET && VS measure first column as column 1
                          column= m.StartColumn+1,
                          endLine= m.EndLine,
                          endColumn=m.EndColumn+1)

/// Optionally generate DebugRange for methods.  This gets attached to the whole method.
let GenPossibleILDebugRange cenv m =
    if cenv.opts.generateDebugSymbols then
        Some (GenILSourceMarker cenv.g m )
    else
        None

//--------------------------------------------------------------------------
// Helpers for merging property definitions
//--------------------------------------------------------------------------

let HashRangeSorted (ht: IDictionary<_, int * _>) =
    [ for KeyValue(_k, v) in ht -> v ] |> List.sortBy fst |> List.map snd

let MergeOptions m o1 o2 =
    match o1, o2 with
    | Some x, None | None, Some x -> Some x
    | None, None -> None
    | Some x, Some _ ->
#if DEBUG
       // This warning fires on some code that also triggers this warning:
       //    The implementation of a specified generic interface
       //    required a method implementation not fully supported by F# Interactive. In
       //    the unlikely event that the resulting class fails to load then compile
       //    the interface type into a statically-compiled DLL and reference it using '#r'
       // The code is OK so we don't print this.
       errorR(InternalError("MergeOptions: two values given", m))
#else
       ignore m
#endif
       Some x

let MergePropertyPair m (pd: ILPropertyDef) (pdef: ILPropertyDef) =
    pd.With(getMethod=MergeOptions m pd.GetMethod pdef.GetMethod,
            setMethod=MergeOptions m pd.SetMethod pdef.SetMethod)

type PropKey = PropKey of string * ILTypes * ILThisConvention

let AddPropertyDefToHash (m: range) (ht: Dictionary<PropKey, int * ILPropertyDef>) (pdef: ILPropertyDef) =
    let nm = PropKey(pdef.Name, pdef.Args, pdef.CallingConv)
    match ht.TryGetValue nm with
    | true, (idx, pd) ->
        ht.[nm] <- (idx, MergePropertyPair m pd pdef)
    | _ ->
        ht.[nm] <- (ht.Count, pdef)


/// Merge a whole group of properties all at once
let MergePropertyDefs m ilPropertyDefs =
    let ht = Dictionary<_, _>(3, HashIdentity.Structural)
    ilPropertyDefs |> List.iter (AddPropertyDefToHash m ht)
    HashRangeSorted ht

//--------------------------------------------------------------------------
// Buffers for compiling modules. The entire assembly gets compiled via an AssemblyBuilder
//--------------------------------------------------------------------------

/// Information collected imperatively for each type definition
type TypeDefBuilder(tdef: ILTypeDef, tdefDiscards) =
    let gmethods = ResizeArray<ILMethodDef>(0)
    let gfields = ResizeArray<ILFieldDef>(0)
    let gproperties: Dictionary<PropKey, int * ILPropertyDef> = Dictionary<_, _>(3, HashIdentity.Structural)
    let gevents = ResizeArray<ILEventDef>(0)
    let gnested = TypeDefsBuilder()

    member b.Close() =
        tdef.With(methods = mkILMethods (tdef.Methods.AsList() @ ResizeArray.toList gmethods),
                  fields = mkILFields (tdef.Fields.AsList() @ ResizeArray.toList gfields),
                  properties = mkILProperties (tdef.Properties.AsList() @ HashRangeSorted gproperties ),
                  events = mkILEvents (tdef.Events.AsList() @ ResizeArray.toList gevents),
                  nestedTypes = mkILTypeDefs (tdef.NestedTypes.AsList() @ gnested.Close()))

    member b.AddEventDef edef = gevents.Add edef

    member b.AddFieldDef ilFieldDef = gfields.Add ilFieldDef

    member b.AddMethodDef ilMethodDef =
        let discard =
            match tdefDiscards with
            | Some (mdefDiscard, _) -> mdefDiscard ilMethodDef
            | None -> false
        if not discard then
            gmethods.Add ilMethodDef

    member _.NestedTypeDefs = gnested

    member _.GetCurrentFields() = gfields |> Seq.readonly

    /// Merge Get and Set property nodes, which we generate independently for F# code
    /// when we come across their corresponding methods.
    member _.AddOrMergePropertyDef(pdef, m) =
        let discard =
            match tdefDiscards with
            | Some (_, pdefDiscard) -> pdefDiscard pdef
            | None -> false
        if not discard then
            AddPropertyDefToHash m gproperties pdef

    member _.PrependInstructionsToSpecificMethodDef(cond, instrs, tag, imports) =
        match ResizeArray.tryFindIndex cond gmethods with
        | Some idx -> gmethods.[idx] <- prependInstrsToMethod instrs gmethods.[idx]
        | None ->
            let body = mkMethodBody (false, [], 1, nonBranchingInstrsToCode instrs, tag, imports)
            gmethods.Add(mkILClassCtor body)


and TypeDefsBuilder() =
    let tdefs: HashMultiMap<string, int * (TypeDefBuilder * bool)> = HashMultiMap(0, HashIdentity.Structural)
    let mutable countDown = System.Int32.MaxValue

    member b.Close() =
        //The order we emit type definitions is not deterministic since it is using the reverse of a range from a hash table. We should use an approximation of source order.
        // Ideally it shouldn't matter which order we use.
        // However, for some tests FSI generated code appears sensitive to the order, especially for nested types.

        [ for b, eliminateIfEmpty in HashRangeSorted tdefs do
              let tdef = b.Close()
              // Skip the <PrivateImplementationDetails$> type if it is empty
              if not eliminateIfEmpty
                 || not (tdef.NestedTypes.AsList()).IsEmpty
                 || not (tdef.Fields.AsList()).IsEmpty
                 || not (tdef.Events.AsList()).IsEmpty
                 || not (tdef.Properties.AsList()).IsEmpty
                 || not (Array.isEmpty (tdef.Methods.AsArray())) then
                  yield tdef ]

    member b.FindTypeDefBuilder nm =
        try tdefs.[nm] |> snd |> fst
        with :? KeyNotFoundException -> failwith ("FindTypeDefBuilder: " + nm + " not found")

    member b.FindNestedTypeDefsBuilder path =
        List.fold (fun (acc: TypeDefsBuilder) x -> acc.FindTypeDefBuilder(x).NestedTypeDefs) b path

    member b.FindNestedTypeDefBuilder(tref: ILTypeRef) =
        b.FindNestedTypeDefsBuilder(tref.Enclosing).FindTypeDefBuilder(tref.Name)

    member b.AddTypeDef(tdef: ILTypeDef, eliminateIfEmpty, addAtEnd, tdefDiscards) =
        let idx = if addAtEnd then (countDown <- countDown - 1; countDown) else tdefs.Count
        tdefs.Add (tdef.Name, (idx, (TypeDefBuilder(tdef, tdefDiscards), eliminateIfEmpty)))

type AnonTypeGenerationTable() =
    // Dictionary is safe here as it will only be used during the codegen stage - will happen on a single thread.
    let dict = Dictionary<Stamp, ILMethodRef * ILMethodRef[] * ILType>(HashIdentity.Structural)
    member _.Table = dict

/// Assembly generation buffers
type AssemblyBuilder(cenv: cenv, anonTypeTable: AnonTypeGenerationTable) as mgbuf =
    let g = cenv.g
    // The Abstract IL table of types
    let gtdefs= TypeDefsBuilder()

    // The definitions of top level values, as quotations.
    // Dictionary is safe here as it will only be used during the codegen stage - will happen on a single thread.
    let mutable reflectedDefinitions: Dictionary<Val, string * int * Expr> = Dictionary(HashIdentity.Reference)
    let mutable extraBindingsToGenerate = []

    // A memoization table for generating value types for big constant arrays
    let rawDataValueTypeGenerator =
         MemoizationTable<CompileLocation * int, ILTypeSpec>(
            (fun (cloc, size) ->
                 let name = CompilerGeneratedName ("T" + string(newUnique()) + "_" + string size + "Bytes") // Type names ending ...$T<unique>_37Bytes
                 let vtdef = mkRawDataValueTypeDef g.iltyp_ValueType (name, size, 0us)
                 let vtref = NestedTypeRefForCompLoc cloc vtdef.Name
                 let vtspec = mkILTySpec(vtref, [])
                 let vtdef = vtdef.WithAccess(ComputeTypeAccess vtref true)
                 mgbuf.AddTypeDef(vtref, vtdef, false, true, None)
                 vtspec),
               keyComparer=HashIdentity.Structural)

    let generateAnonType genToStringMethod (isStruct, ilTypeRef, nms) =

        let propTys = [ for i, nm in Array.indexed nms -> nm, ILType.TypeVar (uint16 i) ]

        // Note that this alternative below would give the same names as C#, but the generated
        // comparison/equality doesn't know about these names.
        //let flds = [ for (i, nm) in Array.indexed nms -> (nm, "<" + nm + ">" + "i__Field", ILType.TypeVar (uint16 i)) ]
        let ilCtorRef = mkILMethRef(ilTypeRef, ILCallingConv.Instance, ".ctor", 0, List.map snd propTys, ILType.Void)

        let ilMethodRefs =
            [| for propName, propTy in propTys ->
                   mkILMethRef (ilTypeRef, ILCallingConv.Instance, "get_" + propName, 0, [], propTy) |]

        let ilTy = mkILNamedTy (if isStruct then ILBoxity.AsValue else ILBoxity.AsObject) ilTypeRef (List.map snd propTys)

        if ilTypeRef.Scope.IsLocalRef then

            let flds = [ for i, nm in Array.indexed nms -> (nm, nm + "@", ILType.TypeVar (uint16 i)) ]

            let ilGenericParams =
                [ for nm in nms ->
                    { Name = sprintf "<%s>j__TPar" nm
                      Constraints = []
                      Variance=NonVariant
                      CustomAttrsStored = storeILCustomAttrs emptyILCustomAttrs
                      HasReferenceTypeConstraint=false
                      HasNotNullableValueTypeConstraint=false
                      HasDefaultConstructorConstraint= false
                      MetadataIndex = NoMetadataIdx } ]

            let ilTy = mkILFormalNamedTy (if isStruct then ILBoxity.AsValue else ILBoxity.AsObject) ilTypeRef ilGenericParams

            // Generate the IL fields
            let ilFieldDefs =
                mkILFields
                    [ for _, fldName, fldTy in flds ->
                        // The F# Interactive backend may split to multiple assemblies.
                        let access = (if cenv.opts.isInteractive then ILMemberAccess.Public else  ILMemberAccess.Private)
                        let fdef = mkILInstanceField (fldName, fldTy, None, access)
                        fdef.With(customAttrs = mkILCustomAttrs [ g.DebuggerBrowsableNeverAttribute ]) ]

            // Generate property definitions for the fields compiled as properties
            let ilProperties =
                mkILProperties
                    [ for i, (propName, _fldName, fldTy) in List.indexed flds ->
                            ILPropertyDef(name=propName,
                              attributes=PropertyAttributes.None,
                              setMethod=None,
                              getMethod=Some(mkILMethRef(ilTypeRef, ILCallingConv.Instance, "get_" + propName, 0, [], fldTy )),
                              callingConv=ILCallingConv.Instance.ThisConv,
                              propertyType=fldTy,
                              init= None,
                              args=[],
                              customAttrs=mkILCustomAttrs [ mkCompilationMappingAttrWithSeqNum g (int SourceConstructFlags.Field) i ]) ]

            let ilMethods =
                [ for propName, fldName, fldTy in flds ->
                        mkLdfldMethodDef ("get_" + propName, ILMemberAccess.Public, false, ilTy, fldName, fldTy)
                  yield! genToStringMethod ilTy ]

            let ilBaseTy = (if isStruct then g.iltyp_ValueType else g.ilg.typ_Object)

            let ilBaseTySpec = (if isStruct then None else Some ilBaseTy.TypeSpec)
            let ilCtorDef = mkILSimpleStorageCtorWithParamNames(ilBaseTySpec, ilTy, [], flds, ILMemberAccess.Public, None, None)

            // Create a tycon that looks exactly like a record definition, to help drive the generation of equality/comparison code
            let m = range0
            let tps =
                [ for nm in nms ->
                    let stp = SynTypar(mkSynId m ("T"+nm), TyparStaticReq.None, true)
                    Construct.NewTypar (TyparKind.Type, TyparRigidity.WarnIfNotRigid, stp, false, TyparDynamicReq.Yes, [], true, true) ]

            let tycon =
                let lmtyp = MaybeLazy.Strict (Construct.NewEmptyModuleOrNamespaceType ModuleOrType)
                let cpath = CompPath(ilTypeRef.Scope, [])
                Construct.NewTycon(Some cpath, ilTypeRef.Name, m, taccessPublic, taccessPublic, TyparKind.Type, LazyWithContext.NotLazy tps, XmlDoc.Empty, false, false, false, lmtyp)

            if isStruct then
                tycon.SetIsStructRecordOrUnion true

            tycon.entity_tycon_repr <-
                TFSharpRecdRepr
                  (Construct.MakeRecdFieldsTable
                    ((tps, flds) ||> List.map2 (fun tp (propName, _fldName, _fldTy) ->
                            Construct.NewRecdField false None (mkSynId m propName) false (mkTyparTy tp) true false [] [] XmlDoc.Empty taccessPublic false)))

            let tcref = mkLocalTyconRef tycon
            let typ = generalizedTyconRef g tcref
            let tcaug = tcref.TypeContents

            tcaug.tcaug_interfaces <-
                [ (g.mk_IStructuralComparable_ty, true, m)
                  (g.mk_IComparable_ty, true, m)
                  (mkAppTy g.system_GenericIComparable_tcref [typ], true, m)
                  (g.mk_IStructuralEquatable_ty, true, m)
                  (mkAppTy g.system_GenericIEquatable_tcref [typ], true, m) ]

            let vspec1, vspec2 = AugmentWithHashCompare.MakeValsForEqualsAugmentation g tcref
            let evspec1, evspec2, evspec3 = AugmentWithHashCompare.MakeValsForEqualityWithComparerAugmentation g tcref
            let cvspec1, cvspec2 = AugmentWithHashCompare.MakeValsForCompareAugmentation g tcref
            let cvspec3 = AugmentWithHashCompare.MakeValsForCompareWithComparerAugmentation g tcref

            tcaug.SetCompare (mkLocalValRef cvspec1, mkLocalValRef cvspec2)
            tcaug.SetCompareWith (mkLocalValRef cvspec3)
            tcaug.SetEquals (mkLocalValRef vspec1, mkLocalValRef vspec2)
            tcaug.SetHashAndEqualsWith (mkLocalValRef evspec1, mkLocalValRef evspec2, mkLocalValRef evspec3)

            // Build the ILTypeDef. We don't rely on the normal record generation process because we want very specific field names

            let ilTypeDefAttribs = mkILCustomAttrs [ g.CompilerGeneratedAttribute; mkCompilationMappingAttr g (int SourceConstructFlags.RecordType) ]

            let ilInterfaceTys = [ for ity, _, _ in tcaug.tcaug_interfaces -> GenType cenv.amap m (TypeReprEnv.Empty.ForTypars tps) ity ]

            let ilTypeDef =
                mkILGenericClass (ilTypeRef.Name, ILTypeDefAccess.Public, ilGenericParams, ilBaseTy, ilInterfaceTys,
                                    mkILMethods (ilCtorDef :: ilMethods), ilFieldDefs, emptyILTypeDefs,
                                    ilProperties, mkILEvents [], ilTypeDefAttribs,
                                    ILTypeInit.BeforeField)

            let ilTypeDef = ilTypeDef.WithSealed(true).WithSerializable(true)

            mgbuf.AddTypeDef(ilTypeRef, ilTypeDef, false, true, None)

            let extraBindings =
                [ yield! AugmentWithHashCompare.MakeBindingsForCompareAugmentation g tycon
                  yield! AugmentWithHashCompare.MakeBindingsForCompareWithComparerAugmentation g tycon
                  yield! AugmentWithHashCompare.MakeBindingsForEqualityWithComparerAugmentation g tycon
                  yield! AugmentWithHashCompare.MakeBindingsForEqualsAugmentation g tycon ]

            let optimizedExtraBindings =
                extraBindings |> List.map (fun (TBind(a, b, c)) ->
                    // Disable method splitting for bindings related to anonymous records
                    TBind(a, cenv.optimizeDuringCodeGen true b, c))

            extraBindingsToGenerate <- optimizedExtraBindings @ extraBindingsToGenerate

        (ilCtorRef, ilMethodRefs, ilTy)

    let mutable explicitEntryPointInfo: ILTypeRef option = None

    /// static init fields on script modules.
    let mutable scriptInitFspecs: (ILFieldSpec * range) list = []

    member _.AddScriptInitFieldSpec (fieldSpec, range) =
        scriptInitFspecs <- (fieldSpec, range) :: scriptInitFspecs

    /// This initializes the script in #load and fsc command-line order causing their
    /// side effects to be executed.
    member mgbuf.AddInitializeScriptsInOrderToEntryPoint (imports) =
        // Get the entry point and initialized any scripts in order.
        match explicitEntryPointInfo with
        | Some tref ->
            let InitializeCompiledScript(fspec, m) =
                let ilDebugRange = GenPossibleILDebugRange cenv m
                mgbuf.AddExplicitInitToSpecificMethodDef((fun (md: ILMethodDef) -> md.IsEntryPoint), tref, fspec, ilDebugRange, imports, [], [])
            scriptInitFspecs |> List.iter InitializeCompiledScript
        | None -> ()

    member _.GenerateRawDataValueType (cloc, size) =
        // Byte array literals require a ValueType of size the required number of bytes.
        // With fsi.exe, S.R.Emit TypeBuilder CreateType has restrictions when a ValueType VT is nested inside a type T, and T has a field of type VT.
        // To avoid this situation, these ValueTypes are generated under the private implementation rather than in the current cloc. [was bug 1532].
        let cloc = CompLocForPrivateImplementationDetails cloc
        rawDataValueTypeGenerator.Apply((cloc, size))

    member _.GenerateAnonType (genToStringMethod, anonInfo: AnonRecdTypeInfo) =
        let isStruct = evalAnonInfoIsStruct anonInfo
        let key = anonInfo.Stamp
        if not (anonTypeTable.Table.ContainsKey key) then
            let info = generateAnonType genToStringMethod (isStruct, anonInfo.ILTypeRef, anonInfo.SortedNames)
            anonTypeTable.Table.[key] <- info

    member this.LookupAnonType (genToStringMethod, anonInfo: AnonRecdTypeInfo) =
        match anonTypeTable.Table.TryGetValue anonInfo.Stamp with
        | true, res -> res
        | _ ->
           if anonInfo.ILTypeRef.Scope.IsLocalRef then
               failwithf "the anonymous record %A has not been generated in the pre-phase of generating this module" anonInfo.ILTypeRef
           this.GenerateAnonType (genToStringMethod, anonInfo)
           anonTypeTable.Table.[anonInfo.Stamp]

    member _.GrabExtraBindingsToGenerate () =
        let result = extraBindingsToGenerate
        extraBindingsToGenerate <- []
        result

    member _.AddTypeDef (tref: ILTypeRef, tdef, eliminateIfEmpty, addAtEnd, tdefDiscards) =
        gtdefs.FindNestedTypeDefsBuilder(tref.Enclosing).AddTypeDef(tdef, eliminateIfEmpty, addAtEnd, tdefDiscards)

    member _.GetCurrentFields (tref: ILTypeRef) =
        gtdefs.FindNestedTypeDefBuilder(tref).GetCurrentFields()

    member _.AddReflectedDefinition (vspec: Val, expr) =
        // preserve order by storing index of item
        let n = reflectedDefinitions.Count
        reflectedDefinitions.Add(vspec, (vspec.CompiledName cenv.g.CompilerGlobalState, n, expr))

    member _.ReplaceNameOfReflectedDefinition (vspec, newName) =
        match reflectedDefinitions.TryGetValue vspec with
        | true, (name, n, expr) when name <> newName -> reflectedDefinitions.[vspec] <- (newName, n, expr)
        | _ -> ()

    member _.AddMethodDef (tref: ILTypeRef, ilMethodDef) =
        gtdefs.FindNestedTypeDefBuilder(tref).AddMethodDef(ilMethodDef)
        if ilMethodDef.IsEntryPoint then
            explicitEntryPointInfo <- Some tref

    member _.AddExplicitInitToSpecificMethodDef (cond, tref, fspec, sourceOpt, imports, feefee, seqpt) =
        // Authoring a .cctor with effects forces the cctor for the 'initialization' module by doing a dummy store & load of a field
        // Doing both a store and load keeps FxCop happier because it thinks the field is useful
        let instrs =
            [ yield! (if condition "NO_ADD_FEEFEE_TO_CCTORS" then [] elif condition "ADD_SEQPT_TO_CCTORS" then seqpt else feefee) // mark start of hidden code
              yield mkLdcInt32 0
              yield mkNormalStsfld fspec
              yield mkNormalLdsfld fspec
              yield AI_pop]
        gtdefs.FindNestedTypeDefBuilder(tref).PrependInstructionsToSpecificMethodDef(cond, instrs, sourceOpt, imports)

    member _.AddEventDef (tref, edef) =
        gtdefs.FindNestedTypeDefBuilder(tref).AddEventDef(edef)

    member _.AddFieldDef (tref, ilFieldDef) =
        gtdefs.FindNestedTypeDefBuilder(tref).AddFieldDef(ilFieldDef)

    member _.AddOrMergePropertyDef (tref, pdef, m) =
        gtdefs.FindNestedTypeDefBuilder(tref).AddOrMergePropertyDef(pdef, m)

    member _.Close() =
        // old implementation adds new element to the head of list so result was accumulated in reversed order
        let orderedReflectedDefinitions =
            [for KeyValue(vspec, (name, n, expr)) in reflectedDefinitions -> n, ((name, vspec), expr)]
            |> List.sortBy (fst >> (~-)) // invert the result to get 'order-by-descending' behavior (items in list are 0..* so we don't need to worry about int.MinValue)
            |> List.map snd
        gtdefs.Close(), orderedReflectedDefinitions

    member _.cenv = cenv

    member _.GetExplicitEntryPointInfo() = explicitEntryPointInfo

/// Record the types of the things on the evaluation stack.
/// Used for the few times we have to flush the IL evaluation stack and to compute maxStack.
let pop (i: int) : Pops = i
let Push tys: Pushes = tys
let Push0 = Push []

let FeeFee (cenv: cenv) = (if cenv.opts.testFlagEmitFeeFeeAs100001 then 100001 else 0x00feefee)
let FeeFeeInstr (cenv: cenv) doc =
      I_seqpoint (ILDebugPoint.Create(document = doc,
                                        line = FeeFee cenv,
                                        column = 0,
                                        endLine = FeeFee cenv,
                                        endColumn = 0))

/// Buffers for IL code generation
type CodeGenBuffer(m: range,
                   mgbuf: AssemblyBuilder,
                   methodName,
                   alreadyUsedArgs: int) =

    let g = mgbuf.cenv.g
    let locals = ResizeArray<(string * (Mark * Mark)) list * ILType * bool>(10)
    let codebuf = ResizeArray<ILInstr>(200)
    let exnSpecs = ResizeArray<ILExceptionSpec>(10)

    // Keep track of the current stack so we can spill stuff when we hit a "try" when some stuff
    // is on the stack.
    let mutable stack: ILType list = []
    let mutable nstack = 0
    let mutable maxStack = 0
    let mutable hasDebugPoints = false
    let mutable anyDocument = None // we collect an arbitrary document in order to emit the header FeeFee if needed

    let codeLabelToPC: Dictionary<ILCodeLabel, int> = Dictionary<_, _>(10)
    let codeLabelToCodeLabel: Dictionary<ILCodeLabel, ILCodeLabel> = Dictionary<_, _>(10)

    let rec lab2pc n lbl =
        if n = System.Int32.MaxValue then error(InternalError("recursive label graph", m))
        match codeLabelToCodeLabel.TryGetValue lbl with
        | true, l -> lab2pc (n + 1) l
        | _ -> codeLabelToPC.[lbl]

    // Add a nop to make way for the first debug point.
    do if mgbuf.cenv.opts.generateDebugSymbols then
          let doc = g.memoize_file m.FileIndex
          let i = FeeFeeInstr mgbuf.cenv doc
          codebuf.Add i // for the FeeFee or a better debug point

    member _.DoPushes (pushes: Pushes) =
        for ty in pushes do
           stack <- ty :: stack
           nstack <- nstack + 1
           maxStack <- Operators.max maxStack nstack

    member _.DoPops (n: Pops) =
        for i = 0 to n - 1 do
           match stack with
           | [] ->
               let msg = sprintf "pop on empty stack during code generation, methodName = %s, m = %s" methodName (stringOfRange m)
               System.Diagnostics.Debug.Assert(false, msg)
               warning(InternalError(msg, m))
           | _ :: t ->
               stack <- t
               nstack <- nstack - 1

    member _.GetCurrentStack() = stack

    member _.AssertEmptyStack() =
        if not (isNil stack) then
            let msg =
                sprintf "stack flush didn't work, or extraneous expressions left on stack before stack restore, methodName = %s, stack = %+A, m = %s"
                   methodName stack (stringOfRange m)
            System.Diagnostics.Debug.Assert(false, msg)
            warning(InternalError(msg, m))
        ()

    member cgbuf.EmitInstr(pops, pushes, i) =
        cgbuf.DoPops pops
        cgbuf.DoPushes pushes
        codebuf.Add i

    member cgbuf.EmitInstrs (pops, pushes, is) =
        cgbuf.DoPops pops
        cgbuf.DoPushes pushes
        is |> List.iter codebuf.Add

    member private _.EnsureNopBetweenDebugPoints() =
        // Always add a nop between debug points to help .NET get the stepping right
        // Don't do this after a FeeFee marker for hidden code
        if (codebuf.Count > 0 &&
             (match codebuf.[codebuf.Count-1] with
              | I_seqpoint sm when sm.Line <> FeeFee mgbuf.cenv -> true
              | _ -> false)) then

            codebuf.Add(AI_nop)

    member cgbuf.EmitDebugPoint (m: range) =
        if mgbuf.cenv.opts.generateDebugSymbols then

            let attr = GenILSourceMarker g m
            let i = I_seqpoint attr
            hasDebugPoints <- true

            // Replace a FeeFee seqpoint with a better debug point
            let n = codebuf.Count
            let isSingleFeeFee =
                match codebuf.[n-1] with
                | I_seqpoint sm -> (sm.Line = FeeFee mgbuf.cenv)
                | _ -> false

            if isSingleFeeFee then
                codebuf.[n-1] <- i
            else
                cgbuf.EnsureNopBetweenDebugPoints()
                codebuf.Add i

            anyDocument <- Some attr.Document

    // Emit FeeFee breakpoints for hidden code, see https://blogs.msdn.microsoft.com/jmstall/2005/06/19/line-hidden-and-0xfeefee-sequence-points/
    member cgbuf.EmitStartOfHiddenCode() =
        if mgbuf.cenv.opts.generateDebugSymbols then
            let doc = g.memoize_file m.FileIndex
            let i = FeeFeeInstr mgbuf.cenv doc
            hasDebugPoints <- true

            // don't emit just after another FeeFee
            let n = codebuf.Count
            let isSingleFeeFee =
                match codebuf.[n-1] with
                | I_seqpoint sm -> (sm.Line = FeeFee mgbuf.cenv)
                | _ -> false

            if not isSingleFeeFee then
                cgbuf.EnsureNopBetweenDebugPoints()
                codebuf.Add i

    member _.EmitExceptionClause clause =
         exnSpecs.Add clause

    member _.GenerateDelayMark(_nm) =
         let lab = generateCodeLabel()
         Mark lab

    member _.SetCodeLabelToCodeLabel(lab1, lab2) =
#if DEBUG
        if codeLabelToCodeLabel.ContainsKey lab1 then
            let msg = sprintf "two values given for label %s, methodName = %s, m = %s" (formatCodeLabel lab1) methodName (stringOfRange m)
            System.Diagnostics.Debug.Assert(false, msg)
            warning(InternalError(msg, m))
#endif
        codeLabelToCodeLabel.[lab1] <- lab2

    member _.SetCodeLabelToPC(lab, pc) =
#if DEBUG
        if codeLabelToPC.ContainsKey lab then
            let msg = sprintf "two values given for label %s, methodName = %s, m = %s" (formatCodeLabel lab) methodName (stringOfRange m)
            System.Diagnostics.Debug.Assert(false, msg)
            warning(InternalError(msg, m))
#endif
        codeLabelToPC.[lab] <- pc

    member cgbuf.SetMark (mark1: Mark, mark2: Mark) =
        cgbuf.SetCodeLabelToCodeLabel(mark1.CodeLabel, mark2.CodeLabel)

    member cgbuf.SetMarkToHere (Mark lab) =
        cgbuf.SetCodeLabelToPC(lab, codebuf.Count)

    member cgbuf.SetMarkToHereIfNecessary (inplabOpt: Mark option) =
        match inplabOpt with
        | None -> ()
        | Some inplab -> cgbuf.SetMarkToHere inplab

    member cgbuf.SetMarkOrEmitBranchIfNecessary (inplabOpt: Mark option, target: Mark) =
        match inplabOpt with
        | None -> cgbuf.EmitInstr (pop 0, Push0, I_br target.CodeLabel)
        | Some inplab -> cgbuf.SetMark(inplab, target)

    member cgbuf.SetStack s =
        stack <- s
        nstack <- s.Length

    member cgbuf.Mark s =
        let res = cgbuf.GenerateDelayMark s
        cgbuf.SetMarkToHere res
        res

    member _.mgbuf = mgbuf

    member _.MethodName = methodName

    member _.PreallocatedArgCount = alreadyUsedArgs

    member _.AllocLocal(ranges, ty, isFixed) =
        let j = locals.Count
        locals.Add((ranges, ty, isFixed))
        j

    member cgbuf.ReallocLocal(cond, ranges, ty, isFixed) =
        match ResizeArray.tryFindIndexi cond locals with
        | Some j ->
            let prevRanges, _, isFixed = locals.[j]
            locals.[j] <- ((ranges@prevRanges), ty, isFixed)
            j, true
        | None ->
            cgbuf.AllocLocal(ranges, ty, isFixed), false

    member _.Close() =

        let instrs = codebuf.ToArray()

        // Fixup the first instruction to be a FeeFee debug point if needed
        let instrs =
            instrs |> Array.mapi (fun idx i2 ->
                if idx = 0 && (match i2 with AI_nop -> true | _ -> false) && anyDocument.IsSome then
                    // This special dummy debug point says skip the start of the method
                    hasDebugPoints <- true
                    FeeFeeInstr mgbuf.cenv anyDocument.Value
                else
                    i2)

        let codeLabels =
            let dict = Dictionary.newWithSize (codeLabelToPC.Count + codeLabelToCodeLabel.Count)
            for kvp in codeLabelToPC do dict.Add(kvp.Key, lab2pc 0 kvp.Key)
            for kvp in codeLabelToCodeLabel do dict.Add(kvp.Key, lab2pc 0 kvp.Key)
            dict

        (ResizeArray.toList locals, maxStack, codeLabels, instrs, ResizeArray.toList exnSpecs, hasDebugPoints)

module CG =
    let EmitInstr (cgbuf: CodeGenBuffer) pops pushes i = cgbuf.EmitInstr(pops, pushes, i)
    let EmitInstrs (cgbuf: CodeGenBuffer) pops pushes is = cgbuf.EmitInstrs(pops, pushes, is)
    let EmitDebugPoint (cgbuf: CodeGenBuffer) m = cgbuf.EmitDebugPoint m
    let GenerateDelayMark (cgbuf: CodeGenBuffer) nm = cgbuf.GenerateDelayMark nm
    let SetMark (cgbuf: CodeGenBuffer) m1 m2 = cgbuf.SetMark(m1, m2)
    let SetMarkToHere (cgbuf: CodeGenBuffer) m1 = cgbuf.SetMarkToHere m1
    let SetStack (cgbuf: CodeGenBuffer) s = cgbuf.SetStack s
    let GenerateMark (cgbuf: CodeGenBuffer) s = cgbuf.Mark s

//--------------------------------------------------------------------------
// Compile constants
//--------------------------------------------------------------------------

let GenString cenv cgbuf s =
    CG.EmitInstrs cgbuf (pop 0) (Push [cenv.g.ilg.typ_String]) [ I_ldstr s ]

let GenConstArray cenv (cgbuf: CodeGenBuffer) eenv ilElementType (data:'a[]) (write: ByteBuffer -> 'a -> unit) =
    let g = cenv.g
    use buf = ByteBuffer.Create data.Length
    data |> Array.iter (write buf)
    let bytes = buf.AsMemory().ToArray()
    let ilArrayType = mkILArr1DTy ilElementType
    if data.Length = 0 then
        CG.EmitInstrs cgbuf (pop 0) (Push [ilArrayType]) [ mkLdcInt32 0; I_newarr (ILArrayShape.SingleDimensional, ilElementType); ]
    else
        let vtspec = cgbuf.mgbuf.GenerateRawDataValueType(eenv.cloc, bytes.Length)
        let ilFieldName = CompilerGeneratedName ("field" + string(newUnique()))
        let fty = ILType.Value vtspec
        let ilFieldDef = mkILStaticField (ilFieldName, fty, None, Some bytes, ILMemberAccess.Assembly)
        let ilFieldDef = ilFieldDef.With(customAttrs = mkILCustomAttrs [ g.DebuggerBrowsableNeverAttribute ])
        let fspec = mkILFieldSpecInTy (mkILTyForCompLoc eenv.cloc, ilFieldName, fty)
        CountStaticFieldDef()
        cgbuf.mgbuf.AddFieldDef(fspec.DeclaringTypeRef, ilFieldDef)
        CG.EmitInstrs cgbuf
          (pop 0)
          (Push [ ilArrayType; ilArrayType; g.iltyp_RuntimeFieldHandle ])
          [ mkLdcInt32 data.Length
            I_newarr (ILArrayShape.SingleDimensional, ilElementType)
            AI_dup
            I_ldtoken (ILToken.ILField fspec) ]
        CG.EmitInstrs cgbuf
          (pop 2)
          Push0
          [ mkNormalCall (mkInitializeArrayMethSpec g) ]

//-------------------------------------------------------------------------
// This is the main code generation routine. It is used to generate
// the bodies of methods in a couple of places
//-------------------------------------------------------------------------

let CodeGenThen cenv mgbuf (entryPointInfo, methodName, eenv, alreadyUsedArgs, selfArgOpt: Val option, codeGenFunction, m) =
    let cgbuf = CodeGenBuffer(m, mgbuf, methodName, alreadyUsedArgs)
    let start = CG.GenerateMark cgbuf "mstart"
    let finish = CG.GenerateDelayMark cgbuf "mfinish"
    let innerVals = entryPointInfo |> List.map (fun (v, kind) -> (v, (kind, start)))

    // When debugging, put the "this" parameter in a local that has the right name 
    match selfArgOpt with
    | Some selfArg when selfArg.LogicalName <> "this" && not (selfArg.LogicalName.StartsWith("_")) && not cenv.opts.localOptimizationsEnabled ->
        let ilTy = selfArg.Type |> GenType cenv.amap m eenv.tyenv
        let idx = cgbuf.AllocLocal([(selfArg.LogicalName, (start, finish)) ], ilTy, false)
        cgbuf.EmitStartOfHiddenCode()
        CG.EmitInstrs cgbuf (pop 0) Push0 [ mkLdarg0; I_stloc (uint16 idx) ]
    | _ -> ()

    // Call the given code generator
    codeGenFunction cgbuf {eenv with withinSEH=false
                                     liveLocals=IntMap.empty()
                                     innerVals = innerVals}
    cgbuf.SetMarkToHere finish

    let locals, maxStack, lab2pc, code, exnSpecs, hasDebugPoints = cgbuf.Close()

    let localDebugSpecs: ILLocalDebugInfo list =
        locals
        |> List.mapi (fun i (nms, _, _isFixed) -> List.map (fun nm -> (i, nm)) nms)
        |> List.concat
        |> List.map (fun (i, (nm, (start, finish))) ->
            { Range=(start.CodeLabel, finish.CodeLabel)
              DebugMappings= [{ LocalIndex=i; LocalName=nm }] })

    let ilLocals =
        locals
        |> List.map (fun (infos, ty, isFixed) ->
          let loc =
            // in interactive environment, attach name and range info to locals to improve debug experience
            if cenv.opts.isInteractive && cenv.opts.generateDebugSymbols then
                match infos with
                | [(nm, (start, finish))] -> mkILLocal ty (Some(nm, start.CodeLabel, finish.CodeLabel))
                // REVIEW: what do these cases represent?
                | _ :: _
                | [] -> mkILLocal ty None
            // if not interactive, don't bother adding this info
            else
                mkILLocal ty None
          if isFixed then { loc with IsPinned=true } else loc)

    (ilLocals,
     maxStack,
     lab2pc,
     code,
     exnSpecs,
     localDebugSpecs,
     hasDebugPoints)

let CodeGenMethod cenv mgbuf (entryPointInfo, methodName, eenv, alreadyUsedArgs, selfArgOpt, codeGenFunction, m) =

    let locals, maxStack, lab2pc, instrs, exns, localDebugSpecs, hasDebugPoints =
      CodeGenThen cenv mgbuf (entryPointInfo, methodName, eenv, alreadyUsedArgs, selfArgOpt, codeGenFunction, m)

    let code = buildILCode methodName lab2pc instrs exns localDebugSpecs

    // Attach a source range to the method. Only do this if it has some debug points.
    let ilDebugRange = if hasDebugPoints then GenPossibleILDebugRange cenv m else None

    let ilImports = eenv.imports

    // The old union erasure phase increased maxstack by 2 since the code pushes some items, we do the same here
    let maxStack = maxStack + 2

    // Build an Abstract IL method
    let body = mkILMethodBody (eenv.initLocals, locals, maxStack, code, ilDebugRange, ilImports)
    
    instrs, body

let StartDelayedLocalScope nm cgbuf =
    let startMark = CG.GenerateDelayMark cgbuf ("start_" + nm)
    let endMark = CG.GenerateDelayMark cgbuf ("end_" + nm)
    startMark, endMark

let StartLocalScope nm cgbuf =
    let startMark = CG.GenerateMark cgbuf ("start_" + nm)
    let endMark = CG.GenerateDelayMark cgbuf ("end_" + nm)
    startMark, endMark

let LocalScope nm cgbuf (f: Mark * Mark -> 'a) : 'a =
    let _, endMark as scopeMarks = StartLocalScope nm cgbuf
    let res = f scopeMarks
    CG.SetMarkToHere cgbuf endMark
    res

let compileSequenceExpressions = true // try (System.Environment.GetEnvironmentVariable("FSHARP_COMPILED_SEQ") <> null) with _ -> false
let compileStateMachineExpressions = true // try (System.Environment.GetEnvironmentVariable("FSHARP_COMPILED_STATEMACHINES") <> null) with _ -> false

//-------------------------------------------------------------------------
// Sequence Point Logic
//-------------------------------------------------------------------------

/// Determines if any code at all will be emitted for a binding
let BindingEmitsNoCode g (b: Binding) = IsFSharpValCompiledAsMethod g b.Var

/// Determines what debug point should be emitted when generating the r.h.s of a binding.
/// For example, if the r.h.s is a lambda then no debug point is emitted.
///
/// Returns (useWholeExprRange, sequencePointForBind, sequencePointGenerationFlagForRhsOfBind)
let ComputeDebugPointForBinding g bind =
    let (TBind(_, e, spBind)) = bind
    if BindingEmitsNoCode g bind then
        false, None
    else
        match spBind, stripExpr e with
        | DebugPointAtBinding.NoneAtInvisible, _ -> false, None
        | DebugPointAtBinding.NoneAtSticky, _ -> true, None
        | DebugPointAtBinding.NoneAtDo, _ -> false, None
        | DebugPointAtBinding.NoneAtLet, _ -> false, None
        // Don't emit debug points for lambdas.
        | _, (Expr.Lambda _ | Expr.TyLambda _) -> false, None
        | DebugPointAtBinding.Yes m, _ -> false, Some m

//-------------------------------------------------------------------------
// Generate expressions
//-------------------------------------------------------------------------

let rec GenExpr cenv cgbuf eenv (expr: Expr) sequel =
    cenv.stackGuard.Guard <| fun () ->

    GenExprAux cenv cgbuf eenv expr sequel

/// Process the debug point and check for alternative ways to generate this expression.
/// Returns 'true' if the expression was processed by alternative means.
and GenExprPreSteps (cenv: cenv) (cgbuf: CodeGenBuffer) eenv expr sequel =
    let g = cenv.g
        
    // Check for the '__debugPoint" construct for inlined code
    match expr with
    | Expr.Sequential((DebugPointExpr g debugPointName) as dpExpr, codeExpr, NormalSeq, m) ->
        match cenv.namedDebugPointsForInlinedCode.TryGetValue({Range=m; Name=debugPointName}) with
        | false, _ when debugPointName = "" ->
            CG.EmitDebugPoint cgbuf m
        | false, _ ->
            // printfn $"---- Unfound debug point {debugPointName} at {m}"
            // for KeyValue(k,v) in cenv.namedDebugPointsForInlinedCode do
            //     printfn $"{k.Range} , {k.Name} -> {v}"
            let others =
                [ for k in cenv.namedDebugPointsForInlinedCode.Keys do
                      if Range.equals m k.Range then
                          yield k.Name ]
                |> String.concat ","
            informationalWarning(Error(FSComp.SR.ilxGenUnknownDebugPoint(debugPointName, others), dpExpr.Range))
            CG.EmitDebugPoint cgbuf m
        | true, dp ->
            // printfn $"---- Found debug point {debugPointName} at {m} --> {dp}"
            CG.EmitDebugPoint cgbuf dp
        GenExpr cenv cgbuf eenv codeExpr sequel
        true

    | _ ->

    //ProcessDebugPointForExpr cenv cgbuf expr

    match (if compileSequenceExpressions then LowerComputedListOrArrayExpr cenv.tcVal g cenv.amap expr else None) with
    | Some altExpr ->
        GenExpr cenv cgbuf eenv altExpr sequel
        true
    | None ->

    match (if compileSequenceExpressions then ConvertSequenceExprToObject g cenv.amap expr else None) with
    | Some info ->
        GenSequenceExpr cenv cgbuf eenv info sequel
        true
    | None ->

    match LowerStateMachineExpr cenv.g expr with
    | LoweredStateMachineResult.Lowered res ->
        checkLanguageFeatureError cenv.g.langVersion LanguageFeature.ResumableStateMachines expr.Range
        GenStructStateMachine cenv cgbuf eenv res sequel
        true
    | LoweredStateMachineResult.UseAlternative (msg, altExpr) ->
        checkLanguageFeatureError cenv.g.langVersion LanguageFeature.ResumableStateMachines expr.Range
        warning(Error(FSComp.SR.reprStateMachineNotCompilable(msg), expr.Range))
        GenExpr cenv cgbuf eenv altExpr sequel
        true
    | LoweredStateMachineResult.NoAlternative msg ->
        checkLanguageFeatureError cenv.g.langVersion LanguageFeature.ResumableStateMachines expr.Range
        errorR(Error(FSComp.SR.reprStateMachineNotCompilableNoAlternative(msg), expr.Range))
        GenDefaultValue cenv cgbuf eenv (tyOfExpr cenv.g expr, expr.Range)
        true
    | LoweredStateMachineResult.NotAStateMachine ->
        match expr with 
        | IfUseResumableStateMachinesExpr g (_thenExpr, elseExpr) ->
            GenExpr cenv cgbuf eenv elseExpr sequel
            true
        | _ -> 
            false

and GenExprAux (cenv: cenv) (cgbuf: CodeGenBuffer) eenv expr (sequel: sequel) =
    let g = cenv.g
    let expr = stripExpr expr

    // Process the debug point and see if there's a replacement technique to process this expression
    if GenExprPreSteps cenv cgbuf eenv expr sequel then () else

    match expr with
    // Most generation of linear expressions is implemented routinely using tailcalls and the correct sequels.
    // This is because the element of expansion happens to be the final thing generated in most cases. However
    // for large lists we have to process the linearity separately
    | Expr.Sequential _
    | Expr.Let _
    | LinearOpExpr _
    | Expr.Match _ ->
        GenLinearExpr cenv cgbuf eenv expr sequel false id |> ignore<FakeUnit>

    | Expr.DebugPoint (DebugPointAtLeafExpr.Yes m, innerExpr) ->
        CG.EmitDebugPoint cgbuf m
        GenExpr cenv cgbuf eenv innerExpr sequel

    | Expr.Const (c, m, ty) ->
        GenConstant cenv cgbuf eenv (c, m, ty) sequel

    | Expr.LetRec (binds, body, m, _) ->
        GenLetRec cenv cgbuf eenv (binds, body, m) sequel

    | Expr.Lambda _ | Expr.TyLambda _ ->
        GenLambda cenv cgbuf eenv false [] expr sequel

    | Expr.App (Expr.Val (vref, _, m) as v, _, tyargs, [], _) when
          List.forall (isMeasureTy g) tyargs &&
          (
              // inline only values that are stored in local variables
              match StorageForValRef g m vref eenv with
              | ValStorage.Local _ -> true
              | _ -> false
          ) ->
        // application of local type functions with type parameters = measure types and body = local value - inline the body
        GenExpr cenv cgbuf eenv v sequel

    | Expr.App (f, fty, tyargs, curriedArgs, m) ->
        GenApp cenv cgbuf eenv (f, fty, tyargs, curriedArgs, m) sequel

    | Expr.Val (v, _, m) ->
        GenGetVal cenv cgbuf eenv (v, m) sequel

    | Expr.Op (op, tyargs, args, m) ->
        match op, args, tyargs with
        | TOp.ExnConstr c, _, _ ->
            GenAllocExn cenv cgbuf eenv (c, args, m) sequel
        | TOp.UnionCase c, _, _ ->
            GenAllocUnionCase cenv cgbuf eenv (c, tyargs, args, m) sequel
        | TOp.Recd (isCtor, tycon), _, _ ->
            GenAllocRecd cenv cgbuf eenv isCtor (tycon, tyargs, args, m) sequel
        | TOp.AnonRecd anonInfo, _, _ ->
            GenAllocAnonRecd cenv cgbuf eenv (anonInfo, tyargs, args, m) sequel
        | TOp.AnonRecdGet (anonInfo, n), [e], _ ->
            GenGetAnonRecdField cenv cgbuf eenv (anonInfo, e, tyargs, n, m) sequel
        | TOp.TupleFieldGet (tupInfo, n), [e], _ ->
            GenGetTupleField cenv cgbuf eenv (tupInfo, e, tyargs, n, m) sequel
        | TOp.ExnFieldGet (ecref, n), [e], _ ->
            GenGetExnField cenv cgbuf eenv (e, ecref, n, m) sequel
        | TOp.UnionCaseFieldGet (ucref, n), [e], _ ->
            GenGetUnionCaseField cenv cgbuf eenv (e, ucref, tyargs, n, m) sequel
        | TOp.UnionCaseFieldGetAddr (ucref, n, _readonly), [e], _ ->
            GenGetUnionCaseFieldAddr cenv cgbuf eenv (e, ucref, tyargs, n, m) sequel
        | TOp.UnionCaseTagGet ucref, [e], _ ->
            GenGetUnionCaseTag cenv cgbuf eenv (e, ucref, tyargs, m) sequel
        | TOp.UnionCaseProof ucref, [e], _ ->
            GenUnionCaseProof cenv cgbuf eenv (e, ucref, tyargs, m) sequel
        | TOp.ExnFieldSet (ecref, n), [e;e2], _ ->
            GenSetExnField cenv cgbuf eenv (e, ecref, n, e2, m) sequel
        | TOp.UnionCaseFieldSet (ucref, n), [e;e2], _ ->
            GenSetUnionCaseField cenv cgbuf eenv (e, ucref, tyargs, n, e2, m) sequel
        | TOp.ValFieldGet f, [e], _ ->
            GenGetRecdField cenv cgbuf eenv (e, f, tyargs, m) sequel
        | TOp.ValFieldGet f, [], _ ->
            GenGetStaticField cenv cgbuf eenv (f, tyargs, m) sequel
        | TOp.ValFieldGetAddr (f, _readonly), [e], _ ->
            GenGetRecdFieldAddr cenv cgbuf eenv (e, f, tyargs, m) sequel
        | TOp.ValFieldGetAddr (f, _readonly), [], _ ->
            GenGetStaticFieldAddr cenv cgbuf eenv (f, tyargs, m) sequel
        | TOp.ValFieldSet f, [e1;e2], _ ->
            GenSetRecdField cenv cgbuf eenv (e1, f, tyargs, e2, m) sequel
        | TOp.ValFieldSet f, [e2], _ ->
            GenSetStaticField cenv cgbuf eenv (f, tyargs, e2, m) sequel
        | TOp.Tuple tupInfo, _, _ ->
            GenAllocTuple cenv cgbuf eenv (tupInfo, args, tyargs, m) sequel
        | TOp.ILAsm (instrs, retTypes), _, _ ->
            GenAsmCode cenv cgbuf eenv (instrs, tyargs, args, retTypes, m) sequel
        | TOp.While (sp, _), [Expr.Lambda (_, _, _, [_], e1, _, _);Expr.Lambda (_, _, _, [_], e2, _, _)], [] ->
            GenWhileLoop cenv cgbuf eenv (sp, e1, e2, m) sequel
        | TOp.IntegerForLoop (spFor, spTo, dir), [Expr.Lambda (_, _, _, [_], e1, _, _);Expr.Lambda (_, _, _, [_], e2, _, _);Expr.Lambda (_, _, _, [v], e3, _, _)], [] ->
            GenIntegerForLoop cenv cgbuf eenv (spFor, spTo, v, e1, dir, e2, e3, m) sequel
        | TOp.TryFinally (spTry, spFinally), [Expr.Lambda (_, _, _, [_], e1, _, _); Expr.Lambda (_, _, _, [_], e2, _, _)], [resty] ->
            GenTryFinally cenv cgbuf eenv (e1, e2, m, resty, spTry, spFinally) sequel
        | TOp.TryWith (spTry, spWith), [Expr.Lambda (_, _, _, [_], e1, _, _); Expr.Lambda (_, _, _, [vf], ef, _, _);Expr.Lambda (_, _, _, [vh], eh, _, _)], [resty] ->
            GenTryWith cenv cgbuf eenv (e1, vf, ef, vh, eh, m, resty, spTry, spWith) sequel
        | TOp.ILCall (isVirtual, _, isStruct, isCtor, valUseFlag, _, noTailCall, ilMethRef, enclTypeInst, methInst, returnTypes), args, [] ->
            GenILCall cenv cgbuf eenv (isVirtual, isStruct, isCtor, valUseFlag, noTailCall, ilMethRef, enclTypeInst, methInst, args, returnTypes, m) sequel
        | TOp.RefAddrGet _readonly, [e], [ty] -> GenGetAddrOfRefCellField cenv cgbuf eenv (e, ty, m) sequel
        | TOp.Coerce, [e], [tgty;srcty] -> GenCoerce cenv cgbuf eenv (e, tgty, m, srcty) sequel
        | TOp.Reraise, [], [rtnty] -> GenReraise cenv cgbuf eenv (rtnty, m) sequel
        | TOp.TraitCall traitInfo, args, [] -> GenTraitCall cenv cgbuf eenv (traitInfo, args, m) expr sequel
        | TOp.LValueOp (LSet, v), [e], [] -> GenSetVal cenv cgbuf eenv (v, e, m) sequel
        | TOp.LValueOp (LByrefGet, v), [], [] -> GenGetByref cenv cgbuf eenv (v, m) sequel
        | TOp.LValueOp (LByrefSet, v), [e], [] -> GenSetByref cenv cgbuf eenv (v, e, m) sequel
        | TOp.LValueOp (LAddrOf _, v), [], [] -> GenGetValAddr cenv cgbuf eenv (v, m) sequel
        | TOp.Array, elems, [elemTy] -> GenNewArray cenv cgbuf eenv (elems, elemTy, m) sequel
        | TOp.Bytes bytes, [], [] ->
            if cenv.opts.emitConstantArraysUsingStaticDataBlobs then
                GenConstArray cenv cgbuf eenv g.ilg.typ_Byte bytes (fun buf b -> buf.EmitByte b)
                GenSequel cenv eenv.cloc cgbuf sequel
            else
                GenNewArraySimple cenv cgbuf eenv (List.ofArray (Array.map (mkByte g m) bytes), g.byte_ty, m) sequel
        | TOp.UInt16s arr, [], [] ->
            if cenv.opts.emitConstantArraysUsingStaticDataBlobs then
                GenConstArray cenv cgbuf eenv g.ilg.typ_UInt16 arr (fun buf b -> buf.EmitUInt16 b)
                GenSequel cenv eenv.cloc cgbuf sequel
            else
                GenNewArraySimple cenv cgbuf eenv (List.ofArray (Array.map (mkUInt16 g m) arr), g.uint16_ty, m) sequel
        | TOp.Goto label, _, _ ->
            if cgbuf.mgbuf.cenv.opts.generateDebugSymbols then
               cgbuf.EmitStartOfHiddenCode()
               CG.EmitInstr cgbuf (pop 0) Push0 AI_nop
            CG.EmitInstr cgbuf (pop 0) Push0 (I_br label)
            // NOTE: discard sequel
        | TOp.Return, [e], _ ->
            GenExpr cenv cgbuf eenv e eenv.exitSequel
            // NOTE: discard sequel
        | TOp.Return, [], _ ->
            GenSequel cenv eenv.cloc cgbuf ReturnVoid
            // NOTE: discard sequel
        | TOp.Label label, _, _ ->
            cgbuf.SetMarkToHere (Mark label)
            GenUnitThenSequel cenv eenv m eenv.cloc cgbuf sequel
        | _ -> error(InternalError("Unexpected operator node expression", expr.Range))

    | Expr.StaticOptimization (constraints, e2, e3, m) ->
        GenStaticOptimization cenv cgbuf eenv (constraints, e2, e3, m) sequel

    | Expr.Obj (_, ty, _, _, [meth], [], m) when isDelegateTy g ty ->
        GenDelegateExpr cenv cgbuf eenv expr (meth, m) sequel

    | Expr.Obj (_, ty, basev, basecall, overrides, interfaceImpls, m) ->
        GenObjectExpr cenv cgbuf eenv expr (ty, basev, basecall, overrides, interfaceImpls, m) sequel

    | Expr.Quote (ast, conv, _, m, ty) ->
        GenQuotation cenv cgbuf eenv (ast, conv, m, ty) sequel

    | Expr.WitnessArg (traitInfo, m) ->
       GenWitnessArgFromTraitInfo cenv cgbuf eenv m traitInfo
       GenSequel cenv eenv.cloc cgbuf sequel

    | Expr.Link _ -> failwith "Unexpected reclink"

    | Expr.TyChoose (_, _, m) -> error(InternalError("Unexpected Expr.TyChoose", m))

and GenExprs cenv cgbuf eenv es =
    List.iter (fun e -> GenExpr cenv cgbuf eenv e Continue) es

and CodeGenMethodForExpr cenv mgbuf (entryPointInfo, methodName, eenv, alreadyUsedArgs, selfArgOpt, expr0, sequel0) =
    let eenv = { eenv with exitSequel = sequel0 }
    let _, code =
        CodeGenMethod cenv mgbuf (entryPointInfo, methodName, eenv, alreadyUsedArgs, selfArgOpt,
                                   (fun cgbuf eenv -> GenExpr cenv cgbuf eenv expr0 sequel0),
                                   expr0.Range)
    code

//--------------------------------------------------------------------------
// Generate sequels
//--------------------------------------------------------------------------

/// Adjust the sequel for an implicit discard (e.g. a discard that occurs by
/// not generating a 'unit' expression at all)
and sequelAfterDiscard sequel =
  match sequel with
   | LeaveHandler (isFinally, whereToSaveResultOpt, afterHandler, true) ->
      // If we're not saving the result as we leave a handler and we're doing a discard
      // then we can just adjust the sequel to record the fact we've implicitly done a discard
      if isFinally || whereToSaveResultOpt.IsNone then
          Some (LeaveHandler (isFinally, whereToSaveResultOpt, afterHandler, false))
      else 
          None
   | DiscardThen sequel -> Some sequel
   | EndLocalScope(sq, mark) -> sequelAfterDiscard sq |> Option.map (fun sq -> EndLocalScope(sq, mark))
   | _ -> None

and sequelIgnoringEndScopesAndDiscard sequel =
    let sequel = sequelIgnoreEndScopes sequel
    match sequelAfterDiscard sequel with
    | Some sq -> sq
    | None -> sequel

and sequelIgnoreEndScopes sequel =
    match sequel with
    | EndLocalScope(sq, _) -> sequelIgnoreEndScopes sq
    | sq -> sq

(* commit any 'EndLocalScope' nodes in the sequel and return the residue *)
and GenSequelEndScopes cgbuf sequel =
    match sequel with
    | EndLocalScope(sq, m) -> CG.SetMarkToHere cgbuf m; GenSequelEndScopes cgbuf sq
    | _ -> ()

and StringOfSequel sequel =
    match sequel with
    | Continue -> "continue"
    | DiscardThen sequel -> "discard; " + StringOfSequel sequel
    | ReturnVoid -> "ReturnVoid"
    | CmpThenBrOrContinue _ -> "CmpThenBrOrContinue"
    | Return -> "Return"
    | EndLocalScope (sq, Mark k) -> "EndLocalScope(" + StringOfSequel sq + "," + formatCodeLabel k + ")"
    | Br (Mark x) -> sprintf "Br L%s" (formatCodeLabel x)
    | LeaveHandler _ -> "LeaveHandler"
    | EndFilter -> "EndFilter"

and GenSequel cenv cloc cgbuf sequel =
  let sq = sequelIgnoreEndScopes sequel
  (match sq with
  | Continue -> ()
  | DiscardThen sq ->
      CG.EmitInstr cgbuf (pop 1) Push0 AI_pop
      GenSequel cenv cloc cgbuf sq
  | ReturnVoid ->
      CG.EmitInstr cgbuf (pop 0) Push0 I_ret
  | CmpThenBrOrContinue(pops, bri) ->
      CG.EmitInstrs cgbuf pops Push0 bri
  | Return ->
      CG.EmitInstr cgbuf (pop 1) Push0 I_ret
  | EndLocalScope _ -> failwith "EndLocalScope unexpected"
  | Br x ->
      // Emit a NOP in debug code in case the branch instruction gets eliminated
      // because it is a "branch to next instruction". This prevents two unrelated debug points
      // (the one before the branch and the one after) being coalesced together
      if cgbuf.mgbuf.cenv.opts.generateDebugSymbols then
         cgbuf.EmitStartOfHiddenCode()
         CG.EmitInstr cgbuf (pop 0) Push0 AI_nop

      CG.EmitInstr cgbuf (pop 0) Push0 (I_br x.CodeLabel)

  | LeaveHandler (isFinally, whereToSaveResultOpt, afterHandler, hasResult) ->
      if hasResult then
          if isFinally then
            CG.EmitInstr cgbuf (pop 1) Push0 AI_pop
          else
            match whereToSaveResultOpt with
            | None -> 
               CG.EmitInstr cgbuf (pop 1) Push0 AI_pop
            | Some (whereToSaveResult, _) ->
                EmitSetLocal cgbuf whereToSaveResult
      CG.EmitInstr cgbuf (pop 0) Push0 (if isFinally then I_endfinally else I_leave(afterHandler.CodeLabel))

  | EndFilter ->
      CG.EmitInstr cgbuf (pop 1) Push0 I_endfilter
  )
  GenSequelEndScopes cgbuf sequel


//--------------------------------------------------------------------------
// Generate constants
//--------------------------------------------------------------------------

and GenConstant cenv cgbuf eenv (c, m, ty) sequel =
  let g = cenv.g
  let ilTy = GenType cenv.amap m eenv.tyenv ty
  // Check if we need to generate the value at all
  match sequelAfterDiscard sequel with
  | None ->
      match TryEliminateDesugaredConstants g m c with
      | Some e ->
          GenExpr cenv cgbuf eenv e Continue
      | None ->
          let emitInt64Constant i =
            // see https://github.com/dotnet/fsharp/pull/3620
            // and https://github.com/dotnet/fsharp/issue/8683
            // and https://github.com/dotnet/roslyn/blob/98f12bb/src/Compilers/Core/Portable/CodeGen/ILBuilderEmit.cs#L679
            if i >= int64 System.Int32.MinValue && i <= int64 System.Int32.MaxValue then
                CG.EmitInstrs cgbuf (pop 0) (Push [ilTy]) [ mkLdcInt32 (int32 i); AI_conv DT_I8 ]
            elif i >= int64 System.UInt32.MinValue && i <= int64 System.UInt32.MaxValue then
                CG.EmitInstrs cgbuf (pop 0) (Push [ilTy]) [ mkLdcInt32 (int32 i); AI_conv DT_U8 ]
            else
                CG.EmitInstr cgbuf (pop 0) (Push [ilTy]) (iLdcInt64 i)
          match c with
          | Const.Bool b -> CG.EmitInstr cgbuf (pop 0) (Push [g.ilg.typ_Bool]) (mkLdcInt32 (if b then 1 else 0))
          | Const.SByte i -> CG.EmitInstr cgbuf (pop 0) (Push [ilTy]) (mkLdcInt32 (int32 i))
          | Const.Int16 i -> CG.EmitInstr cgbuf (pop 0) (Push [ilTy]) (mkLdcInt32 (int32 i))
          | Const.Int32 i -> CG.EmitInstr cgbuf (pop 0) (Push [ilTy]) (mkLdcInt32 i)
          | Const.Int64 i -> emitInt64Constant i
          | Const.IntPtr i -> CG.EmitInstrs cgbuf (pop 0) (Push [ilTy]) [iLdcInt64 i; AI_conv DT_I ]
          | Const.Byte i -> CG.EmitInstr cgbuf (pop 0) (Push [ilTy]) (mkLdcInt32 (int32 i))
          | Const.UInt16 i -> CG.EmitInstr cgbuf (pop 0) (Push [ilTy]) (mkLdcInt32 (int32 i))
          | Const.UInt32 i -> CG.EmitInstr cgbuf (pop 0) (Push [ilTy]) (mkLdcInt32 (int32 i))
          | Const.UInt64 i -> emitInt64Constant (int64 i)
          | Const.UIntPtr i -> CG.EmitInstrs cgbuf (pop 0) (Push [ilTy]) [iLdcInt64 (int64 i); AI_conv DT_U ]
          | Const.Double f -> CG.EmitInstr cgbuf (pop 0) (Push [ilTy]) (AI_ldc (DT_R8, ILConst.R8 f))
          | Const.Single f -> CG.EmitInstr cgbuf (pop 0) (Push [ilTy]) (AI_ldc (DT_R4, ILConst.R4 f))
          | Const.Char c -> CG.EmitInstr cgbuf (pop 0) (Push [ilTy]) ( mkLdcInt32 (int c))
          | Const.String s -> GenString cenv cgbuf s
          | Const.Unit -> GenUnit cenv eenv m cgbuf
          | Const.Zero -> GenDefaultValue cenv cgbuf eenv (ty, m)
          | Const.Decimal _ -> failwith "unreachable"
      GenSequel cenv eenv.cloc cgbuf sequel
  | Some sq ->
      // Even if we didn't need to generate the value then maybe we still have to branch or return
      GenSequel cenv eenv.cloc cgbuf sq

and GenUnitTy cenv eenv m =
    match cenv.ilUnitTy with
    | None ->
        let res = GenType cenv.amap m eenv.tyenv cenv.g.unit_ty
        cenv.ilUnitTy <- Some res
        res
    | Some res -> res

and GenUnit cenv eenv m cgbuf =
    CG.EmitInstr cgbuf (pop 0) (Push [GenUnitTy cenv eenv m]) AI_ldnull

and GenUnitThenSequel cenv eenv m cloc cgbuf sequel =
    match sequelAfterDiscard sequel with
    | Some sq -> GenSequel cenv cloc cgbuf sq
    | None -> GenUnit cenv eenv m cgbuf; GenSequel cenv cloc cgbuf sequel


//--------------------------------------------------------------------------
// Generate simple data-related constructs
//--------------------------------------------------------------------------

and GenAllocTuple cenv cgbuf eenv (tupInfo, args, argtys, m) sequel =

    let tupInfo = evalTupInfoIsStruct tupInfo
    let tcref, tys, args, newm = mkCompiledTuple cenv.g tupInfo (argtys, args, m)
    let ty = GenNamedTyApp cenv.amap newm eenv.tyenv tcref tys
    let ntyvars = if (tys.Length - 1) < goodTupleFields then (tys.Length - 1) else goodTupleFields
    let formalTyvars = [ for n in 0 .. ntyvars do yield mkILTyvarTy (uint16 n) ]

    GenExprs cenv cgbuf eenv args
    // Generate a reference to the constructor
    CG.EmitInstr cgbuf (pop args.Length) (Push [ty])
      (mkNormalNewobj
          (mkILCtorMethSpecForTy (ty, formalTyvars)))
    GenSequel cenv eenv.cloc cgbuf sequel

and GenGetTupleField cenv cgbuf eenv (tupInfo, e, tys, n, m) sequel =
    let tupInfo = evalTupInfoIsStruct tupInfo
    let rec getCompiledTupleItem g (e, tys: TTypes, n, m) =
        let ar = tys.Length
        if ar <= 0 then failwith "getCompiledTupleItem"
        elif ar < maxTuple then
            let tcr' = mkCompiledTupleTyconRef g tupInfo ar
            let ty = GenNamedTyApp cenv.amap m eenv.tyenv tcr' tys
            mkGetTupleItemN g m n ty tupInfo e tys.[n]
        else
            let tysA, tysB = List.splitAfter goodTupleFields tys
            let tyB = mkCompiledTupleTy g tupInfo tysB
            let tys' = tysA@[tyB]
            let tcr' = mkCompiledTupleTyconRef g tupInfo (List.length tys')
            let ty' = GenNamedTyApp cenv.amap m eenv.tyenv tcr' tys'
            let n' = (min n goodTupleFields)
            let elast = mkGetTupleItemN g m n' ty' tupInfo e tys'.[n']
            if n < goodTupleFields then
                elast
            else
                getCompiledTupleItem g (elast, tysB, n-goodTupleFields, m)
    GenExpr cenv cgbuf eenv (getCompiledTupleItem cenv.g (e, tys, n, m)) sequel

and GenAllocExn cenv cgbuf eenv (c, args, m) sequel =
    GenExprs cenv cgbuf eenv args
    let ty = GenExnType cenv.amap m eenv.tyenv c
    let flds = recdFieldsOfExnDefRef c
    let argtys = flds |> List.map (fun rfld -> GenType cenv.amap m eenv.tyenv rfld.FormalType)
    let mspec = mkILCtorMethSpecForTy (ty, argtys)
    CG.EmitInstr cgbuf
      (pop args.Length) (Push [ty])
      (mkNormalNewobj mspec)
    GenSequel cenv eenv.cloc cgbuf sequel

and GenAllocUnionCaseCore cenv cgbuf eenv (c,tyargs,n,m) =
    let cuspec,idx = GenUnionCaseSpec cenv.amap m eenv.tyenv c tyargs
    CG.EmitInstrs cgbuf (pop n) (Push [cuspec.DeclaringType]) (EraseUnions.mkNewData cenv.g.ilg (cuspec, idx))

and GenAllocUnionCase cenv cgbuf eenv (c,tyargs,args,m) sequel =
    GenExprs cenv cgbuf eenv args
    GenAllocUnionCaseCore cenv cgbuf eenv (c,tyargs,args.Length,m)
    GenSequel cenv eenv.cloc cgbuf sequel

and GenLinearExpr cenv cgbuf eenv expr sequel preSteps (contf: FakeUnit -> FakeUnit) =
    let expr = stripExpr expr
    match expr with
    | Expr.Sequential (e1, e2, specialSeqFlag, _) ->
        // Process the debug point and see if there's a replacement technique to process this expression
        if preSteps && GenExprPreSteps cenv cgbuf eenv expr sequel then contf Fake else

        match specialSeqFlag with
        | NormalSeq ->
            GenExpr cenv cgbuf eenv e1 discard
            GenLinearExpr cenv cgbuf eenv e2 sequel true contf
        | ThenDoSeq ->
            // "e then ()" with DebugPointAtSequential.SuppressStmt is used
            // in mkDebugPoint to emit a debug point on "e".  However we don't want this to interfere
            // with tailcalls, so detect this case and throw the "then ()" away, having already
            // worked out "spExpr" up above.
            match e2 with
            | Expr.Const (Const.Unit, _, _) ->
                GenExpr cenv cgbuf eenv e1 sequel
            | _ -> 
                let g = cenv.g
                let isUnit = isUnitTy g (tyOfExpr g e1) 
                if isUnit then
                    GenExpr cenv cgbuf eenv e1 discard
                    GenExpr cenv cgbuf eenv e2 discard
                    GenUnitThenSequel cenv eenv e2.Range eenv.cloc cgbuf sequel
                else
                    GenExpr cenv cgbuf eenv e1 Continue
                    GenExpr cenv cgbuf eenv e2 discard
                    GenSequel cenv eenv.cloc cgbuf sequel
            contf Fake

    | Expr.Let (bind, body, _, _) ->
        // Process the debug point and see if there's a replacement technique to process this expression
        if preSteps && GenExprPreSteps cenv cgbuf eenv expr sequel then contf Fake else

        // This case implemented here to get a guaranteed tailcall
        // Make sure we generate the debug point outside the scope of the variable
        let startMark, endMark as scopeMarks = StartDelayedLocalScope "let" cgbuf
        let eenv = AllocStorageForBind cenv cgbuf scopeMarks eenv bind
        GenDebugPointForBind cenv cgbuf bind
        GenBindingAfterDebugPoint cenv cgbuf eenv bind false (Some startMark)

        // Generate the body
        GenLinearExpr cenv cgbuf eenv body (EndLocalScope(sequel, endMark)) true contf

    | Expr.Match (spBind, _exprm, tree, targets, m, ty) ->
        // Process the debug point and see if there's a replacement technique to process this expression
        if preSteps && GenExprPreSteps cenv cgbuf eenv expr sequel then contf Fake else

        match spBind with
        | DebugPointAtBinding.Yes m -> CG.EmitDebugPoint cgbuf m
        | DebugPointAtBinding.NoneAtDo
        | DebugPointAtBinding.NoneAtLet
        | DebugPointAtBinding.NoneAtInvisible
        | DebugPointAtBinding.NoneAtSticky -> ()

        // First try the common cases where we don't need a join point.
        match tree with
        | TDSuccess _ ->
            failwith "internal error: matches that immediately succeed should have been normalized using mkAndSimplifyMatch"

        | _ ->
            // Create a join point
            let stackAtTargets = cgbuf.GetCurrentStack() // the stack at the target of each clause
            let sequelOnBranches, afterJoin, stackAfterJoin, sequelAfterJoin = GenJoinPoint cenv cgbuf "match" eenv ty m sequel

            // Stack: "stackAtTargets" is "stack prior to any match-testing" and also "stack at the start of each branch-RHS".
            //        match-testing (dtrees) should not contribute to the stack.
            //        Each branch-RHS (targets) may contribute to the stack, leaving it in the "stackAfterJoin" state, for the join point.
            //        Since code is branching and joining, the cgbuf stack is maintained manually.
            GenDecisionTreeAndTargets cenv cgbuf stackAtTargets eenv tree targets sequelOnBranches (contf << (fun Fake ->
                CG.SetMarkToHere cgbuf afterJoin

                //assert(cgbuf.GetCurrentStack() = stackAfterJoin)  // REVIEW: Since gen_dtree* now sets stack, stack should be stackAfterJoin at this point...
                CG.SetStack cgbuf stackAfterJoin
                // If any values are left on the stack after the join then we're certainly going to do something with them
                // For example, we may be about to execute a 'stloc' for
                //
                //   let y2 = if System.DateTime.Now.Year < 2000 then 1 else 2
                //
                // or a 'stelem' for
                //
                //   arr.[0] <- if System.DateTime.Now.Year > 2000 then 1 else 2
                //
                // In both cases, any instructions that come after this point will be falsely associated with the last branch of the control
                // prior to the join point. This is base, e.g. see FSharp 1.0 bug 5155
                if not (isNil stackAfterJoin) then
                    cgbuf.EmitStartOfHiddenCode()

                GenSequel cenv eenv.cloc cgbuf sequelAfterJoin
                Fake))

    | Expr.DebugPoint (DebugPointAtLeafExpr.Yes m, innerExpr) ->
        CG.EmitDebugPoint cgbuf m
        GenLinearExpr cenv cgbuf eenv innerExpr sequel true contf

    | LinearOpExpr (TOp.UnionCase c, tyargs, argsFront, argLast, m) ->
        // Process the debug point and see if there's a replacement technique to process this expression
        if preSteps && GenExprPreSteps cenv cgbuf eenv expr sequel then contf Fake else

        GenExprs cenv cgbuf eenv argsFront
        GenLinearExpr cenv cgbuf eenv argLast Continue true (contf << (fun Fake ->
            GenAllocUnionCaseCore cenv cgbuf eenv (c, tyargs, argsFront.Length + 1, m)
            GenSequel cenv eenv.cloc cgbuf sequel
            Fake))

    | _ ->
        GenExpr cenv cgbuf eenv expr sequel
        contf Fake

and GenAllocRecd cenv cgbuf eenv ctorInfo (tcref,argtys,args,m) sequel =
    let ty = GenNamedTyApp cenv.amap m eenv.tyenv tcref argtys

    // Filter out fields with default initialization
    let relevantFields =
        tcref.AllInstanceFieldsAsList
        |> List.filter (fun f -> not f.IsZeroInit)
        |> List.filter (fun f -> not f.IsCompilerGenerated)

    match ctorInfo with
    | RecdExprIsObjInit ->
        (args, relevantFields) ||> List.iter2 (fun e f ->
                CG.EmitInstr cgbuf (pop 0) (Push (if tcref.IsStructOrEnumTycon then [ILType.Byref ty] else [ty])) mkLdarg0
                GenExpr cenv cgbuf eenv e Continue
                GenFieldStore false cenv cgbuf eenv (tcref.MakeNestedRecdFieldRef f, argtys, m) discard)
        // Object construction doesn't generate a true value.
        // Object constructions will always just get thrown away so this is safe
        GenSequel cenv eenv.cloc cgbuf sequel
    | RecdExpr ->
        GenExprs cenv cgbuf eenv args
        // generate a reference to the record constructor
        let tyenvinner = eenv.tyenv.ForTyconRef tcref
        CG.EmitInstr cgbuf (pop args.Length) (Push [ty])
          (mkNormalNewobj
             (mkILCtorMethSpecForTy (ty, relevantFields |> List.map (fun f -> GenType cenv.amap m tyenvinner f.FormalType) )))
        GenSequel cenv eenv.cloc cgbuf sequel

and GenAllocAnonRecd cenv cgbuf eenv (anonInfo: AnonRecdTypeInfo, tyargs, args, m) sequel =
    let anonCtor, _anonMethods, anonType = cgbuf.mgbuf.LookupAnonType ((fun ilThisTy -> GenToStringMethod cenv eenv ilThisTy m), anonInfo)
    let boxity = anonType.Boxity
    GenExprs cenv cgbuf eenv args
    let ilTypeArgs = GenTypeArgs cenv.amap m eenv.tyenv tyargs
    let anonTypeWithInst = mkILTy boxity (mkILTySpec(anonType.TypeSpec.TypeRef, ilTypeArgs))
    CG.EmitInstr cgbuf (pop args.Length) (Push [anonTypeWithInst]) (mkNormalNewobj (mkILMethSpec(anonCtor, boxity, ilTypeArgs, [])))
    GenSequel cenv eenv.cloc cgbuf sequel

and GenGetAnonRecdField cenv cgbuf eenv (anonInfo: AnonRecdTypeInfo, e, tyargs, n, m) sequel =
    let _anonCtor, anonMethods, anonType = cgbuf.mgbuf.LookupAnonType ((fun ilThisTy -> GenToStringMethod cenv eenv ilThisTy m), anonInfo)
    let boxity = anonType.Boxity
    let ilTypeArgs = GenTypeArgs cenv.amap m eenv.tyenv tyargs
    let anonMethod = anonMethods.[n]
    let anonFieldType = ilTypeArgs.[n]
    GenExpr cenv cgbuf eenv e Continue
    CG.EmitInstr cgbuf (pop 1) (Push [anonFieldType]) (mkNormalCall (mkILMethSpec(anonMethod, boxity, ilTypeArgs, [])))
    GenSequel cenv eenv.cloc cgbuf sequel

and GenNewArraySimple cenv cgbuf eenv (elems, elemTy, m) sequel =
    let ilElemTy = GenType cenv.amap m eenv.tyenv elemTy
    let ilArrTy = mkILArr1DTy ilElemTy

    if List.isEmpty elems && cenv.g.isArrayEmptyAvailable then
        mkNormalCall (mkILMethSpecInTy (cenv.g.ilg.typ_Array, ILCallingConv.Static, "Empty", [], mkILArr1DTy (mkILTyvarTy 0us), [ilElemTy]))
        |> CG.EmitInstr cgbuf (pop 0) (Push [ilArrTy])
    else
        CG.EmitInstrs cgbuf (pop 0) (Push [ilArrTy]) [ (AI_ldc (DT_I4, ILConst.I4 elems.Length)); I_newarr (ILArrayShape.SingleDimensional, ilElemTy) ]
        elems |> List.iteri (fun i e ->
            CG.EmitInstrs cgbuf (pop 0) (Push [ilArrTy; cenv.g.ilg.typ_Int32]) [ AI_dup; (AI_ldc (DT_I4, ILConst.I4 i)) ]
            GenExpr cenv cgbuf eenv e Continue
            CG.EmitInstr cgbuf (pop 3) Push0 (I_stelem_any (ILArrayShape.SingleDimensional, ilElemTy)))
  
    GenSequel cenv eenv.cloc cgbuf sequel

and GenNewArray cenv cgbuf eenv (elems: Expr list, elemTy, m) sequel =
  // REVIEW: The restriction against enum types here has to do with Dev10/Dev11 bug 872799
  // GenConstArray generates a call to RuntimeHelpers.InitializeArray. On CLR 2.0/x64 and CLR 4.0/x64/x86,
  // InitializeArray is a JIT intrinsic that will result in invalid runtime CodeGen when initializing an array
  // of enum types. Until bug 872799 is fixed, we'll need to generate arrays the "simple" way for enum types
  // Also note - C# never uses InitializeArray for enum types, so this change puts us on equal footing with them.
  if elems.Length <= 5 || not cenv.opts.emitConstantArraysUsingStaticDataBlobs || (isEnumTy cenv.g elemTy) then
      GenNewArraySimple cenv cgbuf eenv (elems, elemTy, m) sequel
  else
      // Try to emit a constant byte-blob array
      let elemsArray = Array.ofList elems
      let test, write =
          match stripDebugPoints elemsArray.[0] with
          | Expr.Const (Const.Bool _, _, _) ->
              (function Const.Bool _ -> true | _ -> false),
              (fun (buf: ByteBuffer) -> function Const.Bool b -> buf.EmitBoolAsByte b | _ -> failwith "unreachable")
          | Expr.Const (Const.Char _, _, _) ->
              (function Const.Char _ -> true | _ -> false),
              (fun buf -> function Const.Char b -> buf.EmitInt32AsUInt16 (int b) | _ -> failwith "unreachable")
          | Expr.Const (Const.Byte _, _, _) ->
              (function Const.Byte _ -> true | _ -> false),
              (fun buf -> function Const.Byte b -> buf.EmitByte b | _ -> failwith "unreachable")
          | Expr.Const (Const.UInt16 _, _, _) ->
              (function Const.UInt16 _ -> true | _ -> false),
              (fun buf -> function Const.UInt16 b -> buf.EmitUInt16 b | _ -> failwith "unreachable")
          | Expr.Const (Const.UInt32 _, _, _) ->
              (function Const.UInt32 _ -> true | _ -> false),
              (fun buf -> function Const.UInt32 b -> buf.EmitInt32 (int32 b) | _ -> failwith "unreachable")
          | Expr.Const (Const.UInt64 _, _, _) ->
              (function Const.UInt64 _ -> true | _ -> false),
              (fun buf -> function Const.UInt64 b -> buf.EmitInt64 (int64 b) | _ -> failwith "unreachable")
          | Expr.Const (Const.SByte _, _, _) ->
              (function Const.SByte _ -> true | _ -> false),
              (fun buf -> function Const.SByte b -> buf.EmitByte (byte b) | _ -> failwith "unreachable")
          | Expr.Const (Const.Int16 _, _, _) ->
              (function Const.Int16 _ -> true | _ -> false),
              (fun buf -> function Const.Int16 b -> buf.EmitUInt16 (uint16 b) | _ -> failwith "unreachable")
          | Expr.Const (Const.Int32 _, _, _) ->
              (function Const.Int32 _ -> true | _ -> false),
              (fun buf -> function Const.Int32 b -> buf.EmitInt32 b | _ -> failwith "unreachable")
          | Expr.Const (Const.Int64 _, _, _) ->
              (function Const.Int64 _ -> true | _ -> false),
              (fun buf -> function Const.Int64 b -> buf.EmitInt64 b | _ -> failwith "unreachable")
          | _ -> (function _ -> false), (fun _ _ -> failwith "unreachable")

      if elemsArray |> Array.forall (function Expr.Const (c, _, _) -> test c | _ -> false) then
           let ilElemTy = GenType cenv.amap m eenv.tyenv elemTy
           GenConstArray cenv cgbuf eenv ilElemTy elemsArray (fun buf -> function Expr.Const (c, _, _) -> write buf c | _ -> failwith "unreachable")
           GenSequel cenv eenv.cloc cgbuf sequel

      else
           GenNewArraySimple cenv cgbuf eenv (elems, elemTy, m) sequel

and GenCoerce cenv cgbuf eenv (e, tgty, m, srcty) sequel =
    let g = cenv.g
    // Is this an upcast?
    if TypeDefinitelySubsumesTypeNoCoercion 0 g cenv.amap m tgty srcty &&
        // Do an extra check - should not be needed
        TypeFeasiblySubsumesType 0 g cenv.amap m tgty NoCoerce srcty
    then
        if isInterfaceTy g tgty then
            GenExpr cenv cgbuf eenv e Continue
            let ilToTy = GenType cenv.amap m eenv.tyenv tgty
            // Section "III.1.8.1.3 Merging stack states" of ECMA-335 implies that no unboxing
            // is required, but we still push the coerced type on to the code gen buffer.
            CG.EmitInstrs cgbuf (pop 1) (Push [ilToTy]) []
            GenSequel cenv eenv.cloc cgbuf sequel
        else
            GenExpr cenv cgbuf eenv e sequel
    else
        GenExpr cenv cgbuf eenv e Continue
        if not (isObjTy g srcty) then
            let ilFromTy = GenType cenv.amap m eenv.tyenv srcty
            CG.EmitInstrs cgbuf (pop 1) (Push [g.ilg.typ_Object]) [ I_box ilFromTy ]
        if not (isObjTy g tgty) then
            let ilToTy = GenType cenv.amap m eenv.tyenv tgty
            CG.EmitInstrs cgbuf (pop 1) (Push [ilToTy]) [ I_unbox_any ilToTy ]
        GenSequel cenv eenv.cloc cgbuf sequel

and GenReraise cenv cgbuf eenv (rtnty, m) sequel =
    let ilReturnTy = GenType cenv.amap m eenv.tyenv rtnty
    CG.EmitInstrs cgbuf (pop 0) Push0 [I_rethrow]
    // [See comment related to I_throw].
    // Rethrow does not return. Required to push dummy value on the stack.
    // This follows prior behaviour by prim-types reraise<_>.
    CG.EmitInstrs cgbuf (pop 0) (Push [ilReturnTy]) [AI_ldnull; I_unbox_any ilReturnTy ]
    GenSequel cenv eenv.cloc cgbuf sequel

and GenGetExnField cenv cgbuf eenv (e, ecref, fieldNum, m) sequel =
    GenExpr cenv cgbuf eenv e Continue
    let exnc = stripExnEqns ecref
    let ty = GenExnType cenv.amap m eenv.tyenv ecref
    CG.EmitInstrs cgbuf (pop 0) Push0 [ I_castclass ty]

    let fld = List.item fieldNum exnc.TrueInstanceFieldsAsList
    let ftyp = GenType cenv.amap m eenv.tyenv fld.FormalType

    let mspec = mkILNonGenericInstanceMethSpecInTy (ty, "get_" + fld.LogicalName, [], ftyp)
    CG.EmitInstr cgbuf (pop 1) (Push [ftyp]) (mkNormalCall mspec)

    GenSequel cenv eenv.cloc cgbuf sequel

and GenSetExnField cenv cgbuf eenv (e, ecref, fieldNum, e2, m) sequel =
    GenExpr cenv cgbuf eenv e Continue
    let exnc = stripExnEqns ecref
    let ty = GenExnType cenv.amap m eenv.tyenv ecref
    CG.EmitInstrs cgbuf (pop 0) Push0 [ I_castclass ty ]
    let fld = List.item fieldNum exnc.TrueInstanceFieldsAsList
    let ftyp = GenType cenv.amap m eenv.tyenv fld.FormalType
    let ilFieldName = ComputeFieldName exnc fld
    GenExpr cenv cgbuf eenv e2 Continue
    CG.EmitInstr cgbuf (pop 2) Push0 (mkNormalStfld(mkILFieldSpecInTy (ty, ilFieldName, ftyp)))
    GenUnitThenSequel cenv eenv m eenv.cloc cgbuf sequel

and UnionCodeGen (cgbuf: CodeGenBuffer) =
    { new EraseUnions.ICodeGen<Mark> with
        member _.CodeLabel m = m.CodeLabel
        member _.GenerateDelayMark() = CG.GenerateDelayMark cgbuf "unionCodeGenMark"
        member _.GenLocal ilty = cgbuf.AllocLocal([], ilty, false) |> uint16
        member _.SetMarkToHere m = CG.SetMarkToHere cgbuf m
        member _.MkInvalidCastExnNewobj () = mkInvalidCastExnNewobj cgbuf.mgbuf.cenv.g
        member _.EmitInstr x = CG.EmitInstr cgbuf (pop 0) (Push []) x
        member _.EmitInstrs xs = CG.EmitInstrs cgbuf (pop 0) (Push []) xs }

and GenUnionCaseProof cenv cgbuf eenv (e, ucref, tyargs, m) sequel =
    let g = cenv.g
    GenExpr cenv cgbuf eenv e Continue
    let cuspec, idx = GenUnionCaseSpec cenv.amap m eenv.tyenv ucref tyargs
    let fty = EraseUnions.GetILTypeForAlternative cuspec idx
    let avoidHelpers = entityRefInThisAssembly g.compilingFslib ucref.TyconRef
    EraseUnions.emitCastData g.ilg (UnionCodeGen cgbuf) (false, avoidHelpers, cuspec, idx)
    CG.EmitInstrs cgbuf (pop 1) (Push [fty]) [ ]  // push/pop to match the line above
    GenSequel cenv eenv.cloc cgbuf sequel

and GenGetUnionCaseField cenv cgbuf eenv (e, ucref, tyargs, n, m) sequel =
    let g = cenv.g
    assert (ucref.Tycon.IsStructOrEnumTycon || isProvenUnionCaseTy (tyOfExpr g e))

    GenExpr cenv cgbuf eenv e Continue
    let cuspec, idx = GenUnionCaseSpec cenv.amap m eenv.tyenv ucref tyargs
    let fty = actualTypOfIlxUnionField cuspec idx n
    let avoidHelpers = entityRefInThisAssembly g.compilingFslib ucref.TyconRef
    CG.EmitInstrs cgbuf (pop 1) (Push [fty]) (EraseUnions.mkLdData (avoidHelpers, cuspec, idx, n))
    GenSequel cenv eenv.cloc cgbuf sequel

and GenGetUnionCaseFieldAddr cenv cgbuf eenv (e, ucref, tyargs, n, m) sequel =
    let g = cenv.g
    assert (ucref.Tycon.IsStructOrEnumTycon || isProvenUnionCaseTy (tyOfExpr g e))

    GenExpr cenv cgbuf eenv e Continue
    let cuspec, idx = GenUnionCaseSpec cenv.amap m eenv.tyenv ucref tyargs
    let fty = actualTypOfIlxUnionField cuspec idx n
    let avoidHelpers = entityRefInThisAssembly g.compilingFslib ucref.TyconRef
    CG.EmitInstrs cgbuf (pop 1) (Push [ILType.Byref fty]) (EraseUnions.mkLdDataAddr (avoidHelpers, cuspec, idx, n))
    GenSequel cenv eenv.cloc cgbuf sequel

and GenGetUnionCaseTag cenv cgbuf eenv (e, tcref, tyargs, m) sequel =
    let g = cenv.g
    GenExpr cenv cgbuf eenv e Continue
    let cuspec = GenUnionSpec cenv.amap m eenv.tyenv tcref tyargs
    let avoidHelpers = entityRefInThisAssembly g.compilingFslib tcref
    EraseUnions.emitLdDataTag g.ilg (UnionCodeGen cgbuf) (avoidHelpers, cuspec)
    CG.EmitInstrs cgbuf (pop 1) (Push [g.ilg.typ_Int32]) [ ] // push/pop to match the line above
    GenSequel cenv eenv.cloc cgbuf sequel

and GenSetUnionCaseField cenv cgbuf eenv (e, ucref, tyargs, n, e2, m) sequel =
    let g = cenv.g
    GenExpr cenv cgbuf eenv e Continue
    let cuspec, idx = GenUnionCaseSpec cenv.amap m eenv.tyenv ucref tyargs
    let avoidHelpers = entityRefInThisAssembly g.compilingFslib ucref.TyconRef
    EraseUnions.emitCastData g.ilg (UnionCodeGen cgbuf) (false, avoidHelpers, cuspec, idx)
    CG.EmitInstrs cgbuf (pop 1) (Push [cuspec.DeclaringType]) [ ] // push/pop to match the line above
    GenExpr cenv cgbuf eenv e2 Continue
    CG.EmitInstrs cgbuf (pop 2) Push0 (EraseUnions.mkStData (cuspec, idx, n))
    GenUnitThenSequel cenv eenv m eenv.cloc cgbuf sequel

and GenGetRecdFieldAddr cenv cgbuf eenv (e, f, tyargs, m) sequel =
    GenExpr cenv cgbuf eenv e Continue
    let fref = GenRecdFieldRef m cenv eenv.tyenv f tyargs
    CG.EmitInstrs cgbuf (pop 1) (Push [ILType.Byref fref.ActualType]) [ I_ldflda fref ]
    GenSequel cenv eenv.cloc cgbuf sequel

and GenGetStaticFieldAddr cenv cgbuf eenv (f, tyargs, m) sequel =
    let fspec = GenRecdFieldRef m cenv eenv.tyenv f tyargs
    CG.EmitInstrs cgbuf (pop 0) (Push [ILType.Byref fspec.ActualType]) [ I_ldsflda fspec ]
    GenSequel cenv eenv.cloc cgbuf sequel

and GenGetRecdField cenv cgbuf eenv (e, f, tyargs, m) sequel =
    GenExpr cenv cgbuf eenv e Continue
    GenFieldGet false cenv cgbuf eenv (f, tyargs, m)
    GenSequel cenv eenv.cloc cgbuf sequel

and GenSetRecdField cenv cgbuf eenv (e1, f, tyargs, e2, m) sequel =
    GenExpr cenv cgbuf eenv e1 Continue
    GenExpr cenv cgbuf eenv e2 Continue
    GenFieldStore false cenv cgbuf eenv (f, tyargs, m) sequel

and GenGetStaticField cenv cgbuf eenv (f, tyargs, m) sequel =
    GenFieldGet true cenv cgbuf eenv (f, tyargs, m)
    GenSequel cenv eenv.cloc cgbuf sequel

and GenSetStaticField cenv cgbuf eenv (f, tyargs, e2, m) sequel =
    GenExpr cenv cgbuf eenv e2 Continue
    GenFieldStore true cenv cgbuf eenv (f, tyargs, m) sequel

and mk_field_pops isStatic n = if isStatic then pop n else pop (n+1)


and GenFieldGet isStatic cenv cgbuf eenv (rfref: RecdFieldRef, tyargs, m) =
    let fspec = GenRecdFieldRef m cenv eenv.tyenv rfref tyargs
    let vol = if rfref.RecdField.IsVolatile then Volatile else Nonvolatile
    if useGenuineField rfref.Tycon rfref.RecdField || entityRefInThisAssembly cenv.g.compilingFslib rfref.TyconRef then
        let instr = if isStatic then I_ldsfld(vol, fspec) else I_ldfld (ILAlignment.Aligned, vol, fspec)
        CG.EmitInstrs cgbuf (mk_field_pops isStatic 0) (Push [fspec.ActualType]) [ instr ]
    else
        let cconv = if isStatic then ILCallingConv.Static else ILCallingConv.Instance
        let mspec = mkILMethSpecInTy (fspec.DeclaringType, cconv, "get_" + rfref.RecdField.rfield_id.idText, [], fspec.FormalType, [])
        CG.EmitInstr cgbuf (mk_field_pops isStatic 0) (Push [fspec.ActualType]) (mkNormalCall mspec)

and GenFieldStore isStatic cenv cgbuf eenv (rfref: RecdFieldRef, tyargs, m) sequel =
    let fspec = GenRecdFieldRef m cenv eenv.tyenv rfref tyargs
    let fld = rfref.RecdField
    if fld.IsMutable && not (useGenuineField rfref.Tycon fld) then
        let cconv = if isStatic then ILCallingConv.Static else ILCallingConv.Instance
        let mspec = mkILMethSpecInTy (fspec.DeclaringType, cconv, "set_" + fld.rfield_id.idText, [fspec.FormalType], ILType.Void, [])
        CG.EmitInstr cgbuf (mk_field_pops isStatic 1) Push0 (mkNormalCall mspec)
    else
        let vol = if rfref.RecdField.IsVolatile then Volatile else Nonvolatile
        let instr = if isStatic then I_stsfld (vol, fspec) else I_stfld (ILAlignment.Aligned, vol, fspec)
        CG.EmitInstr cgbuf (mk_field_pops isStatic 1) Push0 instr
    GenUnitThenSequel cenv eenv m eenv.cloc cgbuf sequel

//--------------------------------------------------------------------------
// Generate arguments to calls
//--------------------------------------------------------------------------

/// Generate arguments to a call, unless the argument is the single lone "unit" value
/// to a method or value compiled as a method taking no arguments
and GenUntupledArgsDiscardingLoneUnit cenv cgbuf eenv m numObjArgs curriedArgInfos args =
    let g = cenv.g
    match curriedArgInfos, args with
    // Type.M()
    // new C()
    | [[]], [arg] when numObjArgs = 0 ->
        assert isUnitTy g (tyOfExpr g arg)
        GenExpr cenv cgbuf eenv arg discard
    // obj.M()
    | [[_];[]], [arg1;arg2] when numObjArgs = 1 ->
        assert isUnitTy g (tyOfExpr g arg2)
        GenExpr cenv cgbuf eenv arg1 Continue
        GenExpr cenv cgbuf eenv arg2 discard
    | _ ->
        (curriedArgInfos, args) ||> List.iter2 (fun argInfos x ->
            GenUntupledArgExpr cenv cgbuf eenv m argInfos x)

/// Codegen arguments
and GenUntupledArgExpr cenv cgbuf eenv m argInfos expr =
    let g = cenv.g
    let numRequiredExprs = List.length argInfos
    if numRequiredExprs = 0 then
        ()
    elif numRequiredExprs = 1 then
        GenExpr cenv cgbuf eenv expr Continue
    elif isRefTupleExpr expr then
        let es = tryDestRefTupleExpr expr
        if es.Length <> numRequiredExprs then error(InternalError("GenUntupledArgExpr (2)", m))
        es |> List.iter (fun x -> GenExpr cenv cgbuf eenv x Continue)
    else
        let ty = tyOfExpr g expr
        let locv, loce = mkCompGenLocal m "arg" ty
        let bind = mkCompGenBind locv expr
        LocalScope "untuple" cgbuf (fun scopeMarks ->
            let eenvinner = AllocStorageForBind cenv cgbuf scopeMarks eenv bind
            GenBinding cenv cgbuf eenvinner bind false
            let tys = destRefTupleTy g ty
            assert (tys.Length = numRequiredExprs)
            argInfos |> List.iteri (fun i _ -> GenGetTupleField cenv cgbuf eenvinner (tupInfoRef, loce, tys, i, m) Continue)
        )


//--------------------------------------------------------------------------
// Generate calls (try to detect direct calls)
//--------------------------------------------------------------------------

and GenWitnessArgFromTraitInfo cenv cgbuf eenv m traitInfo =
    let g = cenv.g
    let storage = TryStorageForWitness g eenv traitInfo.TraitKey
    match storage with
    | None ->
        let witnessExpr =
           ConstraintSolver.CodegenWitnessArgForTraitConstraint cenv.tcVal g cenv.amap m traitInfo
            |> CommitOperationResult
        match witnessExpr with
        | Choice1Of2 _traitInfo ->
            System.Diagnostics.Debug.Assert(false, "expected storage for witness")
            failwith "unexpected non-generation of witness "
        | Choice2Of2 arg ->
            let eenv = { eenv with suppressWitnesses = true }
            GenExpr cenv cgbuf eenv arg Continue
    | Some storage ->
        let ty = GenWitnessTy g traitInfo.TraitKey
        GenGetStorageAndSequel cenv cgbuf eenv m (ty, GenType cenv.amap m eenv.tyenv ty) storage None

and GenWitnessArgFromWitnessInfo cenv cgbuf eenv m witnessInfo =
    let g = cenv.g
    let storage = TryStorageForWitness g eenv witnessInfo
    match storage with
    | None ->
        System.Diagnostics.Debug.Assert(false, "expected storage for witness")
        failwith "unexpected non-generation of witness "
    | Some storage ->
        let ty = GenWitnessTy g witnessInfo
        GenGetStorageAndSequel cenv cgbuf eenv m (ty, GenType cenv.amap m eenv.tyenv ty) storage None

and GenWitnessArgsFromWitnessInfos cenv cgbuf eenv m witnessInfos =
    let g = cenv.g
    let generateWitnesses = ComputeGenerateWitnesses g eenv
    // Witness arguments are only generated in emitted 'inline' code where witness parameters are available.
    if generateWitnesses then
        for witnessInfo in witnessInfos do
            GenWitnessArgFromWitnessInfo cenv cgbuf eenv m witnessInfo

and GenWitnessArgs cenv cgbuf eenv m tps tyargs =
    let g = cenv.g
    let generateWitnesses = ComputeGenerateWitnesses g eenv
    // Witness arguments are only generated in emitted 'inline' code where witness parameters are available.
    if generateWitnesses then
        let mwitnesses =
            ConstraintSolver.CodegenWitnessesForTyparInst cenv.tcVal g cenv.amap m tps tyargs
            |> CommitOperationResult

        for witnessArg in mwitnesses do
            match witnessArg with
            | Choice1Of2 traitInfo ->
                GenWitnessArgFromTraitInfo cenv cgbuf eenv m traitInfo
            | Choice2Of2 arg ->
                GenExpr cenv cgbuf eenv arg Continue

and IsBranchTailcall (cenv: cenv) eenv (v: ValRef, tyargs, curriedArgs: _ list) sequel =
    let g = cenv.g
    match ListAssoc.tryFind g.valRefEq v eenv.innerVals with
    | Some (kind, _) ->
        not v.IsConstructor &&
        // when branch-calling methods we must have the right type parameters
        (match kind with
            | BranchCallClosure _ -> true
            | BranchCallMethod (_, _, tps, _, _, _) ->
                (List.lengthsEqAndForall2 (fun ty tp -> typeEquiv g ty (mkTyparTy tp)) tyargs tps)) &&
        // must be exact #args, ignoring tupling - we untuple if needed below
        (let arityInfo =
            match kind with
            | BranchCallClosure arityInfo
            | BranchCallMethod (arityInfo, _, _, _, _, _)  -> arityInfo
         arityInfo.Length = curriedArgs.Length
        ) &&
        // no tailcall out of exception handler, etc. 
        (match sequelIgnoringEndScopesAndDiscard sequel with 
        | Return
        | ReturnVoid -> true
        | _ -> false)
    | None -> false

and GenApp (cenv: cenv) cgbuf eenv (f, fty, tyargs, curriedArgs, m) sequel =
  let g = cenv.g
  match (stripDebugPoints f, tyargs, curriedArgs) with
  // Look for tailcall to turn into branch
  | Expr.Val (v, _, _), _, _ when  IsBranchTailcall cenv eenv (v, tyargs, curriedArgs) sequel ->
        let kind, mark = ListAssoc.find g.valRefEq v eenv.innerVals // already checked above in when guard

        // Generate the arguments for the direct tail call.
        // We push all the arguments on the IL stack then write them back to the argument slots using
        // I_starg.  This seems a little sloppy, we could generate-then-write for each of the arguments.
        //
        // The arguments pushed don't include the 'this' argument for a recursive closure call (in PreallocatedArgCount)
        // The arguments _do_ include the 'this' argument for instance method calls.  The arguments do _not_ include witness arguments.
        match kind with
        | BranchCallClosure arityInfo ->
            GenExprs cenv cgbuf eenv curriedArgs

            let numArgs = List.sum arityInfo

            for i = numArgs - 1 downto 0 do
                CG.EmitInstrs cgbuf (pop 1) Push0 [ I_starg (uint16 (cgbuf.PreallocatedArgCount+i)) ]

        | BranchCallMethod (arityInfo, curriedArgInfos, _, numObjArgs, numWitnessArgs, numMethodArgs) ->
            assert (curriedArgInfos.Length = arityInfo.Length )
            assert (curriedArgInfos.Length = curriedArgs.Length)

            //assert (curriedArgInfos.Length = numArgs )
            // NOTE: we are not generating the witness arguments here
            GenUntupledArgsDiscardingLoneUnit cenv cgbuf eenv m numObjArgs curriedArgInfos curriedArgs

            // Extension methods with empty arguments are evidently not quite in sufficiently normalized form,
            // so apply a fixup here. This feels like a mistake associated with BindUnitVars, where that is not triggering
            // in this case.
            let numArgs =
                if v.IsExtensionMember then
                    match curriedArgInfos, curriedArgs with
                    // static extension method with empty arguments.
                    | [[]], [_] when numObjArgs = 0 -> 0
                    // instance extension method with empty arguments.
                    | [[_];[]], [_;_] when numObjArgs = 0 -> 1
                    | _ -> numMethodArgs
                else numMethodArgs

            for i = numArgs - 1 downto 0 do
                CG.EmitInstrs cgbuf (pop 1) Push0 [ I_starg (uint16 (cgbuf.PreallocatedArgCount+numObjArgs+numWitnessArgs+i)) ]

            // Note, we don't reassign the witness arguments as these wont' have changed, because the type parameters are identical

            for i = numObjArgs - 1 downto 0 do
                CG.EmitInstrs cgbuf (pop 1) Push0 [ I_starg (uint16 (cgbuf.PreallocatedArgCount+i)) ]

        CG.EmitInstrs cgbuf (pop 0) Push0 [ I_br mark.CodeLabel ]

        GenSequelEndScopes cgbuf sequel

  // PhysicalEquality becomes cheap reference equality once
  // a nominal type is known. We can't replace it for variable types since
  // a "ceq" instruction can't be applied to variable type values.
  | Expr.Val (v, _, _), [ty], [arg1;arg2] when
    (valRefEq g v g.reference_equality_inner_vref)
    && isAppTy g ty ->

      GenExpr cenv cgbuf eenv arg1 Continue
      GenExpr cenv cgbuf eenv arg2 Continue
      CG.EmitInstr cgbuf (pop 2) (Push [g.ilg.typ_Bool]) AI_ceq
      GenSequel cenv eenv.cloc cgbuf sequel

  | Expr.Val (v, _, m), _, _ 
      when valRefEq g v g.cgh__resumeAt_vref || 
           valRefEq g v g.cgh__resumableEntry_vref || 
           valRefEq g v g.cgh__stateMachine_vref
           ->
        errorR(Error(FSComp.SR.ilxgenInvalidConstructInStateMachineDuringCodegen(v.DisplayName), m))
        CG.EmitInstr cgbuf (pop 0) (Push [g.ilg.typ_Object]) AI_ldnull
        GenSequel cenv eenv.cloc cgbuf sequel

  // Emit "methodhandleof" calls as ldtoken instructions
  //
  // The token for the "GenericMethodDefinition" is loaded
  | Expr.Val (v, _, m), _, [arg] when valRefEq g v g.methodhandleof_vref ->
        let (|OptionalCoerce|) x = match stripDebugPoints x with Expr.Op (TOp.Coerce _, _, [arg], _) -> arg | x -> x
        let (|OptionalTyapp|) x = match stripDebugPoints x with Expr.App (f, _, [_], [], _) -> f | x -> x
        match stripDebugPoints arg with
        // Generate ldtoken instruction for "methodhandleof(fun (a, b, c) -> f(a, b, c))"
        // where f is an F# function value or F# method
        | Expr.Lambda (_, _, _, _, DebugPoints(Expr.App (OptionalCoerce(OptionalTyapp(Expr.Val (vref, _, _))), _, _, _, _), _), _, _) ->

            let storage = StorageForValRef g m vref eenv
            match storage with
            | Method (_, _, mspec, _, _, _, _, _, _, _, _, _) ->
                CG.EmitInstr cgbuf (pop 0) (Push [g.iltyp_RuntimeMethodHandle]) (I_ldtoken (ILToken.ILMethod mspec))
            | _ ->
                errorR(Error(FSComp.SR.ilxgenUnexpectedArgumentToMethodHandleOfDuringCodegen(), m))

        // Generate ldtoken instruction for "methodhandleof(fun (a, b, c) -> obj.M(a, b, c))"
        // where M is an IL method.
        | Expr.Lambda (_, _, _, _, DebugPoints (Expr.Op (TOp.ILCall (_, _, isStruct, _, _, _, _, ilMethRef, enclTypeInst, methInst, _), _, _, _), _), _, _) ->

            let boxity = (if isStruct then AsValue else AsObject)
            let mkFormalParams gparams = gparams |> DropErasedTyargs |> List.mapi (fun n _gf -> mkILTyvarTy (uint16 n))
            let ilGenericMethodSpec = mkILMethSpec (ilMethRef, boxity, mkFormalParams enclTypeInst, mkFormalParams methInst)
            let i = I_ldtoken (ILToken.ILMethod ilGenericMethodSpec)
            CG.EmitInstr cgbuf (pop 0) (Push [g.iltyp_RuntimeMethodHandle]) i

        | _ ->
            System.Diagnostics.Debug.Assert(false, sprintf "Break for invalid methodhandleof argument expression")
            //System.Diagnostics.Debugger.Break()
            errorR(Error(FSComp.SR.ilxgenUnexpectedArgumentToMethodHandleOfDuringCodegen(), m))

        GenSequel cenv eenv.cloc cgbuf sequel

  // Optimize calls to top methods when given "enough" arguments.
  | Expr.Val (vref, valUseFlags, _), _, _
                when
                     (let storage = StorageForValRef g m vref eenv
                      match storage with
                      | Method (topValInfo, vref, _, _, _, _, _, _, _, _, _, _) ->
                          (let tps, argtys, _, _ = GetTopValTypeInFSharpForm g topValInfo vref.Type m
                           tps.Length = tyargs.Length &&
                           argtys.Length <= curriedArgs.Length)
                      | _ -> false) ->

      let storage = StorageForValRef g m vref eenv
      match storage with
      | Method (topValInfo, vref, mspec, mspecW, _, ctps, mtps, curriedArgInfos, _, _, _, _) ->

          let nowArgs, laterArgs = List.splitAt curriedArgInfos.Length curriedArgs

          let actualRetTy = applyTys cenv.g vref.Type (tyargs, nowArgs)

          let _, witnessInfos, curriedArgInfos, returnTy, _ = GetTopValTypeInCompiledForm cenv.g topValInfo ctps.Length vref.Type m

          let mspec =
              let generateWitnesses = ComputeGenerateWitnesses g eenv
              if not generateWitnesses || witnessInfos.IsEmpty then
                  mspec
              else
                  mspecW

          let ilTyArgs = GenTypeArgs cenv.amap m eenv.tyenv tyargs

          // For instance method calls chop off some type arguments, which are already
          // carried by the class.  Also work out if it's a virtual call.
          let _, virtualCall, newobj, isSuperInit, isSelfInit, takesInstanceArg, _, _ = GetMemberCallInfo g (vref, valUseFlags)

          // numEnclILTypeArgs will include unit-of-measure args, unfortunately. For now, just cut-and-paste code from GetMemberCallInfo
          // @REVIEW: refactor this
          let numEnclILTypeArgs =
              match vref.MemberInfo with
              | Some _ when not vref.IsExtensionMember ->
                  List.length(vref.MemberApparentEntity.TyparsNoRange |> DropErasedTypars)
              | _ -> 0

          let ilEnclArgTys, ilMethArgTys =
              if ilTyArgs.Length < numEnclILTypeArgs then error(InternalError("length mismatch", m))
              List.splitAt numEnclILTypeArgs ilTyArgs

          let boxity = mspec.DeclaringType.Boxity
          let mspec = mkILMethSpec (mspec.MethodRef, boxity, ilEnclArgTys, ilMethArgTys)

          // "Unit" return types on static methods become "void"
          let mustGenerateUnitAfterCall = Option.isNone returnTy

          let ccallInfo =
              match valUseFlags with
              | PossibleConstrainedCall ty -> Some ty
              | _ -> None

          let isBaseCall = match valUseFlags with VSlotDirectCall -> true | _ -> false

          let isTailCall =
              if isNil laterArgs && not isSelfInit then
                  let isDllImport = IsValRefIsDllImport g vref
                  let hasByrefArg = mspec.FormalArgTypes |> List.exists IsILTypeByref
                  let makesNoCriticalTailcalls = vref.MakesNoCriticalTailcalls
                  let hasStructObjArg = (boxity=AsValue) && takesInstanceArg
                  CanTailcall(hasStructObjArg, ccallInfo, eenv.withinSEH, hasByrefArg, mustGenerateUnitAfterCall, isDllImport, isSelfInit, makesNoCriticalTailcalls, sequel)
              else
                  Normalcall

          let useICallVirt = virtualCall || useCallVirt cenv boxity mspec isBaseCall

          let callInstr =
              match valUseFlags with
              | PossibleConstrainedCall ty ->
                  let ilThisTy = GenType cenv.amap m eenv.tyenv ty
                  I_callconstraint ( isTailCall, ilThisTy, mspec, None)
              | _ ->
                  if newobj then I_newobj (mspec, None)
                  elif useICallVirt then I_callvirt (isTailCall, mspec, None)
                  else I_call (isTailCall, mspec, None)

          // ok, now we're ready to generate
          if isSuperInit || isSelfInit then
              CG.EmitInstrs cgbuf (pop 0) (Push [mspec.DeclaringType ]) [ mkLdarg0 ]

          if not cenv.g.generateWitnesses || witnessInfos.IsEmpty then
              () // no witness args
          else
              let _ctyargs, mtyargs = List.splitAt ctps.Length tyargs
              GenWitnessArgs cenv cgbuf eenv m mtps mtyargs

          GenUntupledArgsDiscardingLoneUnit cenv cgbuf eenv m vref.NumObjArgs curriedArgInfos nowArgs

          // Generate laterArgs (for effects) and save
          LocalScope "callstack" cgbuf (fun scopeMarks ->
                let whereSaved, eenv =
                    (eenv, laterArgs) ||> List.mapFold (fun eenv laterArg ->
                        // Only save arguments that have effects
                        if Optimizer.ExprHasEffect g laterArg then
                            let ilTy = laterArg |> tyOfExpr g |> GenType cenv.amap m eenv.tyenv
                            let locName =
                                // Ensure that we have an g.CompilerGlobalState
                                assert(g.CompilerGlobalState |> Option.isSome)
                                g.CompilerGlobalState.Value.IlxGenNiceNameGenerator.FreshCompilerGeneratedName ("arg", m), ilTy, false
                            let loc, _realloc, eenv = AllocLocal cenv cgbuf eenv true locName scopeMarks
                            GenExpr cenv cgbuf eenv laterArg Continue
                            EmitSetLocal cgbuf loc
                            Choice1Of2 (ilTy, loc), eenv
                        else
                            Choice2Of2 laterArg, eenv)

                let nargs = mspec.FormalArgTypes.Length
                let pushes = if mustGenerateUnitAfterCall || isSuperInit || isSelfInit then Push0 else (Push [(GenType cenv.amap m eenv.tyenv actualRetTy)])
                CG.EmitInstr cgbuf (pop (nargs + (if mspec.CallingConv.IsStatic || newobj then 0 else 1))) pushes callInstr

                // For isSuperInit, load the 'this' pointer as the pretend 'result' of the operation. It will be popped again in most cases
                if isSuperInit then CG.EmitInstrs cgbuf (pop 0) (Push [mspec.DeclaringType]) [ mkLdarg0 ]

                // When generating debug code, generate a 'nop' after a 'call' that returns 'void'
                // This is what C# does, as it allows the call location to be maintained correctly in the stack frame
                if cenv.opts.generateDebugSymbols && mustGenerateUnitAfterCall && (isTailCall = Normalcall) then
                    CG.EmitInstrs cgbuf (pop 0) Push0 [ AI_nop ]

                if isNil laterArgs then
                    assert isNil whereSaved
                    // Generate the "unit" value if necessary
                    CommitCallSequel cenv eenv m eenv.cloc cgbuf mustGenerateUnitAfterCall sequel
                else
                    //printfn "%d EXTRA ARGS IN TOP APP at %s" laterArgs.Length (stringOfRange m)
                    whereSaved |> List.iter (function
                        | Choice1Of2 (ilTy, loc) -> EmitGetLocal cgbuf ilTy loc
                        | Choice2Of2 expr -> GenExpr cenv cgbuf eenv expr Continue)
                    GenIndirectCall cenv cgbuf eenv (actualRetTy, [], laterArgs, m) sequel)

      | _ -> failwith "??"

    // This case is for getting/calling a value, when we can't call it directly.
    // However, we know the type instantiation for the value.
    // In this case we can often generate a type-specific local expression for the value.
    // This reduces the number of dynamic type applications.
  | Expr.Val (vref, _, _), _, _ ->
     GenGetValRefAndSequel cenv cgbuf eenv m vref (Some (tyargs, curriedArgs, m, sequel))

  | _ ->
    (* worst case: generate a first-class function value and call *)
    GenExpr cenv cgbuf eenv f Continue
    GenCurriedArgsAndIndirectCall cenv cgbuf eenv (fty, tyargs, curriedArgs, m) sequel

and CanTailcall (hasStructObjArg, ccallInfo, withinSEH, hasByrefArg, mustGenerateUnitAfterCall, isDllImport, isSelfInit, makesNoCriticalTailcalls, sequel) =

    // Can't tailcall with a struct object arg since it involves a byref
    // Can't tailcall with a .NET 2.0 generic constrained call since it involves a byref
    if not hasStructObjArg && Option.isNone ccallInfo && not withinSEH && not hasByrefArg &&
       not isDllImport && not isSelfInit && not makesNoCriticalTailcalls &&

        // We can tailcall even if we need to generate "unit", as long as we're about to throw the value away anyway as par of the return.
        // We can tailcall if we don't need to generate "unit", as long as we're about to return.
        (match sequelIgnoreEndScopes sequel with
         | ReturnVoid | Return -> not mustGenerateUnitAfterCall
         | DiscardThen ReturnVoid -> mustGenerateUnitAfterCall
         | _ -> false)
    then Tailcall
    else Normalcall

/// Choose the names for TraitWitnessInfo representations in arguments and free variables
and ChooseWitnessInfoNames takenNames (witnessInfos: TraitWitnessInfo list) =
    witnessInfos
    |> List.map (fun w -> String.uncapitalize w.MemberName)
    |> ChooseFreeVarNames takenNames

/// Represent the TraitWitnessInfos as arguments, e.g. in local type functions
and ArgStorageForWitnessInfos (cenv: cenv) (eenv: IlxGenEnv) takenNames pretakenArgs m (witnessInfos: TraitWitnessInfo list) =
    let names = ChooseWitnessInfoNames takenNames witnessInfos
    (witnessInfos, List.indexed names)
    ||> List.map2 (fun w (i, nm) ->
        let ty = GenWitnessTy cenv.g w
        let ilTy =  GenType cenv.amap m eenv.tyenv ty
        let ilParam = mkILParam (Some nm, ilTy)
        let storage =  Arg (i+pretakenArgs)
        ilParam, (w, storage))
    |> List.unzip

/// Represent the TraitWitnessInfos as free variables, e.g. in closures
and FreeVarStorageForWitnessInfos (cenv: cenv) (eenv: IlxGenEnv) takenNames ilCloTyInner m (witnessInfos: TraitWitnessInfo list) =
    let names = ChooseWitnessInfoNames takenNames witnessInfos
    (witnessInfos, names)
    ||> List.map2 (fun w nm ->
        let ty = GenWitnessTy cenv.g w
        let ilTy =  GenType cenv.amap m eenv.tyenv ty
        let ilFv = mkILFreeVar (nm, true, ilTy)
        let storage =
            let ilField = mkILFieldSpecInTy (ilCloTyInner, ilFv.fvName, ilFv.fvType)
            Env(ilCloTyInner, ilField, None)
        ilFv, (w, storage))
    |> List.unzip

//--------------------------------------------------------------------------
// Locally erased type functions
//--------------------------------------------------------------------------

/// Check for type lambda with entirely erased type arguments that is stored as
/// local variable (not method or property). For example
//      let foo() =
//          let a = 0<_>
//          ()
//  in debug code , here `a` will be a TyLamba.  However the compiled representation of 
// `a` is an integer.
and IsLocalErasedTyLambda g eenv (v: Val) e =
    match e with
    | Expr.TyLambda (_, tyargs, body, _, _) when
            tyargs |> List.forall (fun tp -> tp.IsErased) &&
            (match StorageForVal g v.Range v eenv with Local _ -> true | _ -> false) ->
        match stripExpr body with 
        | Expr.Lambda _ -> None
        | _ -> Some body
    | _ -> None

//--------------------------------------------------------------------------
// Named local type functions
//--------------------------------------------------------------------------

and IsNamedLocalTypeFuncVal g (v: Val) expr =
    not v.IsCompiledAsTopLevel &&
    IsGenericValWithGenericConstraints g v &&
    (match stripExpr expr with Expr.TyLambda _ -> true | _ -> false)

and AddDirectTyparWitnessParams cenv eenv cloinfo m =
    let directTypars =
        match cloinfo.cloExpr with
        | Expr.TyLambda (_, tvs, _, _, _) -> tvs
        | _ -> []

    let directWitnessInfos =
        let generateWitnesses = ComputeGenerateWitnesses cenv.g eenv
        if generateWitnesses then
            // The 0 here represents that a closure doesn't reside within a generic class - there are no "enclosing class type parameters" to lop off.
            GetTraitWitnessInfosOfTypars cenv.g 0 directTypars
        else
            []

    // Direct witnesses get passed as arguments to DirectInvoke
    let ilDirectWitnessParams, ilDirectWitnessParamsStorage =
        let pretakenArgs = 1
        ArgStorageForWitnessInfos cenv eenv [] pretakenArgs m directWitnessInfos
    let eenv = eenv |> AddStorageForLocalWitnesses ilDirectWitnessParamsStorage

    directTypars, ilDirectWitnessParams, directWitnessInfos, eenv

and GenNamedLocalTyFuncCall cenv (cgbuf: CodeGenBuffer) eenv ty cloinfo tyargs m =
    let g = cenv.g

    let ilTyArgs = tyargs |> GenTypeArgs cenv.amap m eenv.tyenv

    let ilCloTy = cloinfo.cloSpec.ILType
    let ilDirectGenericParams, ilDirectWitnessParams, directWitnessInfos =
        let eenvinner = EnvForTypars cloinfo.cloFreeTyvars eenv
        let directTypars =
            match cloinfo.cloExpr with
            | Expr.TyLambda (_, tvs, _, _, _) -> tvs
            | _ -> []

        let eenvinner = AddTyparsToEnv directTypars eenvinner

        let ilDirectGenericParams = GenGenericParams cenv eenvinner directTypars
        let _directTypars, ilDirectWitnessParams, directWitnessInfos, _eenv = AddDirectTyparWitnessParams cenv eenvinner cloinfo m
        ilDirectGenericParams, ilDirectWitnessParams, directWitnessInfos

    if not (List.length ilDirectGenericParams = ilTyArgs.Length) then errorR(Error(FSComp.SR.ilIncorrectNumberOfTypeArguments(), m))

    // Recover result (value or reference types) via unbox_any.
    CG.EmitInstrs cgbuf (pop 1) (Push [ilCloTy]) [I_unbox_any ilCloTy]

    let actualRetTy = applyTys g ty (tyargs, [])

    let ilDirectWitnessParamsTys = ilDirectWitnessParams |> List.map (fun p -> p.Type)
    let ilDirectInvokeMethSpec = mkILInstanceMethSpecInTy(ilCloTy, "DirectInvoke", ilDirectWitnessParamsTys, cloinfo.ilCloFormalReturnTy, ilTyArgs)

    GenWitnessArgsFromWitnessInfos cenv cgbuf eenv m directWitnessInfos

    let ilActualRetTy = GenType cenv.amap m eenv.tyenv actualRetTy
    CountCallFuncInstructions()
    CG.EmitInstr cgbuf (pop (1+ilDirectWitnessParamsTys.Length)) (Push [ilActualRetTy]) (mkNormalCall ilDirectInvokeMethSpec)
    actualRetTy


/// Generate an indirect call, converting to an ILX callfunc instruction
and GenCurriedArgsAndIndirectCall cenv cgbuf eenv (functy, tyargs, curriedArgs, m) sequel =

    // Generate the curried arguments to the indirect call
    GenExprs cenv cgbuf eenv curriedArgs
    GenIndirectCall cenv cgbuf eenv (functy, tyargs, curriedArgs, m) sequel

/// Generate an indirect call, converting to an ILX callfunc instruction
and GenIndirectCall cenv cgbuf eenv (functy, tyargs, curriedArgs, m) sequel =
    let g = cenv.g

    // Fold in the new types into the environment as we generate the formal types.
    let ilxClosureApps =
        // keep only non-erased type arguments when computing indirect call
        let tyargs = DropErasedTyargs tyargs

        let typars, formalFuncTy = tryDestForallTy g functy

        let feenv = eenv.tyenv.Add typars

        // This does two phases: REVIEW: the code is too complex for what it's achieving and should be rewritten
        let formalRetTy, appBuilder =
            ((formalFuncTy, id), curriedArgs) ||> List.fold (fun (formalFuncTy, appBuilder) _ ->
                let dty, rty = destFunTy cenv.g formalFuncTy
                (rty, (fun acc -> appBuilder (Apps_app(GenType cenv.amap m feenv dty, acc)))))

        let ilxRetApps = Apps_done (GenType cenv.amap m feenv formalRetTy)

        List.foldBack (fun tyarg acc -> Apps_tyapp(GenType cenv.amap m eenv.tyenv tyarg, acc)) tyargs (appBuilder ilxRetApps)

    let actualRetTy = applyTys g functy (tyargs, curriedArgs)
    let ilActualRetTy = GenType cenv.amap m eenv.tyenv actualRetTy

    // Check if any byrefs are involved to make sure we don't tailcall
    let hasByrefArg =
        let rec check x =
          match x with
          | Apps_tyapp(_, apps) -> check apps
          | Apps_app(arg, apps) -> IsILTypeByref arg || check apps
          | _ -> false
        check ilxClosureApps

    let isTailCall = CanTailcall(false, None, eenv.withinSEH, hasByrefArg, false, false, false, false, sequel)
    CountCallFuncInstructions()

    // Generate the code code an ILX callfunc operation
    let instrs = EraseClosures.mkCallFunc g.ilxPubCloEnv (fun ty -> cgbuf.AllocLocal([], ty, false) |> uint16) eenv.tyenv.Count isTailCall ilxClosureApps
    CG.EmitInstrs cgbuf (pop (1+curriedArgs.Length)) (Push [ilActualRetTy]) instrs

    // Done compiling indirect call...
    GenSequel cenv eenv.cloc cgbuf sequel

//--------------------------------------------------------------------------
// Generate try expressions
//--------------------------------------------------------------------------

and GenTry cenv cgbuf eenv scopeMarks (e1, m, resultTy, spTry) =
    let g = cenv.g

    match spTry with
    | DebugPointAtTry.Yes m -> CG.EmitDebugPoint cgbuf m
    | DebugPointAtTry.No -> ()

    let stack, eenvinner = EmitSaveStack cenv cgbuf eenv m scopeMarks
    let startTryMark = CG.GenerateMark cgbuf "startTryMark"
    let endTryMark = CG.GenerateDelayMark cgbuf "endTryMark"
    let afterHandler = CG.GenerateDelayMark cgbuf "afterHandler"
    let ilResultTyOpt = 
        if isUnitTy g resultTy then
            None
        else
            Some (GenType cenv.amap m eenvinner.tyenv resultTy)

    let whereToSaveOpt, eenvinner =
        match ilResultTyOpt with 
        | None -> None, eenvinner
        | Some ilResultTy ->
            // Ensure that we have an g.CompilerGlobalState
            assert(cenv.g.CompilerGlobalState |> Option.isSome)
            let whereToSave, _realloc, eenvinner =
                AllocLocal cenv cgbuf eenvinner true (cenv.g.CompilerGlobalState.Value.IlxGenNiceNameGenerator.FreshCompilerGeneratedName ("tryres", m), ilResultTy, false) (startTryMark, endTryMark)
            Some (whereToSave, ilResultTy), eenvinner

    let exitSequel = LeaveHandler (false, whereToSaveOpt, afterHandler, true)
    let eenvinner = {eenvinner with withinSEH = true; exitSequel = exitSequel}

    // Generate the body of the try.
    GenExpr cenv cgbuf eenvinner e1 exitSequel
    CG.SetMarkToHere cgbuf endTryMark
    let tryMarks = (startTryMark.CodeLabel, endTryMark.CodeLabel)
    whereToSaveOpt, eenvinner, stack, tryMarks, afterHandler

/// Determine if a filter block is side-effect free, meaning it can be run on the first pass and
/// the pattern match logic repeated on the second pass.
/// 
/// Filter blocks are only ever generated by pattern match compilation so we can safely look for particular
/// constructs.  
and eligibleForFilter (cenv: cenv) expr =
   let rec check expr =
       match expr with
       | Expr.Let (TBind(_, be, _), body, _, _) -> 
           check be && check body
       | Expr.DebugPoint(_, expr) -> check expr
       | Expr.Match (_spBind, _exprm, dtree, targets, _, _) ->
           checkDecisionTree dtree &&
           targets |> Array.forall (fun (TTarget(_, e, _)) -> check e)
       | Expr.Const _ -> true
       | Expr.Op(TOp.ILAsm([ I_isinst _ ], _), _, _, _) -> true
       | Expr.Op(TOp.UnionCaseTagGet _, _, _, _) -> true
       | Expr.Op(TOp.ExnFieldGet _, _, _, _) -> true
       | Expr.Op(TOp.UnionCaseFieldGet _, _, _, _) -> true
       | Expr.Op(TOp.ValFieldGet _, _, _, _) -> true
       | Expr.Op(TOp.TupleFieldGet _, _, _, _) -> true
       | Expr.Op(TOp.Coerce _, _, _, _) -> true
       | Expr.Val _ -> true
       | _ -> false
   and checkDecisionTree dtree =
       match dtree with
       | TDSwitch(ve, cases, dflt, _) -> 
           check ve &&
           cases |> List.forall checkDecisionTreeCase &&
           dflt |> Option.forall checkDecisionTree 
       | TDSuccess (es, _) -> es |> List.forall check
       | TDBind(bind, rest) -> check bind.Expr && checkDecisionTree rest
   and checkDecisionTreeCase dcase =
       let (TCase(test, tree)) = dcase
       checkDecisionTree tree &&
       match test with 
       | DecisionTreeTest.UnionCase _ -> true 
       | DecisionTreeTest.ArrayLength _ -> true
       | DecisionTreeTest.Const _ -> true
       | DecisionTreeTest.IsNull -> true
       | DecisionTreeTest.IsInst _ -> true
       | DecisionTreeTest.ActivePatternCase _ -> false // must only be run once
       | DecisionTreeTest.Error _ -> false

   let isTrivial =
       match expr with
       | DebugPoints (Expr.Const _, _) -> true
       | _ -> false

   // Filters seem to generate invalid code for the ilreflect.fs backend
   (cenv.opts.ilxBackend = IlxGenBackend.IlWriteBackend) &&
   not isTrivial &&
   check expr

and GenTryWith cenv cgbuf eenv (e1, valForFilter: Val, filterExpr, valForHandler: Val, handlerExpr, m, resty, spTry, spWith) sequel =
    let g = cenv.g

    // Save the stack - gross because IL flushes the stack at the exn. handler
    // note: eenvinner notes spill vars are live
    LocalScope "trystack" cgbuf (fun scopeMarks ->
       let whereToSaveOpt, eenvinner, stack, tryMarks, afterHandler = GenTry cenv cgbuf eenv scopeMarks (e1, m, resty, spTry)

       let seh =
           if cenv.opts.generateFilterBlocks || eligibleForFilter cenv filterExpr then
               let startOfFilter = CG.GenerateMark cgbuf "startOfFilter"
               let afterFilter = CG.GenerateDelayMark cgbuf "afterFilter"
               let sequelOnBranches, afterJoin, stackAfterJoin, sequelAfterJoin = GenJoinPoint cenv cgbuf "filter" eenv g.int_ty m EndFilter
               let eenvinner = { eenvinner with exitSequel = sequelOnBranches }
               // We emit the debug point for the 'with' keyword span on the start of the filter
               // block. However the targets of the filter block pattern matching should not get any
               // debug points (they will be 'true'/'false' values indicating if the exception has been
               // caught or not).
               //
               // The targets of the handler block DO get debug points. Thus the expected behaviour
               // for a try/with with a complex pattern is that we hit the "with" before the filter is run
               // and then jump to the handler for the successful catch (or continue with exception handling
               // if the filter fails)
               match spWith with
               | DebugPointAtWith.Yes m -> CG.EmitDebugPoint cgbuf m
               | DebugPointAtWith.No -> ()

               CG.SetStack cgbuf [g.ilg.typ_Object]
               let _, eenvinner = AllocLocalVal cenv cgbuf valForFilter eenvinner None (startOfFilter, afterFilter)
               CG.EmitInstr cgbuf (pop 1) (Push [g.iltyp_Exception]) (I_castclass g.iltyp_Exception)

               GenStoreVal cenv cgbuf eenvinner valForFilter.Range valForFilter

               // Why SPSuppress? Because we do not emit a debug point at the start of the List.filter - we've already put one on
               // the 'with' keyword above
               GenExpr cenv cgbuf eenvinner filterExpr sequelOnBranches
               CG.SetMarkToHere cgbuf afterJoin
               CG.SetStack cgbuf stackAfterJoin
               GenSequel cenv eenv.cloc cgbuf sequelAfterJoin
               let endOfFilter = CG.GenerateMark cgbuf "endOfFilter"
               let filterMarks = (startOfFilter.CodeLabel, endOfFilter.CodeLabel)
               CG.SetMarkToHere cgbuf afterFilter

               let startOfHandler = CG.GenerateMark cgbuf "startOfHandler"

               CG.SetStack cgbuf [g.ilg.typ_Object]
               let _, eenvinner = AllocLocalVal cenv cgbuf valForHandler eenvinner None (startOfHandler, afterHandler)
               CG.EmitInstr cgbuf (pop 1) (Push [g.iltyp_Exception]) (I_castclass g.iltyp_Exception)
               GenStoreVal cenv cgbuf eenvinner valForHandler.Range valForHandler

               let exitSequel = LeaveHandler (false, whereToSaveOpt, afterHandler, true)
               GenExpr cenv cgbuf eenvinner handlerExpr exitSequel

               let endOfHandler = CG.GenerateMark cgbuf "endOfHandler"
               let handlerMarks = (startOfHandler.CodeLabel, endOfHandler.CodeLabel)
               ILExceptionClause.FilterCatch(filterMarks, handlerMarks)
           else
               let startOfHandler = CG.GenerateMark cgbuf "startOfHandler"

               match spWith with
               | DebugPointAtWith.Yes m -> CG.EmitDebugPoint cgbuf m
               | DebugPointAtWith.No -> ()

               CG.SetStack cgbuf [g.ilg.typ_Object]
               let _, eenvinner = AllocLocalVal cenv cgbuf valForHandler eenvinner None (startOfHandler, afterHandler)
               CG.EmitInstr cgbuf (pop 1) (Push [g.iltyp_Exception]) (I_castclass g.iltyp_Exception)

               GenStoreVal cenv cgbuf eenvinner m valForHandler

               let exitSequel = LeaveHandler (false, whereToSaveOpt, afterHandler, true)
               let eenvinner = { eenvinner with exitSequel = exitSequel }
               GenExpr cenv cgbuf eenvinner handlerExpr exitSequel
               
               let endOfHandler = CG.GenerateMark cgbuf "endOfHandler"
               let handlerMarks = (startOfHandler.CodeLabel, endOfHandler.CodeLabel)
               ILExceptionClause.TypeCatch(g.ilg.typ_Object, handlerMarks)

       cgbuf.EmitExceptionClause
         { Clause = seh
           Range= tryMarks }

       CG.SetMarkToHere cgbuf afterHandler
       CG.SetStack cgbuf []

       cgbuf.EmitStartOfHiddenCode()

       // Restore the stack and load the result
       EmitRestoreStack cgbuf stack

       match whereToSaveOpt with
       | Some (whereToSave, ilResultTy) ->
           EmitGetLocal cgbuf ilResultTy whereToSave
           GenSequel cenv eenv.cloc cgbuf sequel
       | None ->
           GenUnitThenSequel cenv eenv m eenv.cloc cgbuf sequel
   )


and GenTryFinally cenv cgbuf eenv (bodyExpr, handlerExpr, m, resty, spTry, spFinally) sequel =
    // Save the stack - needed because IL flushes the stack at the exn. handler
    // note: eenvinner notes spill vars are live
    LocalScope "trystack" cgbuf (fun scopeMarks ->

       let whereToSaveOpt, eenvinner, stack, tryMarks, afterHandler = GenTry cenv cgbuf eenv scopeMarks (bodyExpr, m, resty, spTry)

       // Now the catch/finally block
       let startOfHandler = CG.GenerateMark cgbuf "startOfHandler"
       CG.SetStack cgbuf []

       match spFinally with
       | DebugPointAtFinally.Yes m -> CG.EmitDebugPoint cgbuf m
       | DebugPointAtFinally.No -> ()

       let exitSequel = LeaveHandler (true, whereToSaveOpt, afterHandler, true)
       GenExpr cenv cgbuf eenvinner handlerExpr exitSequel
       let endOfHandler = CG.GenerateMark cgbuf "endOfHandler"
       let handlerMarks = (startOfHandler.CodeLabel, endOfHandler.CodeLabel)
       cgbuf.EmitExceptionClause
         { Clause = ILExceptionClause.Finally handlerMarks
           Range = tryMarks }

       CG.SetMarkToHere cgbuf afterHandler
       CG.SetStack cgbuf []

       // Restore the stack and load the result
       cgbuf.EmitStartOfHiddenCode()
       EmitRestoreStack cgbuf stack
       match whereToSaveOpt with
       | Some (whereToSave, ilResultTy) ->
           EmitGetLocal cgbuf ilResultTy whereToSave
           GenSequel cenv eenv.cloc cgbuf sequel
       | None ->
           GenUnitThenSequel cenv eenv m eenv.cloc cgbuf sequel
   )

//--------------------------------------------------------------------------
// Generate for-loop
//--------------------------------------------------------------------------

and GenIntegerForLoop cenv cgbuf eenv (spFor, spTo, v, e1, dir, e2, loopBody, m) sequel =
    let eenv = SetIsInLoop true eenv
    let g = cenv.g

    // The JIT/NGen eliminate array-bounds checks for C# loops of form:
    //   for(int i=0; i < (#ldlen arr#); i++) { ... arr[i] ... }
    // Here
    //     dir = BI_blt indicates an optimized for loop that fits C# form that evaluates its 'end' argument each time around
    //     dir = BI_ble indicates a normal F# for loop that evaluates its argument only once
    //
    // It is also important that we follow C# IL-layout exactly "prefix, jmp test, body, test, finish" for JIT/NGEN.
    let start = CG.GenerateMark cgbuf "for_start"
    let finish = CG.GenerateDelayMark cgbuf "for_finish"
    let inner = CG.GenerateDelayMark cgbuf "for_inner"
    let test = CG.GenerateDelayMark cgbuf "for_test"
    let stack, eenvinner = EmitSaveStack cenv cgbuf eenv m (start, finish)

    let isUp = (match dir with | FSharpForLoopUp | CSharpForLoopUp -> true | FSharpForLoopDown -> false)
    let isFSharpStyle = (match dir with FSharpForLoopUp | FSharpForLoopDown -> true | CSharpForLoopUp -> false)

    let finishIdx, eenvinner =
        if isFSharpStyle then
            // Ensure that we have an g.CompilerGlobalState
            assert(g.CompilerGlobalState |> Option.isSome)
            let vName = g.CompilerGlobalState.Value.IlxGenNiceNameGenerator.FreshCompilerGeneratedName ("endLoop", m)
            let v, _realloc, eenvinner = AllocLocal cenv cgbuf eenvinner true (vName, g.ilg.typ_Int32, false) (start, finish)
            v, eenvinner
        else
            -1, eenvinner

    let _, eenvinner = AllocLocalVal cenv cgbuf v eenvinner None (start, finish)

    match spFor with
    | DebugPointAtFor.Yes spStart -> CG.EmitDebugPoint cgbuf spStart
    | DebugPointAtFor.No -> ()

    GenExpr cenv cgbuf eenv e1 Continue
    GenStoreVal cenv cgbuf eenvinner m v
    if isFSharpStyle then
        GenExpr cenv cgbuf eenvinner e2 Continue
        EmitSetLocal cgbuf finishIdx
        EmitGetLocal cgbuf g.ilg.typ_Int32 finishIdx
        GenGetLocalVal cenv cgbuf eenvinner e2.Range v None
        CG.EmitInstr cgbuf (pop 2) Push0 (I_brcmp ((if isUp then BI_blt else BI_bgt), finish.CodeLabel))

    else
        CG.EmitInstr cgbuf (pop 0) Push0 (I_br test.CodeLabel)

    cgbuf.EmitStartOfHiddenCode()

    // .inner
    CG.SetMarkToHere cgbuf inner

    //    <loop body>
    GenExpr cenv cgbuf eenvinner loopBody discard
    
    //    v++ or v--
    GenGetLocalVal cenv cgbuf eenvinner e2.Range v None

    CG.EmitInstr cgbuf (pop 0) (Push [g.ilg.typ_Int32]) (mkLdcInt32 1)
    CG.EmitInstr cgbuf (pop 1) Push0 (if isUp then AI_add else AI_sub)
    GenStoreVal cenv cgbuf eenvinner m v

    // .text
    CG.SetMarkToHere cgbuf test

    // FSharpForLoopUp: if v <> e2 + 1 then goto .inner
    // FSharpForLoopDown: if v <> e2 - 1 then goto .inner
    // CSharpStyle: if v < e2 then goto .inner
    match spTo with
    | DebugPointAtInOrTo.Yes spStart -> CG.EmitDebugPoint cgbuf spStart
    | DebugPointAtInOrTo.No -> ()

    GenGetLocalVal cenv cgbuf eenvinner e2.Range v None

    let cmp = match dir with FSharpForLoopUp | FSharpForLoopDown -> BI_bne_un | CSharpForLoopUp -> BI_blt
    let e2Sequel = (CmpThenBrOrContinue (pop 2, [ I_brcmp(cmp, inner.CodeLabel) ]))

    if isFSharpStyle then
        EmitGetLocal cgbuf g.ilg.typ_Int32 finishIdx
        CG.EmitInstr cgbuf (pop 0) (Push [g.ilg.typ_Int32]) (mkLdcInt32 1)
        CG.EmitInstr cgbuf (pop 1) Push0 (if isUp then AI_add else AI_sub)
        GenSequel cenv eenv.cloc cgbuf e2Sequel
    else
        GenExpr cenv cgbuf eenv e2 e2Sequel

    // .finish - loop-exit here
    CG.SetMarkToHere cgbuf finish

    // Restore the stack and load the result
    EmitRestoreStack cgbuf stack
    GenUnitThenSequel cenv eenv m eenv.cloc cgbuf sequel

//--------------------------------------------------------------------------
// Generate while-loop
//--------------------------------------------------------------------------

and GenWhileLoop cenv cgbuf eenv (spWhile, condExpr, bodyExpr, m) sequel =
    let eenv = SetIsInLoop true eenv
    let finish = CG.GenerateDelayMark cgbuf "while_finish"

    match spWhile with
    | DebugPointAtWhile.Yes spStart -> CG.EmitDebugPoint cgbuf spStart
    | DebugPointAtWhile.No -> ()

    let startTest = CG.GenerateMark cgbuf "startTest"

    GenExpr cenv cgbuf eenv condExpr (CmpThenBrOrContinue (pop 1, [ I_brcmp(BI_brfalse, finish.CodeLabel) ]))

    GenExpr cenv cgbuf eenv bodyExpr (DiscardThen (Br startTest))
    CG.SetMarkToHere cgbuf finish

    GenUnitThenSequel cenv eenv m eenv.cloc cgbuf sequel

//--------------------------------------------------------------------------
// Generate IL assembly code.
// Polymorphic IL/ILX instructions may be instantiated when polymorphic code is inlined.
// We must implement this for the few uses of polymorphic instructions
// in the standard libarary.
//--------------------------------------------------------------------------

and GenAsmCode cenv cgbuf eenv (il, tyargs, args, returnTys, m) sequel =
    let g = cenv.g
    let ilTyArgs = GenTypesPermitVoid cenv.amap m eenv.tyenv tyargs
    let ilReturnTys = GenTypesPermitVoid cenv.amap m eenv.tyenv returnTys
    let ilAfterInst =
      il |> List.filter (function AI_nop -> false | _ -> true)
         |> List.map (fun i ->
          let err s =
              errorR(InternalError(sprintf "%s: bad instruction: %A" s i, m))

          let modFieldSpec fspec =
              if isNil ilTyArgs then
                fspec
              else
                {fspec with DeclaringType=
                                   let ty = fspec.DeclaringType
                                   let tspec = ty.TypeSpec
                                   mkILTy ty.Boxity (mkILTySpec(tspec.TypeRef, ilTyArgs)) }
          match i, ilTyArgs with
            | I_unbox_any (ILType.TypeVar _), [tyarg] -> I_unbox_any tyarg
            | I_box (ILType.TypeVar _), [tyarg] -> I_box tyarg
            | I_isinst (ILType.TypeVar _), [tyarg] -> I_isinst tyarg
            | I_castclass (ILType.TypeVar _), [tyarg] -> I_castclass tyarg
            | I_newarr (shape, ILType.TypeVar _), [tyarg] -> I_newarr (shape, tyarg)
            | I_ldelem_any (shape, ILType.TypeVar _), [tyarg] -> I_ldelem_any (shape, tyarg)
            | I_ldelema (ro, _, shape, ILType.TypeVar _), [tyarg] -> I_ldelema (ro, false, shape, tyarg)
            | I_stelem_any (shape, ILType.TypeVar _), [tyarg] -> I_stelem_any (shape, tyarg)
            | I_ldobj (a, b, ILType.TypeVar _), [tyarg] -> I_ldobj (a, b, tyarg)
            | I_stobj (a, b, ILType.TypeVar _), [tyarg] -> I_stobj (a, b, tyarg)
            | I_ldtoken (ILToken.ILType (ILType.TypeVar _)), [tyarg] -> I_ldtoken (ILToken.ILType tyarg)
            | I_sizeof (ILType.TypeVar _), [tyarg] -> I_sizeof tyarg
            | I_cpobj (ILType.TypeVar _), [tyarg] -> I_cpobj tyarg
            | I_initobj (ILType.TypeVar _), [tyarg] -> I_initobj tyarg
            | I_ldfld (al, vol, fspec), _ -> I_ldfld (al, vol, modFieldSpec fspec)
            | I_ldflda fspec, _ -> I_ldflda (modFieldSpec fspec)
            | I_stfld (al, vol, fspec), _ -> I_stfld (al, vol, modFieldSpec fspec)
            | I_stsfld (vol, fspec), _ -> I_stsfld (vol, modFieldSpec fspec)
            | I_ldsfld (vol, fspec), _ -> I_ldsfld (vol, modFieldSpec fspec)
            | I_ldsflda fspec, _ -> I_ldsflda (modFieldSpec fspec)
            | EI_ilzero(ILType.TypeVar _), [tyarg] -> EI_ilzero tyarg
            | AI_nop, _ -> i
                // These are embedded in the IL for a an initonly ldfld, i.e.
                // here's the relevant comment from tc.fs
                //     "Add an I_nop if this is an initonly field to make sure we never recognize it as an lvalue. See mkExprAddrOfExpr."

            | _ ->
                if not (isNil tyargs) then err "Bad polymorphic IL instruction"
                i)
    match ilAfterInst, args, sequel, ilReturnTys with

    | [ EI_ilzero _ ], _, _, _ ->
          match tyargs with
          | [ty] ->
              GenDefaultValue cenv cgbuf eenv (ty, m)
              GenSequel cenv eenv.cloc cgbuf sequel
          | _ -> failwith "Bad polymorphic IL instruction"

    // Strip off any ("ceq" x false) when the sequel is a comparison branch and change the BI_brfalse to a BI_brtrue
    // This is the instruction sequence for "not"
    // For these we can just generate the argument and change the test (from a brfalse to a brtrue and vice versa)
    | ([ AI_ceq ],
       [arg1; Expr.Const ((Const.Bool false | Const.SByte 0y| Const.Int16 0s | Const.Int32 0 | Const.Int64 0L | Const.Byte 0uy| Const.UInt16 0us | Const.UInt32 0u | Const.UInt64 0UL), _, _) ],
       CmpThenBrOrContinue(1, [I_brcmp (BI_brfalse | BI_brtrue as bi, label1) ]),
       _) ->

            let bi = match bi with BI_brtrue -> BI_brfalse | _ -> BI_brtrue
            GenExpr cenv cgbuf eenv arg1 (CmpThenBrOrContinue(pop 1, [ I_brcmp (bi, label1) ]))

    // Query; when do we get a 'ret' in IL assembly code?
    | [ I_ret ], [arg1], sequel, [_ilRetTy] ->
          GenExpr cenv cgbuf eenv arg1 Continue
          CG.EmitInstr cgbuf (pop 1) Push0 I_ret
          GenSequelEndScopes cgbuf sequel

    // Query; when do we get a 'ret' in IL assembly code?
    | [ I_ret ], [], sequel, [_ilRetTy] ->
          CG.EmitInstr cgbuf (pop 1) Push0 I_ret
          GenSequelEndScopes cgbuf sequel

    // 'throw' instructions are a bit of a problem - e.g. let x = (throw ...) in ... expects a value *)
    // to be left on the stack. But dead-code checking by some versions of the .NET verifier *)
    // mean that we can't just have fake code after the throw to generate the fake value *)
    // (nb. a fake value can always be generated by a "ldnull unbox.any ty" sequence *)
    // So in the worst case we generate a fake (never-taken) branch to a piece of code to generate *)
    // the fake value *)
    | [ I_throw ], [arg1], sequel, [ilRetTy] ->
        match sequelIgnoreEndScopes sequel with
        | s when IsSequelImmediate s ->
            (* In most cases we can avoid doing this... *)
            GenExpr cenv cgbuf eenv arg1 Continue
            CG.EmitInstr cgbuf (pop 1) Push0 I_throw
            GenSequelEndScopes cgbuf sequel
        | _ ->
            let after1 = CG.GenerateDelayMark cgbuf "fake_join"
            let after2 = CG.GenerateDelayMark cgbuf "fake_join"
            let after3 = CG.GenerateDelayMark cgbuf "fake_join"
            CG.EmitInstrs cgbuf (pop 0) Push0 [mkLdcInt32 0; I_brcmp (BI_brfalse, after2.CodeLabel) ]

            CG.SetMarkToHere cgbuf after1
            CG.EmitInstrs cgbuf (pop 0) (Push [ilRetTy]) [AI_ldnull; I_unbox_any ilRetTy; I_br after3.CodeLabel ]

            CG.SetMarkToHere cgbuf after2
            GenExpr cenv cgbuf eenv arg1 Continue
            CG.EmitInstr cgbuf (pop 1) Push0 I_throw
            CG.SetMarkToHere cgbuf after3
            GenSequel cenv eenv.cloc cgbuf sequel
    | _ ->
      // float or float32 or float<_> or float32<_>
      let anyfpType ty = typeEquivAux EraseMeasures g g.float_ty ty || typeEquivAux EraseMeasures g g.float32_ty ty

      // Otherwise generate the arguments, and see if we can use a I_brcmp rather than a comparison followed by an I_brfalse/I_brtrue
      GenExprs cenv cgbuf eenv args
      match ilAfterInst, sequel with

      // NOTE: THESE ARE NOT VALID ON FLOATING POINT DUE TO NaN. Hence INLINE ASM ON FP. MUST BE CAREFULLY WRITTEN

      | [ AI_clt ], CmpThenBrOrContinue(1, [ I_brcmp (BI_brfalse, label1) ]) when not (anyfpType (tyOfExpr g args.Head)) ->
        CG.EmitInstr cgbuf (pop 2) Push0 (I_brcmp(BI_bge, label1))
      | [ AI_cgt ], CmpThenBrOrContinue(1, [ I_brcmp (BI_brfalse, label1) ]) when not (anyfpType (tyOfExpr g args.Head)) ->
        CG.EmitInstr cgbuf (pop 2) Push0 (I_brcmp(BI_ble, label1))
      | [ AI_clt_un ], CmpThenBrOrContinue(1, [ I_brcmp (BI_brfalse, label1) ]) when not (anyfpType (tyOfExpr g args.Head)) ->
        CG.EmitInstr cgbuf (pop 2) Push0 (I_brcmp(BI_bge_un, label1))
      | [ AI_cgt_un ], CmpThenBrOrContinue(1, [I_brcmp (BI_brfalse, label1) ]) when not (anyfpType (tyOfExpr g args.Head)) ->
        CG.EmitInstr cgbuf (pop 2) Push0 (I_brcmp(BI_ble_un, label1))
      | [ AI_ceq ], CmpThenBrOrContinue(1, [ I_brcmp (BI_brfalse, label1) ]) when not (anyfpType (tyOfExpr g args.Head)) ->
        CG.EmitInstr cgbuf (pop 2) Push0 (I_brcmp(BI_bne_un, label1))

      // THESE ARE VALID ON FP w.r.t. NaN

      | [ AI_clt ], CmpThenBrOrContinue(1, [ I_brcmp (BI_brtrue, label1) ]) ->
        CG.EmitInstr cgbuf (pop 2) Push0 (I_brcmp(BI_blt, label1))
      | [ AI_cgt ], CmpThenBrOrContinue(1, [ I_brcmp (BI_brtrue, label1) ]) ->
        CG.EmitInstr cgbuf (pop 2) Push0 (I_brcmp(BI_bgt, label1))
      | [ AI_clt_un ], CmpThenBrOrContinue(1, [ I_brcmp (BI_brtrue, label1) ]) ->
        CG.EmitInstr cgbuf (pop 2) Push0 (I_brcmp(BI_blt_un, label1))
      | [ AI_cgt_un ], CmpThenBrOrContinue(1, [ I_brcmp (BI_brtrue, label1) ]) ->
        CG.EmitInstr cgbuf (pop 2) Push0 (I_brcmp(BI_bgt_un, label1))
      | [ AI_ceq ], CmpThenBrOrContinue(1, [ I_brcmp (BI_brtrue, label1) ]) ->
        CG.EmitInstr cgbuf (pop 2) Push0 (I_brcmp(BI_beq, label1))
      | _ ->
        // Failing that, generate the real IL leaving value(s) on the stack
        CG.EmitInstrs cgbuf (pop args.Length) (Push ilReturnTys) ilAfterInst

        // If no return values were specified generate a "unit"
        if isNil returnTys then
          GenUnitThenSequel cenv eenv m eenv.cloc cgbuf sequel
        else
          GenSequel cenv eenv.cloc cgbuf sequel

//--------------------------------------------------------------------------
// Generate expression quotations
//--------------------------------------------------------------------------

and GenQuotation cenv cgbuf eenv (ast, qdataCell, m, ety) sequel =
    let g = cenv.g
    let suppressWitnesses = eenv.suppressWitnesses
    let referencedTypeDefs, typeSplices, exprSplices, astSpec =
        match qdataCell.Value with
        | Some (data1, data2) ->
            if suppressWitnesses then data1 else data2

        | None ->
            try
                let qscope = QuotationTranslator.QuotationGenerationScope.Create (g, cenv.amap, cenv.viewCcu, cenv.tcVal, QuotationTranslator.IsReflectedDefinition.No)
                let astSpec = QuotationTranslator.ConvExprPublic qscope suppressWitnesses ast
                let referencedTypeDefs, typeSplices, exprSplices = qscope.Close()
                referencedTypeDefs, List.map fst typeSplices, List.map fst exprSplices, astSpec
            with
                QuotationTranslator.InvalidQuotedTerm e -> error e

    let astSerializedBytes = QuotationPickler.pickle astSpec

    let someTypeInModuleExpr = mkTypeOfExpr cenv m eenv.someTypeInThisAssembly
    let rawTy = mkRawQuotedExprTy g
    let typeSpliceExprs = List.map (GenType cenv.amap m eenv.tyenv >> (mkTypeOfExpr cenv m)) typeSplices

    let bytesExpr = Expr.Op (TOp.Bytes astSerializedBytes, [], [], m)

    let deserializeExpr =
        let qf = QuotationTranslator.QuotationGenerationScope.ComputeQuotationFormat g
        if qf.SupportsDeserializeEx then
            let referencedTypeDefExprs = List.map (mkILNonGenericBoxedTy >> mkTypeOfExpr cenv m) referencedTypeDefs
            let referencedTypeDefsExpr = mkArray (g.system_Type_ty, referencedTypeDefExprs, m)
            let typeSplicesExpr = mkArray (g.system_Type_ty, typeSpliceExprs, m)
            let spliceArgsExpr = mkArray (rawTy, exprSplices, m)
            mkCallDeserializeQuotationFSharp40Plus g m someTypeInModuleExpr referencedTypeDefsExpr typeSplicesExpr spliceArgsExpr bytesExpr
        else
            let mkList ty els = List.foldBack (mkCons g ty) els (mkNil g m ty)
            let typeSplicesExpr = mkList g.system_Type_ty typeSpliceExprs
            let spliceArgsExpr = mkList rawTy exprSplices
            mkCallDeserializeQuotationFSharp20Plus g m someTypeInModuleExpr typeSplicesExpr spliceArgsExpr bytesExpr

    let afterCastExpr =
        // Detect a typed quotation and insert the cast if needed. The cast should not fail but does
        // unfortunately involve a "typeOf" computation over a quotation tree.
        if tyconRefEq g (tcrefOfAppTy g ety) g.expr_tcr then
            mkCallCastQuotation g m (List.head (argsOfAppTy g ety)) deserializeExpr
        else
            deserializeExpr
    GenExpr cenv cgbuf eenv afterCastExpr sequel

//--------------------------------------------------------------------------
// Generate calls to IL methods
//--------------------------------------------------------------------------

and GenILCall cenv cgbuf eenv (virt, valu, newobj, valUseFlags, isDllImport, ilMethRef: ILMethodRef, enclArgTys, methArgTys, argExprs, returnTys, m) sequel =
    let hasByrefArg = ilMethRef.ArgTypes |> List.exists IsILTypeByref
    let isSuperInit = match valUseFlags with CtorValUsedAsSuperInit -> true | _ -> false
    let isBaseCall = match valUseFlags with VSlotDirectCall -> true | _ -> false
    let ccallInfo = match valUseFlags with PossibleConstrainedCall ty -> Some ty | _ -> None
    let boxity = (if valu then AsValue else AsObject)
    let mustGenerateUnitAfterCall = isNil returnTys
    let makesNoCriticalTailcalls = (newobj || not virt) // Don't tailcall for 'newobj', or 'call' to IL code
    let hasStructObjArg = valu && ilMethRef.CallingConv.IsInstance
    let tail = CanTailcall(hasStructObjArg, ccallInfo, eenv.withinSEH, hasByrefArg, mustGenerateUnitAfterCall, isDllImport, false, makesNoCriticalTailcalls, sequel)

    let ilEnclArgTys = GenTypeArgs cenv.amap m eenv.tyenv enclArgTys
    let ilMethArgTys = GenTypeArgs cenv.amap m eenv.tyenv methArgTys
    let ilReturnTys = GenTypes cenv.amap m eenv.tyenv returnTys
    let ilMethSpec = mkILMethSpec (ilMethRef, boxity, ilEnclArgTys, ilMethArgTys)
    let useICallVirt = virt || useCallVirt cenv boxity ilMethSpec isBaseCall

    // Load the 'this' pointer to pass to the superclass constructor. This argument is not
    // in the expression tree since it can't be treated like an ordinary value
    if isSuperInit then CG.EmitInstrs cgbuf (pop 0) (Push [ilMethSpec.DeclaringType]) [ mkLdarg0 ]
    GenExprs cenv cgbuf eenv argExprs
    let il =
        if newobj then [ I_newobj(ilMethSpec, None) ]
        else
            match ccallInfo with
            | Some objArgTy ->
                let ilObjArgTy = GenType cenv.amap m eenv.tyenv objArgTy
                [ I_callconstraint(tail, ilObjArgTy, ilMethSpec, None) ]
            | None ->
                if useICallVirt then [ I_callvirt(tail, ilMethSpec, None) ]
                else [ I_call(tail, ilMethSpec, None) ]

    CG.EmitInstrs cgbuf (pop (argExprs.Length + (if isSuperInit then 1 else 0))) (if isSuperInit then Push0 else Push ilReturnTys) il

    // Load the 'this' pointer as the pretend 'result' of the isSuperInit operation.
    // It will be immediately popped in most cases, but may also be used as the target of some "property set" operations.
    if isSuperInit then CG.EmitInstrs cgbuf (pop 0) (Push [ilMethSpec.DeclaringType]) [ mkLdarg0 ]
    CommitCallSequel cenv eenv m eenv.cloc cgbuf mustGenerateUnitAfterCall sequel

and CommitCallSequel cenv eenv m cloc cgbuf mustGenerateUnitAfterCall sequel =
    if mustGenerateUnitAfterCall
    then GenUnitThenSequel cenv eenv m cloc cgbuf sequel
    else GenSequel cenv cloc cgbuf sequel


and MakeNotSupportedExnExpr cenv eenv (argExpr, m) =
    let g = cenv.g
    let ety = mkAppTy (g.FindSysTyconRef ["System"] "NotSupportedException") []
    let ilty = GenType cenv.amap m eenv.tyenv ety
    let mref = mkILCtorMethSpecForTy(ilty, [g.ilg.typ_String]).MethodRef
    Expr.Op (TOp.ILCall (false, false, false, true, NormalValUse, false, false, mref, [], [], [ety]), [], [argExpr], m)

and GenTraitCall (cenv: cenv) cgbuf eenv (traitInfo: TraitConstraintInfo, argExprs, m) expr sequel =
    let g = cenv.g
    let generateWitnesses = ComputeGenerateWitnesses g eenv
    let witness =
        if generateWitnesses then
            TryStorageForWitness g eenv traitInfo.TraitKey
        else
            None

    match witness with
    | Some storage ->

        let ty = GenWitnessTy g traitInfo.TraitKey
        let argExprs = if argExprs.Length = 0 then [ mkUnit g m ] else argExprs
        GenGetStorageAndSequel cenv cgbuf eenv m (ty, GenType cenv.amap m eenv.tyenv ty) storage (Some([], argExprs, m, sequel))

    | None ->

    // If witnesses are available, we should now always find trait witnesses in scope
    assert not generateWitnesses

    let minfoOpt = CommitOperationResult (ConstraintSolver.CodegenWitnessExprForTraitConstraint cenv.tcVal g cenv.amap m traitInfo argExprs)
    match minfoOpt with
    | None ->
        let exnArg = mkString g m (FSComp.SR.ilDynamicInvocationNotSupported(traitInfo.MemberName))
        let exnExpr = MakeNotSupportedExnExpr cenv eenv (exnArg, m)
        let replacementExpr = mkThrow m (tyOfExpr g expr) exnExpr
        GenExpr cenv cgbuf eenv replacementExpr sequel
    | Some expr ->
        let expr = cenv.optimizeDuringCodeGen false expr
        GenExpr cenv cgbuf eenv expr sequel

//--------------------------------------------------------------------------
// Generate byref-related operations
//--------------------------------------------------------------------------

and GenGetAddrOfRefCellField cenv cgbuf eenv (e, ty, m) sequel =
    GenExpr cenv cgbuf eenv e Continue
    let fref = GenRecdFieldRef m cenv eenv.tyenv (mkRefCellContentsRef cenv.g) [ty]
    CG.EmitInstrs cgbuf (pop 1) (Push [ILType.Byref fref.ActualType]) [ I_ldflda fref ]
    GenSequel cenv eenv.cloc cgbuf sequel

and GenGetValAddr cenv cgbuf eenv (v: ValRef, m) sequel =
    let vspec = v.Deref
    let ilTy = GenTypeOfVal cenv eenv vspec
    let storage = StorageForValRef cenv.g m v eenv

    match storage with
    | Local (idx, _, None) ->
        CG.EmitInstrs cgbuf (pop 0) (Push [ILType.Byref ilTy]) [ I_ldloca (uint16 idx) ]

    | Arg idx ->
        CG.EmitInstrs cgbuf (pop 0) (Push [ILType.Byref ilTy]) [ I_ldarga (uint16 idx) ]

    | StaticPropertyWithField (fspec, _vref, hasLiteralAttr, _ilTyForProperty, _, ilTy, _, _, _) ->
        if hasLiteralAttr then errorR(Error(FSComp.SR.ilAddressOfLiteralFieldIsInvalid(), m))
        let ilTy = if ilTy.IsNominal && ilTy.Boxity = ILBoxity.AsValue then ILType.Byref ilTy else ilTy
        EmitGetStaticFieldAddr cgbuf ilTy fspec

    | Env (_, ilField, _) ->
        CG.EmitInstrs cgbuf (pop 0) (Push [ILType.Byref ilTy]) [ mkLdarg0; mkNormalLdflda ilField ]

    | Local (_, _, Some _) | StaticProperty _ | Method _ | Env _ | Null ->
        errorR(Error(FSComp.SR.ilAddressOfValueHereIsInvalid(v.DisplayName), m))
        CG.EmitInstrs cgbuf (pop 1) (Push [ILType.Byref ilTy]) [ I_ldarga (uint16 669 (* random value for post-hoc diagnostic analysis on generated tree *) ) ]

    GenSequel cenv eenv.cloc cgbuf sequel

and GenGetByref cenv cgbuf eenv (v: ValRef, m) sequel =
    GenGetLocalVRef cenv cgbuf eenv m v None
    let ilty = GenType cenv.amap m eenv.tyenv (destByrefTy cenv.g v.Type)
    CG.EmitInstrs cgbuf (pop 1) (Push [ilty]) [ mkNormalLdobj ilty ]
    GenSequel cenv eenv.cloc cgbuf sequel

and GenSetByref cenv cgbuf eenv (v: ValRef, e, m) sequel =
    GenGetLocalVRef cenv cgbuf eenv m v None
    GenExpr cenv cgbuf eenv e Continue
    let ilty = GenType cenv.amap m eenv.tyenv (destByrefTy cenv.g v.Type)
    CG.EmitInstrs cgbuf (pop 2) Push0 [ mkNormalStobj ilty ]
    GenUnitThenSequel cenv eenv m eenv.cloc cgbuf sequel

and GenDefaultValue cenv cgbuf eenv (ty, m) =
    let g = cenv.g
    let ilTy = GenType cenv.amap m eenv.tyenv ty
    if isRefTy g ty then
        CG.EmitInstr cgbuf (pop 0) (Push [ilTy]) AI_ldnull
    else
        match tryTcrefOfAppTy g ty with
        | ValueSome tcref when (tyconRefEq g g.system_SByte_tcref tcref ||
                                   tyconRefEq g g.system_Int16_tcref tcref ||
                                   tyconRefEq g g.system_Int32_tcref tcref ||
                                   tyconRefEq g g.system_Bool_tcref tcref ||
                                   tyconRefEq g g.system_Byte_tcref tcref ||
                                   tyconRefEq g g.system_Char_tcref tcref ||
                                   tyconRefEq g g.system_UInt16_tcref tcref ||
                                   tyconRefEq g g.system_UInt32_tcref tcref) ->
            CG.EmitInstr cgbuf (pop 0) (Push [ilTy]) iLdcZero
        | ValueSome tcref when (tyconRefEq g g.system_Int64_tcref tcref ||
                                 tyconRefEq g g.system_UInt64_tcref tcref) ->
            CG.EmitInstr cgbuf (pop 0) (Push [ilTy]) (iLdcInt64 0L)
        | ValueSome tcref when (tyconRefEq g g.system_Single_tcref tcref) ->
            CG.EmitInstr cgbuf (pop 0) (Push [ilTy]) (iLdcSingle 0.0f)
        | ValueSome tcref when (tyconRefEq g g.system_Double_tcref tcref) ->
            CG.EmitInstr cgbuf (pop 0) (Push [ilTy]) (iLdcDouble 0.0)
        | _ ->
            let ilTy = GenType cenv.amap m eenv.tyenv ty
            LocalScope "ilzero" cgbuf (fun scopeMarks ->
                let locIdx, realloc, _ =
                    // Ensure that we have an g.CompilerGlobalState
                    assert(g.CompilerGlobalState |> Option.isSome)
                    AllocLocal cenv cgbuf eenv true (g.CompilerGlobalState.Value.IlxGenNiceNameGenerator.FreshCompilerGeneratedName ("default", m), ilTy, false) scopeMarks
                // We can normally rely on .NET IL zero-initialization of the temporaries
                // we create to get zero values for struct types.
                //
                // However this doesn't work when
                //   - we're reusing a local (realloc)
                //   - SkipLocalsInit is active (not eenv.initLocals)
                //   - we're in a loop (when we may get a backward branch, and the local may have been realloc'd elsewhere)
                //
                // "initobj" (Generated by EmitInitLocal) doesn't work on byref types
                // But ilzero(&ty) only gets generated in the built-in get-address function so
                // we can just rely on zeroinit of all IL locals.
                if (realloc || not eenv.initLocals || eenv.isInLoop) && not (IsILTypeByref ilTy) then
                    EmitInitLocal cgbuf ilTy locIdx

                EmitGetLocal cgbuf ilTy locIdx
            )

//--------------------------------------------------------------------------
// Generate generic parameters
//--------------------------------------------------------------------------

and GenGenericParam cenv eenv (tp: Typar) =
    let g = cenv.g
    let subTypeConstraints =
        tp.Constraints
        |> List.choose (function | TyparConstraint.CoercesTo(ty, _) -> Some ty | _ -> None)
        |> List.map (GenTypeAux cenv.amap tp.Range eenv.tyenv VoidNotOK PtrTypesNotOK)

    let refTypeConstraint =
        tp.Constraints
        |> List.exists (function TyparConstraint.IsReferenceType _ -> true | TyparConstraint.SupportsNull _ -> true | _ -> false)

    let notNullableValueTypeConstraint =
        tp.Constraints |> List.exists (function TyparConstraint.IsNonNullableStruct _ -> true | _ -> false)

    let defaultConstructorConstraint =
        tp.Constraints |> List.exists (function TyparConstraint.RequiresDefaultConstructor _ -> true | _ -> false)

    let tpName =
          // use the CompiledName if given
          // Inference variables get given an IL name "TA, TB" etc.
          let nm =
              match tp.ILName with
              | None -> tp.Name
              | Some nm -> nm
          // Some special rules apply when compiling Fsharp.Core.dll to avoid a proliferation of [<CompiledName>] attributes on type parameters
          if g.compilingFslib then
              match nm with
              | "U" -> "TResult"
              | "U1" -> "TResult1"
              | "U2" -> "TResult2"
              | _ ->
                  if nm.TrimEnd([| '0' .. '9' |]).Length = 1 then nm
                  elif nm.Length >= 1 && nm.[0] = 'T' && (nm.Length = 1 || not (System.Char.IsLower nm.[1])) then nm
                  else "T" + (String.capitalize nm)
          else
               nm

    let tpAttrs = mkILCustomAttrs (GenAttrs cenv eenv tp.Attribs)

    { Name = tpName
      Constraints = subTypeConstraints
      Variance = NonVariant
      CustomAttrsStored = storeILCustomAttrs tpAttrs
      MetadataIndex = NoMetadataIdx
      HasReferenceTypeConstraint = refTypeConstraint
      HasNotNullableValueTypeConstraint = notNullableValueTypeConstraint
      HasDefaultConstructorConstraint = defaultConstructorConstraint }

//--------------------------------------------------------------------------
// Generate object expressions as ILX "closures"
//--------------------------------------------------------------------------

/// Generates the data used for parameters at definitions of abstract method slots such as interface methods or override methods.
and GenSlotParam m cenv eenv (TSlotParam(nm, ty, inFlag, outFlag, optionalFlag, attribs)) : ILParameter =
    let ilTy = GenParamType cenv.amap m eenv.tyenv true ty
    let inFlag2, outFlag2, optionalFlag2, defaultParamValue, paramMarshal2, attribs = GenParamAttribs cenv ty attribs

    let ilAttribs = GenAttrs cenv eenv attribs

    let ilAttribs =
        match GenReadOnlyAttributeIfNecessary cenv.g ty with
        | Some attr -> ilAttribs @ [attr]
        | None -> ilAttribs

    { Name=nm
      Type= ilTy
      Default=defaultParamValue
      Marshal=paramMarshal2
      IsIn=inFlag || inFlag2
      IsOut=outFlag || outFlag2
      IsOptional=optionalFlag || optionalFlag2
      CustomAttrsStored = storeILCustomAttrs (mkILCustomAttrs ilAttribs)
      MetadataIndex = NoMetadataIdx }

and GenFormalSlotsig m cenv eenv (TSlotSig(_, ty, ctps, mtps, paraml, returnTy)) =
    let paraml = List.concat paraml
    let ilTy = GenType cenv.amap m eenv.tyenv ty
    let eenvForSlotSig = EnvForTypars (ctps @ mtps) eenv
    let ilParams = paraml |> List.map (GenSlotParam m cenv eenvForSlotSig)
    let ilRet = GenFormalReturnType m cenv eenvForSlotSig returnTy
    ilTy, ilParams, ilRet

and GenOverridesSpec cenv eenv slotsig m =
    let (TSlotSig(nameOfOverridenMethod, _, _, methodTypars, _, _)) = slotsig
    let ilOverrideTy, ilOverrideParams, ilOverrideRet = GenFormalSlotsig m cenv eenv slotsig
    let ilOverrideTyRef = ilOverrideTy.TypeRef
    let ilOverrideMethRef = mkILMethRef(ilOverrideTyRef, ILCallingConv.Instance, nameOfOverridenMethod, List.length (DropErasedTypars methodTypars), typesOfILParams ilOverrideParams, ilOverrideRet.Type)
    OverridesSpec(ilOverrideMethRef, ilOverrideTy)

and GenFormalReturnType m cenv eenvFormal returnTy : ILReturn =
    let ilRetTy = GenReturnType cenv.amap m eenvFormal.tyenv returnTy
    let ilRet = mkILReturn ilRetTy
    match returnTy with
    | None -> ilRet
    | Some ty ->
    match GenReadOnlyAttributeIfNecessary cenv.g ty with
    | Some attr -> ilRet.WithCustomAttrs (mkILCustomAttrs (ilRet.CustomAttrs.AsList() @ [attr]))
    | None -> ilRet

and instSlotParam inst (TSlotParam(nm, ty, inFlag, fl2, fl3, attrs)) =
    TSlotParam(nm, instType inst ty, inFlag, fl2, fl3, attrs)

and GenActualSlotsig m cenv eenv (TSlotSig(_, ty, ctps, mtps, ilSlotParams, ilSlotRetTy)) methTyparsOfOverridingMethod (methodParams: Val list) =
    let ilSlotParams = List.concat ilSlotParams
    let instForSlotSig = mkTyparInst (ctps@mtps) (argsOfAppTy cenv.g ty @ generalizeTypars methTyparsOfOverridingMethod)
    let ilParams = ilSlotParams |> List.map (instSlotParam instForSlotSig >> GenSlotParam m cenv eenv)

    // Use the better names if available
    let ilParams =
        if ilParams.Length = methodParams.Length then
            (ilParams, methodParams) ||> List.map2 (fun p pv -> { p with Name = Some (nameOfVal pv) })
        else ilParams

    let ilRetTy = GenReturnType cenv.amap m eenv.tyenv (Option.map (instType instForSlotSig) ilSlotRetTy)
    let iLRet = mkILReturn ilRetTy
    ilParams, iLRet

and GenNameOfOverridingMethod cenv (useMethodImpl, slotsig) =
    let (TSlotSig(nameOfOverridenMethod, enclTypOfOverridenMethod, _, _, _, _)) = slotsig
    if useMethodImpl then
        qualifiedInterfaceImplementationName cenv.g enclTypOfOverridenMethod nameOfOverridenMethod
    else
        nameOfOverridenMethod

and GenMethodImpl cenv eenv (useMethodImpl, slotsig) m =
    let ilOverridesSpec = GenOverridesSpec cenv eenv slotsig m

    let nameOfOverridingMethod = GenNameOfOverridingMethod cenv (useMethodImpl, slotsig)
    nameOfOverridingMethod,
    (fun (ilTyForOverriding, methTyparsOfOverridingMethod) ->
        let eenvForOverrideBy = AddTyparsToEnv methTyparsOfOverridingMethod eenv
        let ilParamsOfOverridingMethod, ilReturnOfOverridingMethod = GenActualSlotsig m cenv eenvForOverrideBy slotsig methTyparsOfOverridingMethod []
        let ilOverrideMethGenericParams = GenGenericParams cenv eenvForOverrideBy methTyparsOfOverridingMethod
        let ilOverrideMethGenericArgs = mkILFormalGenericArgs 0 ilOverrideMethGenericParams
        let ilOverrideBy = mkILInstanceMethSpecInTy(ilTyForOverriding, nameOfOverridingMethod, typesOfILParams ilParamsOfOverridingMethod, ilReturnOfOverridingMethod.Type, ilOverrideMethGenericArgs)
        { Overrides = ilOverridesSpec
          OverrideBy = ilOverrideBy })

and bindBaseOrThisVarOpt cenv eenv baseValOpt =
    match baseValOpt with
    | None -> eenv
    | Some basev -> AddStorageForVal cenv.g (basev, notlazy (Arg 0)) eenv

and fixupVirtualSlotFlags (mdef: ILMethodDef) =
    mdef.WithHideBySig()

and renameMethodDef nameOfOverridingMethod (mdef: ILMethodDef) =
    mdef.With(name=nameOfOverridingMethod)

and fixupMethodImplFlags (mdef: ILMethodDef) =
    mdef.WithAccess(ILMemberAccess.Private).WithHideBySig().WithFinal(true).WithNewSlot

and GenObjectMethod cenv eenvinner (cgbuf: CodeGenBuffer) useMethodImpl tmethod =
    let g = cenv.g

    let (TObjExprMethod(slotsig, attribs, methTyparsOfOverridingMethod, methParams, methBodyExpr, m)) = tmethod
    let (TSlotSig(nameOfOverridenMethod, _, _, _, _, _)) = slotsig

    // Check if we're compiling the property as a .NET event
    if CompileAsEvent g attribs then
        []
    else
        let eenvUnderTypars = AddTyparsToEnv methTyparsOfOverridingMethod eenvinner
        let methParams = List.concat methParams

        // drop the 'this' arg when computing better argument names for IL parameters
        let selfArgOpt, methParamsNonSelf =
            match methParams with
            | [] -> None, []
            | h :: t -> Some h, t

        let ilParamsOfOverridingMethod, ilReturnOfOverridingMethod =
            GenActualSlotsig m cenv eenvUnderTypars slotsig methTyparsOfOverridingMethod methParamsNonSelf

        let ilAttribs = GenAttrs cenv eenvinner attribs

        // Args are stored starting at #0, the args include the self parameter
        let eenvForMeth = AddStorageForLocalVals g (methParams |> List.mapi (fun i v -> (v, Arg i))) eenvUnderTypars

        let sequel = (if slotSigHasVoidReturnTy slotsig then discardAndReturnVoid else Return)

        let ilMethodBody = CodeGenMethodForExpr cenv cgbuf.mgbuf ([], nameOfOverridenMethod, eenvForMeth, 0, selfArgOpt, methBodyExpr, sequel)

        let nameOfOverridingMethod, methodImplGenerator = GenMethodImpl cenv eenvinner (useMethodImpl, slotsig) methBodyExpr.Range

        let mdef =
            mkILGenericVirtualMethod
              (nameOfOverridingMethod,
               ILMemberAccess.Public,
               GenGenericParams cenv eenvUnderTypars methTyparsOfOverridingMethod,
               ilParamsOfOverridingMethod,
               ilReturnOfOverridingMethod,
               MethodBody.IL (lazy ilMethodBody))
        // fixup attributes to generate a method impl
        let mdef = if useMethodImpl then fixupMethodImplFlags mdef else mdef
        let mdef = fixupVirtualSlotFlags mdef
        let mdef = mdef.With(customAttrs = mkILCustomAttrs ilAttribs)
        [(useMethodImpl, methodImplGenerator, methTyparsOfOverridingMethod), mdef]

and GenStructStateMachine cenv cgbuf eenvouter (res: LoweredStateMachine) sequel =

    let (LoweredStateMachine 
            (templateStructTy, dataTy, stateVars, thisVars, 
                (moveNextThisVar, moveNextBody), 
                (setStateMachineThisVar, setStateMachineStateVar, setStateMachineBody), 
                (afterCodeThisVar, afterCodeBody))) = res
    let m = moveNextBody.Range
    let g = cenv.g
    let amap = cenv.amap

    let stateVarsSet = stateVars |> List.map (fun vref -> vref.Deref) |> Zset.ofList valOrder

    // Find the free variables of the closure, to make them further fields of the object.
    let cloinfo, _, eenvinner = 
        // State vars are only populated for state machine objects 
        //
        // Like in GenSequenceExpression we pretend any stateVars and the stateMachineVar are bound in the outer environment. This prevents the being
        // considered true free variables that need to be passed to the constructor.
        //
        // Note, the 'let' bindings for the stateVars have already been transformed to 'set' expressions, and thus the stateVars are now
        // free variables of the expression.
        let eenvouter = eenvouter |> AddStorageForLocalVals g (stateVars |> List.map (fun v -> v.Deref, Local(0, false, None)))
        let eenvouter = eenvouter |> AddStorageForLocalVals g (thisVars |> List.map (fun v -> v.Deref, Local(0, false, None)))
        let eenvouter = eenvouter |> AddStorageForLocalVals g [ (moveNextThisVar, Local(0, false, None)) ]
        GetIlxClosureInfo cenv m ILBoxity.AsValue false false (mkLocalValRef moveNextThisVar :: thisVars) eenvouter moveNextBody

    let cloFreeVars = cloinfo.cloFreeVars

    let ilCloFreeVars = cloinfo.ilCloAllFreeVars
    let ilCloGenericFormals = cloinfo.cloILGenericParams
    let ilCloGenericActuals = cloinfo.cloSpec.GenericArgs
    let ilCloTypeRef = cloinfo.cloSpec.TypeRef
    let ilCloTy = mkILValueTy ilCloTypeRef ilCloGenericActuals

    // The closure implements what ever interfaces the template implements. 
    let interfaceTys = GetImmediateInterfacesOfType SkipUnrefInterfaces.Yes g cenv.amap m templateStructTy 

    let ilInterfaceTys = List.map (GenType cenv.amap m eenvinner.tyenv) interfaceTys

    let super = g.iltyp_ValueType

    let templateTyconRef, templateTypeArgs = destAppTy g templateStructTy
    let templateTypeInst = mkTyconRefInst templateTyconRef templateTypeArgs
    let eenvinner =
        AddTemplateReplacement eenvinner (templateTyconRef, ilCloTypeRef, cloinfo.cloFreeTyvars, templateTypeInst)

    let infoReader = InfoReader.InfoReader(g, cenv.amap)

    // We codegen the IResumableStateMachine implementation for each generated struct type
    let getResumptionPointThisVar, getResumptionPointBody = 
        let fieldName = "ResumptionPoint"
        let thisVar = moveNextThisVar // reusing the this var from the MoveNext implementation
        let finfo = 
            match infoReader.GetRecordOrClassFieldsOfType(Some fieldName, AccessibilityLogic.AccessorDomain.AccessibleFromSomewhere, m, templateStructTy) with
            | [finfo] -> finfo
            | _ -> error(InternalError(sprintf "expected class field %s not found" fieldName, m))
        thisVar, mkRecdFieldGetViaExprAddr (exprForVal m thisVar, finfo.RecdFieldRef, finfo.TypeInst, m)

    let (getDataThisVar, getDataBody), (setDataThisVar, setDataValueVar, setDataBody) = 
        let fieldName = "Data"
        let thisVar = moveNextThisVar // reusing the this var from the MoveNext implementation
        let setDataValueVar, setDataValueExpr = mkCompGenLocal m "value" dataTy 
        let finfo = 
            match infoReader.GetRecordOrClassFieldsOfType(Some fieldName, AccessibilityLogic.AccessorDomain.AccessibleFromSomewhere, m, templateStructTy) with
            | [finfo] -> finfo
            | _ -> error(InternalError(sprintf "expected class field %s not found" fieldName, m))
        (thisVar, mkRecdFieldGetViaExprAddr (exprForVal m thisVar, finfo.RecdFieldRef, finfo.TypeInst, m)),
        (thisVar, setDataValueVar, mkRecdFieldSetViaExprAddr (exprForVal m thisVar, finfo.RecdFieldRef, finfo.TypeInst, setDataValueExpr, m))

    let methods =
        [ ((mkLocalValRef moveNextThisVar::thisVars), [], g.mk_IAsyncStateMachine_ty, "MoveNext", moveNextBody); 
          ([mkLocalValRef setStateMachineThisVar], [setStateMachineStateVar], g.mk_IAsyncStateMachine_ty, "SetStateMachine", setStateMachineBody); 
          ([mkLocalValRef getResumptionPointThisVar], [], g.mk_IResumableStateMachine_ty dataTy, "get_ResumptionPoint", getResumptionPointBody); 
          ([mkLocalValRef getDataThisVar], [], g.mk_IResumableStateMachine_ty dataTy, "get_Data", getDataBody); 
          ([mkLocalValRef setDataThisVar], [setDataValueVar], g.mk_IResumableStateMachine_ty dataTy, "set_Data", setDataBody); ]

    let mdefs =
        [ for thisVals, argVals, interfaceTy, imethName, bodyR in methods do
            let eenvinner = eenvinner |> AddStorageForLocalVals g [(moveNextThisVar, Arg 0) ] 
            let m = bodyR.Range
            let implementedMeth = 
                match InfoReader.TryFindIntrinsicMethInfo infoReader m AccessibilityLogic.AccessorDomain.AccessibleFromSomewhere imethName interfaceTy with
                | [meth] when meth.IsInstance -> meth
                | _ -> error(InternalError(sprintf "expected method %s not found" imethName, m))
            let argTys = implementedMeth.GetParamTypes(cenv.amap, m, []) |> List.concat
            let retTy = implementedMeth.GetCompiledReturnTy(cenv.amap, m, [])
            let ilRetTy = GenReturnType cenv.amap m eenvinner.tyenv retTy
            let ilArgTys = argTys  |> GenTypes cenv.amap m eenvinner.tyenv
            if ilArgTys.Length  <> argVals.Length then
                error(InternalError(sprintf "expected method arg count of %d, got %d for method %s" argVals.Length ilArgTys.Length imethName, m))
            let eenvinner = eenvinner |> AddStorageForLocalVals g (thisVals |> List.map (fun v -> (v.Deref, Arg 0)))
            let eenvinner = eenvinner |> AddStorageForLocalVals g (argVals |> List.mapi (fun i v -> v, Arg (i+1)))
            let sequel = if retTy.IsNone then discardAndReturnVoid else Return
            let ilCode = CodeGenMethodForExpr cenv cgbuf.mgbuf ([], imethName, eenvinner, 1+argVals.Length, None, bodyR, sequel)
            let ilParams = (ilArgTys,argVals) ||> List.map2 (fun ty v -> mkILParamNamed(v.LogicalName, ty))
            mkILNonGenericVirtualMethod(imethName, ILMemberAccess.Public, ilParams, mkILReturn ilRetTy, MethodBody.IL (notlazy ilCode)) ]

    let mimpls =
        [ for (_thisVals, _argVals, interfaceTy, imethName, bodyR), mdef in (List.zip methods mdefs) do
            let m = bodyR.Range
            let implementedMeth = 
                match InfoReader.TryFindIntrinsicMethInfo infoReader m AccessibilityLogic.AccessorDomain.AccessibleFromSomewhere imethName interfaceTy with
                | [meth] when meth.IsInstance -> meth
                | _ -> error(InternalError(sprintf "expected method %s not found" imethName, m))

            let slotsig = implementedMeth.GetSlotSig(amap, m)
            let ilOverridesSpec = GenOverridesSpec cenv eenvinner slotsig m
            let ilOverrideBy = mkILInstanceMethSpecInTy(ilCloTy, imethName, mdef.ParameterTypes, mdef.Return.Type, [])
            { Overrides = ilOverridesSpec
              OverrideBy = ilOverrideBy } ]

    let fdefs =
        [ // Fields copied from the template struct
          for templateFld in infoReader.GetRecordOrClassFieldsOfType (None, AccessibilityLogic.AccessorDomain.AccessibleFromSomewhere, m, templateStructTy) do
            // Suppress the "ResumptionDynamicInfo" from generated state machines
            if templateFld.LogicalName <> "ResumptionDynamicInfo" then
              let access = ComputeMemberAccess false
              let fty = GenType cenv.amap m eenvinner.tyenv templateFld.FieldType
              let fdef =
                  ILFieldDef(name = templateFld.LogicalName, fieldType = fty, attributes = enum 0, data = None, literalValue = None, offset = None, marshal = None, customAttrs = mkILCustomAttrs [])
                      .WithAccess(access)
                      .WithStatic(false)
              yield fdef 
                
          // Fields for captured variables
          for ilCloFreeVar in ilCloFreeVars do
              let access = ComputeMemberAccess false
              let fdef =
                  ILFieldDef(name = ilCloFreeVar.fvName, fieldType = ilCloFreeVar.fvType, attributes = enum 0,
                             data = None, literalValue = None, offset = None, marshal = None, customAttrs = mkILCustomAttrs [])
                      .WithAccess(access)
                      .WithStatic(false)
              yield fdef ]

    let cloTypeDef =
        ILTypeDef(name = ilCloTypeRef.Name,
                  layout = ILTypeDefLayout.Auto,
                  attributes = enum 0,
                  genericParams = ilCloGenericFormals,
                  customAttrs = mkILCustomAttrs([ g.CompilerGeneratedAttribute; mkCompilationMappingAttr g (int SourceConstructFlags.Closure) ]),
                  fields = mkILFields fdefs,
                  events= emptyILEvents,
                  properties = emptyILProperties,
                  methods= mkILMethods mdefs,
                  methodImpls = mkILMethodImpls mimpls,
                  nestedTypes = emptyILTypeDefs,
                  implements = ilInterfaceTys,
                  extends = Some super,
                  securityDecls = emptyILSecurityDecls)
            .WithSealed(true)
            .WithSpecialName(true)
            .WithAccess(ComputeTypeAccess ilCloTypeRef true)
            .WithLayout(ILTypeDefLayout.Auto)
            .WithEncoding(ILDefaultPInvokeEncoding.Auto)
            .WithInitSemantics(ILTypeInit.BeforeField)

    cgbuf.mgbuf.AddTypeDef(ilCloTypeRef, cloTypeDef, false, false, None)

    CountClosure()
    LocalScope "machine" cgbuf (fun scopeMarks ->
        let eenvouter = AddTemplateReplacement eenvouter (templateTyconRef, ilCloTypeRef, cloinfo.cloFreeTyvars, templateTypeInst)
        let ilMachineAddrTy = ILType.Byref ilCloTy

        // The local for the state machine
        let locIdx, realloc, _ = AllocLocal cenv cgbuf eenvouter true (g.CompilerGlobalState.Value.IlxGenNiceNameGenerator.FreshCompilerGeneratedName ("machine", m), ilCloTy, false) scopeMarks

        // The local for the state machine address
        let locIdx2, _realloc2, _ = AllocLocal cenv cgbuf eenvouter true (g.CompilerGlobalState.Value.IlxGenNiceNameGenerator.FreshCompilerGeneratedName (afterCodeThisVar.DisplayName, m), ilMachineAddrTy, false) scopeMarks
        let eenvouter = eenvouter |> AddStorageForLocalVals g [(afterCodeThisVar, Local (locIdx2, realloc, None)) ] 

        // Zero-initialize the machine 
        EmitInitLocal cgbuf ilCloTy locIdx

        // Initialize the address-of-machine local
        CG.EmitInstr cgbuf (pop 0) (Push [ ilMachineAddrTy ]) (I_ldloca (uint16 locIdx) )
        CG.EmitInstr cgbuf (pop 1) (Push [ ]) (I_stloc (uint16 locIdx2) )

        // Initialize the closure variables
        for fv, ilv in Seq.zip cloFreeVars cloinfo.ilCloAllFreeVars do
            if stateVarsSet.Contains fv then
                // zero-initialize the state var
                if realloc then 
                    CG.EmitInstr cgbuf (pop 0) (Push [ ilMachineAddrTy ]) (I_ldloc (uint16 locIdx2) )
                    GenDefaultValue cenv cgbuf eenvouter (fv.Type, m)
                    CG.EmitInstr cgbuf (pop 2) (Push [ ]) (mkNormalStfld (mkILFieldSpecInTy (ilCloTy, ilv.fvName, ilv.fvType)))
            else
                // initialize the captured var
                CG.EmitInstr cgbuf (pop 0) (Push [ ilMachineAddrTy ]) (I_ldloc (uint16 locIdx2) )
                GenGetLocalVal cenv cgbuf eenvouter m fv None
                CG.EmitInstr cgbuf (pop 2) (Push [ ]) (mkNormalStfld (mkILFieldSpecInTy (ilCloTy, ilv.fvName, ilv.fvType)))

        // Generate the start expression 
        GenExpr cenv cgbuf eenvouter afterCodeBody sequel
   
    )

and GenObjectExpr cenv cgbuf eenvouter objExpr (baseType, baseValOpt, basecall, overrides, interfaceImpls, m) sequel =
    let g = cenv.g

    // Find the free variables of the closure, to make them further fields of the object.
    //
    // Note, the 'let' bindings for the stateVars have already been transformed to 'set' expressions, and thus the stateVars are now
    // free variables of the expression.
    let cloinfo, _, eenvinner = GetIlxClosureInfo cenv m ILBoxity.AsObject false false [] eenvouter objExpr

    let ilCloLambdas = cloinfo.ilCloLambdas
    let cloName = cloinfo.cloName
    let cloSpec = cloinfo.cloSpec

    let ilCloAllFreeVars = cloinfo.ilCloAllFreeVars
    let ilCloGenericFormals = cloinfo.cloILGenericParams
    let ilCloGenericActuals = cloinfo.cloSpec.GenericArgs
    let ilCloRetTy = cloinfo.ilCloFormalReturnTy
    let ilCloTypeRef = cloSpec.TypeRef
    let ilTyForOverriding = mkILBoxedTy ilCloTypeRef ilCloGenericActuals

    let eenvinner = bindBaseOrThisVarOpt cenv eenvinner baseValOpt

    let ilCtorBody = CodeGenMethodForExpr cenv cgbuf.mgbuf ([], cloName, eenvinner, 1, None, basecall, discardAndReturnVoid)

    let genMethodAndOptionalMethodImpl tmethod useMethodImpl =
        [ for (useMethodImpl, methodImplGeneratorFunction, methTyparsOfOverridingMethod), mdef in GenObjectMethod cenv eenvinner cgbuf useMethodImpl tmethod do
              let mimpl = (if useMethodImpl then Some(methodImplGeneratorFunction (ilTyForOverriding, methTyparsOfOverridingMethod)) else None)
              yield (mimpl, mdef) ]

    let mimpls, mdefs =
        [ for ov in overrides do
              yield! genMethodAndOptionalMethodImpl ov (isInterfaceTy g baseType)
          for _, tmethods in interfaceImpls do
             for tmethod in tmethods do
                 yield! genMethodAndOptionalMethodImpl tmethod true ]
        |> List.unzip

    let mimpls = mimpls |> List.choose id // choose the ones that actually have method impls

    let interfaceTys = interfaceImpls |> List.map (fst >> GenType cenv.amap m eenvinner.tyenv)

    let super = (if isInterfaceTy g baseType then g.ilg.typ_Object else ilCloRetTy)
    let interfaceTys = interfaceTys @ (if isInterfaceTy g baseType then [ilCloRetTy] else [])
    let cloTypeDefs = GenClosureTypeDefs cenv (ilCloTypeRef, ilCloGenericFormals, [], ilCloAllFreeVars, ilCloLambdas, ilCtorBody, mdefs, mimpls, super, interfaceTys, Some cloinfo.cloSpec)

    for cloTypeDef in cloTypeDefs do
        cgbuf.mgbuf.AddTypeDef(ilCloTypeRef, cloTypeDef, false, false, None)

    CountClosure()
    GenWitnessArgsFromWitnessInfos cenv cgbuf eenvouter m cloinfo.cloWitnessInfos
    for fv in cloinfo.cloFreeVars do
       GenGetLocalVal cenv cgbuf eenvouter m fv None
   
    CG.EmitInstr cgbuf (pop ilCloAllFreeVars.Length) (Push [ EraseClosures.mkTyOfLambdas g.ilxPubCloEnv ilCloLambdas]) (I_newobj (cloSpec.Constructor, None))
    GenSequel cenv eenvouter.cloc cgbuf sequel

and GenSequenceExpr
        cenv
        (cgbuf: CodeGenBuffer)
        eenvouter
        (nextEnumeratorValRef: ValRef, pcvref: ValRef, currvref: ValRef, stateVars, generateNextExpr, closeExpr, checkCloseExpr: Expr, seqElemTy, m) sequel =

    let g = cenv.g
    let stateVars = [ pcvref; currvref ] @ stateVars
    let stateVarsSet = stateVars |> List.map (fun vref -> vref.Deref) |> Zset.ofList valOrder

    // pretend that the state variables are bound
    let eenvouter =
        eenvouter |> AddStorageForLocalVals g (stateVars |> List.map (fun v -> v.Deref, Local(0, false, None)))

    // Get the free variables. Make a lambda to pretend that the 'nextEnumeratorValRef' is bound (it is an argument to GenerateNext)
    let (cloFreeTyvars, cloWitnessInfos, cloFreeVars, ilCloTypeRef: ILTypeRef, ilCloAllFreeVars, eenvinner) =
         GetIlxClosureFreeVars cenv m [] ILBoxity.AsObject eenvouter [] (mkLambda m nextEnumeratorValRef.Deref (generateNextExpr, g.int32_ty))

    let ilCloSeqElemTy = GenType cenv.amap m eenvinner.tyenv seqElemTy
    let cloRetTy = mkSeqTy g seqElemTy
    let ilCloRetTyInner = GenType cenv.amap m eenvinner.tyenv cloRetTy
    let ilCloRetTyOuter = GenType cenv.amap m eenvouter.tyenv cloRetTy
    let ilCloEnumeratorTy = GenType cenv.amap m eenvinner.tyenv (mkIEnumeratorTy g seqElemTy)
    let ilCloEnumerableTy = GenType cenv.amap m eenvinner.tyenv (mkSeqTy g seqElemTy)
    let ilCloBaseTy = GenType cenv.amap m eenvinner.tyenv (g.mk_GeneratedSequenceBase_ty seqElemTy)
    let ilCloGenericParams = GenGenericParams cenv eenvinner cloFreeTyvars

    // Create a new closure class with a single "MoveNext" method that implements the iterator.
    let ilCloTyInner = mkILFormalBoxedTy ilCloTypeRef ilCloGenericParams
    let ilCloLambdas = Lambdas_return ilCloRetTyInner
    let cloref = IlxClosureRef(ilCloTypeRef, ilCloLambdas, ilCloAllFreeVars)
    let ilxCloSpec = IlxClosureSpec.Create(cloref, GenGenericArgs m eenvouter.tyenv cloFreeTyvars, false)
    let formalClospec = IlxClosureSpec.Create(cloref, mkILFormalGenericArgs 0 ilCloGenericParams, false)

    let getFreshMethod =
        let _, mbody =
            CodeGenMethod cenv cgbuf.mgbuf
                ([], "GetFreshEnumerator", eenvinner, 1, None,
                 (fun cgbuf eenv ->
                    GenWitnessArgsFromWitnessInfos cenv cgbuf eenv m cloWitnessInfos
                    for fv in cloFreeVars do
                        // State variables always get zero-initialized
                        if stateVarsSet.Contains fv then
                            GenDefaultValue cenv cgbuf eenv (fv.Type, m)
                        else
                            GenGetLocalVal cenv cgbuf eenv m fv None
                    CG.EmitInstr cgbuf (pop ilCloAllFreeVars.Length) (Push [ilCloRetTyInner]) (I_newobj (formalClospec.Constructor, None))
                    GenSequel cenv eenv.cloc cgbuf Return),
                 m)
        mkILNonGenericVirtualMethod("GetFreshEnumerator", ILMemberAccess.Public, [], mkILReturn ilCloEnumeratorTy, MethodBody.IL (lazy mbody))
        |> AddNonUserCompilerGeneratedAttribs g

    let closeMethod =
        let ilCode = CodeGenMethodForExpr cenv cgbuf.mgbuf ([], "Close", eenvinner, 1, None, closeExpr, discardAndReturnVoid)
        mkILNonGenericVirtualMethod("Close", ILMemberAccess.Public, [], mkILReturn ILType.Void, MethodBody.IL (lazy ilCode))

    let checkCloseMethod =
        let ilCode = CodeGenMethodForExpr cenv cgbuf.mgbuf ([], "get_CheckClose", eenvinner, 1, None, checkCloseExpr, Return)
        mkILNonGenericVirtualMethod("get_CheckClose", ILMemberAccess.Public, [], mkILReturn g.ilg.typ_Bool, MethodBody.IL (lazy ilCode))

    let generateNextMethod =
        // the 'next enumerator' byref arg is at arg position 1
        let eenvinner = eenvinner |> AddStorageForLocalVals g [ (nextEnumeratorValRef.Deref, Arg 1) ]
        let ilParams = [mkILParamNamed("next", ILType.Byref ilCloEnumerableTy)]
        let ilReturn = mkILReturn g.ilg.typ_Int32
        let ilCode = MethodBody.IL (lazy (CodeGenMethodForExpr cenv cgbuf.mgbuf ([], "GenerateNext", eenvinner, 2, None, generateNextExpr, Return)))
        mkILNonGenericVirtualMethod("GenerateNext", ILMemberAccess.Public, ilParams, ilReturn, ilCode)

    let lastGeneratedMethod =
        let ilCode = CodeGenMethodForExpr cenv cgbuf.mgbuf ([], "get_LastGenerated", eenvinner, 1, None, exprForValRef m currvref, Return)
        mkILNonGenericVirtualMethod("get_LastGenerated", ILMemberAccess.Public, [], mkILReturn ilCloSeqElemTy, MethodBody.IL (lazy ilCode))
        |> AddNonUserCompilerGeneratedAttribs g

    let ilCtorBody = mkILSimpleStorageCtor(Some ilCloBaseTy.TypeSpec, ilCloTyInner, [], [], ILMemberAccess.Assembly, None, eenvouter.imports).MethodBody

    let cloMethods = [generateNextMethod; closeMethod; checkCloseMethod; lastGeneratedMethod; getFreshMethod]
    let cloTypeDefs = GenClosureTypeDefs cenv (ilCloTypeRef, ilCloGenericParams, [], ilCloAllFreeVars, ilCloLambdas, ilCtorBody, cloMethods, [], ilCloBaseTy, [], Some ilxCloSpec)

    for cloTypeDef in cloTypeDefs do
        cgbuf.mgbuf.AddTypeDef(ilCloTypeRef, cloTypeDef, false, false, None)

    CountClosure()

    GenWitnessArgsFromWitnessInfos cenv cgbuf eenvouter m cloWitnessInfos
    for fv in cloFreeVars do
       // State variables always get zero-initialized
       if stateVarsSet.Contains fv then
           GenDefaultValue cenv cgbuf eenvouter (fv.Type, m)
       else
           GenGetLocalVal cenv cgbuf eenvouter m fv None

    CG.EmitInstr cgbuf (pop ilCloAllFreeVars.Length) (Push [ilCloRetTyOuter]) (I_newobj (ilxCloSpec.Constructor, None))
    GenSequel cenv eenvouter.cloc cgbuf sequel

/// Generate the class for a closure type definition
and GenClosureTypeDefs cenv (tref: ILTypeRef, ilGenParams, attrs, ilCloAllFreeVars, ilCloLambdas, ilCtorBody, mdefs, mimpls, ext, ilIntfTys, cloSpec: IlxClosureSpec option) =
  let g = cenv.g
  let cloInfo =
      { cloFreeVars=ilCloAllFreeVars
        cloStructure=ilCloLambdas
        cloCode=notlazy ilCtorBody
        cloUseStaticField = (match cloSpec with None -> false | Some cloSpec -> cloSpec.UseStaticField)
      }

  let mdefs, fdefs =
      if cloInfo.cloUseStaticField then
          let cloSpec = cloSpec.Value
          let cloTy = mkILFormalBoxedTy cloSpec.TypeRef (mkILFormalTypars cloSpec.GenericArgs)
          let fspec = mkILFieldSpec (cloSpec.GetStaticFieldSpec().FieldRef, cloTy)
          let ctorSpec = mkILMethSpecForMethRefInTy (cloSpec.Constructor.MethodRef, cloTy, [])
          let ilInstrs = [ I_newobj (ctorSpec, None); mkNormalStsfld fspec ]
          let ilCode = mkILMethodBody (true, [], 8, nonBranchingInstrsToCode ilInstrs, None, None)
          let cctor = mkILClassCtor (MethodBody.IL (notlazy ilCode))
          let ilFieldDef = mkILStaticField(fspec.Name, fspec.FormalType, None, None, ILMemberAccess.Assembly).WithInitOnly(true)
          (cctor :: mdefs), [ ilFieldDef ]
      else
          mdefs, []

  let tdef =
    ILTypeDef(name = tref.Name,
              layout = ILTypeDefLayout.Auto,
              attributes = enum 0,
              genericParams = ilGenParams,
              customAttrs = mkILCustomAttrs(attrs @ [mkCompilationMappingAttr g (int SourceConstructFlags.Closure) ]),
              fields = mkILFields fdefs,
              events= emptyILEvents,
              properties = emptyILProperties,
              methods= mkILMethods mdefs,
              methodImpls= mkILMethodImpls mimpls,
              nestedTypes=emptyILTypeDefs,
              implements = ilIntfTys,
              extends= Some ext,
              securityDecls= emptyILSecurityDecls)
        .WithSealed(true)
        .WithSerializable(true)
        .WithSpecialName(true)
        .WithAccess(ComputeTypeAccess tref true)
        .WithLayout(ILTypeDefLayout.Auto)
        .WithEncoding(ILDefaultPInvokeEncoding.Auto)
        .WithInitSemantics(ILTypeInit.BeforeField)

  let tdefs = EraseClosures.convIlxClosureDef g.ilxPubCloEnv tref.Enclosing tdef cloInfo
  tdefs

and GenStaticDelegateClosureTypeDefs cenv (tref: ILTypeRef, ilGenParams, attrs, ilCloAllFreeVars, ilCloLambdas, ilCtorBody, mdefs, mimpls, ext, ilIntfTys, staticCloInfo) =
    let tdefs = GenClosureTypeDefs cenv (tref, ilGenParams, attrs, ilCloAllFreeVars, ilCloLambdas, ilCtorBody, mdefs, mimpls, ext, ilIntfTys, staticCloInfo)

    // Apply the abstract attribute, turning the sealed class into abstract sealed (i.e. static class).
    // Remove the redundant constructor.
    tdefs |> List.map (fun td -> td.WithAbstract(true)
                                   .With(methods= mkILMethodsFromArray (td.Methods.AsArray() |> Array.filter (fun m -> not m.IsConstructor))))

and GenGenericParams cenv eenv tps =
    tps |> DropErasedTypars |> List.map (GenGenericParam cenv eenv)

and GenGenericArgs m (tyenv: TypeReprEnv) tps =
    tps |> DropErasedTypars |> List.map (fun c -> (mkILTyvarTy tyenv.[c, m]))

/// Generate a local type function contract class and implementation
and GenClosureAsLocalTypeFunction cenv (cgbuf: CodeGenBuffer) eenv thisVars expr m =
    let g = cenv.g
    let cloinfo, body, eenvinner = GetIlxClosureInfo cenv m ILBoxity.AsObject true true thisVars eenv expr
    let ilCloTypeRef = cloinfo.cloSpec.TypeRef
    let entryPointInfo = thisVars |> List.map (fun v -> (v, BranchCallClosure cloinfo.cloArityInfo))
    // Now generate the actual closure implementation w.r.t. eenvinner
    let directTypars, ilDirectWitnessParams, _directWitnessInfos, eenvinner =
        AddDirectTyparWitnessParams cenv eenvinner cloinfo m

    let ilDirectGenericParams = GenGenericParams cenv eenvinner directTypars

    // The type-lambdas are dealt with by the local type function
    let ilCloFormalReturnTy, ilCloLambdas =
        let rec strip lambdas =
            match lambdas with
            | Lambdas_forall(_, r) -> strip r
            | Lambdas_return returnTy -> returnTy, lambdas
            | _ -> failwith "AdjustNamedLocalTypeFuncIlxClosureInfo: local functions can currently only be type functions"
        strip cloinfo.ilCloLambdas

    let ilCloBody = CodeGenMethodForExpr cenv cgbuf.mgbuf (entryPointInfo, cloinfo.cloName, eenvinner, 1, None, body, Return)
    let ilCtorBody = mkILMethodBody (true, [], 8, nonBranchingInstrsToCode (mkCallBaseConstructor(g.ilg.typ_Object, [])), None, eenv.imports)
    let cloMethods = [ mkILGenericVirtualMethod("DirectInvoke", ILMemberAccess.Assembly, ilDirectGenericParams, ilDirectWitnessParams, mkILReturn ilCloFormalReturnTy, MethodBody.IL(lazy ilCloBody)) ]

    let cloTypeDefs = GenClosureTypeDefs cenv (ilCloTypeRef, cloinfo.cloILGenericParams, [], cloinfo.ilCloAllFreeVars, ilCloLambdas, ilCtorBody, cloMethods, [], g.ilg.typ_Object, [], Some cloinfo.cloSpec)
    cloinfo, ilCloTypeRef, cloTypeDefs

and GenClosureAsFirstClassFunction cenv (cgbuf: CodeGenBuffer) eenv thisVars m expr =
    let g = cenv.g
    let cloinfo, body, eenvinner = GetIlxClosureInfo cenv m ILBoxity.AsObject false true thisVars eenv expr
    let entryPointInfo = thisVars |> List.map (fun v -> (v, BranchCallClosure (cloinfo.cloArityInfo)))
    let ilCloTypeRef = cloinfo.cloSpec.TypeRef
    let ilCloBody = CodeGenMethodForExpr cenv cgbuf.mgbuf (entryPointInfo, cloinfo.cloName, eenvinner, 1, None, body, Return)
    let cloTypeDefs = GenClosureTypeDefs cenv (ilCloTypeRef, cloinfo.cloILGenericParams, [], cloinfo.ilCloAllFreeVars, cloinfo.ilCloLambdas, ilCloBody, [], [], g.ilg.typ_Object, [], Some cloinfo.cloSpec)
    cloinfo, ilCloTypeRef, cloTypeDefs

/// Generate the closure class for a function
and GenLambdaClosure cenv (cgbuf: CodeGenBuffer) eenv isLocalTypeFunc thisVars expr =
    match expr with
    | Expr.Lambda (_, _, _, _, _, m, _)
    | Expr.TyLambda (_, _, _, m, _) ->

        let cloinfo, ilCloTypeRef, cloTypeDefs =
            if isLocalTypeFunc then
                GenClosureAsLocalTypeFunction cenv cgbuf eenv thisVars expr m
            else
                GenClosureAsFirstClassFunction cenv cgbuf eenv thisVars m expr

        CountClosure()
        for cloTypeDef in cloTypeDefs do
            cgbuf.mgbuf.AddTypeDef(ilCloTypeRef, cloTypeDef, false, false, None)
        cloinfo, m

    | _ -> failwith "GenLambda: not a lambda"

and GenClosureAlloc cenv (cgbuf: CodeGenBuffer) eenv (cloinfo, m) =
    let g = cenv.g
    CountClosure()
    if cloinfo.cloSpec.UseStaticField then
        let fspec = cloinfo.cloSpec.GetStaticFieldSpec()
        CG.EmitInstr cgbuf
            (pop 0)
            (Push [EraseClosures.mkTyOfLambdas g.ilxPubCloEnv cloinfo.ilCloLambdas])
            (mkNormalLdsfld fspec)
    else
        GenWitnessArgsFromWitnessInfos cenv cgbuf eenv m cloinfo.cloWitnessInfos
        GenGetLocalVals cenv cgbuf eenv m cloinfo.cloFreeVars
        CG.EmitInstr cgbuf
            (pop cloinfo.ilCloAllFreeVars.Length)
            (Push [EraseClosures.mkTyOfLambdas g.ilxPubCloEnv cloinfo.ilCloLambdas])
            (I_newobj (cloinfo.cloSpec.Constructor, None))

and GenLambda cenv cgbuf eenv isLocalTypeFunc thisVars expr sequel =
    let cloinfo, m = GenLambdaClosure cenv cgbuf eenv isLocalTypeFunc thisVars expr
    GenClosureAlloc cenv cgbuf eenv (cloinfo, m)
    GenSequel cenv eenv.cloc cgbuf sequel

and GenTypeOfVal cenv eenv (v: Val) =
    GenType cenv.amap v.Range eenv.tyenv v.Type

and GenFreevar cenv m eenvouter tyenvinner (fv: Val) =
    let g = cenv.g
    match StorageForVal cenv.g m fv eenvouter with
    // Local type functions
    | Local(_, _, Some _) | Env(_, _, Some _) -> g.ilg.typ_Object
#if DEBUG
    // Check for things that should never make it into the free variable set. Only do this in debug for performance reasons
    | StaticPropertyWithField _ | StaticProperty _ | Method _ | Null -> error(InternalError("GenFreevar: compiler error: unexpected unrealized value", fv.Range))
#endif
    | _ -> GenType cenv.amap m tyenvinner fv.Type

and GetIlxClosureFreeVars cenv m (thisVars: ValRef list) boxity eenvouter takenNames expr =
    let g = cenv.g

    // Choose a base name for the closure
    let basename =
        let boundv = eenvouter.letBoundVars |> List.tryFind (fun v -> not v.IsCompilerGenerated)
        match boundv with
        | Some v -> v.CompiledName cenv.g.CompilerGlobalState
        | None -> "clo"

    // Get a unique stamp for the closure. This must be stable for things that can be part of a let rec.
    let uniq =
        match expr with
        | Expr.Obj (uniq, _, _, _, _, _, _)
        | Expr.Lambda (uniq, _, _, _, _, _, _)
        | Expr.TyLambda (uniq, _, _, _, _) -> uniq
        | _ -> newUnique()

    // Choose a name for the closure
    let ilCloTypeRef =
        // FSharp 1.0 bug 3404: System.Reflection doesn't like '.' and '`' in type names
        let basenameSafeForUseAsTypename = CleanUpGeneratedTypeName basename
        let suffixmark = expr.Range
        let cloName =
            // Ensure that we have an g.CompilerGlobalState
            assert(g.CompilerGlobalState |> Option.isSome)
            g.CompilerGlobalState.Value.StableNameGenerator.GetUniqueCompilerGeneratedName(basenameSafeForUseAsTypename, suffixmark, uniq)
        NestedTypeRefForCompLoc eenvouter.cloc cloName

    // Collect the free variables of the closure
    let cloFreeVarResults = freeInExpr (CollectTyparsAndLocalsWithStackGuard()) expr

    // Partition the free variables when some can be accessed from places besides the immediate environment
    // Also filter out the current value being bound, if any, as it is available from the "this"
    // pointer which gives the current closure itself. This is in the case e.g. let rec f = ... f ...
    let freeLocals = cloFreeVarResults.FreeLocals |> Zset.elements
    let cloFreeVars =
        freeLocals
        |> List.filter (fun fv ->
            (thisVars |> List.forall (fun v -> not (valRefEq g (mkLocalValRef fv) v))) &&
            (match StorageForVal cenv.g m fv eenvouter with
             | StaticPropertyWithField _ | StaticProperty _ | Method _ | Null -> false
             | _ -> true))

    // Any closure using values represented as local type functions also captures the type variables captured 
    // by that local type function 
    let cloFreeTyvars = 
        (cloFreeVarResults.FreeTyvars, freeLocals) ||> List.fold (fun ftyvs fv ->
            match StorageForVal cenv.g m fv eenvouter with
            | Env (_, _, Some (moreFtyvs, _)) 
            | Local (_, _, Some (moreFtyvs, _)) -> unionFreeTyvars ftyvs moreFtyvs
            | _ -> ftyvs)

    let cloFreeTyvars = cloFreeTyvars.FreeTypars |> Zset.elements

    let eenvinner = eenvouter |> EnvForTypars cloFreeTyvars

    let ilCloTyInner =
        let ilCloGenericParams = GenGenericParams cenv eenvinner cloFreeTyvars
        mkILFormalNamedTy boxity ilCloTypeRef ilCloGenericParams

    // If generating a named closure, add the closure itself as a var, available via "arg0" .
    // The latter doesn't apply for the delegate implementation of closures.
    // Build the environment that is active inside the closure itself
    let eenvinner = eenvinner |> AddStorageForLocalVals g (thisVars |> List.map (fun v -> (v.Deref, Arg 0)))

    // Work out if the closure captures any witnesses.
    let cloWitnessInfos =
        let generateWitnesses = ComputeGenerateWitnesses g eenvinner
        if generateWitnesses then
            // The 0 here represents that a closure doesn't reside within a generic class - there are no "enclosing class type parameters" to lop off.
            GetTraitWitnessInfosOfTypars g 0 cloFreeTyvars
        else
            []

    // Captured witnesses get captured in free variable fields
    let ilCloWitnessFreeVars, ilCloWitnessStorage =
        FreeVarStorageForWitnessInfos cenv eenvinner takenNames ilCloTyInner m cloWitnessInfos

    // Allocate storage in the environment for the witnesses
    let eenvinner = eenvinner |> AddStorageForLocalWitnesses ilCloWitnessStorage

    let ilCloFreeVars, ilCloFreeVarStorage =
        let names =
            cloFreeVars
            |> List.map nameOfVal
            |> ChooseFreeVarNames takenNames

        (cloFreeVars, names)
        ||> List.map2 (fun fv nm ->
            let localCloInfo =
                match StorageForVal g m fv eenvouter with
                | Local(_, _, localCloInfo)
                | Env(_, _, localCloInfo) -> localCloInfo
                | _ -> None
            let ilFv = mkILFreeVar (nm, fv.IsCompilerGenerated, GenFreevar cenv m eenvouter eenvinner.tyenv fv)
            let storage =
                let ilField = mkILFieldSpecInTy (ilCloTyInner, ilFv.fvName, ilFv.fvType)
                Env(ilCloTyInner, ilField, localCloInfo)
            ilFv, (fv, storage))
        |> List.unzip

    let ilCloAllFreeVars = Array.ofList (ilCloWitnessFreeVars @ ilCloFreeVars)

    let eenvinner = eenvinner |> AddStorageForLocalVals g ilCloFreeVarStorage

    // Return a various results
    (cloFreeTyvars, cloWitnessInfos, cloFreeVars, ilCloTypeRef, ilCloAllFreeVars, eenvinner)

and GetIlxClosureInfo cenv m boxity isLocalTypeFunc canUseStaticField thisVars eenvouter expr =
    let g = cenv.g
    let returnTy =
      match expr with
      | Expr.Lambda (_, _, _, _, _, _, returnTy) | Expr.TyLambda (_, _, _, _, returnTy) -> returnTy
      | _ -> tyOfExpr g expr

    // Determine the structure of the closure. We do this before analyzing free variables to
    // determine the taken argument names.
    let tvsl, vs, body, returnTy =
        let rec getCallStructure tvacc vacc (e, ety) =
            match e with
            | Expr.TyLambda (_, tvs, body, _m, bty) ->
                getCallStructure ((DropErasedTypars tvs) :: tvacc) vacc (body, bty)
            | Expr.Lambda (_, _, _, vs, body, _, bty) when not isLocalTypeFunc ->
                // Transform a lambda taking untupled arguments into one
                // taking only a single tupled argument if necessary. REVIEW: do this earlier
                let tupledv, body = MultiLambdaToTupledLambda g vs body
                getCallStructure tvacc (tupledv :: vacc) (body, bty)
            | _ ->
                (List.rev tvacc, List.rev vacc, e, ety)
        getCallStructure [] [] (expr, returnTy)

    let takenNames = vs |> List.map (fun v -> v.CompiledName g.CompilerGlobalState)

    // Get the free variables and the information about the closure, add the free variables to the environment
    let cloFreeTyvars, cloWitnessInfos, cloFreeVars, ilCloTypeRef, ilCloAllFreeVars, eenvinner =
        GetIlxClosureFreeVars cenv m thisVars boxity eenvouter takenNames expr

    // Put the type and value arguments into the environment
    let rec getClosureArgs eenv numArgs tvsl (vs: Val list) =
        match tvsl, vs with
        | tvs :: rest, _ ->
            let eenv = AddTyparsToEnv tvs eenv
            let l, eenv = getClosureArgs eenv numArgs rest vs
            let lambdas = (tvs, l) ||> List.foldBack (fun tv sofar -> Lambdas_forall(GenGenericParam cenv eenv tv, sofar))
            lambdas, eenv
        | [], v :: rest ->
            let nm = v.CompiledName g.CompilerGlobalState
            let l, eenv =
                let eenv = AddStorageForVal g (v, notlazy (Arg numArgs)) eenv
                getClosureArgs eenv (numArgs+1) [] rest
            let lambdas = Lambdas_lambda (mkILParamNamed(nm, GenTypeOfVal cenv eenv v), l)
            lambdas, eenv
        | _ ->
            let returnTy' = GenType cenv.amap m eenv.tyenv returnTy
            Lambdas_return returnTy', eenv

    // start at arg number 1 as "this" pointer holds the current closure
    let ilCloLambdas, eenvinner = getClosureArgs eenvinner 1 tvsl vs

    // Arity info: one argument at each position
    let narginfo = vs |> List.map (fun _ -> 1)

    // Generate the ILX view of the lambdas
    let ilCloReturnTy = GenType cenv.amap m eenvinner.tyenv returnTy

    /// Compute the contract if it is a local type function
    let ilCloGenericFormals = GenGenericParams cenv eenvinner cloFreeTyvars
    let ilCloGenericActuals = GenGenericArgs m eenvouter.tyenv cloFreeTyvars

    let useStaticField = canUseStaticField && (ilCloAllFreeVars.Length = 0)

    let ilxCloSpec = IlxClosureSpec.Create(IlxClosureRef(ilCloTypeRef, ilCloLambdas, ilCloAllFreeVars), ilCloGenericActuals, useStaticField)

    let cloinfo =
        { cloExpr=expr
          cloName=ilCloTypeRef.Name
          cloArityInfo =narginfo
          ilCloLambdas=ilCloLambdas
          ilCloAllFreeVars = ilCloAllFreeVars
          ilCloFormalReturnTy = ilCloReturnTy
          cloSpec = ilxCloSpec
          cloILGenericParams = ilCloGenericFormals
          cloFreeVars=cloFreeVars
          cloFreeTyvars=cloFreeTyvars
          cloWitnessInfos = cloWitnessInfos }
    cloinfo, body, eenvinner

/// Generate a new delegate construction including a closure class if necessary. This is a lot like generating function closures
/// and object expression closures, and most of the code is shared.
and GenDelegateExpr cenv cgbuf eenvouter expr (TObjExprMethod(TSlotSig(_, delegateTy, _, _, _, _) as slotsig, _attribs, methTyparsOfOverridingMethod, tmvs, body, _), m) sequel =
    let g = cenv.g

    // Get the instantiation of the delegate type
    let ilCtxtDelTy = GenType cenv.amap m eenvouter.tyenv delegateTy
    let tmvs = List.concat tmvs

    // Yuck. TLBIMP.EXE generated APIs use UIntPtr for the delegate ctor.
    let useUIntPtrForDelegateCtor =
        try
            if isILAppTy g delegateTy then
                let tcref = tcrefOfAppTy g delegateTy
                let tdef = tcref.ILTyconRawMetadata
                match tdef.Methods.FindByName ".ctor" with
                | [ctorMDef] ->
                    match ctorMDef.Parameters with
                    | [ _;p2 ] -> (p2.Type.TypeSpec.Name = "System.UIntPtr")
                    | _ -> false
                | _ -> false
            else
                false
         with _ ->
            false

    // Work out the free type variables for the morphing thunk
    let takenNames = List.map nameOfVal tmvs
    let cloFreeTyvars, cloWitnessInfos, cloFreeVars, ilDelegeeTypeRef, ilCloAllFreeVars, eenvinner =
        GetIlxClosureFreeVars cenv m [] ILBoxity.AsObject eenvouter takenNames expr

    let ilDelegeeGenericParams = GenGenericParams cenv eenvinner cloFreeTyvars
    let ilDelegeeGenericActualsInner = mkILFormalGenericArgs 0 ilDelegeeGenericParams

    // When creating a delegate that does not capture any variables, we can instead create a static closure and directly reference the method.
    let useStaticClosure = cloFreeVars.IsEmpty

    // Create a new closure class with a single "delegee" method that implements the delegate.
    let delegeeMethName = "Invoke"
    let ilDelegeeTyInner = mkILBoxedTy ilDelegeeTypeRef ilDelegeeGenericActualsInner

    let envForDelegeeUnderTypars = AddTyparsToEnv methTyparsOfOverridingMethod eenvinner

    let numthis = if useStaticClosure then 0 else 1
    let tmvs, body = BindUnitVars g (tmvs, List.replicate (List.concat slotsig.FormalParams).Length ValReprInfo.unnamedTopArg1, body)

    // The slot sig contains a formal instantiation. When creating delegates we're only
    // interested in the actual instantiation since we don't have to emit a method impl.
    let ilDelegeeParams, ilDelegeeRet = GenActualSlotsig m cenv envForDelegeeUnderTypars slotsig methTyparsOfOverridingMethod tmvs

    let envForDelegeeMeth = AddStorageForLocalVals g (List.mapi (fun i v -> (v, Arg (i+numthis))) tmvs) envForDelegeeUnderTypars
    
    let ilMethodBody = CodeGenMethodForExpr cenv cgbuf.mgbuf ([], delegeeMethName, envForDelegeeMeth, 1, None, body, (if slotSigHasVoidReturnTy slotsig then discardAndReturnVoid else Return))
    let delegeeInvokeMeth =
        (if useStaticClosure then mkILNonGenericStaticMethod else mkILNonGenericInstanceMethod)
            (delegeeMethName,
             ILMemberAccess.Assembly,
             ilDelegeeParams,
             ilDelegeeRet,
             MethodBody.IL(lazy ilMethodBody))
    let delegeeCtorMeth = mkILSimpleStorageCtor(Some g.ilg.typ_Object.TypeSpec, ilDelegeeTyInner, [], [], ILMemberAccess.Assembly, None, eenvouter.imports)
    let ilCtorBody = delegeeCtorMeth.MethodBody

    let ilCloLambdas = Lambdas_return ilCtxtDelTy
    let cloTypeDefs =
        (if useStaticClosure then GenStaticDelegateClosureTypeDefs else GenClosureTypeDefs)
            cenv (ilDelegeeTypeRef, ilDelegeeGenericParams, [], ilCloAllFreeVars, ilCloLambdas, ilCtorBody, [delegeeInvokeMeth], [], g.ilg.typ_Object, [], None)
    for cloTypeDef in cloTypeDefs do
        cgbuf.mgbuf.AddTypeDef(ilDelegeeTypeRef, cloTypeDef, false, false, None)
    CountClosure()

    // Push the constructor for the delegee
    let ctxtGenericArgsForDelegee = GenGenericArgs m eenvouter.tyenv cloFreeTyvars
    if useStaticClosure then
        GenUnit cenv eenvouter m cgbuf
    else
        let ilxCloSpec = IlxClosureSpec.Create(IlxClosureRef(ilDelegeeTypeRef, ilCloLambdas, ilCloAllFreeVars), ctxtGenericArgsForDelegee, false)

        GenWitnessArgsFromWitnessInfos cenv cgbuf eenvouter m cloWitnessInfos
        GenGetLocalVals cenv cgbuf eenvouter m cloFreeVars

        CG.EmitInstr cgbuf (pop ilCloAllFreeVars.Length) (Push [EraseClosures.mkTyOfLambdas g.ilxPubCloEnv ilCloLambdas]) (I_newobj (ilxCloSpec.Constructor, None))

    // Push the function pointer to the Invoke method of the delegee
    let ilDelegeeTyOuter = mkILBoxedTy ilDelegeeTypeRef ctxtGenericArgsForDelegee
    let ilDelegeeInvokeMethOuter =
        (if useStaticClosure then mkILNonGenericStaticMethSpecInTy else mkILNonGenericInstanceMethSpecInTy)
            (ilDelegeeTyOuter,
             "Invoke",
             typesOfILParams ilDelegeeParams,
             ilDelegeeRet.Type)
    CG.EmitInstr cgbuf (pop 0) (Push [g.ilg.typ_IntPtr]) (I_ldftn ilDelegeeInvokeMethOuter)

    // Instantiate the delegate
    let ilDelegeeCtorMethOuter = mkCtorMethSpecForDelegate g.ilg (ilCtxtDelTy, useUIntPtrForDelegateCtor)
    CG.EmitInstr cgbuf (pop 2) (Push [ilCtxtDelTy]) (I_newobj(ilDelegeeCtorMethOuter, None))
    GenSequel cenv eenvouter.cloc cgbuf sequel

/// Generate statically-resolved conditionals used for type-directed optimizations.
and GenStaticOptimization cenv cgbuf eenv (constraints, e2, e3, _m) sequel =
    // Note: during IlxGen, even if answer is StaticOptimizationAnswer.Unknown we discard the static optimization
    // This means 'when ^T : ^T' is discarded if not resolved.
    //
    // This doesn't apply when witnesses are available. In that case, "when ^T : ^T" is resolved as 'Yes',
    // this is because all the uses of "when ^T : ^T" in FSharp.Core (e.g. for are for deciding between the
    // witness-based implementation and the legacy dynamic implementation, e.g.
    //
    //    let inline ( * ) (x: ^T) (y: ^U) : ^V =
    //         MultiplyDynamic<(^T),(^U),(^V)>  x y
    //         ...
    //         when ^T : ^T = ((^T or ^U): (static member (*) : ^T * ^U -> ^V) (x,y))
    //
    // When witnesses are not available we use the dynamic implementation.

    let e =
        let generateWitnesses = ComputeGenerateWitnesses cenv.g eenv
        if DecideStaticOptimizations cenv.g constraints generateWitnesses = StaticOptimizationAnswer.Yes then
            e2
        else
            e3
    GenExpr cenv cgbuf eenv e sequel

//-------------------------------------------------------------------------
// Generate discrimination trees
//-------------------------------------------------------------------------

and IsSequelImmediate sequel =
    match sequel with
    (* All of these can be done at the end of each branch - we don't need a real join point *)
    | Return | ReturnVoid | Br _ | LeaveHandler _ -> true
    | DiscardThen sequel -> IsSequelImmediate sequel
    | _ -> false

/// Generate a point where several branches of control flow can merge back together, e.g. after a conditional
/// or 'match'.
and GenJoinPoint cenv cgbuf pos eenv ty m sequel =

    // What the join point does depends on the contents of the sequel. For example, if the sequal is "return" then
    // each branch can just return and no true join point is needed.
    match sequel with
    // All of these can be done at the end of each branch - we don't need a real join point
    | _ when IsSequelImmediate sequel ->
        let stackAfterJoin = cgbuf.GetCurrentStack()
        let afterJoin = CG.GenerateDelayMark cgbuf (pos + "_join")
        sequel, afterJoin, stackAfterJoin, Continue

    // We end scopes at the join point, if any
    | EndLocalScope(sq, mark) ->
        let sequelNow, afterJoin, stackAfterJoin, sequelAfterJoin = GenJoinPoint cenv cgbuf pos eenv ty m sq
        sequelNow, afterJoin, stackAfterJoin, EndLocalScope(sequelAfterJoin, mark)

    // If something non-trivial happens after a discard then generate a join point, but first discard the value (often this means we won't generate it at all)
    | DiscardThen sequel ->
        let stackAfterJoin = cgbuf.GetCurrentStack()
        let afterJoin = CG.GenerateDelayMark cgbuf (pos + "_join")
        DiscardThen (Br afterJoin), afterJoin, stackAfterJoin, sequel

    // The others (e.g. Continue, LeaveFilter and CmpThenBrOrContinue) can't be done at the end of each branch. We must create a join point.
    | _ ->
        let pushed = GenType cenv.amap m eenv.tyenv ty
        let stackAfterJoin = (pushed :: (cgbuf.GetCurrentStack()))
        let afterJoin = CG.GenerateDelayMark cgbuf (pos + "_join")
        // go to the join point
        Br afterJoin, afterJoin, stackAfterJoin, sequel

// Accumulate the decision graph as we go
and GenDecisionTreeAndTargets cenv cgbuf stackAtTargets eenv tree targets sequel contf =
    let targetCounts = accTargetsOfDecisionTree tree [] |> List.countBy id |> Dictionary.ofList
    let targetNext = ref 0 // used to make sure we generate the targets in-order, postponing if necessary
    GenDecisionTreeAndTargetsInner cenv cgbuf None stackAtTargets eenv tree targets (targetNext, targetCounts) (IntMap.empty()) sequel (fun targetInfos ->
        let sortedTargetInfos =
            targetInfos
            |> Seq.sortBy (fun (KeyValue(targetIdx, _)) -> targetIdx)
            |> Seq.filter (fun (KeyValue(_, (_, isTargetPostponed))) -> isTargetPostponed)
            |> Seq.map (fun (KeyValue(_, (targetInfo, _))) -> targetInfo)
            |> List.ofSeq
        GenPostponedDecisionTreeTargets cenv cgbuf sortedTargetInfos stackAtTargets sequel contf
    )

and GenPostponedDecisionTreeTargets cenv cgbuf targetInfos stackAtTargets sequel contf =
    match targetInfos with
    | [] -> contf Fake
    | targetInfo :: rest ->
        let eenvAtTarget, exprAtTarget, sequelAtTarget = GenDecisionTreeTarget cenv cgbuf stackAtTargets targetInfo sequel
        GenLinearExpr cenv cgbuf eenvAtTarget exprAtTarget sequelAtTarget true (fun Fake ->
            GenPostponedDecisionTreeTargets cenv cgbuf rest stackAtTargets sequel contf
        )

/// When inplabOpt is None, we are assuming a branch or fallthrough to the current code location
///
/// When inplabOpt is "Some inplab", we are assuming an existing branch to "inplab" and can optionally
/// set inplab to point to another location if no codegen is required.
and GenDecisionTreeAndTargetsInner cenv cgbuf inplabOpt stackAtTargets eenv tree targets targetCounts targetInfos sequel (contf: Zmap<_,_> -> FakeUnit) =
    CG.SetStack cgbuf stackAtTargets              // Set the expected initial stack.
    match tree with
    | TDBind(bind, rest) ->
       cgbuf.SetMarkToHereIfNecessary inplabOpt
       let startMark, endMark as scopeMarks = StartDelayedLocalScope "dtreeBind" cgbuf
       let eenv = AllocStorageForBind cenv cgbuf scopeMarks eenv bind
       GenDebugPointForBind cenv cgbuf bind
       GenBindingAfterDebugPoint cenv cgbuf eenv bind false (Some startMark)

       // We don't get the scope marks quite right for dtree-bound variables. This is because
       // we effectively lose an EndLocalScope for all dtrees that go to the same target
       // So we just pretend that the variable goes out of scope here.
       CG.SetMarkToHere cgbuf endMark
       GenDecisionTreeAndTargetsInner cenv cgbuf None stackAtTargets eenv rest targets targetCounts targetInfos sequel contf

    | TDSuccess(es, targetIdx) ->
        let targetInfos, genTargetInfoOpt = GenDecisionTreeSuccess cenv cgbuf inplabOpt stackAtTargets eenv es targetIdx targets targetCounts targetInfos sequel
        match genTargetInfoOpt with
        | Some (eenvAtTarget, exprAtTarget, sequelAtTarget) ->
            GenLinearExpr cenv cgbuf eenvAtTarget exprAtTarget sequelAtTarget true (fun Fake -> contf targetInfos)
        | _ ->
            contf targetInfos

    | TDSwitch(e, cases, dflt, m) ->
        GenDecisionTreeSwitch cenv cgbuf inplabOpt stackAtTargets eenv e cases dflt m targets targetCounts targetInfos sequel contf

and GetTarget (targets:_[]) n =
    if n >= targets.Length then failwith "GetTarget: target not found in decision tree"
    targets.[n]

/// Generate a success node of a decision tree, binding the variables and going to the target
/// If inplabOpt is present, this label must get set to the first logical place to execute.
/// For example, if no variables get bound this can just be set to jump straight to the target.
and GenDecisionTreeSuccess cenv cgbuf inplabOpt stackAtTargets eenv es targetIdx targets (targetNext: int ref, targetCounts: Dictionary<int,int>) targetInfos sequel =
    let (TTarget(vs, successExpr, stateVarFlagsOpt)) = GetTarget targets targetIdx
    match IntMap.tryFind targetIdx targetInfos with
    | Some (targetInfo, isTargetPostponed) ->

        let (targetMarkBeforeBinds, targetMarkAfterBinds: Mark, eenvAtTarget, _, _, _, _, _, _) = targetInfo

        // We have encountered this target before. See if we should generate it now
        let targetCount = targetCounts.[targetIdx]
        let generateTargetNow = isTargetPostponed && cenv.opts.localOptimizationsEnabled && targetCount = 1 && targetNext.Value = targetIdx
        targetCounts.[targetIdx] <- targetCount - 1

        // If not binding anything we can go directly to the targetMarkBeforeBinds point
        // This is useful to avoid lots of branches e.g. in match A | B | C -> e
        // In this case each case will just go straight to "e"
        if isNil vs then
            cgbuf.SetMarkOrEmitBranchIfNecessary (inplabOpt, targetMarkBeforeBinds)
        else
            cgbuf.SetMarkToHereIfNecessary inplabOpt
            cgbuf.EmitStartOfHiddenCode()

            (vs, es) ||> List.iter2 (fun v e ->

                GetStoreValCtxt cenv cgbuf eenvAtTarget v
                // Emit the expression
                GenBindingRhs cenv cgbuf eenv v e)

            vs |> List.rev |> List.iter (fun v ->
                // Store the results
                GenStoreVal cenv cgbuf eenvAtTarget v.Range v)

            CG.EmitInstr cgbuf (pop 0) Push0 (I_br targetMarkAfterBinds.CodeLabel)
        
        let genTargetInfoOpt =
            if generateTargetNow then
                // Fenerate the targets in-order only
                targetNext.Value <- targetNext.Value + 1
                Some(GenDecisionTreeTarget cenv cgbuf stackAtTargets targetInfo sequel)
            else
                None

        // Update the targetInfos
        let isTargetStillPostponed = isTargetPostponed && not generateTargetNow
        let targetInfos = IntMap.add targetIdx (targetInfo, isTargetStillPostponed) targetInfos
        targetInfos, genTargetInfoOpt

    | None ->
        // We have not encountered this target before. Set up the generation of the target, even if we're
        // going to postpone it

        let targetMarkBeforeBinds = CG.GenerateDelayMark cgbuf "targetBeforeBinds"
        let targetMarkAfterBinds = CG.GenerateDelayMark cgbuf "targetAfterBinds"
        let startMark, endMark as scopeMarks = StartDelayedLocalScope "targetBinds" cgbuf

        // Allocate storage for variables (except those lifted to be state machine variables)
        let binds = 
            match stateVarFlagsOpt with 
            | None -> mkInvisibleBinds vs es
            | Some stateVarFlags -> 
                 (vs, es, stateVarFlags) 
                 |||> List.zip3 
                 |> List.choose (fun (v, e, isStateVar) -> if isStateVar then None else Some (mkInvisibleBind v e))

        let eenvAtTarget = AllocStorageForBinds cenv cgbuf scopeMarks eenv binds

        let targetInfo = (targetMarkBeforeBinds, targetMarkAfterBinds, eenvAtTarget, successExpr, vs, es, stateVarFlagsOpt, startMark, endMark)

        let targetCount = targetCounts.[targetIdx]

        // In debug mode, postpone all decision tree targets to after the switching.
        // In release mode, if a target is the target of multiple incoming success nodes, postpone it to avoid 
        // making any backward branches
        let generateTargetNow = cenv.opts.localOptimizationsEnabled && targetCount = 1 && targetNext.Value = targetIdx
        targetCounts.[targetIdx] <- targetCount - 1

        let genTargetInfoOpt =
            if generateTargetNow then
                // Here we are generating the target immediately
                // Generate the targets in-order only
                targetNext.Value <- targetNext.Value + 1
                cgbuf.SetMarkToHereIfNecessary inplabOpt
                Some(GenDecisionTreeTarget cenv cgbuf stackAtTargets targetInfo sequel)
            else
                // Here we are postponing the generation of the target.
                cgbuf.SetMarkOrEmitBranchIfNecessary (inplabOpt, targetMarkBeforeBinds)
                None

        let isTargetPostponed = not generateTargetNow
        let targetInfos = IntMap.add targetIdx (targetInfo, isTargetPostponed) targetInfos
        targetInfos, genTargetInfoOpt

and GenDecisionTreeTarget cenv cgbuf stackAtTargets targetInfo sequel =
    let targetMarkBeforeBinds, targetMarkAfterBinds, eenvAtTarget, successExpr, vs, es, stateVarFlagsOpt, startMark, endMark = targetInfo
    CG.SetMarkToHere cgbuf targetMarkBeforeBinds

    cgbuf.EmitStartOfHiddenCode()

    CG.SetMarkToHere cgbuf startMark
    let binds = mkInvisibleBinds vs es
    GenBindings cenv cgbuf eenvAtTarget binds stateVarFlagsOpt
    CG.SetMarkToHere cgbuf targetMarkAfterBinds
    CG.SetStack cgbuf stackAtTargets
    (eenvAtTarget, successExpr, (EndLocalScope(sequel, endMark)))

and GenDecisionTreeSwitch cenv cgbuf inplabOpt stackAtTargets eenv e cases defaultTargetOpt switchm targets targetCounts targetInfos sequel contf =
    let g = cenv.g
    let m = e.Range
    cgbuf.SetMarkToHereIfNecessary inplabOpt

    cgbuf.EmitStartOfHiddenCode()
    match cases with
      // optimize a test against a boolean value, i.e. the all-important if-then-else
      | TCase(DecisionTreeTest.Const(Const.Bool b), successTree) :: _ ->
       let failureTree = (match defaultTargetOpt with None -> cases.Tail.Head.CaseTree | Some d -> d)
       GenDecisionTreeTest cenv eenv.cloc cgbuf stackAtTargets e None false eenv (if b then successTree else failureTree) (if b then failureTree else successTree) targets targetCounts targetInfos sequel contf

      // Optimize a single test for a union case to an "isdata" test - much
      // more efficient code, and this case occurs in the generated equality testers where perf is important
      | TCase(DecisionTreeTest.UnionCase(c, tyargs), successTree) :: rest when rest.Length = (match defaultTargetOpt with None -> 1 | Some _ -> 0) ->
        let failureTree =
            match defaultTargetOpt with
            | None -> rest.Head.CaseTree
            | Some tg -> tg
        let cuspec = GenUnionSpec cenv.amap m eenv.tyenv c.TyconRef tyargs
        let idx = c.Index
        let avoidHelpers = entityRefInThisAssembly g.compilingFslib c.TyconRef
        let tester = (Some (pop 1, Push [g.ilg.typ_Bool], Choice1Of2 (avoidHelpers, cuspec, idx)))
        GenDecisionTreeTest cenv eenv.cloc cgbuf stackAtTargets e tester false eenv successTree failureTree targets targetCounts targetInfos sequel contf

      // Use GenDecisionTreeTest to generate a single test for null (when no box required) where the success
      // is going to the immediate first node in the tree
      | TCase(DecisionTreeTest.IsNull _, (TDSuccess([], 0) as successTree)) :: rest 
           when rest.Length = (match defaultTargetOpt with None -> 1 | Some _ -> 0) 
                && not (isTyparTy g (tyOfExpr g e)) ->
        let failureTree =
            match defaultTargetOpt with
            | None -> rest.Head.CaseTree
            | Some tg -> tg
        GenDecisionTreeTest cenv eenv.cloc cgbuf stackAtTargets e None true eenv successTree failureTree targets targetCounts targetInfos sequel contf

      | _ ->
        let caseLabels = List.map (fun _ -> CG.GenerateDelayMark cgbuf "switch_case") cases
        let firstDiscrim = cases.Head.Discriminator
        match firstDiscrim with
        // Iterated tests, e.g. exception constructors, nulltests, typetests and active patterns.
        // These should always have one positive and one negative branch
        | DecisionTreeTest.IsInst _
        | DecisionTreeTest.ArrayLength _
        | DecisionTreeTest.IsNull
        | DecisionTreeTest.Const(Const.Zero) ->
            if not (isSingleton cases) || Option.isNone defaultTargetOpt then failwith "internal error: GenDecisionTreeSwitch: DecisionTreeTest.IsInst/isnull/query"
            let bi =
              match firstDiscrim with
              | DecisionTreeTest.Const(Const.Zero) ->
                  GenExpr cenv cgbuf eenv e Continue
                  BI_brfalse
              | DecisionTreeTest.IsNull -> 
                  GenExpr cenv cgbuf eenv e Continue
                  let srcTy = tyOfExpr g e
                  if isTyparTy g srcTy then
                      let ilFromTy = GenType cenv.amap m eenv.tyenv srcTy
                      CG.EmitInstr cgbuf (pop 1) (Push [g.ilg.typ_Object]) (I_box ilFromTy)
                  BI_brfalse
              | DecisionTreeTest.IsInst (_srcty, tgty) ->
                  let e = mkCallTypeTest g m tgty e
                  GenExpr cenv cgbuf eenv e Continue
                  BI_brtrue
              | _ -> failwith "internal error: GenDecisionTreeSwitch"
            CG.EmitInstr cgbuf (pop 1) Push0 (I_brcmp (bi, (List.head caseLabels).CodeLabel))
            GenDecisionTreeCases cenv cgbuf stackAtTargets eenv defaultTargetOpt targets targetCounts targetInfos sequel caseLabels cases contf

        | DecisionTreeTest.ActivePatternCase _ -> error(InternalError("internal error in codegen: DecisionTreeTest.ActivePatternCase", switchm))
        | DecisionTreeTest.UnionCase (hdc, tyargs) ->
            GenExpr cenv cgbuf eenv e Continue
            let cuspec = GenUnionSpec cenv.amap m eenv.tyenv hdc.TyconRef tyargs
            let dests =
              if cases.Length <> caseLabels.Length then failwith "internal error: DecisionTreeTest.UnionCase"
              (cases, caseLabels) ||> List.map2 (fun case label ->
                  match case with
                  | TCase(DecisionTreeTest.UnionCase (c, _), _) -> (c.Index, label.CodeLabel)
                  | _ -> failwith "error: mixed constructor/const test?")

            let avoidHelpers = entityRefInThisAssembly g.compilingFslib hdc.TyconRef
            EraseUnions.emitDataSwitch g.ilg (UnionCodeGen cgbuf) (avoidHelpers, cuspec, dests)
            CG.EmitInstrs cgbuf (pop 1) Push0 [ ] // push/pop to match the line above
            GenDecisionTreeCases cenv cgbuf stackAtTargets eenv defaultTargetOpt targets targetCounts targetInfos sequel caseLabels cases contf

        | DecisionTreeTest.Const c ->
            GenExpr cenv cgbuf eenv e Continue
            match c with
            | Const.Bool _ -> failwith "should have been done earlier"
            | Const.SByte _
            | Const.Int16 _
            | Const.Int32 _
            | Const.Byte _
            | Const.UInt16 _
            | Const.UInt32 _
            | Const.Char _ ->
                if List.length cases <> List.length caseLabels then failwith "internal error: "
                let dests =
                  (cases, caseLabels) ||> List.map2 (fun case label ->
                      let i =
                        match case.Discriminator with
                          DecisionTreeTest.Const c2 ->
                            match c2 with
                            | Const.SByte i -> int32 i
                            | Const.Int16 i -> int32 i
                            | Const.Int32 i -> i
                            | Const.Byte i -> int32 i
                            | Const.UInt16 i -> int32 i
                            | Const.UInt32 i -> int32 i
                            | Const.Char c -> int32 c
                            | _ -> failwith "internal error: badly formed const test"

                        | _ -> failwith "internal error: badly formed const test"
                      (i, label.CodeLabel))
                let mn = List.foldBack (fst >> Operators.min) dests (fst(List.head dests))
                let mx = List.foldBack (fst >> Operators.max) dests (fst(List.head dests))
                // Check if it's worth using a switch
                // REVIEW: this is using switches even for single integer matches!
                if mx - mn = (List.length dests - 1) then
                    let destinationLabels = dests |> List.sortBy fst |> List.map snd
                    if mn <> 0 then
                      CG.EmitInstrs cgbuf (pop 0) (Push [g.ilg.typ_Int32]) [ mkLdcInt32 mn]
                      CG.EmitInstrs cgbuf (pop 1) Push0 [ AI_sub ]
                    CG.EmitInstr cgbuf (pop 1) Push0 (I_switch destinationLabels)
                else
                  error(InternalError("non-dense integer matches not implemented in codegen - these should have been removed by the pattern match compiler", switchm))
                GenDecisionTreeCases cenv cgbuf stackAtTargets eenv defaultTargetOpt targets targetCounts targetInfos sequel caseLabels cases contf
            | _ -> error(InternalError("these matches should never be needed", switchm))

        | DecisionTreeTest.Error m -> error(InternalError("Trying to compile error recovery branch", m))

and GenDecisionTreeCases cenv cgbuf stackAtTargets eenv defaultTargetOpt targets targetCounts targetInfos sequel caseLabels cases (contf: Zmap<_,_> -> FakeUnit) =

    match defaultTargetOpt with
    | Some defaultTarget ->
        GenDecisionTreeAndTargetsInner cenv cgbuf None stackAtTargets eenv defaultTarget targets targetCounts targetInfos sequel (fun targetInfos ->
            GenDecisionTreeCases cenv cgbuf stackAtTargets eenv None targets targetCounts targetInfos sequel caseLabels cases contf
        )
    | None ->
        match caseLabels, cases with
        | caseLabel :: caseLabelsTail, TCase(_, caseTree) :: casesTail ->
            GenDecisionTreeAndTargetsInner cenv cgbuf (Some caseLabel) stackAtTargets eenv caseTree targets targetCounts targetInfos sequel (fun targetInfos ->
                GenDecisionTreeCases cenv cgbuf stackAtTargets eenv None targets targetCounts targetInfos sequel caseLabelsTail casesTail contf
            )
        | _ ->
            contf targetInfos

// Used for the peephole optimization below
and (|BoolExpr|_|) = function Expr.Const (Const.Bool b1, _, _) -> Some b1 | _ -> None

and GenDecisionTreeTest cenv cloc cgbuf stackAtTargets e tester isNullTest eenv successTree failureTree targets targetCounts targetInfos sequel contf =
    let g = cenv.g
    match successTree, failureTree with

    // Peephole: if generating a boolean value or its negation then just leave it on the stack
    // This comes up in the generated equality functions. REVIEW: do this as a peephole optimization elsewhere
    | TDSuccess(es1, n1),
      TDSuccess(es2, n2) when
         not isNullTest && 
         isNil es1 && isNil es2 &&
         (match GetTarget targets n1, GetTarget targets n2 with
          | TTarget(_, BoolExpr b1, _), TTarget(_, BoolExpr b2, _) -> b1 = not b2
          | _ -> false) ->

             match GetTarget targets n1, GetTarget targets n2 with

             | TTarget(_, BoolExpr b1, _), _ ->
                 GenExpr cenv cgbuf eenv e Continue
                 match tester with
                 | Some (pops, pushes, i) ->
                    match i with
                    | Choice1Of2 (avoidHelpers, cuspec, idx) -> CG.EmitInstrs cgbuf pops pushes (EraseUnions.mkIsData g.ilg (avoidHelpers, cuspec, idx))
                    | Choice2Of2 i -> CG.EmitInstr cgbuf pops pushes i
                 | _ -> ()
                 if not b1 then
                   CG.EmitInstrs cgbuf (pop 0) (Push [g.ilg.typ_Bool]) [mkLdcInt32 0 ]
                   CG.EmitInstrs cgbuf (pop 1) Push0 [AI_ceq]
                 GenSequel cenv cloc cgbuf sequel
                 contf targetInfos

             | _ -> failwith "internal error: GenDecisionTreeTest during bool elim"

    | _ ->
        match tester with
        | None ->

            // Check if there is more logic in the decision tree for the failure branch
            // (and no more logic for the success branch), for example
            // when emitting the first part of 'expr1 || expr2'.
            //
            // If so, emit the failure logic, then came back and do the success target, then
            // do any postponed failure target.
            match successTree, failureTree with
            | TDSuccess _, (TDBind _ | TDSwitch _) ->
                
                // OK, there is more logic in the decision tree on the failure branch
                let success = CG.GenerateDelayMark cgbuf "testSuccess"
                let testForSuccess = if isNullTest then BI_brfalse else BI_brtrue
                GenExpr cenv cgbuf eenv e (CmpThenBrOrContinue(pop 1, [ I_brcmp (testForSuccess, success.CodeLabel) ]))
                GenDecisionTreeAndTargetsInner cenv cgbuf None stackAtTargets eenv failureTree targets targetCounts targetInfos sequel (fun targetInfos ->
                    GenDecisionTreeAndTargetsInner cenv cgbuf (Some success) stackAtTargets eenv successTree targets targetCounts targetInfos sequel contf
                )

            | _ ->

                // Either we're not yet done with the success branch, or there is no more logic
                // in the decision tree on the failure branch. Continue doing the success branch
                // logic first.
                let failure = CG.GenerateDelayMark cgbuf "testFailure"
                let testForFailure = if isNullTest then BI_brtrue else BI_brfalse
                GenExpr cenv cgbuf eenv e (CmpThenBrOrContinue(pop 1, [ I_brcmp (testForFailure, failure.CodeLabel) ]))
                GenDecisionTreeAndTargetsInner cenv cgbuf None stackAtTargets eenv successTree targets targetCounts targetInfos sequel (fun targetInfos ->
                    GenDecisionTreeAndTargetsInner cenv cgbuf (Some failure) stackAtTargets eenv failureTree targets targetCounts targetInfos sequel contf
                )

        // Turn 'isdata' tests that branch into EI_brisdata tests
        | Some (_, _, Choice1Of2 (avoidHelpers, cuspec, idx)) ->
            let failure = CG.GenerateDelayMark cgbuf "testFailure"
            GenExpr cenv cgbuf eenv e (CmpThenBrOrContinue(pop 1, EraseUnions.mkBrIsData g.ilg false (avoidHelpers, cuspec, idx, failure.CodeLabel)))

            GenDecisionTreeAndTargetsInner cenv cgbuf None stackAtTargets eenv successTree targets targetCounts targetInfos sequel (fun targetInfos ->
                GenDecisionTreeAndTargetsInner cenv cgbuf (Some failure) stackAtTargets eenv failureTree targets targetCounts targetInfos sequel contf
            )

        | Some (pops, pushes, i) ->
            let failure = CG.GenerateDelayMark cgbuf "testFailure"
            GenExpr cenv cgbuf eenv e Continue
            match i with
            | Choice1Of2 (avoidHelpers, cuspec, idx) -> CG.EmitInstrs cgbuf pops pushes (EraseUnions.mkIsData g.ilg (avoidHelpers, cuspec, idx))
            | Choice2Of2 i -> CG.EmitInstr cgbuf pops pushes i
            CG.EmitInstr cgbuf (pop 1) Push0 (I_brcmp (BI_brfalse, failure.CodeLabel))

            GenDecisionTreeAndTargetsInner cenv cgbuf None stackAtTargets eenv successTree targets targetCounts targetInfos sequel (fun targetInfos ->
                GenDecisionTreeAndTargetsInner cenv cgbuf (Some failure) stackAtTargets eenv failureTree targets targetCounts targetInfos sequel contf
            )

/// Generate fixups for letrec bindings
and GenLetRecFixup cenv cgbuf eenv (ilxCloSpec: IlxClosureSpec, e, ilField: ILFieldSpec, e2, _m) =
    GenExpr cenv cgbuf eenv e Continue
    CG.EmitInstrs cgbuf (pop 0) Push0 [ I_castclass ilxCloSpec.ILType ]
    GenExpr cenv cgbuf eenv e2 Continue
    CG.EmitInstrs cgbuf (pop 2) Push0 [ mkNormalStfld (mkILFieldSpec(ilField.FieldRef, ilxCloSpec.ILType)) ]

/// Generate letrec bindings
and GenLetRecBindings cenv (cgbuf: CodeGenBuffer) eenv (allBinds: Bindings, m) =
    
    // 'let rec' bindings are always considered to be in loops, that is each may have backward branches for the
    // tailcalls back to the entry point. This means we don't rely on zero-init of mutable locals
    let eenv = SetIsInLoop true eenv

    // Fix up recursion for non-toplevel recursive bindings
    let bindsPossiblyRequiringFixup =
        allBinds |> List.filter (fun b ->
            match (StorageForVal cenv.g m b.Var eenv) with
            | StaticProperty _
            | Method _
            // Note: Recursive data stored in static fields may require fixups e.g. let x = C(x)
            // | StaticPropertyWithField _
            | Null -> false
            | _ -> true)

    let computeFixupsForOneRecursiveVar boundv forwardReferenceSet (fixups: _ ref) thisVars access set e =
        match e with
        | Expr.Lambda _ | Expr.TyLambda _ | Expr.Obj _ ->
            let isLocalTypeFunc = Option.isSome thisVars && (IsNamedLocalTypeFuncVal cenv.g (Option.get thisVars) e)
            let thisVars = (match e with Expr.Obj _ -> [] | _ when isLocalTypeFunc -> [] | _ -> Option.map mkLocalValRef thisVars |> Option.toList)
            let canUseStaticField = (match e with Expr.Obj _ -> false | _ -> true)
            let clo, _, eenvclo = GetIlxClosureInfo cenv m ILBoxity.AsObject isLocalTypeFunc canUseStaticField thisVars {eenv with letBoundVars=(mkLocalValRef boundv) :: eenv.letBoundVars} e
            for fv in clo.cloFreeVars do
                if Zset.contains fv forwardReferenceSet then
                    match StorageForVal cenv.g m fv eenvclo with
                    | Env (_, ilField, _) ->
                        let fixup = (boundv, fv, (fun () -> GenLetRecFixup cenv cgbuf eenv (clo.cloSpec, access, ilField, exprForVal m fv, m)))
                        fixups.Value <- fixup :: fixups.Value
                    | _ -> error (InternalError("GenLetRec: " + fv.LogicalName + " was not in the environment", m))

        | Expr.Val (vref, _, _) ->
            let fv = vref.Deref
            let needsFixup = Zset.contains fv forwardReferenceSet
            if needsFixup then
                let fixup = (boundv, fv, (fun () -> GenExpr cenv cgbuf eenv (set e) discard))
                fixups.Value <- fixup :: fixups.Value
        | _ -> failwith "compute real fixup vars"


    let fixups = ref []
    let recursiveVars = Zset.addList (bindsPossiblyRequiringFixup |> List.map (fun v -> v.Var)) (Zset.empty valOrder)
    let _ =
        (recursiveVars, bindsPossiblyRequiringFixup) ||> List.fold (fun forwardReferenceSet (bind: Binding) ->
            // Compute fixups
            bind.Expr |> IterateRecursiveFixups cenv.g (Some bind.Var)
                               (computeFixupsForOneRecursiveVar bind.Var forwardReferenceSet fixups)
                               (exprForVal m bind.Var,
                                  (fun _ -> failwith ("internal error: should never need to set non-delayed recursive val: " + bind.Var.LogicalName)))
            // Record the variable as defined
            let forwardReferenceSet = Zset.remove bind.Var forwardReferenceSet
            forwardReferenceSet)

    // Generate the actual bindings
    let _ =
        (recursiveVars, allBinds) ||> List.fold (fun forwardReferenceSet (bind: Binding) ->
            GenBinding cenv cgbuf eenv bind false

            // Record the variable as defined
            let forwardReferenceSet = Zset.remove bind.Var forwardReferenceSet

            // Execute and discard any fixups that can now be committed
            let newFixups =
                fixups.Value |> List.filter (fun (boundv, fv, action) ->
                    if (Zset.contains boundv forwardReferenceSet || Zset.contains fv forwardReferenceSet) then
                        true
                    else
                        action()
                        false)
            fixups.Value <- newFixups

            forwardReferenceSet)
    ()

and GenLetRec cenv cgbuf eenv (binds, body, m) sequel =
    let _, endMark as scopeMarks = StartLocalScope "letrec" cgbuf
    let eenv = AllocStorageForBinds cenv cgbuf scopeMarks eenv binds
    GenLetRecBindings cenv cgbuf eenv (binds, m)
    GenExpr cenv cgbuf eenv body (EndLocalScope(sequel, endMark))

//-------------------------------------------------------------------------
// Generate simple bindings
//-------------------------------------------------------------------------

and GenDebugPointForBind cenv cgbuf bind =
    let _, pt = ComputeDebugPointForBinding cenv.g bind
    pt |> Option.iter (CG.EmitDebugPoint cgbuf)

and GenBinding cenv cgbuf eenv (bind: Binding) (isStateVar: bool) =
    GenDebugPointForBind cenv cgbuf bind
    GenBindingAfterDebugPoint cenv cgbuf eenv bind isStateVar None

and ComputeMemberAccessRestrictedBySig eenv vspec =
    let isHidden =
        IsHiddenVal eenv.sigToImplRemapInfo vspec ||  // anything hidden by a signature gets assembly visibility
        not vspec.IsMemberOrModuleBinding ||          // anything that's not a module or member binding gets assembly visibility
        vspec.IsIncrClassGeneratedMember              // compiler generated members for class function 'let' bindings get assembly visibility
    ComputeMemberAccess isHidden

and ComputeMethodAccessRestrictedBySig eenv vspec =
    let isHidden =
        IsHiddenVal eenv.sigToImplRemapInfo vspec ||  // anything hidden by a signature gets assembly visibility
        not vspec.IsMemberOrModuleBinding ||          // anything that's not a module or member binding gets assembly visibility
        vspec.IsIncrClassGeneratedMember              // compiler generated members for class function 'let' bindings get assembly visibility
    ComputeMemberAccess isHidden

and GenBindingAfterDebugPoint cenv cgbuf eenv bind isStateVar startMarkOpt =
    let g = cenv.g
    let (TBind(vspec, rhsExpr, _)) = bind

    // Record the closed reflection definition if publishing
    // There is no real reason we're doing this so late in the day
    match vspec.PublicPath, vspec.ReflectedDefinition with
    | Some _, Some e when not isStateVar -> cgbuf.mgbuf.AddReflectedDefinition(vspec, e)
    | _ -> ()

    let eenv =
        if isStateVar then eenv 
        else { eenv with letBoundVars = (mkLocalValRef vspec) :: eenv.letBoundVars;
                         initLocals = eenv.initLocals && (match vspec.ApparentEnclosingEntity with Parent ref -> not (HasFSharpAttribute g g.attrib_SkipLocalsInitAttribute ref.Attribs) | _ -> true) }

    let access = ComputeMethodAccessRestrictedBySig eenv vspec

    // Workaround for .NET and Visual Studio restriction w.r.t debugger type proxys
    // Mark internal constructors in internal classes as public.
    let access =
        if access = ILMemberAccess.Assembly && vspec.IsConstructor && IsHiddenTycon eenv.sigToImplRemapInfo vspec.MemberApparentEntity.Deref then
            ILMemberAccess.Public
        else
            access

    let m = vspec.Range

    match StorageForVal cenv.g m vspec eenv with

    | Null ->
        GenExpr cenv cgbuf eenv rhsExpr discard
        CommitStartScope cgbuf startMarkOpt

    // The initialization code for static 'let' and 'do' bindings gets compiled into the initialization .cctor for the whole file
    | _ when vspec.IsClassConstructor && isNil vspec.TopValDeclaringEntity.TyparsNoRange && not isStateVar ->
        let tps, _, _, _, cctorBody, _ = IteratedAdjustArityOfLambda g cenv.amap vspec.ValReprInfo.Value rhsExpr
        let eenv = EnvForTypars tps eenv
        CommitStartScope cgbuf startMarkOpt
        GenExpr cenv cgbuf eenv cctorBody discard
    
    | Method (topValInfo, _, mspec, mspecW, _, ctps, mtps, curriedArgInfos, paramInfos, witnessInfos, argTys, retInfo) when not isStateVar ->

        let methLambdaTypars, methLambdaCtorThisValOpt, methLambdaBaseValOpt, methLambdaCurriedVars, methLambdaBody, methLambdaBodyTy =
            IteratedAdjustArityOfLambda g cenv.amap topValInfo rhsExpr

        let methLambdaVars = List.concat methLambdaCurriedVars

        CommitStartScope cgbuf startMarkOpt

        let hasWitnessEntry = cenv.g.generateWitnesses && not witnessInfos.IsEmpty

        GenMethodForBinding cenv cgbuf.mgbuf eenv (vspec, mspec, hasWitnessEntry, false, access, ctps, mtps, [], curriedArgInfos, paramInfos, argTys, retInfo, topValInfo, methLambdaCtorThisValOpt, methLambdaBaseValOpt, methLambdaTypars, methLambdaVars, methLambdaBody, methLambdaBodyTy)

        // If generating witnesses, then generate the second entry point with additional arguments.
        // Take a copy of the expression to ensure generated names are unique.
        if hasWitnessEntry then
            let copyOfLambdaBody = copyExpr cenv.g CloneAll methLambdaBody
            GenMethodForBinding cenv cgbuf.mgbuf eenv (vspec, mspecW, hasWitnessEntry, true, access, ctps, mtps, witnessInfos, curriedArgInfos, paramInfos, argTys, retInfo, topValInfo, methLambdaCtorThisValOpt, methLambdaBaseValOpt, methLambdaTypars, methLambdaVars, copyOfLambdaBody, methLambdaBodyTy)

    | StaticProperty (ilGetterMethSpec, optShadowLocal) when not isStateVar ->

        let ilAttribs = GenAttrs cenv eenv vspec.Attribs
        let ilTy = ilGetterMethSpec.FormalReturnType
        let ilPropDef =
            ILPropertyDef(name = ChopPropertyName ilGetterMethSpec.Name,
                          attributes = PropertyAttributes.None,
                          setMethod = None,
                          getMethod = Some ilGetterMethSpec.MethodRef,
                          callingConv = ILThisConvention.Static,
                          propertyType = ilTy,
                          init = None,
                          args = [],
                          customAttrs = mkILCustomAttrs ilAttribs)

        cgbuf.mgbuf.AddOrMergePropertyDef(ilGetterMethSpec.MethodRef.DeclaringTypeRef, ilPropDef, m)

        let ilMethodDef =
            let ilCode = CodeGenMethodForExpr cenv cgbuf.mgbuf ([], ilGetterMethSpec.Name, eenv, 0, None, rhsExpr, Return)
            let ilMethodBody = MethodBody.IL(lazy ilCode)
            (mkILStaticMethod ([], ilGetterMethSpec.Name, access, [], mkILReturn ilTy, ilMethodBody)).WithSpecialName
            |> AddNonUserCompilerGeneratedAttribs g

        CountMethodDef()
        cgbuf.mgbuf.AddMethodDef(ilGetterMethSpec.MethodRef.DeclaringTypeRef, ilMethodDef)

        CommitStartScope cgbuf startMarkOpt

        match optShadowLocal with
        | NoShadowLocal -> ()

        | ShadowLocal (startMark, storage) ->
            CG.EmitInstr cgbuf (pop 0) (Push [ilTy]) (I_call (Normalcall, ilGetterMethSpec, None))
            GenSetStorage m cgbuf storage
            cgbuf.SetMarkToHere startMark

    | StaticPropertyWithField (fspec, vref, hasLiteralAttr, ilTyForProperty, ilPropName, fty, ilGetterMethRef, ilSetterMethRef, optShadowLocal) ->
        let mut = vspec.IsMutable

        let canTarget(targets, goal: System.AttributeTargets) =
            match targets with
            | None -> true
            | Some tgts -> 0 <> int(tgts &&& goal)

        /// Generate a static field definition...
        let ilFieldDefs =
            let access = ComputeMemberAccess (not hasLiteralAttr || IsHiddenVal eenv.sigToImplRemapInfo vspec)
            let ilFieldDef = mkILStaticField (fspec.Name, fty, None, None, access)
            let ilFieldDef =
                match vref.LiteralValue with
                | Some konst -> ilFieldDef.WithLiteralDefaultValue( Some (GenFieldInit m konst) )
                | None -> ilFieldDef

            let ilFieldDef =
                let isClassInitializer = (cgbuf.MethodName = ".cctor")
                ilFieldDef.WithInitOnly(not (mut || cenv.opts.isInteractiveItExpr || not isClassInitializer || hasLiteralAttr))

            let ilAttribs =
                if not hasLiteralAttr then
                    vspec.Attribs
                    |> List.filter (fun (Attrib(_, _, _, _, _, targets, _)) -> canTarget(targets, System.AttributeTargets.Field))
                    |> GenAttrs cenv eenv // backing field only gets attributes that target fields
                else
                    GenAttrs cenv eenv vspec.Attribs  // literals have no property, so preserve all the attributes on the field itself

            let ilFieldDef = ilFieldDef.With(customAttrs = mkILCustomAttrs (ilAttribs @ [ g.DebuggerBrowsableNeverAttribute ]))

            [ (fspec.DeclaringTypeRef, ilFieldDef) ]

        let ilTypeRefForProperty = ilTyForProperty.TypeRef

        for tref, ilFieldDef in ilFieldDefs do
            cgbuf.mgbuf.AddFieldDef(tref, ilFieldDef)
            CountStaticFieldDef()

        // ... and the get/set properties to access it.
        if hasLiteralAttr then
            match optShadowLocal with
            | NoShadowLocal -> ()
            | ShadowLocal (startMark, _storage) ->
                cgbuf.SetMarkToHere startMark
        else
            let ilAttribs =
                vspec.Attribs
                |> List.filter (fun (Attrib(_, _, _, _, _, targets, _)) -> canTarget(targets, System.AttributeTargets.Property))
                |> GenAttrs cenv eenv // property only gets attributes that target properties
            let ilPropDef =
                ILPropertyDef(name=ilPropName,
                              attributes = PropertyAttributes.None,
                              setMethod=(if mut || cenv.opts.isInteractiveItExpr then Some ilSetterMethRef else None),
                              getMethod=Some ilGetterMethRef,
                              callingConv=ILThisConvention.Static,
                              propertyType=fty,
                              init=None,
                              args = [],
                              customAttrs=mkILCustomAttrs (ilAttribs @ [mkCompilationMappingAttr g (int SourceConstructFlags.Value)]))
            cgbuf.mgbuf.AddOrMergePropertyDef(ilTypeRefForProperty, ilPropDef, m)

            let getterMethod =
                let body = mkMethodBody(true, [], 2, nonBranchingInstrsToCode [ mkNormalLdsfld fspec ], None, eenv.imports)
                mkILStaticMethod([], ilGetterMethRef.Name, access, [], mkILReturn fty, body).WithSpecialName

            cgbuf.mgbuf.AddMethodDef(ilTypeRefForProperty, getterMethod)

            if mut || cenv.opts.isInteractiveItExpr then
                let body = mkMethodBody(true, [], 2, nonBranchingInstrsToCode [ mkLdarg0;mkNormalStsfld fspec], None, eenv.imports)
                let setterMethod =
                    mkILStaticMethod([], ilSetterMethRef.Name, access, [mkILParamNamed("value", fty)], mkILReturn ILType.Void, body).WithSpecialName
                cgbuf.mgbuf.AddMethodDef(ilTypeRefForProperty, setterMethod)

            GenBindingRhs cenv cgbuf eenv vspec rhsExpr
            CommitStartScope cgbuf startMarkOpt

            match optShadowLocal with
            | NoShadowLocal ->
                EmitSetStaticField cgbuf fspec

            | ShadowLocal (startMark, storage) ->
                CG.EmitInstr cgbuf (pop 0) (Push [fty]) AI_dup
                EmitSetStaticField cgbuf fspec
                GenSetStorage m cgbuf storage
                cgbuf.SetMarkToHere startMark

    | _ ->
        let storage = StorageForVal cenv.g m vspec eenv
        match storage, rhsExpr with
        // locals are zero-init, no need to initialize them, except if you are in a loop and the local is mutable.
        | Local (_, realloc, _), Expr.Const (Const.Zero, _, _) when not realloc && not (eenv.isInLoop && vspec.IsMutable) ->
            CommitStartScope cgbuf startMarkOpt
        | _ ->
            GetStoreValCtxt cenv cgbuf eenv vspec
            GenBindingRhs cenv cgbuf eenv vspec rhsExpr
            CommitStartScope cgbuf startMarkOpt
            GenStoreVal cenv cgbuf eenv vspec.Range vspec

and GetStoreValCtxt cenv cgbuf eenv (vspec: Val) =
    // Emit the ldarg0 if needed
    match StorageForVal cenv.g vspec.Range vspec eenv with
    | Env (ilCloTy, _, _) ->
        let ilCloAddrTy = if ilCloTy.Boxity = ILBoxity.AsValue then ILType.Byref ilCloTy else ilCloTy
        CG.EmitInstr cgbuf (pop 0) (Push [ilCloAddrTy]) mkLdarg0
    | _ -> ()

//-------------------------------------------------------------------------
// Generate method bindings
//-------------------------------------------------------------------------

/// Generate encoding P/Invoke and COM marshalling information
and GenMarshal cenv attribs =
    let g = cenv.g
    let otherAttribs =
        // For IlReflect backend, we rely on Reflection.Emit API to emit the pseudo-custom attributes
        // correctly, so we do not filter them out.
        // For IlWriteBackend, we filter MarshalAs attributes
        match cenv.opts.ilxBackend with
        | IlReflectBackend -> attribs
        | IlWriteBackend ->
            attribs |> List.filter (IsMatchingFSharpAttributeOpt g g.attrib_MarshalAsAttribute >> not)

    match TryFindFSharpAttributeOpt g g.attrib_MarshalAsAttribute attribs with
    | Some (Attrib(_, _, [ AttribInt32Arg unmanagedType ], namedArgs, _, _, m)) ->
        let decoder = AttributeDecoder namedArgs
        let rec decodeUnmanagedType unmanagedType =
            // enumeration values for System.Runtime.InteropServices.UnmanagedType taken from mscorlib.il
            match unmanagedType with
            | 0x0 -> ILNativeType.Empty
            | 0x01 -> ILNativeType.Void
            | 0x02 -> ILNativeType.Bool
            | 0x03 -> ILNativeType.Int8
            | 0x04 -> ILNativeType.Byte
            | 0x05 -> ILNativeType.Int16
            | 0x06 -> ILNativeType.UInt16
            | 0x07 -> ILNativeType.Int32
            | 0x08 -> ILNativeType.UInt32
            | 0x09 -> ILNativeType.Int64
            | 0x0A -> ILNativeType.UInt64
            | 0x0B -> ILNativeType.Single
            | 0x0C -> ILNativeType.Double
            | 0x0F -> ILNativeType.Currency
            | 0x13 -> ILNativeType.BSTR
            | 0x14 -> ILNativeType.LPSTR
            | 0x15 -> ILNativeType.LPWSTR
            | 0x16 -> ILNativeType.LPTSTR
            | 0x17 -> ILNativeType.FixedSysString (decoder.FindInt32 "SizeConst" 0x0)
            | 0x19 -> ILNativeType.IUnknown
            | 0x1A -> ILNativeType.IDispatch
            | 0x1B -> ILNativeType.Struct
            | 0x1C -> ILNativeType.Interface
            | 0x1D ->
                let safeArraySubType =
                    match decoder.FindInt32 "SafeArraySubType" 0x0 with
                    (* enumeration values for System.Runtime.InteropServices.VarType taken from mscorlib.il *)
                    | 0x0 -> ILNativeVariant.Empty
                    | 0x1 -> ILNativeVariant.Null
                    | 0x02 -> ILNativeVariant.Int16
                    | 0x03 -> ILNativeVariant.Int32
                    | 0x0C -> ILNativeVariant.Variant
                    | 0x04 -> ILNativeVariant.Single
                    | 0x05 -> ILNativeVariant.Double
                    | 0x06 -> ILNativeVariant.Currency
                    | 0x07 -> ILNativeVariant.Date
                    | 0x08 -> ILNativeVariant.BSTR
                    | 0x09 -> ILNativeVariant.IDispatch
                    | 0x0a -> ILNativeVariant.Error
                    | 0x0b -> ILNativeVariant.Bool
                    | 0x0d -> ILNativeVariant.IUnknown
                    | 0x0e -> ILNativeVariant.Decimal
                    | 0x10 -> ILNativeVariant.Int8
                    | 0x11 -> ILNativeVariant.UInt8
                    | 0x12 -> ILNativeVariant.UInt16
                    | 0x13 -> ILNativeVariant.UInt32
                    | 0x15 -> ILNativeVariant.UInt64
                    | 0x16 -> ILNativeVariant.Int
                    | 0x17 -> ILNativeVariant.UInt
                    | 0x18 -> ILNativeVariant.Void
                    | 0x19 -> ILNativeVariant.HRESULT
                    | 0x1a -> ILNativeVariant.PTR
                    | 0x1c -> ILNativeVariant.CArray
                    | 0x1d -> ILNativeVariant.UserDefined
                    | 0x1e -> ILNativeVariant.LPSTR
                    | 0x1B -> ILNativeVariant.SafeArray
                    | 0x1f -> ILNativeVariant.LPWSTR
                    | 0x24 -> ILNativeVariant.Record
                    | 0x40 -> ILNativeVariant.FileTime
                    | 0x41 -> ILNativeVariant.Blob
                    | 0x42 -> ILNativeVariant.Stream
                    | 0x43 -> ILNativeVariant.Storage
                    | 0x44 -> ILNativeVariant.StreamedObject
                    | 0x45 -> ILNativeVariant.StoredObject
                    | 0x46 -> ILNativeVariant.BlobObject
                    | 0x47 -> ILNativeVariant.CF
                    | 0x48 -> ILNativeVariant.CLSID
                    | 0x14 -> ILNativeVariant.Int64
                    | _ -> ILNativeVariant.Empty
                let safeArrayUserDefinedSubType =
                    // the argument is a System.Type obj, but it's written to MD as a UTF8 string
                    match decoder.FindTypeName "SafeArrayUserDefinedSubType" "" with
                    | "" -> None
                    | res -> if (safeArraySubType = ILNativeVariant.IDispatch) || (safeArraySubType = ILNativeVariant.IUnknown) then Some res else None
                ILNativeType.SafeArray(safeArraySubType, safeArrayUserDefinedSubType)
            | 0x1E -> ILNativeType.FixedArray (decoder.FindInt32 "SizeConst" 0x0)
            | 0x1F -> ILNativeType.Int
            | 0x20 -> ILNativeType.UInt
            | 0x22 -> ILNativeType.ByValStr
            | 0x23 -> ILNativeType.ANSIBSTR
            | 0x24 -> ILNativeType.TBSTR
            | 0x25 -> ILNativeType.VariantBool
            | 0x26 -> ILNativeType.Method
            | 0x28 -> ILNativeType.AsAny
            | 0x2A ->
               let sizeParamIndex =
                    match decoder.FindInt16 "SizeParamIndex" -1s with
                    | -1s -> None
                    | res -> Some (int res, None)
               let arraySubType =
                    match decoder.FindInt32 "ArraySubType" -1 with
                    | -1 -> None
                    | res -> Some (decodeUnmanagedType res)
               ILNativeType.Array(arraySubType, sizeParamIndex)
            | 0x2B -> ILNativeType.LPSTRUCT
            | 0x2C ->
               error(Error(FSComp.SR.ilCustomMarshallersCannotBeUsedInFSharp(), m))
               (* ILNativeType.Custom of bytes * string * string * bytes (* GUID, nativeTypeName, custMarshallerName, cookieString *) *)
               //ILNativeType.Error
            | 0x2D -> ILNativeType.Error
            | 0x30 -> ILNativeType.LPUTF8STR
            | _ -> ILNativeType.Empty
        Some(decodeUnmanagedType unmanagedType), otherAttribs
    | Some (Attrib(_, _, _, _, _, _, m)) ->
        errorR(Error(FSComp.SR.ilMarshalAsAttributeCannotBeDecoded(), m))
        None, attribs
    | _ ->
        // No MarshalAs detected
        None, attribs

/// Generate special attributes on an IL parameter
and GenParamAttribs cenv paramTy attribs =
    let g = cenv.g
    let inFlag = HasFSharpAttribute g g.attrib_InAttribute attribs || isInByrefTy g paramTy
    let outFlag = HasFSharpAttribute g g.attrib_OutAttribute attribs || isOutByrefTy g paramTy
    let optionalFlag = HasFSharpAttributeOpt g g.attrib_OptionalAttribute attribs

    let defaultValue = TryFindFSharpAttributeOpt g g.attrib_DefaultParameterValueAttribute attribs
                       |> Option.bind OptionalArgInfo.FieldInitForDefaultParameterValueAttrib
    // Return the filtered attributes. Do not generate In, Out, Optional or DefaultParameterValue attributes
    // as custom attributes in the code - they are implicit from the IL bits for these
    let attribs =
        attribs
        |> List.filter (IsMatchingFSharpAttribute g g.attrib_InAttribute >> not)
        |> List.filter (IsMatchingFSharpAttribute g g.attrib_OutAttribute >> not)
        |> List.filter (IsMatchingFSharpAttributeOpt g g.attrib_OptionalAttribute >> not)
        |> List.filter (IsMatchingFSharpAttributeOpt g g.attrib_DefaultParameterValueAttribute >> not)

    let Marshal, attribs = GenMarshal cenv attribs
    inFlag, outFlag, optionalFlag, defaultValue, Marshal, attribs

/// Generate IL parameters
and GenParams (cenv: cenv) eenv m (mspec: ILMethodSpec) witnessInfos (argInfos: ArgReprInfo list) methArgTys (implValsOpt: Val list option) =
    let g = cenv.g
    let ilWitnessParams = GenWitnessParams cenv eenv m witnessInfos
    let ilArgTys = mspec.FormalArgTypes |> List.skip witnessInfos.Length

    let ilArgTysAndInfos =
        if argInfos.Length = ilArgTys.Length then
            List.zip ilArgTys argInfos
        else
            assert false
            ilArgTys |> List.map (fun ilArgTy -> ilArgTy, ValReprInfo.unnamedTopArg1)

    let ilArgTysAndInfoAndVals =
        match implValsOpt with
        | Some implVals when (implVals.Length = ilArgTys.Length) ->
            List.map2 (fun x y -> x, Some y) ilArgTysAndInfos implVals
        | _ ->
            List.map (fun x -> x, None) ilArgTysAndInfos

    let ilParams, _ =
        (Set.empty, List.zip methArgTys ilArgTysAndInfoAndVals)
        ||> List.mapFold (fun takenNames (methodArgTy, ((ilArgTy, topArgInfo), implValOpt)) ->
            let inFlag, outFlag, optionalFlag, defaultParamValue, Marshal, attribs = GenParamAttribs cenv methodArgTy topArgInfo.Attribs

            let idOpt =
                match topArgInfo.Name with
                | Some v -> Some v
                | None ->
                match implValOpt with
                | Some v -> Some v.Id
                | None -> None

            let nmOpt, takenNames =
                match idOpt with
                | Some id ->
                    let nm =
                        if takenNames.Contains(id.idText) then
                            // Ensure that we have an g.CompilerGlobalState
                            assert(g.CompilerGlobalState |> Option.isSome)
                            g.CompilerGlobalState.Value.NiceNameGenerator.FreshCompilerGeneratedName (id.idText, id.idRange)
                        else
                            id.idText
                    Some nm, takenNames.Add(nm)
                | None ->
                    None, takenNames


            let ilAttribs = GenAttrs cenv eenv attribs

            let ilAttribs =
                match GenReadOnlyAttributeIfNecessary g methodArgTy with
                | Some attr -> ilAttribs @ [attr]
                | None -> ilAttribs

            let param : ILParameter =
                { Name = nmOpt
                  Type = ilArgTy
                  Default = defaultParamValue
                  Marshal = Marshal
                  IsIn = inFlag
                  IsOut = outFlag
                  IsOptional = optionalFlag
                  CustomAttrsStored = storeILCustomAttrs (mkILCustomAttrs ilAttribs)
                  MetadataIndex = NoMetadataIdx }

            param, takenNames)

    ilWitnessParams @ ilParams

/// Generate IL method return information
and GenReturnInfo cenv eenv returnTy ilRetTy (retInfo: ArgReprInfo) : ILReturn =
    let marshal, attribs = GenMarshal cenv retInfo.Attribs
    let ilAttribs = GenAttrs cenv eenv attribs

    let ilAttribs =
        match returnTy with
        | Some retTy ->
            match GenReadOnlyAttributeIfNecessary cenv.g retTy with
            | Some attr -> ilAttribs @ [attr]
            | None -> ilAttribs
        | _ ->
            ilAttribs

    let ilAttrs = mkILCustomAttrs ilAttribs
    { Type=ilRetTy
      Marshal=marshal
      CustomAttrsStored= storeILCustomAttrs ilAttrs
      MetadataIndex = NoMetadataIdx }

/// Generate an IL property for a member
and GenPropertyForMethodDef compileAsInstance tref mdef (v: Val) (memberInfo: ValMemberInfo) ilArgTys ilPropTy ilAttrs compiledName =
    let name = match compiledName with | Some n -> n | _ -> v.PropertyName in (* chop "get_" *)

    ILPropertyDef(name = name,
                  attributes = PropertyAttributes.None,
                  setMethod = (if memberInfo.MemberFlags.MemberKind= SynMemberKind.PropertySet then Some(mkRefToILMethod(tref, mdef)) else None),
                  getMethod = (if memberInfo.MemberFlags.MemberKind= SynMemberKind.PropertyGet then Some(mkRefToILMethod(tref, mdef)) else None),
                  callingConv = (if compileAsInstance then ILThisConvention.Instance else ILThisConvention.Static),
                  propertyType = ilPropTy,
                  init = None,
                  args = ilArgTys,
                  customAttrs = ilAttrs)

/// Generate an ILEventDef for a [<CLIEvent>] member
and GenEventForProperty cenv eenvForMeth (mspec: ILMethodSpec) (v: Val) ilAttrsThatGoOnPrimaryItem m returnTy =
    let evname = v.PropertyName
    let delegateTy = FindDelegateTypeOfPropertyEvent cenv.g cenv.amap evname m returnTy
    let ilDelegateTy = GenType cenv.amap m eenvForMeth.tyenv delegateTy
    let ilThisTy = mspec.DeclaringType
    let addMethRef = mkILMethRef (ilThisTy.TypeRef, mspec.CallingConv, "add_" + evname, 0, [ilDelegateTy], ILType.Void)
    let removeMethRef = mkILMethRef (ilThisTy.TypeRef, mspec.CallingConv, "remove_" + evname, 0, [ilDelegateTy], ILType.Void)
    ILEventDef(eventType = Some ilDelegateTy,
               name= evname,
               attributes = EventAttributes.None,
               addMethod = addMethRef,
               removeMethod = removeMethRef,
               fireMethod= None,
               otherMethods= [],
               customAttrs = mkILCustomAttrs ilAttrsThatGoOnPrimaryItem)

and ComputeUseMethodImpl cenv (v: Val, slotsig: SlotSig) =
    let oty = slotsig.ImplementedType
    let otcref = tcrefOfAppTy cenv.g oty
    let tcref = v.MemberApparentEntity
    // REVIEW: it would be good to get rid of this special casing of Compare and GetHashCode during code generation
    isInterfaceTy cenv.g oty &&
    (let isCompare =
        Option.isSome tcref.GeneratedCompareToValues &&
         (typeEquiv cenv.g oty cenv.g.mk_IComparable_ty ||
          tyconRefEq cenv.g cenv.g.system_GenericIComparable_tcref otcref)

     not isCompare) &&

    (let isGenericEquals =
        Option.isSome tcref.GeneratedHashAndEqualsWithComparerValues && tyconRefEq cenv.g cenv.g.system_GenericIEquatable_tcref otcref

     not isGenericEquals) &&
    (let isStructural =
        (Option.isSome tcref.GeneratedCompareToWithComparerValues && typeEquiv cenv.g oty cenv.g.mk_IStructuralComparable_ty) ||
        (Option.isSome tcref.GeneratedHashAndEqualsWithComparerValues && typeEquiv cenv.g oty cenv.g.mk_IStructuralEquatable_ty)

     not isStructural)

and ComputeMethodImplNameFixupForMemberBinding cenv (v: Val, memberInfo: ValMemberInfo) =
     if isNil memberInfo.ImplementedSlotSigs then
         None
     else
         let slotsig = memberInfo.ImplementedSlotSigs |> List.last
         let useMethodImpl = ComputeUseMethodImpl cenv (v, slotsig)
         let nameOfOverridingMethod = GenNameOfOverridingMethod cenv (useMethodImpl, slotsig)
         Some nameOfOverridingMethod

and ComputeFlagFixupsForMemberBinding cenv (v: Val, memberInfo: ValMemberInfo) =
     [ if isNil memberInfo.ImplementedSlotSigs then
           yield fixupVirtualSlotFlags
       else
           for slotsig in memberInfo.ImplementedSlotSigs do
             let useMethodImpl = ComputeUseMethodImpl cenv (v, slotsig)

             if useMethodImpl then
                yield fixupMethodImplFlags
             else
                yield fixupVirtualSlotFlags
           match ComputeMethodImplNameFixupForMemberBinding cenv (v, memberInfo) with
           | Some nm -> yield renameMethodDef nm
           | None -> () ]

and ComputeMethodImplAttribs cenv (_v: Val) attrs =
    let g = cenv.g
    let implflags =
        match TryFindFSharpAttribute g g.attrib_MethodImplAttribute attrs with
        | Some (Attrib(_, _, [ AttribInt32Arg flags ], _, _, _, _)) -> flags
        | _ -> 0x0

    let hasPreserveSigAttr =
        match TryFindFSharpAttributeOpt g g.attrib_PreserveSigAttribute attrs with
        | Some _ -> true
        | _ -> false

    // strip the MethodImpl pseudo-custom attribute
    // The following method implementation flags are used here
    // 0x80 - hasPreserveSigImplFlag
    // 0x20 - synchronize
    // (See ECMA 335, Partition II, section 23.1.11 - Flags for methods [MethodImplAttributes])
    let attrs =
        attrs
        |> List.filter (IsMatchingFSharpAttribute g g.attrib_MethodImplAttribute >> not)
        |> List.filter (IsMatchingFSharpAttributeOpt g g.attrib_PreserveSigAttribute >> not)

    let hasPreserveSigImplFlag = ((implflags &&& 0x80) <> 0x0) || hasPreserveSigAttr
    let hasSynchronizedImplFlag = (implflags &&& 0x20) <> 0x0
    let hasNoInliningImplFlag = (implflags &&& 0x08) <> 0x0
    let hasAggressiveInliningImplFlag = (implflags &&& 0x0100) <> 0x0
    hasPreserveSigImplFlag, hasSynchronizedImplFlag, hasNoInliningImplFlag, hasAggressiveInliningImplFlag, attrs

and GenMethodForBinding
        cenv mgbuf eenv
        (v: Val, mspec, hasWitnessEntry, generateWitnessArgs, access, ctps, mtps, witnessInfos, curriedArgInfos, paramInfos, argTys, retInfo, topValInfo,
         ctorThisValOpt, baseValOpt, methLambdaTypars, methLambdaVars, methLambdaBody, returnTy) =
    let g = cenv.g
    let m = v.Range

    // If a method has a witness-passing version of the code, then suppress
    // the generation of any witness in the non-witness passing version of the code
    let eenv = { eenv with suppressWitnesses = hasWitnessEntry && not generateWitnessArgs }

    let selfMethodVars, nonSelfMethodVars, compileAsInstance =
        match v.MemberInfo with
        | Some _ when ValSpecIsCompiledAsInstance g v ->
            match methLambdaVars with
            | [] -> error(InternalError("Internal error: empty argument list for instance method", v.Range))
            | h :: t -> [h], t, true
        | _ -> [], methLambdaVars, false

    let nonUnitNonSelfMethodVars, body = BindUnitVars cenv.g (nonSelfMethodVars, paramInfos, methLambdaBody)

    let eenv = bindBaseOrThisVarOpt cenv eenv ctorThisValOpt
    let eenv = bindBaseOrThisVarOpt cenv eenv baseValOpt

    // The type parameters of the method's type are different to the type parameters
    // for the big lambda ("tlambda") of the implementation of the method.
    let eenvUnderMethLambdaTypars = EnvForTypars methLambdaTypars eenv
    let eenvUnderMethTypeClassTypars = EnvForTypars ctps eenv
    let eenvUnderMethTypeTypars = AddTyparsToEnv mtps eenvUnderMethTypeClassTypars

    // Add the arguments to the environment. We add an implicit 'this' argument to constructors
    let isCtor = v.IsConstructor

    let methLambdaWitnessInfos =
        if generateWitnessArgs then
            GetTraitWitnessInfosOfTypars cenv.g ctps.Length methLambdaTypars
        else
            []

    // If this assert fails then there is a mismatch in the number of trait constraints on the method type and the number
    // on the method implementation.
    assert (methLambdaWitnessInfos.Length = witnessInfos.Length)

    let eenvForMeth =
        let eenvForMeth = eenvUnderMethLambdaTypars
        let numArgsUsed = 0
        let numArgsUsed = numArgsUsed + (if isCtor then 1 else 0)
        let eenvForMeth = eenvForMeth |> AddStorageForLocalVals cenv.g (selfMethodVars |> List.mapi (fun i v -> (v, Arg (numArgsUsed+i))))
        let numArgsUsed = numArgsUsed + selfMethodVars.Length
        let eenvForMeth = eenvForMeth |> AddStorageForLocalWitnesses (methLambdaWitnessInfos |> List.mapi (fun i w -> (w, Arg (numArgsUsed+i))))
        let numArgsUsed = numArgsUsed + methLambdaWitnessInfos.Length
        let eenvForMeth = eenvForMeth |> AddStorageForLocalVals cenv.g (List.mapi (fun i v -> (v, Arg (numArgsUsed+i))) nonUnitNonSelfMethodVars)
        let eenvForMeth = if eenvForMeth.initLocals && HasFSharpAttribute g g.attrib_SkipLocalsInitAttribute v.Attribs then { eenvForMeth with initLocals = false } else eenvForMeth
        eenvForMeth

    let tailCallInfo =
        [(mkLocalValRef v, BranchCallMethod (topValInfo.AritiesOfArgs, curriedArgInfos, methLambdaTypars, selfMethodVars.Length, methLambdaWitnessInfos.Length, nonUnitNonSelfMethodVars.Length))]

    // Discard the result on a 'void' return type. For a constructor just return 'void'
    let sequel =
        if isUnitTy g returnTy then discardAndReturnVoid
        elif isCtor then ReturnVoid
        else Return

    // Now generate the code.
    let hasPreserveSigNamedArg, ilMethodBody, hasDllImport =
        match TryFindFSharpAttributeOpt g g.attrib_DllImportAttribute v.Attribs with
        | Some (Attrib(_, _, [ AttribStringArg dll ], namedArgs, _, _, m)) ->
            if not (isNil methLambdaTypars) then error(Error(FSComp.SR.ilSignatureForExternalFunctionContainsTypeParameters(), m))
            let hasPreserveSigNamedArg, mbody = GenPInvokeMethod (v.CompiledName g.CompilerGlobalState, dll, namedArgs)
            hasPreserveSigNamedArg, mbody, true

        | Some (Attrib(_, _, _, _, _, _, m)) ->
            error(Error(FSComp.SR.ilDllImportAttributeCouldNotBeDecoded(), m))

        | _ ->
            // Replace the body of ValInline.PseudoVal "must inline" methods with a 'throw'
            // For witness-passing methods, don't do this if `isLegacy` flag specified
            // on the attribute. Older compilers
            let bodyExpr =
                let attr = TryFindFSharpBoolAttributeAssumeFalse cenv.g cenv.g.attrib_NoDynamicInvocationAttribute v.Attribs
                if (not generateWitnessArgs && attr.IsSome) ||
                   (generateWitnessArgs && attr = Some false) then
                    let exnArg = mkString cenv.g m (FSComp.SR.ilDynamicInvocationNotSupported(v.CompiledName g.CompilerGlobalState))
                    let exnExpr = MakeNotSupportedExnExpr cenv eenv (exnArg, m)
                    mkThrow m returnTy exnExpr
                else
                    body

            let selfValOpt =
                match selfMethodVars with 
                | [h] -> Some h
                | _ -> None

            let ilCodeLazy = CodeGenMethodForExpr cenv mgbuf (tailCallInfo, mspec.Name, eenvForMeth, 0, selfValOpt, bodyExpr, sequel)

            // This is the main code generation for most methods
            false, MethodBody.IL(notlazy ilCodeLazy), false

    // Do not generate DllImport attributes into the code - they are implicit from the P/Invoke
    let attrs =
        v.Attribs
            |> List.filter (IsMatchingFSharpAttributeOpt g g.attrib_DllImportAttribute >> not)
            |> List.filter (IsMatchingFSharpAttribute g g.attrib_CompiledNameAttribute >> not)

    let attrsAppliedToGetterOrSetter, attrs =
        List.partition (fun (Attrib(_, _, _, _, isAppliedToGetterOrSetter, _, _)) -> isAppliedToGetterOrSetter) attrs

    let sourceNameAttribs, compiledName =
        match v.Attribs |> List.tryFind (IsMatchingFSharpAttribute g g.attrib_CompiledNameAttribute) with
        | Some (Attrib(_, _, [ AttribStringArg b ], _, _, _, _)) -> [ mkCompilationSourceNameAttr g v.LogicalName ], Some b
        | _ -> [], None

    // check if the hasPreserveSigNamedArg and hasSynchronizedImplFlag implementation flags have been specified
    let hasPreserveSigImplFlag, hasSynchronizedImplFlag, hasNoInliningFlag, hasAggressiveInliningImplFlag, attrs = ComputeMethodImplAttribs cenv v attrs

    let securityAttributes, attrs = attrs |> List.partition (fun a -> IsSecurityAttribute g cenv.amap cenv.casApplied a m)

    let permissionSets = CreatePermissionSets cenv eenv securityAttributes

    let secDecls = if List.isEmpty securityAttributes then emptyILSecurityDecls else mkILSecurityDecls permissionSets

    // Do not push the attributes to the method for events and properties
    let ilAttrsCompilerGenerated = if v.IsCompilerGenerated then [ g.CompilerGeneratedAttribute ] else []

    let ilAttrsThatGoOnPrimaryItem =
        [ yield! GenAttrs cenv eenv attrs
          yield! GenCompilationArgumentCountsAttr cenv v

          match v.MemberInfo with
          | Some memberInfo when
            memberInfo.MemberFlags.MemberKind = SynMemberKind.PropertyGet ||
            memberInfo.MemberFlags.MemberKind = SynMemberKind.PropertySet ||
            memberInfo.MemberFlags.MemberKind = SynMemberKind.PropertyGetSet ->
                match GenReadOnlyAttributeIfNecessary g returnTy with Some ilAttr -> ilAttr | _ -> ()
          | _ -> () ]

    let ilTypars = GenGenericParams cenv eenvUnderMethLambdaTypars methLambdaTypars
    let ilParams = GenParams cenv eenvUnderMethTypeTypars m mspec witnessInfos paramInfos argTys (Some nonUnitNonSelfMethodVars)
    let ilReturn = GenReturnInfo cenv eenvUnderMethTypeTypars (Some returnTy) mspec.FormalReturnType retInfo
    let methName = mspec.Name
    let tref = mspec.MethodRef.DeclaringTypeRef

    match v.MemberInfo with
    // don't generate unimplemented abstracts
    | Some memberInfo when memberInfo.MemberFlags.IsDispatchSlot && not memberInfo.IsImplemented ->
         // skipping unimplemented abstract method
         ()

    // compiling CLIEvent properties
    | Some memberInfo
         when not v.IsExtensionMember &&
              (match memberInfo.MemberFlags.MemberKind with
               | SynMemberKind.PropertySet | SynMemberKind.PropertyGet -> CompileAsEvent cenv.g v.Attribs
               | _ -> false) ->

        let useMethodImpl =
            if compileAsInstance &&
               ((memberInfo.MemberFlags.IsDispatchSlot && memberInfo.IsImplemented) ||
                memberInfo.MemberFlags.IsOverrideOrExplicitImpl) then

                let useMethodImpl = memberInfo.ImplementedSlotSigs |> List.exists (fun slotsig -> ComputeUseMethodImpl cenv (v, slotsig))

                let nameOfOverridingMethod =
                    match ComputeMethodImplNameFixupForMemberBinding cenv (v, memberInfo) with
                    | None -> mspec.Name
                    | Some nm -> nm

                // Fixup can potentially change name of reflected definition that was already recorded - patch it if necessary
                mgbuf.ReplaceNameOfReflectedDefinition(v, nameOfOverridingMethod)
                useMethodImpl
            else
                false

        // skip method generation for compiling the property as a .NET event
        // Instead emit the pseudo-property as an event.
        // on't do this if it's a private method impl.
        if not useMethodImpl then
            let edef = GenEventForProperty cenv eenvForMeth mspec v ilAttrsThatGoOnPrimaryItem m returnTy
            mgbuf.AddEventDef(tref, edef)

    | _ ->

    let mdef =
        match v.MemberInfo with
        | Some memberInfo when not v.IsExtensionMember ->

           let ilMethTypars = ilTypars |> List.skip mspec.DeclaringType.GenericArgs.Length
           if memberInfo.MemberFlags.MemberKind = SynMemberKind.Constructor then
               assert (isNil ilMethTypars)
               let mdef = mkILCtor (access, ilParams, ilMethodBody)
               let mdef = mdef.With(customAttrs= mkILCustomAttrs (ilAttrsThatGoOnPrimaryItem @ sourceNameAttribs @ ilAttrsCompilerGenerated))
               mdef

           elif memberInfo.MemberFlags.MemberKind = SynMemberKind.ClassConstructor then
               assert (isNil ilMethTypars)
               let mdef = mkILClassCtor ilMethodBody
               let mdef = mdef.With(customAttrs= mkILCustomAttrs (ilAttrsThatGoOnPrimaryItem @ sourceNameAttribs @ ilAttrsCompilerGenerated))
               mdef

           // Generate virtual/override methods + method-impl information if needed
           else
               let mdef =
                   if not compileAsInstance then
                       mkILStaticMethod (ilMethTypars, mspec.Name, access, ilParams, ilReturn, ilMethodBody)

                   elif (memberInfo.MemberFlags.IsDispatchSlot && memberInfo.IsImplemented) ||
                        memberInfo.MemberFlags.IsOverrideOrExplicitImpl then

                       let flagFixups = ComputeFlagFixupsForMemberBinding cenv (v, memberInfo)
                       let mdef = mkILGenericVirtualMethod (mspec.Name, ILMemberAccess.Public, ilMethTypars, ilParams, ilReturn, ilMethodBody)
                       let mdef = List.fold (fun mdef f -> f mdef) mdef flagFixups

                       // fixup can potentially change name of reflected definition that was already recorded - patch it if necessary
                       mgbuf.ReplaceNameOfReflectedDefinition(v, mdef.Name)
                       mdef
                   else
                       mkILGenericNonVirtualMethod (mspec.Name, access, ilMethTypars, ilParams, ilReturn, ilMethodBody)

               let isAbstract =
                   memberInfo.MemberFlags.IsDispatchSlot &&
                   let tcref = v.MemberApparentEntity
                   not tcref.Deref.IsFSharpDelegateTycon

               let mdef =
                   if mdef.IsVirtual then
                        mdef.WithFinal(memberInfo.MemberFlags.IsFinal).WithAbstract(isAbstract)
                   else mdef

               match memberInfo.MemberFlags.MemberKind with

               | SynMemberKind.PropertySet | SynMemberKind.PropertyGet ->
                   if not (isNil ilMethTypars) then
                       error(InternalError("A property may not be more generic than the enclosing type - constrain the polymorphism in the expression", v.Range))

                   // Check if we're compiling the property as a .NET event
                   assert not (CompileAsEvent cenv.g v.Attribs)

                   // Emit the property, but not if its a private method impl
                   if mdef.Access <> ILMemberAccess.Private then
                       let vtyp = ReturnTypeOfPropertyVal g v
                       let ilPropTy = GenType cenv.amap m eenvUnderMethTypeTypars.tyenv vtyp
                       let ilPropTy = GenReadOnlyModReqIfNecessary g vtyp ilPropTy
                       let ilArgTys = v |> ArgInfosOfPropertyVal g |> List.map fst |> GenTypes cenv.amap m eenvUnderMethTypeTypars.tyenv
                       let ilPropDef = GenPropertyForMethodDef compileAsInstance tref mdef v memberInfo ilArgTys ilPropTy (mkILCustomAttrs ilAttrsThatGoOnPrimaryItem) compiledName
                       mgbuf.AddOrMergePropertyDef(tref, ilPropDef, m)

                   // Add the special name flag for all properties
                   let mdef = mdef.WithSpecialName.With(customAttrs= mkILCustomAttrs ((GenAttrs cenv eenv attrsAppliedToGetterOrSetter) @ sourceNameAttribs @ ilAttrsCompilerGenerated))
                   mdef

               | _ ->
                   let mdef = mdef.With(customAttrs= mkILCustomAttrs (ilAttrsThatGoOnPrimaryItem @ sourceNameAttribs @ ilAttrsCompilerGenerated))
                   mdef

        | _ ->
            let mdef = mkILStaticMethod (ilTypars, methName, access, ilParams, ilReturn, ilMethodBody)

            // For extension properties, also emit attrsAppliedToGetterOrSetter on the getter or setter method
            let ilAttrs =
                match v.MemberInfo with
                | Some memberInfo when v.IsExtensionMember ->
                     match memberInfo.MemberFlags.MemberKind with
                     | SynMemberKind.PropertySet | SynMemberKind.PropertyGet -> ilAttrsThatGoOnPrimaryItem @ GenAttrs cenv eenv attrsAppliedToGetterOrSetter
                     | _ -> ilAttrsThatGoOnPrimaryItem
                | _ -> ilAttrsThatGoOnPrimaryItem

            let ilCustomAttrs = mkILCustomAttrs (ilAttrs @ sourceNameAttribs @ ilAttrsCompilerGenerated)
            let mdef = mdef.With(customAttrs= ilCustomAttrs)
            mdef

    // Does the function have an explicit [<EntryPoint>] attribute?
    let isExplicitEntryPoint = HasFSharpAttribute g g.attrib_EntryPointAttribute attrs

    let mdef =
        mdef
          .WithSecurity(not (List.isEmpty securityAttributes))
          .WithPInvoke(hasDllImport)
          .WithPreserveSig(hasPreserveSigImplFlag || hasPreserveSigNamedArg)
          .WithSynchronized(hasSynchronizedImplFlag)
          .WithNoInlining(hasNoInliningFlag)
          .WithAggressiveInlining(hasAggressiveInliningImplFlag)
          .With(isEntryPoint=isExplicitEntryPoint, securityDecls=secDecls)

    let mdef =
        if // operator names
           mdef.Name.StartsWithOrdinal("op_") ||
           // active pattern names
           mdef.Name.StartsWithOrdinal("|") ||
           // event add/remove method
           v.val_flags.IsGeneratedEventVal then
            mdef.WithSpecialName
        else
            mdef
    CountMethodDef()
    mgbuf.AddMethodDef(tref, mdef)

and GenPInvokeMethod (nm, dll, namedArgs) =
    let decoder = AttributeDecoder namedArgs

    let hasPreserveSigNamedArg = decoder.FindBool "PreserveSig" true
    hasPreserveSigNamedArg,
    let pinvoke =
      { Where=mkSimpleModRef dll
        Name=decoder.FindString "EntryPoint" nm
        CallingConv=
            match decoder.FindInt32 "CallingConvention" 0 with
            | 1 -> PInvokeCallingConvention.WinApi
            | 2 -> PInvokeCallingConvention.Cdecl
            | 3 -> PInvokeCallingConvention.Stdcall
            | 4 -> PInvokeCallingConvention.Thiscall
            | 5 -> PInvokeCallingConvention.Fastcall
            | _ -> PInvokeCallingConvention.WinApi
        CharEncoding=
            match decoder.FindInt32 "CharSet" 0 with
            | 1 -> PInvokeCharEncoding.None
            | 2 -> PInvokeCharEncoding.Ansi
            | 3 -> PInvokeCharEncoding.Unicode
            | 4 -> PInvokeCharEncoding.Auto
            | _ -> PInvokeCharEncoding.None
        NoMangle= decoder.FindBool "ExactSpelling" false
        LastError= decoder.FindBool "SetLastError" false
        ThrowOnUnmappableChar= if (decoder.FindBool "ThrowOnUnmappableChar" false) then PInvokeThrowOnUnmappableChar.Enabled else PInvokeThrowOnUnmappableChar.UseAssembly
        CharBestFit=if (decoder.FindBool "BestFitMapping" false) then PInvokeCharBestFit.Enabled else PInvokeCharBestFit.UseAssembly } : PInvokeMethod
    MethodBody.PInvoke(lazy pinvoke)
  
and GenBindings cenv cgbuf eenv binds stateVarFlagsOpt =
    match stateVarFlagsOpt with 
    | None -> 
        binds |> List.iter (fun bind -> GenBinding cenv cgbuf eenv bind false)
    | Some stateVarFlags -> 
        (binds, stateVarFlags) ||> List.iter2 (fun bind isStateVar -> GenBinding cenv cgbuf eenv bind isStateVar)

//-------------------------------------------------------------------------
// Generate locals and other storage of values
//-------------------------------------------------------------------------

and GenSetVal cenv cgbuf eenv (vref, e, m) sequel =
    let storage = StorageForValRef cenv.g m vref eenv
    GetStoreValCtxt cenv cgbuf eenv vref.Deref
    GenExpr cenv cgbuf eenv e Continue
    GenSetStorage vref.Range cgbuf storage
    GenUnitThenSequel cenv eenv m eenv.cloc cgbuf sequel

and GenGetValRefAndSequel cenv cgbuf eenv m (v: ValRef) storeSequel =
    let ty = v.Type
    GenGetStorageAndSequel cenv cgbuf eenv m (ty, GenType cenv.amap m eenv.tyenv ty) (StorageForValRef cenv.g m v eenv) storeSequel

and GenGetVal cenv cgbuf eenv (v: ValRef, m) sequel =
    GenGetValRefAndSequel cenv cgbuf eenv m v None
    GenSequel cenv eenv.cloc cgbuf sequel

and GenBindingRhs cenv cgbuf eenv (vspec: Val) expr =
    let g = cenv.g
    match expr with
    | Expr.TyLambda _ | Expr.Lambda _ ->

        match IsLocalErasedTyLambda g eenv vspec expr with
        | Some body ->
            GenExpr cenv cgbuf eenv body Continue
        | None ->
            let isLocalTypeFunc = IsNamedLocalTypeFuncVal g vspec expr
            let thisVars = if isLocalTypeFunc then [] else [ mkLocalValRef vspec ]
            GenLambda cenv cgbuf eenv isLocalTypeFunc thisVars expr Continue
    | _ ->
        GenExpr cenv cgbuf eenv expr Continue

and CommitStartScope cgbuf startMarkOpt =
    match startMarkOpt with
    | None -> ()
    | Some startMark -> cgbuf.SetMarkToHere startMark

and EmitInitLocal cgbuf ty idx = CG.EmitInstrs cgbuf (pop 0) Push0 [I_ldloca (uint16 idx); (I_initobj ty) ]

and EmitSetLocal cgbuf idx = CG.EmitInstr cgbuf (pop 1) Push0 (mkStloc (uint16 idx))

and EmitGetLocal cgbuf ty idx = CG.EmitInstr cgbuf (pop 0) (Push [ty]) (mkLdloc (uint16 idx))

and EmitSetStaticField cgbuf fspec = CG.EmitInstr cgbuf (pop 1) Push0 (mkNormalStsfld fspec)

and EmitGetStaticFieldAddr cgbuf ty fspec = CG.EmitInstr cgbuf (pop 0) (Push [ty]) (I_ldsflda fspec)

and EmitGetStaticField cgbuf ty fspec = CG.EmitInstr cgbuf (pop 0) (Push [ty]) (mkNormalLdsfld fspec)

and GenSetStorage m cgbuf storage =
    match storage with
    | Local (idx, _, _) ->
        EmitSetLocal cgbuf idx

    | StaticPropertyWithField (_, _, hasLiteralAttr, ilContainerTy, _, _, _, ilSetterMethRef, _) ->
        if hasLiteralAttr then errorR(Error(FSComp.SR.ilLiteralFieldsCannotBeSet(), m))
        CG.EmitInstr cgbuf (pop 1) Push0 (I_call(Normalcall, mkILMethSpecForMethRefInTy(ilSetterMethRef, ilContainerTy, []), None))

    | StaticProperty (ilGetterMethSpec, _) ->
        error(Error(FSComp.SR.ilStaticMethodIsNotLambda(ilGetterMethSpec.Name), m))

    | Method (_, _, mspec, _, m, _, _, _, _, _, _, _) ->
        error(Error(FSComp.SR.ilStaticMethodIsNotLambda(mspec.Name), m))

    | Null ->
        CG.EmitInstr cgbuf (pop 1) Push0 AI_pop

    | Arg _ ->
        error(Error(FSComp.SR.ilMutableVariablesCannotEscapeMethod(), m))

    | Env (_, ilField, _) ->
        // Note: ldarg0 has already been emitted in GenSetVal
        CG.EmitInstr cgbuf (pop 2) Push0 (mkNormalStfld ilField)

and CommitGetStorageSequel cenv cgbuf eenv m ty localCloInfo storeSequel =
    match localCloInfo, storeSequel with
    | Some (_, {contents =NamedLocalIlxClosureInfoGenerator _cloinfo}), _ ->
        error(InternalError("Unexpected generator", m))

    | Some (_, {contents =NamedLocalIlxClosureInfoGenerated cloinfo}), Some (tyargs, args, m, sequel) when not (isNil tyargs) ->
        let actualRetTy = GenNamedLocalTyFuncCall cenv cgbuf eenv ty cloinfo tyargs m
        CommitGetStorageSequel cenv cgbuf eenv m actualRetTy None (Some ([], args, m, sequel))

    | _, None -> ()

    | _, Some ([], [], _, sequel) ->
        GenSequel cenv eenv.cloc cgbuf sequel

    | _, Some (tyargs, args, m, sequel) ->
        GenCurriedArgsAndIndirectCall cenv cgbuf eenv (ty, tyargs, args, m) sequel

and GenGetStorageAndSequel (cenv: cenv) cgbuf eenv m (ty, ilTy) storage storeSequel =
    let g = cenv.g
    match storage with
    | Local (idx, _, localCloInfo) ->
        EmitGetLocal cgbuf ilTy idx
        CommitGetStorageSequel cenv cgbuf eenv m ty localCloInfo storeSequel

    | StaticPropertyWithField (fspec, _, hasLiteralAttr, ilContainerTy, _, _, ilGetterMethRef, _, _) ->
        // References to literals go directly to the field - no property is used
        if hasLiteralAttr then
            EmitGetStaticField cgbuf ilTy fspec
        else
            CG.EmitInstr cgbuf (pop 0) (Push [ilTy]) (I_call(Normalcall, mkILMethSpecForMethRefInTy (ilGetterMethRef, ilContainerTy, []), None))
        CommitGetStorageSequel cenv cgbuf eenv m ty None storeSequel

    | StaticProperty (ilGetterMethSpec, _) ->
        CG.EmitInstr cgbuf (pop 0) (Push [ilTy]) (I_call (Normalcall, ilGetterMethSpec, None))
        CommitGetStorageSequel cenv cgbuf eenv m ty None storeSequel

    | Method (topValInfo, vref, _, _, _, _, _, _, _, _, _, _) ->
        // Get a toplevel value as a first-class value.
        // We generate a lambda expression and that simply calls
        // the toplevel method. However we optimize the case where we are
        // immediately applying the value anyway (to insufficient arguments).

        // First build a lambda expression for the saturated use of the toplevel value...
        // REVIEW: we should NOT be doing this in the backend...
        let expr, exprty = AdjustValForExpectedArity g m vref NormalValUse topValInfo

        // Then reduce out any arguments (i.e. apply the sequel immediately if we can...)
        match storeSequel with
        | None ->
            GenLambda cenv cgbuf eenv false [] expr Continue
        | Some (tyargs', args, m, sequel) ->
            let specializedExpr =
                if isNil args && isNil tyargs' then failwith ("non-lambda at use of method " + vref.LogicalName)
                MakeApplicationAndBetaReduce cenv.g (expr, exprty, [tyargs'], args, m)
            GenExpr cenv cgbuf eenv specializedExpr sequel

    | Null ->
        CG.EmitInstr cgbuf (pop 0) (Push [ilTy]) AI_ldnull
        CommitGetStorageSequel cenv cgbuf eenv m ty None storeSequel

    | Arg i ->
        CG.EmitInstr cgbuf (pop 0) (Push [ilTy]) (mkLdarg (uint16 i))
        CommitGetStorageSequel cenv cgbuf eenv m ty None storeSequel

    | Env (_, ilField, localCloInfo) ->
        CG.EmitInstrs cgbuf (pop 0) (Push [ilTy]) [ mkLdarg0; mkNormalLdfld ilField ]
        CommitGetStorageSequel cenv cgbuf eenv m ty localCloInfo storeSequel

and GenGetLocalVals cenv cgbuf eenvouter m fvs =
    List.iter (fun v -> GenGetLocalVal cenv cgbuf eenvouter m v None) fvs

and GenGetLocalVal cenv cgbuf eenv m (vspec: Val) storeSequel =
    GenGetStorageAndSequel cenv cgbuf eenv m (vspec.Type, GenTypeOfVal cenv eenv vspec) (StorageForVal cenv.g m vspec eenv) storeSequel

and GenGetLocalVRef cenv cgbuf eenv m (vref: ValRef) storeSequel =
    GenGetStorageAndSequel cenv cgbuf eenv m (vref.Type, GenTypeOfVal cenv eenv vref.Deref) (StorageForValRef cenv.g m vref eenv) storeSequel

and GenStoreVal cenv cgbuf eenv m (vspec: Val) =
    GenSetStorage vspec.Range cgbuf (StorageForVal cenv.g m vspec eenv)

/// Allocate IL locals
and AllocLocal cenv cgbuf eenv compgen (v, ty, isFixed) (scopeMarks: Mark * Mark) : int * _ * _ =
     // The debug range for the local
     let ranges = if compgen then [] else [(v, scopeMarks)]
     // Get an index for the local
     let j, realloc =
        if cenv.opts.localOptimizationsEnabled then
            cgbuf.ReallocLocal((fun i (_, ty', isFixed') -> not isFixed' && not isFixed && not (IntMap.mem i eenv.liveLocals) && (ty = ty')), ranges, ty, isFixed)
        else
            cgbuf.AllocLocal(ranges, ty, isFixed), false
     j, realloc, { eenv with liveLocals = IntMap.add j () eenv.liveLocals }

/// Decide storage for local value and if necessary allocate an ILLocal for it
and AllocLocalVal cenv cgbuf v eenv repr scopeMarks =
    let g = cenv.g
    let repr, eenv =
        let ty = v.Type
        if isUnitTy g ty && not v.IsMutable then Null, eenv
        else
            match repr with
            | Some repr when IsNamedLocalTypeFuncVal g v repr ->
                let ftyvs = (freeInExpr CollectTypars repr).FreeTyvars
                // known, named, non-escaping type functions
                let cloinfoGenerate eenv =
                    let eenvinner =
                        {eenv with
                             letBoundVars=(mkLocalValRef v) :: eenv.letBoundVars}
                    let cloinfo, _, _ = GetIlxClosureInfo cenv v.Range ILBoxity.AsObject true true [] eenvinner repr
                    cloinfo

                let idx, realloc, eenv = AllocLocal cenv cgbuf eenv v.IsCompilerGenerated (v.CompiledName g.CompilerGlobalState, g.ilg.typ_Object, false) scopeMarks
                Local (idx, realloc, Some(ftyvs, ref (NamedLocalIlxClosureInfoGenerator cloinfoGenerate))), eenv
            | _ ->
                // normal local
                let idx, realloc, eenv = AllocLocal cenv cgbuf eenv v.IsCompilerGenerated (v.CompiledName g.CompilerGlobalState, GenTypeOfVal cenv eenv v, v.IsFixed) scopeMarks
                Local (idx, realloc, None), eenv
    let eenv = AddStorageForVal g (v, notlazy repr) eenv
    repr, eenv

and AllocStorageForBind cenv cgbuf scopeMarks eenv bind =
    AllocStorageForBinds cenv cgbuf scopeMarks eenv [bind]

and AllocStorageForBinds cenv cgbuf scopeMarks eenv binds =
    // phase 1 - decide representations - most are very simple.
    let reps, eenv = List.mapFold (AllocValForBind cenv cgbuf scopeMarks) eenv binds

    // Phase 2 - run the cloinfo generators for NamedLocalClosure values against the environment recording the
    // representation choices.
    reps |> List.iter (fun reprOpt ->
       match reprOpt with
       | Some repr ->
           match repr with
           | Local(_, _, Some (_, g))
           | Env(_, _, Some (_, g)) ->
               match g.Value with
               | NamedLocalIlxClosureInfoGenerator f ->
                   g.Value <- NamedLocalIlxClosureInfoGenerated (f eenv)
               | NamedLocalIlxClosureInfoGenerated _ ->
                   ()
           | _ -> ()
       | _ -> ())

    eenv

and AllocValForBind cenv cgbuf (scopeMarks: Mark * Mark) eenv (TBind(v, repr, _)) =
    match v.ValReprInfo with
    | None ->
        let repr, eenv = AllocLocalVal cenv cgbuf v eenv (Some repr) scopeMarks
        Some repr, eenv
    | Some _ ->
        None, AllocTopValWithinExpr cenv cgbuf (snd scopeMarks) eenv.cloc v eenv

and AllocTopValWithinExpr cenv cgbuf endMark cloc v eenv =
    let g = cenv.g

    // decide whether to use a shadow local or not
    let useShadowLocal =
        cenv.opts.generateDebugSymbols &&
        not cenv.opts.localOptimizationsEnabled &&
        not v.IsCompilerGenerated &&
        not v.IsMutable &&
        // Don't use shadow locals for things like functions which are not compiled as static values/properties
        IsCompiledAsStaticProperty g v

    let optShadowLocal, eenv =
        if useShadowLocal then
            let startMark = CG.GenerateDelayMark cgbuf ("start_" + v.LogicalName)
            let storage, eenv = AllocLocalVal cenv cgbuf v eenv None (startMark, endMark)
            ShadowLocal (startMark, storage), eenv
        else
            NoShadowLocal, eenv

    ComputeAndAddStorageForLocalTopVal (cenv.amap, g, cenv.intraAssemblyInfo, cenv.opts.isInteractive, optShadowLocal) cloc v eenv

//--------------------------------------------------------------------------
// Generate stack save/restore and assertions - pulled into letrec by alloc*
//--------------------------------------------------------------------------

/// Save the stack
/// - [gross] because IL flushes the stack at the exn. handler
/// - and because IL requires empty stack following a forward br (jump).
and EmitSaveStack cenv cgbuf eenv m scopeMarks =
    let savedStack = (cgbuf.GetCurrentStack())
    let savedStackLocals, eenvinner =
        (eenv, savedStack) ||> List.mapFold (fun eenv ty ->
            let idx, _realloc, eenv =
                // Ensure that we have an g.CompilerGlobalState
                assert(cenv.g.CompilerGlobalState |> Option.isSome)
                AllocLocal cenv cgbuf eenv true (cenv.g.CompilerGlobalState.Value.IlxGenNiceNameGenerator.FreshCompilerGeneratedName ("spill", m), ty, false) scopeMarks
            idx, eenv)
    List.iter (EmitSetLocal cgbuf) savedStackLocals
    cgbuf.AssertEmptyStack()
    (savedStack, savedStackLocals), eenvinner (* need to return, it marks locals "live" *)

/// Restore the stack and load the result
and EmitRestoreStack cgbuf (savedStack, savedStackLocals) =
    cgbuf.AssertEmptyStack()
    List.iter2 (EmitGetLocal cgbuf) (List.rev savedStack) (List.rev savedStackLocals)

//-------------------------------------------------------------------------
//GenAttr: custom attribute generation
//-------------------------------------------------------------------------

and GenAttribArg amap g eenv x (ilArgTy: ILType) =
    let exprL expr = exprL g expr

    match stripDebugPoints x, ilArgTy with
    // Detect 'null' used for an array argument
    | Expr.Const (Const.Zero, _, _), ILType.Array _ ->
        ILAttribElem.Null

    // Detect standard constants
    | Expr.Const (c, m, _), _ ->
        let tynm = ilArgTy.TypeSpec.Name
        let isobj = (tynm = "System.Object")

        match c with
        | Const.Bool b -> ILAttribElem.Bool b
        | Const.Int32 i when isobj || tynm = "System.Int32" -> ILAttribElem.Int32 i
        | Const.Int32 i when tynm = "System.SByte" -> ILAttribElem.SByte (sbyte i)
        | Const.Int32 i when tynm = "System.Int16" -> ILAttribElem.Int16 (int16 i)
        | Const.Int32 i when tynm = "System.Byte" -> ILAttribElem.Byte (byte i)
        | Const.Int32 i when tynm = "System.UInt16" ->ILAttribElem.UInt16 (uint16 i)
        | Const.Int32 i when tynm = "System.UInt32" ->ILAttribElem.UInt32 (uint32 i)
        | Const.Int32 i when tynm = "System.UInt64" ->ILAttribElem.UInt64 (uint64 (int64 i))
        | Const.SByte i -> ILAttribElem.SByte i
        | Const.Int16 i -> ILAttribElem.Int16 i
        | Const.Int32 i -> ILAttribElem.Int32 i
        | Const.Int64 i -> ILAttribElem.Int64 i
        | Const.Byte i -> ILAttribElem.Byte i
        | Const.UInt16 i -> ILAttribElem.UInt16 i
        | Const.UInt32 i -> ILAttribElem.UInt32 i
        | Const.UInt64 i -> ILAttribElem.UInt64 i
        | Const.Double i -> ILAttribElem.Double i
        | Const.Single i -> ILAttribElem.Single i
        | Const.Char i -> ILAttribElem.Char i
        | Const.Zero when isobj -> ILAttribElem.Null
        | Const.Zero when tynm = "System.String" -> ILAttribElem.String None
        | Const.Zero when tynm = "System.Type" -> ILAttribElem.Type None
        | Const.String i when isobj || tynm = "System.String" -> ILAttribElem.String (Some i)
        | _ -> error (InternalError ( "The type '" + tynm + "' may not be used as a custom attribute value", m))

    // Detect '[| ... |]' nodes
    | Expr.Op (TOp.Array, [elemTy], args, m), _ ->
        let ilElemTy = GenType amap m eenv.tyenv elemTy
        ILAttribElem.Array (ilElemTy, List.map (fun arg -> GenAttribArg amap g eenv arg ilElemTy) args)

    // Detect 'typeof<ty>' calls
    | TypeOfExpr g ty, _ ->
        ILAttribElem.Type (Some (GenType amap x.Range eenv.tyenv ty))

    // Detect 'typedefof<ty>' calls
    | TypeDefOfExpr g ty, _ ->
        ILAttribElem.TypeRef (Some (GenType amap x.Range eenv.tyenv ty).TypeRef)

    // Ignore upcasts
    | Expr.Op (TOp.Coerce, _, [arg2], _), _ ->
        GenAttribArg amap g eenv arg2 ilArgTy

    // Detect explicit enum values
    | EnumExpr g arg1, _ ->
        GenAttribArg amap g eenv arg1 ilArgTy


    // Detect bitwise or of attribute flags: one case of constant folding (a more general treatment is needed)

    | AttribBitwiseOrExpr g (arg1, arg2), _ ->
        let v1 = GenAttribArg amap g eenv arg1 ilArgTy
        let v2 = GenAttribArg amap g eenv arg2 ilArgTy
        match v1, v2 with
        | ILAttribElem.SByte i1, ILAttribElem.SByte i2 -> ILAttribElem.SByte (i1 ||| i2)
        | ILAttribElem.Int16 i1, ILAttribElem.Int16 i2-> ILAttribElem.Int16 (i1 ||| i2)
        | ILAttribElem.Int32 i1, ILAttribElem.Int32 i2-> ILAttribElem.Int32 (i1 ||| i2)
        | ILAttribElem.Int64 i1, ILAttribElem.Int64 i2-> ILAttribElem.Int64 (i1 ||| i2)
        | ILAttribElem.Byte i1, ILAttribElem.Byte i2-> ILAttribElem.Byte (i1 ||| i2)
        | ILAttribElem.UInt16 i1, ILAttribElem.UInt16 i2-> ILAttribElem.UInt16 (i1 ||| i2)
        | ILAttribElem.UInt32 i1, ILAttribElem.UInt32 i2-> ILAttribElem.UInt32 (i1 ||| i2)
        | ILAttribElem.UInt64 i1, ILAttribElem.UInt64 i2-> ILAttribElem.UInt64 (i1 ||| i2)
        | _ -> error (InternalError ("invalid custom attribute value (not a valid constant): " + showL (exprL x), x.Range))

    // Other expressions are not valid custom attribute values
    | _ ->
        error (InternalError ("invalid custom attribute value (not a constant): " + showL (exprL x), x.Range))


and GenAttr amap g eenv (Attrib(_, k, args, props, _, _, _)) =
    let props =
        props |> List.map (fun (AttribNamedArg(s, ty, fld, AttribExpr(_, expr))) ->
            let m = expr.Range
            let ilTy = GenType amap m eenv.tyenv ty
            let cval = GenAttribArg amap g eenv expr ilTy
            (s, ilTy, fld, cval))
    let mspec =
        match k with
        | ILAttrib mref -> mkILMethSpec(mref, AsObject, [], [])
        | FSAttrib vref ->
             assert vref.IsMember
             let mspec, _, _, _, _, _, _, _, _, _ = GetMethodSpecForMemberVal amap g (Option.get vref.MemberInfo) vref
             mspec
    let ilArgs = List.map2 (fun (AttribExpr(_, vexpr)) ty -> GenAttribArg amap g eenv vexpr ty) args mspec.FormalArgTypes
    mkILCustomAttribMethRef (mspec, ilArgs, props)

and GenAttrs cenv eenv attrs =
    List.map (GenAttr cenv.amap cenv.g eenv) attrs

and GenCompilationArgumentCountsAttr cenv (v: Val) =
    let g = cenv.g
    [ match v.ValReprInfo with
      | Some tvi when v.IsMemberOrModuleBinding ->
          let arities = if ValSpecIsCompiledAsInstance g v then List.tail tvi.AritiesOfArgs else tvi.AritiesOfArgs
          if arities.Length > 1 then
              yield mkCompilationArgumentCountsAttr g arities
      | _ ->
          () ]

// Create a permission set for a list of security attributes
and CreatePermissionSets cenv eenv (securityAttributes: Attrib list) =
    let g = cenv.g
    [for Attrib(tcref, _, actions, _, _, _, _) as attr in securityAttributes do
        let action = match actions with | [AttribInt32Arg act] -> act | _ -> failwith "internal error: unrecognized security action"
        let secaction = (List.assoc action (Lazy.force ILSecurityActionRevMap))
        let tref = tcref.CompiledRepresentationForNamedType
        let ilattr = GenAttr cenv.amap g eenv attr
        let _, ilNamedArgs =
            match TryDecodeILAttribute tref (mkILCustomAttrs [ilattr]) with
            | Some(ae, na) -> ae, na
            | _ -> [], []
        let setArgs = ilNamedArgs |> List.map (fun (n, ilt, _, ilae) -> (n, ilt, ilae))
        yield mkPermissionSet (secaction, [(tref, setArgs)])]

//--------------------------------------------------------------------------
// Generate the set of modules for an assembly, and the declarations in each module
//--------------------------------------------------------------------------

/// Generate a static class at the given cloc
and GenTypeDefForCompLoc (cenv, eenv, mgbuf: AssemblyBuilder, cloc, hidden, attribs, initTrigger, eliminateIfEmpty, addAtEnd) =
    let g = cenv.g
    let tref = TypeRefForCompLoc cloc
    let tdef =
      mkILSimpleClass g.ilg
        (tref.Name,
         ComputeTypeAccess tref hidden,
         emptyILMethods,
         emptyILFields,
         emptyILTypeDefs,
         emptyILProperties,
         emptyILEvents,
         mkILCustomAttrs
           (GenAttrs cenv eenv attribs @
            (if List.contains tref.Name [TypeNameForImplicitMainMethod cloc; TypeNameForInitClass cloc; TypeNameForPrivateImplementationDetails cloc]
             then [ ]
             else [mkCompilationMappingAttr g (int SourceConstructFlags.Module)])),
         initTrigger)
    let tdef = tdef.WithSealed(true).WithAbstract(true)
    mgbuf.AddTypeDef(tref, tdef, eliminateIfEmpty, addAtEnd, None)


and GenModuleExpr cenv cgbuf qname lazyInitInfo eenv x =
    let (ModuleOrNamespaceExprWithSig(mty, def, _)) = x
    // REVIEW: the scopeMarks are used for any shadow locals we create for the module bindings
    // We use one scope for all the bindings in the module, which makes them all appear with their "default" values
    // rather than incrementally as we step through the initializations in the module. This is a little unfortunate
    // but stems from the way we add module values all at once before we generate the module itself.
    LocalScope "module" cgbuf (fun (_, endMark) ->
        let sigToImplRemapInfo = ComputeRemappingFromImplementationToSignature cenv.g def mty
        let eenv = AddSignatureRemapInfo "defs" sigToImplRemapInfo eenv

        // Allocate all the values, including any shadow locals for static fields
        let eenv = AddBindingsForModuleDef (AllocTopValWithinExpr cenv cgbuf endMark) eenv.cloc eenv def
        let _eenvEnd = GenModuleDef cenv cgbuf qname lazyInitInfo eenv def
        ())

and GenModuleDefs cenv cgbuf qname lazyInitInfo eenv mdefs =
    let _eenvEnd = (eenv, mdefs) ||> List.fold (GenModuleDef cenv cgbuf qname lazyInitInfo)
    ()

and GenModuleDef cenv (cgbuf: CodeGenBuffer) qname lazyInitInfo eenv x =
    match x with
    | TMDefRec(_isRec, opens, tycons, mbinds, m) ->
        let eenvinner = AddDebugImportsToEnv cenv eenv opens
        for tc in tycons do
            if tc.IsExceptionDecl then
                GenExnDef cenv cgbuf.mgbuf eenvinner m tc
            else
                GenTypeDef cenv cgbuf.mgbuf lazyInitInfo eenvinner m tc

        // Generate chunks of non-nested bindings together to allow recursive fixups.
        let mutable bindsRemaining = mbinds 
        while not bindsRemaining.IsEmpty do
            match bindsRemaining with 
            | ModuleOrNamespaceBinding.Binding _ :: _ -> 
                let recBinds =
                    bindsRemaining
                    |> List.takeWhile (function ModuleOrNamespaceBinding.Binding _ -> true | _ -> false)
                    |> List.map (function ModuleOrNamespaceBinding.Binding recBind -> recBind | _ -> failwith "unexpected")
                let otherBinds =
                    bindsRemaining
                    |> List.skipWhile (function ModuleOrNamespaceBinding.Binding _ -> true | _ -> false) 
                GenLetRecBindings cenv cgbuf eenv (recBinds, m)
                bindsRemaining <- otherBinds
            | (ModuleOrNamespaceBinding.Module _ as mbind) :: rest ->
                GenModuleBinding cenv cgbuf qname lazyInitInfo eenvinner m mbind
                bindsRemaining <- rest
            | [] -> failwith "unreachable"

        eenvinner

    | TMDefLet(bind, _) ->
        GenBindings cenv cgbuf eenv [bind] None
        eenv

    | TMDefOpens openDecls ->
        let eenvinner = AddDebugImportsToEnv cenv eenv openDecls
        eenvinner

    | TMDefDo(e, _) ->
        GenExpr cenv cgbuf eenv e discard
        eenv

    | TMAbstract mexpr ->
        GenModuleExpr cenv cgbuf qname lazyInitInfo eenv mexpr
        eenv

    | TMDefs mdefs ->
        GenModuleDefs cenv cgbuf qname lazyInitInfo eenv mdefs
        eenv

// Generate a module binding
and GenModuleBinding cenv (cgbuf: CodeGenBuffer) (qname: QualifiedNameOfFile) lazyInitInfo eenv m x =
  match x with
  | ModuleOrNamespaceBinding.Binding bind ->
    GenLetRecBindings cenv cgbuf eenv ([bind], m)

  | ModuleOrNamespaceBinding.Module (mspec, mdef) ->
    let hidden = IsHiddenTycon eenv.sigToImplRemapInfo mspec

    let eenvinner =
        if mspec.IsNamespace then eenv else
        { eenv with cloc = CompLocForFixedModule cenv.opts.fragName qname.Text mspec; initLocals = eenv.initLocals && not (HasFSharpAttribute cenv.g cenv.g.attrib_SkipLocalsInitAttribute mspec.Attribs) }

    // Create the class to hold the contents of this module. No class needed if
    // we're compiling it as a namespace.
    //
    // Most module static fields go into the "InitClass" static class.
    // However mutable static fields go into the class for the module itself.
    // So this static class ends up with a .cctor if it has mutable fields.
    //
    if not mspec.IsNamespace then
        // The use of ILTypeInit.OnAny prevents the execution of the cctor before the
        // "main" method in the case where the "main" method is implicit.
        let staticClassTrigger = (* if eenv.isFinalFile then *) ILTypeInit.OnAny (* else ILTypeInit.BeforeField *)

        GenTypeDefForCompLoc (cenv, eenvinner, cgbuf.mgbuf, eenvinner.cloc, hidden, mspec.Attribs, staticClassTrigger, false, (* atEnd= *) true)

    // Generate the declarations in the module and its initialization code
    let _envAtEnd = GenModuleDef cenv cgbuf qname lazyInitInfo eenvinner mdef

    // If the module has a .cctor for some mutable fields, we need to ensure that when
    // those fields are "touched" the InitClass .cctor is forced. The InitClass .cctor will
    // then fill in the value of the mutable fields.
    if not mspec.IsNamespace && (cgbuf.mgbuf.GetCurrentFields(TypeRefForCompLoc eenvinner.cloc) |> Seq.isEmpty |> not) then
        GenForceWholeFileInitializationAsPartOfCCtor cenv cgbuf.mgbuf lazyInitInfo (TypeRefForCompLoc eenvinner.cloc) eenv.imports mspec.Range


/// Generate the namespace fragments in a single file
and GenImplFile cenv (mgbuf: AssemblyBuilder) mainInfoOpt eenv (implFile: TypedImplFileAfterOptimization) =
    let (TImplFile (qname, _, mexpr, hasExplicitEntryPoint, isScript, anonRecdTypes, _)) = implFile.ImplFile
    let optimizeDuringCodeGen = implFile.OptimizeDuringCodeGen
    let g = cenv.g
    let m = qname.Range

    // Generate all the anonymous record types mentioned anywhere in this module
    for anonInfo in anonRecdTypes.Values do
        mgbuf.GenerateAnonType((fun ilThisTy -> GenToStringMethod cenv eenv ilThisTy m), anonInfo)

    let eenv = {eenv with cloc = { eenv.cloc with TopImplQualifiedName = qname.Text } }

    cenv.optimizeDuringCodeGen <- optimizeDuringCodeGen

    // This is used to point the inner classes back to the startup module for initialization purposes
    let isFinalFile = Option.isSome mainInfoOpt

    let initClassCompLoc = CompLocForInitClass eenv.cloc
    let initClassTy = mkILTyForCompLoc initClassCompLoc

    let initClassTrigger = (* if isFinalFile then *) ILTypeInit.OnAny (* else ILTypeInit.BeforeField *)

    let eenv = {eenv with cloc = initClassCompLoc
                          isFinalFile = isFinalFile
                          someTypeInThisAssembly = initClassTy }

    // Create the class to hold the initialization code and static fields for this file.
    //     internal static class $<StartupCode...> {}
    // Put it at the end since that gives an approximation of dependency order (to aid FSI.EXE's code generator - see FSharp 1.0 5548)
    GenTypeDefForCompLoc (cenv, eenv, mgbuf, initClassCompLoc, useHiddenInitCode, [], initClassTrigger, false, (*atEnd=*)true)

    // lazyInitInfo is an accumulator of functions which add the forced initialization of the storage module to
    //    - mutable fields in public modules
    //    - static "let" bindings in types
    // These functions only get executed/committed if we actually end up producing some code for the .cctor for the storage module.
    // The existence of .cctors adds costs to execution, so this is a half-sensible attempt to avoid adding them when possible.
    let lazyInitInfo = ResizeArray<ILFieldSpec -> ILInstr list -> ILInstr list -> unit>()

    // codegen .cctor/main for outer module
    let clocCcu = CompLocForCcu cenv.viewCcu

    // This method name is only used internally in ilxgen.fs to aid debugging
    let methodName =
        match mainInfoOpt with
        //   Library file
        | None -> ".cctor"
        //   Final file, explicit entry point
        | Some _ when hasExplicitEntryPoint -> ".cctor"
        //   Final file, implicit entry point
        | Some _ -> mainMethName

    // topInstrs is ILInstr[] and contains the abstract IL for this file's top-level actions. topCode is the ILMethodBody for that same code.
    let topInstrs, topCode =
        CodeGenMethod cenv mgbuf
            ([], methodName, eenv, 0, None,
             (fun cgbuf eenv ->
                  GenModuleExpr cenv cgbuf qname lazyInitInfo eenv mexpr
                  CG.EmitInstr cgbuf (pop 0) Push0 I_ret), m)

    // The code generation for the initialization is now complete and the IL code is in topCode.
    // Make a .cctor and/or main method to contain the code. This initializes all modules.
    //   Library file (mainInfoOpt = None) : optional .cctor if topCode has initialization effect
    //   Final file, explicit entry point (mainInfoOpt = Some _, GetExplicitEntryPointInfo() = Some) : main + optional .cctor if topCode has initialization effect
    //   Final file, implicit entry point (mainInfoOpt = Some _, GetExplicitEntryPointInfo() = None) : main + initialize + optional .cctor calling initialize
    let doesSomething = CheckCodeDoesSomething topCode.Code

    // Make a FEEFEE instruction to mark hidden code regions
    // We expect the first instruction to be a debug point when generating debug symbols
    let feefee, seqpt =
        if topInstrs.Length > 1 then
            match topInstrs.[0] with
            | I_seqpoint sp as i -> [ FeeFeeInstr cenv sp.Document ], [ i ]
            | _ -> [], []
        else
            [], []


    match mainInfoOpt with
    // Final file in .EXE
    | Some mainInfo ->
        // Generate an explicit main method. If necessary, make a class constructor as
        // well for the bindings earlier in the file containing the entry point.
        match mgbuf.GetExplicitEntryPointInfo() with
        // Final file, explicit entry point: place the code in a .cctor, and add code to main that forces the .cctor (if topCode has initialization effect).
        | Some tref ->
            if doesSomething then
                lazyInitInfo.Add (fun fspec feefee seqpt ->
                    // This adds the explicit init of the .cctor to the explicit entry point main method
                    let ilDebugRange = GenPossibleILDebugRange cenv m
                    mgbuf.AddExplicitInitToSpecificMethodDef((fun md -> md.IsEntryPoint), tref, fspec, ilDebugRange, eenv.imports, feefee, seqpt))

                let cctorMethDef = mkILClassCtor (MethodBody.IL (lazy topCode))
                mgbuf.AddMethodDef(initClassTy.TypeRef, cctorMethDef)

        // Final file, implicit entry point. We generate no .cctor.
        //       void main@() {
        //             <topCode>
        //    }
        | None ->
            let ilAttrs = mkILCustomAttrs (GenAttrs cenv eenv mainInfo)
            if not cenv.opts.isInteractive && not doesSomething then
                let errorM = m.EndRange
                warning (Error(FSComp.SR.ilMainModuleEmpty(), errorM))

            // generate main@
            let ilMainMethodDef =
                let mdef = mkILNonGenericStaticMethod(mainMethName, ILMemberAccess.Public, [], mkILReturn ILType.Void, MethodBody.IL (lazy topCode))
                mdef.With(isEntryPoint= true, customAttrs = ilAttrs)

            mgbuf.AddMethodDef(initClassTy.TypeRef, ilMainMethodDef)


    //   Library file: generate an optional .cctor if topCode has initialization effect
    | None ->
        if doesSomething then
            // Add the cctor
            let cctorMethDef = mkILClassCtor (MethodBody.IL (lazy topCode))
            mgbuf.AddMethodDef(initClassTy.TypeRef, cctorMethDef)

    // Commit the directed initializations
    if doesSomething then
        // Create the field to act as the target for the forced initialization.
        // Why do this for the final file?
        // There is no need to do this for a final file with an implicit entry point. For an explicit entry point in lazyInitInfo.
        let initFieldName = CompilerGeneratedName "init"
        let ilFieldDef =
            mkILStaticField (initFieldName, g.ilg.typ_Int32, None, None, ComputeMemberAccess true)
            |> g.AddFieldNeverAttrs
            |> g.AddFieldGeneratedAttrs

        let fspec = mkILFieldSpecInTy (initClassTy, initFieldName, cenv. g.ilg.typ_Int32)
        CountStaticFieldDef()
        mgbuf.AddFieldDef(initClassTy.TypeRef, ilFieldDef)

        // Run the imperative (yuck!) actions that force the generation
        // of references to the cctor for nested modules etc.
        lazyInitInfo |> Seq.iter (fun f -> f fspec feefee seqpt)

        if isScript && not isFinalFile then
            mgbuf.AddScriptInitFieldSpec(fspec, m)

    // Compute the ilxgenEnv after the generation of the module, i.e. the residue need to generate anything that
    // uses the constructs exported from this module.
    // We add the module type all over again. Note no shadow locals for static fields needed here since they are only relevant to the main/.cctor
    let eenvafter =
        let allocVal = ComputeAndAddStorageForLocalTopVal (cenv.amap, g, cenv.intraAssemblyInfo, cenv.opts.isInteractive, NoShadowLocal)
        AddBindingsForLocalModuleType allocVal clocCcu eenv mexpr.Type

    eenvafter

and GenForceWholeFileInitializationAsPartOfCCtor cenv (mgbuf: AssemblyBuilder) (lazyInitInfo: ResizeArray<_>) tref imports m =
    // Authoring a .cctor with effects forces the cctor for the 'initialization' module by doing a dummy store & load of a field
    // Doing both a store and load keeps FxCop happier because it thinks the field is useful
    lazyInitInfo.Add (fun fspec feefee seqpt -> 
        let ilDebugRange = GenPossibleILDebugRange cenv m
        mgbuf.AddExplicitInitToSpecificMethodDef((fun md -> md.Name = ".cctor"), tref, fspec, ilDebugRange, imports, feefee, seqpt))


/// Generate an Equals method.
and GenEqualsOverrideCallingIComparable cenv (tcref: TyconRef, ilThisTy, _ilThatTy) =
    let g = cenv.g
    let mspec = mkILNonGenericInstanceMethSpecInTy (g.iltyp_IComparable, "CompareTo", [g.ilg.typ_Object], g.ilg.typ_Int32)

    let ilInstrs =
        [ mkLdarg0
          mkLdarg 1us
          if tcref.IsStructOrEnumTycon then
              I_callconstraint ( Normalcall, ilThisTy, mspec, None)
          else
              I_callvirt ( Normalcall, mspec, None)
          mkLdcInt32 0
          AI_ceq ]

    let ilMethodBody = mkMethodBody(true, [], 2, nonBranchingInstrsToCode ilInstrs, None, None)
    
    mkILNonGenericVirtualMethod
        ("Equals", ILMemberAccess.Public,
         [mkILParamNamed ("obj", g.ilg.typ_Object)],
         mkILReturn g.ilg.typ_Bool,
         ilMethodBody)
    |> AddNonUserCompilerGeneratedAttribs g

and GenFieldInit m c =
    match c with
    | ConstToILFieldInit fieldInit -> fieldInit
    | _ -> error(Error(FSComp.SR.ilTypeCannotBeUsedForLiteralField(), m))

and GenWitnessParams cenv eenv m (witnessInfos: TraitWitnessInfos) =
    ((Set.empty, 0), witnessInfos) ||> List.mapFold (fun (used,i) witnessInfo ->
        let ty = GenWitnessTy cenv.g witnessInfo
        let nm = String.uncapitalize witnessInfo.MemberName
        let nm = if used.Contains nm then nm + string i else nm
        let ilParam =
            { Name=Some nm
              Type= GenType cenv.amap m eenv.tyenv ty
              Default=None
              Marshal=None
              IsIn=false
              IsOut=false
              IsOptional=false
              CustomAttrsStored = storeILCustomAttrs (mkILCustomAttrs [])
              MetadataIndex = NoMetadataIdx }: ILParameter
        ilParam, (used.Add nm, i + 1))
    |> fst

and GenAbstractBinding cenv eenv tref (vref: ValRef) =
    assert vref.IsMember
    let g = cenv.g
    let m = vref.Range
    let memberInfo = Option.get vref.MemberInfo
    let attribs = vref.Attribs
    let hasPreserveSigImplFlag, hasSynchronizedImplFlag, hasNoInliningFlag, hasAggressiveInliningImplFlag, attribs = ComputeMethodImplAttribs cenv vref.Deref attribs
    if memberInfo.MemberFlags.IsDispatchSlot && not memberInfo.IsImplemented then
        let mspec, _mspecW, ctps, mtps, _curriedArgInfos, argInfos, retInfo, witnessInfos, methArgTys, returnTy =
            GetMethodSpecForMemberVal cenv.amap cenv.g memberInfo vref

        let ilAttrs =
            [ yield! GenAttrs cenv eenv attribs
              yield! GenCompilationArgumentCountsAttr cenv vref.Deref

              match vref.MemberInfo, returnTy with
              | Some memberInfo, Some returnTy when
                memberInfo.MemberFlags.MemberKind = SynMemberKind.PropertyGet ||
                memberInfo.MemberFlags.MemberKind = SynMemberKind.PropertySet ||
                memberInfo.MemberFlags.MemberKind = SynMemberKind.PropertyGetSet ->
                   match GenReadOnlyAttributeIfNecessary g returnTy with Some ilAttr -> ilAttr | _ -> ()
              | _ -> () ]

        assert witnessInfos.IsEmpty

        let eenvForMeth = EnvForTypars (ctps@mtps) eenv
        let ilMethTypars = GenGenericParams cenv eenvForMeth mtps
        let ilReturn = GenReturnInfo cenv eenvForMeth returnTy mspec.FormalReturnType retInfo
        let ilParams = GenParams cenv eenvForMeth m mspec [] argInfos methArgTys None

        let compileAsInstance = ValRefIsCompiledAsInstanceMember g vref
        let mdef = mkILGenericVirtualMethod (vref.CompiledName g.CompilerGlobalState, ILMemberAccess.Public, ilMethTypars, ilParams, ilReturn, MethodBody.Abstract)

        let mdef = fixupVirtualSlotFlags mdef
        let mdef =
            if mdef.IsVirtual then
                mdef.WithFinal(memberInfo.MemberFlags.IsFinal).WithAbstract(memberInfo.MemberFlags.IsDispatchSlot)
            else mdef
        let mdef =
             mdef.WithPreserveSig(hasPreserveSigImplFlag)
                 .WithSynchronized(hasSynchronizedImplFlag)
                 .WithNoInlining(hasNoInliningFlag)
                 .WithAggressiveInlining(hasAggressiveInliningImplFlag)

        match memberInfo.MemberFlags.MemberKind with
        | SynMemberKind.ClassConstructor
        | SynMemberKind.Constructor
        | SynMemberKind.Member ->
             let mdef = mdef.With(customAttrs= mkILCustomAttrs ilAttrs)
             [mdef], [], []
        | SynMemberKind.PropertyGetSet -> error(Error(FSComp.SR.ilUnexpectedGetSetAnnotation(), m))
        | SynMemberKind.PropertySet | SynMemberKind.PropertyGet ->
             let v = vref.Deref
             let vtyp = ReturnTypeOfPropertyVal g v
             if CompileAsEvent g attribs then

                 let edef = GenEventForProperty cenv eenvForMeth mspec v ilAttrs m vtyp
                 [], [], [edef]
             else
                 let ilPropDef =
                     let ilPropTy = GenType cenv.amap m eenvForMeth.tyenv vtyp
                     let ilPropTy = GenReadOnlyModReqIfNecessary g vtyp ilPropTy
                     let ilArgTys = v |> ArgInfosOfPropertyVal g |> List.map fst |> GenTypes cenv.amap m eenvForMeth.tyenv
                     GenPropertyForMethodDef compileAsInstance tref mdef v memberInfo ilArgTys ilPropTy (mkILCustomAttrs ilAttrs) None
                 let mdef = mdef.WithSpecialName
                 [mdef], [ilPropDef], []

    else
        [], [], []

and GenToStringMethod cenv eenv ilThisTy m =
    GenPrintingMethod cenv eenv "ToString" ilThisTy m

/// Generate a ToString/get_Message method that calls 'sprintf "%A"'
and GenPrintingMethod cenv eenv methName ilThisTy m =
    let g = cenv.g
    [ match (eenv.valsInScope.TryFind g.sprintf_vref.Deref,
             eenv.valsInScope.TryFind g.new_format_vref.Deref) with
      | Some(Lazy(Method(_, _, sprintfMethSpec, _, _, _, _, _, _, _, _, _))), Some(Lazy(Method(_, _, newFormatMethSpec, _, _, _, _, _, _, _, _, _))) ->
               // The type returned by the 'sprintf' call
               let funcTy = EraseClosures.mkILFuncTy g.ilxPubCloEnv ilThisTy g.ilg.typ_String

               // Give the instantiation of the printf format object, i.e. a Format`5 object compatible with StringFormat<ilThisTy>
               let newFormatMethSpec =
                   mkILMethSpec(newFormatMethSpec.MethodRef, AsObject,
                                [ // 'T -> string'
                                  funcTy
                                  // rest follow from 'StringFormat<T>'
                                  GenUnitTy cenv eenv m
                                  g.ilg.typ_String
                                  g.ilg.typ_String
                                  ilThisTy], [])

               // Instantiate with our own type
               let sprintfMethSpec = mkILMethSpec(sprintfMethSpec.MethodRef, AsObject, [], [funcTy])

               // Here's the body of the method. Call printf, then invoke the function it returns
               let callInstrs = EraseClosures.mkCallFunc g.ilxPubCloEnv (fun _ -> 0us) eenv.tyenv.Count Normalcall (Apps_app(ilThisTy, Apps_done g.ilg.typ_String))

               let ilInstrs =
                   [ // load the hardwired format string
                     I_ldstr "%+A"
                     // make the printf format object
                     mkNormalNewobj newFormatMethSpec
                     // call sprintf
                     mkNormalCall sprintfMethSpec
                     // call the function returned by sprintf
                     mkLdarg0
                     if ilThisTy.Boxity = ILBoxity.AsValue then
                         mkNormalLdobj ilThisTy 
                     yield! callInstrs ]

               let ilMethodBody = mkMethodBody (true, [], 2, nonBranchingInstrsToCode ilInstrs, None, eenv.imports)
               
               let mdef = mkILNonGenericVirtualMethod (methName, ILMemberAccess.Public, [], mkILReturn g.ilg.typ_String, ilMethodBody)
               let mdef = mdef.With(customAttrs = mkILCustomAttrs [ g.CompilerGeneratedAttribute ])
               yield mdef
      | _ -> () ]

and GenTypeDef cenv mgbuf lazyInitInfo eenv m (tycon: Tycon) =
    let g = cenv.g
    let tcref = mkLocalTyconRef tycon
    if tycon.IsTypeAbbrev then () else
    match tycon.TypeReprInfo with
#if !NO_EXTENSIONTYPING
    | TProvidedNamespaceRepr _
    | TProvidedTypeRepr _
#endif
    | TNoRepr
    | TAsmRepr _
    | TILObjectRepr _
    | TMeasureableRepr _ -> ()
    | TFSharpObjectRepr _
    | TFSharpRecdRepr _
    | TFSharpUnionRepr _ ->
        let eenvinner = EnvForTycon tycon eenv
        let thisTy = generalizedTyconRef g tcref

        let ilThisTy = GenType cenv.amap m eenvinner.tyenv thisTy
        let tref = ilThisTy.TypeRef
        let ilGenParams = GenGenericParams cenv eenvinner tycon.TyparsNoRange
        let ilIntfTys = tycon.ImmediateInterfaceTypesOfFSharpTycon |> List.map (GenType cenv.amap m eenvinner.tyenv)
        let ilTypeName = tref.Name

        let hidden = IsHiddenTycon eenv.sigToImplRemapInfo tycon
        let hiddenRepr = hidden || IsHiddenTyconRepr eenv.sigToImplRemapInfo tycon
        let access = ComputeTypeAccess tref hidden

        // The implicit augmentation doesn't actually create CompareTo(object) or Object.Equals
        // So we do it here.
        //
        // Note you only have to implement 'System.IComparable' to customize structural comparison AND equality on F# types
        // See also FinalTypeDefinitionChecksAtEndOfInferenceScope in tc.fs
        //
        // Generate an Equals method implemented via IComparable if the type EXPLICITLY implements IComparable.
        // HOWEVER, if the type doesn't override Object.Equals already.
        let augmentOverrideMethodDefs =

              (if Option.isNone tycon.GeneratedCompareToValues &&
                  Option.isNone tycon.GeneratedHashAndEqualsValues &&
                  tycon.HasInterface g g.mk_IComparable_ty &&
                  not (tycon.HasOverride g "Equals" [g.obj_ty]) &&
                  not tycon.IsFSharpInterfaceTycon
               then
                  [ GenEqualsOverrideCallingIComparable cenv (tcref, ilThisTy, ilThisTy) ]
               else [])

        // Generate the interface slots and abstract slots.
        let abstractMethodDefs, abstractPropDefs, abstractEventDefs =
            if tycon.IsFSharpDelegateTycon then
                [], [], []
            else
                // sort by order of declaration
                // REVIEW: this should be based off tcaug_adhoc_list, which is in declaration order
                tycon.MembersOfFSharpTyconSorted
                |> List.sortWith (fun v1 v2 -> rangeOrder.Compare(v1.DefinitionRange, v2.DefinitionRange))
                |> List.map (GenAbstractBinding cenv eenv tref)
                |> List.unzip3
                |> mapTriple (List.concat, List.concat, List.concat)


        let abstractPropDefs = abstractPropDefs |> MergePropertyDefs m
        let isAbstract = isAbstractTycon tycon

        // Generate all the method impls showing how various abstract slots and interface slots get implemented
        // REVIEW: no method impl generated for IStructuralHash or ICompare
        let methodImpls =
            [ for vref in tycon.MembersOfFSharpTyconByName |> NameMultiMap.range do
                 assert vref.IsMember
                 let memberInfo = vref.MemberInfo.Value
                 if memberInfo.MemberFlags.IsOverrideOrExplicitImpl && not (CompileAsEvent g vref.Attribs) then

                     for slotsig in memberInfo.ImplementedSlotSigs do

                         if isInterfaceTy g slotsig.ImplementedType then

                             match vref.ValReprInfo with
                             | Some _ ->

                                 let memberParentTypars, memberMethodTypars =
                                     match PartitionValRefTypars g vref with
                                     | Some(_, memberParentTypars, memberMethodTypars, _, _) -> memberParentTypars, memberMethodTypars
                                     | None -> [], []

                                 let useMethodImpl = true
                                 let eenvUnderTypars = EnvForTypars memberParentTypars eenv
                                 let _, methodImplGenerator = GenMethodImpl cenv eenvUnderTypars (useMethodImpl, slotsig) m
                                 if useMethodImpl then
                                     yield methodImplGenerator (ilThisTy, memberMethodTypars)

                             | _ -> () ]

        // Try to add a DefaultMemberAttribute for the 'Item' property
        let defaultMemberAttrs =
            // REVIEW: this should be based off tcaug_adhoc_list, which is in declaration order
            tycon.MembersOfFSharpTyconSorted
            |> List.tryPick (fun vref ->
                let name = vref.DisplayName
                match vref.MemberInfo with
                | None -> None
                | Some memberInfo ->
                    match name, memberInfo.MemberFlags.MemberKind with
                    | ("Item" | "op_IndexedLookup"), (SynMemberKind.PropertyGet | SynMemberKind.PropertySet) when not (isNil (ArgInfosOfPropertyVal g vref.Deref)) ->
                        Some( mkILCustomAttribute (g.FindSysILTypeRef "System.Reflection.DefaultMemberAttribute", [g.ilg.typ_String], [ILAttribElem.String(Some name)], []) )
                    | _ -> None)
            |> Option.toList

        let tyconRepr = tycon.TypeReprInfo

        // DebugDisplayAttribute gets copied to the subtypes generated as part of DU compilation
        let debugDisplayAttrs, normalAttrs = tycon.Attribs |> List.partition (IsMatchingFSharpAttribute g g.attrib_DebuggerDisplayAttribute)
        let securityAttrs, normalAttrs = normalAttrs |> List.partition (fun a -> IsSecurityAttribute g cenv.amap cenv.casApplied a m)
        let generateDebugDisplayAttribute = not g.compilingFslib && tycon.IsUnionTycon && isNil debugDisplayAttrs
<<<<<<< HEAD
        let generateDebugProxies =
            (not (tyconRefEq g tcref g.unit_tcr_canon) &&
             not (HasFSharpAttribute g g.attrib_DebuggerTypeProxyAttribute tycon.Attribs))
=======

        let generateDebugProxies =
            not (tyconRefEq g tcref g.unit_tcr_canon) &&
            not (HasFSharpAttribute g g.attrib_DebuggerTypeProxyAttribute tycon.Attribs)
>>>>>>> a9cb7dad

        let permissionSets = CreatePermissionSets cenv eenv securityAttrs
        let secDecls = if List.isEmpty securityAttrs then emptyILSecurityDecls else mkILSecurityDecls permissionSets

        let ilDebugDisplayAttributes =
            [ yield! GenAttrs cenv eenv debugDisplayAttrs
              if generateDebugDisplayAttribute then
                  yield g.mkDebuggerDisplayAttribute ("{" + debugDisplayMethodName + "(),nq}") ]

        let ilCustomAttrs =
          [ yield! defaultMemberAttrs
            yield! normalAttrs
                      |> List.filter (IsMatchingFSharpAttribute g g.attrib_StructLayoutAttribute >> not)
                      |> GenAttrs cenv eenv
            yield! ilDebugDisplayAttributes ]

        let reprAccess = ComputeMemberAccess hiddenRepr


        let ilTypeDefKind =
           match tyconRepr with
           | TFSharpObjectRepr o ->
               match o.fsobjmodel_kind with
               | TFSharpClass -> ILTypeDefKind.Class
               | TFSharpStruct -> ILTypeDefKind.ValueType
               | TFSharpInterface -> ILTypeDefKind.Interface
               | TFSharpEnum -> ILTypeDefKind.Enum
               | TFSharpDelegate _ -> ILTypeDefKind.Delegate
           | TFSharpRecdRepr _
           | TFSharpUnionRepr _ when tycon.IsStructOrEnumTycon -> ILTypeDefKind.ValueType
           | _ -> ILTypeDefKind.Class

        let requiresExtraField =
            let isEmptyStruct =
                (match ilTypeDefKind with ILTypeDefKind.ValueType -> true | _ -> false) &&
                // All structs are sequential by default
                // Structs with no instance fields get size 1, pack 0
                tycon.AllFieldsArray |> Array.forall (fun f -> f.IsStatic)

            isEmptyStruct && cenv.opts.workAroundReflectionEmitBugs && not tycon.TyparsNoRange.IsEmpty

        // Compute a bunch of useful things for each field
        let isCLIMutable = (TryFindFSharpBoolAttribute g g.attrib_CLIMutableAttribute tycon.Attribs = Some true)
        let fieldSummaries =

             [ for fspec in tycon.AllFieldsArray do

                   let useGenuineField = useGenuineField tycon fspec

                   // The property (or genuine IL field) is hidden in these circumstances:
                   //     - secret fields apart from "__value" fields for enums
                   //     - the representation of the type is hidden
                   //     - the F# field is hidden by a signature or private declaration
                   let isPropHidden =
                        // Enums always have public cases irrespective of Enum Visibility
                        if tycon.IsEnumTycon then false
                        else
                            (fspec.IsCompilerGenerated || hiddenRepr ||
                             IsHiddenRecdField eenv.sigToImplRemapInfo (tcref.MakeNestedRecdFieldRef fspec))
                   let ilType = GenType cenv.amap m eenvinner.tyenv fspec.FormalType
                   let ilFieldName = ComputeFieldName tycon fspec

                   yield (useGenuineField, ilFieldName, fspec.IsMutable, fspec.IsStatic, fspec.PropertyAttribs, ilType, isPropHidden, fspec) ]

        // Generate the IL fields
        let ilFieldDefs =
             [ for useGenuineField, ilFieldName, isFSharpMutable, isStatic, _, ilPropType, isPropHidden, fspec in fieldSummaries do

                  let ilFieldOffset =
                     match TryFindFSharpAttribute g g.attrib_FieldOffsetAttribute fspec.FieldAttribs with
                     | Some (Attrib(_, _, [ AttribInt32Arg fieldOffset ], _, _, _, _)) ->
                         Some fieldOffset
                     | Some attrib ->
                         errorR(Error(FSComp.SR.ilFieldOffsetAttributeCouldNotBeDecoded(), attrib.Range))
                         None
                     | _ ->
                         None

                  let attribs =
                      [ // If using a field then all the attributes go on the field
                        // See also FSharp 1.0 Bug 4727: once we start compiling them as real mutable fields, you should not be able to target both "property" for "val mutable" fields in classes

                        if useGenuineField then yield! fspec.PropertyAttribs
                        yield! fspec.FieldAttribs ]


                  let ilNotSerialized = HasFSharpAttributeOpt g g.attrib_NonSerializedAttribute attribs

                  let fattribs =
                      attribs
                      // Do not generate FieldOffset as a true CLI custom attribute, since it is implied by other corresponding CLI metadata
                      |> List.filter (IsMatchingFSharpAttribute g g.attrib_FieldOffsetAttribute >> not)
                      // Do not generate NonSerialized as a true CLI custom attribute, since it is implied by other corresponding CLI metadata
                      |> List.filter (IsMatchingFSharpAttributeOpt g g.attrib_NonSerializedAttribute >> not)

                  let ilFieldMarshal, fattribs = GenMarshal cenv fattribs

                  // The IL field is hidden if the property/field is hidden OR we're using a property
                  // AND the field is not mutable (because we can take the address of a mutable field).
                  // Otherwise fields are always accessed via their property getters/setters
                  let isFieldHidden = isPropHidden || (not useGenuineField && not isFSharpMutable)

                  let extraAttribs =
                     match tyconRepr with
                     | TFSharpRecdRepr _ when not useGenuineField -> [ g.DebuggerBrowsableNeverAttribute ] // hide fields in records in debug display
                     | _ -> [] // don't hide fields in classes in debug display

                  let access = ComputeMemberAccess isFieldHidden
                  let literalValue = Option.map (GenFieldInit m) fspec.LiteralValue

                  let fdef =
                      ILFieldDef(name = ilFieldName,
                                 fieldType = ilPropType,
                                 attributes = enum 0,
                                 data = None,
                                 literalValue = None,
                                 offset = ilFieldOffset,
                                 marshal = None,
                                 customAttrs = mkILCustomAttrs (GenAttrs cenv eenv fattribs @ extraAttribs))
                        .WithAccess(access)
                        .WithStatic(isStatic)
                        .WithSpecialName(ilFieldName="value__" && tycon.IsEnumTycon)
                        .WithNotSerialized(ilNotSerialized)
                        .WithLiteralDefaultValue(literalValue)
                        .WithFieldMarshal(ilFieldMarshal)
                  yield fdef

               if requiresExtraField then
                   yield mkILInstanceField("__dummy", g.ilg.typ_Int32, None, ILMemberAccess.Assembly) ]

        // Generate property definitions for the fields compiled as properties
        let ilPropertyDefsForFields =
             [ for i, (useGenuineField, _, isFSharpMutable, isStatic, propAttribs, ilPropType, _, fspec) in Seq.indexed fieldSummaries do
                 if not useGenuineField then
                     let ilCallingConv = if isStatic then ILCallingConv.Static else ILCallingConv.Instance
                     let ilPropName = fspec.LogicalName
                     let ilHasSetter = isCLIMutable || isFSharpMutable
                     let ilFieldAttrs = GenAttrs cenv eenv propAttribs @ [mkCompilationMappingAttrWithSeqNum g (int SourceConstructFlags.Field) i]
                     yield
                       ILPropertyDef(name= ilPropName,
                                     attributes= PropertyAttributes.None,
                                     setMethod= (if ilHasSetter then Some(mkILMethRef(tref, ilCallingConv, "set_" + ilPropName, 0, [ilPropType], ILType.Void)) else None),
                                     getMethod= Some(mkILMethRef(tref, ilCallingConv, "get_" + ilPropName, 0, [], ilPropType)),
                                     callingConv= ilCallingConv.ThisConv,
                                     propertyType= ilPropType,
                                     init= None,
                                     args= [],
                                     customAttrs = mkILCustomAttrs ilFieldAttrs) ]

        let methodDefs =
            [ // Generate property getter methods for those fields that have properties
              for useGenuineField, ilFieldName, _, isStatic, _, ilPropType, isPropHidden, fspec in fieldSummaries do
                if not useGenuineField then
                    let ilPropName = fspec.LogicalName
                    let ilMethName = "get_" + ilPropName
                    let access = ComputeMemberAccess isPropHidden
                    yield mkLdfldMethodDef (ilMethName, access, isStatic, ilThisTy, ilFieldName, ilPropType)

              // Generate property setter methods for the mutable fields
              for useGenuineField, ilFieldName, isFSharpMutable, isStatic, _, ilPropType, isPropHidden, fspec in fieldSummaries do
                let ilHasSetter = (isCLIMutable || isFSharpMutable) && not useGenuineField
                if ilHasSetter then
                    let ilPropName = fspec.LogicalName
                    let ilFieldSpec = mkILFieldSpecInTy(ilThisTy, ilFieldName, ilPropType)
                    let ilMethName = "set_" + ilPropName
                    let ilParams = [mkILParamNamed("value", ilPropType)]
                    let ilReturn = mkILReturn ILType.Void
                    let iLAccess = ComputeMemberAccess isPropHidden
                    let ilMethodDef =
                         if isStatic then
                             let ilMethodBody = mkMethodBody(true, [], 2, nonBranchingInstrsToCode [ mkLdarg0;mkNormalStsfld ilFieldSpec], None, eenv.imports)
                             mkILNonGenericStaticMethod (ilMethName, iLAccess, ilParams, ilReturn, ilMethodBody)
                         else
                             let ilMethodBody = mkMethodBody(true, [], 2, nonBranchingInstrsToCode [ mkLdarg0;mkLdarg 1us;mkNormalStfld ilFieldSpec], None, eenv.imports)
                             mkILNonGenericInstanceMethod (ilMethName, iLAccess, ilParams, ilReturn, ilMethodBody)
                    yield ilMethodDef.WithSpecialName

              if generateDebugDisplayAttribute then
                  let (|Lazy|) (x: Lazy<_>) = x.Force()
                  match (eenv.valsInScope.TryFind g.sprintf_vref.Deref,
                         eenv.valsInScope.TryFind g.new_format_vref.Deref) with
                  | Some(Lazy(Method(_, _, sprintfMethSpec, _, _, _, _, _, _, _, _, _))), Some(Lazy(Method(_, _, newFormatMethSpec, _, _, _, _, _, _, _, _, _))) ->
                      // The type returned by the 'sprintf' call
                      let funcTy = EraseClosures.mkILFuncTy g.ilxPubCloEnv ilThisTy g.ilg.typ_String
                      // Give the instantiation of the printf format object, i.e. a Format`5 object compatible with StringFormat<ilThisTy>
                      let newFormatMethSpec = mkILMethSpec(newFormatMethSpec.MethodRef, AsObject,
                                                      [// 'T -> string'
                                                       funcTy
                                                       // rest follow from 'StringFormat<T>'
                                                       GenUnitTy cenv eenv m
                                                       g.ilg.typ_String
                                                       g.ilg.typ_String
                                                       g.ilg.typ_String], [])
                      // Instantiate with our own type
                      let sprintfMethSpec = mkILMethSpec(sprintfMethSpec.MethodRef, AsObject, [], [funcTy])

                      // Here's the body of the method. Call printf, then invoke the function it returns
                      let callInstrs = EraseClosures.mkCallFunc g.ilxPubCloEnv (fun _ -> 0us) eenv.tyenv.Count Normalcall (Apps_app(ilThisTy, Apps_done g.ilg.typ_String))

                      let ilInstrs =
                          [ // load the hardwired format string
                            I_ldstr "%+0.8A"
                            // make the printf format object
                            mkNormalNewobj newFormatMethSpec
                            // call sprintf
                            mkNormalCall sprintfMethSpec
                            // call the function returned by sprintf
                            mkLdarg0
                            if ilThisTy.Boxity = ILBoxity.AsValue then
                                mkNormalLdobj ilThisTy
                            yield! callInstrs ]

                      let ilMethodBody = mkMethodBody (true, [], 2, nonBranchingInstrsToCode ilInstrs, None, eenv.imports)
                      
                      let ilMethodDef = mkILNonGenericInstanceMethod (debugDisplayMethodName, ILMemberAccess.Assembly, [], mkILReturn g.ilg.typ_Object, ilMethodBody)
                      yield ilMethodDef.WithSpecialName |> AddNonUserCompilerGeneratedAttribs g
                  | None, _ ->
                      //printfn "sprintf not found"
                      ()
                  | _, None ->
                      //printfn "new format not found"
                      ()
                  | _ ->
                      //printfn "neither found, or non-method"
                      ()

              // Build record constructors and the funky methods that go with records and delegate types.
              // Constructors and delegate methods have the same access as the representation
              match tyconRepr with
              | TFSharpRecdRepr _ when not tycon.IsEnumTycon ->
                 // No constructor for enum types
                 // Otherwise find all the non-static, non zero-init fields and build a constructor
                 let relevantFields =
                     fieldSummaries
                     |> List.filter (fun (_, _, _, isStatic, _, _, _, fspec) -> not isStatic && not fspec.IsZeroInit)

                 let fieldNamesAndTypes =
                     relevantFields
                     |> List.map (fun (_, ilFieldName, _, _, _, ilPropType, _, fspec) -> (fspec.LogicalName, ilFieldName, ilPropType))

                 let isStructRecord = tycon.IsStructRecordOrUnionTycon

                 // No type spec if the record is a value type
                 let spec = if isStructRecord then None else Some(g.ilg.typ_Object.TypeSpec)
                 let ilMethodDef = mkILSimpleStorageCtorWithParamNames(spec, ilThisTy, [], ChooseParamNames fieldNamesAndTypes, reprAccess, None, eenv.imports)

                 yield ilMethodDef
                 // FSharp 1.0 bug 1988: Explicitly setting the ComVisible(true) attribute on an F# type causes an F# record to be emitted in a way that enables mutation for COM interop scenarios
                 // FSharp 3.0 feature: adding CLIMutable to a record type causes emit of default constructor, and all fields get property setters
                 // Records that are value types do not create a default constructor with CLIMutable or ComVisible
                 if not isStructRecord && (isCLIMutable || (TryFindFSharpBoolAttribute g g.attrib_ComVisibleAttribute tycon.Attribs = Some true)) then
                     yield mkILSimpleStorageCtor(Some g.ilg.typ_Object.TypeSpec, ilThisTy, [], [], reprAccess, None, eenv.imports)

                 if not (tycon.HasMember g "ToString" []) then
                    yield! GenToStringMethod cenv eenv ilThisTy m

              | TFSharpObjectRepr r when tycon.IsFSharpDelegateTycon ->

                 // Build all the methods that go with a delegate type
                 match r.fsobjmodel_kind with
                 | TFSharpDelegate slotSig ->

                     let parameters, ret =
                         // When "type delegateTy = delegate of unit -> returnTy",
                         // suppress the unit arg from delegate .Invoke vslot.
                         let (TSlotSig(nm, ty, ctps, mtps, paraml, returnTy)) = slotSig
                         let paraml =
                             match paraml with
                             | [[tsp]] when isUnitTy g tsp.Type -> [] (* suppress unit arg *)
                             | paraml -> paraml
                         GenActualSlotsig m cenv eenvinner (TSlotSig(nm, ty, ctps, mtps, paraml, returnTy)) [] []

                     yield! mkILDelegateMethods reprAccess g.ilg (g.iltyp_AsyncCallback, g.iltyp_IAsyncResult) (parameters, ret)
                 | _ ->
                     ()

              | TFSharpUnionRepr _ when not (tycon.HasMember g "ToString" []) ->
                  yield! GenToStringMethod cenv eenv ilThisTy m
              | _ -> () ]

        let ilMethods = methodDefs @ augmentOverrideMethodDefs @ abstractMethodDefs
        let ilProperties = mkILProperties (ilPropertyDefsForFields @ abstractPropDefs)
        let ilEvents = mkILEvents abstractEventDefs
        let ilFields = mkILFields ilFieldDefs

        let tdef, tdefDiscards =
           let isSerializable = (TryFindFSharpBoolAttribute g g.attrib_AutoSerializableAttribute tycon.Attribs <> Some false)

           match tycon.TypeReprInfo with
           | TILObjectRepr _ ->
               let tdef = tycon.ILTyconRawMetadata.WithAccess access
               let tdef = tdef.With(customAttrs = mkILCustomAttrs ilCustomAttrs, genericParams = ilGenParams)
               tdef, None

           | TFSharpRecdRepr _ | TFSharpObjectRepr _ as tyconRepr ->
               let super = superOfTycon g tycon
               let ilBaseTy = GenType cenv.amap m eenvinner.tyenv super

               // Build a basic type definition
               let isObjectType = (match tyconRepr with TFSharpObjectRepr _ -> true | _ -> false)
               let ilAttrs =
                   ilCustomAttrs @
                   [mkCompilationMappingAttr g
                       (int (if isObjectType
                             then SourceConstructFlags.ObjectType
                             elif hiddenRepr then SourceConstructFlags.RecordType ||| SourceConstructFlags.NonPublicRepresentation
                             else SourceConstructFlags.RecordType)) ]

               // For now, generic types always use ILTypeInit.BeforeField. This is because
               // there appear to be some cases where ILTypeInit.OnAny causes problems for
               // the .NET CLR when used in conjunction with generic classes in cross-DLL
               // and NGEN scenarios.
               //
               // We don't apply this rule to the final file. This is because ALL classes with .cctors in
               // the final file (which may in turn trigger the .cctor for the .EXE itself, which
               // in turn calls the main() method) must have deterministic initialization
               // that is not triggered prior to execution of the main() method.
               // If this property doesn't hold then the .cctor can end up running
               // before the main method even starts.
               let typeDefTrigger =
                   if eenv.isFinalFile || tycon.TyparsNoRange.IsEmpty then
                       ILTypeInit.OnAny
                   else
                       ILTypeInit.BeforeField

               let tdef = mkILGenericClass (ilTypeName, access, ilGenParams, ilBaseTy, ilIntfTys,
                                            mkILMethods ilMethods, ilFields, emptyILTypeDefs, ilProperties, ilEvents, mkILCustomAttrs ilAttrs,
                                            typeDefTrigger)

               // Set some the extra entries in the definition
               let isTheSealedAttribute = tyconRefEq g tcref g.attrib_SealedAttribute.TyconRef

               let tdef =
                   tdef.WithSealed(isSealedTy g thisTy || isTheSealedAttribute)
                       .WithSerializable(isSerializable)
                       .WithAbstract(isAbstract)
                       .WithImport(isComInteropTy g thisTy)
                       .With(methodImpls=mkILMethodImpls methodImpls)

               let tdLayout, tdEncoding =
                    match TryFindFSharpAttribute g g.attrib_StructLayoutAttribute tycon.Attribs with
                    | Some (Attrib(_, _, [ AttribInt32Arg layoutKind ], namedArgs, _, _, _)) ->
                        let decoder = AttributeDecoder namedArgs
                        let ilPack = decoder.FindInt32 "Pack" 0x0
                        let ilSize = decoder.FindInt32 "Size" 0x0
                        let tdEncoding =
                            match (decoder.FindInt32 "CharSet" 0x0) with
                            (* enumeration values for System.Runtime.InteropServices.CharSet taken from mscorlib.il *)
                            | 0x03 -> ILDefaultPInvokeEncoding.Unicode
                            | 0x04 -> ILDefaultPInvokeEncoding.Auto
                            | _ -> ILDefaultPInvokeEncoding.Ansi
                        let layoutInfo =
                            if ilPack = 0x0 && ilSize = 0x0
                            then { Size=None; Pack=None }
                            else { Size = Some ilSize; Pack = Some (uint16 ilPack) }
                        let tdLayout =
                          match layoutKind with
                          (* enumeration values for System.Runtime.InteropServices.LayoutKind taken from mscorlib.il *)
                          | 0x0 -> ILTypeDefLayout.Sequential layoutInfo
                          | 0x2 -> ILTypeDefLayout.Explicit layoutInfo
                          | _ -> ILTypeDefLayout.Auto
                        tdLayout, tdEncoding
                    | Some (Attrib(_, _, _, _, _, _, m)) ->
                        errorR(Error(FSComp.SR.ilStructLayoutAttributeCouldNotBeDecoded(), m))
                        ILTypeDefLayout.Auto, ILDefaultPInvokeEncoding.Ansi

                    | _ when (match ilTypeDefKind with ILTypeDefKind.ValueType -> true | _ -> false) ->

                        // All structs are sequential by default
                        // Structs with no instance fields get size 1, pack 0
                        if tycon.AllFieldsArray |> Array.exists (fun f -> not f.IsStatic) ||
                            // Reflection emit doesn't let us emit 'pack' and 'size' for generic structs.
                            // In that case we generate a dummy field instead
                           (cenv.opts.workAroundReflectionEmitBugs && not tycon.TyparsNoRange.IsEmpty)
                           then
                            ILTypeDefLayout.Sequential { Size=None; Pack=None }, ILDefaultPInvokeEncoding.Ansi
                        else
                            ILTypeDefLayout.Sequential { Size=Some 1; Pack=Some 0us }, ILDefaultPInvokeEncoding.Ansi

                    | _ ->
                        ILTypeDefLayout.Auto, ILDefaultPInvokeEncoding.Ansi

               // if the type's layout is Explicit, ensure that each field has a valid offset
               let validateExplicit (fdef: ILFieldDef) =
                    match fdef.Offset with
                    // Remove field suffix "@" for pretty printing
                    | None -> errorR(Error(FSComp.SR.ilFieldDoesNotHaveValidOffsetForStructureLayout(tdef.Name, fdef.Name.Replace("@", "")), (trimRangeToLine m)))
                    | _ -> ()

               // if the type's layout is Sequential, no offsets should be applied
               let validateSequential (fdef: ILFieldDef) =
                    match fdef.Offset with
                    | Some _ -> errorR(Error(FSComp.SR.ilFieldHasOffsetForSequentialLayout(), (trimRangeToLine m)))
                    | _ -> ()

               match tdLayout with
               | ILTypeDefLayout.Explicit _ -> List.iter validateExplicit ilFieldDefs
               | ILTypeDefLayout.Sequential _ -> List.iter validateSequential ilFieldDefs
               | _ -> ()

               let tdef = tdef.WithKind(ilTypeDefKind).WithLayout(tdLayout).WithEncoding(tdEncoding)
               tdef, None

           | TFSharpUnionRepr _ ->
               let alternatives =
                   tycon.UnionCasesArray |> Array.mapi (fun i ucspec ->
                       { altName=ucspec.CompiledName
                         altFields=GenUnionCaseRef cenv.amap m eenvinner.tyenv i ucspec.RecdFieldsArray
                         altCustomAttrs= mkILCustomAttrs (GenAttrs cenv eenv ucspec.Attribs @ [mkCompilationMappingAttrWithSeqNum g (int SourceConstructFlags.UnionCase) i]) })
               let cuinfo =
                  { UnionCasesAccessibility=reprAccess
                    IsNullPermitted=IsUnionTypeWithNullAsTrueValue g tycon
                    HelpersAccessibility=reprAccess
                    HasHelpers=ComputeUnionHasHelpers g tcref
                    GenerateDebugProxies= generateDebugProxies
                    DebugDisplayAttributes= ilDebugDisplayAttributes
                    UnionCases= alternatives
                    DebugPoint = None
                    DebugImports = eenv.imports }

               let layout =
                   if isStructTy g thisTy then
                       if (match ilTypeDefKind with ILTypeDefKind.ValueType -> true | _ -> false) then
                           // Structs with no instance fields get size 1, pack 0
                           ILTypeDefLayout.Sequential { Size=Some 1; Pack=Some 0us }
                       else
                           ILTypeDefLayout.Sequential { Size=None; Pack=None }
                   else
                       ILTypeDefLayout.Auto

               let cattrs =
                   mkILCustomAttrs (ilCustomAttrs @
                                    [mkCompilationMappingAttr g
                                        (int (if hiddenRepr
                                              then SourceConstructFlags.SumType ||| SourceConstructFlags.NonPublicRepresentation
                                              else SourceConstructFlags.SumType)) ])
               let tdef =
                   ILTypeDef(name = ilTypeName,
                             layout = layout,
                             attributes = enum 0,
                             genericParams = ilGenParams,
                             customAttrs = cattrs,
                             fields = ilFields,
                             events= ilEvents,
                             properties = ilProperties,
                             methods= mkILMethods ilMethods,
                             methodImpls= mkILMethodImpls methodImpls,
                             nestedTypes=emptyILTypeDefs,
                             implements = ilIntfTys,
                             extends= Some (if tycon.IsStructOrEnumTycon then g.iltyp_ValueType else g.ilg.typ_Object),
                             securityDecls= emptyILSecurityDecls)
                         .WithLayout(layout)
                         .WithSerializable(isSerializable)
                         .WithSealed(true)
                         .WithEncoding(ILDefaultPInvokeEncoding.Auto)
                         .WithAccess(access)
                         .WithInitSemantics(ILTypeInit.BeforeField)

               let tdef2 = g.EraseClassUnionDef tref tdef cuinfo

               // Discard the user-supplied (i.e. prim-type.fs) implementations of the get_Empty, get_IsEmpty, get_Value and get_None and Some methods.
               // This is because we will replace their implementations by ones that load the unique
               // private static field for lists etc.
               //
               // Also discard the F#-compiler supplied implementation of the Empty, IsEmpty, Value and None properties.
               let tdefDiscards =
                  Some ((fun (md: ILMethodDef) ->
                            (cuinfo.HasHelpers = SpecialFSharpListHelpers && (md.Name = "get_Empty" || md.Name = "Cons" || md.Name = "get_IsEmpty")) ||
                            (cuinfo.HasHelpers = SpecialFSharpOptionHelpers && (md.Name = "get_Value" || md.Name = "get_None" || md.Name = "Some"))),

                        (fun (pd: ILPropertyDef) ->
                            (cuinfo.HasHelpers = SpecialFSharpListHelpers && (pd.Name = "Empty" || pd.Name = "IsEmpty" )) ||
                            (cuinfo.HasHelpers = SpecialFSharpOptionHelpers && (pd.Name = "Value" || pd.Name = "None"))))

               tdef2, tdefDiscards

           | _ -> failwith "??"

        let tdef = tdef.WithHasSecurity(not (List.isEmpty securityAttrs))
        let tdef = tdef.With(securityDecls = secDecls)
        mgbuf.AddTypeDef(tref, tdef, false, false, tdefDiscards)

        // If a non-generic type is written with "static let" and "static do" (i.e. it has a ".cctor")
        // then the code for the .cctor is placed into .cctor for the backing static class for the file.
        // It is not placed in its own .cctor as there is no feasible way for this to be given a coherent
        // order in the sequential initialization of the file.
        //
        // In this case, the .cctor for this type must force the .cctor of the backing static class for the file.
        if tycon.TyparsNoRange.IsEmpty && tycon.MembersOfFSharpTyconSorted |> List.exists (fun vref -> vref.Deref.IsClassConstructor) then
          GenForceWholeFileInitializationAsPartOfCCtor cenv mgbuf lazyInitInfo tref eenv.imports m



/// Generate the type for an F# exception declaration.
and GenExnDef cenv mgbuf eenv m (exnc: Tycon) =
    let g = cenv.g
    let exncref = mkLocalEntityRef exnc
    match exnc.ExceptionInfo with
    | TExnAbbrevRepr _ | TExnAsmRepr _ | TExnNone -> ()
    | TExnFresh _ ->
        let ilThisTy = GenExnType cenv.amap m eenv.tyenv exncref
        let tref = ilThisTy.TypeRef
        let isHidden = IsHiddenTycon eenv.sigToImplRemapInfo exnc
        let access = ComputeTypeAccess tref isHidden
        let reprAccess = ComputeMemberAccess isHidden
        let fspecs = exnc.TrueInstanceFieldsAsList

        let ilMethodDefsForProperties, ilFieldDefs, ilPropertyDefs, fieldNamesAndTypes =
            [ for i, fld in Seq.indexed fspecs do
               let ilPropName = fld.LogicalName
               let ilPropType = GenType cenv.amap m eenv.tyenv fld.FormalType
               let ilMethName = "get_" + fld.LogicalName
               let ilFieldName = ComputeFieldName exnc fld
               let ilMethodDef = mkLdfldMethodDef (ilMethName, reprAccess, false, ilThisTy, ilFieldName, ilPropType)
               let ilFieldDef = mkILInstanceField(ilFieldName, ilPropType, None, ILMemberAccess.Assembly)
               let ilPropDef =
                   ILPropertyDef(name = ilPropName,
                                 attributes = PropertyAttributes.None,
                                 setMethod = None,
                                 getMethod = Some(mkILMethRef(tref, ILCallingConv.Instance, ilMethName, 0, [], ilPropType)),
                                 callingConv = ILThisConvention.Instance,
                                 propertyType = ilPropType,
                                 init = None,
                                 args = [],
                                 customAttrs=mkILCustomAttrs (GenAttrs cenv eenv fld.PropertyAttribs @ [mkCompilationMappingAttrWithSeqNum g (int SourceConstructFlags.Field) i]))
               yield (ilMethodDef, ilFieldDef, ilPropDef, (ilPropName, ilFieldName, ilPropType)) ]
             |> List.unzip4

        let ilCtorDef =
            mkILSimpleStorageCtorWithParamNames(Some g.iltyp_Exception.TypeSpec, ilThisTy, [], ChooseParamNames fieldNamesAndTypes, reprAccess, None, eenv.imports)

        // In compiled code, all exception types get a parameterless constructor for use with XML serialization
        // This does default-initialization of all fields
        let ilCtorDefNoArgs =
            if not (isNil fieldNamesAndTypes) then
                [ mkILSimpleStorageCtor(Some g.iltyp_Exception.TypeSpec, ilThisTy, [], [], reprAccess, None, eenv.imports) ]
            else
                []

        let serializationRelatedMembers =
          // do not emit serialization related members if target framework lacks SerializationInfo or StreamingContext
          match g.iltyp_SerializationInfo, g.iltyp_StreamingContext with
          | Some serializationInfoType, Some streamingContextType ->

            let ilInstrsForSerialization =
                [ mkLdarg0
                  mkLdarg 1us
                  mkLdarg 2us
                  mkNormalCall (mkILCtorMethSpecForTy (g.iltyp_Exception, [serializationInfoType; streamingContextType])) ]
                |> nonBranchingInstrsToCode

            let ilCtorDefForSerialization =
                mkILCtor(ILMemberAccess.Family,
                        [mkILParamNamed("info", serializationInfoType);mkILParamNamed("context", streamingContextType)],
                        mkMethodBody (false, [], 8, ilInstrsForSerialization, None, eenv.imports))

            [ilCtorDefForSerialization]
          | _ -> []

        let ilTypeName = tref.Name

        let ilMethodDefs =
            [ ilCtorDef
              yield! ilCtorDefNoArgs
              yield! serializationRelatedMembers
              yield! ilMethodDefsForProperties

              if cenv.g.langVersion.SupportsFeature(LanguageFeature.BetterExceptionPrinting) &&
                 not (exnc.HasMember g "get_Message" []) &&
                 not (exnc.HasMember g "Message" []) then
                  yield! GenPrintingMethod cenv eenv "get_Message" ilThisTy m ]

        let interfaces = exnc.ImmediateInterfaceTypesOfFSharpTycon |> List.map (GenType cenv.amap m eenv.tyenv)

        let tdef =
          mkILGenericClass
            (ilTypeName, access, [], g.iltyp_Exception,
             interfaces,
             mkILMethods ilMethodDefs,
             mkILFields ilFieldDefs,
             emptyILTypeDefs,
             mkILProperties ilPropertyDefs,
             emptyILEvents,
             mkILCustomAttrs [mkCompilationMappingAttr g (int SourceConstructFlags.Exception)],
             ILTypeInit.BeforeField)

        let tdef = tdef.WithSerializable(true)
        mgbuf.AddTypeDef(tref, tdef, false, false, None)


let CodegenAssembly cenv eenv mgbuf implFiles =
    if not (isNil implFiles) then
        let a, b = List.frontAndBack implFiles
        let eenv = List.fold (GenImplFile cenv mgbuf None) eenv a
        let eenv = GenImplFile cenv mgbuf cenv.opts.mainMethodInfo eenv b

        // Some constructs generate residue types and bindings. Generate these now. They don't result in any
        // top-level initialization code.
        let extraBindings = mgbuf.GrabExtraBindingsToGenerate()
        //printfn "#extraBindings = %d" extraBindings.Length
        if not (isNil extraBindings) then
            let mexpr = TMDefs [ for b in extraBindings -> TMDefLet(b, range0) ]
            let _emptyTopInstrs, _emptyTopCode =
                CodeGenMethod cenv mgbuf ([], "unused", eenv, 0, None, (fun cgbuf eenv ->
                    let lazyInitInfo = ResizeArray()
                    let qname = QualifiedNameOfFile(mkSynId range0 "unused")
                    LocalScope "module" cgbuf (fun (_, endMark) ->
                        let eenv = AddBindingsForModuleDef (AllocTopValWithinExpr cenv cgbuf endMark) eenv.cloc eenv mexpr
                        let _eenvEnv = GenModuleDef cenv cgbuf qname lazyInitInfo eenv mexpr
                        ())), range0)
            //printfn "#_emptyTopInstrs = %d" _emptyTopInstrs.Length
            ()

        mgbuf.AddInitializeScriptsInOrderToEntryPoint(eenv.imports)

//-------------------------------------------------------------------------
// When generating a module we just write into mutable
// structures representing the contents of the module.
//-------------------------------------------------------------------------

let GetEmptyIlxGenEnv (g: TcGlobals) ccu =
    let thisCompLoc = CompLocForCcu ccu
    { tyenv=TypeReprEnv.Empty
      cloc = thisCompLoc
      exitSequel = Return
      valsInScope=ValMap<_>.Empty
      witnessesInScope = EmptyTraitWitnessInfoHashMap g
      suppressWitnesses = false
      someTypeInThisAssembly= g.ilg.typ_Object // dummy value
      isFinalFile = false
      letBoundVars=[]
      liveLocals=IntMap.empty()
      innerVals = []
      sigToImplRemapInfo = [] (* "module remap info" *)
      withinSEH = false
      isInLoop = false
      initLocals = true
      imports = None
    }

type IlxGenResults =
    { ilTypeDefs: ILTypeDef list
      ilAssemAttrs: ILAttribute list
      ilNetModuleAttrs: ILAttribute list
      topAssemblyAttrs: Attribs
      permissionSets: ILSecurityDecl list
      quotationResourceInfo: (ILTypeRef list * byte[]) list }


let GenerateCode (cenv, anonTypeTable, eenv, TypedAssemblyAfterOptimization implFiles, assemAttribs, moduleAttribs) =

    use unwindBuildPhase = PushThreadBuildPhaseUntilUnwind BuildPhase.IlxGen
    let g = cenv.g

    // Generate the implementations into the mgbuf
    let mgbuf = AssemblyBuilder(cenv, anonTypeTable)
    let eenv = { eenv with cloc = CompLocForFragment cenv.opts.fragName cenv.viewCcu }

    // Generate the PrivateImplementationDetails type
    GenTypeDefForCompLoc (cenv, eenv, mgbuf, CompLocForPrivateImplementationDetails eenv.cloc, useHiddenInitCode, [], ILTypeInit.BeforeField, true, (* atEnd= *) true)

    // Generate the whole assembly
    CodegenAssembly cenv eenv mgbuf implFiles

    let ilAssemAttrs = GenAttrs cenv eenv (assemAttribs |> List.filter (fun a -> not(IsAssemblyVersionAttribute g a)))

    let tdefs, reflectedDefinitions = mgbuf.Close()


    // Generate the quotations
    let quotationResourceInfo =
        match reflectedDefinitions with
        | [] -> []
        | _ ->
            let qscope = QuotationTranslator.QuotationGenerationScope.Create (g, cenv.amap, cenv.viewCcu, cenv.tcVal, QuotationTranslator.IsReflectedDefinition.Yes)
            let defns =
              reflectedDefinitions |> List.choose (fun ((methName, v), e) ->
                    try
                      let mbaseR, astExpr = QuotationTranslator.ConvReflectedDefinition qscope methName v e

                      Some(mbaseR, astExpr)
                    with
                    | QuotationTranslator.InvalidQuotedTerm e -> warning e; None)

            let referencedTypeDefs, typeSplices, exprSplices = qscope.Close()

            for _typeSplice, m in typeSplices do
                error(InternalError("A free type variable was detected in a reflected definition", m))

            for _exprSplice, m in exprSplices do
                error(Error(FSComp.SR.ilReflectedDefinitionsCannotUseSliceOperator(), m))

            let defnsResourceBytes = defns |> QuotationPickler.PickleDefns

            [ (referencedTypeDefs, defnsResourceBytes) ]

    let ilNetModuleAttrs = GenAttrs cenv eenv moduleAttribs

    let casApplied = Dictionary<Stamp, bool>()
    let securityAttrs, topAssemblyAttrs = assemAttribs |> List.partition (fun a -> IsSecurityAttribute g cenv.amap casApplied a rangeStartup)
    // remove any security attributes from the top-level assembly attribute list
    let permissionSets = CreatePermissionSets cenv eenv securityAttrs

    { ilTypeDefs= tdefs
      ilAssemAttrs = ilAssemAttrs
      ilNetModuleAttrs = ilNetModuleAttrs
      topAssemblyAttrs = topAssemblyAttrs
      permissionSets = permissionSets
      quotationResourceInfo = quotationResourceInfo }


//-------------------------------------------------------------------------
// For printing values in fsi we want to lookup the value of given vrefs.
// The storage in the eenv says if the vref is stored in a static field.
// If we know how/where the field was generated, then we can lookup via reflection.
//-------------------------------------------------------------------------

open System

/// The lookup* functions are the conversions available from ilreflect.
type ExecutionContext =
    { LookupTypeRef: ILTypeRef -> Type
      LookupType: ILType -> Type }

// A helper to generate a default value for any System.Type. I couldn't find a System.Reflection
// method to do this.
let defaultOf =
    let gminfo =
       lazy
          (match <@@ Unchecked.defaultof<int> @@> with
           | Quotations.Patterns.Call(_, minfo, _) -> minfo.GetGenericMethodDefinition()
           | _ -> failwith "unexpected failure decoding quotation at ilxgen startup")
    fun ty -> gminfo.Value.MakeGenericMethod([| ty |]).Invoke(null, [| |])

/// Top-level val bindings are stored (for example) in static fields.
/// In the FSI case, these fields are be created and initialised, so we can recover the object.
/// IlxGen knows how v was stored, and then ilreflect knows how this storage was generated.
/// IlxGen converts (v: Tast.Val) to AbsIL data structures.
/// Ilreflect converts from AbsIL data structures to emitted Type, FieldInfo, MethodInfo etc.
let LookupGeneratedValue (amap: ImportMap) (ctxt: ExecutionContext) eenv (v: Val) =
  try
    // Convert the v.Type into a System.Type according to ilxgen and ilreflect.
    let objTyp() =
        let ilTy = GenType amap v.Range TypeReprEnv.Empty v.Type
        ctxt.LookupType ilTy
    // Lookup the compiled v value (as an object).
    match StorageForVal amap.g v.Range v eenv with
      | StaticPropertyWithField (fspec, _, hasLiteralAttr, ilContainerTy, _, _, ilGetterMethRef, _, _) ->
          let obj =
              if hasLiteralAttr then
                  let staticTy = ctxt.LookupTypeRef fspec.DeclaringTypeRef
                  // Checked: This FieldInfo (FieldBuilder) supports GetValue().
                  staticTy.GetField(fspec.Name).GetValue(null: obj)
              else
                  let staticTy = ctxt.LookupTypeRef ilContainerTy.TypeRef
                  // We can't call .Invoke on the ILMethodRef's MethodInfo,
                  // because it is the MethodBuilder and that does not support Invoke.
                  // Rather, we look for the getter MethodInfo from the built type and .Invoke on that.
                  let methInfo = staticTy.GetMethod(ilGetterMethRef.Name, BindingFlags.Static ||| BindingFlags.Public ||| BindingFlags.NonPublic)
                  methInfo.Invoke(null, null)
          Some (obj, objTyp())

      | StaticProperty (ilGetterMethSpec, _) ->
          let obj =
              let staticTy = ctxt.LookupTypeRef ilGetterMethSpec.MethodRef.DeclaringTypeRef
              // We can't call .Invoke on the ILMethodRef's MethodInfo,
              // because it is the MethodBuilder and that does not support Invoke.
              // Rather, we look for the getter MethodInfo from the built type and .Invoke on that.
              let methInfo = staticTy.GetMethod(ilGetterMethSpec.Name, BindingFlags.Static ||| BindingFlags.Public ||| BindingFlags.NonPublic)
              methInfo.Invoke(null, null)
          Some (obj, objTyp())

      | Null ->
          Some (null, objTyp())
      | Local _ -> None
      | Method _ -> None
      | Arg _ -> None
      | Env _ -> None
  with
    e ->
#if DEBUG
      printf "ilxGen.LookupGeneratedValue for v=%s caught exception:\n%A\n\n" v.LogicalName e
#endif
      None

// Invoke the set_Foo method for a declaration with a value. Used to create variables with values programatically in fsi.exe.
let SetGeneratedValue (ctxt: ExecutionContext) (g: TcGlobals) eenv isForced (v: Val) (value: obj) =
  try
    match StorageForVal g v.Range v eenv with
      | StaticPropertyWithField (fspec, _, hasLiteralAttr, _, _, _, _f, ilSetterMethRef, _) ->
          if not hasLiteralAttr && (v.IsMutable || isForced) then
              if isForced then
                  let staticTy = ctxt.LookupTypeRef fspec.DeclaringTypeRef

                  let fieldInfo = staticTy.GetField(fspec.Name, BindingFlags.Static ||| BindingFlags.Public ||| BindingFlags.NonPublic)
                  fieldInfo.SetValue(null, value)
              else
                  let staticTy = ctxt.LookupTypeRef ilSetterMethRef.DeclaringTypeRef

                  let methInfo = staticTy.GetMethod(ilSetterMethRef.Name, BindingFlags.Static ||| BindingFlags.Public ||| BindingFlags.NonPublic)
                  methInfo.Invoke (null, [| value |]) |> ignore
      | _ -> ()
  with
    e ->
#if DEBUG
      printf "ilxGen.SetGeneratedValue for v=%s caught exception:\n%A\n\n" v.LogicalName e
#endif
      ()

// Invoke the set_Foo method for a declaration with a default/null value. Used to release storage in fsi.exe
let ClearGeneratedValue (ctxt: ExecutionContext) (g: TcGlobals) eenv (v: Val) =
  try
    match StorageForVal g v.Range v eenv with
      | StaticPropertyWithField (fspec, _, hasLiteralAttr, _, _, _, _ilGetterMethRef, _ilSetterMethRef, _) ->
          if not hasLiteralAttr && v.IsMutable then
              let ty = ctxt.LookupType fspec.ActualType
              SetGeneratedValue ctxt g eenv false v (defaultOf ty)
      | _ -> ()
  with
    e ->
#if DEBUG
      printf "ilxGen.ClearGeneratedValue for v=%s caught exception:\n%A\n\n" v.LogicalName e
#endif
      ()

/// The published API from the ILX code generator
type IlxAssemblyGenerator(amap: ImportMap, tcGlobals: TcGlobals, tcVal: ConstraintSolver.TcValF, ccu: CcuThunk) =

    // The incremental state held by the ILX code generator
    let mutable ilxGenEnv = GetEmptyIlxGenEnv tcGlobals ccu
    let anonTypeTable = AnonTypeGenerationTable()
    // Dictionaries are safe here as they will only be used during the codegen stage - will happen on a single thread.
    let intraAssemblyInfo = { StaticFieldInfo = Dictionary<_, _>(HashIdentity.Structural) }
    let casApplied = Dictionary<Stamp, bool>()

    /// Register a set of referenced assemblies with the ILX code generator
    member _.AddExternalCcus ccus =
        ilxGenEnv <- AddExternalCcusToIlxGenEnv amap tcGlobals ilxGenEnv ccus

    /// Register a fragment of the current assembly with the ILX code generator. If 'isIncrementalFragment' is true then the input
    /// is assumed to be a fragment 'typed' into FSI.EXE, otherwise the input is assumed to be the result of a '#load'
    member _.AddIncrementalLocalAssemblyFragment (isIncrementalFragment, fragName, typedImplFiles) =
        ilxGenEnv <- AddIncrementalLocalAssemblyFragmentToIlxGenEnv (amap, isIncrementalFragment, tcGlobals, ccu, fragName, intraAssemblyInfo, ilxGenEnv, typedImplFiles)

    /// Generate ILX code for an assembly fragment
    member _.GenerateCode (codeGenOpts, typedAssembly: TypedAssemblyAfterOptimization, assemAttribs, moduleAttribs) =
        let namedDebugPointsForInlinedCode =
            let (TypedAssemblyAfterOptimization impls) = typedAssembly
            [| for impl in impls do
                  let (TImplFile(namedDebugPointsForInlinedCode=dps)) = impl.ImplFile
                  for KeyValue(k,v) in dps do
                      yield (k,v) |]
            |> Map
        let cenv: cenv =
            { g=tcGlobals
              tcVal = tcVal
              viewCcu = ccu
              ilUnitTy = None
              namedDebugPointsForInlinedCode = namedDebugPointsForInlinedCode
              amap = amap
              casApplied = casApplied
              intraAssemblyInfo = intraAssemblyInfo
              opts = codeGenOpts
              optimizeDuringCodeGen = (fun _flag expr -> expr)
              stackGuard = StackGuard(IlxGenStackGuardDepth) }
        GenerateCode (cenv, anonTypeTable, ilxGenEnv, typedAssembly, assemAttribs, moduleAttribs)

    /// Invert the compilation of the given value and clear the storage of the value
    member _.ClearGeneratedValue (ctxt, v) = ClearGeneratedValue ctxt tcGlobals ilxGenEnv v

    /// Invert the compilation of the given value and set the storage of the value, even if it is immutable
    member _.ForceSetGeneratedValue (ctxt, v, value: obj) = SetGeneratedValue ctxt tcGlobals ilxGenEnv true v value

    /// Invert the compilation of the given value and return its current dynamic value and its compiled System.Type
    member _.LookupGeneratedValue (ctxt, v) = LookupGeneratedValue amap ctxt ilxGenEnv v<|MERGE_RESOLUTION|>--- conflicted
+++ resolved
@@ -546,23 +546,14 @@
     ignore voidOK
 #endif
     match stripTyEqnsAndMeasureEqns g ty with
-<<<<<<< HEAD
     | TType_app (tcref, tinst, _nullness) ->
-=======
-    | TType_app (tcref, tinst) ->
->>>>>>> a9cb7dad
         GenNamedTyAppAux amap m tyenv ptrsOK tcref tinst
 
     | TType_tuple (tupInfo, args) ->
         GenTypeAux amap m tyenv VoidNotOK ptrsOK (mkCompiledTupleTy g (evalTupInfoIsStruct tupInfo) args)
 
-<<<<<<< HEAD
     | TType_fun (dty, returnTy, _nullness) ->
-        EraseClosures.mkILFuncTy g.ilxPubCloEnv  (GenTypeArgAux amap m tyenv dty) (GenTypeArgAux amap m tyenv returnTy)
-=======
-    | TType_fun (dty, returnTy) ->
         EraseClosures.mkILFuncTy g.ilxPubCloEnv (GenTypeArgAux amap m tyenv dty) (GenTypeArgAux amap m tyenv returnTy)
->>>>>>> a9cb7dad
 
     | TType_anon (anonInfo, tinst) ->
         let tref = anonInfo.ILTypeRef
@@ -7937,16 +7928,10 @@
         let debugDisplayAttrs, normalAttrs = tycon.Attribs |> List.partition (IsMatchingFSharpAttribute g g.attrib_DebuggerDisplayAttribute)
         let securityAttrs, normalAttrs = normalAttrs |> List.partition (fun a -> IsSecurityAttribute g cenv.amap cenv.casApplied a m)
         let generateDebugDisplayAttribute = not g.compilingFslib && tycon.IsUnionTycon && isNil debugDisplayAttrs
-<<<<<<< HEAD
-        let generateDebugProxies =
-            (not (tyconRefEq g tcref g.unit_tcr_canon) &&
-             not (HasFSharpAttribute g g.attrib_DebuggerTypeProxyAttribute tycon.Attribs))
-=======
 
         let generateDebugProxies =
             not (tyconRefEq g tcref g.unit_tcr_canon) &&
             not (HasFSharpAttribute g g.attrib_DebuggerTypeProxyAttribute tycon.Attribs)
->>>>>>> a9cb7dad
 
         let permissionSets = CreatePermissionSets cenv eenv securityAttrs
         let secDecls = if List.isEmpty securityAttrs then emptyILSecurityDecls else mkILSecurityDecls permissionSets
