// Copyright (c) Microsoft Corporation. All Rights Reserved. See License.txt in the project root for license information.

/// The ILX generator.
module internal FSharp.Compiler.IlxGen

open System.IO
open System.Reflection
open System.Collections.Generic
open System.Collections.Immutable

open FSharp.Compiler.IO
open Internal.Utilities
open Internal.Utilities.Collections
open Internal.Utilities.Library
open Internal.Utilities.Library.Extras

open FSharp.Compiler
open FSharp.Compiler.AbstractIL.IL
open FSharp.Compiler.AbstractIL.BinaryConstants
open FSharp.Compiler.AbstractIL.ILX
open FSharp.Compiler.AbstractIL.ILX.Types
open FSharp.Compiler.AttributeChecking
open FSharp.Compiler.CompilerGlobalState
open FSharp.Compiler.ErrorLogger
open FSharp.Compiler.Features
open FSharp.Compiler.Infos
open FSharp.Compiler.Import
open FSharp.Compiler.LowerCallsAndSeqs
open FSharp.Compiler.LowerStateMachines
open FSharp.Compiler.Syntax
open FSharp.Compiler.Syntax.PrettyNaming
open FSharp.Compiler.SyntaxTreeOps
open FSharp.Compiler.TcGlobals
open FSharp.Compiler.Text.Range
open FSharp.Compiler.Text
open FSharp.Compiler.Text.LayoutRender
open FSharp.Compiler.Xml
open FSharp.Compiler.TypedTree
open FSharp.Compiler.TypedTreeBasics
open FSharp.Compiler.TypedTreeOps
open FSharp.Compiler.TypedTreeOps.DebugPrint
open FSharp.Compiler.TypeRelations

let IsNonErasedTypar (tp: Typar) =
    not tp.IsErased

let DropErasedTypars (tps: Typar list) =
    tps |> List.filter IsNonErasedTypar

let DropErasedTyargs tys =
    tys |> List.filter (fun ty -> match ty with TType_measure _ -> false | _ -> true)

let AddNonUserCompilerGeneratedAttribs (g: TcGlobals) (mdef: ILMethodDef) =
    g.AddMethodGeneratedAttributes mdef

let debugDisplayMethodName = "__DebugDisplay"

let useHiddenInitCode = true

let iLdcZero = AI_ldc (DT_I4, ILConst.I4 0)

let iLdcInt64 i = AI_ldc (DT_I8, ILConst.I8 i)

let iLdcDouble i = AI_ldc (DT_R8, ILConst.R8 i)

let iLdcSingle i = AI_ldc (DT_R4, ILConst.R4 i)

/// Make a method that simply loads a field
let mkLdfldMethodDef (ilMethName, reprAccess, isStatic, ilTy, ilFieldName, ilPropType) =
   let ilFieldSpec = mkILFieldSpecInTy(ilTy, ilFieldName, ilPropType)
   let ilReturn = mkILReturn ilPropType
   let ilMethodDef =
       if isStatic then
           let body = mkMethodBody(true, [], 2, nonBranchingInstrsToCode [mkNormalLdsfld ilFieldSpec], None, None)
           mkILNonGenericStaticMethod (ilMethName, reprAccess, [], ilReturn, body)
       else
           let body = mkMethodBody (true, [], 2, nonBranchingInstrsToCode [ mkLdarg0; mkNormalLdfld ilFieldSpec], None, None)
           mkILNonGenericInstanceMethod (ilMethName, reprAccess, [], ilReturn, body)
   ilMethodDef.WithSpecialName

/// Choose the constructor parameter names for fields
let ChooseParamNames fieldNamesAndTypes =
    let takenFieldNames = fieldNamesAndTypes |> List.map p23 |> Set.ofList

    fieldNamesAndTypes
    |> List.map (fun (ilPropName, ilFieldName, ilPropType) ->
        let lowerPropName = String.uncapitalize ilPropName
        let ilParamName = if takenFieldNames.Contains lowerPropName then ilPropName else lowerPropName
        ilParamName, ilFieldName, ilPropType)

/// Approximation for purposes of optimization and giving a warning when compiling definition-only files as EXEs
let rec CheckCodeDoesSomething (code: ILCode) =
    code.Instrs |> Array.exists (function AI_ldnull | AI_nop | AI_pop | I_ret | I_seqpoint _ -> false | _ -> true)

/// Choose the field names for variables captured by closures
let ChooseFreeVarNames takenNames ts =
    let tns = List.map (fun t -> (t, None)) ts
    let rec chooseName names (t, nOpt) =
        let tn = match nOpt with None -> t | Some n -> t + string n
        if Zset.contains tn names then
          chooseName names (t, Some(match nOpt with None -> 0 | Some n -> (n+1)))
        else
          let names = Zset.add tn names
          tn, names

    let names = Zset.empty String.order |> Zset.addList takenNames
    let ts, _names = List.mapFold chooseName names tns
    ts

/// We can't tailcall to methods taking byrefs. This helper helps search for them
let rec IsILTypeByref inp =
    match inp with 
    | ILType.Byref _ -> true
    | ILType.Modified(_, _, nestedTy) -> IsILTypeByref nestedTy
    | _ -> false

let mainMethName = CompilerGeneratedName "main"

/// Used to query custom attributes when emitting COM interop code.
type AttributeDecoder(namedArgs) =

    let nameMap = namedArgs |> List.map (fun (AttribNamedArg(s, _, _, c)) -> s, c) |> NameMap.ofList
    let findConst x = match NameMap.tryFind x nameMap with | Some(AttribExpr(_, Expr.Const (c, _, _))) -> Some c | _ -> None
    let findAppTr x = match NameMap.tryFind x nameMap with | Some(AttribExpr(_, Expr.App (_, _, [TType_app(tr, _)], _, _))) -> Some tr | _ -> None

    member _.FindInt16 x dflt = match findConst x with | Some(Const.Int16 x) -> x | _ -> dflt

    member _.FindInt32 x dflt = match findConst x with | Some(Const.Int32 x) -> x | _ -> dflt

    member _.FindBool x dflt = match findConst x with | Some(Const.Bool x) -> x | _ -> dflt

    member _.FindString x dflt = match findConst x with | Some(Const.String x) -> x | _ -> dflt

    member _.FindTypeName x dflt = match findAppTr x with | Some tr -> tr.DisplayName | _ -> dflt

//--------------------------------------------------------------------------
// Statistics
//--------------------------------------------------------------------------

let mutable reports = (fun _ -> ())

let AddReport f =
    let old = reports
    reports <- (fun oc -> old oc; f oc)

let ReportStatistics (oc: TextWriter) =
    reports oc

let NewCounter nm =
    let mutable count = 0
    AddReport (fun oc -> if count <> 0 then oc.WriteLine (string count + " " + nm))
    (fun () -> count <- count + 1)

let CountClosure = NewCounter "closures"

let CountMethodDef = NewCounter "IL method definitions corresponding to values"

let CountStaticFieldDef = NewCounter "IL field definitions corresponding to values"

let CountCallFuncInstructions = NewCounter "callfunc instructions (indirect calls)"

/// Non-local information related to internals of code generation within an assembly
type IlxGenIntraAssemblyInfo =
    {
      /// A table recording the generated name of the static backing fields for each mutable top level value where
      /// we may need to take the address of that value, e.g. static mutable module-bound values which are structs. These are
      /// only accessible intra-assembly. Across assemblies, taking the address of static mutable module-bound values is not permitted.
      /// The key to the table is the method ref for the property getter for the value, which is a stable name for the Val's
      /// that come from both the signature and the implementation.
      StaticFieldInfo: Dictionary<ILMethodRef, ILFieldSpec>
    }

/// Helper to make sure we take tailcalls in some situations
type FakeUnit = | Fake

/// Indicates how the generated IL code is ultimately emitted
type IlxGenBackend =
    /// Indicates we are emitting code for ilwrite
    | IlWriteBackend

    /// Indicates we are emitting code for Reflection.Emit in F# Interactive.
    | IlReflectBackend

[<NoEquality; NoComparison>]
type IlxGenOptions =
    {
      /// Indicates the "fragment name" for the part of the assembly we are emitting, particularly for incremental
      /// emit using Reflection.Emit in F# Interactive.
      fragName: string

      /// Indicates if we are generating filter blocks
      generateFilterBlocks: bool

      /// Indicates if we are working around historical Reflection.Emit bugs
      workAroundReflectionEmitBugs: bool

      /// Indicates if we should/shouldn't emit constant arrays as static data blobs
      emitConstantArraysUsingStaticDataBlobs: bool

      /// If this is set, then the last module becomes the "main" module and its toplevel bindings are executed at startup
      mainMethodInfo: Attribs option

      /// Indicates if local optimizations are on
      localOptimizationsEnabled: bool

      /// Indicates if we are generating debug symbols
      generateDebugSymbols: bool

      /// Indicates that FeeFee debug values should be emitted as value 100001 for
      /// easier detection in debug output
      testFlagEmitFeeFeeAs100001: bool

      ilxBackend: IlxGenBackend

      /// Indicates the code is being generated in FSI.EXE and is executed immediately after code generation
      /// This includes all interactively compiled code, including #load, definitions, and expressions
      isInteractive: bool

      /// Indicates the code generated is an interactive 'it' expression. We generate a setter to allow clearing of the underlying
      /// storage, even though 'it' is not logically mutable
      isInteractiveItExpr: bool

      /// Whenever possible, use callvirt instead of call
      alwaysCallVirt: bool
    }

/// Compilation environment for compiling a fragment of an assembly
[<NoEquality; NoComparison>]
type cenv =
    {
      /// The TcGlobals for the compilation
      g: TcGlobals

      /// The ImportMap for reading IL
      amap: ImportMap

      /// A callback for TcVal in the typechecker.  Used to generalize values when finding witnesses.
      /// It is unfortunate this is needed but it is until we supply witnesses through the compilation.
      tcVal: ConstraintSolver.TcValF

      /// The TAST for the assembly being emitted
      viewCcu: CcuThunk

      /// The options for ILX code generation
      opts: IlxGenOptions

      /// Cache the generation of the "unit" type
      mutable ilUnitTy: ILType option

      /// Other information from the emit of this assembly
      intraAssemblyInfo: IlxGenIntraAssemblyInfo

      /// Cache methods with SecurityAttribute applied to them, to prevent unnecessary calls to ExistsInEntireHierarchyOfType
      casApplied: Dictionary<Stamp, bool>

      /// Used to apply forced inlining optimizations to witnesses generated late during codegen
      mutable optimizeDuringCodeGen: bool -> Expr -> Expr

      /// What depth are we at when generating an expression?
      mutable exprRecursionDepth: int

      /// Delayed Method Generation - prevents stack overflows when we need to generate methods that are split into many methods by the optimizer.
      delayedGenMethods: Queue<cenv -> unit>
    }

    override x.ToString() = "<cenv>"


let mkTypeOfExpr cenv m ilty =
    let g = cenv.g
    mkAsmExpr ([ mkNormalCall (mspec_Type_GetTypeFromHandle g) ], [],
                   [mkAsmExpr ([ I_ldtoken (ILToken.ILType ilty) ], [], [], [g.system_RuntimeTypeHandle_ty], m)],
                   [g.system_Type_ty], m)

let mkGetNameExpr cenv (ilt: ILType) m =
    mkAsmExpr ([I_ldstr ilt.BasicQualifiedName], [], [], [cenv.g.string_ty], m)

let useCallVirt cenv boxity (mspec: ILMethodSpec) isBaseCall =
    cenv.opts.alwaysCallVirt &&
    (boxity = AsObject) &&
    not mspec.CallingConv.IsStatic &&
    not isBaseCall

/// Describes where items are to be placed within the generated IL namespace/typespace.
/// This should be cleaned up.
type CompileLocation =
    { Scope: ILScopeRef

      TopImplQualifiedName: string

      Namespace: string option

      Enclosing: string list

      QualifiedNameOfFile: string
    }

//--------------------------------------------------------------------------
// Access this and other assemblies
//--------------------------------------------------------------------------

let mkTopName ns n = String.concat "." (match ns with Some x -> [x;n] | None -> [n])

let CompLocForFragment fragName (ccu: CcuThunk) =
   { QualifiedNameOfFile = fragName
     TopImplQualifiedName = fragName
     Scope = ccu.ILScopeRef
     Namespace = None
     Enclosing = []}

let CompLocForCcu (ccu: CcuThunk) = CompLocForFragment ccu.AssemblyName ccu

let CompLocForSubModuleOrNamespace cloc (submod: ModuleOrNamespace) =
    let n = submod.CompiledName
    match submod.ModuleOrNamespaceType.ModuleOrNamespaceKind with
    | FSharpModuleWithSuffix | ModuleOrType -> { cloc with Enclosing= cloc.Enclosing @ [n]}
    | Namespace -> {cloc with Namespace=Some (mkTopName cloc.Namespace n)}

let CompLocForFixedPath fragName qname (CompPath(sref, cpath)) =
    let ns, t = List.takeUntil (fun (_, mkind) -> mkind <> Namespace) cpath
    let ns = List.map fst ns
    let ns = textOfPath ns
    let encl = t |> List.map (fun (s, _)-> s)
    let ns = if ns = "" then None else Some ns
    { QualifiedNameOfFile = fragName
      TopImplQualifiedName = qname
      Scope = sref
      Namespace = ns
      Enclosing = encl }

let CompLocForFixedModule fragName qname (mspec: ModuleOrNamespace) =
   let cloc = CompLocForFixedPath fragName qname mspec.CompilationPath
   let cloc = CompLocForSubModuleOrNamespace cloc mspec
   cloc

let NestedTypeRefForCompLoc cloc n =
    match cloc.Enclosing with
    | [] ->
        let tyname = mkTopName cloc.Namespace n
        mkILTyRef(cloc.Scope, tyname)
    | h :: t -> mkILNestedTyRef(cloc.Scope, mkTopName cloc.Namespace h :: t, n)

let CleanUpGeneratedTypeName (nm: string) =
    if nm.IndexOfAny IllegalCharactersInTypeAndNamespaceNames = -1 then
        nm
    else
        (nm, IllegalCharactersInTypeAndNamespaceNames) ||> Array.fold (fun nm c -> nm.Replace(string c, "-"))

let TypeNameForInitClass cloc =
    "<StartupCode$" + (CleanUpGeneratedTypeName cloc.QualifiedNameOfFile) + ">.$" + cloc.TopImplQualifiedName

let TypeNameForImplicitMainMethod cloc =
    TypeNameForInitClass cloc + "$Main"

let TypeNameForPrivateImplementationDetails cloc =
    "<PrivateImplementationDetails$" + (CleanUpGeneratedTypeName cloc.QualifiedNameOfFile) + ">"

let CompLocForInitClass cloc =
    {cloc with Enclosing=[TypeNameForInitClass cloc]; Namespace=None}

let CompLocForImplicitMainMethod cloc =
    {cloc with Enclosing=[TypeNameForImplicitMainMethod cloc]; Namespace=None}

let CompLocForPrivateImplementationDetails cloc =
    {cloc with
        Enclosing=[TypeNameForPrivateImplementationDetails cloc]; Namespace=None}

/// Compute an ILTypeRef for a CompilationLocation
let rec TypeRefForCompLoc cloc =
    match cloc.Enclosing with
    | [] ->
      mkILTyRef(cloc.Scope, TypeNameForPrivateImplementationDetails cloc)
    | [h] ->
      let tyname = mkTopName cloc.Namespace h
      mkILTyRef(cloc.Scope, tyname)
    | _ ->
      let encl, n = List.frontAndBack cloc.Enclosing
      NestedTypeRefForCompLoc {cloc with Enclosing=encl} n

/// Compute an ILType for a CompilationLocation for a non-generic type
let mkILTyForCompLoc cloc = mkILNonGenericBoxedTy (TypeRefForCompLoc cloc)

let ComputeMemberAccess hidden = if hidden then ILMemberAccess.Assembly else ILMemberAccess.Public

// Under --publicasinternal change types from Public to Private (internal for types)
let ComputePublicTypeAccess() = ILTypeDefAccess.Public

let ComputeTypeAccess (tref: ILTypeRef) hidden =
    match tref.Enclosing with
    | [] -> if hidden then ILTypeDefAccess.Private else ComputePublicTypeAccess()
    | _ -> ILTypeDefAccess.Nested (ComputeMemberAccess hidden)

//--------------------------------------------------------------------------
// TypeReprEnv
//--------------------------------------------------------------------------

/// Indicates how type parameters are mapped to IL type variables
[<NoEquality; NoComparison>]
type TypeReprEnv(reprs: Map<Stamp, uint16>, count: int, templateReplacement: (TyconRef * ILTypeRef * Typars * TyparInst) option) =

    static let empty = TypeReprEnv(count = 0, reprs = Map.empty, templateReplacement = None)

    /// Get the template replacement information used when using struct types for state machines based on a "template" struct
    member __.TemplateReplacement = templateReplacement

    member __.WithTemplateReplacement(tcref, ilCloTyRef, cloFreeTyvars, templateTypeInst) =
        TypeReprEnv(reprs, count, Some (tcref, ilCloTyRef, cloFreeTyvars, templateTypeInst)) 

    /// Lookup a type parameter
    member _.Item (tp: Typar, m: range) =
        try reprs.[tp.Stamp]
        with :? KeyNotFoundException ->
          errorR(InternalError("Undefined or unsolved type variable: " + showL(typarL tp), m))
          // Random value for post-hoc diagnostic analysis on generated tree *
          uint16 666

    /// Add an additional type parameter to the environment. If the parameter is a units-of-measure parameter
    /// then it is ignored, since it doesn't correspond to a .NET type parameter.
    member tyenv.AddOne (tp: Typar) =
        if IsNonErasedTypar tp then
            TypeReprEnv(reprs.Add (tp.Stamp, uint16 count), count + 1, templateReplacement)
        else
            tyenv

    /// Add multiple additional type parameters to the environment.
    member tyenv.Add tps =
        (tyenv, tps) ||> List.fold (fun tyenv tp -> tyenv.AddOne tp)

    /// Get the count of the non-erased type parameters in scope.
    member _.Count = count

    /// Get the empty environment, where no type parameters are in scope.
    static member Empty = empty

    /// Reset to the empty environment, where no type parameters are in scope.
    member eenv.ResetTypars() =
        TypeReprEnv(count = 0, reprs = Map.empty, templateReplacement = eenv.TemplateReplacement)

    /// Get the environment for a fixed set of type parameters
    member eenv.ForTypars tps =
        eenv.ResetTypars().Add tps

    /// Get the environment for within a type definition
    member eenv.ForTycon (tycon: Tycon) =
        eenv.ForTypars tycon.TyparsNoRange

    /// Get the environment for generating a reference to items within a type definition
    member eenv.ForTyconRef (tycon: TyconRef) =
        eenv.ForTycon tycon.Deref

//--------------------------------------------------------------------------
// Generate type references
//--------------------------------------------------------------------------

/// Get the ILTypeRef or other representation information for a type
let GenTyconRef (tcref: TyconRef) =
    assert(not tcref.IsTypeAbbrev)
    tcref.CompiledRepresentation

type VoidNotOK =
    | VoidNotOK
    | VoidOK

#if DEBUG
let voidCheck m g permits ty =
   if permits=VoidNotOK && isVoidTy g ty then
       error(InternalError("System.Void unexpectedly detected in IL code generation. This should not occur.", m))
#endif

/// When generating parameter and return types generate precise .NET IL pointer types.
/// These can't be generated for generic instantiations, since .NET generics doesn't
/// permit this. But for 'naked' values (locals, parameters, return values etc.) machine
/// integer values and native pointer values are compatible (though the code is unverifiable).
type PtrsOK =
    | PtrTypesOK
    | PtrTypesNotOK

let GenReadOnlyAttributeIfNecessary (g: TcGlobals) ty =
    let add = isInByrefTy g ty && g.attrib_IsReadOnlyAttribute.TyconRef.CanDeref
    if add then
        let attr = mkILCustomAttribute (g.attrib_IsReadOnlyAttribute.TypeRef, [], [], [])
        Some attr
    else
        None

/// Generate "modreq([mscorlib]System.Runtime.InteropServices.InAttribute)" on inref types.
let GenReadOnlyModReqIfNecessary (g: TcGlobals) ty ilTy =
    let add = isInByrefTy g ty && g.attrib_InAttribute.TyconRef.CanDeref
    if add then
        ILType.Modified(true, g.attrib_InAttribute.TypeRef, ilTy)
    else
        ilTy

let rec GenTypeArgAux amap m tyenv tyarg =
    GenTypeAux amap m tyenv VoidNotOK PtrTypesNotOK tyarg

and GenTypeArgsAux amap m tyenv tyargs =
    List.map (GenTypeArgAux amap m tyenv) (DropErasedTyargs tyargs)

and GenTyAppAux amap m tyenv repr tinst =
    match repr with
    | CompiledTypeRepr.ILAsmOpen ty ->
        let ilTypeInst = GenTypeArgsAux amap m tyenv tinst
        let ty = instILType ilTypeInst ty
        ty
    | CompiledTypeRepr.ILAsmNamed (tref, boxity, ilTypeOpt) ->
        GenILTyAppAux amap m tyenv (tref, boxity, ilTypeOpt) tinst

and GenILTyAppAux amap m tyenv (tref, boxity, ilTypeOpt) tinst =
    match ilTypeOpt with
    | None ->
        let ilTypeInst = GenTypeArgsAux amap m tyenv tinst
        mkILTy boxity (mkILTySpec (tref, ilTypeInst))
    | Some ilType ->
        ilType // monomorphic types include a cached ilType to avoid reallocation of an ILType node

and GenNamedTyAppAux (amap: ImportMap) m (tyenv: TypeReprEnv) ptrsOK tcref tinst =
    let g = amap.g
    match tyenv.TemplateReplacement with
    | Some (tcref2, ilCloTyRef, cloFreeTyvars, _) when tyconRefEq g tcref tcref2 -> 
        let cloInst = List.map mkTyparTy cloFreeTyvars
        let ilTypeInst = GenTypeArgsAux amap m tyenv cloInst
        mkILValueTy ilCloTyRef ilTypeInst
    | _ ->
    let tinst = DropErasedTyargs tinst
    // See above note on ptrsOK
    if ptrsOK = PtrTypesOK && tyconRefEq g tcref g.nativeptr_tcr && (freeInTypes CollectTypars tinst).FreeTypars.IsEmpty then
        GenNamedTyAppAux amap m tyenv ptrsOK g.ilsigptr_tcr tinst
    else
#if !NO_EXTENSIONTYPING
        match tcref.TypeReprInfo with
        // Generate the base type, because that is always the representation of the erased type, unless the assembly is being injected
        | TProvidedTypeRepr info when info.IsErased ->
            GenTypeAux amap m tyenv VoidNotOK ptrsOK (info.BaseTypeForErased (m, g.obj_ty))
        | _ ->
#endif
            GenTyAppAux amap m tyenv (GenTyconRef tcref) tinst

and GenTypeAux amap m (tyenv: TypeReprEnv) voidOK ptrsOK ty =
    let g = amap.g
#if DEBUG
    voidCheck m g voidOK ty
#else
    ignore voidOK
#endif
    match stripTyEqnsAndMeasureEqns g ty with
    | TType_app (tcref, tinst) -> GenNamedTyAppAux amap m tyenv ptrsOK tcref tinst


    | TType_tuple (tupInfo, args) -> GenTypeAux amap m tyenv VoidNotOK ptrsOK (mkCompiledTupleTy g (evalTupInfoIsStruct tupInfo) args)

    | TType_fun (dty, returnTy) -> EraseClosures.mkILFuncTy g.ilxPubCloEnv (GenTypeArgAux amap m tyenv dty) (GenTypeArgAux amap m tyenv returnTy)

    | TType_anon (anonInfo, tinst) ->
        let tref = anonInfo.ILTypeRef
        let boxity = if evalAnonInfoIsStruct anonInfo then ILBoxity.AsValue else ILBoxity.AsObject
        GenILTyAppAux amap m tyenv (tref, boxity, None) tinst

    | TType_ucase (ucref, args) ->
        let cuspec, idx = GenUnionCaseSpec amap m tyenv ucref args
        EraseUnions.GetILTypeForAlternative cuspec idx

    | TType_forall (tps, tau) ->
        let tps = DropErasedTypars tps
        if tps.IsEmpty then GenTypeAux amap m tyenv VoidNotOK ptrsOK tau
        else EraseClosures.mkILTyFuncTy g.ilxPubCloEnv

    | TType_var tp -> mkILTyvarTy tyenv.[tp, m]

    | TType_measure _ -> g.ilg.typ_Int32

//--------------------------------------------------------------------------
// Generate ILX references to closures, classunions etc. given a tyenv
//--------------------------------------------------------------------------

and GenUnionCaseRef (amap: ImportMap) m tyenv i (fspecs: RecdField[]) =
    let g = amap.g
    fspecs |> Array.mapi (fun j fspec ->
        let ilFieldDef = mkILInstanceField(fspec.LogicalName, GenType amap m tyenv fspec.FormalType, None, ILMemberAccess.Public)
        // These properties on the "field" of an alternative end up going on a property generated by cu_erase.fs
        IlxUnionCaseField
          (ilFieldDef.With(customAttrs = mkILCustomAttrs [(mkCompilationMappingAttrWithVariantNumAndSeqNum g (int SourceConstructFlags.Field) i j )])))


and GenUnionRef (amap: ImportMap) m (tcref: TyconRef) =
    let g = amap.g
    let tycon = tcref.Deref
    assert(not tycon.IsTypeAbbrev)
    match tycon.UnionTypeInfo with
    | ValueNone -> failwith "GenUnionRef m"
    | ValueSome funion ->
      cached funion.CompiledRepresentation (fun () ->
          let tyenvinner = TypeReprEnv.Empty.ForTycon tycon
          match tcref.CompiledRepresentation with
          | CompiledTypeRepr.ILAsmOpen _ -> failwith "GenUnionRef m: unexpected ASM tyrep"
          | CompiledTypeRepr.ILAsmNamed (tref, _, _) ->
              let alternatives =
                  tycon.UnionCasesArray |> Array.mapi (fun i cspec ->
                      { altName=cspec.CompiledName
                        altCustomAttrs=emptyILCustomAttrs
                        altFields=GenUnionCaseRef amap m tyenvinner i cspec.RecdFieldsArray })
              let nullPermitted = IsUnionTypeWithNullAsTrueValue g tycon
              let hasHelpers = ComputeUnionHasHelpers g tcref
              let boxity = (if tcref.IsStructOrEnumTycon then ILBoxity.AsValue else ILBoxity.AsObject)
              IlxUnionRef(boxity, tref, alternatives, nullPermitted, hasHelpers))

and ComputeUnionHasHelpers g (tcref: TyconRef) =
    if tyconRefEq g tcref g.unit_tcr_canon then NoHelpers
    elif tyconRefEq g tcref g.list_tcr_canon then SpecialFSharpListHelpers
    elif tyconRefEq g tcref g.option_tcr_canon then SpecialFSharpOptionHelpers
    else
     match TryFindFSharpAttribute g g.attrib_DefaultAugmentationAttribute tcref.Attribs with
     | Some(Attrib(_, _, [ AttribBoolArg b ], _, _, _, _)) ->
         if b then AllHelpers else NoHelpers
     | Some (Attrib(_, _, _, _, _, _, m)) ->
         errorR(Error(FSComp.SR.ilDefaultAugmentationAttributeCouldNotBeDecoded(), m))
         AllHelpers
     | _ ->
         AllHelpers (* not hiddenRepr *)

and GenUnionSpec amap m tyenv tcref tyargs =
    let curef = GenUnionRef amap m tcref
    let tinst = GenTypeArgs amap m tyenv tyargs
    IlxUnionSpec(curef, tinst)

and GenUnionCaseSpec amap m tyenv (ucref: UnionCaseRef) tyargs =
    let cuspec = GenUnionSpec amap m tyenv ucref.TyconRef tyargs
    cuspec, ucref.Index

and GenType amap m tyenv ty =
    GenTypeAux amap m tyenv VoidNotOK PtrTypesNotOK ty

and GenTypes amap m tyenv tys = List.map (GenType amap m tyenv) tys

and GenTypePermitVoid amap m tyenv ty = (GenTypeAux amap m tyenv VoidOK PtrTypesNotOK ty)

and GenTypesPermitVoid amap m tyenv tys = List.map (GenTypePermitVoid amap m tyenv) tys

and GenTyApp amap m tyenv repr tyargs = GenTyAppAux amap m tyenv repr tyargs

and GenNamedTyApp amap m tyenv tcref tinst = GenNamedTyAppAux amap m tyenv PtrTypesNotOK tcref tinst

/// IL void types are only generated for return types
and GenReturnType amap m tyenv returnTyOpt =
    match returnTyOpt with
    | None -> ILType.Void
    | Some returnTy ->
        let ilTy = GenTypeAux amap m tyenv VoidNotOK(*1*) PtrTypesOK returnTy (*1: generate void from unit, but not accept void *)
        GenReadOnlyModReqIfNecessary amap.g returnTy ilTy

and GenParamType amap m tyenv isSlotSig ty =
    let ilTy = GenTypeAux amap m tyenv VoidNotOK PtrTypesOK ty
    if isSlotSig then
        GenReadOnlyModReqIfNecessary amap.g ty ilTy
    else
        ilTy

and GenParamTypes amap m tyenv isSlotSig tys =
    tys |> List.map (GenParamType amap m tyenv isSlotSig)

and GenTypeArgs amap m tyenv tyargs = GenTypeArgsAux amap m tyenv tyargs

and GenTypePermitVoidAux amap m tyenv ty = GenTypeAux amap m tyenv VoidOK PtrTypesNotOK ty

// Static fields generally go in a private InitializationCodeAndBackingFields section. This is to ensure all static
// fields are initialized only in their class constructors (we generate one primary
// cctor for each file to ensure initialization coherence across the file, regardless
// of how many modules are in the file). This means F# passes an extra check applied by SQL Server when it
// verifies stored procedures: SQL Server checks that all 'initionly' static fields are only initialized from
// their own class constructor.
//
// However, mutable static fields must be accessible across compilation units. This means we place them in their "natural" location
// which may be in a nested module etc. This means mutable static fields can't be used in code to be loaded by SQL Server.
//
// Computes the location where the static field for a value lives.
//     - Literals go in their type/module.
//     - For interactive code, we always place fields in their type/module with an accurate name
let GenFieldSpecForStaticField (isInteractive, g, ilContainerTy, vspec: Val, nm, m, cloc, ilTy) =
    if isInteractive || HasFSharpAttribute g g.attrib_LiteralAttribute vspec.Attribs then
        let fieldName = vspec.CompiledName g.CompilerGlobalState
        let fieldName = if isInteractive then CompilerGeneratedName fieldName else fieldName
        mkILFieldSpecInTy (ilContainerTy, fieldName, ilTy)
    else
        let fieldName =
            // Ensure that we have an g.CompilerGlobalState
            assert(g.CompilerGlobalState |> Option.isSome)
            g.CompilerGlobalState.Value.IlxGenNiceNameGenerator.FreshCompilerGeneratedName (nm, m)
        let ilFieldContainerTy = mkILTyForCompLoc (CompLocForInitClass cloc)
        mkILFieldSpecInTy (ilFieldContainerTy, fieldName, ilTy)


let GenRecdFieldRef m cenv (tyenv: TypeReprEnv) (rfref: RecdFieldRef) tyargs =
    // Fixup references to the fields of a struct machine template
    // templateStructTy = ResumableStateMachine<TaskStateMachineData<SomeType['FreeTyVars]>
    // templateTyconRef = ResumableStateMachine<'Data>
    // templateTypeArgs = <TaskStateMachineData<SomeType['FreeTyVars]>
    // templateTypeInst = 'Data -> TaskStateMachineData<SomeType['FreeTyVars]>
    // cloFreeTyvars = <'FreeTyVars>
    // ilCloTy = clo<'FreeTyVars> w.r.t envinner
    // rfref = ResumableStateMachine<'Data>::Result
    // rfref.RecdField.FormalType = 'Data
    match tyenv.TemplateReplacement with
    | Some (tcref2, ilCloTyRef, cloFreeTyvars, templateTypeInst) when tyconRefEq cenv.g rfref.TyconRef tcref2 -> 
        let ilCloTy = 
            let cloInst = List.map mkTyparTy cloFreeTyvars
            let ilTypeInst = GenTypeArgsAux cenv.amap m tyenv cloInst
            mkILValueTy ilCloTyRef ilTypeInst

        let tyenvinner = TypeReprEnv.Empty.ForTypars cloFreeTyvars
        mkILFieldSpecInTy(ilCloTy,
                      ComputeFieldName rfref.Tycon rfref.RecdField,
                      GenType cenv.amap m tyenvinner (instType templateTypeInst rfref.RecdField.FormalType))
    | _ -> 
        let tyenvinner = TypeReprEnv.Empty.ForTycon rfref.Tycon
        let ilty = GenTyApp cenv.amap m tyenv rfref.TyconRef.CompiledRepresentation tyargs
        mkILFieldSpecInTy(ilty,
                      ComputeFieldName rfref.Tycon rfref.RecdField,
                      GenType cenv.amap m tyenvinner rfref.RecdField.FormalType)

let GenExnType amap m tyenv (ecref: TyconRef) = GenTyApp amap m tyenv ecref.CompiledRepresentation []

type ArityInfo = int list

//--------------------------------------------------------------------------
// Closure summaries
//
// Function, Object, Delegate and State Machine Closures
// =====================================================
//
// For a normal expression closure, we generate:
//
//    class Implementation<cloFreeTyvars> : FSharpFunc<...> {
//        override Invoke(..) { expr }
//    }
//
// Local Type Functions
// ====================
//
// The input expression is:
//   let input-val : FORALL<directTypars>. body-type = LAM <directTypars>. body-expr : body-type
//   ...
//
// This is called at some point:
//
//   input-val<directTyargs>
//
// Note 'input-val' is never used without applying it to some type arguments.
//
// Basic examples - first define some functions that extract information from generic parameters, and which are constrained:
//
//    type TypeInfo<'T> = TypeInfo of System.Type
//    type TypeName = TypeName of string
//
//    let typeinfo<'T when 'T :> System.IComparable) = TypeInfo (typeof<'T>)
//    let typename<'T when 'T :> System.IComparable) = TypeName (typeof<'T>.Name)
//
// Then here are examples:
//
//    LAM <'T>{addWitness}.  (typeinfo<'T>, typeinfo<'T[]>, (incr{ : 'T -> 'T)) :  TypeInfo<'T> * TypeInfo<'T[]> * ('T -> 'T)
//    directTypars = 'T
//    cloFreeTyvars = empty
//
// or
//    LAM <'T>.  (typeinfo<'T>, typeinfo<'U>) :  TypeInfo<'T> * TypeInfo<'U>
//    directTypars = 'T
//    cloFreeTyvars = 'U
//
// or
//    LAM <'T>.  (typeinfo<'T>, typeinfo<'U>, typename<'V>) :  TypeInfo<'T> * TypeInfo<'U> * TypeName
//    directTypars = 'T
//    cloFreeTyvars = 'U,'V
//
// or, for witnesses:
//
//    let inline incr{addWitnessForT} (x: 'T) = x + GenericZero<'T> // has witness argment for '+'
//
//    LAM <'T when 'T :... op_Addition ...>{addWitnessForT}.  (incr<'T>{addWitnessForT}, incr<'U>{addWitnessForU}, incr<'V>{addWitnessForV}) :  ('T -> 'T) * ('U -> 'U) * ('V -> 'V)
//    directTypars = 'T
//    cloFreeTyvars = 'U,'V
//    cloFreeTyvarsWitnesses = witnesses implied by cloFreeTyvars = {addWitnessForU, addWitnessForV}
//    directTyparsWitnesses = witnesses implied by directTypars = {addWitnessForT}
//
// Define the free variable sets:
//
//    cloFreeTyvars = free-tyvars-of(input-expr)
//
// where IsNamedLocalTypeFuncVal is true.
//
// The directTypars may have constraints that require some witnesses.  Making those explicit with "{ ... }" syntax for witnesses:
//    input-expr = {LAM <directTypars>{directWitnessInfoArgs}. body-expr : body-type }
//
//    let x : FORALL<'T ... constrained ...> ... = clo<directTyargs>{directWitnessInfos}
//
// Given this, we generate this shape of code:
//
//    type Implementation<cloFreeTyvars>(cloFreeTyvarsWitnesses) =
//        member DirectInvoke<directTypars>(directTyparsWitnesses) : body-type =
//             body-expr
//
//    local x : obj = new Implementation<cloFreeTyvars>(cloFreeTyvarsWitnesses)
//    ....
//    ldloc x
//    unbox Implementation<cloFreeTyvars>
//    call Implementation<cloFreeTyvars>::DirectInvoke<directTypars>(directTyparsWitnesses)
//
// First-class Type Functions
// ==========================
//
// If IsNamedLocalTypeFuncVal is false, we have a "non-local" or "first-class" type function closure
// that implements FSharpTypeFunc, and we generate:
//
//    class Implementation<cloFreeTyvars> : FSharpTypeFunc {
//        override Specialize<directTypars> : overall-type { expr }
//    }
//

[<NoEquality; NoComparison>]
type IlxClosureInfo =
    { /// The whole expression for the closure
      cloExpr: Expr

      /// The name of the generated closure class
      cloName: string

      /// The counts of curried arguments for the closure
      cloArityInfo: ArityInfo

      /// The formal return type
      ilCloFormalReturnTy: ILType

      /// An immutable array of free variable descriptions for the closure
      ilCloAllFreeVars: IlxClosureFreeVar[]

      /// The ILX specification for the closure
      cloSpec: IlxClosureSpec

      /// The generic parameters for the closure, i.e. the type variables it captures
      cloILGenericParams: ILGenericParameterDefs

      /// The captured variables for the closure
      cloFreeVars: Val list

      cloFreeTyvars: Typars

      cloWitnessInfos: TraitWitnessInfos

      /// ILX view of the lambdas for the closures
      ilCloLambdas: IlxClosureLambdas

    }


//--------------------------------------------------------------------------
// ValStorage
//--------------------------------------------------------------------------


/// Describes the storage for a value
[<NoEquality; NoComparison>]
type ValStorage =
    /// Indicates the value is always null
    | Null

    /// Indicates the value is stored in a static field.
    | StaticPropertyWithField of
        ilFieldSpec: ILFieldSpec *
        valRef: ValRef *
        hasLiteralAttr: bool *
        ilTyForProperty: ILType *
        name: string *
        ilTy: ILType *
        ilGetterMethRef: ILMethodRef *
        ilSetterMethRef: ILMethodRef *
        optShadowLocal: OptionalShadowLocal

    /// Indicates the value is represented as a property that recomputes it each time it is referenced. Used for simple constants that do not cause initialization triggers
    | StaticProperty of
        ilGetterMethSpec: ILMethodSpec *
        optShadowLocal: OptionalShadowLocal

    /// Indicates the value is represented as an IL method (in a "main" class for a F#
    /// compilation unit, or as a member) according to its inferred or specified arity.
    | Method of
        topValInfo: ValReprInfo *
        valRef: ValRef *
        ilMethSpec: ILMethodSpec *
        ilMethSpecWithWitnesses: ILMethodSpec *
        m: range *
        classTypars: Typars *
        methTypars: Typars *
        curriedArgInfos: CurriedArgInfos *
        paramInfos: ArgReprInfo list *
        witnessInfos: TraitWitnessInfos *
        methodArgTys: TType list *
        retInfo: ArgReprInfo

    /// Indicates the value is stored at the given position in the closure environment accessed via "ldarg 0"
    | Env of
        ilCloTyInner: ILType *
        ilField: ILFieldSpec *
        localCloInfo: (FreeTyvars * NamedLocalIlxClosureInfo ref) option

    /// Indicates that the value is an argument of a method being generated
    | Arg of index: int

    /// Indicates that the value is stored in local of the method being generated. NamedLocalIlxClosureInfo is normally empty.
    /// It is non-empty for 'local type functions', see comments on definition of NamedLocalIlxClosureInfo.
    | Local of
        index: int *
        realloc: bool *
        localCloInfo: (FreeTyvars * NamedLocalIlxClosureInfo ref) option

/// Indicates if there is a shadow local storage for a local, to make sure it gets a good name in debugging
and OptionalShadowLocal =
    | NoShadowLocal
    | ShadowLocal of startMark: Mark * storage: ValStorage

/// The representation of a NamedLocalClosure is based on a cloinfo. However we can't generate a cloinfo until we've
/// decided the representations of other items in the recursive set. Hence we use two phases to decide representations in
/// a recursive set. Yuck.
and NamedLocalIlxClosureInfo =
    | NamedLocalIlxClosureInfoGenerator of (IlxGenEnv -> IlxClosureInfo)
    | NamedLocalIlxClosureInfoGenerated of IlxClosureInfo

    override _.ToString() = "<NamedLocalIlxClosureInfo>"

/// Indicates the overall representation decisions for all the elements of a namespace of module
and ModuleStorage =
    {
      Vals: Lazy<NameMap<ValStorage>>

      SubModules: Lazy<NameMap<ModuleStorage>>
    }

    override _.ToString() = "<ModuleStorage>"

/// Indicate whether a call to the value can be implemented as
/// a branch. At the moment these are only used for generating branch calls back to
/// the entry label of the method currently being generated when a direct tailcall is
/// made in the method itself.
and BranchCallItem =

    | BranchCallClosure of ArityInfo

    | BranchCallMethod of
        // Argument counts for compiled form of F# method or value
        ArityInfo *
        // Arg infos for compiled form of F# method or value
        (TType * ArgReprInfo) list list *
        // Typars for F# method or value
        Typars *
        // num obj args in IL
        int *
        // num witness args in IL
        int *
        // num actual args in IL
        int

    override _.ToString() = "<BranchCallItem>"

/// Represents a place we can branch to
and Mark =
    | Mark of ILCodeLabel
    member x.CodeLabel = (let (Mark lab) = x in lab)

/// Represents "what to do next after we generate this expression"
and sequel =
  | EndFilter

  /// Exit a 'handler' block. The integer says which local to save result in
  | LeaveHandler of
      isFinally: bool *
      whereToSaveOpt: (int * ILType) option *
      afterHandler: Mark *
      hasResult: bool

  /// Branch to the given mark
  | Br of Mark

  /// Execute the given comparison-then-branch instructions on the result of the expression
  /// If the branch isn't taken then drop through.
  | CmpThenBrOrContinue of Pops * ILInstr list

  /// Continue and leave the value on the IL computation stack
  | Continue

  /// The value then do something else
  | DiscardThen of sequel

  /// Return from the method
  | Return

  /// End a scope of local variables. Used at end of 'let' and 'let rec' blocks to get tail recursive setting
  /// of end-of-scope marks
  | EndLocalScope of sequel * Mark

  /// Return from a method whose return type is void
  | ReturnVoid

and Pushes = ILType list
and Pops = int

/// The overall environment at a particular point in the declaration/expression tree.
and IlxGenEnv =
    { /// The representation decisions for the (non-erased) type parameters that are in scope
      tyenv: TypeReprEnv

      /// An ILType for some random type in this assembly
      someTypeInThisAssembly: ILType

      /// Indicates if we are generating code for the last file in a .EXE
      isFinalFile: bool

      /// Indicates the default "place" for stuff we're currently generating
      cloc: CompileLocation

      /// The sequel to use for an "early exit" in a state machine, e.g. a return from the middle of an 
      /// async block
      exitSequel: sequel

      /// Hiding information down the signature chain, used to compute what's public to the assembly
      sigToImplRemapInfo: (Remap * SignatureHidingInfo) list

      /// The open/open-type declarations in scope
      imports: ILDebugImports option

      /// All values in scope
      valsInScope: ValMap<Lazy<ValStorage>>

      /// All witnesses in scope and their mapping to storage for the witness value.
      witnessesInScope: TraitWitnessInfoHashMap<ValStorage>

      /// Suppress witnesses when not generating witness-passing code
      suppressWitnesses: bool

      /// For optimizing direct tail recursion to a loop - mark says where to branch to.  Length is 0 or 1.
      /// REVIEW: generalize to arbitrary nested local loops??
      innerVals: (ValRef * (BranchCallItem * Mark)) list

      /// Full list of enclosing bound values. First non-compiler-generated element is used to help give nice names for closures and other expressions.
      letBoundVars: ValRef list

      /// The set of IL local variable indexes currently in use by lexically scoped variables, to allow reuse on different branches.
      /// Really an integer set.
      liveLocals: IntMap<unit>

      /// Are we under the scope of a try, catch or finally? If so we can't tailcall. SEH = structured exception handling
      withinSEH: bool

      /// Are we inside of a recursive let binding, while loop, or a for loop?
      isInLoop: bool

<<<<<<< HEAD
      delayCodeGen: bool

      delayedFileGen: ImmutableArray<(cenv -> unit) []>
=======
      /// Indicates that the .locals init flag should be set on a method and all its nested methods and lambdas
      initLocals: bool
>>>>>>> 3eff2a73
    }

    override _.ToString() = "<IlxGenEnv>"

let discard = DiscardThen Continue
let discardAndReturnVoid = DiscardThen ReturnVoid

let SetIsInLoop isInLoop eenv =
    if eenv.isInLoop = isInLoop then eenv
    else { eenv with isInLoop = isInLoop }

let EnvForTypars tps eenv = {eenv with tyenv = eenv.tyenv.ForTypars tps }

let EnvForTycon tps eenv = {eenv with tyenv = eenv.tyenv.ForTycon tps }

let AddTyparsToEnv typars (eenv: IlxGenEnv) = {eenv with tyenv = eenv.tyenv.Add typars}

let AddSignatureRemapInfo _msg (rpi, mhi) eenv =
    { eenv with sigToImplRemapInfo = (mkRepackageRemapping rpi, mhi) :: eenv.sigToImplRemapInfo }

let OutputStorage (pps: TextWriter) s =
    match s with
    | StaticPropertyWithField _ -> pps.Write "(top)"
    | StaticProperty _ -> pps.Write "(top)"
    | Method _ -> pps.Write "(top)"
    | Local _ -> pps.Write "(local)"
    | Arg _ -> pps.Write "(arg)"
    | Env _ -> pps.Write "(env)"
    | Null -> pps.Write "(null)"

//--------------------------------------------------------------------------
// Augment eenv with values
//--------------------------------------------------------------------------

let AddStorageForVal (g: TcGlobals) (v, s) eenv =
    let eenv = { eenv with valsInScope = eenv.valsInScope.Add v s }
    // If we're compiling fslib then also bind the value as a non-local path to
    // allow us to resolve the compiler-non-local-references that arise from env.fs
    //
    // Do this by generating a fake "looking from the outside in" non-local value reference for
    // v, dereferencing it to find the corresponding signature Val, and adding an entry for the signature val.
    //
    // A similar code path exists in ilxgen.fs for the tables of "optimization data" for values
    if g.compilingFslib then
        // Passing an empty remap is sufficient for FSharp.Core.dll because it turns out the remapped type signature can
        // still be resolved.
        match tryRescopeVal g.fslibCcu Remap.Empty v with
        | ValueNone -> eenv
        | ValueSome vref ->
            match vref.TryDeref with
            | ValueNone ->
                //let msg = sprintf "could not dereference external value reference to something in FSharp.Core.dll during code generation, v.MangledName = '%s', v.Range = %s" v.MangledName (stringOfRange v.Range)
                //System.Diagnostics.Debug.Assert(false, msg)
                eenv
            | ValueSome gv ->
                { eenv with valsInScope = eenv.valsInScope.Add gv s }
    else
        eenv

let AddStorageForLocalVals g vals eenv =
    List.foldBack (fun (v, s) acc -> AddStorageForVal g (v, notlazy s) acc) vals eenv

let AddTemplateReplacement eenv (tcref, ftyvs, ilty, inst) =
    { eenv with tyenv = eenv.tyenv.WithTemplateReplacement (tcref, ftyvs, ilty, inst) }

let AddStorageForLocalWitness eenv (w,s) =
    { eenv with witnessesInScope = eenv.witnessesInScope.SetItem (w, s) }

let AddStorageForLocalWitnesses witnesses eenv =
    (eenv, witnesses) ||> List.fold AddStorageForLocalWitness

//--------------------------------------------------------------------------
// Lookup eenv
//--------------------------------------------------------------------------

let StorageForVal g m v eenv =
    let v =
        try eenv.valsInScope.[v]
        with :? KeyNotFoundException ->
          assert false
          errorR(Error(FSComp.SR.ilUndefinedValue(showL(valAtBindL g v)), m))
          notlazy (Arg 668(* random value for post-hoc diagnostic analysis on generated tree *) )
    v.Force()

let StorageForValRef g m (v: ValRef) eenv = StorageForVal g m v.Deref eenv

let ComputeGenerateWitnesses (g: TcGlobals) eenv =
    g.generateWitnesses && not eenv.witnessesInScope.IsEmpty && not eenv.suppressWitnesses

let TryStorageForWitness (_g: TcGlobals) eenv (w: TraitWitnessInfo) =
    match eenv.witnessesInScope.TryGetValue w with
    | true, storage -> Some storage
    | _ -> None

let IsValRefIsDllImport g (vref: ValRef) =
    vref.Attribs |> HasFSharpAttributeOpt g g.attrib_DllImportAttribute

/// Determine how a top level value is represented, when it is being represented
/// as a method.
let GetMethodSpecForMemberVal amap g (memberInfo: ValMemberInfo) (vref: ValRef) =
    let m = vref.Range
    let numEnclosingTypars = CountEnclosingTyparsOfActualParentOfVal vref.Deref
    let tps, witnessInfos, curriedArgInfos, returnTy, retInfo =
         assert vref.ValReprInfo.IsSome
         GetTopValTypeInCompiledForm g vref.ValReprInfo.Value numEnclosingTypars vref.Type m
    let tyenvUnderTypars = TypeReprEnv.Empty.ForTypars tps
    let flatArgInfos = List.concat curriedArgInfos
    let isCtor = (memberInfo.MemberFlags.MemberKind = SynMemberKind.Constructor)
    let cctor = (memberInfo.MemberFlags.MemberKind = SynMemberKind.ClassConstructor)
    let parentTcref = vref.TopValDeclaringEntity
    let parentTypars = parentTcref.TyparsNoRange
    let numParentTypars = parentTypars.Length
    if tps.Length < numParentTypars then error(InternalError("CodeGen check: type checking did not ensure that this method is sufficiently generic", m))
    let ctps, mtps = List.splitAt numParentTypars tps
    let isCompiledAsInstance = ValRefIsCompiledAsInstanceMember g vref

    let ilActualRetTy =
        let ilRetTy = GenReturnType amap m tyenvUnderTypars returnTy
        if isCtor || cctor then ILType.Void else ilRetTy

    let ilTy = GenType amap m tyenvUnderTypars (mkAppTy parentTcref (List.map mkTyparTy ctps))

    let nm = vref.CompiledName g.CompilerGlobalState
    if isCompiledAsInstance || isCtor then
        // Find the 'this' argument type if any
        let thisTy, flatArgInfos =
            if isCtor then (GetFSharpViewOfReturnType g returnTy), flatArgInfos
            else
               match flatArgInfos with
               | [] -> error(InternalError("This instance method '" + vref.LogicalName + "' has no arguments", m))
               | (h, _) :: t -> h, t

        let thisTy = if isByrefTy g thisTy then destByrefTy g thisTy else thisTy
        let thisArgTys = argsOfAppTy g thisTy
        if numParentTypars <> thisArgTys.Length then
           let msg =
               sprintf
                   "CodeGen check: type checking did not quantify the correct number of type variables for this method, #parentTypars = %d, #mtps = %d, #thisArgTys = %d"
                   numParentTypars mtps.Length thisArgTys.Length
           warning(InternalError(msg, m))
        else
           List.iter2
              (fun gtp ty2 ->
                if not (typeEquiv g (mkTyparTy gtp) ty2) then
                  warning(InternalError("CodeGen check: type checking did not quantify the correct type variables for this method: generalization list contained "
                                           + gtp.Name + "#" + string gtp.Stamp + " and list from 'this' pointer contained " + (showL(typeL ty2)), m)))
              ctps
              thisArgTys
        let methodArgTys, paramInfos = List.unzip flatArgInfos
        let isSlotSig = memberInfo.MemberFlags.IsDispatchSlot || memberInfo.MemberFlags.IsOverrideOrExplicitImpl
        let ilMethodArgTys = GenParamTypes amap m tyenvUnderTypars isSlotSig methodArgTys
        let ilMethodInst = GenTypeArgs amap m tyenvUnderTypars (List.map mkTyparTy mtps)
        let mspec = mkILInstanceMethSpecInTy (ilTy, nm, ilMethodArgTys, ilActualRetTy, ilMethodInst)
        let mspecW =
            if not g.generateWitnesses || witnessInfos.IsEmpty then
                mspec
            else
                let ilWitnessArgTys = GenTypes amap m tyenvUnderTypars (GenWitnessTys g witnessInfos)
                let nmW = ExtraWitnessMethodName nm
                mkILInstanceMethSpecInTy (ilTy, nmW, ilWitnessArgTys @ ilMethodArgTys, ilActualRetTy, ilMethodInst)

        mspec, mspecW, ctps, mtps, curriedArgInfos, paramInfos, retInfo, witnessInfos, methodArgTys, returnTy
    else
        let methodArgTys, paramInfos = List.unzip flatArgInfos
        let ilMethodArgTys = GenParamTypes amap m tyenvUnderTypars false methodArgTys
        let ilMethodInst = GenTypeArgs amap m tyenvUnderTypars (List.map mkTyparTy mtps)
        let mspec = mkILStaticMethSpecInTy (ilTy, nm, ilMethodArgTys, ilActualRetTy, ilMethodInst)
        let mspecW =
            if not g.generateWitnesses || witnessInfos.IsEmpty then
                mspec
            else
                let ilWitnessArgTys = GenTypes amap m tyenvUnderTypars (GenWitnessTys g witnessInfos)
                let nmW = ExtraWitnessMethodName nm
                mkILStaticMethSpecInTy (ilTy, nmW, ilWitnessArgTys @ ilMethodArgTys, ilActualRetTy, ilMethodInst)

        mspec, mspecW, ctps, mtps, curriedArgInfos, paramInfos, retInfo, witnessInfos, methodArgTys, returnTy

/// Determine how a top-level value is represented, when representing as a field, by computing an ILFieldSpec
let ComputeFieldSpecForVal(optIntraAssemblyInfo: IlxGenIntraAssemblyInfo option, isInteractive, g, ilTyForProperty, vspec: Val, nm, m, cloc, ilTy, ilGetterMethRef) =
    assert vspec.IsCompiledAsTopLevel
    let generate() = GenFieldSpecForStaticField (isInteractive, g, ilTyForProperty, vspec, nm, m, cloc, ilTy)
    match optIntraAssemblyInfo with
    | None -> generate()
    | Some intraAssemblyInfo ->
        if vspec.IsMutable && vspec.IsCompiledAsTopLevel && isStructTy g vspec.Type then
            let ok, res = intraAssemblyInfo.StaticFieldInfo.TryGetValue ilGetterMethRef
            if ok then
                res
            else
                let res = generate()
                intraAssemblyInfo.StaticFieldInfo.[ilGetterMethRef] <- res
                res
        else
            generate()

/// Compute the representation information for an F#-declared value (not a member nor a function).
/// Mutable and literal static fields must have stable names and live in the "public" location
let ComputeStorageForFSharpValue amap (g:TcGlobals) cloc optIntraAssemblyInfo optShadowLocal isInteractive returnTy (vref: ValRef) m =
    let nm = vref.CompiledName g.CompilerGlobalState
    let vspec = vref.Deref
    let ilTy = GenType amap m TypeReprEnv.Empty returnTy (* TypeReprEnv.Empty ok: not a field in a generic class *)
    let ilTyForProperty = mkILTyForCompLoc cloc
    let attribs = vspec.Attribs
    let hasLiteralAttr = HasFSharpAttribute g g.attrib_LiteralAttribute attribs
    let ilTypeRefForProperty = ilTyForProperty.TypeRef
    let ilGetterMethRef = mkILMethRef (ilTypeRefForProperty, ILCallingConv.Static, "get_"+nm, 0, [], ilTy)
    let ilSetterMethRef = mkILMethRef (ilTypeRefForProperty, ILCallingConv.Static, "set_"+nm, 0, [ilTy], ILType.Void)
    let ilFieldSpec = ComputeFieldSpecForVal(optIntraAssemblyInfo, isInteractive, g, ilTyForProperty, vspec, nm, m, cloc, ilTy, ilGetterMethRef)
    StaticPropertyWithField (ilFieldSpec, vref, hasLiteralAttr, ilTyForProperty, nm, ilTy, ilGetterMethRef, ilSetterMethRef, optShadowLocal)

/// Compute the representation information for an F#-declared member
let ComputeStorageForFSharpMember amap g topValInfo memberInfo (vref: ValRef) m =
    let mspec, mspecW, ctps, mtps, curriedArgInfos, paramInfos, retInfo, witnessInfos, methodArgTys, _ = GetMethodSpecForMemberVal amap g memberInfo vref
    Method (topValInfo, vref, mspec, mspecW, m, ctps, mtps, curriedArgInfos, paramInfos, witnessInfos, methodArgTys, retInfo)

/// Compute the representation information for an F#-declared function in a module or an F#-declared extension member.
/// Note, there is considerable overlap with ComputeStorageForFSharpMember/GetMethodSpecForMemberVal and these could be
/// rationalized.
let ComputeStorageForFSharpFunctionOrFSharpExtensionMember amap (g: TcGlobals) cloc topValInfo (vref: ValRef) m =
    let nm = vref.CompiledName g.CompilerGlobalState
    let numEnclosingTypars = CountEnclosingTyparsOfActualParentOfVal vref.Deref
    let tps, witnessInfos, curriedArgInfos, returnTy, retInfo = GetTopValTypeInCompiledForm g topValInfo numEnclosingTypars vref.Type m
    let tyenvUnderTypars = TypeReprEnv.Empty.ForTypars tps
    let methodArgTys, paramInfos = curriedArgInfos |> List.concat |> List.unzip
    let ilMethodArgTys = GenParamTypes amap m tyenvUnderTypars false methodArgTys
    let ilRetTy = GenReturnType amap m tyenvUnderTypars returnTy
    let ilLocTy = mkILTyForCompLoc cloc
    let ilMethodInst = GenTypeArgs amap m tyenvUnderTypars (List.map mkTyparTy tps)
    let mspec = mkILStaticMethSpecInTy (ilLocTy, nm, ilMethodArgTys, ilRetTy, ilMethodInst)
    let mspecW =
        if not g.generateWitnesses || witnessInfos.IsEmpty then
            mspec
        else
            let ilWitnessArgTys = GenTypes amap m tyenvUnderTypars (GenWitnessTys g witnessInfos)
            mkILStaticMethSpecInTy (ilLocTy, ExtraWitnessMethodName nm, (ilWitnessArgTys @ ilMethodArgTys), ilRetTy, ilMethodInst)
    Method (topValInfo, vref, mspec, mspecW, m, [], tps, curriedArgInfos, paramInfos, witnessInfos, methodArgTys, retInfo)

/// Determine if an F#-declared value, method or function is compiled as a method.
let IsFSharpValCompiledAsMethod g (v: Val) =
    match v.ValReprInfo with
    | None -> false
    | Some topValInfo ->
        not (isUnitTy g v.Type && not v.IsMemberOrModuleBinding && not v.IsMutable) &&
        not v.IsCompiledAsStaticPropertyWithoutField &&
        match GetTopValTypeInFSharpForm g topValInfo v.Type v.Range with
        | [], [], _, _ when not v.IsMember -> false
        | _ -> true

/// Determine how a top level value is represented, when it is being represented
/// as a method. This depends on its type and other representation information.
/// If it's a function or is polymorphic, then it gets represented as a
/// method (possibly and instance method). Otherwise it gets represented as a
/// static field and property.
let ComputeStorageForTopVal (amap, g, optIntraAssemblyInfo: IlxGenIntraAssemblyInfo option, isInteractive, optShadowLocal, vref: ValRef, cloc) =

  if isUnitTy g vref.Type && not vref.IsMemberOrModuleBinding && not vref.IsMutable then
      Null
  else
    let topValInfo =
        match vref.ValReprInfo with
        | None -> error(InternalError("ComputeStorageForTopVal: no arity found for " + showL(valRefL vref), vref.Range))
        | Some a -> a

    let m = vref.Range
    let nm = vref.CompiledName g.CompilerGlobalState

    if vref.Deref.IsCompiledAsStaticPropertyWithoutField then
        let nm = "get_"+nm
        let tyenvUnderTypars = TypeReprEnv.Empty.ForTypars []
        let ilRetTy = GenType amap m tyenvUnderTypars vref.Type
        let ty = mkILTyForCompLoc cloc
        let mspec = mkILStaticMethSpecInTy (ty, nm, [], ilRetTy, [])

        StaticProperty (mspec, optShadowLocal)
    else

        // Determine when a static field is required.
        //
        // REVIEW: This call to GetTopValTypeInFSharpForm is only needed to determine if this is a (type) function or a value
        // We should just look at the arity
        match GetTopValTypeInFSharpForm g topValInfo vref.Type vref.Range with
        | [], [], returnTy, _ when not vref.IsMember ->
            ComputeStorageForFSharpValue amap g cloc optIntraAssemblyInfo optShadowLocal isInteractive returnTy vref m
        | _ ->
            match vref.MemberInfo with
            | Some memberInfo when not vref.IsExtensionMember ->
                ComputeStorageForFSharpMember amap g topValInfo memberInfo vref m
            | _ ->
                ComputeStorageForFSharpFunctionOrFSharpExtensionMember amap g cloc topValInfo vref m

/// Determine how an F#-declared value, function or member is represented, if it is in the assembly being compiled.
let ComputeAndAddStorageForLocalTopVal (amap, g, intraAssemblyFieldTable, isInteractive, optShadowLocal) cloc (v: Val) eenv =
    let storage = ComputeStorageForTopVal (amap, g, Some intraAssemblyFieldTable, isInteractive, optShadowLocal, mkLocalValRef v, cloc)
    AddStorageForVal g (v, notlazy storage) eenv

/// Determine how an F#-declared value, function or member is represented, if it is an external assembly.
let ComputeStorageForNonLocalTopVal amap g cloc modref (v: Val) =
    match v.ValReprInfo with
    | None -> error(InternalError("ComputeStorageForNonLocalTopVal, expected an arity for " + v.LogicalName, v.Range))
    | Some _ -> ComputeStorageForTopVal (amap, g, None, false, NoShadowLocal, mkNestedValRef modref v, cloc)

/// Determine how all the F#-declared top level values, functions and members are represented, for an external module or namespace.
let rec AddStorageForNonLocalModuleOrNamespaceRef amap g cloc acc (modref: ModuleOrNamespaceRef) (modul: ModuleOrNamespace) =
    let acc =
        (acc, modul.ModuleOrNamespaceType.ModuleAndNamespaceDefinitions) ||> List.fold (fun acc smodul ->
            AddStorageForNonLocalModuleOrNamespaceRef amap g (CompLocForSubModuleOrNamespace cloc smodul) acc (modref.NestedTyconRef smodul) smodul)

    let acc =
        (acc, modul.ModuleOrNamespaceType.AllValsAndMembers) ||> Seq.fold (fun acc v ->
            AddStorageForVal g (v, lazy (ComputeStorageForNonLocalTopVal amap g cloc modref v)) acc)
    acc

/// Determine how all the F#-declared top level values, functions and members are represented, for an external assembly.
let AddStorageForExternalCcu amap g eenv (ccu: CcuThunk) =
    if not ccu.IsFSharp then eenv else
    let cloc = CompLocForCcu ccu
    let eenv =
       List.foldBack
           (fun smodul acc ->
               let cloc = CompLocForSubModuleOrNamespace cloc smodul
               let modref = mkNonLocalCcuRootEntityRef ccu smodul
               AddStorageForNonLocalModuleOrNamespaceRef amap g cloc acc modref smodul)
           ccu.RootModulesAndNamespaces
           eenv
    let eenv =
        let eref = ERefNonLocalPreResolved ccu.Contents (mkNonLocalEntityRef ccu [| |])
        (eenv, ccu.Contents.ModuleOrNamespaceType.AllValsAndMembers) ||> Seq.fold (fun acc v ->
            AddStorageForVal g (v, lazy (ComputeStorageForNonLocalTopVal amap g cloc eref v)) acc)
    eenv

/// Record how all the top level F#-declared values, functions and members are represented, for a local module or namespace.
let rec AddBindingsForLocalModuleType allocVal cloc eenv (mty: ModuleOrNamespaceType) =
    let eenv = List.fold (fun eenv submodul -> AddBindingsForLocalModuleType allocVal (CompLocForSubModuleOrNamespace cloc submodul) eenv submodul.ModuleOrNamespaceType) eenv mty.ModuleAndNamespaceDefinitions
    let eenv = Seq.fold (fun eenv v -> allocVal cloc v eenv) eenv mty.AllValsAndMembers
    eenv

/// Record how all the top level F#-declared values, functions and members are represented, for a set of referenced assemblies.
let AddExternalCcusToIlxGenEnv amap g eenv ccus =
    List.fold (AddStorageForExternalCcu amap g) eenv ccus

/// Record how all the unrealized abstract slots are represented, for a type definition.
let AddBindingsForTycon allocVal (cloc: CompileLocation) (tycon: Tycon) eenv =
    let unrealizedSlots =
        if tycon.IsFSharpObjectModelTycon
        then tycon.FSharpObjectModelTypeInfo.fsobjmodel_vslots
        else []
    (eenv, unrealizedSlots) ||> List.fold (fun eenv vref -> allocVal cloc vref.Deref eenv)

/// Record how constructs are represented, for a sequence of definitions in a module or namespace fragment.
let rec AddBindingsForModuleDefs allocVal (cloc: CompileLocation) eenv mdefs =
    List.fold (AddBindingsForModuleDef allocVal cloc) eenv mdefs

and AddDebugImportsToEnv _cenv eenv (openDecls: OpenDeclaration list) =
    let ilImports =
        [| 
          for openDecl in openDecls do
            for modul in openDecl.Modules do
                if modul.IsNamespace then
                    ILDebugImport.ImportNamespace (fullDisplayTextOfModRef modul)
                // Emit of 'open type' and 'open <module>' is causing problems
                // See https://github.com/dotnet/fsharp/pull/12010#issuecomment-903339109
                //
                // It may be nested types/modules in particular
                //else
                //    ILDebugImport.ImportType (mkILNonGenericBoxedTy modul.CompiledRepresentationForNamedType)
            //for t in openDecl.Types do
            //    let m = defaultArg openDecl.Range Range.range0
            //    ILDebugImport.ImportType (GenType cenv.amap m TypeReprEnv.Empty t)
        |]
        |> Array.distinctBy (function
            | ILDebugImport.ImportNamespace nsp -> nsp
            | ILDebugImport.ImportType t -> t.QualifiedName)

    if ilImports.Length = 0 then
        eenv
    else
        let imports =
            { Parent = eenv.imports
              Imports = ilImports }
                
        { eenv with imports = Some imports }

and AddBindingsForModuleDef allocVal cloc eenv x =
    match x with
    | TMDefRec(_isRec, _opens, tycons, mbinds, _) ->
        // Virtual don't have 'let' bindings and must be added to the environment
        let eenv = List.foldBack (AddBindingsForTycon allocVal cloc) tycons eenv
        let eenv = List.foldBack (AddBindingsForModule allocVal cloc) mbinds eenv
        eenv
    | TMDefLet(bind, _) ->
        allocVal cloc bind.Var eenv
    | TMDefDo _ ->
        eenv
    | TMDefOpens _->
        eenv
    | TMAbstract(ModuleOrNamespaceExprWithSig(mtyp, _, _)) ->
        AddBindingsForLocalModuleType allocVal cloc eenv mtyp
    | TMDefs mdefs ->
        AddBindingsForModuleDefs allocVal cloc eenv mdefs

/// Record how constructs are represented, for a module or namespace.
and AddBindingsForModule allocVal cloc x eenv =
    match x with
    | ModuleOrNamespaceBinding.Binding bind ->
        allocVal cloc bind.Var eenv
    | ModuleOrNamespaceBinding.Module (mspec, mdef) ->
        let cloc =
            if mspec.IsNamespace then cloc
            else CompLocForFixedModule cloc.QualifiedNameOfFile cloc.TopImplQualifiedName mspec

        AddBindingsForModuleDef allocVal cloc eenv mdef

/// Record how constructs are represented, for the values and functions defined in a module or namespace fragment.
and AddBindingsForModuleTopVals _g allocVal _cloc eenv vs =
    List.foldBack allocVal vs eenv


/// Put the partial results for a generated fragment (i.e. a part of a CCU generated by FSI)
/// into the stored results for the whole CCU.
/// isIncrementalFragment = true --> "typed input"
/// isIncrementalFragment = false --> "#load"
let AddIncrementalLocalAssemblyFragmentToIlxGenEnv (amap: ImportMap, isIncrementalFragment, g, ccu, fragName, intraAssemblyInfo, eenv, typedImplFiles) =
    let cloc = CompLocForFragment fragName ccu
    let allocVal = ComputeAndAddStorageForLocalTopVal (amap, g, intraAssemblyInfo, true, NoShadowLocal)
    (eenv, typedImplFiles) ||> List.fold (fun eenv (TImplFile (qname, _, mexpr, _, _, _)) ->
        let cloc = { cloc with TopImplQualifiedName = qname.Text }
        if isIncrementalFragment then
            match mexpr with
            | ModuleOrNamespaceExprWithSig(_, mdef, _) -> AddBindingsForModuleDef allocVal cloc eenv mdef
        else
            AddBindingsForLocalModuleType allocVal cloc eenv mexpr.Type)

//--------------------------------------------------------------------------
// Generate debugging marks
//--------------------------------------------------------------------------

/// Generate IL debugging information.
let GenILSourceMarker (g: TcGlobals) (m: range) =
    ILDebugPoint.Create(document=g.memoize_file m.FileIndex,
                          line=m.StartLine,
                          // NOTE: .NET && VS measure first column as column 1
                          column= m.StartColumn+1,
                          endLine= m.EndLine,
                          endColumn=m.EndColumn+1)

/// Optionally generate IL debugging information.
let GenPossibleILSourceMarker cenv m =
    if cenv.opts.generateDebugSymbols then
        Some (GenILSourceMarker cenv.g m )
    else
        None

//--------------------------------------------------------------------------
// Helpers for merging property definitions
//--------------------------------------------------------------------------

let HashRangeSorted (ht: IDictionary<_, int * _>) =
    [ for KeyValue(_k, v) in ht -> v ] |> List.sortBy fst |> List.map snd

let MergeOptions m o1 o2 =
    match o1, o2 with
    | Some x, None | None, Some x -> Some x
    | None, None -> None
    | Some x, Some _ ->
#if DEBUG
       // This warning fires on some code that also triggers this warning:
       //    The implementation of a specified generic interface
       //    required a method implementation not fully supported by F# Interactive. In
       //    the unlikely event that the resulting class fails to load then compile
       //    the interface type into a statically-compiled DLL and reference it using '#r'
       // The code is OK so we don't print this.
       errorR(InternalError("MergeOptions: two values given", m))
#else
       ignore m
#endif
       Some x

let MergePropertyPair m (pd: ILPropertyDef) (pdef: ILPropertyDef) =
    pd.With(getMethod=MergeOptions m pd.GetMethod pdef.GetMethod,
            setMethod=MergeOptions m pd.SetMethod pdef.SetMethod)

type PropKey = PropKey of string * ILTypes * ILThisConvention

let AddPropertyDefToHash (m: range) (ht: Dictionary<PropKey, int * ILPropertyDef>) (pdef: ILPropertyDef) =
    let nm = PropKey(pdef.Name, pdef.Args, pdef.CallingConv)
    match ht.TryGetValue nm with
    | true, (idx, pd) ->
        ht.[nm] <- (idx, MergePropertyPair m pd pdef)
    | _ ->
        ht.[nm] <- (ht.Count, pdef)


/// Merge a whole group of properties all at once
let MergePropertyDefs m ilPropertyDefs =
    let ht = Dictionary<_, _>(3, HashIdentity.Structural)
    ilPropertyDefs |> List.iter (AddPropertyDefToHash m ht)
    HashRangeSorted ht

//--------------------------------------------------------------------------
// Buffers for compiling modules. The entire assembly gets compiled via an AssemblyBuilder
//--------------------------------------------------------------------------

/// Information collected imperatively for each type definition
type TypeDefBuilder(tdef: ILTypeDef, tdefDiscards) =
    let gmethods = ResizeArray<ILMethodDef>(0)
    let gfields = ResizeArray<ILFieldDef>(0)
    let gproperties: Dictionary<PropKey, int * ILPropertyDef> = Dictionary<_, _>(3, HashIdentity.Structural)
    let gevents = ResizeArray<ILEventDef>(0)
    let gnested = TypeDefsBuilder()

    member b.Close() =
        tdef.With(methods = mkILMethods (tdef.Methods.AsList @ ResizeArray.toList gmethods),
                  fields = mkILFields (tdef.Fields.AsList @ ResizeArray.toList gfields),
                  properties = mkILProperties (tdef.Properties.AsList @ HashRangeSorted gproperties ),
                  events = mkILEvents (tdef.Events.AsList @ ResizeArray.toList gevents),
                  nestedTypes = mkILTypeDefs (tdef.NestedTypes.AsList @ gnested.Close()))

    member b.AddEventDef edef = gevents.Add edef

    member b.AddFieldDef ilFieldDef = gfields.Add ilFieldDef

    member b.AddMethodDef ilMethodDef =
        let discard =
            match tdefDiscards with
            | Some (mdefDiscard, _) -> mdefDiscard ilMethodDef
            | None -> false
        if not discard then
            gmethods.Add ilMethodDef

    member _.NestedTypeDefs = gnested

    member _.GetCurrentFields() = gfields |> Seq.readonly

    /// Merge Get and Set property nodes, which we generate independently for F# code
    /// when we come across their corresponding methods.
    member _.AddOrMergePropertyDef(pdef, m) =
        let discard =
            match tdefDiscards with
            | Some (_, pdefDiscard) -> pdefDiscard pdef
            | None -> false
        if not discard then
            AddPropertyDefToHash m gproperties pdef

    member _.PrependInstructionsToSpecificMethodDef(cond, instrs, tag, imports) =
        match ResizeArray.tryFindIndex cond gmethods with
        | Some idx -> gmethods.[idx] <- prependInstrsToMethod instrs gmethods.[idx]
        | None ->
            let body = mkMethodBody (false, [], 1, nonBranchingInstrsToCode instrs, tag, imports)
            gmethods.Add(mkILClassCtor body)


and TypeDefsBuilder() =
    let tdefs: HashMultiMap<string, int * (TypeDefBuilder * bool)> = HashMultiMap(0, HashIdentity.Structural)
    let mutable countDown = System.Int32.MaxValue

    member b.Close() =
        //The order we emit type definitions is not deterministic since it is using the reverse of a range from a hash table. We should use an approximation of source order.
        // Ideally it shouldn't matter which order we use.
        // However, for some tests FSI generated code appears sensitive to the order, especially for nested types.

        [ for b, eliminateIfEmpty in HashRangeSorted tdefs do
              let tdef = b.Close()
              // Skip the <PrivateImplementationDetails$> type if it is empty
              if not eliminateIfEmpty
                 || not tdef.NestedTypes.AsList.IsEmpty
                 || not tdef.Fields.AsList.IsEmpty
                 || not tdef.Events.AsList.IsEmpty
                 || not tdef.Properties.AsList.IsEmpty
                 || not (Array.isEmpty tdef.Methods.AsArray) then
                  yield tdef ]

    member b.FindTypeDefBuilder nm =
        try tdefs.[nm] |> snd |> fst
        with :? KeyNotFoundException -> failwith ("FindTypeDefBuilder: " + nm + " not found")

    member b.FindNestedTypeDefsBuilder path =
        List.fold (fun (acc: TypeDefsBuilder) x -> acc.FindTypeDefBuilder(x).NestedTypeDefs) b path

    member b.FindNestedTypeDefBuilder(tref: ILTypeRef) =
        b.FindNestedTypeDefsBuilder(tref.Enclosing).FindTypeDefBuilder(tref.Name)

    member b.AddTypeDef(tdef: ILTypeDef, eliminateIfEmpty, addAtEnd, tdefDiscards) =
        let idx = if addAtEnd then (countDown <- countDown - 1; countDown) else tdefs.Count
        tdefs.Add (tdef.Name, (idx, (TypeDefBuilder(tdef, tdefDiscards), eliminateIfEmpty)))

type AnonTypeGenerationTable() =
    // Dictionary is safe here as it will only be used during the codegen stage - will happen on a single thread.
    let dict = Dictionary<Stamp, ILMethodRef * ILMethodRef[] * ILType>(HashIdentity.Structural)
    member _.Table = dict

/// Assembly generation buffers
type AssemblyBuilder(cenv: cenv, anonTypeTable: AnonTypeGenerationTable) as mgbuf =
    let g = cenv.g
    // The Abstract IL table of types
    let gtdefs= TypeDefsBuilder()

    // The definitions of top level values, as quotations.
    // Dictionary is safe here as it will only be used during the codegen stage - will happen on a single thread.
    let mutable reflectedDefinitions: Dictionary<Val, string * int * Expr> = Dictionary(HashIdentity.Reference)
    let mutable extraBindingsToGenerate = []

    // A memoization table for generating value types for big constant arrays
    let rawDataValueTypeGenerator =
         MemoizationTable<CompileLocation * int, ILTypeSpec>(
            (fun (cloc, size) ->
                 let name = CompilerGeneratedName ("T" + string(newUnique()) + "_" + string size + "Bytes") // Type names ending ...$T<unique>_37Bytes
                 let vtdef = mkRawDataValueTypeDef g.iltyp_ValueType (name, size, 0us)
                 let vtref = NestedTypeRefForCompLoc cloc vtdef.Name
                 let vtspec = mkILTySpec(vtref, [])
                 let vtdef = vtdef.WithAccess(ComputeTypeAccess vtref true)
                 mgbuf.AddTypeDef(vtref, vtdef, false, true, None)
                 vtspec),
               keyComparer=HashIdentity.Structural)

    let generateAnonType genToStringMethod (isStruct, ilTypeRef, nms) =

        let propTys = [ for i, nm in Array.indexed nms -> nm, ILType.TypeVar (uint16 i) ]

        // Note that this alternative below would give the same names as C#, but the generated
        // comparison/equality doesn't know about these names.
        //let flds = [ for (i, nm) in Array.indexed nms -> (nm, "<" + nm + ">" + "i__Field", ILType.TypeVar (uint16 i)) ]
        let ilCtorRef = mkILMethRef(ilTypeRef, ILCallingConv.Instance, ".ctor", 0, List.map snd propTys, ILType.Void)

        let ilMethodRefs =
            [| for propName, propTy in propTys ->
                   mkILMethRef (ilTypeRef, ILCallingConv.Instance, "get_" + propName, 0, [], propTy) |]

        let ilTy = mkILNamedTy (if isStruct then ILBoxity.AsValue else ILBoxity.AsObject) ilTypeRef (List.map snd propTys)

        if ilTypeRef.Scope.IsLocalRef then

            let flds = [ for i, nm in Array.indexed nms -> (nm, nm + "@", ILType.TypeVar (uint16 i)) ]

            let ilGenericParams =
                [ for nm in nms ->
                    { Name = sprintf "<%s>j__TPar" nm
                      Constraints = []
                      Variance=NonVariant
                      CustomAttrsStored = storeILCustomAttrs emptyILCustomAttrs
                      HasReferenceTypeConstraint=false
                      HasNotNullableValueTypeConstraint=false
                      HasDefaultConstructorConstraint= false
                      MetadataIndex = NoMetadataIdx } ]

            let ilTy = mkILFormalNamedTy (if isStruct then ILBoxity.AsValue else ILBoxity.AsObject) ilTypeRef ilGenericParams

            // Generate the IL fields
            let ilFieldDefs =
                mkILFields
                    [ for _, fldName, fldTy in flds ->
                        let fdef = mkILInstanceField (fldName, fldTy, None, ILMemberAccess.Private)
                        fdef.With(customAttrs = mkILCustomAttrs [ g.DebuggerBrowsableNeverAttribute ]) ]

            // Generate property definitions for the fields compiled as properties
            let ilProperties =
                mkILProperties
                    [ for i, (propName, _fldName, fldTy) in List.indexed flds ->
                            ILPropertyDef(name=propName,
                              attributes=PropertyAttributes.None,
                              setMethod=None,
                              getMethod=Some(mkILMethRef(ilTypeRef, ILCallingConv.Instance, "get_" + propName, 0, [], fldTy )),
                              callingConv=ILCallingConv.Instance.ThisConv,
                              propertyType=fldTy,
                              init= None,
                              args=[],
                              customAttrs=mkILCustomAttrs [ mkCompilationMappingAttrWithSeqNum g (int SourceConstructFlags.Field) i ]) ]

            let ilMethods =
                [ for propName, fldName, fldTy in flds ->
                        mkLdfldMethodDef ("get_" + propName, ILMemberAccess.Public, false, ilTy, fldName, fldTy)
                  yield! genToStringMethod ilTy ]

            let ilBaseTy = (if isStruct then g.iltyp_ValueType else g.ilg.typ_Object)

            let ilBaseTySpec = (if isStruct then None else Some ilBaseTy.TypeSpec)
            let ilCtorDef = mkILSimpleStorageCtorWithParamNames(ilBaseTySpec, ilTy, [], flds, ILMemberAccess.Public, None, None)

            // Create a tycon that looks exactly like a record definition, to help drive the generation of equality/comparison code
            let m = range0
            let tps =
                [ for nm in nms ->
                    let stp = SynTypar(mkSynId m ("T"+nm), TyparStaticReq.None, true)
                    Construct.NewTypar (TyparKind.Type, TyparRigidity.WarnIfNotRigid, stp, false, TyparDynamicReq.Yes, [], true, true) ]

            let tycon =
                let lmtyp = MaybeLazy.Strict (Construct.NewEmptyModuleOrNamespaceType ModuleOrType)
                let cpath = CompPath(ilTypeRef.Scope, [])
                Construct.NewTycon(Some cpath, ilTypeRef.Name, m, taccessPublic, taccessPublic, TyparKind.Type, LazyWithContext.NotLazy tps, XmlDoc.Empty, false, false, false, lmtyp)

            if isStruct then
                tycon.SetIsStructRecordOrUnion true

            tycon.entity_tycon_repr <-
                TFSharpRecdRepr
                  (Construct.MakeRecdFieldsTable
                    ((tps, flds) ||> List.map2 (fun tp (propName, _fldName, _fldTy) ->
                            Construct.NewRecdField false None (mkSynId m propName) false (mkTyparTy tp) true false [] [] XmlDoc.Empty taccessPublic false)))

            let tcref = mkLocalTyconRef tycon
            let _, typ = generalizeTyconRef tcref
            let tcaug = tcref.TypeContents

            tcaug.tcaug_interfaces <-
                [ (g.mk_IStructuralComparable_ty, true, m)
                  (g.mk_IComparable_ty, true, m)
                  (mkAppTy g.system_GenericIComparable_tcref [typ], true, m)
                  (g.mk_IStructuralEquatable_ty, true, m)
                  (mkAppTy g.system_GenericIEquatable_tcref [typ], true, m) ]

            let vspec1, vspec2 = AugmentWithHashCompare.MakeValsForEqualsAugmentation g tcref
            let evspec1, evspec2, evspec3 = AugmentWithHashCompare.MakeValsForEqualityWithComparerAugmentation g tcref
            let cvspec1, cvspec2 = AugmentWithHashCompare.MakeValsForCompareAugmentation g tcref
            let cvspec3 = AugmentWithHashCompare.MakeValsForCompareWithComparerAugmentation g tcref

            tcaug.SetCompare (mkLocalValRef cvspec1, mkLocalValRef cvspec2)
            tcaug.SetCompareWith (mkLocalValRef cvspec3)
            tcaug.SetEquals (mkLocalValRef vspec1, mkLocalValRef vspec2)
            tcaug.SetHashAndEqualsWith (mkLocalValRef evspec1, mkLocalValRef evspec2, mkLocalValRef evspec3)

            // Build the ILTypeDef. We don't rely on the normal record generation process because we want very specific field names

            let ilTypeDefAttribs = mkILCustomAttrs [ g.CompilerGeneratedAttribute; mkCompilationMappingAttr g (int SourceConstructFlags.RecordType) ]

            let ilInterfaceTys = [ for ity, _, _ in tcaug.tcaug_interfaces -> GenType cenv.amap m (TypeReprEnv.Empty.ForTypars tps) ity ]

            let ilTypeDef =
                mkILGenericClass (ilTypeRef.Name, ILTypeDefAccess.Public, ilGenericParams, ilBaseTy, ilInterfaceTys,
                                    mkILMethods (ilCtorDef :: ilMethods), ilFieldDefs, emptyILTypeDefs,
                                    ilProperties, mkILEvents [], ilTypeDefAttribs,
                                    ILTypeInit.BeforeField)

            let ilTypeDef = ilTypeDef.WithSealed(true).WithSerializable(true)

            mgbuf.AddTypeDef(ilTypeRef, ilTypeDef, false, true, None)

            let extraBindings =
                [ yield! AugmentWithHashCompare.MakeBindingsForCompareAugmentation g tycon
                  yield! AugmentWithHashCompare.MakeBindingsForCompareWithComparerAugmentation g tycon
                  yield! AugmentWithHashCompare.MakeBindingsForEqualityWithComparerAugmentation g tycon
                  yield! AugmentWithHashCompare.MakeBindingsForEqualsAugmentation g tycon ]

            let optimizedExtraBindings =
                extraBindings |> List.map (fun (TBind(a, b, c)) ->
                    // Disable method splitting for bindings related to anonymous records
                    TBind(a, cenv.optimizeDuringCodeGen true b, c))

            extraBindingsToGenerate <- optimizedExtraBindings @ extraBindingsToGenerate

        (ilCtorRef, ilMethodRefs, ilTy)

    let mutable explicitEntryPointInfo: ILTypeRef option = None

    /// static init fields on script modules.
    let mutable scriptInitFspecs: (ILFieldSpec * range) list = []

    member _.AddScriptInitFieldSpec (fieldSpec, range) =
        scriptInitFspecs <- (fieldSpec, range) :: scriptInitFspecs

    /// This initializes the script in #load and fsc command-line order causing their
    /// side effects to be executed.
    member mgbuf.AddInitializeScriptsInOrderToEntryPoint (imports) =
        // Get the entry point and initialized any scripts in order.
        match explicitEntryPointInfo with
        | Some tref ->
            let InitializeCompiledScript(fspec, m) =
                let ilDebugPoint = GenPossibleILSourceMarker cenv m
                mgbuf.AddExplicitInitToSpecificMethodDef((fun (md: ILMethodDef) -> md.IsEntryPoint), tref, fspec, ilDebugPoint, imports, [], [])
            scriptInitFspecs |> List.iter InitializeCompiledScript
        | None -> ()

    member _.GenerateRawDataValueType (cloc, size) =
        // Byte array literals require a ValueType of size the required number of bytes.
        // With fsi.exe, S.R.Emit TypeBuilder CreateType has restrictions when a ValueType VT is nested inside a type T, and T has a field of type VT.
        // To avoid this situation, these ValueTypes are generated under the private implementation rather than in the current cloc. [was bug 1532].
        let cloc = CompLocForPrivateImplementationDetails cloc
        rawDataValueTypeGenerator.Apply((cloc, size))

    member _.GenerateAnonType (genToStringMethod, anonInfo: AnonRecdTypeInfo) =
        let isStruct = evalAnonInfoIsStruct anonInfo
        let key = anonInfo.Stamp
        if not (anonTypeTable.Table.ContainsKey key) then
            let info = generateAnonType genToStringMethod (isStruct, anonInfo.ILTypeRef, anonInfo.SortedNames)
            anonTypeTable.Table.[key] <- info

    member this.LookupAnonType (genToStringMethod, anonInfo: AnonRecdTypeInfo) =
        match anonTypeTable.Table.TryGetValue anonInfo.Stamp with
        | true, res -> res
        | _ ->
           if anonInfo.ILTypeRef.Scope.IsLocalRef then
               failwithf "the anonymous record %A has not been generated in the pre-phase of generating this module" anonInfo.ILTypeRef
           this.GenerateAnonType (genToStringMethod, anonInfo)
           anonTypeTable.Table.[anonInfo.Stamp]

    member _.GrabExtraBindingsToGenerate () =
        let result = extraBindingsToGenerate
        extraBindingsToGenerate <- []
        result

    member _.AddTypeDef (tref: ILTypeRef, tdef, eliminateIfEmpty, addAtEnd, tdefDiscards) =
        gtdefs.FindNestedTypeDefsBuilder(tref.Enclosing).AddTypeDef(tdef, eliminateIfEmpty, addAtEnd, tdefDiscards)

    member _.GetCurrentFields (tref: ILTypeRef) =
        gtdefs.FindNestedTypeDefBuilder(tref).GetCurrentFields()

    member _.AddReflectedDefinition (vspec: Val, expr) =
        // preserve order by storing index of item
        let n = reflectedDefinitions.Count
        reflectedDefinitions.Add(vspec, (vspec.CompiledName cenv.g.CompilerGlobalState, n, expr))

    member _.ReplaceNameOfReflectedDefinition (vspec, newName) =
        match reflectedDefinitions.TryGetValue vspec with
        | true, (name, n, expr) when name <> newName -> reflectedDefinitions.[vspec] <- (newName, n, expr)
        | _ -> ()

    member _.AddMethodDef (tref: ILTypeRef, ilMethodDef) =
        gtdefs.FindNestedTypeDefBuilder(tref).AddMethodDef(ilMethodDef)
        if ilMethodDef.IsEntryPoint then
            explicitEntryPointInfo <- Some tref

    member _.AddExplicitInitToSpecificMethodDef (cond, tref, fspec, sourceOpt, imports, feefee, seqpt) =
        // Authoring a .cctor with effects forces the cctor for the 'initialization' module by doing a dummy store & load of a field
        // Doing both a store and load keeps FxCop happier because it thinks the field is useful
        let instrs =
            [ yield! (if condition "NO_ADD_FEEFEE_TO_CCTORS" then [] elif condition "ADD_SEQPT_TO_CCTORS" then seqpt else feefee) // mark start of hidden code
              yield mkLdcInt32 0
              yield mkNormalStsfld fspec
              yield mkNormalLdsfld fspec
              yield AI_pop]
        gtdefs.FindNestedTypeDefBuilder(tref).PrependInstructionsToSpecificMethodDef(cond, instrs, sourceOpt, imports)

    member _.AddEventDef (tref, edef) =
        gtdefs.FindNestedTypeDefBuilder(tref).AddEventDef(edef)

    member _.AddFieldDef (tref, ilFieldDef) =
        gtdefs.FindNestedTypeDefBuilder(tref).AddFieldDef(ilFieldDef)

    member _.AddOrMergePropertyDef (tref, pdef, m) =
        gtdefs.FindNestedTypeDefBuilder(tref).AddOrMergePropertyDef(pdef, m)

    member _.Close() =
        // old implementation adds new element to the head of list so result was accumulated in reversed order
        let orderedReflectedDefinitions =
            [for KeyValue(vspec, (name, n, expr)) in reflectedDefinitions -> n, ((name, vspec), expr)]
            |> List.sortBy (fst >> (~-)) // invert the result to get 'order-by-descending' behavior (items in list are 0..* so we don't need to worry about int.MinValue)
            |> List.map snd
        gtdefs.Close(), orderedReflectedDefinitions

    member _.cenv = cenv

    member _.GetExplicitEntryPointInfo() = explicitEntryPointInfo

/// Record the types of the things on the evaluation stack.
/// Used for the few times we have to flush the IL evaluation stack and to compute maxStack.
let pop (i: int) : Pops = i
let Push tys: Pushes = tys
let Push0 = Push []

let FeeFee (cenv: cenv) = (if cenv.opts.testFlagEmitFeeFeeAs100001 then 100001 else 0x00feefee)
let FeeFeeInstr (cenv: cenv) doc =
      I_seqpoint (ILDebugPoint.Create(document = doc,
                                        line = FeeFee cenv,
                                        column = 0,
                                        endLine = FeeFee cenv,
                                        endColumn = 0))

/// Buffers for IL code generation
type CodeGenBuffer(m: range,
                   mgbuf: AssemblyBuilder,
                   methodName,
                   alreadyUsedArgs: int) =

    let g = mgbuf.cenv.g
    let locals = ResizeArray<(string * (Mark * Mark)) list * ILType * bool>(10)
    let codebuf = ResizeArray<ILInstr>(200)
    let exnSpecs = ResizeArray<ILExceptionSpec>(10)

    // Keep track of the current stack so we can spill stuff when we hit a "try" when some stuff
    // is on the stack.
    let mutable stack: ILType list = []
    let mutable nstack = 0
    let mutable maxStack = 0
    let mutable hasDebugPoints = false
    let mutable anyDocument = None // we collect an arbitrary document in order to emit the header FeeFee if needed

    let codeLabelToPC: Dictionary<ILCodeLabel, int> = Dictionary<_, _>(10)
    let codeLabelToCodeLabel: Dictionary<ILCodeLabel, ILCodeLabel> = Dictionary<_, _>(10)

    let rec lab2pc n lbl =
        if n = System.Int32.MaxValue then error(InternalError("recursive label graph", m))
        match codeLabelToCodeLabel.TryGetValue lbl with
        | true, l -> lab2pc (n + 1) l
        | _ -> codeLabelToPC.[lbl]

    let mutable lastDebugPoint = None

    // Add a nop to make way for the first debug point.
    do if mgbuf.cenv.opts.generateDebugSymbols then
          let doc = g.memoize_file m.FileIndex
          let i = FeeFeeInstr mgbuf.cenv doc
          codebuf.Add i // for the FeeFee or a better debug point

    member _.DoPushes (pushes: Pushes) =
        for ty in pushes do
           stack <- ty :: stack
           nstack <- nstack + 1
           maxStack <- Operators.max maxStack nstack

    member _.DoPops (n: Pops) =
        for i = 0 to n - 1 do
           match stack with
           | [] ->
               let msg = sprintf "pop on empty stack during code generation, methodName = %s, m = %s" methodName (stringOfRange m)
               System.Diagnostics.Debug.Assert(false, msg)
               warning(InternalError(msg, m))
           | _ :: t ->
               stack <- t
               nstack <- nstack - 1

    member _.GetCurrentStack() = stack
    member _.AssertEmptyStack() =
        if not (isNil stack) then
            let msg =
                sprintf "stack flush didn't work, or extraneous expressions left on stack before stack restore, methodName = %s, stack = %+A, m = %s"
                   methodName stack (stringOfRange m)
            System.Diagnostics.Debug.Assert(false, msg)
            warning(InternalError(msg, m))
        ()

    member cgbuf.EmitInstr(pops, pushes, i) =
        cgbuf.DoPops pops
        cgbuf.DoPushes pushes
        codebuf.Add i

    member cgbuf.EmitInstrs (pops, pushes, is) =
        cgbuf.DoPops pops
        cgbuf.DoPushes pushes
        is |> List.iter codebuf.Add

    member _.GetLastDebugPoint() =
        lastDebugPoint

    member private _.EnsureNopBetweenDebugPoints() =
        // Always add a nop between debug points to help .NET get the stepping right
        // Don't do this after a FeeFee marker for hidden code
        if (codebuf.Count > 0 &&
             (match codebuf.[codebuf.Count-1] with
              | I_seqpoint sm when sm.Line <> FeeFee mgbuf.cenv -> true
              | _ -> false)) then

            codebuf.Add(AI_nop)

    member cgbuf.EmitDebugPoint src =
        if mgbuf.cenv.opts.generateDebugSymbols then
            let attr = GenILSourceMarker g src
            let i = I_seqpoint attr
            hasDebugPoints <- true

            // Replace a FeeFee seqpoint with a better debug point
            let n = codebuf.Count
            let isSingleFeeFee =
                match codebuf.[n-1] with
                | I_seqpoint sm -> (sm.Line = FeeFee mgbuf.cenv)
                | _ -> false

            if isSingleFeeFee then
                codebuf.[n-1] <- i
            else
                cgbuf.EnsureNopBetweenDebugPoints()
                codebuf.Add i

            // Save the last debug point away so we can make a decision graph look consistent (i.e. reassert the debug point at each target)
            lastDebugPoint <- Some src
            anyDocument <- Some attr.Document

    // Emit FeeFee breakpoints for hidden code, see https://blogs.msdn.microsoft.com/jmstall/2005/06/19/line-hidden-and-0xfeefee-sequence-points/
    member cgbuf.EmitStartOfHiddenCode() =
        if mgbuf.cenv.opts.generateDebugSymbols then
            let doc = g.memoize_file m.FileIndex
            let i = FeeFeeInstr mgbuf.cenv doc
            hasDebugPoints <- true

            // don't emit just after another FeeFee
            let n = codebuf.Count
            let isSingleFeeFee =
                match codebuf.[n-1] with
                | I_seqpoint sm -> (sm.Line = FeeFee mgbuf.cenv)
                | _ -> false

            if not isSingleFeeFee then
                cgbuf.EnsureNopBetweenDebugPoints()
                codebuf.Add i

    member _.EmitExceptionClause clause =
         exnSpecs.Add clause

    member _.GenerateDelayMark(_nm) =
         let lab = generateCodeLabel()
         Mark lab

    member _.SetCodeLabelToCodeLabel(lab1, lab2) =
#if DEBUG
        if codeLabelToCodeLabel.ContainsKey lab1 then
            let msg = sprintf "two values given for label %s, methodName = %s, m = %s" (formatCodeLabel lab1) methodName (stringOfRange m)
            System.Diagnostics.Debug.Assert(false, msg)
            warning(InternalError(msg, m))
#endif
        codeLabelToCodeLabel.[lab1] <- lab2

    member _.SetCodeLabelToPC(lab, pc) =
#if DEBUG
        if codeLabelToPC.ContainsKey lab then
            let msg = sprintf "two values given for label %s, methodName = %s, m = %s" (formatCodeLabel lab) methodName (stringOfRange m)
            System.Diagnostics.Debug.Assert(false, msg)
            warning(InternalError(msg, m))
#endif
        codeLabelToPC.[lab] <- pc

    member cgbuf.SetMark (mark1: Mark, mark2: Mark) =
        cgbuf.SetCodeLabelToCodeLabel(mark1.CodeLabel, mark2.CodeLabel)

    member cgbuf.SetMarkToHere (Mark lab) =
        cgbuf.SetCodeLabelToPC(lab, codebuf.Count)

    member cgbuf.SetMarkToHereIfNecessary (inplabOpt: Mark option) =
        match inplabOpt with
        | None -> ()
        | Some inplab -> cgbuf.SetMarkToHere inplab

    member cgbuf.SetMarkOrEmitBranchIfNecessary (inplabOpt: Mark option, target: Mark) =
        match inplabOpt with
        | None -> cgbuf.EmitInstr (pop 0, Push0, I_br target.CodeLabel)
        | Some inplab -> cgbuf.SetMark(inplab, target)

    member cgbuf.SetStack s =
        stack <- s
        nstack <- s.Length

    member cgbuf.Mark s =
        let res = cgbuf.GenerateDelayMark s
        cgbuf.SetMarkToHere res
        res

    member _.mgbuf = mgbuf

    member _.MethodName = methodName

    member _.PreallocatedArgCount = alreadyUsedArgs

    member _.AllocLocal(ranges, ty, isFixed) =
        let j = locals.Count
        locals.Add((ranges, ty, isFixed))
        j

    member cgbuf.ReallocLocal(cond, ranges, ty, isFixed) =
        match ResizeArray.tryFindIndexi cond locals with
        | Some j ->
            let prevRanges, _, isFixed = locals.[j]
            locals.[j] <- ((ranges@prevRanges), ty, isFixed)
            j, true
        | None ->
            cgbuf.AllocLocal(ranges, ty, isFixed), false

    member _.Close() =

        let instrs = codebuf.ToArray()

        // Fixup the first instruction to be a FeeFee debug point if needed
        let instrs =
            instrs |> Array.mapi (fun idx i2 ->
                if idx = 0 && (match i2 with AI_nop -> true | _ -> false) && anyDocument.IsSome then
                    // This special dummy debug point says skip the start of the method
                    hasDebugPoints <- true
                    FeeFeeInstr mgbuf.cenv anyDocument.Value
                else
                    i2)

        let codeLabels =
            let dict = Dictionary.newWithSize (codeLabelToPC.Count + codeLabelToCodeLabel.Count)
            for kvp in codeLabelToPC do dict.Add(kvp.Key, lab2pc 0 kvp.Key)
            for kvp in codeLabelToCodeLabel do dict.Add(kvp.Key, lab2pc 0 kvp.Key)
            dict

        (ResizeArray.toList locals, maxStack, codeLabels, instrs, ResizeArray.toList exnSpecs, hasDebugPoints)

module CG =
    let EmitInstr (cgbuf: CodeGenBuffer) pops pushes i = cgbuf.EmitInstr(pops, pushes, i)
    let EmitInstrs (cgbuf: CodeGenBuffer) pops pushes is = cgbuf.EmitInstrs(pops, pushes, is)
    let EmitDebugPoint (cgbuf: CodeGenBuffer) src = cgbuf.EmitDebugPoint src
    let GenerateDelayMark (cgbuf: CodeGenBuffer) nm = cgbuf.GenerateDelayMark nm
    let SetMark (cgbuf: CodeGenBuffer) m1 m2 = cgbuf.SetMark(m1, m2)
    let SetMarkToHere (cgbuf: CodeGenBuffer) m1 = cgbuf.SetMarkToHere m1
    let SetStack (cgbuf: CodeGenBuffer) s = cgbuf.SetStack s
    let GenerateMark (cgbuf: CodeGenBuffer) s = cgbuf.Mark s

//--------------------------------------------------------------------------
// Compile constants
//--------------------------------------------------------------------------

let GenString cenv cgbuf s =
    CG.EmitInstrs cgbuf (pop 0) (Push [cenv.g.ilg.typ_String]) [ I_ldstr s ]

let GenConstArray cenv (cgbuf: CodeGenBuffer) eenv ilElementType (data:'a[]) (write: ByteBuffer -> 'a -> unit) =
    let g = cenv.g
    use buf = ByteBuffer.Create data.Length
    data |> Array.iter (write buf)
    let bytes = buf.AsMemory().ToArray()
    let ilArrayType = mkILArr1DTy ilElementType
    if data.Length = 0 then
        CG.EmitInstrs cgbuf (pop 0) (Push [ilArrayType]) [ mkLdcInt32 0; I_newarr (ILArrayShape.SingleDimensional, ilElementType); ]
    else
        let vtspec = cgbuf.mgbuf.GenerateRawDataValueType(eenv.cloc, bytes.Length)
        let ilFieldName = CompilerGeneratedName ("field" + string(newUnique()))
        let fty = ILType.Value vtspec
        let ilFieldDef = mkILStaticField (ilFieldName, fty, None, Some bytes, ILMemberAccess.Assembly)
        let ilFieldDef = ilFieldDef.With(customAttrs = mkILCustomAttrs [ g.DebuggerBrowsableNeverAttribute ])
        let fspec = mkILFieldSpecInTy (mkILTyForCompLoc eenv.cloc, ilFieldName, fty)
        CountStaticFieldDef()
        cgbuf.mgbuf.AddFieldDef(fspec.DeclaringTypeRef, ilFieldDef)
        CG.EmitInstrs cgbuf
          (pop 0)
          (Push [ ilArrayType; ilArrayType; g.iltyp_RuntimeFieldHandle ])
          [ mkLdcInt32 data.Length
            I_newarr (ILArrayShape.SingleDimensional, ilElementType)
            AI_dup
            I_ldtoken (ILToken.ILField fspec) ]
        CG.EmitInstrs cgbuf
          (pop 2)
          Push0
          [ mkNormalCall (mkInitializeArrayMethSpec g) ]

//-------------------------------------------------------------------------
// This is the main code generation routine. It is used to generate
// the bodies of methods in a couple of places
//-------------------------------------------------------------------------

let CodeGenThen cenv mgbuf (entryPointInfo, methodName, eenv, alreadyUsedArgs, selfArgOpt: Val option, codeGenFunction, m) =
    let cgbuf = CodeGenBuffer(m, mgbuf, methodName, alreadyUsedArgs)
    let start = CG.GenerateMark cgbuf "mstart"
    let finish = CG.GenerateDelayMark cgbuf "mfinish"
    let innerVals = entryPointInfo |> List.map (fun (v, kind) -> (v, (kind, start)))

    // When debugging, put the "this" parameter in a local that has the right name 
    match selfArgOpt with
    | Some selfArg when selfArg.LogicalName <> "this" && not (selfArg.LogicalName.StartsWith("_")) && not cenv.opts.localOptimizationsEnabled ->
        let ilTy = selfArg.Type |> GenType cenv.amap m eenv.tyenv
        let idx = cgbuf.AllocLocal([(selfArg.LogicalName, (start, finish)) ], ilTy, false)
        cgbuf.EmitStartOfHiddenCode()
        CG.EmitInstrs cgbuf (pop 0) Push0 [ mkLdarg0; I_stloc (uint16 idx) ]
    | _ -> ()

    // Call the given code generator
    codeGenFunction cgbuf {eenv with withinSEH=false
                                     liveLocals=IntMap.empty()
                                     innerVals = innerVals}
    cgbuf.SetMarkToHere finish

    let locals, maxStack, lab2pc, code, exnSpecs, hasDebugPoints = cgbuf.Close()

    let localDebugSpecs: ILLocalDebugInfo list =
        locals
        |> List.mapi (fun i (nms, _, _isFixed) -> List.map (fun nm -> (i, nm)) nms)
        |> List.concat
        |> List.map (fun (i, (nm, (start, finish))) ->
            { Range=(start.CodeLabel, finish.CodeLabel)
              DebugMappings= [{ LocalIndex=i; LocalName=nm }] })

    let ilLocals =
        locals
        |> List.map (fun (infos, ty, isFixed) ->
          let loc =
            // in interactive environment, attach name and range info to locals to improve debug experience
            if cenv.opts.isInteractive && cenv.opts.generateDebugSymbols then
                match infos with
                | [(nm, (start, finish))] -> mkILLocal ty (Some(nm, start.CodeLabel, finish.CodeLabel))
                // REVIEW: what do these cases represent?
                | _ :: _
                | [] -> mkILLocal ty None
            // if not interactive, don't bother adding this info
            else
                mkILLocal ty None
          if isFixed then { loc with IsPinned=true } else loc)

    (ilLocals,
     maxStack,
     lab2pc,
     code,
     exnSpecs,
     localDebugSpecs,
     hasDebugPoints)

let CodeGenMethod cenv mgbuf (entryPointInfo, methodName, eenv, alreadyUsedArgs, selfArgOpt, codeGenFunction, m) =

    let locals, maxStack, lab2pc, instrs, exns, localDebugSpecs, hasDebugPoints =
      CodeGenThen cenv mgbuf (entryPointInfo, methodName, eenv, alreadyUsedArgs, selfArgOpt, codeGenFunction, m)

    let code = buildILCode methodName lab2pc instrs exns localDebugSpecs

    // Attach a source range to the method. Only do this if it has some debug points.
    let sourceRange = if hasDebugPoints then GenPossibleILSourceMarker cenv m else None

    let ilImports = eenv.imports

    // The old union erasure phase increased maxstack by 2 since the code pushes some items, we do the same here
    let maxStack = maxStack + 2

    // Build an Abstract IL method
    let body = mkILMethodBody (eenv.initLocals, locals, maxStack, code, sourceRange, ilImports)
    
    instrs, body

let StartDelayedLocalScope nm cgbuf =
    let startMark = CG.GenerateDelayMark cgbuf ("start_" + nm)
    let endMark = CG.GenerateDelayMark cgbuf ("end_" + nm)
    startMark, endMark

let StartLocalScope nm cgbuf =
    let startMark = CG.GenerateMark cgbuf ("start_" + nm)
    let endMark = CG.GenerateDelayMark cgbuf ("end_" + nm)
    startMark, endMark

let LocalScope nm cgbuf (f: Mark * Mark -> 'a) : 'a =
    let _, endMark as scopeMarks = StartLocalScope nm cgbuf
    let res = f scopeMarks
    CG.SetMarkToHere cgbuf endMark
    res

let compileSequenceExpressions = true // try (System.Environment.GetEnvironmentVariable("FSHARP_COMPILED_SEQ") <> null) with _ -> false
let compileStateMachineExpressions = true // try (System.Environment.GetEnvironmentVariable("FSHARP_COMPILED_STATEMACHINES") <> null) with _ -> false

//-------------------------------------------------------------------------
// Sequence Point Logic
//-------------------------------------------------------------------------

type EmitDebugPointState =
    /// Indicates that we need a debug point at first opportunity. Used on entrance to a method
    /// and whenever we drop into an expression within the stepping control structure.
    | SPAlways

    /// Indicates we are not forced to emit a debug point
    | SPSuppress

/// Determines if any code at all will be emitted for a binding
let BindingEmitsNoCode g (b: Binding) = IsFSharpValCompiledAsMethod g b.Var

/// Determines what debug point should be emitted when generating the r.h.s of a binding.
/// For example, if the r.h.s is a lambda then no debug point is emitted.
///
/// Returns (isSticky, sequencePointForBind, sequencePointGenerationFlagForRhsOfBind)
let ComputeDebugPointForBinding g (TBind(_, e, spBind) as bind) =
    if BindingEmitsNoCode g bind then
        false, None, SPSuppress
    else
        match spBind, stripExpr e with
        | DebugPointAtBinding.NoneAtInvisible, _ -> false, None, SPSuppress
        | DebugPointAtBinding.NoneAtSticky, _ -> true, None, SPSuppress
        | DebugPointAtBinding.NoneAtDo, _ -> false, None, SPAlways
        | DebugPointAtBinding.NoneAtLet, _ -> false, None, SPSuppress
        // Don't emit debug points for lambdas.
        // SEQUENCE POINT REVIEW: don't emit for lazy either, nor any builder expressions, nor interface-implementing object expressions
        | _, (Expr.Lambda _ | Expr.TyLambda _) -> false, None, SPSuppress
        | DebugPointAtBinding.Yes m, _ -> false, Some m, SPSuppress


/// Determines if a debug point will be emitted when we generate the code for a binding.
///
/// False for Lambdas, BindingEmitsNoCode, DebugPointAtBinding.NoneAtSticky, DebugPointAtBinding.NoneAtInvisible, and DebugPointAtBinding.NoneAtLet.
/// True for DebugPointAtBinding.Yes, DebugPointAtBinding.NoneAtDo.
let BindingEmitsDebugPoint g bind =
    match ComputeDebugPointForBinding g bind with
    | _, None, SPSuppress -> false
    | _ -> true

let BindingIsInvisible (TBind(_, _, spBind)) =
    match spBind with
    | DebugPointAtBinding.NoneAtInvisible _ -> true
    | _ -> false

/// Determines if the code generated for a binding is to be marked as hidden, e.g. the 'newobj' for a local function definition.
let BindingEmitsHiddenCode (TBind(_, e, spBind)) =
    match spBind, stripExpr e with
    | _, (Expr.Lambda _ | Expr.TyLambda _) -> true
    | _ -> false

/// Determines if generating the code for a compound expression will emit a debug point as the first instruction
/// through the processing of the constituent parts. Used to prevent the generation of debug points for
/// compound expressions.
let rec FirstEmittedCodeWillBeDebugPoint g sp expr =
    match sp with
    | SPAlways ->
        match stripExpr expr with
        | Expr.Let (bind, body, _, _) ->
            BindingEmitsDebugPoint g bind ||
            FirstEmittedCodeWillBeDebugPoint g sp bind.Expr ||
            (BindingEmitsNoCode g bind && FirstEmittedCodeWillBeDebugPoint g sp body)
        | Expr.LetRec (binds, body, _, _) ->
            binds |> List.exists (BindingEmitsDebugPoint g) ||
            (binds |> List.forall (BindingEmitsNoCode g) && FirstEmittedCodeWillBeDebugPoint g sp body)
        | Expr.Sequential (stmt1, expr2, NormalSeq, spSeq, _) ->
            match spSeq with
            | DebugPointAtSequential.SuppressNeither -> FirstEmittedCodeWillBeDebugPoint g sp stmt1
            | DebugPointAtSequential.SuppressExpr -> FirstEmittedCodeWillBeDebugPoint g sp stmt1
            | DebugPointAtSequential.SuppressStmt -> FirstEmittedCodeWillBeDebugPoint g sp expr2
            | DebugPointAtSequential.SuppressBoth -> false
        | Expr.Sequential (expr1, stmt2, ThenDoSeq, spSeq, _) ->
            match spSeq with
            | DebugPointAtSequential.SuppressNeither -> FirstEmittedCodeWillBeDebugPoint g sp expr1
            | DebugPointAtSequential.SuppressExpr -> FirstEmittedCodeWillBeDebugPoint g sp stmt2
            | DebugPointAtSequential.SuppressStmt -> FirstEmittedCodeWillBeDebugPoint g sp expr1
            | DebugPointAtSequential.SuppressBoth -> false
        | Expr.Match (DebugPointAtBinding.Yes _, _, _, _, _, _) -> true
        | Expr.Match (_, _, TDSwitch(DebugPointAtSwitch.Yes _, _, _, _, _), _, _, _) -> true
        | Expr.Op ((TOp.TryWith (DebugPointAtTry.Yes _, _)
                  | TOp.TryFinally (DebugPointAtTry.Yes _, _)
                  | TOp.For (DebugPointAtFor.Yes _, _)
                  | TOp.While (DebugPointAtWhile.Yes _, _)), _, _, _) -> true
        | _ -> false

     | SPSuppress ->
        false

/// Suppress debug points for some compound expressions - though not all - even if "SPAlways" is set.
///
/// Note this is only used when FirstEmittedCodeWillBeDebugPoint is false.
let EmitDebugPointForWholeExpr g sp expr =
    assert (not (FirstEmittedCodeWillBeDebugPoint g sp expr))
    match sp with
    | SPAlways ->
        match stripExpr expr with

        // In some cases, we emit debug points for the 'whole' of a 'let' expression.
        // Specifically, when
        //    + SPAlways (i.e. a debug point is required as soon as meaningful)
        //    + binding is DebugPointAtBinding.NoneAtSticky, or DebugPointAtBinding.NoneAtLet.
        //    + not FirstEmittedCodeWillBeDebugPoint
        // For example if we start with
        //    let someCode () = f x
        // and by inlining 'f' the expression becomes
        //    let someCode () = (let sticky = x in y)
        // then we place the debug point for the whole TAST expression 'let sticky = x in y', i.e. textual range 'f x' in the source code, but
        // _before_ the evaluation of 'x'. This will only happen for sticky 'let' introduced by inlining and other code generation
        // steps. We do _not_ do this for 'invisible' let which can be skipped.
        | Expr.Let (bind, _, _, _) when BindingIsInvisible bind -> false
        | Expr.LetRec (binds, _, _, _) when binds |> List.forall BindingIsInvisible -> false

        // If the binding is a lambda then we don't emit a debug point.
        | Expr.Let (bind, _, _, _) when BindingEmitsHiddenCode bind -> false
        | Expr.LetRec (binds, _, _, _) when binds |> List.forall BindingEmitsHiddenCode -> false

        // If the binding is represented by a top-level generated constant value then we don't emit a debug point.
        | Expr.Let (bind, _, _, _) when BindingEmitsNoCode g bind -> false
        | Expr.LetRec (binds, _, _, _) when binds |> List.forall (BindingEmitsNoCode g) -> false

        // Suppress debug points for the whole 'a;b' and do it at 'a' instead.
        | Expr.Sequential _ -> false

        // Suppress debug points at labels and gotos, it makes no sense to emit debug points at these. We emit FeeFee instead
        | Expr.Op (TOp.Label _, _, _, _) -> false
        | Expr.Op (TOp.Goto _, _, _, _) -> false

        // We suppress at 'match' with DebugPointAtBinding.NoneAtInvisible because
        // it is the result of a typical 'match' compilation. For example,
        //    match expr with 
        // becomes 
        //    let tmp = expr   // generates a debug point, BEFORE tmp is evaluated
        //    match tmp with   // a match marked with DebugPointAtBinding.NoneAtInvisible
        //      // decision tree accessing 'tmp'
        //
        // So since the 'let tmp = expr' has a debug point, then no debug point is needed for the 'match'. 
        //
        // Code 'a && b' and 'a || b' gets compiled to match with DebugPointAtBinding.NoneAtSticky
        | Expr.Match (DebugPointAtBinding.NoneAtInvisible, _, _, _, _, _) -> false
        | Expr.Op (TOp.TryWith _, _, _, _) -> false
        | Expr.Op (TOp.TryFinally _, _, _, _) -> false
        | Expr.Op (TOp.For _, _, _, _) -> false
        | Expr.Op (TOp.While _, _, _, _) -> false
        | _ -> true
    | SPSuppress ->
        false

/// Emit hidden code markers for some compound expressions. Specifically, emit a hidden code marker for 'let f() = a in body'
/// because the binding for 'f' will emit some code which we don't want to be visible.
///     let someCode x =
///         let f () = a
///         body
let EmitHiddenCodeMarkerForWholeExpr g sp expr =
    assert (not (FirstEmittedCodeWillBeDebugPoint g sp expr))
    assert (not (EmitDebugPointForWholeExpr g sp expr))
    match sp with
    | SPAlways ->
        match stripExpr expr with
        | Expr.Let (bind, _, _, _) when BindingEmitsHiddenCode bind -> true
        | Expr.LetRec (binds, _, _, _) when binds |> List.exists BindingEmitsHiddenCode -> true
        | _ -> false
    | SPSuppress ->
        false

/// Some expressions must emit some preparation code, then emit the actual code.
let rec RangeOfDebugPointForWholeExpr g expr =
    match stripExpr expr with
    | Expr.Let (bind, body, _, _) ->
        match ComputeDebugPointForBinding g bind with
        // For sticky bindings, prefer the range of the overall expression.
        | true, _, _ -> expr.Range
        | _, None, SPSuppress -> RangeOfDebugPointForWholeExpr g body
        | _, Some m, _ -> m
        | _, None, SPAlways -> RangeOfDebugPointForWholeExpr g bind.Expr
    | Expr.LetRec (_, body, _, _) -> RangeOfDebugPointForWholeExpr g body
    | Expr.Sequential (expr1, _, NormalSeq, _, _) -> RangeOfDebugPointForWholeExpr g expr1
    | _ -> expr.Range

/// Used to avoid emitting multiple debug points in decision tree generation
let DoesGenExprStartWithDebugPoint g sp expr =
    FirstEmittedCodeWillBeDebugPoint g sp expr ||
    EmitDebugPointForWholeExpr g sp expr

let ProcessDebugPointForExpr (cenv: cenv) (cgbuf: CodeGenBuffer) sp expr =
    let g = cenv.g
    if not (FirstEmittedCodeWillBeDebugPoint g sp expr) then
      if EmitDebugPointForWholeExpr g sp expr then
          CG.EmitDebugPoint cgbuf (RangeOfDebugPointForWholeExpr g expr)
      elif EmitHiddenCodeMarkerForWholeExpr g sp expr then
          cgbuf.EmitStartOfHiddenCode()

//-------------------------------------------------------------------------
// Generate expressions
//-------------------------------------------------------------------------

let rec GenExpr cenv cgbuf eenv sp (expr: Expr) sequel =
    cenv.exprRecursionDepth <- cenv.exprRecursionDepth + 1

    if cenv.exprRecursionDepth > 1 then
        StackGuard.EnsureSufficientExecutionStack cenv.exprRecursionDepth
        GenExprAux cenv cgbuf eenv sp expr sequel
    else
        GenExprWithStackGuard cenv cgbuf eenv sp expr sequel

    cenv.exprRecursionDepth <- cenv.exprRecursionDepth - 1

    if cenv.exprRecursionDepth = 0 && not eenv.delayCodeGen then
        ProcessDelayedGenMethods cenv

and ProcessDelayedGenMethods cenv =
    while cenv.delayedGenMethods.Count > 0 do
        let gen = cenv.delayedGenMethods.Dequeue ()
        gen cenv

and GenExprWithStackGuard cenv cgbuf eenv sp expr sequel =
    assert (cenv.exprRecursionDepth = 1)
    try
        GenExprAux cenv cgbuf eenv sp expr sequel
        assert (cenv.exprRecursionDepth = 1)
    with
    | :? System.InsufficientExecutionStackException ->
        error(InternalError(sprintf "Expression is too large and/or complex to emit. Method name: '%s'. Recursive depth: %i." cgbuf.MethodName cenv.exprRecursionDepth, expr.Range))

/// Process the debug point and check for alternative ways to generate this expression.
/// Returns 'true' if the expression was processed by alternative means.
and GenExprPreSteps (cenv: cenv) (cgbuf: CodeGenBuffer) eenv sp expr sequel =
    let g = cenv.g

    ProcessDebugPointForExpr cenv cgbuf sp expr

    match (if compileSequenceExpressions then LowerComputedListOrArrayExpr cenv.tcVal g cenv.amap expr else None) with
    | Some altExpr ->
        GenExpr cenv cgbuf eenv sp altExpr sequel
        true
    | None ->

    match (if compileSequenceExpressions then ConvertSequenceExprToObject g cenv.amap expr else None) with
    | Some info ->
        GenSequenceExpr cenv cgbuf eenv info sequel
        true
    | None ->

    match LowerStateMachineExpr cenv.g expr with
    | LoweredStateMachineResult.Lowered res ->
        checkLanguageFeatureError cenv.g.langVersion LanguageFeature.ResumableStateMachines expr.Range
        GenStructStateMachine cenv cgbuf eenv res sequel
        true
    | LoweredStateMachineResult.UseAlternative (msg, altExpr) ->
        checkLanguageFeatureError cenv.g.langVersion LanguageFeature.ResumableStateMachines expr.Range
        warning(Error(FSComp.SR.reprStateMachineNotCompilable(msg), expr.Range))
        GenExpr cenv cgbuf eenv sp altExpr sequel
        true
    | LoweredStateMachineResult.NoAlternative msg ->
        checkLanguageFeatureError cenv.g.langVersion LanguageFeature.ResumableStateMachines expr.Range
        errorR(Error(FSComp.SR.reprStateMachineNotCompilableNoAlternative(msg), expr.Range))
        GenDefaultValue cenv cgbuf eenv (tyOfExpr cenv.g expr, expr.Range)
        true
    | LoweredStateMachineResult.NotAStateMachine ->
        match expr with 
        | IfUseResumableStateMachinesExpr g (_thenExpr, elseExpr) ->
            GenExpr cenv cgbuf eenv sp elseExpr sequel
            true
        | _ -> 
            false

and GenExprAux (cenv: cenv) (cgbuf: CodeGenBuffer) eenv sp expr sequel =
    let g = cenv.g
    let expr = stripExpr expr

    // Process the debug point and see if there's a replacement technique to process this expression
    if GenExprPreSteps cenv cgbuf eenv sp expr sequel then () else

    match expr with
    // Most generation of linear expressions is implemented routinely using tailcalls and the correct sequels.
    // This is because the element of expansion happens to be the final thing generated in most cases. However
    // for large lists we have to process the linearity separately
    | Expr.Sequential _
    | Expr.Let _
    | LinearOpExpr _
    | Expr.Match _ ->
        GenLinearExpr cenv cgbuf eenv sp expr sequel false id |> ignore<FakeUnit>

    | Expr.Const (c, m, ty) ->
        GenConstant cenv cgbuf eenv (c, m, ty) sequel

    | Expr.LetRec (binds, body, m, _) ->
        GenLetRec cenv cgbuf eenv (binds, body, m) sequel

    | Expr.Lambda _ | Expr.TyLambda _ ->
        GenLambda cenv cgbuf eenv false [] expr sequel

    | Expr.App (Expr.Val (vref, _, m) as v, _, tyargs, [], _) when
          List.forall (isMeasureTy g) tyargs &&
          (
              // inline only values that are stored in local variables
              match StorageForValRef g m vref eenv with
              | ValStorage.Local _ -> true
              | _ -> false
          ) ->
        // application of local type functions with type parameters = measure types and body = local value - inline the body
        GenExpr cenv cgbuf eenv sp v sequel

    | Expr.App (f, fty, tyargs, curriedArgs, m) ->
        GenApp cenv cgbuf eenv (f, fty, tyargs, curriedArgs, m) sequel

    | Expr.Val (v, _, m) ->
        GenGetVal cenv cgbuf eenv (v, m) sequel

    | Expr.Op (op, tyargs, args, m) ->
        match op, args, tyargs with
        | TOp.ExnConstr c, _, _ ->
            GenAllocExn cenv cgbuf eenv (c, args, m) sequel
        | TOp.UnionCase c, _, _ ->
            GenAllocUnionCase cenv cgbuf eenv (c, tyargs, args, m) sequel
        | TOp.Recd (isCtor, tycon), _, _ ->
            GenAllocRecd cenv cgbuf eenv isCtor (tycon, tyargs, args, m) sequel
        | TOp.AnonRecd anonInfo, _, _ ->
            GenAllocAnonRecd cenv cgbuf eenv (anonInfo, tyargs, args, m) sequel
        | TOp.AnonRecdGet (anonInfo, n), [e], _ ->
            GenGetAnonRecdField cenv cgbuf eenv (anonInfo, e, tyargs, n, m) sequel
        | TOp.TupleFieldGet (tupInfo, n), [e], _ ->
            GenGetTupleField cenv cgbuf eenv (tupInfo, e, tyargs, n, m) sequel
        | TOp.ExnFieldGet (ecref, n), [e], _ ->
            GenGetExnField cenv cgbuf eenv (e, ecref, n, m) sequel
        | TOp.UnionCaseFieldGet (ucref, n), [e], _ ->
            GenGetUnionCaseField cenv cgbuf eenv (e, ucref, tyargs, n, m) sequel
        | TOp.UnionCaseFieldGetAddr (ucref, n, _readonly), [e], _ ->
            GenGetUnionCaseFieldAddr cenv cgbuf eenv (e, ucref, tyargs, n, m) sequel
        | TOp.UnionCaseTagGet ucref, [e], _ ->
            GenGetUnionCaseTag cenv cgbuf eenv (e, ucref, tyargs, m) sequel
        | TOp.UnionCaseProof ucref, [e], _ ->
            GenUnionCaseProof cenv cgbuf eenv (e, ucref, tyargs, m) sequel
        | TOp.ExnFieldSet (ecref, n), [e;e2], _ ->
            GenSetExnField cenv cgbuf eenv (e, ecref, n, e2, m) sequel
        | TOp.UnionCaseFieldSet (ucref, n), [e;e2], _ ->
            GenSetUnionCaseField cenv cgbuf eenv (e, ucref, tyargs, n, e2, m) sequel
        | TOp.ValFieldGet f, [e], _ ->
            GenGetRecdField cenv cgbuf eenv (e, f, tyargs, m) sequel
        | TOp.ValFieldGet f, [], _ ->
            GenGetStaticField cenv cgbuf eenv (f, tyargs, m) sequel
        | TOp.ValFieldGetAddr (f, _readonly), [e], _ ->
            GenGetRecdFieldAddr cenv cgbuf eenv (e, f, tyargs, m) sequel
        | TOp.ValFieldGetAddr (f, _readonly), [], _ ->
            GenGetStaticFieldAddr cenv cgbuf eenv (f, tyargs, m) sequel
        | TOp.ValFieldSet f, [e1;e2], _ ->
            GenSetRecdField cenv cgbuf eenv (e1, f, tyargs, e2, m) sequel
        | TOp.ValFieldSet f, [e2], _ ->
            GenSetStaticField cenv cgbuf eenv (f, tyargs, e2, m) sequel
        | TOp.Tuple tupInfo, _, _ ->
            GenAllocTuple cenv cgbuf eenv (tupInfo, args, tyargs, m) sequel
        | TOp.ILAsm (instrs, retTypes), _, _ ->
            GenAsmCode cenv cgbuf eenv (instrs, tyargs, args, retTypes, m) sequel
        | TOp.While (sp, _), [Expr.Lambda (_, _, _, [_], e1, _, _);Expr.Lambda (_, _, _, [_], e2, _, _)], [] ->
            GenWhileLoop cenv cgbuf eenv (sp, e1, e2, m) sequel
        | TOp.For (spStart, dir), [Expr.Lambda (_, _, _, [_], e1, _, _);Expr.Lambda (_, _, _, [_], e2, _, _);Expr.Lambda (_, _, _, [v], e3, _, _)], [] ->
            GenForLoop cenv cgbuf eenv (spStart, v, e1, dir, e2, e3, m) sequel
        | TOp.TryFinally (spTry, spFinally), [Expr.Lambda (_, _, _, [_], e1, _, _); Expr.Lambda (_, _, _, [_], e2, _, _)], [resty] ->
            GenTryFinally cenv cgbuf eenv (e1, e2, m, resty, spTry, spFinally) sequel
        | TOp.TryWith (spTry, spWith), [Expr.Lambda (_, _, _, [_], e1, _, _); Expr.Lambda (_, _, _, [vf], ef, _, _);Expr.Lambda (_, _, _, [vh], eh, _, _)], [resty] ->
            GenTryWith cenv cgbuf eenv (e1, vf, ef, vh, eh, m, resty, spTry, spWith) sequel
        | TOp.ILCall (isVirtual, _, isStruct, isCtor, valUseFlag, _, noTailCall, ilMethRef, enclTypeInst, methInst, returnTypes), args, [] ->
            GenILCall cenv cgbuf eenv (isVirtual, isStruct, isCtor, valUseFlag, noTailCall, ilMethRef, enclTypeInst, methInst, args, returnTypes, m) sequel
        | TOp.RefAddrGet _readonly, [e], [ty] -> GenGetAddrOfRefCellField cenv cgbuf eenv (e, ty, m) sequel
        | TOp.Coerce, [e], [tgty;srcty] -> GenCoerce cenv cgbuf eenv (e, tgty, m, srcty) sequel
        | TOp.Reraise, [], [rtnty] -> GenReraise cenv cgbuf eenv (rtnty, m) sequel
        | TOp.TraitCall traitInfo, args, [] -> GenTraitCall cenv cgbuf eenv (traitInfo, args, m) expr sequel
        | TOp.LValueOp (LSet, v), [e], [] -> GenSetVal cenv cgbuf eenv (v, e, m) sequel
        | TOp.LValueOp (LByrefGet, v), [], [] -> GenGetByref cenv cgbuf eenv (v, m) sequel
        | TOp.LValueOp (LByrefSet, v), [e], [] -> GenSetByref cenv cgbuf eenv (v, e, m) sequel
        | TOp.LValueOp (LAddrOf _, v), [], [] -> GenGetValAddr cenv cgbuf eenv (v, m) sequel
        | TOp.Array, elems, [elemTy] -> GenNewArray cenv cgbuf eenv (elems, elemTy, m) sequel
        | TOp.Bytes bytes, [], [] ->
            if cenv.opts.emitConstantArraysUsingStaticDataBlobs then
                GenConstArray cenv cgbuf eenv g.ilg.typ_Byte bytes (fun buf b -> buf.EmitByte b)
                GenSequel cenv eenv.cloc cgbuf sequel
            else
                GenNewArraySimple cenv cgbuf eenv (List.ofArray (Array.map (mkByte g m) bytes), g.byte_ty, m) sequel
        | TOp.UInt16s arr, [], [] ->
            if cenv.opts.emitConstantArraysUsingStaticDataBlobs then
                GenConstArray cenv cgbuf eenv g.ilg.typ_UInt16 arr (fun buf b -> buf.EmitUInt16 b)
                GenSequel cenv eenv.cloc cgbuf sequel
            else
                GenNewArraySimple cenv cgbuf eenv (List.ofArray (Array.map (mkUInt16 g m) arr), g.uint16_ty, m) sequel
        | TOp.Goto label, _, _ ->
            if cgbuf.mgbuf.cenv.opts.generateDebugSymbols then
               cgbuf.EmitStartOfHiddenCode()
               CG.EmitInstr cgbuf (pop 0) Push0 AI_nop
            CG.EmitInstr cgbuf (pop 0) Push0 (I_br label)
            // NOTE: discard sequel
        | TOp.Return, [e], _ ->
            GenExpr cenv cgbuf eenv SPSuppress e eenv.exitSequel
            // NOTE: discard sequel
        | TOp.Return, [], _ ->
            GenSequel cenv eenv.cloc cgbuf ReturnVoid
            // NOTE: discard sequel
        | TOp.Label label, _, _ ->
            cgbuf.SetMarkToHere (Mark label)
            GenUnitThenSequel cenv eenv m eenv.cloc cgbuf sequel
        | _ -> error(InternalError("Unexpected operator node expression", expr.Range))

    | Expr.StaticOptimization (constraints, e2, e3, m) ->
        GenStaticOptimization cenv cgbuf eenv (constraints, e2, e3, m) sequel

    | Expr.Obj (_, ty, _, _, [meth], [], m) when isDelegateTy g ty ->
        GenDelegateExpr cenv cgbuf eenv expr (meth, m) sequel

    | Expr.Obj (_, ty, basev, basecall, overrides, interfaceImpls, m) ->
        GenObjectExpr cenv cgbuf eenv expr (ty, basev, basecall, overrides, interfaceImpls, m) sequel

    | Expr.Quote (ast, conv, _, m, ty) ->
        GenQuotation cenv cgbuf eenv (ast, conv, m, ty) sequel

    | Expr.WitnessArg (traitInfo, m) ->
       GenWitnessArgFromTraitInfo cenv cgbuf eenv m traitInfo
       GenSequel cenv eenv.cloc cgbuf sequel

    | Expr.Link _ -> failwith "Unexpected reclink"

    | Expr.TyChoose (_, _, m) -> error(InternalError("Unexpected Expr.TyChoose", m))

and GenExprs cenv cgbuf eenv es =
    List.iter (fun e -> GenExpr cenv cgbuf eenv SPSuppress e Continue) es

and CodeGenMethodForExpr cenv mgbuf (spReq, entryPointInfo, methodName, eenv, alreadyUsedArgs, selfArgOpt, expr0, sequel0) =
    let eenv = { eenv with exitSequel = sequel0 }
    let _, code =
        CodeGenMethod cenv mgbuf (entryPointInfo, methodName, eenv, alreadyUsedArgs, selfArgOpt,
                                   (fun cgbuf eenv -> GenExpr cenv cgbuf eenv spReq expr0 sequel0),
                                   expr0.Range)
    code
<<<<<<< HEAD
    
and DelayCodeGenMethodForExpr cenv mgbuf (spReq, entryPointInfo, methodName, eenv, alreadyUsedArgs, expr0, sequel0) =
    let ilLazyCode =
        lazy
            CodeGenMethodForExpr { cenv with exprRecursionDepth = 0; delayedGenMethods = Queue() } mgbuf (spReq, entryPointInfo, methodName, { eenv with delayCodeGen = false }, alreadyUsedArgs, expr0, sequel0)
            
    if cenv.exprRecursionDepth > 0 || eenv.delayCodeGen then
        cenv.delayedGenMethods.Enqueue(fun _ -> ilLazyCode.Force() |> ignore)
    else
        // Eagerly codegen if we are not in an expression depth.
        ilLazyCode.Force() |> ignore

    ilLazyCode
=======
>>>>>>> remote/main

//--------------------------------------------------------------------------
// Generate sequels
//--------------------------------------------------------------------------

/// Adjust the sequel for an implicit discard (e.g. a discard that occurs by
/// not generating a 'unit' expression at all)
and sequelAfterDiscard sequel =
  match sequel with
   | LeaveHandler (isFinally, whereToSaveResultOpt, afterHandler, true) ->
      // If we're not saving the result as we leave a handler and we're doing a discard
      // then we can just adjust the sequel to record the fact we've implicitly done a discard
      if isFinally || whereToSaveResultOpt.IsNone then
          Some (LeaveHandler (isFinally, whereToSaveResultOpt, afterHandler, false))
      else 
          None
   | DiscardThen sequel -> Some sequel
   | EndLocalScope(sq, mark) -> sequelAfterDiscard sq |> Option.map (fun sq -> EndLocalScope(sq, mark))
   | _ -> None

and sequelIgnoringEndScopesAndDiscard sequel =
    let sequel = sequelIgnoreEndScopes sequel
    match sequelAfterDiscard sequel with
    | Some sq -> sq
    | None -> sequel

and sequelIgnoreEndScopes sequel =
    match sequel with
    | EndLocalScope(sq, _) -> sequelIgnoreEndScopes sq
    | sq -> sq

(* commit any 'EndLocalScope' nodes in the sequel and return the residue *)
and GenSequelEndScopes cgbuf sequel =
    match sequel with
    | EndLocalScope(sq, m) -> CG.SetMarkToHere cgbuf m; GenSequelEndScopes cgbuf sq
    | _ -> ()

and StringOfSequel sequel =
    match sequel with
    | Continue -> "continue"
    | DiscardThen sequel -> "discard; " + StringOfSequel sequel
    | ReturnVoid -> "ReturnVoid"
    | CmpThenBrOrContinue _ -> "CmpThenBrOrContinue"
    | Return -> "Return"
    | EndLocalScope (sq, Mark k) -> "EndLocalScope(" + StringOfSequel sq + "," + formatCodeLabel k + ")"
    | Br (Mark x) -> sprintf "Br L%s" (formatCodeLabel x)
    | LeaveHandler _ -> "LeaveHandler"
    | EndFilter -> "EndFilter"

and GenSequel cenv cloc cgbuf sequel =
  let sq = sequelIgnoreEndScopes sequel
  (match sq with
  | Continue -> ()
  | DiscardThen sq ->
      CG.EmitInstr cgbuf (pop 1) Push0 AI_pop
      GenSequel cenv cloc cgbuf sq
  | ReturnVoid ->
      CG.EmitInstr cgbuf (pop 0) Push0 I_ret
  | CmpThenBrOrContinue(pops, bri) ->
      CG.EmitInstrs cgbuf pops Push0 bri
  | Return ->
      CG.EmitInstr cgbuf (pop 1) Push0 I_ret
  | EndLocalScope _ -> failwith "EndLocalScope unexpected"
  | Br x ->
      // Emit a NOP in debug code in case the branch instruction gets eliminated
      // because it is a "branch to next instruction". This prevents two unrelated debug points
      // (the one before the branch and the one after) being coalesced together
      if cgbuf.mgbuf.cenv.opts.generateDebugSymbols then
         cgbuf.EmitStartOfHiddenCode()
         CG.EmitInstr cgbuf (pop 0) Push0 AI_nop

      CG.EmitInstr cgbuf (pop 0) Push0 (I_br x.CodeLabel)

  | LeaveHandler (isFinally, whereToSaveResultOpt, afterHandler, hasResult) ->
      if hasResult then
          if isFinally then
            CG.EmitInstr cgbuf (pop 1) Push0 AI_pop
          else
            match whereToSaveResultOpt with
            | None -> 
               CG.EmitInstr cgbuf (pop 1) Push0 AI_pop
            | Some (whereToSaveResult, _) ->
                EmitSetLocal cgbuf whereToSaveResult
      CG.EmitInstr cgbuf (pop 0) Push0 (if isFinally then I_endfinally else I_leave(afterHandler.CodeLabel))

  | EndFilter ->
      CG.EmitInstr cgbuf (pop 1) Push0 I_endfilter
  )
  GenSequelEndScopes cgbuf sequel


//--------------------------------------------------------------------------
// Generate constants
//--------------------------------------------------------------------------

and GenConstant cenv cgbuf eenv (c, m, ty) sequel =
  let g = cenv.g
  let ilTy = GenType cenv.amap m eenv.tyenv ty
  // Check if we need to generate the value at all
  match sequelAfterDiscard sequel with
  | None ->
      match TryEliminateDesugaredConstants g m c with
      | Some e ->
          GenExpr cenv cgbuf eenv SPSuppress e Continue
      | None ->
          let emitInt64Constant i =
            // see https://github.com/dotnet/fsharp/pull/3620
            // and https://github.com/dotnet/fsharp/issue/8683
            // and https://github.com/dotnet/roslyn/blob/98f12bb/src/Compilers/Core/Portable/CodeGen/ILBuilderEmit.cs#L679
            if i >= int64 System.Int32.MinValue && i <= int64 System.Int32.MaxValue then
                CG.EmitInstrs cgbuf (pop 0) (Push [ilTy]) [ mkLdcInt32 (int32 i); AI_conv DT_I8 ]
            elif i >= int64 System.UInt32.MinValue && i <= int64 System.UInt32.MaxValue then
                CG.EmitInstrs cgbuf (pop 0) (Push [ilTy]) [ mkLdcInt32 (int32 i); AI_conv DT_U8 ]
            else
                CG.EmitInstr cgbuf (pop 0) (Push [ilTy]) (iLdcInt64 i)
          match c with
          | Const.Bool b -> CG.EmitInstr cgbuf (pop 0) (Push [g.ilg.typ_Bool]) (mkLdcInt32 (if b then 1 else 0))
          | Const.SByte i -> CG.EmitInstr cgbuf (pop 0) (Push [ilTy]) (mkLdcInt32 (int32 i))
          | Const.Int16 i -> CG.EmitInstr cgbuf (pop 0) (Push [ilTy]) (mkLdcInt32 (int32 i))
          | Const.Int32 i -> CG.EmitInstr cgbuf (pop 0) (Push [ilTy]) (mkLdcInt32 i)
          | Const.Int64 i -> emitInt64Constant i
          | Const.IntPtr i -> CG.EmitInstrs cgbuf (pop 0) (Push [ilTy]) [iLdcInt64 i; AI_conv DT_I ]
          | Const.Byte i -> CG.EmitInstr cgbuf (pop 0) (Push [ilTy]) (mkLdcInt32 (int32 i))
          | Const.UInt16 i -> CG.EmitInstr cgbuf (pop 0) (Push [ilTy]) (mkLdcInt32 (int32 i))
          | Const.UInt32 i -> CG.EmitInstr cgbuf (pop 0) (Push [ilTy]) (mkLdcInt32 (int32 i))
          | Const.UInt64 i -> emitInt64Constant (int64 i)
          | Const.UIntPtr i -> CG.EmitInstrs cgbuf (pop 0) (Push [ilTy]) [iLdcInt64 (int64 i); AI_conv DT_U ]
          | Const.Double f -> CG.EmitInstr cgbuf (pop 0) (Push [ilTy]) (AI_ldc (DT_R8, ILConst.R8 f))
          | Const.Single f -> CG.EmitInstr cgbuf (pop 0) (Push [ilTy]) (AI_ldc (DT_R4, ILConst.R4 f))
          | Const.Char c -> CG.EmitInstr cgbuf (pop 0) (Push [ilTy]) ( mkLdcInt32 (int c))
          | Const.String s -> GenString cenv cgbuf s
          | Const.Unit -> GenUnit cenv eenv m cgbuf
          | Const.Zero -> GenDefaultValue cenv cgbuf eenv (ty, m)
          | Const.Decimal _ -> failwith "unreachable"
      GenSequel cenv eenv.cloc cgbuf sequel
  | Some sq ->
      // Even if we didn't need to generate the value then maybe we still have to branch or return
      GenSequel cenv eenv.cloc cgbuf sq

and GenUnitTy cenv eenv m =
    match cenv.ilUnitTy with
    | None ->
        let res = GenType cenv.amap m eenv.tyenv cenv.g.unit_ty
        cenv.ilUnitTy <- Some res
        res
    | Some res -> res

and GenUnit cenv eenv m cgbuf =
    CG.EmitInstr cgbuf (pop 0) (Push [GenUnitTy cenv eenv m]) AI_ldnull

and GenUnitThenSequel cenv eenv m cloc cgbuf sequel =
    match sequelAfterDiscard sequel with
    | Some sq -> GenSequel cenv cloc cgbuf sq
    | None -> GenUnit cenv eenv m cgbuf; GenSequel cenv cloc cgbuf sequel


//--------------------------------------------------------------------------
// Generate simple data-related constructs
//--------------------------------------------------------------------------

and GenAllocTuple cenv cgbuf eenv (tupInfo, args, argtys, m) sequel =

    let tupInfo = evalTupInfoIsStruct tupInfo
    let tcref, tys, args, newm = mkCompiledTuple cenv.g tupInfo (argtys, args, m)
    let ty = GenNamedTyApp cenv.amap newm eenv.tyenv tcref tys
    let ntyvars = if (tys.Length - 1) < goodTupleFields then (tys.Length - 1) else goodTupleFields
    let formalTyvars = [ for n in 0 .. ntyvars do yield mkILTyvarTy (uint16 n) ]

    GenExprs cenv cgbuf eenv args
    // Generate a reference to the constructor
    CG.EmitInstr cgbuf (pop args.Length) (Push [ty])
      (mkNormalNewobj
          (mkILCtorMethSpecForTy (ty, formalTyvars)))
    GenSequel cenv eenv.cloc cgbuf sequel

and GenGetTupleField cenv cgbuf eenv (tupInfo, e, tys, n, m) sequel =
    let tupInfo = evalTupInfoIsStruct tupInfo
    let rec getCompiledTupleItem g (e, tys: TTypes, n, m) =
        let ar = tys.Length
        if ar <= 0 then failwith "getCompiledTupleItem"
        elif ar < maxTuple then
            let tcr' = mkCompiledTupleTyconRef g tupInfo ar
            let ty = GenNamedTyApp cenv.amap m eenv.tyenv tcr' tys
            mkGetTupleItemN g m n ty tupInfo e tys.[n]
        else
            let tysA, tysB = List.splitAfter goodTupleFields tys
            let tyB = mkCompiledTupleTy g tupInfo tysB
            let tys' = tysA@[tyB]
            let tcr' = mkCompiledTupleTyconRef g tupInfo (List.length tys')
            let ty' = GenNamedTyApp cenv.amap m eenv.tyenv tcr' tys'
            let n' = (min n goodTupleFields)
            let elast = mkGetTupleItemN g m n' ty' tupInfo e tys'.[n']
            if n < goodTupleFields then
                elast
            else
                getCompiledTupleItem g (elast, tysB, n-goodTupleFields, m)
    GenExpr cenv cgbuf eenv SPSuppress (getCompiledTupleItem cenv.g (e, tys, n, m)) sequel

and GenAllocExn cenv cgbuf eenv (c, args, m) sequel =
    GenExprs cenv cgbuf eenv args
    let ty = GenExnType cenv.amap m eenv.tyenv c
    let flds = recdFieldsOfExnDefRef c
    let argtys = flds |> List.map (fun rfld -> GenType cenv.amap m eenv.tyenv rfld.FormalType)
    let mspec = mkILCtorMethSpecForTy (ty, argtys)
    CG.EmitInstr cgbuf
      (pop args.Length) (Push [ty])
      (mkNormalNewobj mspec)
    GenSequel cenv eenv.cloc cgbuf sequel

and GenAllocUnionCaseCore cenv cgbuf eenv (c,tyargs,n,m) =
    let cuspec,idx = GenUnionCaseSpec cenv.amap m eenv.tyenv c tyargs
    CG.EmitInstrs cgbuf (pop n) (Push [cuspec.DeclaringType]) (EraseUnions.mkNewData cenv.g.ilg (cuspec, idx))

and GenAllocUnionCase cenv cgbuf eenv (c,tyargs,args,m) sequel =
    GenExprs cenv cgbuf eenv args
    GenAllocUnionCaseCore cenv cgbuf eenv (c,tyargs,args.Length,m)
    GenSequel cenv eenv.cloc cgbuf sequel

and GenLinearExpr cenv cgbuf eenv sp expr sequel preSteps (contf: FakeUnit -> FakeUnit) =
    let expr = stripExpr expr
    match expr with
    | Expr.Sequential (e1, e2, specialSeqFlag, spSeq, _) ->
        // Process the debug point and see if there's a replacement technique to process this expression
        if preSteps && GenExprPreSteps cenv cgbuf eenv sp expr sequel then contf Fake else

        // Compiler generated sequential executions result in suppressions of debug points on both
        // left and right of the sequence
        let spStmt, spExpr =
            (match spSeq with
             | DebugPointAtSequential.SuppressNeither -> SPAlways, SPAlways
             | DebugPointAtSequential.SuppressStmt -> SPSuppress, sp
             | DebugPointAtSequential.SuppressExpr -> sp, SPSuppress
             | DebugPointAtSequential.SuppressBoth -> SPSuppress, SPSuppress)
        match specialSeqFlag with
        | NormalSeq ->
            GenExpr cenv cgbuf eenv spStmt e1 discard
            GenLinearExpr cenv cgbuf eenv spExpr e2 sequel true contf
        | ThenDoSeq ->
            let g = cenv.g
            let isUnit = isUnitTy g (tyOfExpr g e1) 
            if isUnit then
                GenExpr cenv cgbuf eenv spExpr e1 discard
                GenExpr cenv cgbuf eenv spStmt e2 discard
                GenUnitThenSequel cenv eenv e2.Range eenv.cloc cgbuf sequel
            else
                GenExpr cenv cgbuf eenv spExpr e1 Continue
                GenExpr cenv cgbuf eenv spStmt e2 discard
                GenSequel cenv eenv.cloc cgbuf sequel
            contf Fake

    | Expr.Let (bind, body, _, _) ->
        // Process the debug point and see if there's a replacement technique to process this expression
        if preSteps && GenExprPreSteps cenv cgbuf eenv sp expr sequel then contf Fake else

        // This case implemented here to get a guaranteed tailcall
        // Make sure we generate the debug point outside the scope of the variable
        let startMark, endMark as scopeMarks = StartDelayedLocalScope "let" cgbuf
        let eenv = AllocStorageForBind cenv cgbuf scopeMarks eenv bind
        let spBind = GenDebugPointForBind cenv cgbuf bind
        GenBindingAfterDebugPoint cenv cgbuf eenv spBind bind false (Some startMark)

        // Work out if we need a debug point for the body. For any "user" binding then the body gets SPAlways.
        // For invisible compiler-generated bindings we just use "sp", unless its body is another invisible binding
        // For sticky bindings arising from inlining we suppress any immediate debug point in the body
        let spBody =
           match bind.DebugPoint with
           | DebugPointAtBinding.Yes _
           | DebugPointAtBinding.NoneAtLet
           | DebugPointAtBinding.NoneAtDo -> SPAlways
           | DebugPointAtBinding.NoneAtInvisible -> sp
           | DebugPointAtBinding.NoneAtSticky -> SPSuppress

        // Generate the body
        GenLinearExpr cenv cgbuf eenv spBody body (EndLocalScope(sequel, endMark)) true contf

    | Expr.Match (spBind, _exprm, tree, targets, m, ty) ->
        // Process the debug point and see if there's a replacement technique to process this expression
        if preSteps && GenExprPreSteps cenv cgbuf eenv sp expr sequel then contf Fake else

        match spBind with
        | DebugPointAtBinding.Yes m -> CG.EmitDebugPoint cgbuf m
        | DebugPointAtBinding.NoneAtDo
        | DebugPointAtBinding.NoneAtLet
        | DebugPointAtBinding.NoneAtInvisible
        | DebugPointAtBinding.NoneAtSticky -> ()

        // First try the common cases where we don't need a join point.
        match tree with
        | TDSuccess _ ->
            failwith "internal error: matches that immediately succeed should have been normalized using mkAndSimplifyMatch"

        | _ ->
            // Create a join point
            let stackAtTargets = cgbuf.GetCurrentStack() // the stack at the target of each clause
            let sequelOnBranches, afterJoin, stackAfterJoin, sequelAfterJoin = GenJoinPoint cenv cgbuf "match" eenv ty m sequel

            // Stack: "stackAtTargets" is "stack prior to any match-testing" and also "stack at the start of each branch-RHS".
            //        match-testing (dtrees) should not contribute to the stack.
            //        Each branch-RHS (targets) may contribute to the stack, leaving it in the "stackAfterJoin" state, for the join point.
            //        Since code is branching and joining, the cgbuf stack is maintained manually.
            GenDecisionTreeAndTargets cenv cgbuf stackAtTargets eenv tree targets sequelOnBranches (contf << (fun Fake ->
                CG.SetMarkToHere cgbuf afterJoin

                //assert(cgbuf.GetCurrentStack() = stackAfterJoin)  // REVIEW: Since gen_dtree* now sets stack, stack should be stackAfterJoin at this point...
                CG.SetStack cgbuf stackAfterJoin
                // If any values are left on the stack after the join then we're certainly going to do something with them
                // For example, we may be about to execute a 'stloc' for
                //
                //   let y2 = if System.DateTime.Now.Year < 2000 then 1 else 2
                //
                // or a 'stelem' for
                //
                //   arr.[0] <- if System.DateTime.Now.Year > 2000 then 1 else 2
                //
                // In both cases, any instructions that come after this point will be falsely associated with the last branch of the control
                // prior to the join point. This is base, e.g. see FSharp 1.0 bug 5155
                if not (isNil stackAfterJoin) then
                    cgbuf.EmitStartOfHiddenCode()

                GenSequel cenv eenv.cloc cgbuf sequelAfterJoin
                Fake))

    | LinearOpExpr (TOp.UnionCase c, tyargs, argsFront, argLast, m) ->
        // Process the debug point and see if there's a replacement technique to process this expression
        if preSteps && GenExprPreSteps cenv cgbuf eenv sp expr sequel then contf Fake else

        GenExprs cenv cgbuf eenv argsFront
        GenLinearExpr cenv cgbuf eenv SPSuppress argLast Continue true (contf << (fun Fake ->
            GenAllocUnionCaseCore cenv cgbuf eenv (c, tyargs, argsFront.Length + 1, m)
            GenSequel cenv eenv.cloc cgbuf sequel
            Fake))

    | _ ->
        GenExpr cenv cgbuf eenv sp expr sequel
        contf Fake

and GenAllocRecd cenv cgbuf eenv ctorInfo (tcref,argtys,args,m) sequel =
    let ty = GenNamedTyApp cenv.amap m eenv.tyenv tcref argtys

    // Filter out fields with default initialization
    let relevantFields =
        tcref.AllInstanceFieldsAsList
        |> List.filter (fun f -> not f.IsZeroInit)
        |> List.filter (fun f -> not f.IsCompilerGenerated)

    match ctorInfo with
    | RecdExprIsObjInit ->
        (args, relevantFields) ||> List.iter2 (fun e f ->
                CG.EmitInstr cgbuf (pop 0) (Push (if tcref.IsStructOrEnumTycon then [ILType.Byref ty] else [ty])) mkLdarg0
                GenExpr cenv cgbuf eenv SPSuppress e Continue
                GenFieldStore false cenv cgbuf eenv (tcref.MakeNestedRecdFieldRef f, argtys, m) discard)
        // Object construction doesn't generate a true value.
        // Object constructions will always just get thrown away so this is safe
        GenSequel cenv eenv.cloc cgbuf sequel
    | RecdExpr ->
        GenExprs cenv cgbuf eenv args
        // generate a reference to the record constructor
        let tyenvinner = eenv.tyenv.ForTyconRef tcref
        CG.EmitInstr cgbuf (pop args.Length) (Push [ty])
          (mkNormalNewobj
             (mkILCtorMethSpecForTy (ty, relevantFields |> List.map (fun f -> GenType cenv.amap m tyenvinner f.FormalType) )))
        GenSequel cenv eenv.cloc cgbuf sequel

and GenAllocAnonRecd cenv cgbuf eenv (anonInfo: AnonRecdTypeInfo, tyargs, args, m) sequel =
    let anonCtor, _anonMethods, anonType = cgbuf.mgbuf.LookupAnonType ((fun ilThisTy -> GenToStringMethod cenv eenv ilThisTy m), anonInfo)
    let boxity = anonType.Boxity
    GenExprs cenv cgbuf eenv args
    let ilTypeArgs = GenTypeArgs cenv.amap m eenv.tyenv tyargs
    let anonTypeWithInst = mkILTy boxity (mkILTySpec(anonType.TypeSpec.TypeRef, ilTypeArgs))
    CG.EmitInstr cgbuf (pop args.Length) (Push [anonTypeWithInst]) (mkNormalNewobj (mkILMethSpec(anonCtor, boxity, ilTypeArgs, [])))
    GenSequel cenv eenv.cloc cgbuf sequel

and GenGetAnonRecdField cenv cgbuf eenv (anonInfo: AnonRecdTypeInfo, e, tyargs, n, m) sequel =
    let _anonCtor, anonMethods, anonType = cgbuf.mgbuf.LookupAnonType ((fun ilThisTy -> GenToStringMethod cenv eenv ilThisTy m), anonInfo)
    let boxity = anonType.Boxity
    let ilTypeArgs = GenTypeArgs cenv.amap m eenv.tyenv tyargs
    let anonMethod = anonMethods.[n]
    let anonFieldType = ilTypeArgs.[n]
    GenExpr cenv cgbuf eenv SPSuppress e Continue
    CG.EmitInstr cgbuf (pop 1) (Push [anonFieldType]) (mkNormalCall (mkILMethSpec(anonMethod, boxity, ilTypeArgs, [])))
    GenSequel cenv eenv.cloc cgbuf sequel

and GenNewArraySimple cenv cgbuf eenv (elems, elemTy, m) sequel =
    let ilElemTy = GenType cenv.amap m eenv.tyenv elemTy
    let ilArrTy = mkILArr1DTy ilElemTy

    if List.isEmpty elems && cenv.g.isArrayEmptyAvailable then
        mkNormalCall (mkILMethSpecInTy (cenv.g.ilg.typ_Array, ILCallingConv.Static, "Empty", [], mkILArr1DTy (mkILTyvarTy 0us), [ilElemTy]))
        |> CG.EmitInstr cgbuf (pop 0) (Push [ilArrTy])
    else
        CG.EmitInstrs cgbuf (pop 0) (Push [ilArrTy]) [ (AI_ldc (DT_I4, ILConst.I4 elems.Length)); I_newarr (ILArrayShape.SingleDimensional, ilElemTy) ]
        elems |> List.iteri (fun i e ->
            CG.EmitInstrs cgbuf (pop 0) (Push [ilArrTy; cenv.g.ilg.typ_Int32]) [ AI_dup; (AI_ldc (DT_I4, ILConst.I4 i)) ]
            GenExpr cenv cgbuf eenv SPSuppress e Continue
            CG.EmitInstr cgbuf (pop 3) Push0 (I_stelem_any (ILArrayShape.SingleDimensional, ilElemTy)))
  
    GenSequel cenv eenv.cloc cgbuf sequel

and GenNewArray cenv cgbuf eenv (elems: Expr list, elemTy, m) sequel =
  // REVIEW: The restriction against enum types here has to do with Dev10/Dev11 bug 872799
  // GenConstArray generates a call to RuntimeHelpers.InitializeArray. On CLR 2.0/x64 and CLR 4.0/x64/x86,
  // InitializeArray is a JIT intrinsic that will result in invalid runtime CodeGen when initializing an array
  // of enum types. Until bug 872799 is fixed, we'll need to generate arrays the "simple" way for enum types
  // Also note - C# never uses InitializeArray for enum types, so this change puts us on equal footing with them.
  if elems.Length <= 5 || not cenv.opts.emitConstantArraysUsingStaticDataBlobs || (isEnumTy cenv.g elemTy) then
      GenNewArraySimple cenv cgbuf eenv (elems, elemTy, m) sequel
  else
      // Try to emit a constant byte-blob array
      let elems' = Array.ofList elems
      let test, write =
          match elems'.[0] with
          | Expr.Const (Const.Bool _, _, _) ->
              (function Const.Bool _ -> true | _ -> false),
              (fun (buf: ByteBuffer) -> function Const.Bool b -> buf.EmitBoolAsByte b | _ -> failwith "unreachable")
          | Expr.Const (Const.Char _, _, _) ->
              (function Const.Char _ -> true | _ -> false),
              (fun buf -> function Const.Char b -> buf.EmitInt32AsUInt16 (int b) | _ -> failwith "unreachable")
          | Expr.Const (Const.Byte _, _, _) ->
              (function Const.Byte _ -> true | _ -> false),
              (fun buf -> function Const.Byte b -> buf.EmitByte b | _ -> failwith "unreachable")
          | Expr.Const (Const.UInt16 _, _, _) ->
              (function Const.UInt16 _ -> true | _ -> false),
              (fun buf -> function Const.UInt16 b -> buf.EmitUInt16 b | _ -> failwith "unreachable")
          | Expr.Const (Const.UInt32 _, _, _) ->
              (function Const.UInt32 _ -> true | _ -> false),
              (fun buf -> function Const.UInt32 b -> buf.EmitInt32 (int32 b) | _ -> failwith "unreachable")
          | Expr.Const (Const.UInt64 _, _, _) ->
              (function Const.UInt64 _ -> true | _ -> false),
              (fun buf -> function Const.UInt64 b -> buf.EmitInt64 (int64 b) | _ -> failwith "unreachable")
          | Expr.Const (Const.SByte _, _, _) ->
              (function Const.SByte _ -> true | _ -> false),
              (fun buf -> function Const.SByte b -> buf.EmitByte (byte b) | _ -> failwith "unreachable")
          | Expr.Const (Const.Int16 _, _, _) ->
              (function Const.Int16 _ -> true | _ -> false),
              (fun buf -> function Const.Int16 b -> buf.EmitUInt16 (uint16 b) | _ -> failwith "unreachable")
          | Expr.Const (Const.Int32 _, _, _) ->
              (function Const.Int32 _ -> true | _ -> false),
              (fun buf -> function Const.Int32 b -> buf.EmitInt32 b | _ -> failwith "unreachable")
          | Expr.Const (Const.Int64 _, _, _) ->
              (function Const.Int64 _ -> true | _ -> false),
              (fun buf -> function Const.Int64 b -> buf.EmitInt64 b | _ -> failwith "unreachable")
          | _ -> (function _ -> false), (fun _ _ -> failwith "unreachable")

      if elems' |> Array.forall (function Expr.Const (c, _, _) -> test c | _ -> false) then
           let ilElemTy = GenType cenv.amap m eenv.tyenv elemTy
           GenConstArray cenv cgbuf eenv ilElemTy elems' (fun buf -> function Expr.Const (c, _, _) -> write buf c | _ -> failwith "unreachable")
           GenSequel cenv eenv.cloc cgbuf sequel

      else
           GenNewArraySimple cenv cgbuf eenv (elems, elemTy, m) sequel

and GenCoerce cenv cgbuf eenv (e, tgty, m, srcty) sequel =
    let g = cenv.g
    // Is this an upcast?
    if TypeDefinitelySubsumesTypeNoCoercion 0 g cenv.amap m tgty srcty &&
        // Do an extra check - should not be needed
        TypeFeasiblySubsumesType 0 g cenv.amap m tgty NoCoerce srcty
    then
        if isInterfaceTy g tgty then
            GenExpr cenv cgbuf eenv SPSuppress e Continue
            let ilToTy = GenType cenv.amap m eenv.tyenv tgty
            // Section "III.1.8.1.3 Merging stack states" of ECMA-335 implies that no unboxing
            // is required, but we still push the coerced type on to the code gen buffer.
            CG.EmitInstrs cgbuf (pop 1) (Push [ilToTy]) []
            GenSequel cenv eenv.cloc cgbuf sequel
        else
            GenExpr cenv cgbuf eenv SPSuppress e sequel
    else
        GenExpr cenv cgbuf eenv SPSuppress e Continue
        if not (isObjTy g srcty) then
            let ilFromTy = GenType cenv.amap m eenv.tyenv srcty
            CG.EmitInstrs cgbuf (pop 1) (Push [g.ilg.typ_Object]) [ I_box ilFromTy ]
        if not (isObjTy g tgty) then
            let ilToTy = GenType cenv.amap m eenv.tyenv tgty
            CG.EmitInstrs cgbuf (pop 1) (Push [ilToTy]) [ I_unbox_any ilToTy ]
        GenSequel cenv eenv.cloc cgbuf sequel

and GenReraise cenv cgbuf eenv (rtnty, m) sequel =
    let ilReturnTy = GenType cenv.amap m eenv.tyenv rtnty
    CG.EmitInstrs cgbuf (pop 0) Push0 [I_rethrow]
    // [See comment related to I_throw].
    // Rethrow does not return. Required to push dummy value on the stack.
    // This follows prior behaviour by prim-types reraise<_>.
    CG.EmitInstrs cgbuf (pop 0) (Push [ilReturnTy]) [AI_ldnull; I_unbox_any ilReturnTy ]
    GenSequel cenv eenv.cloc cgbuf sequel

and GenGetExnField cenv cgbuf eenv (e, ecref, fieldNum, m) sequel =
    GenExpr cenv cgbuf eenv SPSuppress e Continue
    let exnc = stripExnEqns ecref
    let ty = GenExnType cenv.amap m eenv.tyenv ecref
    CG.EmitInstrs cgbuf (pop 0) Push0 [ I_castclass ty]

    let fld = List.item fieldNum exnc.TrueInstanceFieldsAsList
    let ftyp = GenType cenv.amap m eenv.tyenv fld.FormalType

    let mspec = mkILNonGenericInstanceMethSpecInTy (ty, "get_" + fld.LogicalName, [], ftyp)
    CG.EmitInstr cgbuf (pop 1) (Push [ftyp]) (mkNormalCall mspec)

    GenSequel cenv eenv.cloc cgbuf sequel

and GenSetExnField cenv cgbuf eenv (e, ecref, fieldNum, e2, m) sequel =
    GenExpr cenv cgbuf eenv SPSuppress e Continue
    let exnc = stripExnEqns ecref
    let ty = GenExnType cenv.amap m eenv.tyenv ecref
    CG.EmitInstrs cgbuf (pop 0) Push0 [ I_castclass ty ]
    let fld = List.item fieldNum exnc.TrueInstanceFieldsAsList
    let ftyp = GenType cenv.amap m eenv.tyenv fld.FormalType
    let ilFieldName = ComputeFieldName exnc fld
    GenExpr cenv cgbuf eenv SPSuppress e2 Continue
    CG.EmitInstr cgbuf (pop 2) Push0 (mkNormalStfld(mkILFieldSpecInTy (ty, ilFieldName, ftyp)))
    GenUnitThenSequel cenv eenv m eenv.cloc cgbuf sequel

and UnionCodeGen (cgbuf: CodeGenBuffer) =
    { new EraseUnions.ICodeGen<Mark> with
        member _.CodeLabel m = m.CodeLabel
        member _.GenerateDelayMark() = CG.GenerateDelayMark cgbuf "unionCodeGenMark"
        member _.GenLocal ilty = cgbuf.AllocLocal([], ilty, false) |> uint16
        member _.SetMarkToHere m = CG.SetMarkToHere cgbuf m
        member _.MkInvalidCastExnNewobj () = mkInvalidCastExnNewobj cgbuf.mgbuf.cenv.g
        member _.EmitInstr x = CG.EmitInstr cgbuf (pop 0) (Push []) x
        member _.EmitInstrs xs = CG.EmitInstrs cgbuf (pop 0) (Push []) xs }

and GenUnionCaseProof cenv cgbuf eenv (e, ucref, tyargs, m) sequel =
    let g = cenv.g
    GenExpr cenv cgbuf eenv SPSuppress e Continue
    let cuspec, idx = GenUnionCaseSpec cenv.amap m eenv.tyenv ucref tyargs
    let fty = EraseUnions.GetILTypeForAlternative cuspec idx
    let avoidHelpers = entityRefInThisAssembly g.compilingFslib ucref.TyconRef
    EraseUnions.emitCastData g.ilg (UnionCodeGen cgbuf) (false, avoidHelpers, cuspec, idx)
    CG.EmitInstrs cgbuf (pop 1) (Push [fty]) [ ]  // push/pop to match the line above
    GenSequel cenv eenv.cloc cgbuf sequel

and GenGetUnionCaseField cenv cgbuf eenv (e, ucref, tyargs, n, m) sequel =
    let g = cenv.g
    assert (ucref.Tycon.IsStructOrEnumTycon || isProvenUnionCaseTy (tyOfExpr g e))

    GenExpr cenv cgbuf eenv SPSuppress e Continue
    let cuspec, idx = GenUnionCaseSpec cenv.amap m eenv.tyenv ucref tyargs
    let fty = actualTypOfIlxUnionField cuspec idx n
    let avoidHelpers = entityRefInThisAssembly g.compilingFslib ucref.TyconRef
    CG.EmitInstrs cgbuf (pop 1) (Push [fty]) (EraseUnions.mkLdData (avoidHelpers, cuspec, idx, n))
    GenSequel cenv eenv.cloc cgbuf sequel

and GenGetUnionCaseFieldAddr cenv cgbuf eenv (e, ucref, tyargs, n, m) sequel =
    let g = cenv.g
    assert (ucref.Tycon.IsStructOrEnumTycon || isProvenUnionCaseTy (tyOfExpr g e))

    GenExpr cenv cgbuf eenv SPSuppress e Continue
    let cuspec, idx = GenUnionCaseSpec cenv.amap m eenv.tyenv ucref tyargs
    let fty = actualTypOfIlxUnionField cuspec idx n
    let avoidHelpers = entityRefInThisAssembly g.compilingFslib ucref.TyconRef
    CG.EmitInstrs cgbuf (pop 1) (Push [ILType.Byref fty]) (EraseUnions.mkLdDataAddr (avoidHelpers, cuspec, idx, n))
    GenSequel cenv eenv.cloc cgbuf sequel

and GenGetUnionCaseTag cenv cgbuf eenv (e, tcref, tyargs, m) sequel =
    let g = cenv.g
    GenExpr cenv cgbuf eenv SPSuppress e Continue
    let cuspec = GenUnionSpec cenv.amap m eenv.tyenv tcref tyargs
    let avoidHelpers = entityRefInThisAssembly g.compilingFslib tcref
    EraseUnions.emitLdDataTag g.ilg (UnionCodeGen cgbuf) (avoidHelpers, cuspec)
    CG.EmitInstrs cgbuf (pop 1) (Push [g.ilg.typ_Int32]) [ ] // push/pop to match the line above
    GenSequel cenv eenv.cloc cgbuf sequel

and GenSetUnionCaseField cenv cgbuf eenv (e, ucref, tyargs, n, e2, m) sequel =
    let g = cenv.g
    GenExpr cenv cgbuf eenv SPSuppress e Continue
    let cuspec, idx = GenUnionCaseSpec cenv.amap m eenv.tyenv ucref tyargs
    let avoidHelpers = entityRefInThisAssembly g.compilingFslib ucref.TyconRef
    EraseUnions.emitCastData g.ilg (UnionCodeGen cgbuf) (false, avoidHelpers, cuspec, idx)
    CG.EmitInstrs cgbuf (pop 1) (Push [cuspec.DeclaringType]) [ ] // push/pop to match the line above
    GenExpr cenv cgbuf eenv SPSuppress e2 Continue
    CG.EmitInstrs cgbuf (pop 2) Push0 (EraseUnions.mkStData (cuspec, idx, n))
    GenUnitThenSequel cenv eenv m eenv.cloc cgbuf sequel

and GenGetRecdFieldAddr cenv cgbuf eenv (e, f, tyargs, m) sequel =
    GenExpr cenv cgbuf eenv SPSuppress e Continue
    let fref = GenRecdFieldRef m cenv eenv.tyenv f tyargs
    CG.EmitInstrs cgbuf (pop 1) (Push [ILType.Byref fref.ActualType]) [ I_ldflda fref ]
    GenSequel cenv eenv.cloc cgbuf sequel

and GenGetStaticFieldAddr cenv cgbuf eenv (f, tyargs, m) sequel =
    let fspec = GenRecdFieldRef m cenv eenv.tyenv f tyargs
    CG.EmitInstrs cgbuf (pop 0) (Push [ILType.Byref fspec.ActualType]) [ I_ldsflda fspec ]
    GenSequel cenv eenv.cloc cgbuf sequel

and GenGetRecdField cenv cgbuf eenv (e, f, tyargs, m) sequel =
    GenExpr cenv cgbuf eenv SPSuppress e Continue
    GenFieldGet false cenv cgbuf eenv (f, tyargs, m)
    GenSequel cenv eenv.cloc cgbuf sequel

and GenSetRecdField cenv cgbuf eenv (e1, f, tyargs, e2, m) sequel =
    GenExpr cenv cgbuf eenv SPSuppress e1 Continue
    GenExpr cenv cgbuf eenv SPSuppress e2 Continue
    GenFieldStore false cenv cgbuf eenv (f, tyargs, m) sequel

and GenGetStaticField cenv cgbuf eenv (f, tyargs, m) sequel =
    GenFieldGet true cenv cgbuf eenv (f, tyargs, m)
    GenSequel cenv eenv.cloc cgbuf sequel

and GenSetStaticField cenv cgbuf eenv (f, tyargs, e2, m) sequel =
    GenExpr cenv cgbuf eenv SPSuppress e2 Continue
    GenFieldStore true cenv cgbuf eenv (f, tyargs, m) sequel

and mk_field_pops isStatic n = if isStatic then pop n else pop (n+1)


and GenFieldGet isStatic cenv cgbuf eenv (rfref: RecdFieldRef, tyargs, m) =
    let fspec = GenRecdFieldRef m cenv eenv.tyenv rfref tyargs
    let vol = if rfref.RecdField.IsVolatile then Volatile else Nonvolatile
    if useGenuineField rfref.Tycon rfref.RecdField || entityRefInThisAssembly cenv.g.compilingFslib rfref.TyconRef then
        let instr = if isStatic then I_ldsfld(vol, fspec) else I_ldfld (ILAlignment.Aligned, vol, fspec)
        CG.EmitInstrs cgbuf (mk_field_pops isStatic 0) (Push [fspec.ActualType]) [ instr ]
    else
        let cconv = if isStatic then ILCallingConv.Static else ILCallingConv.Instance
        let mspec = mkILMethSpecInTy (fspec.DeclaringType, cconv, "get_" + rfref.RecdField.rfield_id.idText, [], fspec.FormalType, [])
        CG.EmitInstr cgbuf (mk_field_pops isStatic 0) (Push [fspec.ActualType]) (mkNormalCall mspec)

and GenFieldStore isStatic cenv cgbuf eenv (rfref: RecdFieldRef, tyargs, m) sequel =
    let fspec = GenRecdFieldRef m cenv eenv.tyenv rfref tyargs
    let fld = rfref.RecdField
    if fld.IsMutable && not (useGenuineField rfref.Tycon fld) then
        let cconv = if isStatic then ILCallingConv.Static else ILCallingConv.Instance
        let mspec = mkILMethSpecInTy (fspec.DeclaringType, cconv, "set_" + fld.rfield_id.idText, [fspec.FormalType], ILType.Void, [])
        CG.EmitInstr cgbuf (mk_field_pops isStatic 1) Push0 (mkNormalCall mspec)
    else
        let vol = if rfref.RecdField.IsVolatile then Volatile else Nonvolatile
        let instr = if isStatic then I_stsfld (vol, fspec) else I_stfld (ILAlignment.Aligned, vol, fspec)
        CG.EmitInstr cgbuf (mk_field_pops isStatic 1) Push0 instr
    GenUnitThenSequel cenv eenv m eenv.cloc cgbuf sequel

//--------------------------------------------------------------------------
// Generate arguments to calls
//--------------------------------------------------------------------------

/// Generate arguments to a call, unless the argument is the single lone "unit" value
/// to a method or value compiled as a method taking no arguments
and GenUntupledArgsDiscardingLoneUnit cenv cgbuf eenv m numObjArgs curriedArgInfos args =
    let g = cenv.g
    match curriedArgInfos, args with
    // Type.M()
    // new C()
    | [[]], [arg] when numObjArgs = 0 ->
        assert isUnitTy g (tyOfExpr g arg)
        GenExpr cenv cgbuf eenv SPSuppress arg discard
    // obj.M()
    | [[_];[]], [arg1;arg2] when numObjArgs = 1 ->
        assert isUnitTy g (tyOfExpr g arg2)
        GenExpr cenv cgbuf eenv SPSuppress arg1 Continue
        GenExpr cenv cgbuf eenv SPSuppress arg2 discard
    | _ ->
        (curriedArgInfos, args) ||> List.iter2 (fun argInfos x ->
            GenUntupledArgExpr cenv cgbuf eenv m argInfos x)

/// Codegen arguments
and GenUntupledArgExpr cenv cgbuf eenv m argInfos expr =
    let g = cenv.g
    let numRequiredExprs = List.length argInfos
    if numRequiredExprs = 0 then
        ()
    elif numRequiredExprs = 1 then
        GenExpr cenv cgbuf eenv SPSuppress expr Continue
    elif isRefTupleExpr expr then
        let es = tryDestRefTupleExpr expr
        if es.Length <> numRequiredExprs then error(InternalError("GenUntupledArgExpr (2)", m))
        es |> List.iter (fun x -> GenExpr cenv cgbuf eenv SPSuppress x Continue)
    else
        let ty = tyOfExpr g expr
        let locv, loce = mkCompGenLocal m "arg" ty
        let bind = mkCompGenBind locv expr
        LocalScope "untuple" cgbuf (fun scopeMarks ->
            let eenvinner = AllocStorageForBind cenv cgbuf scopeMarks eenv bind
            GenBinding cenv cgbuf eenvinner bind false
            let tys = destRefTupleTy g ty
            assert (tys.Length = numRequiredExprs)
            argInfos |> List.iteri (fun i _ -> GenGetTupleField cenv cgbuf eenvinner (tupInfoRef, loce, tys, i, m) Continue)
        )


//--------------------------------------------------------------------------
// Generate calls (try to detect direct calls)
//--------------------------------------------------------------------------

and GenWitnessArgFromTraitInfo cenv cgbuf eenv m traitInfo =
    let g = cenv.g
    let storage = TryStorageForWitness g eenv traitInfo.TraitKey
    match storage with
    | None ->
        let witnessExpr =
           ConstraintSolver.CodegenWitnessArgForTraitConstraint cenv.tcVal g cenv.amap m traitInfo
            |> CommitOperationResult
        match witnessExpr with
        | Choice1Of2 _traitInfo ->
            System.Diagnostics.Debug.Assert(false, "expected storage for witness")
            failwith "unexpected non-generation of witness "
        | Choice2Of2 arg ->
            let eenv = { eenv with suppressWitnesses = true }
            GenExpr cenv cgbuf eenv SPSuppress arg Continue
    | Some storage ->
        let ty = GenWitnessTy g traitInfo.TraitKey
        GenGetStorageAndSequel cenv cgbuf eenv m (ty, GenType cenv.amap m eenv.tyenv ty) storage None

and GenWitnessArgFromWitnessInfo cenv cgbuf eenv m witnessInfo =
    let g = cenv.g
    let storage = TryStorageForWitness g eenv witnessInfo
    match storage with
    | None ->
        System.Diagnostics.Debug.Assert(false, "expected storage for witness")
        failwith "unexpected non-generation of witness "
    | Some storage ->
        let ty = GenWitnessTy g witnessInfo
        GenGetStorageAndSequel cenv cgbuf eenv m (ty, GenType cenv.amap m eenv.tyenv ty) storage None

and GenWitnessArgsFromWitnessInfos cenv cgbuf eenv m witnessInfos =
    let g = cenv.g
    let generateWitnesses = ComputeGenerateWitnesses g eenv
    // Witness arguments are only generated in emitted 'inline' code where witness parameters are available.
    if generateWitnesses then
        for witnessInfo in witnessInfos do
            GenWitnessArgFromWitnessInfo cenv cgbuf eenv m witnessInfo

and GenWitnessArgs cenv cgbuf eenv m tps tyargs =
    let g = cenv.g
    let generateWitnesses = ComputeGenerateWitnesses g eenv
    // Witness arguments are only generated in emitted 'inline' code where witness parameters are available.
    if generateWitnesses then
        let mwitnesses =
            ConstraintSolver.CodegenWitnessesForTyparInst cenv.tcVal g cenv.amap m tps tyargs
            |> CommitOperationResult

        for witnessArg in mwitnesses do
            match witnessArg with
            | Choice1Of2 traitInfo ->
                GenWitnessArgFromTraitInfo cenv cgbuf eenv m traitInfo
            | Choice2Of2 arg ->
                GenExpr cenv cgbuf eenv SPSuppress arg Continue

and IsBranchTailcall (cenv: cenv) eenv (v: ValRef, tyargs, curriedArgs: _ list) sequel =
    let g = cenv.g
    match ListAssoc.tryFind g.valRefEq v eenv.innerVals with
    | Some (kind, _) ->
        not v.IsConstructor &&
        // when branch-calling methods we must have the right type parameters
        (match kind with
            | BranchCallClosure _ -> true
            | BranchCallMethod (_, _, tps, _, _, _) ->
                (List.lengthsEqAndForall2 (fun ty tp -> typeEquiv g ty (mkTyparTy tp)) tyargs tps)) &&
        // must be exact #args, ignoring tupling - we untuple if needed below
        (let arityInfo =
            match kind with
            | BranchCallClosure arityInfo
            | BranchCallMethod (arityInfo, _, _, _, _, _)  -> arityInfo
         arityInfo.Length = curriedArgs.Length
        ) &&
        // no tailcall out of exception handler, etc. 
        (match sequelIgnoringEndScopesAndDiscard sequel with 
        | Return
        | ReturnVoid -> true
        | _ -> false)
    | None -> false

and GenApp (cenv: cenv) cgbuf eenv (f, fty, tyargs, curriedArgs, m) sequel =
  let g = cenv.g
  match (f, tyargs, curriedArgs) with
  // Look for tailcall to turn into branch
  | Expr.Val (v, _, _), _, _ when  IsBranchTailcall cenv eenv (v, tyargs, curriedArgs) sequel ->
        let kind, mark = ListAssoc.find g.valRefEq v eenv.innerVals // already checked above in when guard

        // Generate the arguments for the direct tail call.
        // We push all the arguments on the IL stack then write them back to the argument slots using
        // I_starg.  This seems a little sloppy, we could generate-then-write for each of the arguments.
        //
        // The arguments pushed don't include the 'this' argument for a recursive closure call (in PreallocatedArgCount)
        // The arguments _do_ include the 'this' argument for instance method calls.  The arguments do _not_ include witness arguments.
        match kind with
        | BranchCallClosure arityInfo ->
            GenExprs cenv cgbuf eenv curriedArgs

            let numArgs = List.sum arityInfo

            for i = numArgs - 1 downto 0 do
                CG.EmitInstrs cgbuf (pop 1) Push0 [ I_starg (uint16 (cgbuf.PreallocatedArgCount+i)) ]

        | BranchCallMethod (arityInfo, curriedArgInfos, _, numObjArgs, numWitnessArgs, numMethodArgs) ->
            assert (curriedArgInfos.Length = arityInfo.Length )
            assert (curriedArgInfos.Length = curriedArgs.Length)

            //assert (curriedArgInfos.Length = numArgs )
            // NOTE: we are not generating the witness arguments here
            GenUntupledArgsDiscardingLoneUnit cenv cgbuf eenv m numObjArgs curriedArgInfos curriedArgs

            // Extension methods with empty arguments are evidently not quite in sufficiently normalized form,
            // so apply a fixup here. This feels like a mistake associated with BindUnitVars, where that is not triggering
            // in this case.
            let numArgs =
                if v.IsExtensionMember then
                    match curriedArgInfos, curriedArgs with
                    // static extension method with empty arguments.
                    | [[]], [_] when numObjArgs = 0 -> 0
                    // instance extension method with empty arguments.
                    | [[_];[]], [_;_] when numObjArgs = 0 -> 1
                    | _ -> numMethodArgs
                else numMethodArgs

            for i = numArgs - 1 downto 0 do
                CG.EmitInstrs cgbuf (pop 1) Push0 [ I_starg (uint16 (cgbuf.PreallocatedArgCount+numObjArgs+numWitnessArgs+i)) ]

            // Note, we don't reassign the witness arguments as these wont' have changed, because the type parameters are identical

            for i = numObjArgs - 1 downto 0 do
                CG.EmitInstrs cgbuf (pop 1) Push0 [ I_starg (uint16 (cgbuf.PreallocatedArgCount+i)) ]

        CG.EmitInstrs cgbuf (pop 0) Push0 [ I_br mark.CodeLabel ]

        GenSequelEndScopes cgbuf sequel

  // PhysicalEquality becomes cheap reference equality once
  // a nominal type is known. We can't replace it for variable types since
  // a "ceq" instruction can't be applied to variable type values.
  | Expr.Val (v, _, _), [ty], [arg1;arg2] when
    (valRefEq g v g.reference_equality_inner_vref)
    && isAppTy g ty ->

      GenExpr cenv cgbuf eenv SPSuppress arg1 Continue
      GenExpr cenv cgbuf eenv SPSuppress arg2 Continue
      CG.EmitInstr cgbuf (pop 2) (Push [g.ilg.typ_Bool]) AI_ceq
      GenSequel cenv eenv.cloc cgbuf sequel

  | Expr.Val (v, _, m), _, _ 
      when valRefEq g v g.cgh__resumeAt_vref || 
           valRefEq g v g.cgh__resumableEntry_vref || 
           valRefEq g v g.cgh__stateMachine_vref
           ->
        errorR(Error(FSComp.SR.ilxgenInvalidConstructInStateMachineDuringCodegen(v.DisplayName), m))
        CG.EmitInstr cgbuf (pop 0) (Push [g.ilg.typ_Object]) AI_ldnull
        GenSequel cenv eenv.cloc cgbuf sequel

  // Emit "methodhandleof" calls as ldtoken instructions
  //
  // The token for the "GenericMethodDefinition" is loaded
  | Expr.Val (v, _, m), _, [arg] when valRefEq g v g.methodhandleof_vref ->
        let (|OptionalCoerce|) = function Expr.Op (TOp.Coerce _, _, [arg], _) -> arg | x -> x
        let (|OptionalTyapp|) = function Expr.App (f, _, [_], [], _) -> f | x -> x
        match arg with
        // Generate ldtoken instruction for "methodhandleof(fun (a, b, c) -> f(a, b, c))"
        // where f is an F# function value or F# method
        | Expr.Lambda (_, _, _, _, Expr.App (OptionalCoerce(OptionalTyapp(Expr.Val (vref, _, _))), _, _, _, _), _, _) ->

            let storage = StorageForValRef g m vref eenv
            match storage with
            | Method (_, _, mspec, _, _, _, _, _, _, _, _, _) ->
                CG.EmitInstr cgbuf (pop 0) (Push [g.iltyp_RuntimeMethodHandle]) (I_ldtoken (ILToken.ILMethod mspec))
            | _ ->
                errorR(Error(FSComp.SR.ilxgenUnexpectedArgumentToMethodHandleOfDuringCodegen(), m))

        // Generate ldtoken instruction for "methodhandleof(fun (a, b, c) -> obj.M(a, b, c))"
        // where M is an IL method.
        | Expr.Lambda (_, _, _, _, Expr.Op (TOp.ILCall (_, _, isStruct, _, _, _, _, ilMethRef, enclTypeInst, methInst, _), _, _, _), _, _) ->

            let boxity = (if isStruct then AsValue else AsObject)
            let mkFormalParams gparams = gparams |> DropErasedTyargs |> List.mapi (fun n _gf -> mkILTyvarTy (uint16 n))
            let ilGenericMethodSpec = mkILMethSpec (ilMethRef, boxity, mkFormalParams enclTypeInst, mkFormalParams methInst)
            let i = I_ldtoken (ILToken.ILMethod ilGenericMethodSpec)
            CG.EmitInstr cgbuf (pop 0) (Push [g.iltyp_RuntimeMethodHandle]) i

        | _ ->
            System.Diagnostics.Debug.Assert(false, sprintf "Break for invalid methodhandleof argument expression")
            //System.Diagnostics.Debugger.Break()
            errorR(Error(FSComp.SR.ilxgenUnexpectedArgumentToMethodHandleOfDuringCodegen(), m))

        GenSequel cenv eenv.cloc cgbuf sequel

  // Optimize calls to top methods when given "enough" arguments.
  | Expr.Val (vref, valUseFlags, _), _, _
                when
                     (let storage = StorageForValRef g m vref eenv
                      match storage with
                      | Method (topValInfo, vref, _, _, _, _, _, _, _, _, _, _) ->
                          (let tps, argtys, _, _ = GetTopValTypeInFSharpForm g topValInfo vref.Type m
                           tps.Length = tyargs.Length &&
                           argtys.Length <= curriedArgs.Length)
                      | _ -> false) ->

      let storage = StorageForValRef g m vref eenv
      match storage with
      | Method (topValInfo, vref, mspec, mspecW, _, ctps, mtps, curriedArgInfos, _, _, _, _) ->

          let nowArgs, laterArgs = List.splitAt curriedArgInfos.Length curriedArgs

          let actualRetTy = applyTys cenv.g vref.Type (tyargs, nowArgs)

          let _, witnessInfos, curriedArgInfos, returnTy, _ = GetTopValTypeInCompiledForm cenv.g topValInfo ctps.Length vref.Type m

          let mspec =
              let generateWitnesses = ComputeGenerateWitnesses g eenv
              if not generateWitnesses || witnessInfos.IsEmpty then
                  mspec
              else
                  mspecW

          let ilTyArgs = GenTypeArgs cenv.amap m eenv.tyenv tyargs

          // For instance method calls chop off some type arguments, which are already
          // carried by the class.  Also work out if it's a virtual call.
          let _, virtualCall, newobj, isSuperInit, isSelfInit, takesInstanceArg, _, _ = GetMemberCallInfo g (vref, valUseFlags)

          // numEnclILTypeArgs will include unit-of-measure args, unfortunately. For now, just cut-and-paste code from GetMemberCallInfo
          // @REVIEW: refactor this
          let numEnclILTypeArgs =
              match vref.MemberInfo with
              | Some _ when not vref.IsExtensionMember ->
                  List.length(vref.MemberApparentEntity.TyparsNoRange |> DropErasedTypars)
              | _ -> 0

          let ilEnclArgTys, ilMethArgTys =
              if ilTyArgs.Length < numEnclILTypeArgs then error(InternalError("length mismatch", m))
              List.splitAt numEnclILTypeArgs ilTyArgs

          let boxity = mspec.DeclaringType.Boxity
          let mspec = mkILMethSpec (mspec.MethodRef, boxity, ilEnclArgTys, ilMethArgTys)

          // "Unit" return types on static methods become "void"
          let mustGenerateUnitAfterCall = Option.isNone returnTy

          let ccallInfo =
              match valUseFlags with
              | PossibleConstrainedCall ty -> Some ty
              | _ -> None

          let isBaseCall = match valUseFlags with VSlotDirectCall -> true | _ -> false

          let isTailCall =
              if isNil laterArgs && not isSelfInit then
                  let isDllImport = IsValRefIsDllImport g vref
                  let hasByrefArg = mspec.FormalArgTypes |> List.exists IsILTypeByref
                  let makesNoCriticalTailcalls = vref.MakesNoCriticalTailcalls
                  let hasStructObjArg = (boxity=AsValue) && takesInstanceArg
                  CanTailcall(hasStructObjArg, ccallInfo, eenv.withinSEH, hasByrefArg, mustGenerateUnitAfterCall, isDllImport, isSelfInit, makesNoCriticalTailcalls, sequel)
              else
                  Normalcall

          let useICallVirt = virtualCall || useCallVirt cenv boxity mspec isBaseCall

          let callInstr =
              match valUseFlags with
              | PossibleConstrainedCall ty ->
                  let ilThisTy = GenType cenv.amap m eenv.tyenv ty
                  I_callconstraint ( isTailCall, ilThisTy, mspec, None)
              | _ ->
                  if newobj then I_newobj (mspec, None)
                  elif useICallVirt then I_callvirt (isTailCall, mspec, None)
                  else I_call (isTailCall, mspec, None)

          // ok, now we're ready to generate
          if isSuperInit || isSelfInit then
              CG.EmitInstrs cgbuf (pop 0) (Push [mspec.DeclaringType ]) [ mkLdarg0 ]

          if not cenv.g.generateWitnesses || witnessInfos.IsEmpty then
              () // no witness args
          else
              let _ctyargs, mtyargs = List.splitAt ctps.Length tyargs
              GenWitnessArgs cenv cgbuf eenv m mtps mtyargs

          GenUntupledArgsDiscardingLoneUnit cenv cgbuf eenv m vref.NumObjArgs curriedArgInfos nowArgs

          // Generate laterArgs (for effects) and save
          LocalScope "callstack" cgbuf (fun scopeMarks ->
                let whereSaved, eenv =
                    (eenv, laterArgs) ||> List.mapFold (fun eenv laterArg ->
                        // Only save arguments that have effects
                        if Optimizer.ExprHasEffect g laterArg then
                            let ilTy = laterArg |> tyOfExpr g |> GenType cenv.amap m eenv.tyenv
                            let locName =
                                // Ensure that we have an g.CompilerGlobalState
                                assert(g.CompilerGlobalState |> Option.isSome)
                                g.CompilerGlobalState.Value.IlxGenNiceNameGenerator.FreshCompilerGeneratedName ("arg", m), ilTy, false
                            let loc, _realloc, eenv = AllocLocal cenv cgbuf eenv true locName scopeMarks
                            GenExpr cenv cgbuf eenv SPSuppress laterArg Continue
                            EmitSetLocal cgbuf loc
                            Choice1Of2 (ilTy, loc), eenv
                        else
                            Choice2Of2 laterArg, eenv)

                let nargs = mspec.FormalArgTypes.Length
                let pushes = if mustGenerateUnitAfterCall || isSuperInit || isSelfInit then Push0 else (Push [(GenType cenv.amap m eenv.tyenv actualRetTy)])
                CG.EmitInstr cgbuf (pop (nargs + (if mspec.CallingConv.IsStatic || newobj then 0 else 1))) pushes callInstr

                // For isSuperInit, load the 'this' pointer as the pretend 'result' of the operation. It will be popped again in most cases
                if isSuperInit then CG.EmitInstrs cgbuf (pop 0) (Push [mspec.DeclaringType]) [ mkLdarg0 ]

                // When generating debug code, generate a 'nop' after a 'call' that returns 'void'
                // This is what C# does, as it allows the call location to be maintained correctly in the stack frame
                if cenv.opts.generateDebugSymbols && mustGenerateUnitAfterCall && (isTailCall = Normalcall) then
                    CG.EmitInstrs cgbuf (pop 0) Push0 [ AI_nop ]

                if isNil laterArgs then
                    assert isNil whereSaved
                    // Generate the "unit" value if necessary
                    CommitCallSequel cenv eenv m eenv.cloc cgbuf mustGenerateUnitAfterCall sequel
                else
                    //printfn "%d EXTRA ARGS IN TOP APP at %s" laterArgs.Length (stringOfRange m)
                    whereSaved |> List.iter (function
                        | Choice1Of2 (ilTy, loc) -> EmitGetLocal cgbuf ilTy loc
                        | Choice2Of2 expr -> GenExpr cenv cgbuf eenv SPSuppress expr Continue)
                    GenIndirectCall cenv cgbuf eenv (actualRetTy, [], laterArgs, m) sequel)

      | _ -> failwith "??"

    // This case is for getting/calling a value, when we can't call it directly.
    // However, we know the type instantiation for the value.
    // In this case we can often generate a type-specific local expression for the value.
    // This reduces the number of dynamic type applications.
  | Expr.Val (vref, _, _), _, _ ->
     GenGetValRefAndSequel cenv cgbuf eenv m vref (Some (tyargs, curriedArgs, m, sequel))

  | _ ->
    (* worst case: generate a first-class function value and call *)
    GenExpr cenv cgbuf eenv SPSuppress f Continue
    GenCurriedArgsAndIndirectCall cenv cgbuf eenv (fty, tyargs, curriedArgs, m) sequel

and CanTailcall (hasStructObjArg, ccallInfo, withinSEH, hasByrefArg, mustGenerateUnitAfterCall, isDllImport, isSelfInit, makesNoCriticalTailcalls, sequel) =

    // Can't tailcall with a struct object arg since it involves a byref
    // Can't tailcall with a .NET 2.0 generic constrained call since it involves a byref
    if not hasStructObjArg && Option.isNone ccallInfo && not withinSEH && not hasByrefArg &&
       not isDllImport && not isSelfInit && not makesNoCriticalTailcalls &&

        // We can tailcall even if we need to generate "unit", as long as we're about to throw the value away anyway as par of the return.
        // We can tailcall if we don't need to generate "unit", as long as we're about to return.
        (match sequelIgnoreEndScopes sequel with
         | ReturnVoid | Return -> not mustGenerateUnitAfterCall
         | DiscardThen ReturnVoid -> mustGenerateUnitAfterCall
         | _ -> false)
    then Tailcall
    else Normalcall

/// Choose the names for TraitWitnessInfo representations in arguments and free variables
and ChooseWitnessInfoNames takenNames (witnessInfos: TraitWitnessInfo list) =
    witnessInfos
    |> List.map (fun w -> String.uncapitalize w.MemberName)
    |> ChooseFreeVarNames takenNames

/// Represent the TraitWitnessInfos as arguments, e.g. in local type functions
and ArgStorageForWitnessInfos (cenv: cenv) (eenv: IlxGenEnv) takenNames pretakenArgs m (witnessInfos: TraitWitnessInfo list) =
    let names = ChooseWitnessInfoNames takenNames witnessInfos
    (witnessInfos, List.indexed names)
    ||> List.map2 (fun w (i, nm) ->
        let ty = GenWitnessTy cenv.g w
        let ilTy =  GenType cenv.amap m eenv.tyenv ty
        let ilParam = mkILParam (Some nm, ilTy)
        let storage =  Arg (i+pretakenArgs)
        ilParam, (w, storage))
    |> List.unzip

/// Represent the TraitWitnessInfos as free variables, e.g. in closures
and FreeVarStorageForWitnessInfos (cenv: cenv) (eenv: IlxGenEnv) takenNames ilCloTyInner m (witnessInfos: TraitWitnessInfo list) =
    let names = ChooseWitnessInfoNames takenNames witnessInfos
    (witnessInfos, names)
    ||> List.map2 (fun w nm ->
        let ty = GenWitnessTy cenv.g w
        let ilTy =  GenType cenv.amap m eenv.tyenv ty
        let ilFv = mkILFreeVar (nm, true, ilTy)
        let storage =
            let ilField = mkILFieldSpecInTy (ilCloTyInner, ilFv.fvName, ilFv.fvType)
            Env(ilCloTyInner, ilField, None)
        ilFv, (w, storage))
    |> List.unzip

//--------------------------------------------------------------------------
// Locally erased type functions
//--------------------------------------------------------------------------

/// Check for type lambda with entirely erased type arguments that is stored as
/// local variable (not method or property). For example
//      let foo() =
//          let a = 0<_>
//          ()
//  in debug code , here `a` will be a TyLamba.  However the compiled representation of 
// `a` is an integer.
and IsLocalErasedTyLambda g eenv (v: Val) e =
    match e with
    | Expr.TyLambda (_, tyargs, body, _, _) when
            tyargs |> List.forall (fun tp -> tp.IsErased) &&
            (match StorageForVal g v.Range v eenv with Local _ -> true | _ -> false) ->
        match stripExpr body with 
        | Expr.Lambda _ -> None
        | _ -> Some body
    | _ -> None

//--------------------------------------------------------------------------
// Named local type functions
//--------------------------------------------------------------------------

and IsNamedLocalTypeFuncVal g (v: Val) expr =
    not v.IsCompiledAsTopLevel &&
    IsGenericValWithGenericConstraints g v &&
    (match stripExpr expr with Expr.TyLambda _ -> true | _ -> false)

and AddDirectTyparWitnessParams cenv eenv cloinfo m =
    let directTypars =
        match cloinfo.cloExpr with
        | Expr.TyLambda (_, tvs, _, _, _) -> tvs
        | _ -> []

    let directWitnessInfos =
        let generateWitnesses = ComputeGenerateWitnesses cenv.g eenv
        if generateWitnesses then
            // The 0 here represents that a closure doesn't reside within a generic class - there are no "enclosing class type parameters" to lop off.
            GetTraitWitnessInfosOfTypars cenv.g 0 directTypars
        else
            []

    // Direct witnesses get passed as arguments to DirectInvoke
    let ilDirectWitnessParams, ilDirectWitnessParamsStorage =
        let pretakenArgs = 1
        ArgStorageForWitnessInfos cenv eenv [] pretakenArgs m directWitnessInfos
    let eenv = eenv |> AddStorageForLocalWitnesses ilDirectWitnessParamsStorage

    directTypars, ilDirectWitnessParams, directWitnessInfos, eenv

and GenNamedLocalTyFuncCall cenv (cgbuf: CodeGenBuffer) eenv ty cloinfo tyargs m =
    let g = cenv.g

    let ilTyArgs = tyargs |> GenTypeArgs cenv.amap m eenv.tyenv

    let ilCloTy = cloinfo.cloSpec.ILType
    let ilDirectGenericParams, ilDirectWitnessParams, directWitnessInfos =
        let eenvinner = EnvForTypars cloinfo.cloFreeTyvars eenv
        let directTypars =
            match cloinfo.cloExpr with
            | Expr.TyLambda (_, tvs, _, _, _) -> tvs
            | _ -> []

        let eenvinner = AddTyparsToEnv directTypars eenvinner

        let ilDirectGenericParams = GenGenericParams cenv eenvinner directTypars
        let _directTypars, ilDirectWitnessParams, directWitnessInfos, _eenv = AddDirectTyparWitnessParams cenv eenvinner cloinfo m
        ilDirectGenericParams, ilDirectWitnessParams, directWitnessInfos

    if not (List.length ilDirectGenericParams = ilTyArgs.Length) then errorR(Error(FSComp.SR.ilIncorrectNumberOfTypeArguments(), m))

    // Recover result (value or reference types) via unbox_any.
    CG.EmitInstrs cgbuf (pop 1) (Push [ilCloTy]) [I_unbox_any ilCloTy]

    let actualRetTy = applyTys g ty (tyargs, [])

    let ilDirectWitnessParamsTys = ilDirectWitnessParams |> List.map (fun p -> p.Type)
    let ilDirectInvokeMethSpec = mkILInstanceMethSpecInTy(ilCloTy, "DirectInvoke", ilDirectWitnessParamsTys, cloinfo.ilCloFormalReturnTy, ilTyArgs)

    GenWitnessArgsFromWitnessInfos cenv cgbuf eenv m directWitnessInfos

    let ilActualRetTy = GenType cenv.amap m eenv.tyenv actualRetTy
    CountCallFuncInstructions()
    CG.EmitInstr cgbuf (pop (1+ilDirectWitnessParamsTys.Length)) (Push [ilActualRetTy]) (mkNormalCall ilDirectInvokeMethSpec)
    actualRetTy


/// Generate an indirect call, converting to an ILX callfunc instruction
and GenCurriedArgsAndIndirectCall cenv cgbuf eenv (functy, tyargs, curriedArgs, m) sequel =

    // Generate the curried arguments to the indirect call
    GenExprs cenv cgbuf eenv curriedArgs
    GenIndirectCall cenv cgbuf eenv (functy, tyargs, curriedArgs, m) sequel

/// Generate an indirect call, converting to an ILX callfunc instruction
and GenIndirectCall cenv cgbuf eenv (functy, tyargs, curriedArgs, m) sequel =
    let g = cenv.g

    // Fold in the new types into the environment as we generate the formal types.
    let ilxClosureApps =
        // keep only non-erased type arguments when computing indirect call
        let tyargs = DropErasedTyargs tyargs

        let typars, formalFuncTy = tryDestForallTy g functy

        let feenv = eenv.tyenv.Add typars

        // This does two phases: REVIEW: the code is too complex for what it's achieving and should be rewritten
        let formalRetTy, appBuilder =
            ((formalFuncTy, id), curriedArgs) ||> List.fold (fun (formalFuncTy, appBuilder) _ ->
                let dty, rty = destFunTy cenv.g formalFuncTy
                (rty, (fun acc -> appBuilder (Apps_app(GenType cenv.amap m feenv dty, acc)))))

        let ilxRetApps = Apps_done (GenType cenv.amap m feenv formalRetTy)

        List.foldBack (fun tyarg acc -> Apps_tyapp(GenType cenv.amap m eenv.tyenv tyarg, acc)) tyargs (appBuilder ilxRetApps)

    let actualRetTy = applyTys g functy (tyargs, curriedArgs)
    let ilActualRetTy = GenType cenv.amap m eenv.tyenv actualRetTy

    // Check if any byrefs are involved to make sure we don't tailcall
    let hasByrefArg =
        let rec check x =
          match x with
          | Apps_tyapp(_, apps) -> check apps
          | Apps_app(arg, apps) -> IsILTypeByref arg || check apps
          | _ -> false
        check ilxClosureApps

    let isTailCall = CanTailcall(false, None, eenv.withinSEH, hasByrefArg, false, false, false, false, sequel)
    CountCallFuncInstructions()

    // Generate the code code an ILX callfunc operation
    let instrs = EraseClosures.mkCallFunc g.ilxPubCloEnv (fun ty -> cgbuf.AllocLocal([], ty, false) |> uint16) eenv.tyenv.Count isTailCall ilxClosureApps
    CG.EmitInstrs cgbuf (pop (1+curriedArgs.Length)) (Push [ilActualRetTy]) instrs

    // Done compiling indirect call...
    GenSequel cenv eenv.cloc cgbuf sequel

//--------------------------------------------------------------------------
// Generate try expressions
//--------------------------------------------------------------------------

and GenTry cenv cgbuf eenv scopeMarks (e1, m, resultTy, spTry) =
    let g = cenv.g
    let sp =
        match spTry with
        | DebugPointAtTry.Yes m -> CG.EmitDebugPoint cgbuf m; SPAlways
        | DebugPointAtTry.Body -> SPAlways
        | DebugPointAtTry.No -> SPSuppress

    let stack, eenvinner = EmitSaveStack cenv cgbuf eenv m scopeMarks
    let startTryMark = CG.GenerateMark cgbuf "startTryMark"
    let endTryMark = CG.GenerateDelayMark cgbuf "endTryMark"
    let afterHandler = CG.GenerateDelayMark cgbuf "afterHandler"
    let ilResultTyOpt = 
        if isUnitTy g resultTy then
            None
        else
            Some (GenType cenv.amap m eenvinner.tyenv resultTy)

    let whereToSaveOpt, eenvinner =
        match ilResultTyOpt with 
        | None -> None, eenvinner
        | Some ilResultTy ->
            // Ensure that we have an g.CompilerGlobalState
            assert(cenv.g.CompilerGlobalState |> Option.isSome)
            let whereToSave, _realloc, eenvinner =
                AllocLocal cenv cgbuf eenvinner true (cenv.g.CompilerGlobalState.Value.IlxGenNiceNameGenerator.FreshCompilerGeneratedName ("tryres", m), ilResultTy, false) (startTryMark, endTryMark)
            Some (whereToSave, ilResultTy), eenvinner

    let exitSequel = LeaveHandler (false, whereToSaveOpt, afterHandler, true)
    let eenvinner = {eenvinner with withinSEH = true; exitSequel = exitSequel}

    // Generate the body of the try. In the normal case (DebugPointAtTry.Yes) we generate a debug point
    // both on the 'try' keyword and on the start of the expression in the 'try'. For inlined code and
    // compiler generated 'try' blocks (i.e. DebugPointAtTry.No, used for the try/finally implicit
    // in a 'use' or 'foreach'), we suppress the debug point
    GenExpr cenv cgbuf eenvinner sp e1 exitSequel
    CG.SetMarkToHere cgbuf endTryMark
    let tryMarks = (startTryMark.CodeLabel, endTryMark.CodeLabel)
    whereToSaveOpt, eenvinner, stack, tryMarks, afterHandler

and GenTryWith cenv cgbuf eenv (e1, vf: Val, ef, vh: Val, eh, m, resty, spTry, spWith) sequel =
    let g = cenv.g

    // Save the stack - gross because IL flushes the stack at the exn. handler
    // note: eenvinner notes spill vars are live
    LocalScope "trystack" cgbuf (fun scopeMarks ->
       let whereToSaveOpt, eenvinner, stack, tryMarks, afterHandler = GenTry cenv cgbuf eenv scopeMarks (e1, m, resty, spTry)

       // Now the filter and catch blocks

       let seh =
           if cenv.opts.generateFilterBlocks then
               let startOfFilter = CG.GenerateMark cgbuf "startOfFilter"
               let afterFilter = CG.GenerateDelayMark cgbuf "afterFilter"
               let sequelOnBranches, afterJoin, stackAfterJoin, sequelAfterJoin = GenJoinPoint cenv cgbuf "filter" eenv g.int_ty m EndFilter
               let eenvinner = { eenvinner with exitSequel = sequelOnBranches }
               // We emit the debug point for the 'with' keyword span on the start of the filter
               // block. However the targets of the filter block pattern matching should not get any
               // debug points (they will be 'true'/'false' values indicating if the exception has been
               // caught or not).
               //
               // The targets of the handler block DO get debug points. Thus the expected behaviour
               // for a try/with with a complex pattern is that we hit the "with" before the filter is run
               // and then jump to the handler for the successful catch (or continue with exception handling
               // if the filter fails)
               match spWith with
               | DebugPointAtWith.Yes m -> CG.EmitDebugPoint cgbuf m
               | DebugPointAtWith.No -> ()


               CG.SetStack cgbuf [g.ilg.typ_Object]
               let _, eenvinner = AllocLocalVal cenv cgbuf vf eenvinner None (startOfFilter, afterFilter)
               CG.EmitInstr cgbuf (pop 1) (Push [g.iltyp_Exception]) (I_castclass g.iltyp_Exception)

               GenStoreVal cenv cgbuf eenvinner vf.Range vf

               // Why SPSuppress? Because we do not emit a debug point at the start of the List.filter - we've already put one on
               // the 'with' keyword above
               GenExpr cenv cgbuf eenvinner SPSuppress ef sequelOnBranches
               CG.SetMarkToHere cgbuf afterJoin
               CG.SetStack cgbuf stackAfterJoin
               GenSequel cenv eenv.cloc cgbuf sequelAfterJoin
               let endOfFilter = CG.GenerateMark cgbuf "endOfFilter"
               let filterMarks = (startOfFilter.CodeLabel, endOfFilter.CodeLabel)
               CG.SetMarkToHere cgbuf afterFilter

               let startOfHandler = CG.GenerateMark cgbuf "startOfHandler"

               CG.SetStack cgbuf [g.ilg.typ_Object]
               let _, eenvinner = AllocLocalVal cenv cgbuf vh eenvinner None (startOfHandler, afterHandler)
               CG.EmitInstr cgbuf (pop 1) (Push [g.iltyp_Exception]) (I_castclass g.iltyp_Exception)
               GenStoreVal cenv cgbuf eenvinner vh.Range vh

               let exitSequel = LeaveHandler (false, whereToSaveOpt, afterHandler, true)
               GenExpr cenv cgbuf eenvinner SPAlways eh exitSequel

               let endOfHandler = CG.GenerateMark cgbuf "endOfHandler"
               let handlerMarks = (startOfHandler.CodeLabel, endOfHandler.CodeLabel)
               ILExceptionClause.FilterCatch(filterMarks, handlerMarks)
           else
               let startOfHandler = CG.GenerateMark cgbuf "startOfHandler"

               match spWith with
               | DebugPointAtWith.Yes m -> CG.EmitDebugPoint cgbuf m
               | DebugPointAtWith.No -> ()

               CG.SetStack cgbuf [g.ilg.typ_Object]
               let _, eenvinner = AllocLocalVal cenv cgbuf vh eenvinner None (startOfHandler, afterHandler)
               CG.EmitInstr cgbuf (pop 1) (Push [g.iltyp_Exception]) (I_castclass g.iltyp_Exception)

               GenStoreVal cenv cgbuf eenvinner m vh

               let exitSequel = LeaveHandler (false, whereToSaveOpt, afterHandler, true)
               let eenvinner = { eenvinner with exitSequel = exitSequel }
               GenExpr cenv cgbuf eenvinner SPAlways eh exitSequel
               
               let endOfHandler = CG.GenerateMark cgbuf "endOfHandler"
               let handlerMarks = (startOfHandler.CodeLabel, endOfHandler.CodeLabel)
               ILExceptionClause.TypeCatch(g.ilg.typ_Object, handlerMarks)

       cgbuf.EmitExceptionClause
         { Clause = seh
           Range= tryMarks }

       CG.SetMarkToHere cgbuf afterHandler
       CG.SetStack cgbuf []

       cgbuf.EmitStartOfHiddenCode()

       // Restore the stack and load the result
       EmitRestoreStack cgbuf stack

       match whereToSaveOpt with
       | Some (whereToSave, ilResultTy) ->
           EmitGetLocal cgbuf ilResultTy whereToSave
           GenSequel cenv eenv.cloc cgbuf sequel
       | None ->
           GenUnitThenSequel cenv eenv m eenv.cloc cgbuf sequel
   )


and GenTryFinally cenv cgbuf eenv (bodyExpr, handlerExpr, m, resty, spTry, spFinally) sequel =
    // Save the stack - needed because IL flushes the stack at the exn. handler
    // note: eenvinner notes spill vars are live
    LocalScope "trystack" cgbuf (fun scopeMarks ->

       let whereToSaveOpt, eenvinner, stack, tryMarks, afterHandler = GenTry cenv cgbuf eenv scopeMarks (bodyExpr, m, resty, spTry)

       // Now the catch/finally block
       let startOfHandler = CG.GenerateMark cgbuf "startOfHandler"
       CG.SetStack cgbuf []

       let sp =
           match spFinally with
           | DebugPointAtFinally.Yes m -> CG.EmitDebugPoint cgbuf m; SPAlways
           | DebugPointAtFinally.Body -> SPAlways
           | DebugPointAtFinally.No -> SPSuppress

       let exitSequel = LeaveHandler (true, whereToSaveOpt, afterHandler, true)
       GenExpr cenv cgbuf eenvinner sp handlerExpr exitSequel
       let endOfHandler = CG.GenerateMark cgbuf "endOfHandler"
       let handlerMarks = (startOfHandler.CodeLabel, endOfHandler.CodeLabel)
       cgbuf.EmitExceptionClause
         { Clause = ILExceptionClause.Finally handlerMarks
           Range = tryMarks }

       CG.SetMarkToHere cgbuf afterHandler
       CG.SetStack cgbuf []

       // Restore the stack and load the result
       cgbuf.EmitStartOfHiddenCode()
       EmitRestoreStack cgbuf stack
       match whereToSaveOpt with
       | Some (whereToSave, ilResultTy) ->
           EmitGetLocal cgbuf ilResultTy whereToSave
           GenSequel cenv eenv.cloc cgbuf sequel
       | None ->
           GenUnitThenSequel cenv eenv m eenv.cloc cgbuf sequel
   )

//--------------------------------------------------------------------------
// Generate for-loop
//--------------------------------------------------------------------------

and GenForLoop cenv cgbuf eenv (spFor, v, e1, dir, e2, loopBody, m) sequel =
    let eenv = SetIsInLoop true eenv
    let g = cenv.g

    // The JIT/NGen eliminate array-bounds checks for C# loops of form:
    //   for(int i=0; i < (#ldlen arr#); i++) { ... arr[i] ... }
    // Here
    //     dir = BI_blt indicates an optimized for loop that fits C# form that evaluates its 'end' argument each time around
    //     dir = BI_ble indicates a normal F# for loop that evaluates its argument only once
    //
    // It is also important that we follow C# IL-layout exactly "prefix, jmp test, body, test, finish" for JIT/NGEN.
    let start = CG.GenerateMark cgbuf "for_start"
    let finish = CG.GenerateDelayMark cgbuf "for_finish"
    let inner = CG.GenerateDelayMark cgbuf "for_inner"
    let test = CG.GenerateDelayMark cgbuf "for_test"
    let stack, eenvinner = EmitSaveStack cenv cgbuf eenv m (start, finish)

    let isUp = (match dir with | FSharpForLoopUp | CSharpForLoopUp -> true | FSharpForLoopDown -> false)
    let isFSharpStyle = (match dir with FSharpForLoopUp | FSharpForLoopDown -> true | CSharpForLoopUp -> false)

    let finishIdx, eenvinner =
        if isFSharpStyle then
            // Ensure that we have an g.CompilerGlobalState
            assert(g.CompilerGlobalState |> Option.isSome)
            let vName = g.CompilerGlobalState.Value.IlxGenNiceNameGenerator.FreshCompilerGeneratedName ("endLoop", m)
            let v, _realloc, eenvinner = AllocLocal cenv cgbuf eenvinner true (vName, g.ilg.typ_Int32, false) (start, finish)
            v, eenvinner
        else
            -1, eenvinner

    let _, eenvinner = AllocLocalVal cenv cgbuf v eenvinner None (start, finish)

    match spFor with
    | DebugPointAtFor.Yes spStart -> CG.EmitDebugPoint cgbuf spStart
    | DebugPointAtFor.No -> ()

    GenExpr cenv cgbuf eenv SPSuppress e1 Continue
    GenStoreVal cenv cgbuf eenvinner m v
    if isFSharpStyle then
        GenExpr cenv cgbuf eenvinner SPSuppress e2 Continue
        EmitSetLocal cgbuf finishIdx
        EmitGetLocal cgbuf g.ilg.typ_Int32 finishIdx
        GenGetLocalVal cenv cgbuf eenvinner e2.Range v None
        CG.EmitInstr cgbuf (pop 2) Push0 (I_brcmp ((if isUp then BI_blt else BI_bgt), finish.CodeLabel))

    else
        CG.EmitInstr cgbuf (pop 0) Push0 (I_br test.CodeLabel)

    // .inner
    CG.SetMarkToHere cgbuf inner
    //    <loop body>
    GenExpr cenv cgbuf eenvinner SPAlways loopBody discard
    //    v++ or v--
    GenGetLocalVal cenv cgbuf eenvinner e2.Range v None

    CG.EmitInstr cgbuf (pop 0) (Push [g.ilg.typ_Int32]) (mkLdcInt32 1)
    CG.EmitInstr cgbuf (pop 1) Push0 (if isUp then AI_add else AI_sub)
    GenStoreVal cenv cgbuf eenvinner m v

    // .text
    CG.SetMarkToHere cgbuf test

    // FSharpForLoopUp: if v <> e2 + 1 then goto .inner
    // FSharpForLoopDown: if v <> e2 - 1 then goto .inner
    // CSharpStyle: if v < e2 then goto .inner
    match spFor with
    | DebugPointAtFor.Yes spStart -> CG.EmitDebugPoint cgbuf spStart
    | DebugPointAtFor.No -> () //CG.EmitDebugPoint cgbuf e2.Range

    GenGetLocalVal cenv cgbuf eenvinner e2.Range v None

    let cmp = match dir with FSharpForLoopUp | FSharpForLoopDown -> BI_bne_un | CSharpForLoopUp -> BI_blt
    let e2Sequel = (CmpThenBrOrContinue (pop 2, [ I_brcmp(cmp, inner.CodeLabel) ]))

    if isFSharpStyle then
        EmitGetLocal cgbuf g.ilg.typ_Int32 finishIdx
        CG.EmitInstr cgbuf (pop 0) (Push [g.ilg.typ_Int32]) (mkLdcInt32 1)
        CG.EmitInstr cgbuf (pop 1) Push0 (if isUp then AI_add else AI_sub)
        GenSequel cenv eenv.cloc cgbuf e2Sequel
    else
        GenExpr cenv cgbuf eenv SPSuppress e2 e2Sequel

    // .finish - loop-exit here
    CG.SetMarkToHere cgbuf finish

    // Restore the stack and load the result
    EmitRestoreStack cgbuf stack
    GenUnitThenSequel cenv eenv m eenv.cloc cgbuf sequel

//--------------------------------------------------------------------------
// Generate while-loop
//--------------------------------------------------------------------------

and GenWhileLoop cenv cgbuf eenv (spWhile, condExpr, bodyExpr, m) sequel =
    let eenv = SetIsInLoop true eenv
    let finish = CG.GenerateDelayMark cgbuf "while_finish"
    let startTest = CG.GenerateMark cgbuf "startTest"

    let spCondition =
        match spWhile with
        | DebugPointAtWhile.Yes spStart -> CG.EmitDebugPoint cgbuf spStart; SPSuppress
        | DebugPointAtWhile.No -> SPSuppress

    // SEQUENCE POINTS: Emit a debug point to cover all of 'while e do'
    GenExpr cenv cgbuf eenv spCondition condExpr (CmpThenBrOrContinue (pop 1, [ I_brcmp(BI_brfalse, finish.CodeLabel) ]))

    GenExpr cenv cgbuf eenv SPAlways bodyExpr (DiscardThen (Br startTest))
    CG.SetMarkToHere cgbuf finish

    // SEQUENCE POINTS: Emit a debug point to cover 'done' if present
    GenUnitThenSequel cenv eenv m eenv.cloc cgbuf sequel

//--------------------------------------------------------------------------
// Generate IL assembly code.
// Polymorphic IL/ILX instructions may be instantiated when polymorphic code is inlined.
// We must implement this for the few uses of polymorphic instructions
// in the standard libarary.
//--------------------------------------------------------------------------

and GenAsmCode cenv cgbuf eenv (il, tyargs, args, returnTys, m) sequel =
    let g = cenv.g
    let ilTyArgs = GenTypesPermitVoid cenv.amap m eenv.tyenv tyargs
    let ilReturnTys = GenTypesPermitVoid cenv.amap m eenv.tyenv returnTys
    let ilAfterInst =
      il |> List.filter (function AI_nop -> false | _ -> true)
         |> List.map (fun i ->
          let err s =
              errorR(InternalError(sprintf "%s: bad instruction: %A" s i, m))

          let modFieldSpec fspec =
              if isNil ilTyArgs then
                fspec
              else
                {fspec with DeclaringType=
                                   let ty = fspec.DeclaringType
                                   let tspec = ty.TypeSpec
                                   mkILTy ty.Boxity (mkILTySpec(tspec.TypeRef, ilTyArgs)) }
          match i, ilTyArgs with
            | I_unbox_any (ILType.TypeVar _), [tyarg] -> I_unbox_any tyarg
            | I_box (ILType.TypeVar _), [tyarg] -> I_box tyarg
            | I_isinst (ILType.TypeVar _), [tyarg] -> I_isinst tyarg
            | I_castclass (ILType.TypeVar _), [tyarg] -> I_castclass tyarg
            | I_newarr (shape, ILType.TypeVar _), [tyarg] -> I_newarr (shape, tyarg)
            | I_ldelem_any (shape, ILType.TypeVar _), [tyarg] -> I_ldelem_any (shape, tyarg)
            | I_ldelema (ro, _, shape, ILType.TypeVar _), [tyarg] -> I_ldelema (ro, false, shape, tyarg)
            | I_stelem_any (shape, ILType.TypeVar _), [tyarg] -> I_stelem_any (shape, tyarg)
            | I_ldobj (a, b, ILType.TypeVar _), [tyarg] -> I_ldobj (a, b, tyarg)
            | I_stobj (a, b, ILType.TypeVar _), [tyarg] -> I_stobj (a, b, tyarg)
            | I_ldtoken (ILToken.ILType (ILType.TypeVar _)), [tyarg] -> I_ldtoken (ILToken.ILType tyarg)
            | I_sizeof (ILType.TypeVar _), [tyarg] -> I_sizeof tyarg
            | I_cpobj (ILType.TypeVar _), [tyarg] -> I_cpobj tyarg
            | I_initobj (ILType.TypeVar _), [tyarg] -> I_initobj tyarg
            | I_ldfld (al, vol, fspec), _ -> I_ldfld (al, vol, modFieldSpec fspec)
            | I_ldflda fspec, _ -> I_ldflda (modFieldSpec fspec)
            | I_stfld (al, vol, fspec), _ -> I_stfld (al, vol, modFieldSpec fspec)
            | I_stsfld (vol, fspec), _ -> I_stsfld (vol, modFieldSpec fspec)
            | I_ldsfld (vol, fspec), _ -> I_ldsfld (vol, modFieldSpec fspec)
            | I_ldsflda fspec, _ -> I_ldsflda (modFieldSpec fspec)
            | EI_ilzero(ILType.TypeVar _), [tyarg] -> EI_ilzero tyarg
            | AI_nop, _ -> i
                // These are embedded in the IL for a an initonly ldfld, i.e.
                // here's the relevant comment from tc.fs
                //     "Add an I_nop if this is an initonly field to make sure we never recognize it as an lvalue. See mkExprAddrOfExpr."

            | _ ->
                if not (isNil tyargs) then err "Bad polymorphic IL instruction"
                i)
    match ilAfterInst, args, sequel, ilReturnTys with

    | [ EI_ilzero _ ], _, _, _ ->
          match tyargs with
          | [ty] ->
              GenDefaultValue cenv cgbuf eenv (ty, m)
              GenSequel cenv eenv.cloc cgbuf sequel
          | _ -> failwith "Bad polymorphic IL instruction"

    // Strip off any ("ceq" x false) when the sequel is a comparison branch and change the BI_brfalse to a BI_brtrue
    // This is the instruction sequence for "not"
    // For these we can just generate the argument and change the test (from a brfalse to a brtrue and vice versa)
    | ([ AI_ceq ],
       [arg1; Expr.Const ((Const.Bool false | Const.SByte 0y| Const.Int16 0s | Const.Int32 0 | Const.Int64 0L | Const.Byte 0uy| Const.UInt16 0us | Const.UInt32 0u | Const.UInt64 0UL), _, _) ],
       CmpThenBrOrContinue(1, [I_brcmp (BI_brfalse | BI_brtrue as bi, label1) ]),
       _) ->

            let bi = match bi with BI_brtrue -> BI_brfalse | _ -> BI_brtrue
            GenExpr cenv cgbuf eenv SPSuppress arg1 (CmpThenBrOrContinue(pop 1, [ I_brcmp (bi, label1) ]))

    // Query; when do we get a 'ret' in IL assembly code?
    | [ I_ret ], [arg1], sequel, [_ilRetTy] ->
          GenExpr cenv cgbuf eenv SPSuppress arg1 Continue
          CG.EmitInstr cgbuf (pop 1) Push0 I_ret
          GenSequelEndScopes cgbuf sequel

    // Query; when do we get a 'ret' in IL assembly code?
    | [ I_ret ], [], sequel, [_ilRetTy] ->
          CG.EmitInstr cgbuf (pop 1) Push0 I_ret
          GenSequelEndScopes cgbuf sequel

    // 'throw' instructions are a bit of a problem - e.g. let x = (throw ...) in ... expects a value *)
    // to be left on the stack. But dead-code checking by some versions of the .NET verifier *)
    // mean that we can't just have fake code after the throw to generate the fake value *)
    // (nb. a fake value can always be generated by a "ldnull unbox.any ty" sequence *)
    // So in the worst case we generate a fake (never-taken) branch to a piece of code to generate *)
    // the fake value *)
    | [ I_throw ], [arg1], sequel, [ilRetTy] ->
        match sequelIgnoreEndScopes sequel with
        | s when IsSequelImmediate s ->
            (* In most cases we can avoid doing this... *)
            GenExpr cenv cgbuf eenv SPSuppress arg1 Continue
            CG.EmitInstr cgbuf (pop 1) Push0 I_throw
            GenSequelEndScopes cgbuf sequel
        | _ ->
            let after1 = CG.GenerateDelayMark cgbuf "fake_join"
            let after2 = CG.GenerateDelayMark cgbuf "fake_join"
            let after3 = CG.GenerateDelayMark cgbuf "fake_join"
            CG.EmitInstrs cgbuf (pop 0) Push0 [mkLdcInt32 0; I_brcmp (BI_brfalse, after2.CodeLabel) ]

            CG.SetMarkToHere cgbuf after1
            CG.EmitInstrs cgbuf (pop 0) (Push [ilRetTy]) [AI_ldnull; I_unbox_any ilRetTy; I_br after3.CodeLabel ]

            CG.SetMarkToHere cgbuf after2
            GenExpr cenv cgbuf eenv SPSuppress arg1 Continue
            CG.EmitInstr cgbuf (pop 1) Push0 I_throw
            CG.SetMarkToHere cgbuf after3
            GenSequel cenv eenv.cloc cgbuf sequel
    | _ ->
      // float or float32 or float<_> or float32<_>
      let anyfpType ty = typeEquivAux EraseMeasures g g.float_ty ty || typeEquivAux EraseMeasures g g.float32_ty ty

      // Otherwise generate the arguments, and see if we can use a I_brcmp rather than a comparison followed by an I_brfalse/I_brtrue
      GenExprs cenv cgbuf eenv args
      match ilAfterInst, sequel with

      // NOTE: THESE ARE NOT VALID ON FLOATING POINT DUE TO NaN. Hence INLINE ASM ON FP. MUST BE CAREFULLY WRITTEN

      | [ AI_clt ], CmpThenBrOrContinue(1, [ I_brcmp (BI_brfalse, label1) ]) when not (anyfpType (tyOfExpr g args.Head)) ->
        CG.EmitInstr cgbuf (pop 2) Push0 (I_brcmp(BI_bge, label1))
      | [ AI_cgt ], CmpThenBrOrContinue(1, [ I_brcmp (BI_brfalse, label1) ]) when not (anyfpType (tyOfExpr g args.Head)) ->
        CG.EmitInstr cgbuf (pop 2) Push0 (I_brcmp(BI_ble, label1))
      | [ AI_clt_un ], CmpThenBrOrContinue(1, [ I_brcmp (BI_brfalse, label1) ]) when not (anyfpType (tyOfExpr g args.Head)) ->
        CG.EmitInstr cgbuf (pop 2) Push0 (I_brcmp(BI_bge_un, label1))
      | [ AI_cgt_un ], CmpThenBrOrContinue(1, [I_brcmp (BI_brfalse, label1) ]) when not (anyfpType (tyOfExpr g args.Head)) ->
        CG.EmitInstr cgbuf (pop 2) Push0 (I_brcmp(BI_ble_un, label1))
      | [ AI_ceq ], CmpThenBrOrContinue(1, [ I_brcmp (BI_brfalse, label1) ]) when not (anyfpType (tyOfExpr g args.Head)) ->
        CG.EmitInstr cgbuf (pop 2) Push0 (I_brcmp(BI_bne_un, label1))

      // THESE ARE VALID ON FP w.r.t. NaN

      | [ AI_clt ], CmpThenBrOrContinue(1, [ I_brcmp (BI_brtrue, label1) ]) ->
        CG.EmitInstr cgbuf (pop 2) Push0 (I_brcmp(BI_blt, label1))
      | [ AI_cgt ], CmpThenBrOrContinue(1, [ I_brcmp (BI_brtrue, label1) ]) ->
        CG.EmitInstr cgbuf (pop 2) Push0 (I_brcmp(BI_bgt, label1))
      | [ AI_clt_un ], CmpThenBrOrContinue(1, [ I_brcmp (BI_brtrue, label1) ]) ->
        CG.EmitInstr cgbuf (pop 2) Push0 (I_brcmp(BI_blt_un, label1))
      | [ AI_cgt_un ], CmpThenBrOrContinue(1, [ I_brcmp (BI_brtrue, label1) ]) ->
        CG.EmitInstr cgbuf (pop 2) Push0 (I_brcmp(BI_bgt_un, label1))
      | [ AI_ceq ], CmpThenBrOrContinue(1, [ I_brcmp (BI_brtrue, label1) ]) ->
        CG.EmitInstr cgbuf (pop 2) Push0 (I_brcmp(BI_beq, label1))
      | _ ->
        // Failing that, generate the real IL leaving value(s) on the stack
        CG.EmitInstrs cgbuf (pop args.Length) (Push ilReturnTys) ilAfterInst

        // If no return values were specified generate a "unit"
        if isNil returnTys then
          GenUnitThenSequel cenv eenv m eenv.cloc cgbuf sequel
        else
          GenSequel cenv eenv.cloc cgbuf sequel

//--------------------------------------------------------------------------
// Generate expression quotations
//--------------------------------------------------------------------------

and GenQuotation cenv cgbuf eenv (ast, qdataCell, m, ety) sequel =
    let g = cenv.g
    let suppressWitnesses = eenv.suppressWitnesses
    let referencedTypeDefs, typeSplices, exprSplices, astSpec =
        match qdataCell.Value with
        | Some (data1, data2) ->
            if suppressWitnesses then data1 else data2

        | None ->
            try
                let qscope = QuotationTranslator.QuotationGenerationScope.Create (g, cenv.amap, cenv.viewCcu, cenv.tcVal, QuotationTranslator.IsReflectedDefinition.No)
                let astSpec = QuotationTranslator.ConvExprPublic qscope suppressWitnesses ast
                let referencedTypeDefs, typeSplices, exprSplices = qscope.Close()
                referencedTypeDefs, List.map fst typeSplices, List.map fst exprSplices, astSpec
            with
                QuotationTranslator.InvalidQuotedTerm e -> error e

    let astSerializedBytes = QuotationPickler.pickle astSpec

    let someTypeInModuleExpr = mkTypeOfExpr cenv m eenv.someTypeInThisAssembly
    let rawTy = mkRawQuotedExprTy g
    let typeSpliceExprs = List.map (GenType cenv.amap m eenv.tyenv >> (mkTypeOfExpr cenv m)) typeSplices

    let bytesExpr = Expr.Op (TOp.Bytes astSerializedBytes, [], [], m)

    let deserializeExpr =
        let qf = QuotationTranslator.QuotationGenerationScope.ComputeQuotationFormat g
        if qf.SupportsDeserializeEx then
            let referencedTypeDefExprs = List.map (mkILNonGenericBoxedTy >> mkTypeOfExpr cenv m) referencedTypeDefs
            let referencedTypeDefsExpr = mkArray (g.system_Type_ty, referencedTypeDefExprs, m)
            let typeSplicesExpr = mkArray (g.system_Type_ty, typeSpliceExprs, m)
            let spliceArgsExpr = mkArray (rawTy, exprSplices, m)
            mkCallDeserializeQuotationFSharp40Plus g m someTypeInModuleExpr referencedTypeDefsExpr typeSplicesExpr spliceArgsExpr bytesExpr
        else
            let mkList ty els = List.foldBack (mkCons g ty) els (mkNil g m ty)
            let typeSplicesExpr = mkList g.system_Type_ty typeSpliceExprs
            let spliceArgsExpr = mkList rawTy exprSplices
            mkCallDeserializeQuotationFSharp20Plus g m someTypeInModuleExpr typeSplicesExpr spliceArgsExpr bytesExpr

    let afterCastExpr =
        // Detect a typed quotation and insert the cast if needed. The cast should not fail but does
        // unfortunately involve a "typeOf" computation over a quotation tree.
        if tyconRefEq g (tcrefOfAppTy g ety) g.expr_tcr then
            mkCallCastQuotation g m (List.head (argsOfAppTy g ety)) deserializeExpr
        else
            deserializeExpr
    GenExpr cenv cgbuf eenv SPSuppress afterCastExpr sequel

//--------------------------------------------------------------------------
// Generate calls to IL methods
//--------------------------------------------------------------------------

and GenILCall cenv cgbuf eenv (virt, valu, newobj, valUseFlags, isDllImport, ilMethRef: ILMethodRef, enclArgTys, methArgTys, argExprs, returnTys, m) sequel =
    let hasByrefArg = ilMethRef.ArgTypes |> List.exists IsILTypeByref
    let isSuperInit = match valUseFlags with CtorValUsedAsSuperInit -> true | _ -> false
    let isBaseCall = match valUseFlags with VSlotDirectCall -> true | _ -> false
    let ccallInfo = match valUseFlags with PossibleConstrainedCall ty -> Some ty | _ -> None
    let boxity = (if valu then AsValue else AsObject)
    let mustGenerateUnitAfterCall = isNil returnTys
    let makesNoCriticalTailcalls = (newobj || not virt) // Don't tailcall for 'newobj', or 'call' to IL code
    let hasStructObjArg = valu && ilMethRef.CallingConv.IsInstance
    let tail = CanTailcall(hasStructObjArg, ccallInfo, eenv.withinSEH, hasByrefArg, mustGenerateUnitAfterCall, isDllImport, false, makesNoCriticalTailcalls, sequel)

    let ilEnclArgTys = GenTypeArgs cenv.amap m eenv.tyenv enclArgTys
    let ilMethArgTys = GenTypeArgs cenv.amap m eenv.tyenv methArgTys
    let ilReturnTys = GenTypes cenv.amap m eenv.tyenv returnTys
    let ilMethSpec = mkILMethSpec (ilMethRef, boxity, ilEnclArgTys, ilMethArgTys)
    let useICallVirt = virt || useCallVirt cenv boxity ilMethSpec isBaseCall

    // Load the 'this' pointer to pass to the superclass constructor. This argument is not
    // in the expression tree since it can't be treated like an ordinary value
    if isSuperInit then CG.EmitInstrs cgbuf (pop 0) (Push [ilMethSpec.DeclaringType]) [ mkLdarg0 ]
    GenExprs cenv cgbuf eenv argExprs
    let il =
        if newobj then [ I_newobj(ilMethSpec, None) ]
        else
            match ccallInfo with
            | Some objArgTy ->
                let ilObjArgTy = GenType cenv.amap m eenv.tyenv objArgTy
                [ I_callconstraint(tail, ilObjArgTy, ilMethSpec, None) ]
            | None ->
                if useICallVirt then [ I_callvirt(tail, ilMethSpec, None) ]
                else [ I_call(tail, ilMethSpec, None) ]

    CG.EmitInstrs cgbuf (pop (argExprs.Length + (if isSuperInit then 1 else 0))) (if isSuperInit then Push0 else Push ilReturnTys) il

    // Load the 'this' pointer as the pretend 'result' of the isSuperInit operation.
    // It will be immediately popped in most cases, but may also be used as the target of some "property set" operations.
    if isSuperInit then CG.EmitInstrs cgbuf (pop 0) (Push [ilMethSpec.DeclaringType]) [ mkLdarg0 ]
    CommitCallSequel cenv eenv m eenv.cloc cgbuf mustGenerateUnitAfterCall sequel

and CommitCallSequel cenv eenv m cloc cgbuf mustGenerateUnitAfterCall sequel =
    if mustGenerateUnitAfterCall
    then GenUnitThenSequel cenv eenv m cloc cgbuf sequel
    else GenSequel cenv cloc cgbuf sequel


and MakeNotSupportedExnExpr cenv eenv (argExpr, m) =
    let g = cenv.g
    let ety = mkAppTy (g.FindSysTyconRef ["System"] "NotSupportedException") []
    let ilty = GenType cenv.amap m eenv.tyenv ety
    let mref = mkILCtorMethSpecForTy(ilty, [g.ilg.typ_String]).MethodRef
    Expr.Op (TOp.ILCall (false, false, false, true, NormalValUse, false, false, mref, [], [], [ety]), [], [argExpr], m)

and GenTraitCall (cenv: cenv) cgbuf eenv (traitInfo: TraitConstraintInfo, argExprs, m) expr sequel =
    let g = cenv.g
    let generateWitnesses = ComputeGenerateWitnesses g eenv
    let witness =
        if generateWitnesses then
            TryStorageForWitness g eenv traitInfo.TraitKey
        else
            None

    match witness with
    | Some storage ->

        let ty = GenWitnessTy g traitInfo.TraitKey
        let argExprs = if argExprs.Length = 0 then [ mkUnit g m ] else argExprs
        GenGetStorageAndSequel cenv cgbuf eenv m (ty, GenType cenv.amap m eenv.tyenv ty) storage (Some([], argExprs, m, sequel))

    | None ->

    // If witnesses are available, we should now always find trait witnesses in scope
    assert not generateWitnesses

    let minfoOpt = CommitOperationResult (ConstraintSolver.CodegenWitnessExprForTraitConstraint cenv.tcVal g cenv.amap m traitInfo argExprs)
    match minfoOpt with
    | None ->
        let exnArg = mkString g m (FSComp.SR.ilDynamicInvocationNotSupported(traitInfo.MemberName))
        let exnExpr = MakeNotSupportedExnExpr cenv eenv (exnArg, m)
        let replacementExpr = mkThrow m (tyOfExpr g expr) exnExpr
        GenExpr cenv cgbuf eenv SPSuppress replacementExpr sequel
    | Some expr ->
        let expr = cenv.optimizeDuringCodeGen false expr
        GenExpr cenv cgbuf eenv SPSuppress expr sequel

//--------------------------------------------------------------------------
// Generate byref-related operations
//--------------------------------------------------------------------------

and GenGetAddrOfRefCellField cenv cgbuf eenv (e, ty, m) sequel =
    GenExpr cenv cgbuf eenv SPSuppress e Continue
    let fref = GenRecdFieldRef m cenv eenv.tyenv (mkRefCellContentsRef cenv.g) [ty]
    CG.EmitInstrs cgbuf (pop 1) (Push [ILType.Byref fref.ActualType]) [ I_ldflda fref ]
    GenSequel cenv eenv.cloc cgbuf sequel

and GenGetValAddr cenv cgbuf eenv (v: ValRef, m) sequel =
    let vspec = v.Deref
    let ilTy = GenTypeOfVal cenv eenv vspec
    let storage = StorageForValRef cenv.g m v eenv

    match storage with
    | Local (idx, _, None) ->
        CG.EmitInstrs cgbuf (pop 0) (Push [ILType.Byref ilTy]) [ I_ldloca (uint16 idx) ]

    | Arg idx ->
        CG.EmitInstrs cgbuf (pop 0) (Push [ILType.Byref ilTy]) [ I_ldarga (uint16 idx) ]

    | StaticPropertyWithField (fspec, _vref, hasLiteralAttr, _ilTyForProperty, _, ilTy, _, _, _) ->
        if hasLiteralAttr then errorR(Error(FSComp.SR.ilAddressOfLiteralFieldIsInvalid(), m))
        let ilTy = if ilTy.IsNominal && ilTy.Boxity = ILBoxity.AsValue then ILType.Byref ilTy else ilTy
        EmitGetStaticFieldAddr cgbuf ilTy fspec

    | Env (_, ilField, _) ->
        CG.EmitInstrs cgbuf (pop 0) (Push [ILType.Byref ilTy]) [ mkLdarg0; mkNormalLdflda ilField ]

    | Local (_, _, Some _) | StaticProperty _ | Method _ | Env _ | Null ->
        errorR(Error(FSComp.SR.ilAddressOfValueHereIsInvalid(v.DisplayName), m))
        CG.EmitInstrs cgbuf (pop 1) (Push [ILType.Byref ilTy]) [ I_ldarga (uint16 669 (* random value for post-hoc diagnostic analysis on generated tree *) ) ]

    GenSequel cenv eenv.cloc cgbuf sequel

and GenGetByref cenv cgbuf eenv (v: ValRef, m) sequel =
    GenGetLocalVRef cenv cgbuf eenv m v None
    let ilty = GenType cenv.amap m eenv.tyenv (destByrefTy cenv.g v.Type)
    CG.EmitInstrs cgbuf (pop 1) (Push [ilty]) [ mkNormalLdobj ilty ]
    GenSequel cenv eenv.cloc cgbuf sequel

and GenSetByref cenv cgbuf eenv (v: ValRef, e, m) sequel =
    GenGetLocalVRef cenv cgbuf eenv m v None
    GenExpr cenv cgbuf eenv SPSuppress e Continue
    let ilty = GenType cenv.amap m eenv.tyenv (destByrefTy cenv.g v.Type)
    CG.EmitInstrs cgbuf (pop 2) Push0 [ mkNormalStobj ilty ]
    GenUnitThenSequel cenv eenv m eenv.cloc cgbuf sequel

and GenDefaultValue cenv cgbuf eenv (ty, m) =
    let g = cenv.g
    let ilTy = GenType cenv.amap m eenv.tyenv ty
    if isRefTy g ty then
        CG.EmitInstr cgbuf (pop 0) (Push [ilTy]) AI_ldnull
    else
        match tryTcrefOfAppTy g ty with
        | ValueSome tcref when (tyconRefEq g g.system_SByte_tcref tcref ||
                                   tyconRefEq g g.system_Int16_tcref tcref ||
                                   tyconRefEq g g.system_Int32_tcref tcref ||
                                   tyconRefEq g g.system_Bool_tcref tcref ||
                                   tyconRefEq g g.system_Byte_tcref tcref ||
                                   tyconRefEq g g.system_Char_tcref tcref ||
                                   tyconRefEq g g.system_UInt16_tcref tcref ||
                                   tyconRefEq g g.system_UInt32_tcref tcref) ->
            CG.EmitInstr cgbuf (pop 0) (Push [ilTy]) iLdcZero
        | ValueSome tcref when (tyconRefEq g g.system_Int64_tcref tcref ||
                                 tyconRefEq g g.system_UInt64_tcref tcref) ->
            CG.EmitInstr cgbuf (pop 0) (Push [ilTy]) (iLdcInt64 0L)
        | ValueSome tcref when (tyconRefEq g g.system_Single_tcref tcref) ->
            CG.EmitInstr cgbuf (pop 0) (Push [ilTy]) (iLdcSingle 0.0f)
        | ValueSome tcref when (tyconRefEq g g.system_Double_tcref tcref) ->
            CG.EmitInstr cgbuf (pop 0) (Push [ilTy]) (iLdcDouble 0.0)
        | _ ->
            let ilTy = GenType cenv.amap m eenv.tyenv ty
            LocalScope "ilzero" cgbuf (fun scopeMarks ->
                let locIdx, realloc, _ =
                    // Ensure that we have an g.CompilerGlobalState
                    assert(g.CompilerGlobalState |> Option.isSome)
                    AllocLocal cenv cgbuf eenv true (g.CompilerGlobalState.Value.IlxGenNiceNameGenerator.FreshCompilerGeneratedName ("default", m), ilTy, false) scopeMarks
                // "initobj" (Generated by EmitInitLocal) doesn't work on byref types
                // But ilzero(&ty) only gets generated in the built-in get-address function so
                // we can just rely on zeroinit of all IL locals.
                if (realloc || not eenv.initLocals) && not (IsILTypeByref ilTy) then
                    EmitInitLocal cgbuf ilTy locIdx

                EmitGetLocal cgbuf ilTy locIdx
            )

//--------------------------------------------------------------------------
// Generate generic parameters
//--------------------------------------------------------------------------

and GenGenericParam cenv eenv (tp: Typar) =
    let g = cenv.g
    let subTypeConstraints =
        tp.Constraints
        |> List.choose (function | TyparConstraint.CoercesTo(ty, _) -> Some ty | _ -> None)
        |> List.map (GenTypeAux cenv.amap tp.Range eenv.tyenv VoidNotOK PtrTypesNotOK)

    let refTypeConstraint =
        tp.Constraints
        |> List.exists (function TyparConstraint.IsReferenceType _ -> true | TyparConstraint.SupportsNull _ -> true | _ -> false)

    let notNullableValueTypeConstraint =
        tp.Constraints |> List.exists (function TyparConstraint.IsNonNullableStruct _ -> true | _ -> false)

    let defaultConstructorConstraint =
        tp.Constraints |> List.exists (function TyparConstraint.RequiresDefaultConstructor _ -> true | _ -> false)

    let tpName =
          // use the CompiledName if given
          // Inference variables get given an IL name "TA, TB" etc.
          let nm =
              match tp.ILName with
              | None -> tp.Name
              | Some nm -> nm
          // Some special rules apply when compiling Fsharp.Core.dll to avoid a proliferation of [<CompiledName>] attributes on type parameters
          if g.compilingFslib then
              match nm with
              | "U" -> "TResult"
              | "U1" -> "TResult1"
              | "U2" -> "TResult2"
              | _ ->
                  if nm.TrimEnd([| '0' .. '9' |]).Length = 1 then nm
                  elif nm.Length >= 1 && nm.[0] = 'T' && (nm.Length = 1 || not (System.Char.IsLower nm.[1])) then nm
                  else "T" + (String.capitalize nm)
          else
               nm

    let tpAttrs = mkILCustomAttrs (GenAttrs cenv eenv tp.Attribs)

    { Name = tpName
      Constraints = subTypeConstraints
      Variance = NonVariant
      CustomAttrsStored = storeILCustomAttrs tpAttrs
      MetadataIndex = NoMetadataIdx
      HasReferenceTypeConstraint = refTypeConstraint
      HasNotNullableValueTypeConstraint = notNullableValueTypeConstraint
      HasDefaultConstructorConstraint = defaultConstructorConstraint }

//--------------------------------------------------------------------------
// Generate object expressions as ILX "closures"
//--------------------------------------------------------------------------

/// Generates the data used for parameters at definitions of abstract method slots such as interface methods or override methods.
and GenSlotParam m cenv eenv (TSlotParam(nm, ty, inFlag, outFlag, optionalFlag, attribs)) : ILParameter =
    let ilTy = GenParamType cenv.amap m eenv.tyenv true ty
    let inFlag2, outFlag2, optionalFlag2, defaultParamValue, paramMarshal2, attribs = GenParamAttribs cenv ty attribs

    let ilAttribs = GenAttrs cenv eenv attribs

    let ilAttribs =
        match GenReadOnlyAttributeIfNecessary cenv.g ty with
        | Some attr -> ilAttribs @ [attr]
        | None -> ilAttribs

    { Name=nm
      Type= ilTy
      Default=defaultParamValue
      Marshal=paramMarshal2
      IsIn=inFlag || inFlag2
      IsOut=outFlag || outFlag2
      IsOptional=optionalFlag || optionalFlag2
      CustomAttrsStored = storeILCustomAttrs (mkILCustomAttrs ilAttribs)
      MetadataIndex = NoMetadataIdx }

and GenFormalSlotsig m cenv eenv (TSlotSig(_, ty, ctps, mtps, paraml, returnTy)) =
    let paraml = List.concat paraml
    let ilTy = GenType cenv.amap m eenv.tyenv ty
    let eenvForSlotSig = EnvForTypars (ctps @ mtps) eenv
    let ilParams = paraml |> List.map (GenSlotParam m cenv eenvForSlotSig)
    let ilRet = GenFormalReturnType m cenv eenvForSlotSig returnTy
    ilTy, ilParams, ilRet

and GenOverridesSpec cenv eenv slotsig m =
    let (TSlotSig(nameOfOverridenMethod, _, _, methodTypars, _, _)) = slotsig
    let ilOverrideTy, ilOverrideParams, ilOverrideRet = GenFormalSlotsig m cenv eenv slotsig
    let ilOverrideTyRef = ilOverrideTy.TypeRef
    let ilOverrideMethRef = mkILMethRef(ilOverrideTyRef, ILCallingConv.Instance, nameOfOverridenMethod, List.length (DropErasedTypars methodTypars), typesOfILParams ilOverrideParams, ilOverrideRet.Type)
    OverridesSpec(ilOverrideMethRef, ilOverrideTy)

and GenFormalReturnType m cenv eenvFormal returnTy : ILReturn =
    let ilRetTy = GenReturnType cenv.amap m eenvFormal.tyenv returnTy
    let ilRet = mkILReturn ilRetTy
    match returnTy with
    | None -> ilRet
    | Some ty ->
    match GenReadOnlyAttributeIfNecessary cenv.g ty with
    | Some attr -> ilRet.WithCustomAttrs (mkILCustomAttrs (ilRet.CustomAttrs.AsList @ [attr]))
    | None -> ilRet

and instSlotParam inst (TSlotParam(nm, ty, inFlag, fl2, fl3, attrs)) =
    TSlotParam(nm, instType inst ty, inFlag, fl2, fl3, attrs)

and GenActualSlotsig m cenv eenv (TSlotSig(_, ty, ctps, mtps, ilSlotParams, ilSlotRetTy)) methTyparsOfOverridingMethod (methodParams: Val list) =
    let ilSlotParams = List.concat ilSlotParams
    let instForSlotSig = mkTyparInst (ctps@mtps) (argsOfAppTy cenv.g ty @ generalizeTypars methTyparsOfOverridingMethod)
    let ilParams = ilSlotParams |> List.map (instSlotParam instForSlotSig >> GenSlotParam m cenv eenv)

    // Use the better names if available
    let ilParams =
        if ilParams.Length = methodParams.Length then
            (ilParams, methodParams) ||> List.map2 (fun p pv -> { p with Name = Some (nameOfVal pv) })
        else ilParams

    let ilRetTy = GenReturnType cenv.amap m eenv.tyenv (Option.map (instType instForSlotSig) ilSlotRetTy)
    let iLRet = mkILReturn ilRetTy
    ilParams, iLRet

and GenNameOfOverridingMethod cenv (useMethodImpl, slotsig) =
    let (TSlotSig(nameOfOverridenMethod, enclTypOfOverridenMethod, _, _, _, _)) = slotsig
    if useMethodImpl then
        qualifiedInterfaceImplementationName cenv.g enclTypOfOverridenMethod nameOfOverridenMethod
    else
        nameOfOverridenMethod

and GenMethodImpl cenv eenv (useMethodImpl, slotsig) m =
    let ilOverridesSpec = GenOverridesSpec cenv eenv slotsig m

    let nameOfOverridingMethod = GenNameOfOverridingMethod cenv (useMethodImpl, slotsig)
    nameOfOverridingMethod,
    (fun (ilTyForOverriding, methTyparsOfOverridingMethod) ->
        let eenvForOverrideBy = AddTyparsToEnv methTyparsOfOverridingMethod eenv
        let ilParamsOfOverridingMethod, ilReturnOfOverridingMethod = GenActualSlotsig m cenv eenvForOverrideBy slotsig methTyparsOfOverridingMethod []
        let ilOverrideMethGenericParams = GenGenericParams cenv eenvForOverrideBy methTyparsOfOverridingMethod
        let ilOverrideMethGenericArgs = mkILFormalGenericArgs 0 ilOverrideMethGenericParams
        let ilOverrideBy = mkILInstanceMethSpecInTy(ilTyForOverriding, nameOfOverridingMethod, typesOfILParams ilParamsOfOverridingMethod, ilReturnOfOverridingMethod.Type, ilOverrideMethGenericArgs)
        { Overrides = ilOverridesSpec
          OverrideBy = ilOverrideBy })

and bindBaseOrThisVarOpt cenv eenv baseValOpt =
    match baseValOpt with
    | None -> eenv
    | Some basev -> AddStorageForVal cenv.g (basev, notlazy (Arg 0)) eenv

and fixupVirtualSlotFlags (mdef: ILMethodDef) =
    mdef.WithHideBySig()

and renameMethodDef nameOfOverridingMethod (mdef: ILMethodDef) =
    mdef.With(name=nameOfOverridingMethod)

and fixupMethodImplFlags (mdef: ILMethodDef) =
    mdef.WithAccess(ILMemberAccess.Private).WithHideBySig().WithFinal(true).WithNewSlot

and GenObjectMethod cenv eenvinner (cgbuf: CodeGenBuffer) useMethodImpl tmethod =
    let g = cenv.g

    let (TObjExprMethod(slotsig, attribs, methTyparsOfOverridingMethod, methParams, methBodyExpr, m)) = tmethod
    let (TSlotSig(nameOfOverridenMethod, _, _, _, _, _)) = slotsig

    // Check if we're compiling the property as a .NET event
    if CompileAsEvent g attribs then
        []
    else
        let eenvUnderTypars = AddTyparsToEnv methTyparsOfOverridingMethod eenvinner
        let methParams = List.concat methParams

        // drop the 'this' arg when computing better argument names for IL parameters
        let selfArgOpt, methParamsNonSelf =
            match methParams with
            | [] -> None, []
            | h :: t -> Some h, t

        let ilParamsOfOverridingMethod, ilReturnOfOverridingMethod =
            GenActualSlotsig m cenv eenvUnderTypars slotsig methTyparsOfOverridingMethod methParamsNonSelf

        let ilAttribs = GenAttrs cenv eenvinner attribs

        // Args are stored starting at #0, the args include the self parameter
        let eenvForMeth = AddStorageForLocalVals g (methParams |> List.mapi (fun i v -> (v, Arg i))) eenvUnderTypars

        let sequel = (if slotSigHasVoidReturnTy slotsig then discardAndReturnVoid else Return)

        let ilMethodBody = CodeGenMethodForExpr cenv cgbuf.mgbuf (SPAlways, [], nameOfOverridenMethod, eenvForMeth, 0, selfArgOpt, methBodyExpr, sequel)

        let nameOfOverridingMethod, methodImplGenerator = GenMethodImpl cenv eenvinner (useMethodImpl, slotsig) methBodyExpr.Range

        let mdef =
            mkILGenericVirtualMethod
              (nameOfOverridingMethod,
               ILMemberAccess.Public,
               GenGenericParams cenv eenvUnderTypars methTyparsOfOverridingMethod,
               ilParamsOfOverridingMethod,
               ilReturnOfOverridingMethod,
               MethodBody.IL (lazy ilMethodBody))
        // fixup attributes to generate a method impl
        let mdef = if useMethodImpl then fixupMethodImplFlags mdef else mdef
        let mdef = fixupVirtualSlotFlags mdef
        let mdef = mdef.With(customAttrs = mkILCustomAttrs ilAttribs)
        [(useMethodImpl, methodImplGenerator, methTyparsOfOverridingMethod), mdef]

and GenStructStateMachine cenv cgbuf eenvouter (res: LoweredStateMachine) sequel =

    let (LoweredStateMachine 
            (templateStructTy, dataTy, stateVars, thisVars, 
                (moveNextThisVar, moveNextBody), 
                (setStateMachineThisVar, setStateMachineStateVar, setStateMachineBody), 
                (afterCodeThisVar, afterCodeBody))) = res
    let m = moveNextBody.Range
    let g = cenv.g
    let amap = cenv.amap

    let stateVarsSet = stateVars |> List.map (fun vref -> vref.Deref) |> Zset.ofList valOrder

    // Find the free variables of the closure, to make them further fields of the object.
    let cloinfo, _, eenvinner = 
        // State vars are only populated for state machine objects 
        //
        // Like in GenSequenceExpression we pretend any stateVars and the stateMachineVar are bound in the outer environment. This prevents the being
        // considered true free variables that need to be passed to the constructor.
        //
        // Note, the 'let' bindings for the stateVars have already been transformed to 'set' expressions, and thus the stateVars are now
        // free variables of the expression.
        let eenvouter = eenvouter |> AddStorageForLocalVals g (stateVars |> List.map (fun v -> v.Deref, Local(0, false, None)))
        let eenvouter = eenvouter |> AddStorageForLocalVals g (thisVars |> List.map (fun v -> v.Deref, Local(0, false, None)))
        let eenvouter = eenvouter |> AddStorageForLocalVals g [ (moveNextThisVar, Local(0, false, None)) ]
        GetIlxClosureInfo cenv m ILBoxity.AsValue false false (mkLocalValRef moveNextThisVar :: thisVars) eenvouter moveNextBody

    let cloFreeVars = cloinfo.cloFreeVars

    let ilCloFreeVars = cloinfo.ilCloAllFreeVars
    let ilCloGenericFormals = cloinfo.cloILGenericParams
    let ilCloGenericActuals = cloinfo.cloSpec.GenericArgs
    let ilCloTypeRef = cloinfo.cloSpec.TypeRef
    let ilCloTy = mkILValueTy ilCloTypeRef ilCloGenericActuals

    // The closure implements what ever interfaces the template implements. 
    let interfaceTys = GetImmediateInterfacesOfType SkipUnrefInterfaces.Yes g cenv.amap m templateStructTy 

    let ilInterfaceTys = List.map (GenType cenv.amap m eenvinner.tyenv) interfaceTys

    let super = g.iltyp_ValueType

    let templateTyconRef, templateTypeArgs = destAppTy g templateStructTy
    let templateTypeInst = mkTyconRefInst templateTyconRef templateTypeArgs
    let eenvinner =
        AddTemplateReplacement eenvinner (templateTyconRef, ilCloTypeRef, cloinfo.cloFreeTyvars, templateTypeInst)

    let infoReader = InfoReader.InfoReader(g, cenv.amap)

    // We codegen the IResumableStateMachine implementation for each generated struct type
    let getResumptionPointThisVar, getResumptionPointBody = 
        let fieldName = "ResumptionPoint"
        let thisVar = moveNextThisVar // reusing the this var from the MoveNext implementation
        let finfo = 
            match infoReader.GetRecordOrClassFieldsOfType(Some fieldName, AccessibilityLogic.AccessorDomain.AccessibleFromSomewhere, m, templateStructTy) with
            | [finfo] -> finfo
            | _ -> error(InternalError(sprintf "expected class field %s not found" fieldName, m))
        thisVar, mkRecdFieldGetViaExprAddr (exprForVal m thisVar, finfo.RecdFieldRef, finfo.TypeInst, m)

    let (getDataThisVar, getDataBody), (setDataThisVar, setDataValueVar, setDataBody) = 
        let fieldName = "Data"
        let thisVar = moveNextThisVar // reusing the this var from the MoveNext implementation
        let setDataValueVar, setDataValueExpr = mkCompGenLocal m "value" dataTy 
        let finfo = 
            match infoReader.GetRecordOrClassFieldsOfType(Some fieldName, AccessibilityLogic.AccessorDomain.AccessibleFromSomewhere, m, templateStructTy) with
            | [finfo] -> finfo
            | _ -> error(InternalError(sprintf "expected class field %s not found" fieldName, m))
        (thisVar, mkRecdFieldGetViaExprAddr (exprForVal m thisVar, finfo.RecdFieldRef, finfo.TypeInst, m)),
        (thisVar, setDataValueVar, mkRecdFieldSetViaExprAddr (exprForVal m thisVar, finfo.RecdFieldRef, finfo.TypeInst, setDataValueExpr, m))

    let methods =
        [ ((mkLocalValRef moveNextThisVar::thisVars), [], g.mk_IAsyncStateMachine_ty, "MoveNext", moveNextBody); 
          ([mkLocalValRef setStateMachineThisVar], [setStateMachineStateVar], g.mk_IAsyncStateMachine_ty, "SetStateMachine", setStateMachineBody); 
          ([mkLocalValRef getResumptionPointThisVar], [], g.mk_IResumableStateMachine_ty dataTy, "get_ResumptionPoint", getResumptionPointBody); 
          ([mkLocalValRef getDataThisVar], [], g.mk_IResumableStateMachine_ty dataTy, "get_Data", getDataBody); 
          ([mkLocalValRef setDataThisVar], [setDataValueVar], g.mk_IResumableStateMachine_ty dataTy, "set_Data", setDataBody); ]

    let mdefs =
        [ for thisVals, argVals, interfaceTy, imethName, bodyR in methods do
            let eenvinner = eenvinner |> AddStorageForLocalVals g [(moveNextThisVar, Arg 0) ] 
            let m = bodyR.Range
            let implementedMeth = 
                match InfoReader.TryFindIntrinsicMethInfo infoReader m AccessibilityLogic.AccessorDomain.AccessibleFromSomewhere imethName interfaceTy with
                | [meth] when meth.IsInstance -> meth
                | _ -> error(InternalError(sprintf "expected method %s not found" imethName, m))
            let argTys = implementedMeth.GetParamTypes(cenv.amap, m, []) |> List.concat
            let retTy = implementedMeth.GetCompiledReturnTy(cenv.amap, m, [])
            let ilRetTy = GenReturnType cenv.amap m eenvinner.tyenv retTy
            let ilArgTys = argTys  |> GenTypes cenv.amap m eenvinner.tyenv
            if ilArgTys.Length  <> argVals.Length then
                error(InternalError(sprintf "expected method arg count of %d, got %d for method %s" argVals.Length ilArgTys.Length imethName, m))
            let eenvinner = eenvinner |> AddStorageForLocalVals g (thisVals |> List.map (fun v -> (v.Deref, Arg 0)))
            let eenvinner = eenvinner |> AddStorageForLocalVals g (argVals |> List.mapi (fun i v -> v, Arg (i+1)))
            let sequel = if retTy.IsNone then discardAndReturnVoid else Return
            let ilCode = CodeGenMethodForExpr cenv cgbuf.mgbuf (SPSuppress, [], imethName, eenvinner, 1+argVals.Length, None, bodyR, sequel)
            let ilParams = (ilArgTys,argVals) ||> List.map2 (fun ty v -> mkILParamNamed(v.LogicalName, ty))
            mkILNonGenericVirtualMethod(imethName, ILMemberAccess.Public, ilParams, mkILReturn ilRetTy, MethodBody.IL (notlazy ilCode)) ]

    let mimpls =
        [ for (_thisVals, _argVals, interfaceTy, imethName, bodyR), mdef in (List.zip methods mdefs) do
            let m = bodyR.Range
            let implementedMeth = 
                match InfoReader.TryFindIntrinsicMethInfo infoReader m AccessibilityLogic.AccessorDomain.AccessibleFromSomewhere imethName interfaceTy with
                | [meth] when meth.IsInstance -> meth
                | _ -> error(InternalError(sprintf "expected method %s not found" imethName, m))

            let slotsig = implementedMeth.GetSlotSig(amap, m)
            let ilOverridesSpec = GenOverridesSpec cenv eenvinner slotsig m
            let ilOverrideBy = mkILInstanceMethSpecInTy(ilCloTy, imethName, mdef.ParameterTypes, mdef.Return.Type, [])
            { Overrides = ilOverridesSpec
              OverrideBy = ilOverrideBy } ]

    let fdefs =
        [ // Fields copied from the template struct
          for templateFld in infoReader.GetRecordOrClassFieldsOfType (None, AccessibilityLogic.AccessorDomain.AccessibleFromSomewhere, m, templateStructTy) do
            // Suppress the "ResumptionDynamicInfo" from generated state machines
            if templateFld.LogicalName <> "ResumptionDynamicInfo" then
              let access = ComputeMemberAccess false
              let fty = GenType cenv.amap m eenvinner.tyenv templateFld.FieldType
              let fdef =
                  ILFieldDef(name = templateFld.LogicalName, fieldType = fty, attributes = enum 0, data = None, literalValue = None, offset = None, marshal = None, customAttrs = mkILCustomAttrs [])
                      .WithAccess(access)
                      .WithStatic(false)
              yield fdef 
                
          // Fields for captured variables
          for ilCloFreeVar in ilCloFreeVars do
              let access = ComputeMemberAccess false
              let fdef =
                  ILFieldDef(name = ilCloFreeVar.fvName, fieldType = ilCloFreeVar.fvType, attributes = enum 0,
                             data = None, literalValue = None, offset = None, marshal = None, customAttrs = mkILCustomAttrs [])
                      .WithAccess(access)
                      .WithStatic(false)
              yield fdef ]

    let cloTypeDef =
        ILTypeDef(name = ilCloTypeRef.Name,
                  layout = ILTypeDefLayout.Auto,
                  attributes = enum 0,
                  genericParams = ilCloGenericFormals,
                  customAttrs = mkILCustomAttrs([ g.CompilerGeneratedAttribute; mkCompilationMappingAttr g (int SourceConstructFlags.Closure) ]),
                  fields = mkILFields fdefs,
                  events= emptyILEvents,
                  properties = emptyILProperties,
                  methods= mkILMethods mdefs,
                  methodImpls = mkILMethodImpls mimpls,
                  nestedTypes = emptyILTypeDefs,
                  implements = ilInterfaceTys,
                  extends = Some super,
                  securityDecls = emptyILSecurityDecls)
            .WithSealed(true)
            .WithSpecialName(true)
            .WithAccess(ComputeTypeAccess ilCloTypeRef true)
            .WithLayout(ILTypeDefLayout.Auto)
            .WithEncoding(ILDefaultPInvokeEncoding.Auto)
            .WithInitSemantics(ILTypeInit.BeforeField)

    cgbuf.mgbuf.AddTypeDef(ilCloTypeRef, cloTypeDef, false, false, None)

    CountClosure()
    LocalScope "machine" cgbuf (fun scopeMarks ->
        let eenvouter = AddTemplateReplacement eenvouter (templateTyconRef, ilCloTypeRef, cloinfo.cloFreeTyvars, templateTypeInst)
        let ilMachineAddrTy = ILType.Byref ilCloTy

        // The local for the state machine
        let locIdx, realloc, _ = AllocLocal cenv cgbuf eenvouter true (g.CompilerGlobalState.Value.IlxGenNiceNameGenerator.FreshCompilerGeneratedName ("machine", m), ilCloTy, false) scopeMarks

        // The local for the state machine address
        let locIdx2, _realloc2, _ = AllocLocal cenv cgbuf eenvouter true (g.CompilerGlobalState.Value.IlxGenNiceNameGenerator.FreshCompilerGeneratedName (afterCodeThisVar.DisplayName, m), ilMachineAddrTy, false) scopeMarks
        let eenvouter = eenvouter |> AddStorageForLocalVals g [(afterCodeThisVar, Local (locIdx2, realloc, None)) ] 

        // Zero-initialize the machine 
        EmitInitLocal cgbuf ilCloTy locIdx

        // Initialize the address-of-machine local
        CG.EmitInstr cgbuf (pop 0) (Push [ ilMachineAddrTy ]) (I_ldloca (uint16 locIdx) )
        CG.EmitInstr cgbuf (pop 1) (Push [ ]) (I_stloc (uint16 locIdx2) )

        // Initialize the closure variables
        for fv, ilv in Seq.zip cloFreeVars cloinfo.ilCloAllFreeVars do
            if stateVarsSet.Contains fv then
                // zero-initialize the state var
                if realloc then 
                    CG.EmitInstr cgbuf (pop 0) (Push [ ilMachineAddrTy ]) (I_ldloc (uint16 locIdx2) )
                    GenDefaultValue cenv cgbuf eenvouter (fv.Type, m)
                    CG.EmitInstr cgbuf (pop 2) (Push [ ]) (mkNormalStfld (mkILFieldSpecInTy (ilCloTy, ilv.fvName, ilv.fvType)))
            else
                // initialize the captured var
                CG.EmitInstr cgbuf (pop 0) (Push [ ilMachineAddrTy ]) (I_ldloc (uint16 locIdx2) )
                GenGetLocalVal cenv cgbuf eenvouter m fv None
                CG.EmitInstr cgbuf (pop 2) (Push [ ]) (mkNormalStfld (mkILFieldSpecInTy (ilCloTy, ilv.fvName, ilv.fvType)))

        // Generate the start expression 
        GenExpr cenv cgbuf eenvouter SPSuppress afterCodeBody sequel
   
    )

and GenObjectExpr cenv cgbuf eenvouter objExpr (baseType, baseValOpt, basecall, overrides, interfaceImpls, m) sequel =
    let g = cenv.g

    // Find the free variables of the closure, to make them further fields of the object.
    //
    // Note, the 'let' bindings for the stateVars have already been transformed to 'set' expressions, and thus the stateVars are now
    // free variables of the expression.
    let cloinfo, _, eenvinner = GetIlxClosureInfo cenv m ILBoxity.AsObject false false [] eenvouter objExpr

    let ilCloLambdas = cloinfo.ilCloLambdas
    let cloName = cloinfo.cloName
    let cloSpec = cloinfo.cloSpec

    let ilCloAllFreeVars = cloinfo.ilCloAllFreeVars
    let ilCloGenericFormals = cloinfo.cloILGenericParams
    let ilCloGenericActuals = cloinfo.cloSpec.GenericArgs
    let ilCloRetTy = cloinfo.ilCloFormalReturnTy
    let ilCloTypeRef = cloSpec.TypeRef
    let ilTyForOverriding = mkILBoxedTy ilCloTypeRef ilCloGenericActuals

    let eenvinner = bindBaseOrThisVarOpt cenv eenvinner baseValOpt
    let ilCtorBody = CodeGenMethodForExpr cenv cgbuf.mgbuf (SPAlways, [], cloName, eenvinner, 1, None, basecall, discardAndReturnVoid)

    let genMethodAndOptionalMethodImpl tmethod useMethodImpl =
        [ for (useMethodImpl, methodImplGeneratorFunction, methTyparsOfOverridingMethod), mdef in GenObjectMethod cenv eenvinner cgbuf useMethodImpl tmethod do
              let mimpl = (if useMethodImpl then Some(methodImplGeneratorFunction (ilTyForOverriding, methTyparsOfOverridingMethod)) else None)
              yield (mimpl, mdef) ]

    let mimpls, mdefs =
        [ for ov in overrides do
              yield! genMethodAndOptionalMethodImpl ov (isInterfaceTy g baseType)
          for _, tmethods in interfaceImpls do
             for tmethod in tmethods do
                 yield! genMethodAndOptionalMethodImpl tmethod true ]
        |> List.unzip

    let mimpls = mimpls |> List.choose id // choose the ones that actually have method impls

    let interfaceTys = interfaceImpls |> List.map (fst >> GenType cenv.amap m eenvinner.tyenv)

    let super = (if isInterfaceTy g baseType then g.ilg.typ_Object else ilCloRetTy)
    let interfaceTys = interfaceTys @ (if isInterfaceTy g baseType then [ilCloRetTy] else [])
    let cloTypeDefs = GenClosureTypeDefs cenv (ilCloTypeRef, ilCloGenericFormals, [], ilCloAllFreeVars, ilCloLambdas, ilCtorBody, mdefs, mimpls, super, interfaceTys, Some cloinfo.cloSpec)

    for cloTypeDef in cloTypeDefs do
        cgbuf.mgbuf.AddTypeDef(ilCloTypeRef, cloTypeDef, false, false, None)

    CountClosure()
    GenWitnessArgsFromWitnessInfos cenv cgbuf eenvouter m cloinfo.cloWitnessInfos
    for fv in cloinfo.cloFreeVars do
       GenGetLocalVal cenv cgbuf eenvouter m fv None
   
    CG.EmitInstr cgbuf (pop ilCloAllFreeVars.Length) (Push [ EraseClosures.mkTyOfLambdas g.ilxPubCloEnv ilCloLambdas]) (I_newobj (cloSpec.Constructor, None))
    GenSequel cenv eenvouter.cloc cgbuf sequel

and GenSequenceExpr
        cenv
        (cgbuf: CodeGenBuffer)
        eenvouter
        (nextEnumeratorValRef: ValRef, pcvref: ValRef, currvref: ValRef, stateVars, generateNextExpr, closeExpr, checkCloseExpr: Expr, seqElemTy, m) sequel =

    let g = cenv.g
    let stateVars = [ pcvref; currvref ] @ stateVars
    let stateVarsSet = stateVars |> List.map (fun vref -> vref.Deref) |> Zset.ofList valOrder

    // pretend that the state variables are bound
    let eenvouter =
        eenvouter |> AddStorageForLocalVals g (stateVars |> List.map (fun v -> v.Deref, Local(0, false, None)))

    // Get the free variables. Make a lambda to pretend that the 'nextEnumeratorValRef' is bound (it is an argument to GenerateNext)
    let (cloFreeTyvars, cloWitnessInfos, cloFreeVars, ilCloTypeRef: ILTypeRef, ilCloAllFreeVars, eenvinner) =
         GetIlxClosureFreeVars cenv m [] ILBoxity.AsObject eenvouter [] (mkLambda m nextEnumeratorValRef.Deref (generateNextExpr, g.int32_ty))

    let ilCloSeqElemTy = GenType cenv.amap m eenvinner.tyenv seqElemTy
    let cloRetTy = mkSeqTy g seqElemTy
    let ilCloRetTyInner = GenType cenv.amap m eenvinner.tyenv cloRetTy
    let ilCloRetTyOuter = GenType cenv.amap m eenvouter.tyenv cloRetTy
    let ilCloEnumeratorTy = GenType cenv.amap m eenvinner.tyenv (mkIEnumeratorTy g seqElemTy)
    let ilCloEnumerableTy = GenType cenv.amap m eenvinner.tyenv (mkSeqTy g seqElemTy)
    let ilCloBaseTy = GenType cenv.amap m eenvinner.tyenv (g.mk_GeneratedSequenceBase_ty seqElemTy)
    let ilCloGenericParams = GenGenericParams cenv eenvinner cloFreeTyvars

    // Create a new closure class with a single "MoveNext" method that implements the iterator.
    let ilCloTyInner = mkILFormalBoxedTy ilCloTypeRef ilCloGenericParams
    let ilCloLambdas = Lambdas_return ilCloRetTyInner
    let cloref = IlxClosureRef(ilCloTypeRef, ilCloLambdas, ilCloAllFreeVars)
    let ilxCloSpec = IlxClosureSpec.Create(cloref, GenGenericArgs m eenvouter.tyenv cloFreeTyvars, false)
    let formalClospec = IlxClosureSpec.Create(cloref, mkILFormalGenericArgs 0 ilCloGenericParams, false)

    let getFreshMethod =
        let _, mbody =
            CodeGenMethod cenv cgbuf.mgbuf
                ([], "GetFreshEnumerator", eenvinner, 1, None,
                 (fun cgbuf eenv ->
                    GenWitnessArgsFromWitnessInfos cenv cgbuf eenv m cloWitnessInfos
                    for fv in cloFreeVars do
                        // State variables always get zero-initialized
                        if stateVarsSet.Contains fv then
                            GenDefaultValue cenv cgbuf eenv (fv.Type, m)
                        else
                            GenGetLocalVal cenv cgbuf eenv m fv None
                    CG.EmitInstr cgbuf (pop ilCloAllFreeVars.Length) (Push [ilCloRetTyInner]) (I_newobj (formalClospec.Constructor, None))
                    GenSequel cenv eenv.cloc cgbuf Return),
                 m)
        mkILNonGenericVirtualMethod("GetFreshEnumerator", ILMemberAccess.Public, [], mkILReturn ilCloEnumeratorTy, MethodBody.IL (lazy mbody))
        |> AddNonUserCompilerGeneratedAttribs g

    let closeMethod =
        // Note: We suppress the first debug point in the body of this method since it is the initial state machine jump
        let spReq = SPSuppress
        let ilCode = CodeGenMethodForExpr cenv cgbuf.mgbuf (spReq, [], "Close", eenvinner, 1, None, closeExpr, discardAndReturnVoid)
        mkILNonGenericVirtualMethod("Close", ILMemberAccess.Public, [], mkILReturn ILType.Void, MethodBody.IL (lazy ilCode))

    let checkCloseMethod =
        // Note: We suppress the first debug point in the body of this method since it is the initial state machine jump
        let spReq = SPSuppress
        let ilCode = CodeGenMethodForExpr cenv cgbuf.mgbuf (spReq, [], "get_CheckClose", eenvinner, 1, None, checkCloseExpr, Return)
        mkILNonGenericVirtualMethod("get_CheckClose", ILMemberAccess.Public, [], mkILReturn g.ilg.typ_Bool, MethodBody.IL (lazy ilCode))

    let generateNextMethod =
        // Note: We suppress the first debug point in the body of this method since it is the initial state machine jump
        let spReq = SPSuppress
        // the 'next enumerator' byref arg is at arg position 1
        let eenvinner = eenvinner |> AddStorageForLocalVals g [ (nextEnumeratorValRef.Deref, Arg 1) ]
        let ilParams = [mkILParamNamed("next", ILType.Byref ilCloEnumerableTy)]
        let ilReturn = mkILReturn g.ilg.typ_Int32
        let ilCode = MethodBody.IL (lazy (CodeGenMethodForExpr cenv cgbuf.mgbuf (spReq, [], "GenerateNext", eenvinner, 2, None, generateNextExpr, Return)))
        mkILNonGenericVirtualMethod("GenerateNext", ILMemberAccess.Public, ilParams, ilReturn, ilCode)

    let lastGeneratedMethod =
        let ilCode = CodeGenMethodForExpr cenv cgbuf.mgbuf (SPSuppress, [], "get_LastGenerated", eenvinner, 1, None, exprForValRef m currvref, Return)
        mkILNonGenericVirtualMethod("get_LastGenerated", ILMemberAccess.Public, [], mkILReturn ilCloSeqElemTy, MethodBody.IL (lazy ilCode))
        |> AddNonUserCompilerGeneratedAttribs g

    let ilCtorBody = mkILSimpleStorageCtor(Some ilCloBaseTy.TypeSpec, ilCloTyInner, [], [], ILMemberAccess.Assembly, None, eenvouter.imports).MethodBody

    let cloMethods = [generateNextMethod; closeMethod; checkCloseMethod; lastGeneratedMethod; getFreshMethod]
    let cloTypeDefs = GenClosureTypeDefs cenv (ilCloTypeRef, ilCloGenericParams, [], ilCloAllFreeVars, ilCloLambdas, ilCtorBody, cloMethods, [], ilCloBaseTy, [], Some ilxCloSpec)

    for cloTypeDef in cloTypeDefs do
        cgbuf.mgbuf.AddTypeDef(ilCloTypeRef, cloTypeDef, false, false, None)

    CountClosure()

    GenWitnessArgsFromWitnessInfos cenv cgbuf eenvouter m cloWitnessInfos
    for fv in cloFreeVars do
       // State variables always get zero-initialized
       if stateVarsSet.Contains fv then
           GenDefaultValue cenv cgbuf eenvouter (fv.Type, m)
       else
           GenGetLocalVal cenv cgbuf eenvouter m fv None

    CG.EmitInstr cgbuf (pop ilCloAllFreeVars.Length) (Push [ilCloRetTyOuter]) (I_newobj (ilxCloSpec.Constructor, None))
    GenSequel cenv eenvouter.cloc cgbuf sequel

/// Generate the class for a closure type definition
and GenClosureTypeDefs cenv (tref: ILTypeRef, ilGenParams, attrs, ilCloAllFreeVars, ilCloLambdas, ilCtorBody, mdefs, mimpls, ext, ilIntfTys, cloSpec: IlxClosureSpec option) =
  let g = cenv.g
  let cloInfo =
      { cloFreeVars=ilCloAllFreeVars
        cloStructure=ilCloLambdas
        cloCode=notlazy ilCtorBody
        cloUseStaticField = (match cloSpec with None -> false | Some cloSpec -> cloSpec.UseStaticField)
      }

  let mdefs, fdefs =
      if cloInfo.cloUseStaticField then
          let cloSpec = cloSpec.Value
          let cloTy = mkILFormalBoxedTy cloSpec.TypeRef (mkILFormalTypars cloSpec.GenericArgs)
          let fspec = mkILFieldSpec (cloSpec.GetStaticFieldSpec().FieldRef, cloTy)
          let ctorSpec = mkILMethSpecForMethRefInTy (cloSpec.Constructor.MethodRef, cloTy, [])
          let ilInstrs = [ I_newobj (ctorSpec, None); mkNormalStsfld fspec ]
          let ilCode = mkILMethodBody (true, [], 8, nonBranchingInstrsToCode ilInstrs, None, None)
          let cctor = mkILClassCtor (MethodBody.IL (notlazy ilCode))
          let ilFieldDef = mkILStaticField(fspec.Name, fspec.FormalType, None, None, ILMemberAccess.Assembly).WithInitOnly(true)
          (cctor :: mdefs), [ ilFieldDef ]
      else
          mdefs, []

  let tdef =
    ILTypeDef(name = tref.Name,
              layout = ILTypeDefLayout.Auto,
              attributes = enum 0,
              genericParams = ilGenParams,
              customAttrs = mkILCustomAttrs(attrs @ [mkCompilationMappingAttr g (int SourceConstructFlags.Closure) ]),
              fields = mkILFields fdefs,
              events= emptyILEvents,
              properties = emptyILProperties,
              methods= mkILMethods mdefs,
              methodImpls= mkILMethodImpls mimpls,
              nestedTypes=emptyILTypeDefs,
              implements = ilIntfTys,
              extends= Some ext,
              securityDecls= emptyILSecurityDecls)
        .WithSealed(true)
        .WithSerializable(true)
        .WithSpecialName(true)
        .WithAccess(ComputeTypeAccess tref true)
        .WithLayout(ILTypeDefLayout.Auto)
        .WithEncoding(ILDefaultPInvokeEncoding.Auto)
        .WithInitSemantics(ILTypeInit.BeforeField)

  let tdefs = EraseClosures.convIlxClosureDef g.ilxPubCloEnv tref.Enclosing tdef cloInfo
  tdefs

and GenStaticDelegateClosureTypeDefs cenv (tref: ILTypeRef, ilGenParams, attrs, ilCloAllFreeVars, ilCloLambdas, ilCtorBody, mdefs, mimpls, ext, ilIntfTys, staticCloInfo) =
    let tdefs = GenClosureTypeDefs cenv (tref, ilGenParams, attrs, ilCloAllFreeVars, ilCloLambdas, ilCtorBody, mdefs, mimpls, ext, ilIntfTys, staticCloInfo)

    // Apply the abstract attribute, turning the sealed class into abstract sealed (i.e. static class).
    // Remove the redundant constructor.
    tdefs |> List.map (fun td -> td.WithAbstract(true)
                                   .With(methods= mkILMethodsFromArray (td.Methods.AsArray |> Array.filter (fun m -> not m.IsConstructor))))

and GenGenericParams cenv eenv tps =
    tps |> DropErasedTypars |> List.map (GenGenericParam cenv eenv)

and GenGenericArgs m (tyenv: TypeReprEnv) tps =
    tps |> DropErasedTypars |> List.map (fun c -> (mkILTyvarTy tyenv.[c, m]))

/// Generate a local type function contract class and implementation
and GenClosureAsLocalTypeFunction cenv (cgbuf: CodeGenBuffer) eenv thisVars expr m =
    let g = cenv.g
    let cloinfo, body, eenvinner = GetIlxClosureInfo cenv m ILBoxity.AsObject true true thisVars eenv expr
    let ilCloTypeRef = cloinfo.cloSpec.TypeRef
    let entryPointInfo = thisVars |> List.map (fun v -> (v, BranchCallClosure cloinfo.cloArityInfo))
    // Now generate the actual closure implementation w.r.t. eenvinner
    let directTypars, ilDirectWitnessParams, _directWitnessInfos, eenvinner =
        AddDirectTyparWitnessParams cenv eenvinner cloinfo m

    let ilDirectGenericParams = GenGenericParams cenv eenvinner directTypars

    // The type-lambdas are dealt with by the local type function
    let ilCloFormalReturnTy, ilCloLambdas =
        let rec strip lambdas =
            match lambdas with
            | Lambdas_forall(_, r) -> strip r
            | Lambdas_return returnTy -> returnTy, lambdas
            | _ -> failwith "AdjustNamedLocalTypeFuncIlxClosureInfo: local functions can currently only be type functions"
        strip cloinfo.ilCloLambdas

    let ilCloBody = CodeGenMethodForExpr cenv cgbuf.mgbuf (SPAlways, entryPointInfo, cloinfo.cloName, eenvinner, 1, None, body, Return)
    let ilCtorBody = mkILMethodBody (true, [], 8, nonBranchingInstrsToCode (mkCallBaseConstructor(g.ilg.typ_Object, [])), None, eenv.imports)
    let cloMethods = [ mkILGenericVirtualMethod("DirectInvoke", ILMemberAccess.Assembly, ilDirectGenericParams, ilDirectWitnessParams, mkILReturn ilCloFormalReturnTy, MethodBody.IL(lazy ilCloBody)) ]

    let cloTypeDefs = GenClosureTypeDefs cenv (ilCloTypeRef, cloinfo.cloILGenericParams, [], cloinfo.ilCloAllFreeVars, ilCloLambdas, ilCtorBody, cloMethods, [], g.ilg.typ_Object, [], Some cloinfo.cloSpec)
    cloinfo, ilCloTypeRef, cloTypeDefs

and GenClosureAsFirstClassFunction cenv (cgbuf: CodeGenBuffer) eenv thisVars m expr =
    let g = cenv.g
    let cloinfo, body, eenvinner = GetIlxClosureInfo cenv m ILBoxity.AsObject false true thisVars eenv expr
    let entryPointInfo = thisVars |> List.map (fun v -> (v, BranchCallClosure (cloinfo.cloArityInfo)))
    let ilCloTypeRef = cloinfo.cloSpec.TypeRef

    let ilCloBody = CodeGenMethodForExpr cenv cgbuf.mgbuf (SPAlways, entryPointInfo, cloinfo.cloName, eenvinner, 1, None, body, Return)
    let cloTypeDefs = GenClosureTypeDefs cenv (ilCloTypeRef, cloinfo.cloILGenericParams, [], cloinfo.ilCloAllFreeVars, cloinfo.ilCloLambdas, ilCloBody, [], [], g.ilg.typ_Object, [], Some cloinfo.cloSpec)
    cloinfo, ilCloTypeRef, cloTypeDefs

/// Generate the closure class for a function
and GenLambdaClosure cenv (cgbuf: CodeGenBuffer) eenv isLocalTypeFunc thisVars expr =
    match expr with
    | Expr.Lambda (_, _, _, _, _, m, _)
    | Expr.TyLambda (_, _, _, m, _) ->

        let cloinfo, ilCloTypeRef, cloTypeDefs =
            if isLocalTypeFunc then
                GenClosureAsLocalTypeFunction cenv cgbuf eenv thisVars expr m
            else
                GenClosureAsFirstClassFunction cenv cgbuf eenv thisVars m expr

        CountClosure()
        for cloTypeDef in cloTypeDefs do
            cgbuf.mgbuf.AddTypeDef(ilCloTypeRef, cloTypeDef, false, false, None)
        cloinfo, m

    | _ -> failwith "GenLambda: not a lambda"

and GenClosureAlloc cenv (cgbuf: CodeGenBuffer) eenv (cloinfo, m) =
    let g = cenv.g
    CountClosure()
    if cloinfo.cloSpec.UseStaticField then
        let fspec = cloinfo.cloSpec.GetStaticFieldSpec()
        CG.EmitInstr cgbuf
            (pop 0)
            (Push [EraseClosures.mkTyOfLambdas g.ilxPubCloEnv cloinfo.ilCloLambdas])
            (mkNormalLdsfld fspec)
    else
        GenWitnessArgsFromWitnessInfos cenv cgbuf eenv m cloinfo.cloWitnessInfos
        GenGetLocalVals cenv cgbuf eenv m cloinfo.cloFreeVars
        CG.EmitInstr cgbuf
            (pop cloinfo.ilCloAllFreeVars.Length)
            (Push [EraseClosures.mkTyOfLambdas g.ilxPubCloEnv cloinfo.ilCloLambdas])
            (I_newobj (cloinfo.cloSpec.Constructor, None))

and GenLambda cenv cgbuf eenv isLocalTypeFunc thisVars expr sequel =
    let cloinfo, m = GenLambdaClosure cenv cgbuf eenv isLocalTypeFunc thisVars expr
    GenClosureAlloc cenv cgbuf eenv (cloinfo, m)
    GenSequel cenv eenv.cloc cgbuf sequel

and GenTypeOfVal cenv eenv (v: Val) =
    GenType cenv.amap v.Range eenv.tyenv v.Type

and GenFreevar cenv m eenvouter tyenvinner (fv: Val) =
    let g = cenv.g
    match StorageForVal cenv.g m fv eenvouter with
    // Local type functions
    | Local(_, _, Some _) | Env(_, _, Some _) -> g.ilg.typ_Object
#if DEBUG
    // Check for things that should never make it into the free variable set. Only do this in debug for performance reasons
    | StaticPropertyWithField _ | StaticProperty _ | Method _ | Null -> error(InternalError("GenFreevar: compiler error: unexpected unrealized value", fv.Range))
#endif
    | _ -> GenType cenv.amap m tyenvinner fv.Type

and GetIlxClosureFreeVars cenv m (thisVars: ValRef list) boxity eenvouter takenNames expr =
    let g = cenv.g

    // Choose a base name for the closure
    let basename =
        let boundv = eenvouter.letBoundVars |> List.tryFind (fun v -> not v.IsCompilerGenerated)
        match boundv with
        | Some v -> v.CompiledName cenv.g.CompilerGlobalState
        | None -> "clo"

    // Get a unique stamp for the closure. This must be stable for things that can be part of a let rec.
    let uniq =
        match expr with
        | Expr.Obj (uniq, _, _, _, _, _, _)
        | Expr.Lambda (uniq, _, _, _, _, _, _)
        | Expr.TyLambda (uniq, _, _, _, _) -> uniq
        | _ -> newUnique()

    // Choose a name for the closure
    let ilCloTypeRef =
        // FSharp 1.0 bug 3404: System.Reflection doesn't like '.' and '`' in type names
        let basenameSafeForUseAsTypename = CleanUpGeneratedTypeName basename
        let suffixmark = expr.Range
        let cloName =
            // Ensure that we have an g.CompilerGlobalState
            assert(g.CompilerGlobalState |> Option.isSome)
            g.CompilerGlobalState.Value.StableNameGenerator.GetUniqueCompilerGeneratedName(basenameSafeForUseAsTypename, suffixmark, uniq)
        NestedTypeRefForCompLoc eenvouter.cloc cloName

    // Collect the free variables of the closure
    let cloFreeVarResults = freeInExpr CollectTyparsAndLocals expr

    // Partition the free variables when some can be accessed from places besides the immediate environment
    // Also filter out the current value being bound, if any, as it is available from the "this"
    // pointer which gives the current closure itself. This is in the case e.g. let rec f = ... f ...
    let freeLocals = cloFreeVarResults.FreeLocals |> Zset.elements
    let cloFreeVars =
        freeLocals
        |> List.filter (fun fv ->
            (thisVars |> List.forall (fun v -> not (valRefEq g (mkLocalValRef fv) v))) &&
            (match StorageForVal cenv.g m fv eenvouter with
             | StaticPropertyWithField _ | StaticProperty _ | Method _ | Null -> false
             | _ -> true))

    // Any closure using values represented as local type functions also captures the type variables captured 
    // by that local type function 
    let cloFreeTyvars = 
        (cloFreeVarResults.FreeTyvars, freeLocals) ||> List.fold (fun ftyvs fv ->
            match StorageForVal cenv.g m fv eenvouter with
            | Env (_, _, Some (moreFtyvs, _)) 
            | Local (_, _, Some (moreFtyvs, _)) -> unionFreeTyvars ftyvs moreFtyvs
            | _ -> ftyvs)

    let cloFreeTyvars = cloFreeTyvars.FreeTypars |> Zset.elements

    let eenvinner = eenvouter |> EnvForTypars cloFreeTyvars

    let ilCloTyInner =
        let ilCloGenericParams = GenGenericParams cenv eenvinner cloFreeTyvars
        mkILFormalNamedTy boxity ilCloTypeRef ilCloGenericParams

    // If generating a named closure, add the closure itself as a var, available via "arg0" .
    // The latter doesn't apply for the delegate implementation of closures.
    // Build the environment that is active inside the closure itself
    let eenvinner = eenvinner |> AddStorageForLocalVals g (thisVars |> List.map (fun v -> (v.Deref, Arg 0)))

    // Work out if the closure captures any witnesses.
    let cloWitnessInfos =
        let generateWitnesses = ComputeGenerateWitnesses g eenvinner
        if generateWitnesses then
            // The 0 here represents that a closure doesn't reside within a generic class - there are no "enclosing class type parameters" to lop off.
            GetTraitWitnessInfosOfTypars g 0 cloFreeTyvars
        else
            []

    // Captured witnesses get captured in free variable fields
    let ilCloWitnessFreeVars, ilCloWitnessStorage =
        FreeVarStorageForWitnessInfos cenv eenvinner takenNames ilCloTyInner m cloWitnessInfos

    // Allocate storage in the environment for the witnesses
    let eenvinner = eenvinner |> AddStorageForLocalWitnesses ilCloWitnessStorage

    let ilCloFreeVars, ilCloFreeVarStorage =
        let names =
            cloFreeVars
            |> List.map nameOfVal
            |> ChooseFreeVarNames takenNames

        (cloFreeVars, names)
        ||> List.map2 (fun fv nm ->
            let localCloInfo =
                match StorageForVal g m fv eenvouter with
                | Local(_, _, localCloInfo)
                | Env(_, _, localCloInfo) -> localCloInfo
                | _ -> None
            let ilFv = mkILFreeVar (nm, fv.IsCompilerGenerated, GenFreevar cenv m eenvouter eenvinner.tyenv fv)
            let storage =
                let ilField = mkILFieldSpecInTy (ilCloTyInner, ilFv.fvName, ilFv.fvType)
                Env(ilCloTyInner, ilField, localCloInfo)
            ilFv, (fv, storage))
        |> List.unzip

    let ilCloAllFreeVars = Array.ofList (ilCloWitnessFreeVars @ ilCloFreeVars)

    let eenvinner = eenvinner |> AddStorageForLocalVals g ilCloFreeVarStorage

    // Return a various results
    (cloFreeTyvars, cloWitnessInfos, cloFreeVars, ilCloTypeRef, ilCloAllFreeVars, eenvinner)

and GetIlxClosureInfo cenv m boxity isLocalTypeFunc canUseStaticField thisVars eenvouter expr =
    let g = cenv.g
    let returnTy =
      match expr with
      | Expr.Lambda (_, _, _, _, _, _, returnTy) | Expr.TyLambda (_, _, _, _, returnTy) -> returnTy
      | _ -> tyOfExpr g expr

    // Determine the structure of the closure. We do this before analyzing free variables to
    // determine the taken argument names.
    let tvsl, vs, body, returnTy =
        let rec getCallStructure tvacc vacc (e, ety) =
            match e with
            | Expr.TyLambda (_, tvs, body, _m, bty) ->
                getCallStructure ((DropErasedTypars tvs) :: tvacc) vacc (body, bty)
            | Expr.Lambda (_, _, _, vs, body, _, bty) when not isLocalTypeFunc ->
                // Transform a lambda taking untupled arguments into one
                // taking only a single tupled argument if necessary. REVIEW: do this earlier
                let tupledv, body = MultiLambdaToTupledLambda g vs body
                getCallStructure tvacc (tupledv :: vacc) (body, bty)
            | _ ->
                (List.rev tvacc, List.rev vacc, e, ety)
        getCallStructure [] [] (expr, returnTy)

    let takenNames = vs |> List.map (fun v -> v.CompiledName g.CompilerGlobalState)

    // Get the free variables and the information about the closure, add the free variables to the environment
    let cloFreeTyvars, cloWitnessInfos, cloFreeVars, ilCloTypeRef, ilCloAllFreeVars, eenvinner =
        GetIlxClosureFreeVars cenv m thisVars boxity eenvouter takenNames expr

    // Put the type and value arguments into the environment
    let rec getClosureArgs eenv numArgs tvsl (vs: Val list) =
        match tvsl, vs with
        | tvs :: rest, _ ->
            let eenv = AddTyparsToEnv tvs eenv
            let l, eenv = getClosureArgs eenv numArgs rest vs
            let lambdas = (tvs, l) ||> List.foldBack (fun tv sofar -> Lambdas_forall(GenGenericParam cenv eenv tv, sofar))
            lambdas, eenv
        | [], v :: rest ->
            let nm = v.CompiledName g.CompilerGlobalState
            let l, eenv =
                let eenv = AddStorageForVal g (v, notlazy (Arg numArgs)) eenv
                getClosureArgs eenv (numArgs+1) [] rest
            let lambdas = Lambdas_lambda (mkILParamNamed(nm, GenTypeOfVal cenv eenv v), l)
            lambdas, eenv
        | _ ->
            let returnTy' = GenType cenv.amap m eenv.tyenv returnTy
            Lambdas_return returnTy', eenv

    // start at arg number 1 as "this" pointer holds the current closure
    let ilCloLambdas, eenvinner = getClosureArgs eenvinner 1 tvsl vs

    // Arity info: one argument at each position
    let narginfo = vs |> List.map (fun _ -> 1)

    // Generate the ILX view of the lambdas
    let ilCloReturnTy = GenType cenv.amap m eenvinner.tyenv returnTy

    /// Compute the contract if it is a local type function
    let ilCloGenericFormals = GenGenericParams cenv eenvinner cloFreeTyvars
    let ilCloGenericActuals = GenGenericArgs m eenvouter.tyenv cloFreeTyvars

    let useStaticField = canUseStaticField && (ilCloAllFreeVars.Length = 0)

    let ilxCloSpec = IlxClosureSpec.Create(IlxClosureRef(ilCloTypeRef, ilCloLambdas, ilCloAllFreeVars), ilCloGenericActuals, useStaticField)

    let cloinfo =
        { cloExpr=expr
          cloName=ilCloTypeRef.Name
          cloArityInfo =narginfo
          ilCloLambdas=ilCloLambdas
          ilCloAllFreeVars = ilCloAllFreeVars
          ilCloFormalReturnTy = ilCloReturnTy
          cloSpec = ilxCloSpec
          cloILGenericParams = ilCloGenericFormals
          cloFreeVars=cloFreeVars
          cloFreeTyvars=cloFreeTyvars
          cloWitnessInfos = cloWitnessInfos }
    cloinfo, body, eenvinner

/// Generate a new delegate construction including a closure class if necessary. This is a lot like generating function closures
/// and object expression closures, and most of the code is shared.
and GenDelegateExpr cenv cgbuf eenvouter expr (TObjExprMethod(TSlotSig(_, delegateTy, _, _, _, _) as slotsig, _attribs, methTyparsOfOverridingMethod, tmvs, body, _), m) sequel =
    let g = cenv.g

    // Get the instantiation of the delegate type
    let ilCtxtDelTy = GenType cenv.amap m eenvouter.tyenv delegateTy
    let tmvs = List.concat tmvs

    // Yuck. TLBIMP.EXE generated APIs use UIntPtr for the delegate ctor.
    let useUIntPtrForDelegateCtor =
        try
            if isILAppTy g delegateTy then
                let tcref = tcrefOfAppTy g delegateTy
                let tdef = tcref.ILTyconRawMetadata
                match tdef.Methods.FindByName ".ctor" with
                | [ctorMDef] ->
                    match ctorMDef.Parameters with
                    | [ _;p2 ] -> (p2.Type.TypeSpec.Name = "System.UIntPtr")
                    | _ -> false
                | _ -> false
            else
                false
         with _ ->
            false

    // Work out the free type variables for the morphing thunk
    let takenNames = List.map nameOfVal tmvs
    let cloFreeTyvars, cloWitnessInfos, cloFreeVars, ilDelegeeTypeRef, ilCloAllFreeVars, eenvinner =
        GetIlxClosureFreeVars cenv m [] ILBoxity.AsObject eenvouter takenNames expr

    let ilDelegeeGenericParams = GenGenericParams cenv eenvinner cloFreeTyvars
    let ilDelegeeGenericActualsInner = mkILFormalGenericArgs 0 ilDelegeeGenericParams

    // When creating a delegate that does not capture any variables, we can instead create a static closure and directly reference the method.
    let useStaticClosure = cloFreeVars.IsEmpty

    // Create a new closure class with a single "delegee" method that implements the delegate.
    let delegeeMethName = "Invoke"
    let ilDelegeeTyInner = mkILBoxedTy ilDelegeeTypeRef ilDelegeeGenericActualsInner

    let envForDelegeeUnderTypars = AddTyparsToEnv methTyparsOfOverridingMethod eenvinner

    let numthis = if useStaticClosure then 0 else 1
    let tmvs, body = BindUnitVars g (tmvs, List.replicate (List.concat slotsig.FormalParams).Length ValReprInfo.unnamedTopArg1, body)

    // The slot sig contains a formal instantiation. When creating delegates we're only
    // interested in the actual instantiation since we don't have to emit a method impl.
    let ilDelegeeParams, ilDelegeeRet = GenActualSlotsig m cenv envForDelegeeUnderTypars slotsig methTyparsOfOverridingMethod tmvs

    let envForDelegeeMeth = AddStorageForLocalVals g (List.mapi (fun i v -> (v, Arg (i+numthis))) tmvs) envForDelegeeUnderTypars
    let ilMethodBody = CodeGenMethodForExpr cenv cgbuf.mgbuf (SPAlways, [], delegeeMethName, envForDelegeeMeth, 1, None, body, (if slotSigHasVoidReturnTy slotsig then discardAndReturnVoid else Return))
    let delegeeInvokeMeth =
        (if useStaticClosure then mkILNonGenericStaticMethod else mkILNonGenericInstanceMethod)
            (delegeeMethName,
             ILMemberAccess.Assembly,
             ilDelegeeParams,
             ilDelegeeRet,
             MethodBody.IL(lazy ilMethodBody))
    let delegeeCtorMeth = mkILSimpleStorageCtor(Some g.ilg.typ_Object.TypeSpec, ilDelegeeTyInner, [], [], ILMemberAccess.Assembly, None, eenvouter.imports)
    let ilCtorBody = delegeeCtorMeth.MethodBody

    let ilCloLambdas = Lambdas_return ilCtxtDelTy
    let cloTypeDefs =
        (if useStaticClosure then GenStaticDelegateClosureTypeDefs else GenClosureTypeDefs)
            cenv (ilDelegeeTypeRef, ilDelegeeGenericParams, [], ilCloAllFreeVars, ilCloLambdas, ilCtorBody, [delegeeInvokeMeth], [], g.ilg.typ_Object, [], None)
    for cloTypeDef in cloTypeDefs do
        cgbuf.mgbuf.AddTypeDef(ilDelegeeTypeRef, cloTypeDef, false, false, None)
    CountClosure()

    // Push the constructor for the delegee
    let ctxtGenericArgsForDelegee = GenGenericArgs m eenvouter.tyenv cloFreeTyvars
    if useStaticClosure then
        GenUnit cenv eenvouter m cgbuf
    else
        let ilxCloSpec = IlxClosureSpec.Create(IlxClosureRef(ilDelegeeTypeRef, ilCloLambdas, ilCloAllFreeVars), ctxtGenericArgsForDelegee, false)

        GenWitnessArgsFromWitnessInfos cenv cgbuf eenvouter m cloWitnessInfos
        GenGetLocalVals cenv cgbuf eenvouter m cloFreeVars

        CG.EmitInstr cgbuf (pop ilCloAllFreeVars.Length) (Push [EraseClosures.mkTyOfLambdas g.ilxPubCloEnv ilCloLambdas]) (I_newobj (ilxCloSpec.Constructor, None))

    // Push the function pointer to the Invoke method of the delegee
    let ilDelegeeTyOuter = mkILBoxedTy ilDelegeeTypeRef ctxtGenericArgsForDelegee
    let ilDelegeeInvokeMethOuter =
        (if useStaticClosure then mkILNonGenericStaticMethSpecInTy else mkILNonGenericInstanceMethSpecInTy)
            (ilDelegeeTyOuter,
             "Invoke",
             typesOfILParams ilDelegeeParams,
             ilDelegeeRet.Type)
    CG.EmitInstr cgbuf (pop 0) (Push [g.ilg.typ_IntPtr]) (I_ldftn ilDelegeeInvokeMethOuter)

    // Instantiate the delegate
    let ilDelegeeCtorMethOuter = mkCtorMethSpecForDelegate g.ilg (ilCtxtDelTy, useUIntPtrForDelegateCtor)
    CG.EmitInstr cgbuf (pop 2) (Push [ilCtxtDelTy]) (I_newobj(ilDelegeeCtorMethOuter, None))
    GenSequel cenv eenvouter.cloc cgbuf sequel

/// Generate statically-resolved conditionals used for type-directed optimizations.
and GenStaticOptimization cenv cgbuf eenv (constraints, e2, e3, _m) sequel =
    // Note: during IlxGen, even if answer is StaticOptimizationAnswer.Unknown we discard the static optimization
    // This means 'when ^T : ^T' is discarded if not resolved.
    //
    // This doesn't apply when witnesses are available. In that case, "when ^T : ^T" is resolved as 'Yes',
    // this is because all the uses of "when ^T : ^T" in FSharp.Core (e.g. for are for deciding between the
    // witness-based implementation and the legacy dynamic implementation, e.g.
    //
    //    let inline ( * ) (x: ^T) (y: ^U) : ^V =
    //         MultiplyDynamic<(^T),(^U),(^V)>  x y
    //         ...
    //         when ^T : ^T = ((^T or ^U): (static member (*) : ^T * ^U -> ^V) (x,y))
    //
    // When witnesses are not available we use the dynamic implementation.

    let e =
        let generateWitnesses = ComputeGenerateWitnesses cenv.g eenv
        if DecideStaticOptimizations cenv.g constraints generateWitnesses = StaticOptimizationAnswer.Yes then
            e2
        else
            e3
    GenExpr cenv cgbuf eenv SPSuppress e sequel

//-------------------------------------------------------------------------
// Generate discrimination trees
//-------------------------------------------------------------------------

and IsSequelImmediate sequel =
    match sequel with
    (* All of these can be done at the end of each branch - we don't need a real join point *)
    | Return | ReturnVoid | Br _ | LeaveHandler _ -> true
    | DiscardThen sequel -> IsSequelImmediate sequel
    | _ -> false

/// Generate a point where several branches of control flow can merge back together, e.g. after a conditional
/// or 'match'.
and GenJoinPoint cenv cgbuf pos eenv ty m sequel =

    // What the join point does depends on the contents of the sequel. For example, if the sequal is "return" then
    // each branch can just return and no true join point is needed.
    match sequel with
    // All of these can be done at the end of each branch - we don't need a real join point
    | _ when IsSequelImmediate sequel ->
        let stackAfterJoin = cgbuf.GetCurrentStack()
        let afterJoin = CG.GenerateDelayMark cgbuf (pos + "_join")
        sequel, afterJoin, stackAfterJoin, Continue

    // We end scopes at the join point, if any
    | EndLocalScope(sq, mark) ->
        let sequelNow, afterJoin, stackAfterJoin, sequelAfterJoin = GenJoinPoint cenv cgbuf pos eenv ty m sq
        sequelNow, afterJoin, stackAfterJoin, EndLocalScope(sequelAfterJoin, mark)

    // If something non-trivial happens after a discard then generate a join point, but first discard the value (often this means we won't generate it at all)
    | DiscardThen sequel ->
        let stackAfterJoin = cgbuf.GetCurrentStack()
        let afterJoin = CG.GenerateDelayMark cgbuf (pos + "_join")
        DiscardThen (Br afterJoin), afterJoin, stackAfterJoin, sequel

    // The others (e.g. Continue, LeaveFilter and CmpThenBrOrContinue) can't be done at the end of each branch. We must create a join point.
    | _ ->
        let pushed = GenType cenv.amap m eenv.tyenv ty
        let stackAfterJoin = (pushed :: (cgbuf.GetCurrentStack()))
        let afterJoin = CG.GenerateDelayMark cgbuf (pos + "_join")
        // go to the join point
        Br afterJoin, afterJoin, stackAfterJoin, sequel

// Accumulate the decision graph as we go
and GenDecisionTreeAndTargets cenv cgbuf stackAtTargets eenv tree targets sequel contf =
    let targetCounts = accTargetsOfDecisionTree tree [] |> List.countBy id |> Dictionary.ofList
    let targetNext = ref 0 // used to make sure we generate the targets in-order, postponing if necessary
    GenDecisionTreeAndTargetsInner cenv cgbuf None stackAtTargets eenv tree targets (targetNext, targetCounts) (IntMap.empty()) sequel (fun targetInfos ->
        let sortedTargetInfos =
            targetInfos
            |> Seq.sortBy (fun (KeyValue(targetIdx, _)) -> targetIdx)
            |> Seq.filter (fun (KeyValue(_, (_, isTargetPostponed))) -> isTargetPostponed)
            |> Seq.map (fun (KeyValue(_, (targetInfo, _))) -> targetInfo)
            |> List.ofSeq
        GenPostponedDecisionTreeTargets cenv cgbuf sortedTargetInfos stackAtTargets sequel contf
    )

and GenPostponedDecisionTreeTargets cenv cgbuf targetInfos stackAtTargets sequel contf =
    match targetInfos with
    | [] -> contf Fake
    | targetInfo :: rest ->
        let eenvAtTarget, spExprAtTarget, exprAtTarget, sequelAtTarget = GenDecisionTreeTarget cenv cgbuf stackAtTargets targetInfo sequel
        GenLinearExpr cenv cgbuf eenvAtTarget spExprAtTarget exprAtTarget sequelAtTarget true (fun Fake ->
            GenPostponedDecisionTreeTargets cenv cgbuf rest stackAtTargets sequel contf
        )

/// When inplabOpt is None, we are assuming a branch or fallthrough to the current code location
///
/// When inplabOpt is "Some inplab", we are assuming an existing branch to "inplab" and can optionally
/// set inplab to point to another location if no codegen is required.
and GenDecisionTreeAndTargetsInner cenv cgbuf inplabOpt stackAtTargets eenv tree targets targetCounts targetInfos sequel (contf: Zmap<_,_> -> FakeUnit) =
    CG.SetStack cgbuf stackAtTargets              // Set the expected initial stack.
    match tree with
    | TDBind(bind, rest) ->
       cgbuf.SetMarkToHereIfNecessary inplabOpt
       let startMark, endMark as scopeMarks = StartDelayedLocalScope "dtreeBind" cgbuf
       let eenv = AllocStorageForBind cenv cgbuf scopeMarks eenv bind
       let sp = GenDebugPointForBind cenv cgbuf bind
       GenBindingAfterDebugPoint cenv cgbuf eenv sp bind false (Some startMark)

       // We don't get the scope marks quite right for dtree-bound variables. This is because
       // we effectively lose an EndLocalScope for all dtrees that go to the same target
       // So we just pretend that the variable goes out of scope here.
       CG.SetMarkToHere cgbuf endMark
       GenDecisionTreeAndTargetsInner cenv cgbuf None stackAtTargets eenv rest targets targetCounts targetInfos sequel contf

    | TDSuccess(es, targetIdx) ->
        let targetInfos, genTargetInfoOpt = GenDecisionTreeSuccess cenv cgbuf inplabOpt stackAtTargets eenv es targetIdx targets targetCounts targetInfos sequel
        match genTargetInfoOpt with
        | Some (eenvAtTarget, spExprAtTarget, exprAtTarget, sequelAtTarget) ->
            GenLinearExpr cenv cgbuf eenvAtTarget spExprAtTarget exprAtTarget sequelAtTarget true (fun Fake -> contf targetInfos)
        | _ ->
            contf targetInfos

    | TDSwitch(sp, e, cases, dflt, m) ->
        
        // Emit the debug point 
        match sp with
        | DebugPointAtSwitch.Yes dpm -> CG.EmitDebugPoint cgbuf dpm
        | DebugPointAtSwitch.No -> ()

        GenDecisionTreeSwitch cenv cgbuf inplabOpt stackAtTargets eenv e cases dflt m targets targetCounts targetInfos sequel contf

and GetTarget (targets:_[]) n =
    if n >= targets.Length then failwith "GetTarget: target not found in decision tree"
    targets.[n]

/// Generate a success node of a decision tree, binding the variables and going to the target
/// If inplabOpt is present, this label must get set to the first logical place to execute.
/// For example, if no variables get bound this can just be set to jump straight to the target.
and GenDecisionTreeSuccess cenv cgbuf inplabOpt stackAtTargets eenv es targetIdx targets (targetNext: int ref, targetCounts: Dictionary<int,int>) targetInfos sequel =
    let (TTarget(vs, successExpr, spTarget, stateVarFlagsOpt)) = GetTarget targets targetIdx
    match IntMap.tryFind targetIdx targetInfos with
    | Some (targetInfo, isTargetPostponed) ->

        let (targetMarkBeforeBinds, targetMarkAfterBinds: Mark, eenvAtTarget, _, _, _, _, _, _, _) = targetInfo

        // We have encountered this target before. See if we should generate it now
        let targetCount = targetCounts.[targetIdx]
        let generateTargetNow = isTargetPostponed && cenv.opts.localOptimizationsEnabled && targetCount = 1 && targetNext.Value = targetIdx
        targetCounts.[targetIdx] <- targetCount - 1

        // If not binding anything we can go directly to the targetMarkBeforeBinds point
        // This is useful to avoid lots of branches e.g. in match A | B | C -> e
        // In this case each case will just go straight to "e"
        if isNil vs then
            cgbuf.SetMarkOrEmitBranchIfNecessary (inplabOpt, targetMarkBeforeBinds)
        else
            cgbuf.SetMarkToHereIfNecessary inplabOpt
            cgbuf.EmitStartOfHiddenCode()

            (vs, es) ||> List.iter2 (fun v e ->

                GetStoreValCtxt cenv cgbuf eenvAtTarget v
                // Emit the expression
                GenBindingRhs cenv cgbuf eenv SPSuppress v e)

            vs |> List.rev |> List.iter (fun v ->
                // Store the results
                GenStoreVal cenv cgbuf eenvAtTarget v.Range v)

            CG.EmitInstr cgbuf (pop 0) Push0 (I_br targetMarkAfterBinds.CodeLabel)
        
        let genTargetInfoOpt =
            if generateTargetNow then
                // Fenerate the targets in-order only
                targetNext.Value <- targetNext.Value + 1
                Some(GenDecisionTreeTarget cenv cgbuf stackAtTargets targetInfo sequel)
            else
                None

        // Update the targetInfos
        let isTargetStillPostponed = isTargetPostponed && not generateTargetNow
        let targetInfos = IntMap.add targetIdx (targetInfo, isTargetStillPostponed) targetInfos
        targetInfos, genTargetInfoOpt

    | None ->
        // We have not encountered this target before. Set up the generation of the target, even if we're
        // going to postpone it

        let targetMarkBeforeBinds = CG.GenerateDelayMark cgbuf "targetBeforeBinds"
        let targetMarkAfterBinds = CG.GenerateDelayMark cgbuf "targetAfterBinds"
        let startMark, endMark as scopeMarks = StartDelayedLocalScope "targetBinds" cgbuf

        // Allocate storage for variables (except those lifted to be state machine variables)
        let binds = 
            match stateVarFlagsOpt with 
            | None -> mkInvisibleBinds vs es
            | Some stateVarFlags -> 
                 (vs, es, stateVarFlags) 
                 |||> List.zip3 
                 |> List.choose (fun (v, e, isStateVar) -> if isStateVar then None else Some (mkInvisibleBind v e))

        let eenvAtTarget = AllocStorageForBinds cenv cgbuf scopeMarks eenv binds

        let targetInfo = (targetMarkBeforeBinds, targetMarkAfterBinds, eenvAtTarget, successExpr, spTarget, vs, es, stateVarFlagsOpt, startMark, endMark)

        let targetCount = targetCounts.[targetIdx]

        // In debug mode, postpone all decision tree targets to after the switching.
        // In release mode, if a target is the target of multiple incoming success nodes, postpone it to avoid 
        // making any backward branches
        let generateTargetNow = cenv.opts.localOptimizationsEnabled && targetCount = 1 && targetNext.Value = targetIdx
        targetCounts.[targetIdx] <- targetCount - 1

        let genTargetInfoOpt =
            if generateTargetNow then
                // Here we are generating the target immediately
                // Generate the targets in-order only
                targetNext.Value <- targetNext.Value + 1
                cgbuf.SetMarkToHereIfNecessary inplabOpt
                Some(GenDecisionTreeTarget cenv cgbuf stackAtTargets targetInfo sequel)
            else
                // Here we are postponing the generation of the target.
                cgbuf.SetMarkOrEmitBranchIfNecessary (inplabOpt, targetMarkBeforeBinds)
                None

        let isTargetPostponed = not generateTargetNow
        let targetInfos = IntMap.add targetIdx (targetInfo, isTargetPostponed) targetInfos
        targetInfos, genTargetInfoOpt

and GenDecisionTreeTarget cenv cgbuf stackAtTargets targetInfo sequel =
    let targetMarkBeforeBinds, targetMarkAfterBinds, eenvAtTarget, successExpr, spTarget, vs, es, stateVarFlagsOpt, startMark, endMark = targetInfo
    CG.SetMarkToHere cgbuf targetMarkBeforeBinds
    let spExpr = (match spTarget with DebugPointAtTarget.Yes -> SPAlways | DebugPointAtTarget.No _ -> SPSuppress)

    cgbuf.EmitStartOfHiddenCode()

    CG.SetMarkToHere cgbuf startMark
    let binds = mkInvisibleBinds vs es
    GenBindings cenv cgbuf eenvAtTarget binds stateVarFlagsOpt
    CG.SetMarkToHere cgbuf targetMarkAfterBinds
    CG.SetStack cgbuf stackAtTargets
    (eenvAtTarget, spExpr, successExpr, (EndLocalScope(sequel, endMark)))

and GenDecisionTreeSwitch cenv cgbuf inplabOpt stackAtTargets eenv e cases defaultTargetOpt switchm targets targetCounts targetInfos sequel contf =
    let g = cenv.g
    let m = e.Range
    cgbuf.SetMarkToHereIfNecessary inplabOpt

    cgbuf.EmitStartOfHiddenCode()
    match cases with
      // optimize a test against a boolean value, i.e. the all-important if-then-else
      | TCase(DecisionTreeTest.Const(Const.Bool b), successTree) :: _ ->
       let failureTree = (match defaultTargetOpt with None -> cases.Tail.Head.CaseTree | Some d -> d)
       GenDecisionTreeTest cenv eenv.cloc cgbuf stackAtTargets e None false eenv (if b then successTree else failureTree) (if b then failureTree else successTree) targets targetCounts targetInfos sequel contf

      // Optimize a single test for a union case to an "isdata" test - much
      // more efficient code, and this case occurs in the generated equality testers where perf is important
      | TCase(DecisionTreeTest.UnionCase(c, tyargs), successTree) :: rest when rest.Length = (match defaultTargetOpt with None -> 1 | Some _ -> 0) ->
        let failureTree =
            match defaultTargetOpt with
            | None -> rest.Head.CaseTree
            | Some tg -> tg
        let cuspec = GenUnionSpec cenv.amap m eenv.tyenv c.TyconRef tyargs
        let idx = c.Index
        let avoidHelpers = entityRefInThisAssembly g.compilingFslib c.TyconRef
        let tester = (Some (pop 1, Push [g.ilg.typ_Bool], Choice1Of2 (avoidHelpers, cuspec, idx)))
        GenDecisionTreeTest cenv eenv.cloc cgbuf stackAtTargets e tester false eenv successTree failureTree targets targetCounts targetInfos sequel contf

      // Use GenDecisionTreeTest to generate a single test for null (when no box required) where the success
      // is going to the immediate first node in the tree
      | TCase(DecisionTreeTest.IsNull _, (TDSuccess([], 0) as successTree)) :: rest 
           when rest.Length = (match defaultTargetOpt with None -> 1 | Some _ -> 0) 
                && not (isTyparTy g (tyOfExpr g e)) ->
        let failureTree =
            match defaultTargetOpt with
            | None -> rest.Head.CaseTree
            | Some tg -> tg
        GenDecisionTreeTest cenv eenv.cloc cgbuf stackAtTargets e None true eenv successTree failureTree targets targetCounts targetInfos sequel contf

      | _ ->
        let caseLabels = List.map (fun _ -> CG.GenerateDelayMark cgbuf "switch_case") cases
        let firstDiscrim = cases.Head.Discriminator
        match firstDiscrim with
        // Iterated tests, e.g. exception constructors, nulltests, typetests and active patterns.
        // These should always have one positive and one negative branch
        | DecisionTreeTest.IsInst _
        | DecisionTreeTest.ArrayLength _
        | DecisionTreeTest.IsNull
        | DecisionTreeTest.Const(Const.Zero) ->
            if not (isSingleton cases) || Option.isNone defaultTargetOpt then failwith "internal error: GenDecisionTreeSwitch: DecisionTreeTest.IsInst/isnull/query"
            let bi =
              match firstDiscrim with
              | DecisionTreeTest.Const(Const.Zero) ->
                  GenExpr cenv cgbuf eenv SPSuppress e Continue
                  BI_brfalse
              | DecisionTreeTest.IsNull -> 
                  GenExpr cenv cgbuf eenv SPSuppress e Continue
                  let srcTy = tyOfExpr g e
                  if isTyparTy g srcTy then
                      let ilFromTy = GenType cenv.amap m eenv.tyenv srcTy
                      CG.EmitInstr cgbuf (pop 1) (Push [g.ilg.typ_Object]) (I_box ilFromTy)
                  BI_brfalse
              | DecisionTreeTest.IsInst (_srcty, tgty) ->
                  let e = mkCallTypeTest g m tgty e
                  GenExpr cenv cgbuf eenv SPSuppress e Continue
                  BI_brtrue
              | _ -> failwith "internal error: GenDecisionTreeSwitch"
            CG.EmitInstr cgbuf (pop 1) Push0 (I_brcmp (bi, (List.head caseLabels).CodeLabel))
            GenDecisionTreeCases cenv cgbuf stackAtTargets eenv defaultTargetOpt targets targetCounts targetInfos sequel caseLabels cases contf

        | DecisionTreeTest.ActivePatternCase _ -> error(InternalError("internal error in codegen: DecisionTreeTest.ActivePatternCase", switchm))
        | DecisionTreeTest.UnionCase (hdc, tyargs) ->
            GenExpr cenv cgbuf eenv SPSuppress e Continue
            let cuspec = GenUnionSpec cenv.amap m eenv.tyenv hdc.TyconRef tyargs
            let dests =
              if cases.Length <> caseLabels.Length then failwith "internal error: DecisionTreeTest.UnionCase"
              (cases, caseLabels) ||> List.map2 (fun case label ->
                  match case with
                  | TCase(DecisionTreeTest.UnionCase (c, _), _) -> (c.Index, label.CodeLabel)
                  | _ -> failwith "error: mixed constructor/const test?")

            let avoidHelpers = entityRefInThisAssembly g.compilingFslib hdc.TyconRef
            EraseUnions.emitDataSwitch g.ilg (UnionCodeGen cgbuf) (avoidHelpers, cuspec, dests)
            CG.EmitInstrs cgbuf (pop 1) Push0 [ ] // push/pop to match the line above
            GenDecisionTreeCases cenv cgbuf stackAtTargets eenv defaultTargetOpt targets targetCounts targetInfos sequel caseLabels cases contf

        | DecisionTreeTest.Const c ->
            GenExpr cenv cgbuf eenv SPSuppress e Continue
            match c with
            | Const.Bool _ -> failwith "should have been done earlier"
            | Const.SByte _
            | Const.Int16 _
            | Const.Int32 _
            | Const.Byte _
            | Const.UInt16 _
            | Const.UInt32 _
            | Const.Char _ ->
                if List.length cases <> List.length caseLabels then failwith "internal error: "
                let dests =
                  (cases, caseLabels) ||> List.map2 (fun case label ->
                      let i =
                        match case.Discriminator with
                          DecisionTreeTest.Const c' ->
                            match c' with
                            | Const.SByte i -> int32 i
                            | Const.Int16 i -> int32 i
                            | Const.Int32 i -> i
                            | Const.Byte i -> int32 i
                            | Const.UInt16 i -> int32 i
                            | Const.UInt32 i -> int32 i
                            | Const.Char c -> int32 c
                            | _ -> failwith "internal error: badly formed const test"

                        | _ -> failwith "internal error: badly formed const test"
                      (i, label.CodeLabel))
                let mn = List.foldBack (fst >> Operators.min) dests (fst(List.head dests))
                let mx = List.foldBack (fst >> Operators.max) dests (fst(List.head dests))
                // Check if it's worth using a switch
                // REVIEW: this is using switches even for single integer matches!
                if mx - mn = (List.length dests - 1) then
                    let destinationLabels = dests |> List.sortBy fst |> List.map snd
                    if mn <> 0 then
                      CG.EmitInstrs cgbuf (pop 0) (Push [g.ilg.typ_Int32]) [ mkLdcInt32 mn]
                      CG.EmitInstrs cgbuf (pop 1) Push0 [ AI_sub ]
                    CG.EmitInstr cgbuf (pop 1) Push0 (I_switch destinationLabels)
                else
                  error(InternalError("non-dense integer matches not implemented in codegen - these should have been removed by the pattern match compiler", switchm))
                GenDecisionTreeCases cenv cgbuf stackAtTargets eenv defaultTargetOpt targets targetCounts targetInfos sequel caseLabels cases contf
            | _ -> error(InternalError("these matches should never be needed", switchm))
        | DecisionTreeTest.Error m -> error(InternalError("Trying to compile error recovery branch", m))

and GenDecisionTreeCases cenv cgbuf stackAtTargets eenv defaultTargetOpt targets targetCounts targetInfos sequel caseLabels cases (contf: Zmap<_,_> -> FakeUnit) =

    match defaultTargetOpt with
    | Some defaultTarget ->
        GenDecisionTreeAndTargetsInner cenv cgbuf None stackAtTargets eenv defaultTarget targets targetCounts targetInfos sequel (fun targetInfos ->
            GenDecisionTreeCases cenv cgbuf stackAtTargets eenv None targets targetCounts targetInfos sequel caseLabels cases contf
        )
    | None ->
        match caseLabels, cases with
        | caseLabel :: caseLabelsTail, TCase(_, caseTree) :: casesTail ->
            GenDecisionTreeAndTargetsInner cenv cgbuf (Some caseLabel) stackAtTargets eenv caseTree targets targetCounts targetInfos sequel (fun targetInfos ->
                GenDecisionTreeCases cenv cgbuf stackAtTargets eenv None targets targetCounts targetInfos sequel caseLabelsTail casesTail contf
            )
        | _ ->
            contf targetInfos

// Used for the peephole optimization below
and (|BoolExpr|_|) = function Expr.Const (Const.Bool b1, _, _) -> Some b1 | _ -> None

and GenDecisionTreeTest cenv cloc cgbuf stackAtTargets e tester isNullTest eenv successTree failureTree targets targetCounts targetInfos sequel contf =
    let g = cenv.g
    match successTree, failureTree with

    // Peephole: if generating a boolean value or its negation then just leave it on the stack
    // This comes up in the generated equality functions. REVIEW: do this as a peephole optimization elsewhere
    | TDSuccess(es1, n1),
      TDSuccess(es2, n2) when
         not isNullTest && 
         isNil es1 && isNil es2 &&
         (match GetTarget targets n1, GetTarget targets n2 with
          | TTarget(_, BoolExpr b1, _, _), TTarget(_, BoolExpr b2, _, _) -> b1 = not b2
          | _ -> false) ->

             match GetTarget targets n1, GetTarget targets n2 with

             | TTarget(_, BoolExpr b1, _, _), _ ->
                 GenExpr cenv cgbuf eenv SPSuppress e Continue
                 match tester with
                 | Some (pops, pushes, i) ->
                    match i with
                    | Choice1Of2 (avoidHelpers, cuspec, idx) -> CG.EmitInstrs cgbuf pops pushes (EraseUnions.mkIsData g.ilg (avoidHelpers, cuspec, idx))
                    | Choice2Of2 i -> CG.EmitInstr cgbuf pops pushes i
                 | _ -> ()
                 if not b1 then
                   CG.EmitInstrs cgbuf (pop 0) (Push [g.ilg.typ_Bool]) [mkLdcInt32 0 ]
                   CG.EmitInstrs cgbuf (pop 1) Push0 [AI_ceq]
                 GenSequel cenv cloc cgbuf sequel
                 contf targetInfos

             | _ -> failwith "internal error: GenDecisionTreeTest during bool elim"

    | _ ->
        match tester with
        | None ->

            // Check if there is more logic in the decision tree for the failure branch
            // (and no more logic for the success branch), for example
            // when emitting the first part of 'expr1 || expr2'.
            //
            // If so, emit the failure logic, then came back and do the success target, then
            // do any postponed failure target.
            match successTree, failureTree with
            | TDSuccess _, (TDBind _ | TDSwitch _) ->
                
                // OK, there is more logic in the decision tree on the failure branch
                let success = CG.GenerateDelayMark cgbuf "testSuccess"
                let testForSuccess = if isNullTest then BI_brfalse else BI_brtrue
                GenExpr cenv cgbuf eenv SPSuppress e (CmpThenBrOrContinue(pop 1, [ I_brcmp (testForSuccess, success.CodeLabel) ]))
                GenDecisionTreeAndTargetsInner cenv cgbuf None stackAtTargets eenv failureTree targets targetCounts targetInfos sequel (fun targetInfos ->
                    GenDecisionTreeAndTargetsInner cenv cgbuf (Some success) stackAtTargets eenv successTree targets targetCounts targetInfos sequel contf
                )

            | _ ->

                // Either we're not yet done with the success branch, or there is no more logic
                // in the decision tree on the failure branch. Continue doing the success branch
                // logic first.
                let failure = CG.GenerateDelayMark cgbuf "testFailure"
                let testForFailure = if isNullTest then BI_brtrue else BI_brfalse
                GenExpr cenv cgbuf eenv SPSuppress e (CmpThenBrOrContinue(pop 1, [ I_brcmp (testForFailure, failure.CodeLabel) ]))
                GenDecisionTreeAndTargetsInner cenv cgbuf None stackAtTargets eenv successTree targets targetCounts targetInfos sequel (fun targetInfos ->
                    GenDecisionTreeAndTargetsInner cenv cgbuf (Some failure) stackAtTargets eenv failureTree targets targetCounts targetInfos sequel contf
                )

        // Turn 'isdata' tests that branch into EI_brisdata tests
        | Some (_, _, Choice1Of2 (avoidHelpers, cuspec, idx)) ->
            let failure = CG.GenerateDelayMark cgbuf "testFailure"
            GenExpr cenv cgbuf eenv SPSuppress e (CmpThenBrOrContinue(pop 1, EraseUnions.mkBrIsData g.ilg false (avoidHelpers, cuspec, idx, failure.CodeLabel)))

            GenDecisionTreeAndTargetsInner cenv cgbuf None stackAtTargets eenv successTree targets targetCounts targetInfos sequel (fun targetInfos ->
                GenDecisionTreeAndTargetsInner cenv cgbuf (Some failure) stackAtTargets eenv failureTree targets targetCounts targetInfos sequel contf
            )

        | Some (pops, pushes, i) ->
            let failure = CG.GenerateDelayMark cgbuf "testFailure"
            GenExpr cenv cgbuf eenv SPSuppress e Continue
            match i with
            | Choice1Of2 (avoidHelpers, cuspec, idx) -> CG.EmitInstrs cgbuf pops pushes (EraseUnions.mkIsData g.ilg (avoidHelpers, cuspec, idx))
            | Choice2Of2 i -> CG.EmitInstr cgbuf pops pushes i
            CG.EmitInstr cgbuf (pop 1) Push0 (I_brcmp (BI_brfalse, failure.CodeLabel))

            GenDecisionTreeAndTargetsInner cenv cgbuf None stackAtTargets eenv successTree targets targetCounts targetInfos sequel (fun targetInfos ->
                GenDecisionTreeAndTargetsInner cenv cgbuf (Some failure) stackAtTargets eenv failureTree targets targetCounts targetInfos sequel contf
            )

/// Generate fixups for letrec bindings
and GenLetRecFixup cenv cgbuf eenv (ilxCloSpec: IlxClosureSpec, e, ilField: ILFieldSpec, e2, _m) =
    GenExpr cenv cgbuf eenv SPSuppress e Continue
    CG.EmitInstrs cgbuf (pop 0) Push0 [ I_castclass ilxCloSpec.ILType ]
    GenExpr cenv cgbuf eenv SPSuppress e2 Continue
    CG.EmitInstrs cgbuf (pop 2) Push0 [ mkNormalStfld (mkILFieldSpec(ilField.FieldRef, ilxCloSpec.ILType)) ]

/// Generate letrec bindings
and GenLetRecBindings cenv (cgbuf: CodeGenBuffer) eenv (allBinds: Bindings, m) =
    let eenv = SetIsInLoop true eenv
    // Fix up recursion for non-toplevel recursive bindings
    let bindsPossiblyRequiringFixup =
        allBinds |> List.filter (fun b ->
            match (StorageForVal cenv.g m b.Var eenv) with
            | StaticProperty _
            | Method _
            // Note: Recursive data stored in static fields may require fixups e.g. let x = C(x)
            // | StaticPropertyWithField _
            | Null -> false
            | _ -> true)

    let computeFixupsForOneRecursiveVar boundv forwardReferenceSet (fixups: _ ref) thisVars access set e =
        match e with
        | Expr.Lambda _ | Expr.TyLambda _ | Expr.Obj _ ->
            let isLocalTypeFunc = Option.isSome thisVars && (IsNamedLocalTypeFuncVal cenv.g (Option.get thisVars) e)
            let thisVars = (match e with Expr.Obj _ -> [] | _ when isLocalTypeFunc -> [] | _ -> Option.map mkLocalValRef thisVars |> Option.toList)
            let canUseStaticField = (match e with Expr.Obj _ -> false | _ -> true)
            let clo, _, eenvclo = GetIlxClosureInfo cenv m ILBoxity.AsObject isLocalTypeFunc canUseStaticField thisVars {eenv with letBoundVars=(mkLocalValRef boundv) :: eenv.letBoundVars} e
            for fv in clo.cloFreeVars do
                if Zset.contains fv forwardReferenceSet then
                    match StorageForVal cenv.g m fv eenvclo with
                    | Env (_, ilField, _) ->
                        let fixup = (boundv, fv, (fun () -> GenLetRecFixup cenv cgbuf eenv (clo.cloSpec, access, ilField, exprForVal m fv, m)))
                        fixups.Value <- fixup :: fixups.Value
                    | _ -> error (InternalError("GenLetRec: " + fv.LogicalName + " was not in the environment", m))

        | Expr.Val (vref, _, _) ->
            let fv = vref.Deref
            let needsFixup = Zset.contains fv forwardReferenceSet
            if needsFixup then
                let fixup = (boundv, fv, (fun () -> GenExpr cenv cgbuf eenv SPSuppress (set e) discard))
                fixups.Value <- fixup :: fixups.Value
        | _ -> failwith "compute real fixup vars"


    let fixups = ref []
    let recursiveVars = Zset.addList (bindsPossiblyRequiringFixup |> List.map (fun v -> v.Var)) (Zset.empty valOrder)
    let _ =
        (recursiveVars, bindsPossiblyRequiringFixup) ||> List.fold (fun forwardReferenceSet (bind: Binding) ->
            // Compute fixups
            bind.Expr |> IterateRecursiveFixups cenv.g (Some bind.Var)
                               (computeFixupsForOneRecursiveVar bind.Var forwardReferenceSet fixups)
                               (exprForVal m bind.Var,
                                  (fun _ -> failwith ("internal error: should never need to set non-delayed recursive val: " + bind.Var.LogicalName)))
            // Record the variable as defined
            let forwardReferenceSet = Zset.remove bind.Var forwardReferenceSet
            forwardReferenceSet)

    // Generate the actual bindings
    let _ =
        (recursiveVars, allBinds) ||> List.fold (fun forwardReferenceSet (bind: Binding) ->
            GenBinding cenv cgbuf eenv bind false

            // Record the variable as defined
            let forwardReferenceSet = Zset.remove bind.Var forwardReferenceSet

            // Execute and discard any fixups that can now be committed
            let newFixups =
                fixups.Value |> List.filter (fun (boundv, fv, action) ->
                    if (Zset.contains boundv forwardReferenceSet || Zset.contains fv forwardReferenceSet) then
                        true
                    else
                        action()
                        false)
            fixups.Value <- newFixups

            forwardReferenceSet)
    ()

and GenLetRec cenv cgbuf eenv (binds, body, m) sequel =
    let _, endMark as scopeMarks = StartLocalScope "letrec" cgbuf
    let eenv = AllocStorageForBinds cenv cgbuf scopeMarks eenv binds
    GenLetRecBindings cenv cgbuf eenv (binds, m)
    GenExpr cenv cgbuf eenv SPAlways body (EndLocalScope(sequel, endMark))

//-------------------------------------------------------------------------
// Generate simple bindings
//-------------------------------------------------------------------------

and GenDebugPointForBind cenv cgbuf bind =
    let _, pt, sp = ComputeDebugPointForBinding cenv.g bind
    pt |> Option.iter (CG.EmitDebugPoint cgbuf)
    sp

and GenBinding cenv cgbuf eenv (bind: Binding) (isStateVar: bool) =
    let sp = GenDebugPointForBind cenv cgbuf bind
    GenBindingAfterDebugPoint cenv cgbuf eenv sp bind isStateVar None

and ComputeMemberAccessRestrictedBySig eenv vspec =
    let isHidden =
        IsHiddenVal eenv.sigToImplRemapInfo vspec ||  // anything hidden by a signature gets assembly visibility
        not vspec.IsMemberOrModuleBinding ||          // anything that's not a module or member binding gets assembly visibility
        vspec.IsIncrClassGeneratedMember              // compiler generated members for class function 'let' bindings get assembly visibility
    ComputeMemberAccess isHidden

and ComputeMethodAccessRestrictedBySig eenv vspec =
    let isHidden =
        IsHiddenVal eenv.sigToImplRemapInfo vspec ||  // anything hidden by a signature gets assembly visibility
        not vspec.IsMemberOrModuleBinding ||          // anything that's not a module or member binding gets assembly visibility
        vspec.IsIncrClassGeneratedMember              // compiler generated members for class function 'let' bindings get assembly visibility
    ComputeMemberAccess isHidden

and GenBindingAfterDebugPoint cenv cgbuf eenv sp (TBind(vspec, rhsExpr, _)) isStateVar startMarkOpt =
    let g = cenv.g

    // Record the closed reflection definition if publishing
    // There is no real reason we're doing this so late in the day
    match vspec.PublicPath, vspec.ReflectedDefinition with
    | Some _, Some e when not isStateVar -> cgbuf.mgbuf.AddReflectedDefinition(vspec, e)
    | _ -> ()

    let eenv =
        if isStateVar then eenv 
        else { eenv with letBoundVars = (mkLocalValRef vspec) :: eenv.letBoundVars;
                         initLocals = eenv.initLocals && (match vspec.ApparentEnclosingEntity with Parent ref -> not (HasFSharpAttribute g g.attrib_SkipLocalsInitAttribute ref.Attribs) | _ -> true) }

    let access = ComputeMethodAccessRestrictedBySig eenv vspec

    // Workaround for .NET and Visual Studio restriction w.r.t debugger type proxys
    // Mark internal constructors in internal classes as public.
    let access =
        if access = ILMemberAccess.Assembly && vspec.IsConstructor && IsHiddenTycon eenv.sigToImplRemapInfo vspec.MemberApparentEntity.Deref then
            ILMemberAccess.Public
        else
            access

    let m = vspec.Range

    match StorageForVal cenv.g m vspec eenv with

    | Null ->
        GenExpr cenv cgbuf eenv SPSuppress rhsExpr discard
        CommitStartScope cgbuf startMarkOpt

    // The initialization code for static 'let' and 'do' bindings gets compiled into the initialization .cctor for the whole file
    | _ when vspec.IsClassConstructor && isNil vspec.TopValDeclaringEntity.TyparsNoRange && not isStateVar ->
        let tps, _, _, _, cctorBody, _ = IteratedAdjustArityOfLambda g cenv.amap vspec.ValReprInfo.Value rhsExpr
        let eenv = EnvForTypars tps eenv
        CommitStartScope cgbuf startMarkOpt
        GenExpr cenv cgbuf eenv SPSuppress cctorBody discard
    
    | Method (topValInfo, _, mspec, mspecW, _, ctps, mtps, curriedArgInfos, paramInfos, witnessInfos, argTys, retInfo) when not isStateVar ->

        let methLambdaTypars, methLambdaCtorThisValOpt, methLambdaBaseValOpt, methLambdaCurriedVars, methLambdaBody, methLambdaBodyTy =
            IteratedAdjustArityOfLambda g cenv.amap topValInfo rhsExpr

        let methLambdaVars = List.concat methLambdaCurriedVars

        CommitStartScope cgbuf startMarkOpt

        let hasWitnessEntry = cenv.g.generateWitnesses && not witnessInfos.IsEmpty

        GenMethodForBinding cenv cgbuf.mgbuf eenv (vspec, mspec, hasWitnessEntry, false, access, ctps, mtps, [], curriedArgInfos, paramInfos, argTys, retInfo, topValInfo, methLambdaCtorThisValOpt, methLambdaBaseValOpt, methLambdaTypars, methLambdaVars, methLambdaBody, methLambdaBodyTy)

        // If generating witnesses, then generate the second entry point with additional arguments.
        // Take a copy of the expression to ensure generated names are unique.
        if hasWitnessEntry then
            let copyOfLambdaBody = copyExpr cenv.g CloneAll methLambdaBody
            GenMethodForBinding cenv cgbuf.mgbuf eenv (vspec, mspecW, hasWitnessEntry, true, access, ctps, mtps, witnessInfos, curriedArgInfos, paramInfos, argTys, retInfo, topValInfo, methLambdaCtorThisValOpt, methLambdaBaseValOpt, methLambdaTypars, methLambdaVars, copyOfLambdaBody, methLambdaBodyTy)

    | StaticProperty (ilGetterMethSpec, optShadowLocal) when not isStateVar ->

        let ilAttribs = GenAttrs cenv eenv vspec.Attribs
        let ilTy = ilGetterMethSpec.FormalReturnType
        let ilPropDef =
            ILPropertyDef(name = ChopPropertyName ilGetterMethSpec.Name,
                          attributes = PropertyAttributes.None,
                          setMethod = None,
                          getMethod = Some ilGetterMethSpec.MethodRef,
                          callingConv = ILThisConvention.Static,
                          propertyType = ilTy,
                          init = None,
                          args = [],
                          customAttrs = mkILCustomAttrs ilAttribs)

        cgbuf.mgbuf.AddOrMergePropertyDef(ilGetterMethSpec.MethodRef.DeclaringTypeRef, ilPropDef, m)

        let ilMethodDef =
<<<<<<< HEAD
            let ilLazyCode =
                if eenv.delayCodeGen then
                    DelayCodeGenMethodForExpr cenv cgbuf.mgbuf (SPSuppress, [], ilGetterMethSpec.Name, eenv, 0, rhsExpr, Return)
                else
                    let ilCode = CodeGenMethodForExpr cenv cgbuf.mgbuf (SPSuppress, [], ilGetterMethSpec.Name, eenv, 0, rhsExpr, Return)
                    lazy ilCode

            let ilMethodBody = MethodBody.IL(ilLazyCode)
=======
            let ilCode = CodeGenMethodForExpr cenv cgbuf.mgbuf (SPSuppress, [], ilGetterMethSpec.Name, eenv, 0, None, rhsExpr, Return)
            let ilMethodBody = MethodBody.IL(lazy ilCode)
>>>>>>> 3eff2a73
            (mkILStaticMethod ([], ilGetterMethSpec.Name, access, [], mkILReturn ilTy, ilMethodBody)).WithSpecialName
            |> AddNonUserCompilerGeneratedAttribs g

        CountMethodDef()
        cgbuf.mgbuf.AddMethodDef(ilGetterMethSpec.MethodRef.DeclaringTypeRef, ilMethodDef)

        CommitStartScope cgbuf startMarkOpt

        match optShadowLocal with
        | NoShadowLocal -> ()

        | ShadowLocal (startMark, storage) ->
            CG.EmitInstr cgbuf (pop 0) (Push [ilTy]) (I_call (Normalcall, ilGetterMethSpec, None))
            GenSetStorage m cgbuf storage
            cgbuf.SetMarkToHere startMark

    | StaticPropertyWithField (fspec, vref, hasLiteralAttr, ilTyForProperty, ilPropName, fty, ilGetterMethRef, ilSetterMethRef, optShadowLocal) ->
        let mut = vspec.IsMutable

        let canTarget(targets, goal: System.AttributeTargets) =
            match targets with
            | None -> true
            | Some tgts -> 0 <> int(tgts &&& goal)

        /// Generate a static field definition...
        let ilFieldDefs =
            let access = ComputeMemberAccess (not hasLiteralAttr || IsHiddenVal eenv.sigToImplRemapInfo vspec)
            let ilFieldDef = mkILStaticField (fspec.Name, fty, None, None, access)
            let ilFieldDef =
                match vref.LiteralValue with
                | Some konst -> ilFieldDef.WithLiteralDefaultValue( Some (GenFieldInit m konst) )
                | None -> ilFieldDef

            let ilFieldDef =
                let isClassInitializer = (cgbuf.MethodName = ".cctor")
                ilFieldDef.WithInitOnly(not (mut || cenv.opts.isInteractiveItExpr || not isClassInitializer || hasLiteralAttr))

            let ilAttribs =
                if not hasLiteralAttr then
                    vspec.Attribs
                    |> List.filter (fun (Attrib(_, _, _, _, _, targets, _)) -> canTarget(targets, System.AttributeTargets.Field))
                    |> GenAttrs cenv eenv // backing field only gets attributes that target fields
                else
                    GenAttrs cenv eenv vspec.Attribs  // literals have no property, so preserve all the attributes on the field itself

            let ilFieldDef = ilFieldDef.With(customAttrs = mkILCustomAttrs (ilAttribs @ [ g.DebuggerBrowsableNeverAttribute ]))

            [ (fspec.DeclaringTypeRef, ilFieldDef) ]

        let ilTypeRefForProperty = ilTyForProperty.TypeRef

        for tref, ilFieldDef in ilFieldDefs do
            cgbuf.mgbuf.AddFieldDef(tref, ilFieldDef)
            CountStaticFieldDef()

        // ... and the get/set properties to access it.
        if hasLiteralAttr then
            match optShadowLocal with
            | NoShadowLocal -> ()
            | ShadowLocal (startMark, _storage) ->
                cgbuf.SetMarkToHere startMark
        else
            let ilAttribs =
                vspec.Attribs
                |> List.filter (fun (Attrib(_, _, _, _, _, targets, _)) -> canTarget(targets, System.AttributeTargets.Property))
                |> GenAttrs cenv eenv // property only gets attributes that target properties
            let ilPropDef =
                ILPropertyDef(name=ilPropName,
                              attributes = PropertyAttributes.None,
                              setMethod=(if mut || cenv.opts.isInteractiveItExpr then Some ilSetterMethRef else None),
                              getMethod=Some ilGetterMethRef,
                              callingConv=ILThisConvention.Static,
                              propertyType=fty,
                              init=None,
                              args = [],
                              customAttrs=mkILCustomAttrs (ilAttribs @ [mkCompilationMappingAttr g (int SourceConstructFlags.Value)]))
            cgbuf.mgbuf.AddOrMergePropertyDef(ilTypeRefForProperty, ilPropDef, m)

            let getterMethod =
                let body = mkMethodBody(true, [], 2, nonBranchingInstrsToCode [ mkNormalLdsfld fspec ], None, eenv.imports)
                mkILStaticMethod([], ilGetterMethRef.Name, access, [], mkILReturn fty, body).WithSpecialName

            cgbuf.mgbuf.AddMethodDef(ilTypeRefForProperty, getterMethod)

            if mut || cenv.opts.isInteractiveItExpr then
                let body = mkMethodBody(true, [], 2, nonBranchingInstrsToCode [ mkLdarg0;mkNormalStsfld fspec], None, eenv.imports)
                let setterMethod =
                    mkILStaticMethod([], ilSetterMethRef.Name, access, [mkILParamNamed("value", fty)], mkILReturn ILType.Void, body).WithSpecialName
                cgbuf.mgbuf.AddMethodDef(ilTypeRefForProperty, setterMethod)

            GenBindingRhs cenv cgbuf eenv sp vspec rhsExpr
            CommitStartScope cgbuf startMarkOpt

            match optShadowLocal with
            | NoShadowLocal ->
                EmitSetStaticField cgbuf fspec

            | ShadowLocal (startMark, storage) ->
                CG.EmitInstr cgbuf (pop 0) (Push [fty]) AI_dup
                EmitSetStaticField cgbuf fspec
                GenSetStorage m cgbuf storage
                cgbuf.SetMarkToHere startMark

    | _ ->
        let storage = StorageForVal cenv.g m vspec eenv
        match storage, rhsExpr with
        // locals are zero-init, no need to initialize them, except if you are in a loop and the local is mutable.
        | Local (_, realloc, _), Expr.Const (Const.Zero, _, _) when not realloc && not (eenv.isInLoop && vspec.IsMutable) ->
            CommitStartScope cgbuf startMarkOpt
        | _ ->
            GetStoreValCtxt cenv cgbuf eenv vspec
            GenBindingRhs cenv cgbuf eenv SPSuppress vspec rhsExpr
            CommitStartScope cgbuf startMarkOpt
            GenStoreVal cenv cgbuf eenv vspec.Range vspec

and GetStoreValCtxt cenv cgbuf eenv (vspec: Val) =
    // Emit the ldarg0 if needed
    match StorageForVal cenv.g vspec.Range vspec eenv with
    | Env (ilCloTy, _, _) -> CG.EmitInstr cgbuf (pop 0) (Push [ilCloTy]) mkLdarg0
    | _ -> ()

//-------------------------------------------------------------------------
// Generate method bindings
//-------------------------------------------------------------------------

/// Generate encoding P/Invoke and COM marshalling information
and GenMarshal cenv attribs =
    let g = cenv.g
    let otherAttribs =
        // For IlReflect backend, we rely on Reflection.Emit API to emit the pseudo-custom attributes
        // correctly, so we do not filter them out.
        // For IlWriteBackend, we filter MarshalAs attributes
        match cenv.opts.ilxBackend with
        | IlReflectBackend -> attribs
        | IlWriteBackend ->
            attribs |> List.filter (IsMatchingFSharpAttributeOpt g g.attrib_MarshalAsAttribute >> not)

    match TryFindFSharpAttributeOpt g g.attrib_MarshalAsAttribute attribs with
    | Some (Attrib(_, _, [ AttribInt32Arg unmanagedType ], namedArgs, _, _, m)) ->
        let decoder = AttributeDecoder namedArgs
        let rec decodeUnmanagedType unmanagedType =
            // enumeration values for System.Runtime.InteropServices.UnmanagedType taken from mscorlib.il
            match unmanagedType with
            | 0x0 -> ILNativeType.Empty
            | 0x01 -> ILNativeType.Void
            | 0x02 -> ILNativeType.Bool
            | 0x03 -> ILNativeType.Int8
            | 0x04 -> ILNativeType.Byte
            | 0x05 -> ILNativeType.Int16
            | 0x06 -> ILNativeType.UInt16
            | 0x07 -> ILNativeType.Int32
            | 0x08 -> ILNativeType.UInt32
            | 0x09 -> ILNativeType.Int64
            | 0x0A -> ILNativeType.UInt64
            | 0x0B -> ILNativeType.Single
            | 0x0C -> ILNativeType.Double
            | 0x0F -> ILNativeType.Currency
            | 0x13 -> ILNativeType.BSTR
            | 0x14 -> ILNativeType.LPSTR
            | 0x15 -> ILNativeType.LPWSTR
            | 0x16 -> ILNativeType.LPTSTR
            | 0x17 -> ILNativeType.FixedSysString (decoder.FindInt32 "SizeConst" 0x0)
            | 0x19 -> ILNativeType.IUnknown
            | 0x1A -> ILNativeType.IDispatch
            | 0x1B -> ILNativeType.Struct
            | 0x1C -> ILNativeType.Interface
            | 0x1D ->
                let safeArraySubType =
                    match decoder.FindInt32 "SafeArraySubType" 0x0 with
                    (* enumeration values for System.Runtime.InteropServices.VarType taken from mscorlib.il *)
                    | 0x0 -> ILNativeVariant.Empty
                    | 0x1 -> ILNativeVariant.Null
                    | 0x02 -> ILNativeVariant.Int16
                    | 0x03 -> ILNativeVariant.Int32
                    | 0x0C -> ILNativeVariant.Variant
                    | 0x04 -> ILNativeVariant.Single
                    | 0x05 -> ILNativeVariant.Double
                    | 0x06 -> ILNativeVariant.Currency
                    | 0x07 -> ILNativeVariant.Date
                    | 0x08 -> ILNativeVariant.BSTR
                    | 0x09 -> ILNativeVariant.IDispatch
                    | 0x0a -> ILNativeVariant.Error
                    | 0x0b -> ILNativeVariant.Bool
                    | 0x0d -> ILNativeVariant.IUnknown
                    | 0x0e -> ILNativeVariant.Decimal
                    | 0x10 -> ILNativeVariant.Int8
                    | 0x11 -> ILNativeVariant.UInt8
                    | 0x12 -> ILNativeVariant.UInt16
                    | 0x13 -> ILNativeVariant.UInt32
                    | 0x15 -> ILNativeVariant.UInt64
                    | 0x16 -> ILNativeVariant.Int
                    | 0x17 -> ILNativeVariant.UInt
                    | 0x18 -> ILNativeVariant.Void
                    | 0x19 -> ILNativeVariant.HRESULT
                    | 0x1a -> ILNativeVariant.PTR
                    | 0x1c -> ILNativeVariant.CArray
                    | 0x1d -> ILNativeVariant.UserDefined
                    | 0x1e -> ILNativeVariant.LPSTR
                    | 0x1B -> ILNativeVariant.SafeArray
                    | 0x1f -> ILNativeVariant.LPWSTR
                    | 0x24 -> ILNativeVariant.Record
                    | 0x40 -> ILNativeVariant.FileTime
                    | 0x41 -> ILNativeVariant.Blob
                    | 0x42 -> ILNativeVariant.Stream
                    | 0x43 -> ILNativeVariant.Storage
                    | 0x44 -> ILNativeVariant.StreamedObject
                    | 0x45 -> ILNativeVariant.StoredObject
                    | 0x46 -> ILNativeVariant.BlobObject
                    | 0x47 -> ILNativeVariant.CF
                    | 0x48 -> ILNativeVariant.CLSID
                    | 0x14 -> ILNativeVariant.Int64
                    | _ -> ILNativeVariant.Empty
                let safeArrayUserDefinedSubType =
                    // the argument is a System.Type obj, but it's written to MD as a UTF8 string
                    match decoder.FindTypeName "SafeArrayUserDefinedSubType" "" with
                    | "" -> None
                    | res -> if (safeArraySubType = ILNativeVariant.IDispatch) || (safeArraySubType = ILNativeVariant.IUnknown) then Some res else None
                ILNativeType.SafeArray(safeArraySubType, safeArrayUserDefinedSubType)
            | 0x1E -> ILNativeType.FixedArray (decoder.FindInt32 "SizeConst" 0x0)
            | 0x1F -> ILNativeType.Int
            | 0x20 -> ILNativeType.UInt
            | 0x22 -> ILNativeType.ByValStr
            | 0x23 -> ILNativeType.ANSIBSTR
            | 0x24 -> ILNativeType.TBSTR
            | 0x25 -> ILNativeType.VariantBool
            | 0x26 -> ILNativeType.Method
            | 0x28 -> ILNativeType.AsAny
            | 0x2A ->
               let sizeParamIndex =
                    match decoder.FindInt16 "SizeParamIndex" -1s with
                    | -1s -> None
                    | res -> Some (int res, None)
               let arraySubType =
                    match decoder.FindInt32 "ArraySubType" -1 with
                    | -1 -> None
                    | res -> Some (decodeUnmanagedType res)
               ILNativeType.Array(arraySubType, sizeParamIndex)
            | 0x2B -> ILNativeType.LPSTRUCT
            | 0x2C ->
               error(Error(FSComp.SR.ilCustomMarshallersCannotBeUsedInFSharp(), m))
               (* ILNativeType.Custom of bytes * string * string * bytes (* GUID, nativeTypeName, custMarshallerName, cookieString *) *)
               //ILNativeType.Error
            | 0x2D -> ILNativeType.Error
            | 0x30 -> ILNativeType.LPUTF8STR
            | _ -> ILNativeType.Empty
        Some(decodeUnmanagedType unmanagedType), otherAttribs
    | Some (Attrib(_, _, _, _, _, _, m)) ->
        errorR(Error(FSComp.SR.ilMarshalAsAttributeCannotBeDecoded(), m))
        None, attribs
    | _ ->
        // No MarshalAs detected
        None, attribs

/// Generate special attributes on an IL parameter
and GenParamAttribs cenv paramTy attribs =
    let g = cenv.g
    let inFlag = HasFSharpAttribute g g.attrib_InAttribute attribs || isInByrefTy g paramTy
    let outFlag = HasFSharpAttribute g g.attrib_OutAttribute attribs || isOutByrefTy g paramTy
    let optionalFlag = HasFSharpAttributeOpt g g.attrib_OptionalAttribute attribs

    let defaultValue = TryFindFSharpAttributeOpt g g.attrib_DefaultParameterValueAttribute attribs
                       |> Option.bind OptionalArgInfo.FieldInitForDefaultParameterValueAttrib
    // Return the filtered attributes. Do not generate In, Out, Optional or DefaultParameterValue attributes
    // as custom attributes in the code - they are implicit from the IL bits for these
    let attribs =
        attribs
        |> List.filter (IsMatchingFSharpAttribute g g.attrib_InAttribute >> not)
        |> List.filter (IsMatchingFSharpAttribute g g.attrib_OutAttribute >> not)
        |> List.filter (IsMatchingFSharpAttributeOpt g g.attrib_OptionalAttribute >> not)
        |> List.filter (IsMatchingFSharpAttributeOpt g g.attrib_DefaultParameterValueAttribute >> not)

    let Marshal, attribs = GenMarshal cenv attribs
    inFlag, outFlag, optionalFlag, defaultValue, Marshal, attribs

/// Generate IL parameters
and GenParams (cenv: cenv) eenv m (mspec: ILMethodSpec) witnessInfos (argInfos: ArgReprInfo list) methArgTys (implValsOpt: Val list option) =
    let g = cenv.g
    let ilWitnessParams = GenWitnessParams cenv eenv m witnessInfos
    let ilArgTys = mspec.FormalArgTypes |> List.skip witnessInfos.Length

    let ilArgTysAndInfos =
        if argInfos.Length = ilArgTys.Length then
            List.zip ilArgTys argInfos
        else
            assert false
            ilArgTys |> List.map (fun ilArgTy -> ilArgTy, ValReprInfo.unnamedTopArg1)

    let ilArgTysAndInfoAndVals =
        match implValsOpt with
        | Some implVals when (implVals.Length = ilArgTys.Length) ->
            List.map2 (fun x y -> x, Some y) ilArgTysAndInfos implVals
        | _ ->
            List.map (fun x -> x, None) ilArgTysAndInfos

    let ilParams, _ =
        (Set.empty, List.zip methArgTys ilArgTysAndInfoAndVals)
        ||> List.mapFold (fun takenNames (methodArgTy, ((ilArgTy, topArgInfo), implValOpt)) ->
            let inFlag, outFlag, optionalFlag, defaultParamValue, Marshal, attribs = GenParamAttribs cenv methodArgTy topArgInfo.Attribs

            let idOpt =
                match topArgInfo.Name with
                | Some v -> Some v
                | None ->
                match implValOpt with
                | Some v -> Some v.Id
                | None -> None

            let nmOpt, takenNames =
                match idOpt with
                | Some id ->
                    let nm =
                        if takenNames.Contains(id.idText) then
                            // Ensure that we have an g.CompilerGlobalState
                            assert(g.CompilerGlobalState |> Option.isSome)
                            g.CompilerGlobalState.Value.NiceNameGenerator.FreshCompilerGeneratedName (id.idText, id.idRange)
                        else
                            id.idText
                    Some nm, takenNames.Add(nm)
                | None ->
                    None, takenNames


            let ilAttribs = GenAttrs cenv eenv attribs

            let ilAttribs =
                match GenReadOnlyAttributeIfNecessary g methodArgTy with
                | Some attr -> ilAttribs @ [attr]
                | None -> ilAttribs

            let param : ILParameter =
                { Name = nmOpt
                  Type = ilArgTy
                  Default = defaultParamValue
                  Marshal = Marshal
                  IsIn = inFlag
                  IsOut = outFlag
                  IsOptional = optionalFlag
                  CustomAttrsStored = storeILCustomAttrs (mkILCustomAttrs ilAttribs)
                  MetadataIndex = NoMetadataIdx }

            param, takenNames)

    ilWitnessParams @ ilParams

/// Generate IL method return information
and GenReturnInfo cenv eenv returnTy ilRetTy (retInfo: ArgReprInfo) : ILReturn =
    let marshal, attribs = GenMarshal cenv retInfo.Attribs
    let ilAttribs = GenAttrs cenv eenv attribs

    let ilAttribs =
        match returnTy with
        | Some retTy ->
            match GenReadOnlyAttributeIfNecessary cenv.g retTy with
            | Some attr -> ilAttribs @ [attr]
            | None -> ilAttribs
        | _ ->
            ilAttribs

    let ilAttrs = mkILCustomAttrs ilAttribs
    { Type=ilRetTy
      Marshal=marshal
      CustomAttrsStored= storeILCustomAttrs ilAttrs
      MetadataIndex = NoMetadataIdx }

/// Generate an IL property for a member
and GenPropertyForMethodDef compileAsInstance tref mdef (v: Val) (memberInfo: ValMemberInfo) ilArgTys ilPropTy ilAttrs compiledName =
    let name = match compiledName with | Some n -> n | _ -> v.PropertyName in (* chop "get_" *)

    ILPropertyDef(name = name,
                  attributes = PropertyAttributes.None,
                  setMethod = (if memberInfo.MemberFlags.MemberKind= SynMemberKind.PropertySet then Some(mkRefToILMethod(tref, mdef)) else None),
                  getMethod = (if memberInfo.MemberFlags.MemberKind= SynMemberKind.PropertyGet then Some(mkRefToILMethod(tref, mdef)) else None),
                  callingConv = (if compileAsInstance then ILThisConvention.Instance else ILThisConvention.Static),
                  propertyType = ilPropTy,
                  init = None,
                  args = ilArgTys,
                  customAttrs = ilAttrs)

/// Generate an ILEventDef for a [<CLIEvent>] member
and GenEventForProperty cenv eenvForMeth (mspec: ILMethodSpec) (v: Val) ilAttrsThatGoOnPrimaryItem m returnTy =
    let evname = v.PropertyName
    let delegateTy = FindDelegateTypeOfPropertyEvent cenv.g cenv.amap evname m returnTy
    let ilDelegateTy = GenType cenv.amap m eenvForMeth.tyenv delegateTy
    let ilThisTy = mspec.DeclaringType
    let addMethRef = mkILMethRef (ilThisTy.TypeRef, mspec.CallingConv, "add_" + evname, 0, [ilDelegateTy], ILType.Void)
    let removeMethRef = mkILMethRef (ilThisTy.TypeRef, mspec.CallingConv, "remove_" + evname, 0, [ilDelegateTy], ILType.Void)
    ILEventDef(eventType = Some ilDelegateTy,
               name= evname,
               attributes = EventAttributes.None,
               addMethod = addMethRef,
               removeMethod = removeMethRef,
               fireMethod= None,
               otherMethods= [],
               customAttrs = mkILCustomAttrs ilAttrsThatGoOnPrimaryItem)

and ComputeUseMethodImpl cenv (v: Val, slotsig: SlotSig) =
    let oty = slotsig.ImplementedType
    let otcref = tcrefOfAppTy cenv.g oty
    let tcref = v.MemberApparentEntity
    // REVIEW: it would be good to get rid of this special casing of Compare and GetHashCode during code generation
    isInterfaceTy cenv.g oty &&
    (let isCompare =
        Option.isSome tcref.GeneratedCompareToValues &&
         (typeEquiv cenv.g oty cenv.g.mk_IComparable_ty ||
          tyconRefEq cenv.g cenv.g.system_GenericIComparable_tcref otcref)

     not isCompare) &&

    (let isGenericEquals =
        Option.isSome tcref.GeneratedHashAndEqualsWithComparerValues && tyconRefEq cenv.g cenv.g.system_GenericIEquatable_tcref otcref

     not isGenericEquals) &&
    (let isStructural =
        (Option.isSome tcref.GeneratedCompareToWithComparerValues && typeEquiv cenv.g oty cenv.g.mk_IStructuralComparable_ty) ||
        (Option.isSome tcref.GeneratedHashAndEqualsWithComparerValues && typeEquiv cenv.g oty cenv.g.mk_IStructuralEquatable_ty)

     not isStructural)

and ComputeMethodImplNameFixupForMemberBinding cenv (v: Val, memberInfo: ValMemberInfo) =
     if isNil memberInfo.ImplementedSlotSigs then
         None
     else
         let slotsig = memberInfo.ImplementedSlotSigs |> List.last
         let useMethodImpl = ComputeUseMethodImpl cenv (v, slotsig)
         let nameOfOverridingMethod = GenNameOfOverridingMethod cenv (useMethodImpl, slotsig)
         Some nameOfOverridingMethod

and ComputeFlagFixupsForMemberBinding cenv (v: Val, memberInfo: ValMemberInfo) =
     [ if isNil memberInfo.ImplementedSlotSigs then
           yield fixupVirtualSlotFlags
       else
           for slotsig in memberInfo.ImplementedSlotSigs do
             let useMethodImpl = ComputeUseMethodImpl cenv (v, slotsig)

             if useMethodImpl then
                yield fixupMethodImplFlags
             else
                yield fixupVirtualSlotFlags
           match ComputeMethodImplNameFixupForMemberBinding cenv (v, memberInfo) with
           | Some nm -> yield renameMethodDef nm
           | None -> () ]

and ComputeMethodImplAttribs cenv (_v: Val) attrs =
    let g = cenv.g
    let implflags =
        match TryFindFSharpAttribute g g.attrib_MethodImplAttribute attrs with
        | Some (Attrib(_, _, [ AttribInt32Arg flags ], _, _, _, _)) -> flags
        | _ -> 0x0

    let hasPreserveSigAttr =
        match TryFindFSharpAttributeOpt g g.attrib_PreserveSigAttribute attrs with
        | Some _ -> true
        | _ -> false

    // strip the MethodImpl pseudo-custom attribute
    // The following method implementation flags are used here
    // 0x80 - hasPreserveSigImplFlag
    // 0x20 - synchronize
    // (See ECMA 335, Partition II, section 23.1.11 - Flags for methods [MethodImplAttributes])
    let attrs =
        attrs
        |> List.filter (IsMatchingFSharpAttribute g g.attrib_MethodImplAttribute >> not)
        |> List.filter (IsMatchingFSharpAttributeOpt g g.attrib_PreserveSigAttribute >> not)

    let hasPreserveSigImplFlag = ((implflags &&& 0x80) <> 0x0) || hasPreserveSigAttr
    let hasSynchronizedImplFlag = (implflags &&& 0x20) <> 0x0
    let hasNoInliningImplFlag = (implflags &&& 0x08) <> 0x0
    let hasAggressiveInliningImplFlag = (implflags &&& 0x0100) <> 0x0
    hasPreserveSigImplFlag, hasSynchronizedImplFlag, hasNoInliningImplFlag, hasAggressiveInliningImplFlag, attrs

and GenMethodForBinding
        cenv mgbuf eenv
        (v: Val, mspec, hasWitnessEntry, generateWitnessArgs, access, ctps, mtps, witnessInfos, curriedArgInfos, paramInfos, argTys, retInfo, topValInfo,
         ctorThisValOpt, baseValOpt, methLambdaTypars, methLambdaVars, methLambdaBody, returnTy) =
    let g = cenv.g
    let m = v.Range

    // If a method has a witness-passing version of the code, then suppress
    // the generation of any witness in the non-witness passing version of the code
    let eenv = { eenv with suppressWitnesses = hasWitnessEntry && not generateWitnessArgs }

    let selfMethodVars, nonSelfMethodVars, compileAsInstance =
        match v.MemberInfo with
        | Some _ when ValSpecIsCompiledAsInstance g v ->
            match methLambdaVars with
            | [] -> error(InternalError("Internal error: empty argument list for instance method", v.Range))
            | h :: t -> [h], t, true
        | _ -> [], methLambdaVars, false

    let nonUnitNonSelfMethodVars, body = BindUnitVars cenv.g (nonSelfMethodVars, paramInfos, methLambdaBody)

    let eenv = bindBaseOrThisVarOpt cenv eenv ctorThisValOpt
    let eenv = bindBaseOrThisVarOpt cenv eenv baseValOpt

    // The type parameters of the method's type are different to the type parameters
    // for the big lambda ("tlambda") of the implementation of the method.
    let eenvUnderMethLambdaTypars = EnvForTypars methLambdaTypars eenv
    let eenvUnderMethTypeClassTypars = EnvForTypars ctps eenv
    let eenvUnderMethTypeTypars = AddTyparsToEnv mtps eenvUnderMethTypeClassTypars

    // Add the arguments to the environment. We add an implicit 'this' argument to constructors
    let isCtor = v.IsConstructor

    let methLambdaWitnessInfos =
        if generateWitnessArgs then
            GetTraitWitnessInfosOfTypars cenv.g ctps.Length methLambdaTypars
        else
            []

    // If this assert fails then there is a mismatch in the number of trait constraints on the method type and the number
    // on the method implementation.
    assert (methLambdaWitnessInfos.Length = witnessInfos.Length)

    let eenvForMeth =
        let eenvForMeth = eenvUnderMethLambdaTypars
        let numArgsUsed = 0
        let numArgsUsed = numArgsUsed + (if isCtor then 1 else 0)
        let eenvForMeth = eenvForMeth |> AddStorageForLocalVals cenv.g (selfMethodVars |> List.mapi (fun i v -> (v, Arg (numArgsUsed+i))))
        let numArgsUsed = numArgsUsed + selfMethodVars.Length
        let eenvForMeth = eenvForMeth |> AddStorageForLocalWitnesses (methLambdaWitnessInfos |> List.mapi (fun i w -> (w, Arg (numArgsUsed+i))))
        let numArgsUsed = numArgsUsed + methLambdaWitnessInfos.Length
        let eenvForMeth = eenvForMeth |> AddStorageForLocalVals cenv.g (List.mapi (fun i v -> (v, Arg (numArgsUsed+i))) nonUnitNonSelfMethodVars)
        let eenvForMeth = if eenvForMeth.initLocals && HasFSharpAttribute g g.attrib_SkipLocalsInitAttribute v.Attribs then { eenvForMeth with initLocals = false } else eenvForMeth
        eenvForMeth

    let tailCallInfo =
        [(mkLocalValRef v, BranchCallMethod (topValInfo.AritiesOfArgs, curriedArgInfos, methLambdaTypars, selfMethodVars.Length, methLambdaWitnessInfos.Length, nonUnitNonSelfMethodVars.Length))]

    // Discard the result on a 'void' return type. For a constructor just return 'void'
    let sequel =
        if isUnitTy g returnTy then discardAndReturnVoid
        elif isCtor then ReturnVoid
        else Return

    // Now generate the code.
    let hasPreserveSigNamedArg, ilMethodBody, hasDllImport =
        match TryFindFSharpAttributeOpt g g.attrib_DllImportAttribute v.Attribs with
        | Some (Attrib(_, _, [ AttribStringArg dll ], namedArgs, _, _, m)) ->
            if not (isNil methLambdaTypars) then error(Error(FSComp.SR.ilSignatureForExternalFunctionContainsTypeParameters(), m))
            let hasPreserveSigNamedArg, mbody = GenPInvokeMethod (v.CompiledName g.CompilerGlobalState, dll, namedArgs)
            hasPreserveSigNamedArg, mbody, true

        | Some (Attrib(_, _, _, _, _, _, m)) ->
            error(Error(FSComp.SR.ilDllImportAttributeCouldNotBeDecoded(), m))

        | _ ->
            // Replace the body of ValInline.PseudoVal "must inline" methods with a 'throw'
            // For witness-passing methods, don't do this if `isLegacy` flag specified
            // on the attribute. Older compilers
            let bodyExpr =
                let attr = TryFindFSharpBoolAttributeAssumeFalse cenv.g cenv.g.attrib_NoDynamicInvocationAttribute v.Attribs
                if (not generateWitnessArgs && attr.IsSome) ||
                   (generateWitnessArgs && attr = Some false) then
                    let exnArg = mkString cenv.g m (FSComp.SR.ilDynamicInvocationNotSupported(v.CompiledName g.CompilerGlobalState))
                    let exnExpr = MakeNotSupportedExnExpr cenv eenv (exnArg, m)
                    mkThrow m returnTy exnExpr
                else
                    body
<<<<<<< HEAD
            
            let ilLazyCode = DelayCodeGenMethodForExpr cenv mgbuf (SPAlways, tailCallInfo, mspec.Name, eenvForMeth, 0, bodyExpr, sequel)
=======

            let selfValOpt =
                match selfMethodVars with 
                | [h] -> Some h
                | _ -> None

            let ilCodeLazy = lazy CodeGenMethodForExpr cenv mgbuf (SPAlways, tailCallInfo, mspec.Name, eenvForMeth, 0, selfValOpt, bodyExpr, sequel)
>>>>>>> 3eff2a73

            // This is the main code generation for most methods
            false, MethodBody.IL(ilLazyCode), false

    // Do not generate DllImport attributes into the code - they are implicit from the P/Invoke
    let attrs =
        v.Attribs
            |> List.filter (IsMatchingFSharpAttributeOpt g g.attrib_DllImportAttribute >> not)
            |> List.filter (IsMatchingFSharpAttribute g g.attrib_CompiledNameAttribute >> not)

    let attrsAppliedToGetterOrSetter, attrs =
        List.partition (fun (Attrib(_, _, _, _, isAppliedToGetterOrSetter, _, _)) -> isAppliedToGetterOrSetter) attrs

    let sourceNameAttribs, compiledName =
        match v.Attribs |> List.tryFind (IsMatchingFSharpAttribute g g.attrib_CompiledNameAttribute) with
        | Some (Attrib(_, _, [ AttribStringArg b ], _, _, _, _)) -> [ mkCompilationSourceNameAttr g v.LogicalName ], Some b
        | _ -> [], None

    // check if the hasPreserveSigNamedArg and hasSynchronizedImplFlag implementation flags have been specified
    let hasPreserveSigImplFlag, hasSynchronizedImplFlag, hasNoInliningFlag, hasAggressiveInliningImplFlag, attrs = ComputeMethodImplAttribs cenv v attrs

    let securityAttributes, attrs = attrs |> List.partition (fun a -> IsSecurityAttribute g cenv.amap cenv.casApplied a m)

    let permissionSets = CreatePermissionSets cenv eenv securityAttributes

    let secDecls = if List.isEmpty securityAttributes then emptyILSecurityDecls else mkILSecurityDecls permissionSets

    // Do not push the attributes to the method for events and properties
    let ilAttrsCompilerGenerated = if v.IsCompilerGenerated then [ g.CompilerGeneratedAttribute ] else []

    let ilAttrsThatGoOnPrimaryItem =
        [ yield! GenAttrs cenv eenv attrs
          yield! GenCompilationArgumentCountsAttr cenv v

          match v.MemberInfo with
          | Some memberInfo when
            memberInfo.MemberFlags.MemberKind = SynMemberKind.PropertyGet ||
            memberInfo.MemberFlags.MemberKind = SynMemberKind.PropertySet ||
            memberInfo.MemberFlags.MemberKind = SynMemberKind.PropertyGetSet ->
                match GenReadOnlyAttributeIfNecessary g returnTy with Some ilAttr -> ilAttr | _ -> ()
          | _ -> () ]

    let ilTypars = GenGenericParams cenv eenvUnderMethLambdaTypars methLambdaTypars
    let ilParams = GenParams cenv eenvUnderMethTypeTypars m mspec witnessInfos paramInfos argTys (Some nonUnitNonSelfMethodVars)
    let ilReturn = GenReturnInfo cenv eenvUnderMethTypeTypars (Some returnTy) mspec.FormalReturnType retInfo
    let methName = mspec.Name
    let tref = mspec.MethodRef.DeclaringTypeRef

    match v.MemberInfo with
    // don't generate unimplemented abstracts
    | Some memberInfo when memberInfo.MemberFlags.IsDispatchSlot && not memberInfo.IsImplemented ->
         // skipping unimplemented abstract method
         ()

    // compiling CLIEvent properties
    | Some memberInfo
         when not v.IsExtensionMember &&
              (match memberInfo.MemberFlags.MemberKind with
               | SynMemberKind.PropertySet | SynMemberKind.PropertyGet -> CompileAsEvent cenv.g v.Attribs
               | _ -> false) ->

        let useMethodImpl =
            if compileAsInstance &&
               ((memberInfo.MemberFlags.IsDispatchSlot && memberInfo.IsImplemented) ||
                memberInfo.MemberFlags.IsOverrideOrExplicitImpl) then

                let useMethodImpl = memberInfo.ImplementedSlotSigs |> List.exists (fun slotsig -> ComputeUseMethodImpl cenv (v, slotsig))

                let nameOfOverridingMethod =
                    match ComputeMethodImplNameFixupForMemberBinding cenv (v, memberInfo) with
                    | None -> mspec.Name
                    | Some nm -> nm

                // Fixup can potentially change name of reflected definition that was already recorded - patch it if necessary
                mgbuf.ReplaceNameOfReflectedDefinition(v, nameOfOverridingMethod)
                useMethodImpl
            else
                false

        // skip method generation for compiling the property as a .NET event
        // Instead emit the pseudo-property as an event.
        // on't do this if it's a private method impl.
        if not useMethodImpl then
            let edef = GenEventForProperty cenv eenvForMeth mspec v ilAttrsThatGoOnPrimaryItem m returnTy
            mgbuf.AddEventDef(tref, edef)

    | _ ->

    let mdef =
        match v.MemberInfo with
        | Some memberInfo when not v.IsExtensionMember ->

           let ilMethTypars = ilTypars |> List.skip mspec.DeclaringType.GenericArgs.Length
           if memberInfo.MemberFlags.MemberKind = SynMemberKind.Constructor then
               assert (isNil ilMethTypars)
               let mdef = mkILCtor (access, ilParams, ilMethodBody)
               let mdef = mdef.With(customAttrs= mkILCustomAttrs (ilAttrsThatGoOnPrimaryItem @ sourceNameAttribs @ ilAttrsCompilerGenerated))
               mdef

           elif memberInfo.MemberFlags.MemberKind = SynMemberKind.ClassConstructor then
               assert (isNil ilMethTypars)
               let mdef = mkILClassCtor ilMethodBody
               let mdef = mdef.With(customAttrs= mkILCustomAttrs (ilAttrsThatGoOnPrimaryItem @ sourceNameAttribs @ ilAttrsCompilerGenerated))
               mdef

           // Generate virtual/override methods + method-impl information if needed
           else
               let mdef =
                   if not compileAsInstance then
                       mkILStaticMethod (ilMethTypars, mspec.Name, access, ilParams, ilReturn, ilMethodBody)

                   elif (memberInfo.MemberFlags.IsDispatchSlot && memberInfo.IsImplemented) ||
                        memberInfo.MemberFlags.IsOverrideOrExplicitImpl then

                       let flagFixups = ComputeFlagFixupsForMemberBinding cenv (v, memberInfo)
                       let mdef = mkILGenericVirtualMethod (mspec.Name, ILMemberAccess.Public, ilMethTypars, ilParams, ilReturn, ilMethodBody)
                       let mdef = List.fold (fun mdef f -> f mdef) mdef flagFixups

                       // fixup can potentially change name of reflected definition that was already recorded - patch it if necessary
                       mgbuf.ReplaceNameOfReflectedDefinition(v, mdef.Name)
                       mdef
                   else
                       mkILGenericNonVirtualMethod (mspec.Name, access, ilMethTypars, ilParams, ilReturn, ilMethodBody)

               let isAbstract =
                   memberInfo.MemberFlags.IsDispatchSlot &&
                   let tcref = v.MemberApparentEntity
                   not tcref.Deref.IsFSharpDelegateTycon

               let mdef =
                   if mdef.IsVirtual then
                        mdef.WithFinal(memberInfo.MemberFlags.IsFinal).WithAbstract(isAbstract)
                   else mdef

               match memberInfo.MemberFlags.MemberKind with

               | SynMemberKind.PropertySet | SynMemberKind.PropertyGet ->
                   if not (isNil ilMethTypars) then
                       error(InternalError("A property may not be more generic than the enclosing type - constrain the polymorphism in the expression", v.Range))

                   // Check if we're compiling the property as a .NET event
                   assert not (CompileAsEvent cenv.g v.Attribs)

                   // Emit the property, but not if its a private method impl
                   if mdef.Access <> ILMemberAccess.Private then
                       let vtyp = ReturnTypeOfPropertyVal g v
                       let ilPropTy = GenType cenv.amap m eenvUnderMethTypeTypars.tyenv vtyp
                       let ilPropTy = GenReadOnlyModReqIfNecessary g vtyp ilPropTy
                       let ilArgTys = v |> ArgInfosOfPropertyVal g |> List.map fst |> GenTypes cenv.amap m eenvUnderMethTypeTypars.tyenv
                       let ilPropDef = GenPropertyForMethodDef compileAsInstance tref mdef v memberInfo ilArgTys ilPropTy (mkILCustomAttrs ilAttrsThatGoOnPrimaryItem) compiledName
                       mgbuf.AddOrMergePropertyDef(tref, ilPropDef, m)

                   // Add the special name flag for all properties
                   let mdef = mdef.WithSpecialName.With(customAttrs= mkILCustomAttrs ((GenAttrs cenv eenv attrsAppliedToGetterOrSetter) @ sourceNameAttribs @ ilAttrsCompilerGenerated))
                   mdef

               | _ ->
                   let mdef = mdef.With(customAttrs= mkILCustomAttrs (ilAttrsThatGoOnPrimaryItem @ sourceNameAttribs @ ilAttrsCompilerGenerated))
                   mdef

        | _ ->
            let mdef = mkILStaticMethod (ilTypars, methName, access, ilParams, ilReturn, ilMethodBody)

            // For extension properties, also emit attrsAppliedToGetterOrSetter on the getter or setter method
            let ilAttrs =
                match v.MemberInfo with
                | Some memberInfo when v.IsExtensionMember ->
                     match memberInfo.MemberFlags.MemberKind with
                     | SynMemberKind.PropertySet | SynMemberKind.PropertyGet -> ilAttrsThatGoOnPrimaryItem @ GenAttrs cenv eenv attrsAppliedToGetterOrSetter
                     | _ -> ilAttrsThatGoOnPrimaryItem
                | _ -> ilAttrsThatGoOnPrimaryItem

            let ilCustomAttrs = mkILCustomAttrs (ilAttrs @ sourceNameAttribs @ ilAttrsCompilerGenerated)
            let mdef = mdef.With(customAttrs= ilCustomAttrs)
            mdef

    // Does the function have an explicit [<EntryPoint>] attribute?
    let isExplicitEntryPoint = HasFSharpAttribute g g.attrib_EntryPointAttribute attrs

    let mdef =
        mdef
          .WithSecurity(not (List.isEmpty securityAttributes))
          .WithPInvoke(hasDllImport)
          .WithPreserveSig(hasPreserveSigImplFlag || hasPreserveSigNamedArg)
          .WithSynchronized(hasSynchronizedImplFlag)
          .WithNoInlining(hasNoInliningFlag)
          .WithAggressiveInlining(hasAggressiveInliningImplFlag)
          .With(isEntryPoint=isExplicitEntryPoint, securityDecls=secDecls)

    let mdef =
        if // operator names
           mdef.Name.StartsWithOrdinal("op_") ||
           // active pattern names
           mdef.Name.StartsWithOrdinal("|") ||
           // event add/remove method
           v.val_flags.IsGeneratedEventVal then
            mdef.WithSpecialName
        else
            mdef
    CountMethodDef()
    mgbuf.AddMethodDef(tref, mdef)

and GenPInvokeMethod (nm, dll, namedArgs) =
    let decoder = AttributeDecoder namedArgs

    let hasPreserveSigNamedArg = decoder.FindBool "PreserveSig" true
    hasPreserveSigNamedArg,
    let pinvoke =
      { Where=mkSimpleModRef dll
        Name=decoder.FindString "EntryPoint" nm
        CallingConv=
            match decoder.FindInt32 "CallingConvention" 0 with
            | 1 -> PInvokeCallingConvention.WinApi
            | 2 -> PInvokeCallingConvention.Cdecl
            | 3 -> PInvokeCallingConvention.Stdcall
            | 4 -> PInvokeCallingConvention.Thiscall
            | 5 -> PInvokeCallingConvention.Fastcall
            | _ -> PInvokeCallingConvention.WinApi
        CharEncoding=
            match decoder.FindInt32 "CharSet" 0 with
            | 1 -> PInvokeCharEncoding.None
            | 2 -> PInvokeCharEncoding.Ansi
            | 3 -> PInvokeCharEncoding.Unicode
            | 4 -> PInvokeCharEncoding.Auto
            | _ -> PInvokeCharEncoding.None
        NoMangle= decoder.FindBool "ExactSpelling" false
        LastError= decoder.FindBool "SetLastError" false
        ThrowOnUnmappableChar= if (decoder.FindBool "ThrowOnUnmappableChar" false) then PInvokeThrowOnUnmappableChar.Enabled else PInvokeThrowOnUnmappableChar.UseAssembly
        CharBestFit=if (decoder.FindBool "BestFitMapping" false) then PInvokeCharBestFit.Enabled else PInvokeCharBestFit.UseAssembly } : PInvokeMethod
    MethodBody.PInvoke(lazy pinvoke)
  
and GenBindings cenv cgbuf eenv binds stateVarFlagsOpt =
    match stateVarFlagsOpt with 
    | None -> 
        binds |> List.iter (fun bind -> GenBinding cenv cgbuf eenv bind false)
    | Some stateVarFlags -> 
        (binds, stateVarFlags) ||> List.iter2 (fun bind isStateVar -> GenBinding cenv cgbuf eenv bind isStateVar)

//-------------------------------------------------------------------------
// Generate locals and other storage of values
//-------------------------------------------------------------------------

and GenSetVal cenv cgbuf eenv (vref, e, m) sequel =
    let storage = StorageForValRef cenv.g m vref eenv
    GetStoreValCtxt cenv cgbuf eenv vref.Deref
    GenExpr cenv cgbuf eenv SPSuppress e Continue
    GenSetStorage vref.Range cgbuf storage
    GenUnitThenSequel cenv eenv m eenv.cloc cgbuf sequel

and GenGetValRefAndSequel cenv cgbuf eenv m (v: ValRef) storeSequel =
    let ty = v.Type
    GenGetStorageAndSequel cenv cgbuf eenv m (ty, GenType cenv.amap m eenv.tyenv ty) (StorageForValRef cenv.g m v eenv) storeSequel

and GenGetVal cenv cgbuf eenv (v: ValRef, m) sequel =
    GenGetValRefAndSequel cenv cgbuf eenv m v None
    GenSequel cenv eenv.cloc cgbuf sequel

and GenBindingRhs cenv cgbuf eenv sp (vspec: Val) expr =
    let g = cenv.g
    match expr with
    | Expr.TyLambda _ | Expr.Lambda _ ->

        match IsLocalErasedTyLambda g eenv vspec expr with
        | Some body ->
            GenExpr cenv cgbuf eenv sp body Continue
        | None ->
            let isLocalTypeFunc = IsNamedLocalTypeFuncVal g vspec expr
            let thisVars = if isLocalTypeFunc then [] else [ mkLocalValRef vspec ]
            GenLambda cenv cgbuf eenv isLocalTypeFunc thisVars expr Continue
    | _ ->
        GenExpr cenv cgbuf eenv sp expr Continue

and CommitStartScope cgbuf startMarkOpt =
    match startMarkOpt with
    | None -> ()
    | Some startMark -> cgbuf.SetMarkToHere startMark

and EmitInitLocal cgbuf ty idx = CG.EmitInstrs cgbuf (pop 0) Push0 [I_ldloca (uint16 idx); (I_initobj ty) ]

and EmitSetLocal cgbuf idx = CG.EmitInstr cgbuf (pop 1) Push0 (mkStloc (uint16 idx))

and EmitGetLocal cgbuf ty idx = CG.EmitInstr cgbuf (pop 0) (Push [ty]) (mkLdloc (uint16 idx))

and EmitSetStaticField cgbuf fspec = CG.EmitInstr cgbuf (pop 1) Push0 (mkNormalStsfld fspec)

and EmitGetStaticFieldAddr cgbuf ty fspec = CG.EmitInstr cgbuf (pop 0) (Push [ty]) (I_ldsflda fspec)

and EmitGetStaticField cgbuf ty fspec = CG.EmitInstr cgbuf (pop 0) (Push [ty]) (mkNormalLdsfld fspec)

and GenSetStorage m cgbuf storage =
    match storage with
    | Local (idx, _, _) ->
        EmitSetLocal cgbuf idx

    | StaticPropertyWithField (_, _, hasLiteralAttr, ilContainerTy, _, _, _, ilSetterMethRef, _) ->
        if hasLiteralAttr then errorR(Error(FSComp.SR.ilLiteralFieldsCannotBeSet(), m))
        CG.EmitInstr cgbuf (pop 1) Push0 (I_call(Normalcall, mkILMethSpecForMethRefInTy(ilSetterMethRef, ilContainerTy, []), None))

    | StaticProperty (ilGetterMethSpec, _) ->
        error(Error(FSComp.SR.ilStaticMethodIsNotLambda(ilGetterMethSpec.Name), m))

    | Method (_, _, mspec, _, m, _, _, _, _, _, _, _) ->
        error(Error(FSComp.SR.ilStaticMethodIsNotLambda(mspec.Name), m))

    | Null ->
        CG.EmitInstr cgbuf (pop 1) Push0 AI_pop

    | Arg _ ->
        error(Error(FSComp.SR.ilMutableVariablesCannotEscapeMethod(), m))

    | Env (_, ilField, _) ->
        // Note: ldarg0 has already been emitted in GenSetVal
        CG.EmitInstr cgbuf (pop 2) Push0 (mkNormalStfld ilField)

and CommitGetStorageSequel cenv cgbuf eenv m ty localCloInfo storeSequel =
    match localCloInfo, storeSequel with
    | Some (_, {contents =NamedLocalIlxClosureInfoGenerator _cloinfo}), _ ->
        error(InternalError("Unexpected generator", m))

    | Some (_, {contents =NamedLocalIlxClosureInfoGenerated cloinfo}), Some (tyargs, args, m, sequel) when not (isNil tyargs) ->
        let actualRetTy = GenNamedLocalTyFuncCall cenv cgbuf eenv ty cloinfo tyargs m
        CommitGetStorageSequel cenv cgbuf eenv m actualRetTy None (Some ([], args, m, sequel))

    | _, None -> ()

    | _, Some ([], [], _, sequel) ->
        GenSequel cenv eenv.cloc cgbuf sequel

    | _, Some (tyargs, args, m, sequel) ->
        GenCurriedArgsAndIndirectCall cenv cgbuf eenv (ty, tyargs, args, m) sequel

and GenGetStorageAndSequel (cenv: cenv) cgbuf eenv m (ty, ilTy) storage storeSequel =
    let g = cenv.g
    match storage with
    | Local (idx, _, localCloInfo) ->
        EmitGetLocal cgbuf ilTy idx
        CommitGetStorageSequel cenv cgbuf eenv m ty localCloInfo storeSequel

    | StaticPropertyWithField (fspec, _, hasLiteralAttr, ilContainerTy, _, _, ilGetterMethRef, _, _) ->
        // References to literals go directly to the field - no property is used
        if hasLiteralAttr then
            EmitGetStaticField cgbuf ilTy fspec
        else
            CG.EmitInstr cgbuf (pop 0) (Push [ilTy]) (I_call(Normalcall, mkILMethSpecForMethRefInTy (ilGetterMethRef, ilContainerTy, []), None))
        CommitGetStorageSequel cenv cgbuf eenv m ty None storeSequel

    | StaticProperty (ilGetterMethSpec, _) ->
        CG.EmitInstr cgbuf (pop 0) (Push [ilTy]) (I_call (Normalcall, ilGetterMethSpec, None))
        CommitGetStorageSequel cenv cgbuf eenv m ty None storeSequel

    | Method (topValInfo, vref, _, _, _, _, _, _, _, _, _, _) ->
        // Get a toplevel value as a first-class value.
        // We generate a lambda expression and that simply calls
        // the toplevel method. However we optimize the case where we are
        // immediately applying the value anyway (to insufficient arguments).

        // First build a lambda expression for the saturated use of the toplevel value...
        // REVIEW: we should NOT be doing this in the backend...
        let expr, exprty = AdjustValForExpectedArity g m vref NormalValUse topValInfo

        // Then reduce out any arguments (i.e. apply the sequel immediately if we can...)
        match storeSequel with
        | None ->
            GenLambda cenv cgbuf eenv false [] expr Continue
        | Some (tyargs', args, m, sequel) ->
            let specializedExpr =
                if isNil args && isNil tyargs' then failwith ("non-lambda at use of method " + vref.LogicalName)
                MakeApplicationAndBetaReduce cenv.g (expr, exprty, [tyargs'], args, m)
            GenExpr cenv cgbuf eenv SPSuppress specializedExpr sequel

    | Null ->
        CG.EmitInstr cgbuf (pop 0) (Push [ilTy]) AI_ldnull
        CommitGetStorageSequel cenv cgbuf eenv m ty None storeSequel

    | Arg i ->
        CG.EmitInstr cgbuf (pop 0) (Push [ilTy]) (mkLdarg (uint16 i))
        CommitGetStorageSequel cenv cgbuf eenv m ty None storeSequel

    | Env (_, ilField, localCloInfo) ->
        CG.EmitInstrs cgbuf (pop 0) (Push [ilTy]) [ mkLdarg0; mkNormalLdfld ilField ]
        CommitGetStorageSequel cenv cgbuf eenv m ty localCloInfo storeSequel

and GenGetLocalVals cenv cgbuf eenvouter m fvs =
    List.iter (fun v -> GenGetLocalVal cenv cgbuf eenvouter m v None) fvs

and GenGetLocalVal cenv cgbuf eenv m (vspec: Val) storeSequel =
    GenGetStorageAndSequel cenv cgbuf eenv m (vspec.Type, GenTypeOfVal cenv eenv vspec) (StorageForVal cenv.g m vspec eenv) storeSequel

and GenGetLocalVRef cenv cgbuf eenv m (vref: ValRef) storeSequel =
    GenGetStorageAndSequel cenv cgbuf eenv m (vref.Type, GenTypeOfVal cenv eenv vref.Deref) (StorageForValRef cenv.g m vref eenv) storeSequel

and GenStoreVal cenv cgbuf eenv m (vspec: Val) =
    GenSetStorage vspec.Range cgbuf (StorageForVal cenv.g m vspec eenv)

/// Allocate IL locals
and AllocLocal cenv cgbuf eenv compgen (v, ty, isFixed) (scopeMarks: Mark * Mark) : int * _ * _ =
     // The debug range for the local
     let ranges = if compgen then [] else [(v, scopeMarks)]
     // Get an index for the local
     let j, realloc =
        if cenv.opts.localOptimizationsEnabled then
            cgbuf.ReallocLocal((fun i (_, ty', isFixed') -> not isFixed' && not isFixed && not (IntMap.mem i eenv.liveLocals) && (ty = ty')), ranges, ty, isFixed)
        else
            cgbuf.AllocLocal(ranges, ty, isFixed), false
     j, realloc, { eenv with liveLocals = IntMap.add j () eenv.liveLocals }

/// Decide storage for local value and if necessary allocate an ILLocal for it
and AllocLocalVal cenv cgbuf v eenv repr scopeMarks =
    let g = cenv.g
    let repr, eenv =
        let ty = v.Type
        if isUnitTy g ty && not v.IsMutable then Null, eenv
        else
            match repr with
            | Some repr when IsNamedLocalTypeFuncVal g v repr ->
                let ftyvs = (freeInExpr CollectTypars repr).FreeTyvars
                // known, named, non-escaping type functions
                let cloinfoGenerate eenv =
                    let eenvinner =
                        {eenv with
                             letBoundVars=(mkLocalValRef v) :: eenv.letBoundVars}
                    let cloinfo, _, _ = GetIlxClosureInfo cenv v.Range ILBoxity.AsObject true true [] eenvinner repr
                    cloinfo

                let idx, realloc, eenv = AllocLocal cenv cgbuf eenv v.IsCompilerGenerated (v.CompiledName g.CompilerGlobalState, g.ilg.typ_Object, false) scopeMarks
                Local (idx, realloc, Some(ftyvs, ref (NamedLocalIlxClosureInfoGenerator cloinfoGenerate))), eenv
            | _ ->
                // normal local
                let idx, realloc, eenv = AllocLocal cenv cgbuf eenv v.IsCompilerGenerated (v.CompiledName g.CompilerGlobalState, GenTypeOfVal cenv eenv v, v.IsFixed) scopeMarks
                Local (idx, realloc, None), eenv
    let eenv = AddStorageForVal g (v, notlazy repr) eenv
    repr, eenv

and AllocStorageForBind cenv cgbuf scopeMarks eenv bind =
    AllocStorageForBinds cenv cgbuf scopeMarks eenv [bind]

and AllocStorageForBinds cenv cgbuf scopeMarks eenv binds =
    // phase 1 - decide representations - most are very simple.
    let reps, eenv = List.mapFold (AllocValForBind cenv cgbuf scopeMarks) eenv binds

    // Phase 2 - run the cloinfo generators for NamedLocalClosure values against the environment recording the
    // representation choices.
    reps |> List.iter (fun reprOpt ->
       match reprOpt with
       | Some repr ->
           match repr with
           | Local(_, _, Some (_, g))
           | Env(_, _, Some (_, g)) ->
               match g.Value with
               | NamedLocalIlxClosureInfoGenerator f ->
                   g.Value <- NamedLocalIlxClosureInfoGenerated (f eenv)
               | NamedLocalIlxClosureInfoGenerated _ ->
                   ()
           | _ -> ()
       | _ -> ())

    eenv

and AllocValForBind cenv cgbuf (scopeMarks: Mark * Mark) eenv (TBind(v, repr, _)) =
    match v.ValReprInfo with
    | None ->
        let repr, eenv = AllocLocalVal cenv cgbuf v eenv (Some repr) scopeMarks
        Some repr, eenv
    | Some _ ->
        None, AllocTopValWithinExpr cenv cgbuf (snd scopeMarks) eenv.cloc v eenv

and AllocTopValWithinExpr cenv cgbuf endMark cloc v eenv =
    let g = cenv.g

    // decide whether to use a shadow local or not
    let useShadowLocal =
        cenv.opts.generateDebugSymbols &&
        not cenv.opts.localOptimizationsEnabled &&
        not v.IsCompilerGenerated &&
        not v.IsMutable &&
        // Don't use shadow locals for things like functions which are not compiled as static values/properties
        IsCompiledAsStaticProperty g v

    let optShadowLocal, eenv =
        if useShadowLocal then
            let startMark = CG.GenerateDelayMark cgbuf ("start_" + v.LogicalName)
            let storage, eenv = AllocLocalVal cenv cgbuf v eenv None (startMark, endMark)
            ShadowLocal (startMark, storage), eenv
        else
            NoShadowLocal, eenv

    ComputeAndAddStorageForLocalTopVal (cenv.amap, g, cenv.intraAssemblyInfo, cenv.opts.isInteractive, optShadowLocal) cloc v eenv

//--------------------------------------------------------------------------
// Generate stack save/restore and assertions - pulled into letrec by alloc*
//--------------------------------------------------------------------------

/// Save the stack
/// - [gross] because IL flushes the stack at the exn. handler
/// - and because IL requires empty stack following a forward br (jump).
and EmitSaveStack cenv cgbuf eenv m scopeMarks =
    let savedStack = (cgbuf.GetCurrentStack())
    let savedStackLocals, eenvinner =
        (eenv, savedStack) ||> List.mapFold (fun eenv ty ->
            let idx, _realloc, eenv =
                // Ensure that we have an g.CompilerGlobalState
                assert(cenv.g.CompilerGlobalState |> Option.isSome)
                AllocLocal cenv cgbuf eenv true (cenv.g.CompilerGlobalState.Value.IlxGenNiceNameGenerator.FreshCompilerGeneratedName ("spill", m), ty, false) scopeMarks
            idx, eenv)
    List.iter (EmitSetLocal cgbuf) savedStackLocals
    cgbuf.AssertEmptyStack()
    (savedStack, savedStackLocals), eenvinner (* need to return, it marks locals "live" *)

/// Restore the stack and load the result
and EmitRestoreStack cgbuf (savedStack, savedStackLocals) =
    cgbuf.AssertEmptyStack()
    List.iter2 (EmitGetLocal cgbuf) (List.rev savedStack) (List.rev savedStackLocals)

//-------------------------------------------------------------------------
//GenAttr: custom attribute generation
//-------------------------------------------------------------------------

and GenAttribArg amap g eenv x (ilArgTy: ILType) =
    let exprL expr = exprL g expr

    match x, ilArgTy with
    // Detect 'null' used for an array argument
    | Expr.Const (Const.Zero, _, _), ILType.Array _ ->
        ILAttribElem.Null

    // Detect standard constants
    | Expr.Const (c, m, _), _ ->
        let tynm = ilArgTy.TypeSpec.Name
        let isobj = (tynm = "System.Object")

        match c with
        | Const.Bool b -> ILAttribElem.Bool b
        | Const.Int32 i when isobj || tynm = "System.Int32" -> ILAttribElem.Int32 i
        | Const.Int32 i when tynm = "System.SByte" -> ILAttribElem.SByte (sbyte i)
        | Const.Int32 i when tynm = "System.Int16" -> ILAttribElem.Int16 (int16 i)
        | Const.Int32 i when tynm = "System.Byte" -> ILAttribElem.Byte (byte i)
        | Const.Int32 i when tynm = "System.UInt16" ->ILAttribElem.UInt16 (uint16 i)
        | Const.Int32 i when tynm = "System.UInt32" ->ILAttribElem.UInt32 (uint32 i)
        | Const.Int32 i when tynm = "System.UInt64" ->ILAttribElem.UInt64 (uint64 (int64 i))
        | Const.SByte i -> ILAttribElem.SByte i
        | Const.Int16 i -> ILAttribElem.Int16 i
        | Const.Int32 i -> ILAttribElem.Int32 i
        | Const.Int64 i -> ILAttribElem.Int64 i
        | Const.Byte i -> ILAttribElem.Byte i
        | Const.UInt16 i -> ILAttribElem.UInt16 i
        | Const.UInt32 i -> ILAttribElem.UInt32 i
        | Const.UInt64 i -> ILAttribElem.UInt64 i
        | Const.Double i -> ILAttribElem.Double i
        | Const.Single i -> ILAttribElem.Single i
        | Const.Char i -> ILAttribElem.Char i
        | Const.Zero when isobj -> ILAttribElem.Null
        | Const.Zero when tynm = "System.String" -> ILAttribElem.String None
        | Const.Zero when tynm = "System.Type" -> ILAttribElem.Type None
        | Const.String i when isobj || tynm = "System.String" -> ILAttribElem.String (Some i)
        | _ -> error (InternalError ( "The type '" + tynm + "' may not be used as a custom attribute value", m))

    // Detect '[| ... |]' nodes
    | Expr.Op (TOp.Array, [elemTy], args, m), _ ->
        let ilElemTy = GenType amap m eenv.tyenv elemTy
        ILAttribElem.Array (ilElemTy, List.map (fun arg -> GenAttribArg amap g eenv arg ilElemTy) args)

    // Detect 'typeof<ty>' calls
    | TypeOfExpr g ty, _ ->
        ILAttribElem.Type (Some (GenType amap x.Range eenv.tyenv ty))

    // Detect 'typedefof<ty>' calls
    | TypeDefOfExpr g ty, _ ->
        ILAttribElem.TypeRef (Some (GenType amap x.Range eenv.tyenv ty).TypeRef)

    // Ignore upcasts
    | Expr.Op (TOp.Coerce, _, [arg2], _), _ ->
        GenAttribArg amap g eenv arg2 ilArgTy

    // Detect explicit enum values
    | EnumExpr g arg1, _ ->
        GenAttribArg amap g eenv arg1 ilArgTy


    // Detect bitwise or of attribute flags: one case of constant folding (a more general treatment is needed)

    | AttribBitwiseOrExpr g (arg1, arg2), _ ->
        let v1 = GenAttribArg amap g eenv arg1 ilArgTy
        let v2 = GenAttribArg amap g eenv arg2 ilArgTy
        match v1, v2 with
        | ILAttribElem.SByte i1, ILAttribElem.SByte i2 -> ILAttribElem.SByte (i1 ||| i2)
        | ILAttribElem.Int16 i1, ILAttribElem.Int16 i2-> ILAttribElem.Int16 (i1 ||| i2)
        | ILAttribElem.Int32 i1, ILAttribElem.Int32 i2-> ILAttribElem.Int32 (i1 ||| i2)
        | ILAttribElem.Int64 i1, ILAttribElem.Int64 i2-> ILAttribElem.Int64 (i1 ||| i2)
        | ILAttribElem.Byte i1, ILAttribElem.Byte i2-> ILAttribElem.Byte (i1 ||| i2)
        | ILAttribElem.UInt16 i1, ILAttribElem.UInt16 i2-> ILAttribElem.UInt16 (i1 ||| i2)
        | ILAttribElem.UInt32 i1, ILAttribElem.UInt32 i2-> ILAttribElem.UInt32 (i1 ||| i2)
        | ILAttribElem.UInt64 i1, ILAttribElem.UInt64 i2-> ILAttribElem.UInt64 (i1 ||| i2)
        | _ -> error (InternalError ("invalid custom attribute value (not a valid constant): " + showL (exprL x), x.Range))

    // Other expressions are not valid custom attribute values
    | _ ->
        error (InternalError ("invalid custom attribute value (not a constant): " + showL (exprL x), x.Range))


and GenAttr amap g eenv (Attrib(_, k, args, props, _, _, _)) =
    let props =
        props |> List.map (fun (AttribNamedArg(s, ty, fld, AttribExpr(_, expr))) ->
            let m = expr.Range
            let ilTy = GenType amap m eenv.tyenv ty
            let cval = GenAttribArg amap g eenv expr ilTy
            (s, ilTy, fld, cval))
    let mspec =
        match k with
        | ILAttrib mref -> mkILMethSpec(mref, AsObject, [], [])
        | FSAttrib vref ->
             assert vref.IsMember
             let mspec, _, _, _, _, _, _, _, _, _ = GetMethodSpecForMemberVal amap g (Option.get vref.MemberInfo) vref
             mspec
    let ilArgs = List.map2 (fun (AttribExpr(_, vexpr)) ty -> GenAttribArg amap g eenv vexpr ty) args mspec.FormalArgTypes
    mkILCustomAttribMethRef (mspec, ilArgs, props)

and GenAttrs cenv eenv attrs =
    List.map (GenAttr cenv.amap cenv.g eenv) attrs

and GenCompilationArgumentCountsAttr cenv (v: Val) =
    let g = cenv.g
    [ match v.ValReprInfo with
      | Some tvi when v.IsMemberOrModuleBinding ->
          let arities = if ValSpecIsCompiledAsInstance g v then List.tail tvi.AritiesOfArgs else tvi.AritiesOfArgs
          if arities.Length > 1 then
              yield mkCompilationArgumentCountsAttr g arities
      | _ ->
          () ]

// Create a permission set for a list of security attributes
and CreatePermissionSets cenv eenv (securityAttributes: Attrib list) =
    let g = cenv.g
    [for Attrib(tcref, _, actions, _, _, _, _) as attr in securityAttributes do
        let action = match actions with | [AttribInt32Arg act] -> act | _ -> failwith "internal error: unrecognized security action"
        let secaction = (List.assoc action (Lazy.force ILSecurityActionRevMap))
        let tref = tcref.CompiledRepresentationForNamedType
        let ilattr = GenAttr cenv.amap g eenv attr
        let _, ilNamedArgs =
            match TryDecodeILAttribute tref (mkILCustomAttrs [ilattr]) with
            | Some(ae, na) -> ae, na
            | _ -> [], []
        let setArgs = ilNamedArgs |> List.map (fun (n, ilt, _, ilae) -> (n, ilt, ilae))
        yield mkPermissionSet (secaction, [(tref, setArgs)])]

//--------------------------------------------------------------------------
// Generate the set of modules for an assembly, and the declarations in each module
//--------------------------------------------------------------------------

/// Generate a static class at the given cloc
and GenTypeDefForCompLoc (cenv, eenv, mgbuf: AssemblyBuilder, cloc, hidden, attribs, initTrigger, eliminateIfEmpty, addAtEnd) =
    let g = cenv.g
    let tref = TypeRefForCompLoc cloc
    let tdef =
      mkILSimpleClass g.ilg
        (tref.Name,
         ComputeTypeAccess tref hidden,
         emptyILMethods,
         emptyILFields,
         emptyILTypeDefs,
         emptyILProperties,
         emptyILEvents,
         mkILCustomAttrs
           (GenAttrs cenv eenv attribs @
            (if List.contains tref.Name [TypeNameForImplicitMainMethod cloc; TypeNameForInitClass cloc; TypeNameForPrivateImplementationDetails cloc]
             then [ ]
             else [mkCompilationMappingAttr g (int SourceConstructFlags.Module)])),
         initTrigger)
    let tdef = tdef.WithSealed(true).WithAbstract(true)
    mgbuf.AddTypeDef(tref, tdef, eliminateIfEmpty, addAtEnd, None)


and GenModuleExpr cenv cgbuf qname lazyInitInfo eenv x =
    let (ModuleOrNamespaceExprWithSig(mty, def, _)) = x
    // REVIEW: the scopeMarks are used for any shadow locals we create for the module bindings
    // We use one scope for all the bindings in the module, which makes them all appear with their "default" values
    // rather than incrementally as we step through the initializations in the module. This is a little unfortunate
    // but stems from the way we add module values all at once before we generate the module itself.
    LocalScope "module" cgbuf (fun (_, endMark) ->
        let sigToImplRemapInfo = ComputeRemappingFromImplementationToSignature cenv.g def mty
        let eenv = AddSignatureRemapInfo "defs" sigToImplRemapInfo eenv

        // Allocate all the values, including any shadow locals for static fields
        let eenv = AddBindingsForModuleDef (AllocTopValWithinExpr cenv cgbuf endMark) eenv.cloc eenv def
        let _eenvEnd = GenModuleDef cenv cgbuf qname lazyInitInfo eenv def
        ())

and GenModuleDefs cenv cgbuf qname lazyInitInfo eenv mdefs =
    let _eenvEnd = (eenv, mdefs) ||> List.fold (GenModuleDef cenv cgbuf qname lazyInitInfo)
    ()

and GenModuleDef cenv (cgbuf: CodeGenBuffer) qname lazyInitInfo eenv x =
    match x with
    | TMDefRec(_isRec, opens, tycons, mbinds, m) ->
        let eenvinner = AddDebugImportsToEnv cenv eenv opens
        for tc in tycons do
            if tc.IsExceptionDecl then
                GenExnDef cenv cgbuf.mgbuf eenvinner m tc
            else
                GenTypeDef cenv cgbuf.mgbuf lazyInitInfo eenvinner m tc
        for mbind in mbinds do
            GenModuleBinding cenv cgbuf qname lazyInitInfo eenvinner m mbind
        eenvinner

    | TMDefLet(bind, _) ->
        GenBindings cenv cgbuf eenv [bind] None
        eenv

    | TMDefOpens openDecls ->
        let eenvinner = AddDebugImportsToEnv cenv eenv openDecls
        eenvinner

    | TMDefDo(e, _) ->
        GenExpr cenv cgbuf eenv SPAlways e discard
        eenv

    | TMAbstract mexpr ->
        GenModuleExpr cenv cgbuf qname lazyInitInfo eenv mexpr
        eenv

    | TMDefs mdefs ->
        GenModuleDefs cenv cgbuf qname lazyInitInfo eenv mdefs
        eenv

// Generate a module binding
and GenModuleBinding cenv (cgbuf: CodeGenBuffer) (qname: QualifiedNameOfFile) lazyInitInfo eenv m x =
  match x with
  | ModuleOrNamespaceBinding.Binding bind ->
    GenLetRecBindings cenv cgbuf eenv ([bind], m)

  | ModuleOrNamespaceBinding.Module (mspec, mdef) ->
    let hidden = IsHiddenTycon eenv.sigToImplRemapInfo mspec

    let eenvinner =
        if mspec.IsNamespace then eenv else
        { eenv with cloc = CompLocForFixedModule cenv.opts.fragName qname.Text mspec; initLocals = eenv.initLocals && not (HasFSharpAttribute cenv.g cenv.g.attrib_SkipLocalsInitAttribute mspec.Attribs) }

    // Create the class to hold the contents of this module. No class needed if
    // we're compiling it as a namespace.
    //
    // Most module static fields go into the "InitClass" static class.
    // However mutable static fields go into the class for the module itself.
    // So this static class ends up with a .cctor if it has mutable fields.
    //
    if not mspec.IsNamespace then
        // The use of ILTypeInit.OnAny prevents the execution of the cctor before the
        // "main" method in the case where the "main" method is implicit.
        let staticClassTrigger = (* if eenv.isFinalFile then *) ILTypeInit.OnAny (* else ILTypeInit.BeforeField *)

        GenTypeDefForCompLoc (cenv, eenvinner, cgbuf.mgbuf, eenvinner.cloc, hidden, mspec.Attribs, staticClassTrigger, false, (* atEnd= *) true)

    // Generate the declarations in the module and its initialization code
    let _envAtEnd = GenModuleDef cenv cgbuf qname lazyInitInfo eenvinner mdef

    // If the module has a .cctor for some mutable fields, we need to ensure that when
    // those fields are "touched" the InitClass .cctor is forced. The InitClass .cctor will
    // then fill in the value of the mutable fields.
    if not mspec.IsNamespace && (cgbuf.mgbuf.GetCurrentFields(TypeRefForCompLoc eenvinner.cloc) |> Seq.isEmpty |> not) then
        GenForceWholeFileInitializationAsPartOfCCtor cenv cgbuf.mgbuf lazyInitInfo (TypeRefForCompLoc eenvinner.cloc) eenv.imports mspec.Range


/// Generate the namespace fragments in a single file
and GenImplFile cenv (mgbuf: AssemblyBuilder) mainInfoOpt eenv (implFile: TypedImplFileAfterOptimization) =
    let (TImplFile (qname, _, mexpr, hasExplicitEntryPoint, isScript, anonRecdTypes)) = implFile.ImplFile
    let optimizeDuringCodeGen = implFile.OptimizeDuringCodeGen
    let g = cenv.g
    let m = qname.Range

    // Generate all the anonymous record types mentioned anywhere in this module
    for anonInfo in anonRecdTypes.Values do
        mgbuf.GenerateAnonType((fun ilThisTy -> GenToStringMethod cenv eenv ilThisTy m), anonInfo)

    let eenv = {eenv with cloc = { eenv.cloc with TopImplQualifiedName = qname.Text } }

    cenv.optimizeDuringCodeGen <- optimizeDuringCodeGen

    // This is used to point the inner classes back to the startup module for initialization purposes
    let isFinalFile = Option.isSome mainInfoOpt

    let initClassCompLoc = CompLocForInitClass eenv.cloc
    let initClassTy = mkILTyForCompLoc initClassCompLoc

    let initClassTrigger = (* if isFinalFile then *) ILTypeInit.OnAny (* else ILTypeInit.BeforeField *)

    let eenv = {eenv with cloc = initClassCompLoc
                          isFinalFile = isFinalFile
                          someTypeInThisAssembly = initClassTy }

    // Create the class to hold the initialization code and static fields for this file.
    //     internal static class $<StartupCode...> {}
    // Put it at the end since that gives an approximation of dependency order (to aid FSI.EXE's code generator - see FSharp 1.0 5548)
    GenTypeDefForCompLoc (cenv, eenv, mgbuf, initClassCompLoc, useHiddenInitCode, [], initClassTrigger, false, (*atEnd=*)true)

    // lazyInitInfo is an accumulator of functions which add the forced initialization of the storage module to
    //    - mutable fields in public modules
    //    - static "let" bindings in types
    // These functions only get executed/committed if we actually end up producing some code for the .cctor for the storage module.
    // The existence of .cctors adds costs to execution, so this is a half-sensible attempt to avoid adding them when possible.
    let lazyInitInfo = ResizeArray<ILFieldSpec -> ILInstr list -> ILInstr list -> unit>()

    // codegen .cctor/main for outer module
    let clocCcu = CompLocForCcu cenv.viewCcu

    // This method name is only used internally in ilxgen.fs to aid debugging
    let methodName =
        match mainInfoOpt with
        //   Library file
        | None -> ".cctor"
        //   Final file, explicit entry point
        | Some _ when hasExplicitEntryPoint -> ".cctor"
        //   Final file, implicit entry point
        | Some _ -> mainMethName

    // topInstrs is ILInstr[] and contains the abstract IL for this file's top-level actions. topCode is the ILMethodBody for that same code.
    let topInstrs, topCode =
        CodeGenMethod cenv mgbuf
            ([], methodName, eenv, 0, None,
             (fun cgbuf eenv ->
                  GenModuleExpr cenv cgbuf qname lazyInitInfo eenv mexpr
                  CG.EmitInstr cgbuf (pop 0) Push0 I_ret), m)

    // The code generation for the initialization is now complete and the IL code is in topCode.
    // Make a .cctor and/or main method to contain the code. This initializes all modules.
    //   Library file (mainInfoOpt = None) : optional .cctor if topCode has initialization effect
    //   Final file, explicit entry point (mainInfoOpt = Some _, GetExplicitEntryPointInfo() = Some) : main + optional .cctor if topCode has initialization effect
    //   Final file, implicit entry point (mainInfoOpt = Some _, GetExplicitEntryPointInfo() = None) : main + initialize + optional .cctor calling initialize
    let doesSomething = CheckCodeDoesSomething topCode.Code

    // Make a FEEFEE instruction to mark hidden code regions
    // We expect the first instruction to be a debug point when generating debug symbols
    let feefee, seqpt =
        if topInstrs.Length > 1 then
            match topInstrs.[0] with
            | I_seqpoint sp as i -> [ FeeFeeInstr cenv sp.Document ], [ i ]
            | _ -> [], []
        else
            [], []


    match mainInfoOpt with
    // Final file in .EXE
    | Some mainInfo ->
        // Generate an explicit main method. If necessary, make a class constructor as
        // well for the bindings earlier in the file containing the entry point.
        match mgbuf.GetExplicitEntryPointInfo() with
        // Final file, explicit entry point: place the code in a .cctor, and add code to main that forces the .cctor (if topCode has initialization effect).
        | Some tref ->
            if doesSomething then
                lazyInitInfo.Add (fun fspec feefee seqpt ->
                    // This adds the explicit init of the .cctor to the explicit entry point main method
                    let ilDebugPoint = GenPossibleILSourceMarker cenv m
                    mgbuf.AddExplicitInitToSpecificMethodDef((fun md -> md.IsEntryPoint), tref, fspec, ilDebugPoint, eenv.imports, feefee, seqpt))

                let cctorMethDef = mkILClassCtor (MethodBody.IL (lazy topCode))
                mgbuf.AddMethodDef(initClassTy.TypeRef, cctorMethDef)

        // Final file, implicit entry point. We generate no .cctor.
        //       void main@() {
        //             <topCode>
        //    }
        | None ->
            let ilAttrs = mkILCustomAttrs (GenAttrs cenv eenv mainInfo)
            if not cenv.opts.isInteractive && not doesSomething then
                let errorM = m.EndRange
                warning (Error(FSComp.SR.ilMainModuleEmpty(), errorM))

            // generate main@
            let ilMainMethodDef =
                let mdef = mkILNonGenericStaticMethod(mainMethName, ILMemberAccess.Public, [], mkILReturn ILType.Void, MethodBody.IL (lazy topCode))
                mdef.With(isEntryPoint= true, customAttrs = ilAttrs)

            mgbuf.AddMethodDef(initClassTy.TypeRef, ilMainMethodDef)


    //   Library file: generate an optional .cctor if topCode has initialization effect
    | None ->
        if doesSomething then
            // Add the cctor
            let cctorMethDef = mkILClassCtor (MethodBody.IL (lazy topCode))
            mgbuf.AddMethodDef(initClassTy.TypeRef, cctorMethDef)

    // Commit the directed initializations
    if doesSomething then
        // Create the field to act as the target for the forced initialization.
        // Why do this for the final file?
        // There is no need to do this for a final file with an implicit entry point. For an explicit entry point in lazyInitInfo.
        let initFieldName = CompilerGeneratedName "init"
        let ilFieldDef =
            mkILStaticField (initFieldName, g.ilg.typ_Int32, None, None, ComputeMemberAccess true)
            |> g.AddFieldNeverAttrs
            |> g.AddFieldGeneratedAttrs

        let fspec = mkILFieldSpecInTy (initClassTy, initFieldName, cenv. g.ilg.typ_Int32)
        CountStaticFieldDef()
        mgbuf.AddFieldDef(initClassTy.TypeRef, ilFieldDef)

        // Run the imperative (yuck!) actions that force the generation
        // of references to the cctor for nested modules etc.
        lazyInitInfo |> Seq.iter (fun f -> f fspec feefee seqpt)

        if isScript && not isFinalFile then
            mgbuf.AddScriptInitFieldSpec(fspec, m)

    // Compute the ilxgenEnv after the generation of the module, i.e. the residue need to generate anything that
    // uses the constructs exported from this module.
    // We add the module type all over again. Note no shadow locals for static fields needed here since they are only relevant to the main/.cctor
    let eenvafter =
        let allocVal = ComputeAndAddStorageForLocalTopVal (cenv.amap, g, cenv.intraAssemblyInfo, cenv.opts.isInteractive, NoShadowLocal)
        AddBindingsForLocalModuleType allocVal clocCcu eenv mexpr.Type

    let eenvfinal = { eenvafter with delayedFileGen = eenvafter.delayedFileGen.Add(cenv.delayedGenMethods |> Array.ofSeq) }
    cenv.delayedGenMethods.Clear()
    eenvfinal

and GenForceWholeFileInitializationAsPartOfCCtor cenv (mgbuf: AssemblyBuilder) (lazyInitInfo: ResizeArray<_>) tref imports m =
    // Authoring a .cctor with effects forces the cctor for the 'initialization' module by doing a dummy store & load of a field
    // Doing both a store and load keeps FxCop happier because it thinks the field is useful
    lazyInitInfo.Add (fun fspec feefee seqpt -> 
        let ilDebugPoint = GenPossibleILSourceMarker cenv m
        mgbuf.AddExplicitInitToSpecificMethodDef((fun md -> md.Name = ".cctor"), tref, fspec, ilDebugPoint, imports, feefee, seqpt))


/// Generate an Equals method.
and GenEqualsOverrideCallingIComparable cenv (tcref: TyconRef, ilThisTy, _ilThatTy) =
    let g = cenv.g
    let mspec = mkILNonGenericInstanceMethSpecInTy (g.iltyp_IComparable, "CompareTo", [g.ilg.typ_Object], g.ilg.typ_Int32)

    let ilInstrs =
        [ mkLdarg0
          mkLdarg 1us
          if tcref.IsStructOrEnumTycon then
              I_callconstraint ( Normalcall, ilThisTy, mspec, None)
          else
              I_callvirt ( Normalcall, mspec, None)
          mkLdcInt32 0
          AI_ceq ]

    let ilMethodBody = mkMethodBody(true, [], 2, nonBranchingInstrsToCode ilInstrs, None, None)
    
    mkILNonGenericVirtualMethod
        ("Equals", ILMemberAccess.Public,
         [mkILParamNamed ("obj", g.ilg.typ_Object)],
         mkILReturn g.ilg.typ_Bool,
         ilMethodBody)
    |> AddNonUserCompilerGeneratedAttribs g

and GenFieldInit m c =
    match c with
    | ConstToILFieldInit fieldInit -> fieldInit
    | _ -> error(Error(FSComp.SR.ilTypeCannotBeUsedForLiteralField(), m))

and GenWitnessParams cenv eenv m (witnessInfos: TraitWitnessInfos) =
    ((Set.empty, 0), witnessInfos) ||> List.mapFold (fun (used,i) witnessInfo ->
        let ty = GenWitnessTy cenv.g witnessInfo
        let nm = String.uncapitalize witnessInfo.MemberName
        let nm = if used.Contains nm then nm + string i else nm
        let ilParam =
            { Name=Some nm
              Type= GenType cenv.amap m eenv.tyenv ty
              Default=None
              Marshal=None
              IsIn=false
              IsOut=false
              IsOptional=false
              CustomAttrsStored = storeILCustomAttrs (mkILCustomAttrs [])
              MetadataIndex = NoMetadataIdx }: ILParameter
        ilParam, (used.Add nm, i + 1))
    |> fst

and GenAbstractBinding cenv eenv tref (vref: ValRef) =
    assert vref.IsMember
    let g = cenv.g
    let m = vref.Range
    let memberInfo = Option.get vref.MemberInfo
    let attribs = vref.Attribs
    let hasPreserveSigImplFlag, hasSynchronizedImplFlag, hasNoInliningFlag, hasAggressiveInliningImplFlag, attribs = ComputeMethodImplAttribs cenv vref.Deref attribs
    if memberInfo.MemberFlags.IsDispatchSlot && not memberInfo.IsImplemented then
        let mspec, _mspecW, ctps, mtps, _curriedArgInfos, argInfos, retInfo, witnessInfos, methArgTys, returnTy =
            GetMethodSpecForMemberVal cenv.amap cenv.g memberInfo vref

        let ilAttrs =
            [ yield! GenAttrs cenv eenv attribs
              yield! GenCompilationArgumentCountsAttr cenv vref.Deref

              match vref.MemberInfo, returnTy with
              | Some memberInfo, Some returnTy when
                memberInfo.MemberFlags.MemberKind = SynMemberKind.PropertyGet ||
                memberInfo.MemberFlags.MemberKind = SynMemberKind.PropertySet ||
                memberInfo.MemberFlags.MemberKind = SynMemberKind.PropertyGetSet ->
                   match GenReadOnlyAttributeIfNecessary g returnTy with Some ilAttr -> ilAttr | _ -> ()
              | _ -> () ]

        assert witnessInfos.IsEmpty

        let eenvForMeth = EnvForTypars (ctps@mtps) eenv
        let ilMethTypars = GenGenericParams cenv eenvForMeth mtps
        let ilReturn = GenReturnInfo cenv eenvForMeth returnTy mspec.FormalReturnType retInfo
        let ilParams = GenParams cenv eenvForMeth m mspec [] argInfos methArgTys None

        let compileAsInstance = ValRefIsCompiledAsInstanceMember g vref
        let mdef = mkILGenericVirtualMethod (vref.CompiledName g.CompilerGlobalState, ILMemberAccess.Public, ilMethTypars, ilParams, ilReturn, MethodBody.Abstract)

        let mdef = fixupVirtualSlotFlags mdef
        let mdef =
            if mdef.IsVirtual then
                mdef.WithFinal(memberInfo.MemberFlags.IsFinal).WithAbstract(memberInfo.MemberFlags.IsDispatchSlot)
            else mdef
        let mdef =
             mdef.WithPreserveSig(hasPreserveSigImplFlag)
                 .WithSynchronized(hasSynchronizedImplFlag)
                 .WithNoInlining(hasNoInliningFlag)
                 .WithAggressiveInlining(hasAggressiveInliningImplFlag)

        match memberInfo.MemberFlags.MemberKind with
        | SynMemberKind.ClassConstructor
        | SynMemberKind.Constructor
        | SynMemberKind.Member ->
             let mdef = mdef.With(customAttrs= mkILCustomAttrs ilAttrs)
             [mdef], [], []
        | SynMemberKind.PropertyGetSet -> error(Error(FSComp.SR.ilUnexpectedGetSetAnnotation(), m))
        | SynMemberKind.PropertySet | SynMemberKind.PropertyGet ->
             let v = vref.Deref
             let vtyp = ReturnTypeOfPropertyVal g v
             if CompileAsEvent g attribs then

                 let edef = GenEventForProperty cenv eenvForMeth mspec v ilAttrs m vtyp
                 [], [], [edef]
             else
                 let ilPropDef =
                     let ilPropTy = GenType cenv.amap m eenvForMeth.tyenv vtyp
                     let ilPropTy = GenReadOnlyModReqIfNecessary g vtyp ilPropTy
                     let ilArgTys = v |> ArgInfosOfPropertyVal g |> List.map fst |> GenTypes cenv.amap m eenvForMeth.tyenv
                     GenPropertyForMethodDef compileAsInstance tref mdef v memberInfo ilArgTys ilPropTy (mkILCustomAttrs ilAttrs) None
                 let mdef = mdef.WithSpecialName
                 [mdef], [ilPropDef], []

    else
        [], [], []

/// Generate a ToString method that calls 'sprintf "%A"'
and GenToStringMethod cenv eenv ilThisTy m =
    let g = cenv.g
    [ match (eenv.valsInScope.TryFind g.sprintf_vref.Deref,
             eenv.valsInScope.TryFind g.new_format_vref.Deref) with
      | Some(Lazy(Method(_, _, sprintfMethSpec, _, _, _, _, _, _, _, _, _))), Some(Lazy(Method(_, _, newFormatMethSpec, _, _, _, _, _, _, _, _, _))) ->
               // The type returned by the 'sprintf' call
               let funcTy = EraseClosures.mkILFuncTy g.ilxPubCloEnv ilThisTy g.ilg.typ_String

               // Give the instantiation of the printf format object, i.e. a Format`5 object compatible with StringFormat<ilThisTy>
               let newFormatMethSpec =
                   mkILMethSpec(newFormatMethSpec.MethodRef, AsObject,
                                [ // 'T -> string'
                                  funcTy
                                  // rest follow from 'StringFormat<T>'
                                  GenUnitTy cenv eenv m
                                  g.ilg.typ_String
                                  g.ilg.typ_String
                                  ilThisTy], [])

               // Instantiate with our own type
               let sprintfMethSpec = mkILMethSpec(sprintfMethSpec.MethodRef, AsObject, [], [funcTy])

               // Here's the body of the method. Call printf, then invoke the function it returns
               let callInstrs = EraseClosures.mkCallFunc g.ilxPubCloEnv (fun _ -> 0us) eenv.tyenv.Count Normalcall (Apps_app(ilThisTy, Apps_done g.ilg.typ_String))

               let ilInstrs =
                   [ // load the hardwired format string
                     I_ldstr "%+A"
                     // make the printf format object
                     mkNormalNewobj newFormatMethSpec
                     // call sprintf
                     mkNormalCall sprintfMethSpec
                     // call the function returned by sprintf
                     mkLdarg0
                     if ilThisTy.Boxity = ILBoxity.AsValue then
                         mkNormalLdobj ilThisTy 
                     yield! callInstrs ]

               let ilMethodBody = mkMethodBody (true, [], 2, nonBranchingInstrsToCode ilInstrs, None, eenv.imports)
               
               let mdef = mkILNonGenericVirtualMethod ("ToString", ILMemberAccess.Public, [], mkILReturn g.ilg.typ_String, ilMethodBody)
               let mdef = mdef.With(customAttrs = mkILCustomAttrs [ g.CompilerGeneratedAttribute ])
               yield mdef
      | _ -> () ]

and GenTypeDef cenv mgbuf lazyInitInfo eenv m (tycon: Tycon) =
    let g = cenv.g
    let tcref = mkLocalTyconRef tycon
    if tycon.IsTypeAbbrev then () else
    match tycon.TypeReprInfo with
#if !NO_EXTENSIONTYPING
    | TProvidedNamespaceRepr _
    | TProvidedTypeRepr _
#endif
    | TNoRepr
    | TAsmRepr _
    | TILObjectRepr _
    | TMeasureableRepr _ -> ()
    | TFSharpObjectRepr _
    | TFSharpRecdRepr _
    | TFSharpUnionRepr _ ->
        let eenvinner = EnvForTycon tycon eenv
        let thisTy = generalizedTyconRef tcref

        let ilThisTy = GenType cenv.amap m eenvinner.tyenv thisTy
        let tref = ilThisTy.TypeRef
        let ilGenParams = GenGenericParams cenv eenvinner tycon.TyparsNoRange
        let ilIntfTys = tycon.ImmediateInterfaceTypesOfFSharpTycon |> List.map (GenType cenv.amap m eenvinner.tyenv)
        let ilTypeName = tref.Name

        let hidden = IsHiddenTycon eenv.sigToImplRemapInfo tycon
        let hiddenRepr = hidden || IsHiddenTyconRepr eenv.sigToImplRemapInfo tycon
        let access = ComputeTypeAccess tref hidden

        // The implicit augmentation doesn't actually create CompareTo(object) or Object.Equals
        // So we do it here.
        //
        // Note you only have to implement 'System.IComparable' to customize structural comparison AND equality on F# types
        // See also FinalTypeDefinitionChecksAtEndOfInferenceScope in tc.fs
        //
        // Generate an Equals method implemented via IComparable if the type EXPLICITLY implements IComparable.
        // HOWEVER, if the type doesn't override Object.Equals already.
        let augmentOverrideMethodDefs =

              (if Option.isNone tycon.GeneratedCompareToValues &&
                  Option.isNone tycon.GeneratedHashAndEqualsValues &&
                  tycon.HasInterface g g.mk_IComparable_ty &&
                  not (tycon.HasOverride g "Equals" [g.obj_ty]) &&
                  not tycon.IsFSharpInterfaceTycon
               then
                  [ GenEqualsOverrideCallingIComparable cenv (tcref, ilThisTy, ilThisTy) ]
               else [])

        // Generate the interface slots and abstract slots.
        let abstractMethodDefs, abstractPropDefs, abstractEventDefs =
            if tycon.IsFSharpDelegateTycon then
                [], [], []
            else
                // sort by order of declaration
                // REVIEW: this should be based off tcaug_adhoc_list, which is in declaration order
                tycon.MembersOfFSharpTyconSorted
                |> List.sortWith (fun v1 v2 -> rangeOrder.Compare(v1.DefinitionRange, v2.DefinitionRange))
                |> List.map (GenAbstractBinding cenv eenv tref)
                |> List.unzip3
                |> mapTriple (List.concat, List.concat, List.concat)


        let abstractPropDefs = abstractPropDefs |> MergePropertyDefs m
        let isAbstract = isAbstractTycon tycon

        // Generate all the method impls showing how various abstract slots and interface slots get implemented
        // REVIEW: no method impl generated for IStructuralHash or ICompare
        let methodImpls =
            [ for vref in tycon.MembersOfFSharpTyconByName |> NameMultiMap.range do
                 assert vref.IsMember
                 let memberInfo = vref.MemberInfo.Value
                 if memberInfo.MemberFlags.IsOverrideOrExplicitImpl && not (CompileAsEvent g vref.Attribs) then

                     for slotsig in memberInfo.ImplementedSlotSigs do

                         if isInterfaceTy g slotsig.ImplementedType then

                             match vref.ValReprInfo with
                             | Some _ ->

                                 let memberParentTypars, memberMethodTypars =
                                     match PartitionValRefTypars g vref with
                                     | Some(_, memberParentTypars, memberMethodTypars, _, _) -> memberParentTypars, memberMethodTypars
                                     | None -> [], []

                                 let useMethodImpl = true
                                 let eenvUnderTypars = EnvForTypars memberParentTypars eenv
                                 let _, methodImplGenerator = GenMethodImpl cenv eenvUnderTypars (useMethodImpl, slotsig) m
                                 if useMethodImpl then
                                     yield methodImplGenerator (ilThisTy, memberMethodTypars)

                             | _ -> () ]

        // Try to add a DefaultMemberAttribute for the 'Item' property
        let defaultMemberAttrs =
            // REVIEW: this should be based off tcaug_adhoc_list, which is in declaration order
            tycon.MembersOfFSharpTyconSorted
            |> List.tryPick (fun vref ->
                let name = vref.DisplayName
                match vref.MemberInfo with
                | None -> None
                | Some memberInfo ->
                    match name, memberInfo.MemberFlags.MemberKind with
                    | ("Item" | "op_IndexedLookup"), (SynMemberKind.PropertyGet | SynMemberKind.PropertySet) when not (isNil (ArgInfosOfPropertyVal g vref.Deref)) ->
                        Some( mkILCustomAttribute (g.FindSysILTypeRef "System.Reflection.DefaultMemberAttribute", [g.ilg.typ_String], [ILAttribElem.String(Some name)], []) )
                    | _ -> None)
            |> Option.toList

        let tyconRepr = tycon.TypeReprInfo

        // DebugDisplayAttribute gets copied to the subtypes generated as part of DU compilation
        let debugDisplayAttrs, normalAttrs = tycon.Attribs |> List.partition (IsMatchingFSharpAttribute g g.attrib_DebuggerDisplayAttribute)
        let securityAttrs, normalAttrs = normalAttrs |> List.partition (fun a -> IsSecurityAttribute g cenv.amap cenv.casApplied a m)
        let generateDebugDisplayAttribute = not g.compilingFslib && tycon.IsUnionTycon && isNil debugDisplayAttrs
        let generateDebugProxies = (not (tyconRefEq g tcref g.unit_tcr_canon) &&
                                    not (HasFSharpAttribute g g.attrib_DebuggerTypeProxyAttribute tycon.Attribs))

        let permissionSets = CreatePermissionSets cenv eenv securityAttrs
        let secDecls = if List.isEmpty securityAttrs then emptyILSecurityDecls else mkILSecurityDecls permissionSets

        let ilDebugDisplayAttributes =
            [ yield! GenAttrs cenv eenv debugDisplayAttrs
              if generateDebugDisplayAttribute then
                  yield g.mkDebuggerDisplayAttribute ("{" + debugDisplayMethodName + "(),nq}") ]


        let ilCustomAttrs =
          [ yield! defaultMemberAttrs
            yield! normalAttrs
                      |> List.filter (IsMatchingFSharpAttribute g g.attrib_StructLayoutAttribute >> not)
                      |> GenAttrs cenv eenv
            yield! ilDebugDisplayAttributes ]

        let reprAccess = ComputeMemberAccess hiddenRepr


        let ilTypeDefKind =
           match tyconRepr with
           | TFSharpObjectRepr o ->
               match o.fsobjmodel_kind with
               | TFSharpClass -> ILTypeDefKind.Class
               | TFSharpStruct -> ILTypeDefKind.ValueType
               | TFSharpInterface -> ILTypeDefKind.Interface
               | TFSharpEnum -> ILTypeDefKind.Enum
               | TFSharpDelegate _ -> ILTypeDefKind.Delegate
           | TFSharpRecdRepr _
           | TFSharpUnionRepr _ when tycon.IsStructOrEnumTycon -> ILTypeDefKind.ValueType
           | _ -> ILTypeDefKind.Class

        let requiresExtraField =
            let isEmptyStruct =
                (match ilTypeDefKind with ILTypeDefKind.ValueType -> true | _ -> false) &&
                // All structs are sequential by default
                // Structs with no instance fields get size 1, pack 0
                tycon.AllFieldsArray |> Array.forall (fun f -> f.IsStatic)

            isEmptyStruct && cenv.opts.workAroundReflectionEmitBugs && not tycon.TyparsNoRange.IsEmpty

        // Compute a bunch of useful things for each field
        let isCLIMutable = (TryFindFSharpBoolAttribute g g.attrib_CLIMutableAttribute tycon.Attribs = Some true)
        let fieldSummaries =

             [ for fspec in tycon.AllFieldsArray do

                   let useGenuineField = useGenuineField tycon fspec

                   // The property (or genuine IL field) is hidden in these circumstances:
                   //     - secret fields apart from "__value" fields for enums
                   //     - the representation of the type is hidden
                   //     - the F# field is hidden by a signature or private declaration
                   let isPropHidden =
                        // Enums always have public cases irrespective of Enum Visibility
                        if tycon.IsEnumTycon then false
                        else
                            (fspec.IsCompilerGenerated || hiddenRepr ||
                             IsHiddenRecdField eenv.sigToImplRemapInfo (tcref.MakeNestedRecdFieldRef fspec))
                   let ilType = GenType cenv.amap m eenvinner.tyenv fspec.FormalType
                   let ilFieldName = ComputeFieldName tycon fspec

                   yield (useGenuineField, ilFieldName, fspec.IsMutable, fspec.IsStatic, fspec.PropertyAttribs, ilType, isPropHidden, fspec) ]

        // Generate the IL fields
        let ilFieldDefs =
             [ for useGenuineField, ilFieldName, isFSharpMutable, isStatic, _, ilPropType, isPropHidden, fspec in fieldSummaries do

                  let ilFieldOffset =
                     match TryFindFSharpAttribute g g.attrib_FieldOffsetAttribute fspec.FieldAttribs with
                     | Some (Attrib(_, _, [ AttribInt32Arg fieldOffset ], _, _, _, _)) ->
                         Some fieldOffset
                     | Some attrib ->
                         errorR(Error(FSComp.SR.ilFieldOffsetAttributeCouldNotBeDecoded(), attrib.Range))
                         None
                     | _ ->
                         None

                  let attribs =
                      [ // If using a field then all the attributes go on the field
                        // See also FSharp 1.0 Bug 4727: once we start compiling them as real mutable fields, you should not be able to target both "property" for "val mutable" fields in classes

                        if useGenuineField then yield! fspec.PropertyAttribs
                        yield! fspec.FieldAttribs ]


                  let ilNotSerialized = HasFSharpAttributeOpt g g.attrib_NonSerializedAttribute attribs

                  let fattribs =
                      attribs
                      // Do not generate FieldOffset as a true CLI custom attribute, since it is implied by other corresponding CLI metadata
                      |> List.filter (IsMatchingFSharpAttribute g g.attrib_FieldOffsetAttribute >> not)
                      // Do not generate NonSerialized as a true CLI custom attribute, since it is implied by other corresponding CLI metadata
                      |> List.filter (IsMatchingFSharpAttributeOpt g g.attrib_NonSerializedAttribute >> not)

                  let ilFieldMarshal, fattribs = GenMarshal cenv fattribs

                  // The IL field is hidden if the property/field is hidden OR we're using a property
                  // AND the field is not mutable (because we can take the address of a mutable field).
                  // Otherwise fields are always accessed via their property getters/setters
                  let isFieldHidden = isPropHidden || (not useGenuineField && not isFSharpMutable)

                  let extraAttribs =
                     match tyconRepr with
                     | TFSharpRecdRepr _ when not useGenuineField -> [ g.DebuggerBrowsableNeverAttribute ] // hide fields in records in debug display
                     | _ -> [] // don't hide fields in classes in debug display

                  let access = ComputeMemberAccess isFieldHidden
                  let literalValue = Option.map (GenFieldInit m) fspec.LiteralValue

                  let fdef =
                      ILFieldDef(name = ilFieldName,
                                 fieldType = ilPropType,
                                 attributes = enum 0,
                                 data = None,
                                 literalValue = None,
                                 offset = ilFieldOffset,
                                 marshal = None,
                                 customAttrs = mkILCustomAttrs (GenAttrs cenv eenv fattribs @ extraAttribs))
                        .WithAccess(access)
                        .WithStatic(isStatic)
                        .WithSpecialName(ilFieldName="value__" && tycon.IsEnumTycon)
                        .WithNotSerialized(ilNotSerialized)
                        .WithLiteralDefaultValue(literalValue)
                        .WithFieldMarshal(ilFieldMarshal)
                  yield fdef

               if requiresExtraField then
                   yield mkILInstanceField("__dummy", g.ilg.typ_Int32, None, ILMemberAccess.Assembly) ]

        // Generate property definitions for the fields compiled as properties
        let ilPropertyDefsForFields =
             [ for i, (useGenuineField, _, isFSharpMutable, isStatic, propAttribs, ilPropType, _, fspec) in Seq.indexed fieldSummaries do
                 if not useGenuineField then
                     let ilCallingConv = if isStatic then ILCallingConv.Static else ILCallingConv.Instance
                     let ilPropName = fspec.LogicalName
                     let ilHasSetter = isCLIMutable || isFSharpMutable
                     let ilFieldAttrs = GenAttrs cenv eenv propAttribs @ [mkCompilationMappingAttrWithSeqNum g (int SourceConstructFlags.Field) i]
                     yield
                       ILPropertyDef(name= ilPropName,
                                     attributes= PropertyAttributes.None,
                                     setMethod= (if ilHasSetter then Some(mkILMethRef(tref, ilCallingConv, "set_" + ilPropName, 0, [ilPropType], ILType.Void)) else None),
                                     getMethod= Some(mkILMethRef(tref, ilCallingConv, "get_" + ilPropName, 0, [], ilPropType)),
                                     callingConv= ilCallingConv.ThisConv,
                                     propertyType= ilPropType,
                                     init= None,
                                     args= [],
                                     customAttrs = mkILCustomAttrs ilFieldAttrs) ]

        let methodDefs =
            [ // Generate property getter methods for those fields that have properties
              for useGenuineField, ilFieldName, _, isStatic, _, ilPropType, isPropHidden, fspec in fieldSummaries do
                if not useGenuineField then
                    let ilPropName = fspec.LogicalName
                    let ilMethName = "get_" + ilPropName
                    let access = ComputeMemberAccess isPropHidden
                    yield mkLdfldMethodDef (ilMethName, access, isStatic, ilThisTy, ilFieldName, ilPropType)

              // Generate property setter methods for the mutable fields
              for useGenuineField, ilFieldName, isFSharpMutable, isStatic, _, ilPropType, isPropHidden, fspec in fieldSummaries do
                let ilHasSetter = (isCLIMutable || isFSharpMutable) && not useGenuineField
                if ilHasSetter then
                    let ilPropName = fspec.LogicalName
                    let ilFieldSpec = mkILFieldSpecInTy(ilThisTy, ilFieldName, ilPropType)
                    let ilMethName = "set_" + ilPropName
                    let ilParams = [mkILParamNamed("value", ilPropType)]
                    let ilReturn = mkILReturn ILType.Void
                    let iLAccess = ComputeMemberAccess isPropHidden
                    let ilMethodDef =
                         if isStatic then
                             let ilMethodBody = mkMethodBody(true, [], 2, nonBranchingInstrsToCode [ mkLdarg0;mkNormalStsfld ilFieldSpec], None, eenv.imports)
                             mkILNonGenericStaticMethod (ilMethName, iLAccess, ilParams, ilReturn, ilMethodBody)
                         else
                             let ilMethodBody = mkMethodBody(true, [], 2, nonBranchingInstrsToCode [ mkLdarg0;mkLdarg 1us;mkNormalStfld ilFieldSpec], None, eenv.imports)
                             mkILNonGenericInstanceMethod (ilMethName, iLAccess, ilParams, ilReturn, ilMethodBody)
                    yield ilMethodDef.WithSpecialName

              if generateDebugDisplayAttribute then
                  let (|Lazy|) (x: Lazy<_>) = x.Force()
                  match (eenv.valsInScope.TryFind g.sprintf_vref.Deref,
                         eenv.valsInScope.TryFind g.new_format_vref.Deref) with
                  | Some(Lazy(Method(_, _, sprintfMethSpec, _, _, _, _, _, _, _, _, _))), Some(Lazy(Method(_, _, newFormatMethSpec, _, _, _, _, _, _, _, _, _))) ->
                      // The type returned by the 'sprintf' call
                      let funcTy = EraseClosures.mkILFuncTy g.ilxPubCloEnv ilThisTy g.ilg.typ_String
                      // Give the instantiation of the printf format object, i.e. a Format`5 object compatible with StringFormat<ilThisTy>
                      let newFormatMethSpec = mkILMethSpec(newFormatMethSpec.MethodRef, AsObject,
                                                      [// 'T -> string'
                                                       funcTy
                                                       // rest follow from 'StringFormat<T>'
                                                       GenUnitTy cenv eenv m
                                                       g.ilg.typ_String
                                                       g.ilg.typ_String
                                                       g.ilg.typ_String], [])
                      // Instantiate with our own type
                      let sprintfMethSpec = mkILMethSpec(sprintfMethSpec.MethodRef, AsObject, [], [funcTy])

                      // Here's the body of the method. Call printf, then invoke the function it returns
                      let callInstrs = EraseClosures.mkCallFunc g.ilxPubCloEnv (fun _ -> 0us) eenv.tyenv.Count Normalcall (Apps_app(ilThisTy, Apps_done g.ilg.typ_String))

                      let ilInstrs =
                          [ // load the hardwired format string
                            I_ldstr "%+0.8A"
                            // make the printf format object
                            mkNormalNewobj newFormatMethSpec
                            // call sprintf
                            mkNormalCall sprintfMethSpec
                            // call the function returned by sprintf
                            mkLdarg0
                            if ilThisTy.Boxity = ILBoxity.AsValue then
                                mkNormalLdobj ilThisTy
                            yield! callInstrs ]

                      let ilMethodBody = mkMethodBody (true, [], 2, nonBranchingInstrsToCode ilInstrs, None, eenv.imports)
                      
                      let ilMethodDef = mkILNonGenericInstanceMethod (debugDisplayMethodName, ILMemberAccess.Assembly, [], mkILReturn g.ilg.typ_Object, ilMethodBody)
                      yield ilMethodDef.WithSpecialName |> AddNonUserCompilerGeneratedAttribs g
                  | None, _ ->
                      //printfn "sprintf not found"
                      ()
                  | _, None ->
                      //printfn "new format not found"
                      ()
                  | _ ->
                      //printfn "neither found, or non-method"
                      ()

              // Build record constructors and the funky methods that go with records and delegate types.
              // Constructors and delegate methods have the same access as the representation
              match tyconRepr with
              | TFSharpRecdRepr _ when not tycon.IsEnumTycon ->
                 // No constructor for enum types
                 // Otherwise find all the non-static, non zero-init fields and build a constructor
                 let relevantFields =
                     fieldSummaries
                     |> List.filter (fun (_, _, _, isStatic, _, _, _, fspec) -> not isStatic && not fspec.IsZeroInit)

                 let fieldNamesAndTypes =
                     relevantFields
                     |> List.map (fun (_, ilFieldName, _, _, _, ilPropType, _, fspec) -> (fspec.LogicalName, ilFieldName, ilPropType))

                 let isStructRecord = tycon.IsStructRecordOrUnionTycon

                 // No type spec if the record is a value type
                 let spec = if isStructRecord then None else Some(g.ilg.typ_Object.TypeSpec)
                 let ilMethodDef = mkILSimpleStorageCtorWithParamNames(spec, ilThisTy, [], ChooseParamNames fieldNamesAndTypes, reprAccess, None, eenv.imports)

                 yield ilMethodDef
                 // FSharp 1.0 bug 1988: Explicitly setting the ComVisible(true) attribute on an F# type causes an F# record to be emitted in a way that enables mutation for COM interop scenarios
                 // FSharp 3.0 feature: adding CLIMutable to a record type causes emit of default constructor, and all fields get property setters
                 // Records that are value types do not create a default constructor with CLIMutable or ComVisible
                 if not isStructRecord && (isCLIMutable || (TryFindFSharpBoolAttribute g g.attrib_ComVisibleAttribute tycon.Attribs = Some true)) then
                     yield mkILSimpleStorageCtor(Some g.ilg.typ_Object.TypeSpec, ilThisTy, [], [], reprAccess, None, eenv.imports)

                 if not (tycon.HasMember g "ToString" []) then
                    yield! GenToStringMethod cenv eenv ilThisTy m

              | TFSharpObjectRepr r when tycon.IsFSharpDelegateTycon ->

                 // Build all the methods that go with a delegate type
                 match r.fsobjmodel_kind with
                 | TFSharpDelegate slotSig ->

                     let parameters, ret =
                         // When "type delegateTy = delegate of unit -> returnTy",
                         // suppress the unit arg from delegate .Invoke vslot.
                         let (TSlotSig(nm, ty, ctps, mtps, paraml, returnTy)) = slotSig
                         let paraml =
                             match paraml with
                             | [[tsp]] when isUnitTy g tsp.Type -> [] (* suppress unit arg *)
                             | paraml -> paraml
                         GenActualSlotsig m cenv eenvinner (TSlotSig(nm, ty, ctps, mtps, paraml, returnTy)) [] []

                     yield! mkILDelegateMethods reprAccess g.ilg (g.iltyp_AsyncCallback, g.iltyp_IAsyncResult) (parameters, ret)
                 | _ ->
                     ()

              | TFSharpUnionRepr _ when not (tycon.HasMember g "ToString" []) ->
                  yield! GenToStringMethod cenv eenv ilThisTy m
              | _ -> () ]

        let ilMethods = methodDefs @ augmentOverrideMethodDefs @ abstractMethodDefs
        let ilProperties = mkILProperties (ilPropertyDefsForFields @ abstractPropDefs)
        let ilEvents = mkILEvents abstractEventDefs
        let ilFields = mkILFields ilFieldDefs

        let tdef, tdefDiscards =
           let isSerializable = (TryFindFSharpBoolAttribute g g.attrib_AutoSerializableAttribute tycon.Attribs <> Some false)

           match tycon.TypeReprInfo with
           | TILObjectRepr _ ->
               let tdef = tycon.ILTyconRawMetadata.WithAccess access
               let tdef = tdef.With(customAttrs = mkILCustomAttrs ilCustomAttrs, genericParams = ilGenParams)
               tdef, None

           | TFSharpRecdRepr _ | TFSharpObjectRepr _ as tyconRepr ->
               let super = superOfTycon g tycon
               let ilBaseTy = GenType cenv.amap m eenvinner.tyenv super

               // Build a basic type definition
               let isObjectType = (match tyconRepr with TFSharpObjectRepr _ -> true | _ -> false)
               let ilAttrs =
                   ilCustomAttrs @
                   [mkCompilationMappingAttr g
                       (int (if isObjectType
                             then SourceConstructFlags.ObjectType
                             elif hiddenRepr then SourceConstructFlags.RecordType ||| SourceConstructFlags.NonPublicRepresentation
                             else SourceConstructFlags.RecordType)) ]

               // For now, generic types always use ILTypeInit.BeforeField. This is because
               // there appear to be some cases where ILTypeInit.OnAny causes problems for
               // the .NET CLR when used in conjunction with generic classes in cross-DLL
               // and NGEN scenarios.
               //
               // We don't apply this rule to the final file. This is because ALL classes with .cctors in
               // the final file (which may in turn trigger the .cctor for the .EXE itself, which
               // in turn calls the main() method) must have deterministic initialization
               // that is not triggered prior to execution of the main() method.
               // If this property doesn't hold then the .cctor can end up running
               // before the main method even starts.
               let typeDefTrigger =
                   if eenv.isFinalFile || tycon.TyparsNoRange.IsEmpty then
                       ILTypeInit.OnAny
                   else
                       ILTypeInit.BeforeField

               let tdef = mkILGenericClass (ilTypeName, access, ilGenParams, ilBaseTy, ilIntfTys,
                                            mkILMethods ilMethods, ilFields, emptyILTypeDefs, ilProperties, ilEvents, mkILCustomAttrs ilAttrs,
                                            typeDefTrigger)

               // Set some the extra entries in the definition
               let isTheSealedAttribute = tyconRefEq g tcref g.attrib_SealedAttribute.TyconRef

               let tdef =
                   tdef.WithSealed(isSealedTy g thisTy || isTheSealedAttribute)
                       .WithSerializable(isSerializable)
                       .WithAbstract(isAbstract)
                       .WithImport(isComInteropTy g thisTy)
                       .With(methodImpls=mkILMethodImpls methodImpls)

               let tdLayout, tdEncoding =
                    match TryFindFSharpAttribute g g.attrib_StructLayoutAttribute tycon.Attribs with
                    | Some (Attrib(_, _, [ AttribInt32Arg layoutKind ], namedArgs, _, _, _)) ->
                        let decoder = AttributeDecoder namedArgs
                        let ilPack = decoder.FindInt32 "Pack" 0x0
                        let ilSize = decoder.FindInt32 "Size" 0x0
                        let tdEncoding =
                            match (decoder.FindInt32 "CharSet" 0x0) with
                            (* enumeration values for System.Runtime.InteropServices.CharSet taken from mscorlib.il *)
                            | 0x03 -> ILDefaultPInvokeEncoding.Unicode
                            | 0x04 -> ILDefaultPInvokeEncoding.Auto
                            | _ -> ILDefaultPInvokeEncoding.Ansi
                        let layoutInfo =
                            if ilPack = 0x0 && ilSize = 0x0
                            then { Size=None; Pack=None }
                            else { Size = Some ilSize; Pack = Some (uint16 ilPack) }
                        let tdLayout =
                          match layoutKind with
                          (* enumeration values for System.Runtime.InteropServices.LayoutKind taken from mscorlib.il *)
                          | 0x0 -> ILTypeDefLayout.Sequential layoutInfo
                          | 0x2 -> ILTypeDefLayout.Explicit layoutInfo
                          | _ -> ILTypeDefLayout.Auto
                        tdLayout, tdEncoding
                    | Some (Attrib(_, _, _, _, _, _, m)) ->
                        errorR(Error(FSComp.SR.ilStructLayoutAttributeCouldNotBeDecoded(), m))
                        ILTypeDefLayout.Auto, ILDefaultPInvokeEncoding.Ansi

                    | _ when (match ilTypeDefKind with ILTypeDefKind.ValueType -> true | _ -> false) ->

                        // All structs are sequential by default
                        // Structs with no instance fields get size 1, pack 0
                        if tycon.AllFieldsArray |> Array.exists (fun f -> not f.IsStatic) ||
                            // Reflection emit doesn't let us emit 'pack' and 'size' for generic structs.
                            // In that case we generate a dummy field instead
                           (cenv.opts.workAroundReflectionEmitBugs && not tycon.TyparsNoRange.IsEmpty)
                           then
                            ILTypeDefLayout.Sequential { Size=None; Pack=None }, ILDefaultPInvokeEncoding.Ansi
                        else
                            ILTypeDefLayout.Sequential { Size=Some 1; Pack=Some 0us }, ILDefaultPInvokeEncoding.Ansi

                    | _ ->
                        ILTypeDefLayout.Auto, ILDefaultPInvokeEncoding.Ansi

               // if the type's layout is Explicit, ensure that each field has a valid offset
               let validateExplicit (fdef: ILFieldDef) =
                    match fdef.Offset with
                    // Remove field suffix "@" for pretty printing
                    | None -> errorR(Error(FSComp.SR.ilFieldDoesNotHaveValidOffsetForStructureLayout(tdef.Name, fdef.Name.Replace("@", "")), (trimRangeToLine m)))
                    | _ -> ()

               // if the type's layout is Sequential, no offsets should be applied
               let validateSequential (fdef: ILFieldDef) =
                    match fdef.Offset with
                    | Some _ -> errorR(Error(FSComp.SR.ilFieldHasOffsetForSequentialLayout(), (trimRangeToLine m)))
                    | _ -> ()

               match tdLayout with
               | ILTypeDefLayout.Explicit _ -> List.iter validateExplicit ilFieldDefs
               | ILTypeDefLayout.Sequential _ -> List.iter validateSequential ilFieldDefs
               | _ -> ()

               let tdef = tdef.WithKind(ilTypeDefKind).WithLayout(tdLayout).WithEncoding(tdEncoding)
               tdef, None

           | TFSharpUnionRepr _ ->
               let alternatives =
                   tycon.UnionCasesArray |> Array.mapi (fun i ucspec ->
                       { altName=ucspec.CompiledName
                         altFields=GenUnionCaseRef cenv.amap m eenvinner.tyenv i ucspec.RecdFieldsArray
                         altCustomAttrs= mkILCustomAttrs (GenAttrs cenv eenv ucspec.Attribs @ [mkCompilationMappingAttrWithSeqNum g (int SourceConstructFlags.UnionCase) i]) })
               let cuinfo =
                  { UnionCasesAccessibility=reprAccess
                    IsNullPermitted=IsUnionTypeWithNullAsTrueValue g tycon
                    HelpersAccessibility=reprAccess
                    HasHelpers=ComputeUnionHasHelpers g tcref
                    GenerateDebugProxies= generateDebugProxies
                    DebugDisplayAttributes= ilDebugDisplayAttributes
                    UnionCases= alternatives
                    DebugPoint = None
                    DebugImports = eenv.imports }

               let layout =
                   if isStructTy g thisTy then
                       if (match ilTypeDefKind with ILTypeDefKind.ValueType -> true | _ -> false) then
                           // Structs with no instance fields get size 1, pack 0
                           ILTypeDefLayout.Sequential { Size=Some 1; Pack=Some 0us }
                       else
                           ILTypeDefLayout.Sequential { Size=None; Pack=None }
                   else
                       ILTypeDefLayout.Auto

               let cattrs =
                   mkILCustomAttrs (ilCustomAttrs @
                                    [mkCompilationMappingAttr g
                                        (int (if hiddenRepr
                                              then SourceConstructFlags.SumType ||| SourceConstructFlags.NonPublicRepresentation
                                              else SourceConstructFlags.SumType)) ])
               let tdef =
                   ILTypeDef(name = ilTypeName,
                             layout = layout,
                             attributes = enum 0,
                             genericParams = ilGenParams,
                             customAttrs = cattrs,
                             fields = ilFields,
                             events= ilEvents,
                             properties = ilProperties,
                             methods= mkILMethods ilMethods,
                             methodImpls= mkILMethodImpls methodImpls,
                             nestedTypes=emptyILTypeDefs,
                             implements = ilIntfTys,
                             extends= Some (if tycon.IsStructOrEnumTycon then g.iltyp_ValueType else g.ilg.typ_Object),
                             securityDecls= emptyILSecurityDecls)
                         .WithLayout(layout)
                         .WithSerializable(isSerializable)
                         .WithSealed(true)
                         .WithEncoding(ILDefaultPInvokeEncoding.Auto)
                         .WithAccess(access)
                         .WithInitSemantics(ILTypeInit.BeforeField)

               let tdef2 = g.EraseClassUnionDef tref tdef cuinfo

               // Discard the user-supplied (i.e. prim-type.fs) implementations of the get_Empty, get_IsEmpty, get_Value and get_None and Some methods.
               // This is because we will replace their implementations by ones that load the unique
               // private static field for lists etc.
               //
               // Also discard the F#-compiler supplied implementation of the Empty, IsEmpty, Value and None properties.
               let tdefDiscards =
                  Some ((fun (md: ILMethodDef) ->
                            (cuinfo.HasHelpers = SpecialFSharpListHelpers && (md.Name = "get_Empty" || md.Name = "Cons" || md.Name = "get_IsEmpty")) ||
                            (cuinfo.HasHelpers = SpecialFSharpOptionHelpers && (md.Name = "get_Value" || md.Name = "get_None" || md.Name = "Some"))),

                        (fun (pd: ILPropertyDef) ->
                            (cuinfo.HasHelpers = SpecialFSharpListHelpers && (pd.Name = "Empty" || pd.Name = "IsEmpty" )) ||
                            (cuinfo.HasHelpers = SpecialFSharpOptionHelpers && (pd.Name = "Value" || pd.Name = "None"))))

               tdef2, tdefDiscards

           | _ -> failwith "??"

        let tdef = tdef.WithHasSecurity(not (List.isEmpty securityAttrs))
        let tdef = tdef.With(securityDecls = secDecls)
        mgbuf.AddTypeDef(tref, tdef, false, false, tdefDiscards)

        // If a non-generic type is written with "static let" and "static do" (i.e. it has a ".cctor")
        // then the code for the .cctor is placed into .cctor for the backing static class for the file.
        // It is not placed in its own .cctor as there is no feasible way for this to be given a coherent
        // order in the sequential initialization of the file.
        //
        // In this case, the .cctor for this type must force the .cctor of the backing static class for the file.
        if tycon.TyparsNoRange.IsEmpty && tycon.MembersOfFSharpTyconSorted |> List.exists (fun vref -> vref.Deref.IsClassConstructor) then
          GenForceWholeFileInitializationAsPartOfCCtor cenv mgbuf lazyInitInfo tref eenv.imports m



/// Generate the type for an F# exception declaration.
and GenExnDef cenv mgbuf eenv m (exnc: Tycon) =
    let g = cenv.g
    let exncref = mkLocalEntityRef exnc
    match exnc.ExceptionInfo with
    | TExnAbbrevRepr _ | TExnAsmRepr _ | TExnNone -> ()
    | TExnFresh _ ->
        let ilThisTy = GenExnType cenv.amap m eenv.tyenv exncref
        let tref = ilThisTy.TypeRef
        let isHidden = IsHiddenTycon eenv.sigToImplRemapInfo exnc
        let access = ComputeTypeAccess tref isHidden
        let reprAccess = ComputeMemberAccess isHidden
        let fspecs = exnc.TrueInstanceFieldsAsList

        let ilMethodDefsForProperties, ilFieldDefs, ilPropertyDefs, fieldNamesAndTypes =
            [ for i, fld in Seq.indexed fspecs do
               let ilPropName = fld.LogicalName
               let ilPropType = GenType cenv.amap m eenv.tyenv fld.FormalType
               let ilMethName = "get_" + fld.LogicalName
               let ilFieldName = ComputeFieldName exnc fld
               let ilMethodDef = mkLdfldMethodDef (ilMethName, reprAccess, false, ilThisTy, ilFieldName, ilPropType)
               let ilFieldDef = mkILInstanceField(ilFieldName, ilPropType, None, ILMemberAccess.Assembly)
               let ilPropDef =
                   ILPropertyDef(name = ilPropName,
                                 attributes = PropertyAttributes.None,
                                 setMethod = None,
                                 getMethod = Some(mkILMethRef(tref, ILCallingConv.Instance, ilMethName, 0, [], ilPropType)),
                                 callingConv = ILThisConvention.Instance,
                                 propertyType = ilPropType,
                                 init = None,
                                 args = [],
                                 customAttrs=mkILCustomAttrs (GenAttrs cenv eenv fld.PropertyAttribs @ [mkCompilationMappingAttrWithSeqNum g (int SourceConstructFlags.Field) i]))
               yield (ilMethodDef, ilFieldDef, ilPropDef, (ilPropName, ilFieldName, ilPropType)) ]
             |> List.unzip4

        let ilCtorDef =
            mkILSimpleStorageCtorWithParamNames(Some g.iltyp_Exception.TypeSpec, ilThisTy, [], ChooseParamNames fieldNamesAndTypes, reprAccess, None, eenv.imports)

        // In compiled code, all exception types get a parameterless constructor for use with XML serialization
        // This does default-initialization of all fields
        let ilCtorDefNoArgs =
            if not (isNil fieldNamesAndTypes) then
                [ mkILSimpleStorageCtor(Some g.iltyp_Exception.TypeSpec, ilThisTy, [], [], reprAccess, None, eenv.imports) ]
            else
                []

        let serializationRelatedMembers =
          // do not emit serialization related members if target framework lacks SerializationInfo or StreamingContext
          match g.iltyp_SerializationInfo, g.iltyp_StreamingContext with
          | Some serializationInfoType, Some streamingContextType ->

            let ilInstrsForSerialization =
                [ mkLdarg0
                  mkLdarg 1us
                  mkLdarg 2us
                  mkNormalCall (mkILCtorMethSpecForTy (g.iltyp_Exception, [serializationInfoType; streamingContextType])) ]
                |> nonBranchingInstrsToCode

            let ilCtorDefForSerialization =
                mkILCtor(ILMemberAccess.Family,
                        [mkILParamNamed("info", serializationInfoType);mkILParamNamed("context", streamingContextType)],
                        mkMethodBody (false, [], 8, ilInstrsForSerialization, None, eenv.imports))

            [ilCtorDefForSerialization]
          | _ -> []

        let ilTypeName = tref.Name

        let interfaces = exnc.ImmediateInterfaceTypesOfFSharpTycon |> List.map (GenType cenv.amap m eenv.tyenv)
        let tdef =
          mkILGenericClass
            (ilTypeName, access, [], g.iltyp_Exception,
             interfaces,
             mkILMethods ([ilCtorDef] @ ilCtorDefNoArgs @ serializationRelatedMembers @ ilMethodDefsForProperties),
             mkILFields ilFieldDefs,
             emptyILTypeDefs,
             mkILProperties ilPropertyDefs,
             emptyILEvents,
             mkILCustomAttrs [mkCompilationMappingAttr g (int SourceConstructFlags.Exception)],
             ILTypeInit.BeforeField)
        let tdef = tdef.WithSerializable(true)
        mgbuf.AddTypeDef(tref, tdef, false, false, None)


let CodegenAssembly cenv eenv mgbuf implFiles =
    if not (isNil implFiles) then
        let a, b = List.frontAndBack implFiles
        let eenv = List.fold (GenImplFile cenv mgbuf None) eenv a
        let eenv = GenImplFile cenv mgbuf cenv.opts.mainMethodInfo eenv b

        let genMeths = eenv.delayedFileGen |> Array.ofSeq

        genMeths
        |> ArrayParallel.iter (fun genMeths ->
            genMeths
            |> Array.iter (fun gen -> gen cenv) 
        )

        // Some constructs generate residue types and bindings. Generate these now. They don't result in any
        // top-level initialization code.
        let extraBindings = mgbuf.GrabExtraBindingsToGenerate()
        //printfn "#extraBindings = %d" extraBindings.Length
        if not (isNil extraBindings) then
            let mexpr = TMDefs [ for b in extraBindings -> TMDefLet(b, range0) ]
            let _emptyTopInstrs, _emptyTopCode =
                CodeGenMethod cenv mgbuf ([], "unused", eenv, 0, None, (fun cgbuf eenv ->
                    let lazyInitInfo = ResizeArray()
                    let qname = QualifiedNameOfFile(mkSynId range0 "unused")
                    LocalScope "module" cgbuf (fun (_, endMark) ->
                        let eenv = AddBindingsForModuleDef (AllocTopValWithinExpr cenv cgbuf endMark) eenv.cloc eenv mexpr
                        let _eenvEnv = GenModuleDef cenv cgbuf qname lazyInitInfo eenv mexpr
                        ())), range0)
            //printfn "#_emptyTopInstrs = %d" _emptyTopInstrs.Length
            ()

        mgbuf.AddInitializeScriptsInOrderToEntryPoint(eenv.imports)

//-------------------------------------------------------------------------
// When generating a module we just write into mutable
// structures representing the contents of the module.
//-------------------------------------------------------------------------

let GetEmptyIlxGenEnv (g: TcGlobals) ccu =
    let thisCompLoc = CompLocForCcu ccu
    { tyenv=TypeReprEnv.Empty
      cloc = thisCompLoc
      exitSequel = Return
      valsInScope=ValMap<_>.Empty
      witnessesInScope = EmptyTraitWitnessInfoHashMap g
      suppressWitnesses = false
      someTypeInThisAssembly= g.ilg.typ_Object // dummy value
      isFinalFile = false
      letBoundVars=[]
      liveLocals=IntMap.empty()
      innerVals = []
      sigToImplRemapInfo = [] (* "module remap info" *)
      withinSEH = false
      isInLoop = false
<<<<<<< HEAD
      delayCodeGen = true
      delayedFileGen = ImmutableArray.Empty }
=======
      initLocals = true
      imports = None
    }
>>>>>>> 3eff2a73

type IlxGenResults =
    { ilTypeDefs: ILTypeDef list
      ilAssemAttrs: ILAttribute list
      ilNetModuleAttrs: ILAttribute list
      topAssemblyAttrs: Attribs
      permissionSets: ILSecurityDecl list
      quotationResourceInfo: (ILTypeRef list * byte[]) list }


let GenerateCode (cenv, anonTypeTable, eenv, TypedAssemblyAfterOptimization implFiles, assemAttribs, moduleAttribs) =

    use unwindBuildPhase = PushThreadBuildPhaseUntilUnwind BuildPhase.IlxGen
    let g = cenv.g

    // Generate the implementations into the mgbuf
    let mgbuf = AssemblyBuilder(cenv, anonTypeTable)
    let eenv = { eenv with cloc = CompLocForFragment cenv.opts.fragName cenv.viewCcu }

    // Generate the PrivateImplementationDetails type
    GenTypeDefForCompLoc (cenv, eenv, mgbuf, CompLocForPrivateImplementationDetails eenv.cloc, useHiddenInitCode, [], ILTypeInit.BeforeField, true, (* atEnd= *) true)

    // Generate the whole assembly
    CodegenAssembly cenv eenv mgbuf implFiles

    let ilAssemAttrs = GenAttrs cenv eenv assemAttribs

    let tdefs, reflectedDefinitions = mgbuf.Close()


    // Generate the quotations
    let quotationResourceInfo =
        match reflectedDefinitions with
        | [] -> []
        | _ ->
            let qscope = QuotationTranslator.QuotationGenerationScope.Create (g, cenv.amap, cenv.viewCcu, cenv.tcVal, QuotationTranslator.IsReflectedDefinition.Yes)
            let defns =
              reflectedDefinitions |> List.choose (fun ((methName, v), e) ->
                    try
                      let mbaseR, astExpr = QuotationTranslator.ConvReflectedDefinition qscope methName v e

                      Some(mbaseR, astExpr)
                    with
                    | QuotationTranslator.InvalidQuotedTerm e -> warning e; None)

            let referencedTypeDefs, typeSplices, exprSplices = qscope.Close()

            for _typeSplice, m in typeSplices do
                error(InternalError("A free type variable was detected in a reflected definition", m))

            for _exprSplice, m in exprSplices do
                error(Error(FSComp.SR.ilReflectedDefinitionsCannotUseSliceOperator(), m))

            let defnsResourceBytes = defns |> QuotationPickler.PickleDefns

            [ (referencedTypeDefs, defnsResourceBytes) ]

    let ilNetModuleAttrs = GenAttrs cenv eenv moduleAttribs

    let casApplied = Dictionary<Stamp, bool>()
    let securityAttrs, topAssemblyAttrs = assemAttribs |> List.partition (fun a -> IsSecurityAttribute g cenv.amap casApplied a rangeStartup)
    // remove any security attributes from the top-level assembly attribute list
    let permissionSets = CreatePermissionSets cenv eenv securityAttrs

    { ilTypeDefs= tdefs
      ilAssemAttrs = ilAssemAttrs
      ilNetModuleAttrs = ilNetModuleAttrs
      topAssemblyAttrs = topAssemblyAttrs
      permissionSets = permissionSets
      quotationResourceInfo = quotationResourceInfo }


//-------------------------------------------------------------------------
// For printing values in fsi we want to lookup the value of given vrefs.
// The storage in the eenv says if the vref is stored in a static field.
// If we know how/where the field was generated, then we can lookup via reflection.
//-------------------------------------------------------------------------

open System

/// The lookup* functions are the conversions available from ilreflect.
type ExecutionContext =
    { LookupFieldRef: ILFieldRef -> FieldInfo
      LookupMethodRef: ILMethodRef -> MethodInfo
      LookupTypeRef: ILTypeRef -> Type
      LookupType: ILType -> Type }

// A helper to generate a default value for any System.Type. I couldn't find a System.Reflection
// method to do this.
let defaultOf =
    let gminfo =
       lazy
          (match <@@ Unchecked.defaultof<int> @@> with
           | Quotations.Patterns.Call(_, minfo, _) -> minfo.GetGenericMethodDefinition()
           | _ -> failwith "unexpected failure decoding quotation at ilxgen startup")
    fun ty -> gminfo.Value.MakeGenericMethod([| ty |]).Invoke(null, [| |])

/// Top-level val bindings are stored (for example) in static fields.
/// In the FSI case, these fields are be created and initialised, so we can recover the object.
/// IlxGen knows how v was stored, and then ilreflect knows how this storage was generated.
/// IlxGen converts (v: Tast.Val) to AbsIL data structures.
/// Ilreflect converts from AbsIL data structures to emitted Type, FieldInfo, MethodInfo etc.
let LookupGeneratedValue (amap: ImportMap) (ctxt: ExecutionContext) eenv (v: Val) =
  try
    // Convert the v.Type into a System.Type according to ilxgen and ilreflect.
    let objTyp() =
        let ilTy = GenType amap v.Range TypeReprEnv.Empty v.Type (* TypeReprEnv.Empty ok, not expecting typars *)
        ctxt.LookupType ilTy
    // Lookup the compiled v value (as an object).
    match StorageForVal amap.g v.Range v eenv with
      | StaticPropertyWithField (fspec, _, hasLiteralAttr, ilContainerTy, _, _, ilGetterMethRef, _, _) ->
          let obj =
              if hasLiteralAttr then
                  let staticTy = ctxt.LookupTypeRef fspec.DeclaringTypeRef
                  // Checked: This FieldInfo (FieldBuilder) supports GetValue().
                  staticTy.GetField(fspec.Name).GetValue(null: obj)
              else
                  let staticTy = ctxt.LookupTypeRef ilContainerTy.TypeRef
                  // We can't call .Invoke on the ILMethodRef's MethodInfo,
                  // because it is the MethodBuilder and that does not support Invoke.
                  // Rather, we look for the getter MethodInfo from the built type and .Invoke on that.
                  let methInfo = staticTy.GetMethod(ilGetterMethRef.Name, BindingFlags.Static ||| BindingFlags.Public ||| BindingFlags.NonPublic)
                  methInfo.Invoke((null: obj), (null: obj[]))
          Some (obj, objTyp())

      | StaticProperty (ilGetterMethSpec, _) ->
          let obj =
              let staticTy = ctxt.LookupTypeRef ilGetterMethSpec.MethodRef.DeclaringTypeRef
              // We can't call .Invoke on the ILMethodRef's MethodInfo,
              // because it is the MethodBuilder and that does not support Invoke.
              // Rather, we look for the getter MethodInfo from the built type and .Invoke on that.
              let methInfo = staticTy.GetMethod(ilGetterMethSpec.Name, BindingFlags.Static ||| BindingFlags.Public ||| BindingFlags.NonPublic)
              methInfo.Invoke((null: obj), (null: obj[]))
          Some (obj, objTyp())

      | Null ->
          Some (null, objTyp())
      | Local _ -> None
      | Method _ -> None
      | Arg _ -> None
      | Env _ -> None
  with
    e ->
#if DEBUG
      printf "ilxGen.LookupGeneratedValue for v=%s caught exception:\n%A\n\n" v.LogicalName e
#endif
      None

// Invoke the set_Foo method for a declaration with a value. Used to create variables with values programatically in fsi.exe.
let SetGeneratedValue (ctxt: ExecutionContext) (g: TcGlobals) eenv isForced (v: Val) (value: obj) =
  try
    match StorageForVal g v.Range v eenv with
      | StaticPropertyWithField (fspec, _, hasLiteralAttr, _, _, _, _f, ilSetterMethRef, _) ->
          if not hasLiteralAttr && (v.IsMutable || isForced) then
              if isForced then
                  let staticTy = ctxt.LookupTypeRef fspec.DeclaringTypeRef

                  let fieldInfo = staticTy.GetField(fspec.Name, BindingFlags.Static ||| BindingFlags.Public ||| BindingFlags.NonPublic)
                  fieldInfo.SetValue(null, value)
              else
                  let staticTy = ctxt.LookupTypeRef ilSetterMethRef.DeclaringTypeRef

                  let methInfo = staticTy.GetMethod(ilSetterMethRef.Name, BindingFlags.Static ||| BindingFlags.Public ||| BindingFlags.NonPublic)
                  methInfo.Invoke (null, [| value |]) |> ignore
      | _ -> ()
  with
    e ->
#if DEBUG
      printf "ilxGen.SetGeneratedValue for v=%s caught exception:\n%A\n\n" v.LogicalName e
#endif
      ()

// Invoke the set_Foo method for a declaration with a default/null value. Used to release storage in fsi.exe
let ClearGeneratedValue (ctxt: ExecutionContext) (g: TcGlobals) eenv (v: Val) =
  try
    match StorageForVal g v.Range v eenv with
      | StaticPropertyWithField (fspec, _, hasLiteralAttr, _, _, _, _ilGetterMethRef, _ilSetterMethRef, _) ->
          if not hasLiteralAttr && v.IsMutable then
              let ty = ctxt.LookupType fspec.ActualType
              SetGeneratedValue ctxt g eenv false v (defaultOf ty)
      | _ -> ()
  with
    e ->
#if DEBUG
      printf "ilxGen.ClearGeneratedValue for v=%s caught exception:\n%A\n\n" v.LogicalName e
#endif
      ()

/// The published API from the ILX code generator
type IlxAssemblyGenerator(amap: ImportMap, tcGlobals: TcGlobals, tcVal: ConstraintSolver.TcValF, ccu: CcuThunk) =

    // The incremental state held by the ILX code generator
    let mutable ilxGenEnv = GetEmptyIlxGenEnv tcGlobals ccu
    let anonTypeTable = AnonTypeGenerationTable()
    // Dictionaries are safe here as they will only be used during the codegen stage - will happen on a single thread.
    let intraAssemblyInfo = { StaticFieldInfo = Dictionary<_, _>(HashIdentity.Structural) }
    let casApplied = Dictionary<Stamp, bool>()

    /// Register a set of referenced assemblies with the ILX code generator
    member _.AddExternalCcus ccus =
        ilxGenEnv <- AddExternalCcusToIlxGenEnv amap tcGlobals ilxGenEnv ccus

    /// Register a fragment of the current assembly with the ILX code generator. If 'isIncrementalFragment' is true then the input
    /// is assumed to be a fragment 'typed' into FSI.EXE, otherwise the input is assumed to be the result of a '#load'
    member _.AddIncrementalLocalAssemblyFragment (isIncrementalFragment, fragName, typedImplFiles) =
        ilxGenEnv <- AddIncrementalLocalAssemblyFragmentToIlxGenEnv (amap, isIncrementalFragment, tcGlobals, ccu, fragName, intraAssemblyInfo, ilxGenEnv, typedImplFiles)

    /// Generate ILX code for an assembly fragment
    member _.GenerateCode (codeGenOpts, typedAssembly, assemAttribs, moduleAttribs) =
        let cenv: cenv =
            { g=tcGlobals
              tcVal = tcVal
              viewCcu = ccu
              ilUnitTy = None
              amap = amap
              casApplied = casApplied
              intraAssemblyInfo = intraAssemblyInfo
              opts = codeGenOpts
              optimizeDuringCodeGen = (fun _flag expr -> expr)
              exprRecursionDepth = 0
              delayedGenMethods = Queue () }
        GenerateCode (cenv, anonTypeTable, ilxGenEnv, typedAssembly, assemAttribs, moduleAttribs)

    /// Invert the compilation of the given value and clear the storage of the value
    member _.ClearGeneratedValue (ctxt, v) = ClearGeneratedValue ctxt tcGlobals ilxGenEnv v

    /// Invert the compilation of the given value and set the storage of the value, even if it is immutable
    member _.ForceSetGeneratedValue (ctxt, v, value: obj) = SetGeneratedValue ctxt tcGlobals ilxGenEnv true v value

    /// Invert the compilation of the given value and return its current dynamic value and its compiled System.Type
    member _.LookupGeneratedValue (ctxt, v) = LookupGeneratedValue amap ctxt ilxGenEnv v<|MERGE_RESOLUTION|>--- conflicted
+++ resolved
@@ -1050,14 +1050,14 @@
       /// Are we inside of a recursive let binding, while loop, or a for loop?
       isInLoop: bool
 
-<<<<<<< HEAD
-      delayCodeGen: bool
-
-      delayedFileGen: ImmutableArray<(cenv -> unit) []>
-=======
       /// Indicates that the .locals init flag should be set on a method and all its nested methods and lambdas
       initLocals: bool
->>>>>>> 3eff2a73
+
+      /// Delay code gen for files.
+      delayCodeGen: bool
+
+      /// Collection of code-gen functions where each function represents a file. 
+      delayedFileGen: ImmutableArray<(cenv -> unit) []>
     }
 
     override _.ToString() = "<IlxGenEnv>"
@@ -2720,7 +2720,6 @@
                                    (fun cgbuf eenv -> GenExpr cenv cgbuf eenv spReq expr0 sequel0),
                                    expr0.Range)
     code
-<<<<<<< HEAD
     
 and DelayCodeGenMethodForExpr cenv mgbuf (spReq, entryPointInfo, methodName, eenv, alreadyUsedArgs, expr0, sequel0) =
     let ilLazyCode =
@@ -2734,8 +2733,6 @@
         ilLazyCode.Force() |> ignore
 
     ilLazyCode
-=======
->>>>>>> remote/main
 
 //--------------------------------------------------------------------------
 // Generate sequels
@@ -6285,7 +6282,6 @@
         cgbuf.mgbuf.AddOrMergePropertyDef(ilGetterMethSpec.MethodRef.DeclaringTypeRef, ilPropDef, m)
 
         let ilMethodDef =
-<<<<<<< HEAD
             let ilLazyCode =
                 if eenv.delayCodeGen then
                     DelayCodeGenMethodForExpr cenv cgbuf.mgbuf (SPSuppress, [], ilGetterMethSpec.Name, eenv, 0, rhsExpr, Return)
@@ -6294,10 +6290,6 @@
                     lazy ilCode
 
             let ilMethodBody = MethodBody.IL(ilLazyCode)
-=======
-            let ilCode = CodeGenMethodForExpr cenv cgbuf.mgbuf (SPSuppress, [], ilGetterMethSpec.Name, eenv, 0, None, rhsExpr, Return)
-            let ilMethodBody = MethodBody.IL(lazy ilCode)
->>>>>>> 3eff2a73
             (mkILStaticMethod ([], ilGetterMethSpec.Name, access, [], mkILReturn ilTy, ilMethodBody)).WithSpecialName
             |> AddNonUserCompilerGeneratedAttribs g
 
@@ -6856,18 +6848,13 @@
                     mkThrow m returnTy exnExpr
                 else
                     body
-<<<<<<< HEAD
-            
-            let ilLazyCode = DelayCodeGenMethodForExpr cenv mgbuf (SPAlways, tailCallInfo, mspec.Name, eenvForMeth, 0, bodyExpr, sequel)
-=======
 
             let selfValOpt =
                 match selfMethodVars with 
                 | [h] -> Some h
                 | _ -> None
 
-            let ilCodeLazy = lazy CodeGenMethodForExpr cenv mgbuf (SPAlways, tailCallInfo, mspec.Name, eenvForMeth, 0, selfValOpt, bodyExpr, sequel)
->>>>>>> 3eff2a73
+            let ilLazyCode = DelayCodeGenMethodForExpr cenv mgbuf (SPAlways, tailCallInfo, mspec.Name, eenvForMeth, 0, selfValOpt, bodyExpr, sequel)
 
             // This is the main code generation for most methods
             false, MethodBody.IL(ilLazyCode), false
@@ -8700,14 +8687,11 @@
       sigToImplRemapInfo = [] (* "module remap info" *)
       withinSEH = false
       isInLoop = false
-<<<<<<< HEAD
-      delayCodeGen = true
-      delayedFileGen = ImmutableArray.Empty }
-=======
       initLocals = true
       imports = None
+      delayCodeGen = true
+      delayedFileGen = ImmutableArray.Empty
     }
->>>>>>> 3eff2a73
 
 type IlxGenResults =
     { ilTypeDefs: ILTypeDef list
