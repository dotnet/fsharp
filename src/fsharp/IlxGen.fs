// Copyright (c) Microsoft Corporation. All Rights Reserved. See License.txt in the project root for license information.

/// The ILX generator.
module internal FSharp.Compiler.IlxGen

open System.IO
open System.Reflection
open System.Collections.Generic

open FSharp.Compiler.IO
open Internal.Utilities
open Internal.Utilities.Collections
open Internal.Utilities.Library
open Internal.Utilities.Library.Extras

open FSharp.Compiler
open FSharp.Compiler.AbstractIL.IL
open FSharp.Compiler.AbstractIL.BinaryConstants
open FSharp.Compiler.AbstractIL.ILX
open FSharp.Compiler.AbstractIL.ILX.Types
open FSharp.Compiler.AttributeChecking
open FSharp.Compiler.CompilerGlobalState
open FSharp.Compiler.ErrorLogger
open FSharp.Compiler.Features
open FSharp.Compiler.Infos
open FSharp.Compiler.Import
open FSharp.Compiler.LowerCallsAndSeqs
open FSharp.Compiler.LowerStateMachines
open FSharp.Compiler.Syntax
open FSharp.Compiler.Syntax.PrettyNaming
open FSharp.Compiler.SyntaxTreeOps
open FSharp.Compiler.TcGlobals
open FSharp.Compiler.Text.Range
open FSharp.Compiler.Text
open FSharp.Compiler.Text.LayoutRender
open FSharp.Compiler.Xml
open FSharp.Compiler.TypedTree
open FSharp.Compiler.TypedTreeBasics
open FSharp.Compiler.TypedTreeOps
open FSharp.Compiler.TypedTreeOps.DebugPrint
open FSharp.Compiler.TypeRelations

let IlxGenStackGuardDepth = StackGuard.GetDepthOption "IlxGen"

let IsNonErasedTypar (tp: Typar) =
    not tp.IsErased

let DropErasedTypars (tps: Typar list) =
    tps |> List.filter IsNonErasedTypar

let DropErasedTyargs tys =
    tys |> List.filter (fun ty -> match ty with TType_measure _ -> false | _ -> true)

let AddNonUserCompilerGeneratedAttribs (g: TcGlobals) (mdef: ILMethodDef) =
    g.AddMethodGeneratedAttributes mdef

let debugDisplayMethodName = "__DebugDisplay"

let useHiddenInitCode = true

let iLdcZero = AI_ldc (DT_I4, ILConst.I4 0)

let iLdcInt64 i = AI_ldc (DT_I8, ILConst.I8 i)

let iLdcDouble i = AI_ldc (DT_R8, ILConst.R8 i)

let iLdcSingle i = AI_ldc (DT_R4, ILConst.R4 i)

/// Make a method that simply loads a field
let mkLdfldMethodDef (ilMethName, reprAccess, isStatic, ilTy, ilFieldName, ilPropType) =
   let ilFieldSpec = mkILFieldSpecInTy(ilTy, ilFieldName, ilPropType)
   let ilReturn = mkILReturn ilPropType
   let ilMethodDef =
       if isStatic then
           let body = mkMethodBody(true, [], 2, nonBranchingInstrsToCode [mkNormalLdsfld ilFieldSpec], None, None)
           mkILNonGenericStaticMethod (ilMethName, reprAccess, [], ilReturn, body)
       else
           let body = mkMethodBody (true, [], 2, nonBranchingInstrsToCode [ mkLdarg0; mkNormalLdfld ilFieldSpec], None, None)
           mkILNonGenericInstanceMethod (ilMethName, reprAccess, [], ilReturn, body)
   ilMethodDef.WithSpecialName

/// Choose the constructor parameter names for fields
let ChooseParamNames fieldNamesAndTypes =
    let takenFieldNames = fieldNamesAndTypes |> List.map p23 |> Set.ofList

    fieldNamesAndTypes
    |> List.map (fun (ilPropName, ilFieldName, ilPropType) ->
        let lowerPropName = String.uncapitalize ilPropName
        let ilParamName = if takenFieldNames.Contains lowerPropName then ilPropName else lowerPropName
        ilParamName, ilFieldName, ilPropType)

/// Approximation for purposes of optimization and giving a warning when compiling definition-only files as EXEs
let rec CheckCodeDoesSomething (code: ILCode) =
    code.Instrs |> Array.exists (function AI_ldnull | AI_nop | AI_pop | I_ret | I_seqpoint _ -> false | _ -> true)

/// Choose the field names for variables captured by closures
let ChooseFreeVarNames takenNames ts =
    let tns = List.map (fun t -> (t, None)) ts
    let rec chooseName names (t, nOpt) =
        let tn = match nOpt with None -> t | Some n -> t + string n
        if Zset.contains tn names then
          chooseName names (t, Some(match nOpt with None -> 0 | Some n -> (n+1)))
        else
          let names = Zset.add tn names
          tn, names

    let names = Zset.empty String.order |> Zset.addList takenNames
    let ts, _names = List.mapFold chooseName names tns
    ts

/// We can't tailcall to methods taking byrefs. This helper helps search for them
let rec IsILTypeByref inp =
    match inp with 
    | ILType.Byref _ -> true
    | ILType.Modified(_, _, nestedTy) -> IsILTypeByref nestedTy
    | _ -> false

let mainMethName = CompilerGeneratedName "main"

/// Used to query custom attributes when emitting COM interop code.
type AttributeDecoder(namedArgs) =

    let nameMap = namedArgs |> List.map (fun (AttribNamedArg(s, _, _, c)) -> s, c) |> NameMap.ofList
<<<<<<< HEAD
    let findConst x = match NameMap.tryFind x nameMap with | Some(AttribExpr(_, Expr.Const (c, _, _))) -> Some c | _ -> None
    let findAppTr x = match NameMap.tryFind x nameMap with | Some(AttribExpr(_, Expr.App (_, _, [TType_app(tr, _, _)], _, _))) -> Some tr | _ -> None
=======

    let findConst x =
        match NameMap.tryFind x nameMap with
        | Some(AttribExpr(_, Expr.Const (c, _, _))) -> Some c
        | _ -> None

    let findTyconRef x =
        match NameMap.tryFind x nameMap with
        | Some(AttribExpr(_, Expr.App (_, _, [TType_app(tr, _, _)], _, _))) -> Some tr
        | _ -> None
>>>>>>> 548021be

    member _.FindInt16 x dflt = match findConst x with | Some(Const.Int16 x) -> x | _ -> dflt

    member _.FindInt32 x dflt = match findConst x with | Some(Const.Int32 x) -> x | _ -> dflt

    member _.FindBool x dflt = match findConst x with | Some(Const.Bool x) -> x | _ -> dflt

    member _.FindString x dflt = match findConst x with | Some(Const.String x) -> x | _ -> dflt

    member _.FindTypeName x dflt = match findTyconRef x with | Some tr -> tr.DisplayName | _ -> dflt

//--------------------------------------------------------------------------
// Statistics
//--------------------------------------------------------------------------

let mutable reports = (fun _ -> ())

let AddReport f =
    let old = reports
    reports <- (fun oc -> old oc; f oc)

let ReportStatistics (oc: TextWriter) =
    reports oc

let NewCounter nm =
    let mutable count = 0
    AddReport (fun oc -> if count <> 0 then oc.WriteLine (string count + " " + nm))
    (fun () -> count <- count + 1)

let CountClosure = NewCounter "closures"

let CountMethodDef = NewCounter "IL method definitions corresponding to values"

let CountStaticFieldDef = NewCounter "IL field definitions corresponding to values"

let CountCallFuncInstructions = NewCounter "callfunc instructions (indirect calls)"

/// Non-local information related to internals of code generation within an assembly
type IlxGenIntraAssemblyInfo =
    {
      /// A table recording the generated name of the static backing fields for each mutable top level value where
      /// we may need to take the address of that value, e.g. static mutable module-bound values which are structs. These are
      /// only accessible intra-assembly. Across assemblies, taking the address of static mutable module-bound values is not permitted.
      /// The key to the table is the method ref for the property getter for the value, which is a stable name for the Val's
      /// that come from both the signature and the implementation.
      StaticFieldInfo: Dictionary<ILMethodRef, ILFieldSpec>
    }

/// Helper to make sure we take tailcalls in some situations
type FakeUnit = | Fake

/// Indicates how the generated IL code is ultimately emitted
type IlxGenBackend =
    /// Indicates we are emitting code for ilwrite
    | IlWriteBackend

    /// Indicates we are emitting code for Reflection.Emit in F# Interactive.
    | IlReflectBackend

[<NoEquality; NoComparison>]
type IlxGenOptions =
    {
      /// Indicates the "fragment name" for the part of the assembly we are emitting, particularly for incremental
      /// emit using Reflection.Emit in F# Interactive.
      fragName: string

      /// Indicates if we are generating filter blocks
      generateFilterBlocks: bool

      /// Indicates if we are working around historical Reflection.Emit bugs
      workAroundReflectionEmitBugs: bool

      /// Indicates if we should/shouldn't emit constant arrays as static data blobs
      emitConstantArraysUsingStaticDataBlobs: bool

      /// If this is set, then the last module becomes the "main" module and its toplevel bindings are executed at startup
      mainMethodInfo: Attribs option

      /// Indicates if local optimizations are on
      localOptimizationsEnabled: bool

      /// Indicates if we are generating debug symbols
      generateDebugSymbols: bool

      /// Indicates that FeeFee debug values should be emitted as value 100001 for
      /// easier detection in debug output
      testFlagEmitFeeFeeAs100001: bool

      ilxBackend: IlxGenBackend

      /// Indicates the code is being generated in FSI.EXE and is executed immediately after code generation
      /// This includes all interactively compiled code, including #load, definitions, and expressions
      isInteractive: bool

      /// Indicates the code generated is an interactive 'it' expression. We generate a setter to allow clearing of the underlying
      /// storage, even though 'it' is not logically mutable
      isInteractiveItExpr: bool

      /// Whenever possible, use callvirt instead of call
      alwaysCallVirt: bool
    }

/// Compilation environment for compiling a fragment of an assembly
[<NoEquality; NoComparison>]
type cenv =
    {
      /// The TcGlobals for the compilation
      g: TcGlobals

      /// The ImportMap for reading IL
      amap: ImportMap

      /// A callback for TcVal in the typechecker.  Used to generalize values when finding witnesses.
      /// It is unfortunate this is needed but it is until we supply witnesses through the compilation.
      tcVal: ConstraintSolver.TcValF

      /// The TAST for the assembly being emitted
      viewCcu: CcuThunk

      /// Collection of all debug points available for inlined code
      namedDebugPointsForInlinedCode: Map<NamedDebugPointKey, range>

      /// The options for ILX code generation
      opts: IlxGenOptions

      /// Cache the generation of the "unit" type
      mutable ilUnitTy: ILType option

      /// Other information from the emit of this assembly
      intraAssemblyInfo: IlxGenIntraAssemblyInfo

      /// Cache methods with SecurityAttribute applied to them, to prevent unnecessary calls to ExistsInEntireHierarchyOfType
      casApplied: Dictionary<Stamp, bool>

      /// Used to apply forced inlining optimizations to witnesses generated late during codegen
      mutable optimizeDuringCodeGen: bool -> Expr -> Expr

      /// Guard the stack and move to a new one if necessary
      mutable stackGuard: StackGuard

    }

    override _.ToString() = "<cenv>"


let mkTypeOfExpr cenv m ilty =
    let g = cenv.g
    mkAsmExpr ([ mkNormalCall (mspec_Type_GetTypeFromHandle g) ], [],
                   [mkAsmExpr ([ I_ldtoken (ILToken.ILType ilty) ], [], [], [g.system_RuntimeTypeHandle_ty], m)],
                   [g.system_Type_ty], m)

let mkGetNameExpr cenv (ilt: ILType) m =
    mkAsmExpr ([I_ldstr ilt.BasicQualifiedName], [], [], [cenv.g.string_ty], m)

let useCallVirt cenv boxity (mspec: ILMethodSpec) isBaseCall =
    cenv.opts.alwaysCallVirt &&
    (boxity = AsObject) &&
    not mspec.CallingConv.IsStatic &&
    not isBaseCall

/// Describes where items are to be placed within the generated IL namespace/typespace.
/// This should be cleaned up.
type CompileLocation =
    { Scope: ILScopeRef

      TopImplQualifiedName: string

      Namespace: string option

      Enclosing: string list

      QualifiedNameOfFile: string
    }

//--------------------------------------------------------------------------
// Access this and other assemblies
//--------------------------------------------------------------------------

let mkTopName ns n = String.concat "." (match ns with Some x -> [x;n] | None -> [n])

let CompLocForFragment fragName (ccu: CcuThunk) =
   { QualifiedNameOfFile = fragName
     TopImplQualifiedName = fragName
     Scope = ccu.ILScopeRef
     Namespace = None
     Enclosing = []}

let CompLocForCcu (ccu: CcuThunk) = CompLocForFragment ccu.AssemblyName ccu

let CompLocForSubModuleOrNamespace cloc (submod: ModuleOrNamespace) =
    let n = submod.CompiledName
    match submod.ModuleOrNamespaceType.ModuleOrNamespaceKind with
    | FSharpModuleWithSuffix | ModuleOrType -> { cloc with Enclosing= cloc.Enclosing @ [n]}
    | Namespace -> {cloc with Namespace=Some (mkTopName cloc.Namespace n)}

let CompLocForFixedPath fragName qname (CompPath(sref, cpath)) =
    let ns, t = List.takeUntil (fun (_, mkind) -> mkind <> Namespace) cpath
    let ns = List.map fst ns
    let ns = textOfPath ns
    let encl = t |> List.map (fun (s, _)-> s)
    let ns = if ns = "" then None else Some ns
    { QualifiedNameOfFile = fragName
      TopImplQualifiedName = qname
      Scope = sref
      Namespace = ns
      Enclosing = encl }

let CompLocForFixedModule fragName qname (mspec: ModuleOrNamespace) =
   let cloc = CompLocForFixedPath fragName qname mspec.CompilationPath
   let cloc = CompLocForSubModuleOrNamespace cloc mspec
   cloc

let NestedTypeRefForCompLoc cloc n =
    match cloc.Enclosing with
    | [] ->
        let tyname = mkTopName cloc.Namespace n
        mkILTyRef(cloc.Scope, tyname)
    | h :: t -> mkILNestedTyRef(cloc.Scope, mkTopName cloc.Namespace h :: t, n)

let CleanUpGeneratedTypeName (nm: string) =
    if nm.IndexOfAny IllegalCharactersInTypeAndNamespaceNames = -1 then
        nm
    else
        (nm, IllegalCharactersInTypeAndNamespaceNames) ||> Array.fold (fun nm c -> nm.Replace(string c, "-"))

let TypeNameForInitClass cloc =
    "<StartupCode$" + (CleanUpGeneratedTypeName cloc.QualifiedNameOfFile) + ">.$" + cloc.TopImplQualifiedName

let TypeNameForImplicitMainMethod cloc =
    TypeNameForInitClass cloc + "$Main"

let TypeNameForPrivateImplementationDetails cloc =
    "<PrivateImplementationDetails$" + (CleanUpGeneratedTypeName cloc.QualifiedNameOfFile) + ">"

let CompLocForInitClass cloc =
    {cloc with Enclosing=[TypeNameForInitClass cloc]; Namespace=None}

let CompLocForImplicitMainMethod cloc =
    {cloc with Enclosing=[TypeNameForImplicitMainMethod cloc]; Namespace=None}

let CompLocForPrivateImplementationDetails cloc =
    {cloc with
        Enclosing=[TypeNameForPrivateImplementationDetails cloc]; Namespace=None}

/// Compute an ILTypeRef for a CompilationLocation
let rec TypeRefForCompLoc cloc =
    match cloc.Enclosing with
    | [] ->
      mkILTyRef(cloc.Scope, TypeNameForPrivateImplementationDetails cloc)
    | [h] ->
      let tyname = mkTopName cloc.Namespace h
      mkILTyRef(cloc.Scope, tyname)
    | _ ->
      let encl, n = List.frontAndBack cloc.Enclosing
      NestedTypeRefForCompLoc {cloc with Enclosing=encl} n

/// Compute an ILType for a CompilationLocation for a non-generic type
let mkILTyForCompLoc cloc = mkILNonGenericBoxedTy (TypeRefForCompLoc cloc)

let ComputeMemberAccess hidden = if hidden then ILMemberAccess.Assembly else ILMemberAccess.Public

// Under --publicasinternal change types from Public to Private (internal for types)
let ComputePublicTypeAccess() = ILTypeDefAccess.Public

let ComputeTypeAccess (tref: ILTypeRef) hidden =
    match tref.Enclosing with
    | [] -> if hidden then ILTypeDefAccess.Private else ComputePublicTypeAccess()
    | _ -> ILTypeDefAccess.Nested (ComputeMemberAccess hidden)

//--------------------------------------------------------------------------
// TypeReprEnv
//--------------------------------------------------------------------------

/// Indicates how type parameters are mapped to IL type variables
[<NoEquality; NoComparison>]
type TypeReprEnv(reprs: Map<Stamp, uint16>, count: int, templateReplacement: (TyconRef * ILTypeRef * Typars * TyparInst) option) =

    static let empty = TypeReprEnv(count = 0, reprs = Map.empty, templateReplacement = None)

    /// Get the template replacement information used when using struct types for state machines based on a "template" struct
    member _.TemplateReplacement = templateReplacement

    member _.WithTemplateReplacement(tcref, ilCloTyRef, cloFreeTyvars, templateTypeInst) =
        TypeReprEnv(reprs, count, Some (tcref, ilCloTyRef, cloFreeTyvars, templateTypeInst)) 

    /// Lookup a type parameter
    member _.Item (tp: Typar, m: range) =
        try reprs.[tp.Stamp]
        with :? KeyNotFoundException ->
          errorR(InternalError("Undefined or unsolved type variable: " + showL(typarL tp), m))
          // Random value for post-hoc diagnostic analysis on generated tree *
          uint16 666

    /// Add an additional type parameter to the environment. If the parameter is a units-of-measure parameter
    /// then it is ignored, since it doesn't correspond to a .NET type parameter.
    member tyenv.AddOne (tp: Typar) =
        if IsNonErasedTypar tp then
            TypeReprEnv(reprs.Add (tp.Stamp, uint16 count), count + 1, templateReplacement)
        else
            tyenv

    /// Add multiple additional type parameters to the environment.
    member tyenv.Add tps =
        (tyenv, tps) ||> List.fold (fun tyenv tp -> tyenv.AddOne tp)

    /// Get the count of the non-erased type parameters in scope.
    member _.Count = count

    /// Get the empty environment, where no type parameters are in scope.
    static member Empty = empty

    /// Reset to the empty environment, where no type parameters are in scope.
    member eenv.ResetTypars() =
        TypeReprEnv(count = 0, reprs = Map.empty, templateReplacement = eenv.TemplateReplacement)

    /// Get the environment for a fixed set of type parameters
    member eenv.ForTypars tps =
        eenv.ResetTypars().Add tps

    /// Get the environment for within a type definition
    member eenv.ForTycon (tycon: Tycon) =
        eenv.ForTypars tycon.TyparsNoRange

    /// Get the environment for generating a reference to items within a type definition
    member eenv.ForTyconRef (tycon: TyconRef) =
        eenv.ForTycon tycon.Deref

//--------------------------------------------------------------------------
// Generate type references
//--------------------------------------------------------------------------

/// Get the ILTypeRef or other representation information for a type
let GenTyconRef (tcref: TyconRef) =
    assert(not tcref.IsTypeAbbrev)
    tcref.CompiledRepresentation

type VoidNotOK =
    | VoidNotOK
    | VoidOK

#if DEBUG
let voidCheck m g permits ty =
   if permits=VoidNotOK && isVoidTy g ty then
       error(InternalError("System.Void unexpectedly detected in IL code generation. This should not occur.", m))
#endif

/// When generating parameter and return types generate precise .NET IL pointer types.
/// These can't be generated for generic instantiations, since .NET generics doesn't
/// permit this. But for 'naked' values (locals, parameters, return values etc.) machine
/// integer values and native pointer values are compatible (though the code is unverifiable).
type PtrsOK =
    | PtrTypesOK
    | PtrTypesNotOK

let GenReadOnlyAttributeIfNecessary (g: TcGlobals) ty =
    let add = isInByrefTy g ty && g.attrib_IsReadOnlyAttribute.TyconRef.CanDeref
    if add then
        let attr = mkILCustomAttribute (g.attrib_IsReadOnlyAttribute.TypeRef, [], [], [])
        Some attr
    else
        None

/// Generate "modreq([mscorlib]System.Runtime.InteropServices.InAttribute)" on inref types.
let GenReadOnlyModReqIfNecessary (g: TcGlobals) ty ilTy =
    let add = isInByrefTy g ty && g.attrib_InAttribute.TyconRef.CanDeref
    if add then
        ILType.Modified(true, g.attrib_InAttribute.TypeRef, ilTy)
    else
        ilTy

let rec GenTypeArgAux amap m tyenv tyarg =
    GenTypeAux amap m tyenv VoidNotOK PtrTypesNotOK tyarg

and GenTypeArgsAux amap m tyenv tyargs =
    List.map (GenTypeArgAux amap m tyenv) (DropErasedTyargs tyargs)

and GenTyAppAux amap m tyenv repr tinst =
    match repr with
    | CompiledTypeRepr.ILAsmOpen ty ->
        let ilTypeInst = GenTypeArgsAux amap m tyenv tinst
        let ty = instILType ilTypeInst ty
        ty
    | CompiledTypeRepr.ILAsmNamed (tref, boxity, ilTypeOpt) ->
        GenILTyAppAux amap m tyenv (tref, boxity, ilTypeOpt) tinst

and GenILTyAppAux amap m tyenv (tref, boxity, ilTypeOpt) tinst =
    match ilTypeOpt with
    | None ->
        let ilTypeInst = GenTypeArgsAux amap m tyenv tinst
        mkILTy boxity (mkILTySpec (tref, ilTypeInst))
    | Some ilType ->
        ilType // monomorphic types include a cached ilType to avoid reallocation of an ILType node

and GenNamedTyAppAux (amap: ImportMap) m (tyenv: TypeReprEnv) ptrsOK tcref tinst =
    let g = amap.g
    match tyenv.TemplateReplacement with
    | Some (tcref2, ilCloTyRef, cloFreeTyvars, _) when tyconRefEq g tcref tcref2 -> 
        let cloInst = List.map mkTyparTy cloFreeTyvars
        let ilTypeInst = GenTypeArgsAux amap m tyenv cloInst
        mkILValueTy ilCloTyRef ilTypeInst
    | _ ->
    let tinst = DropErasedTyargs tinst
    // See above note on ptrsOK
    if ptrsOK = PtrTypesOK && tyconRefEq g tcref g.nativeptr_tcr && (freeInTypes CollectTypars tinst).FreeTypars.IsEmpty then
        GenNamedTyAppAux amap m tyenv ptrsOK g.ilsigptr_tcr tinst
    else
#if !NO_EXTENSIONTYPING
        match tcref.TypeReprInfo with
        // Generate the base type, because that is always the representation of the erased type, unless the assembly is being injected
        | TProvidedTypeRepr info when info.IsErased ->
            GenTypeAux amap m tyenv VoidNotOK ptrsOK (info.BaseTypeForErased (m, g.obj_ty))
        | _ ->
#endif
            GenTyAppAux amap m tyenv (GenTyconRef tcref) tinst

and GenTypeAux amap m (tyenv: TypeReprEnv) voidOK ptrsOK ty =
    let g = amap.g
#if DEBUG
    voidCheck m g voidOK ty
#else
    ignore voidOK
#endif
    match stripTyEqnsAndMeasureEqns g ty with
    | TType_app (tcref, tinst, _) ->
        GenNamedTyAppAux amap m tyenv ptrsOK tcref tinst

    | TType_tuple (tupInfo, args) ->
        GenTypeAux amap m tyenv VoidNotOK ptrsOK (mkCompiledTupleTy g (evalTupInfoIsStruct tupInfo) args)

    | TType_fun (dty, returnTy, _) ->
        EraseClosures.mkILFuncTy g.ilxPubCloEnv (GenTypeArgAux amap m tyenv dty) (GenTypeArgAux amap m tyenv returnTy)

    | TType_anon (anonInfo, tinst) ->
        let tref = anonInfo.ILTypeRef
        let boxity = if evalAnonInfoIsStruct anonInfo then ILBoxity.AsValue else ILBoxity.AsObject
        GenILTyAppAux amap m tyenv (tref, boxity, None) tinst

    | TType_ucase (ucref, args) ->
        let cuspec, idx = GenUnionCaseSpec amap m tyenv ucref args
        EraseUnions.GetILTypeForAlternative cuspec idx

    | TType_forall (tps, tau) ->
        let tps = DropErasedTypars tps
        if tps.IsEmpty then GenTypeAux amap m tyenv VoidNotOK ptrsOK tau
        else EraseClosures.mkILTyFuncTy g.ilxPubCloEnv

<<<<<<< HEAD
    | TType_var (tp, _) -> mkILTyvarTy tyenv.[tp, m]
=======
    | TType_var (tp, _) ->
        mkILTyvarTy tyenv.[tp, m]
>>>>>>> 548021be

    | TType_measure _ ->
        g.ilg.typ_Int32

//--------------------------------------------------------------------------
// Generate ILX references to closures, classunions etc. given a tyenv
//--------------------------------------------------------------------------

and GenUnionCaseRef (amap: ImportMap) m tyenv i (fspecs: RecdField[]) =
    let g = amap.g
    fspecs |> Array.mapi (fun j fspec ->
        let ilFieldDef = mkILInstanceField(fspec.LogicalName, GenType amap m tyenv fspec.FormalType, None, ILMemberAccess.Public)
        // These properties on the "field" of an alternative end up going on a property generated by cu_erase.fs
        IlxUnionCaseField
          (ilFieldDef.With(customAttrs = mkILCustomAttrs [(mkCompilationMappingAttrWithVariantNumAndSeqNum g (int SourceConstructFlags.Field) i j )])))


and GenUnionRef (amap: ImportMap) m (tcref: TyconRef) =
    let g = amap.g
    let tycon = tcref.Deref
    assert(not tycon.IsTypeAbbrev)
    match tycon.UnionTypeInfo with
    | ValueNone -> failwith "GenUnionRef m"
    | ValueSome funion ->
      cached funion.CompiledRepresentation (fun () ->
          let tyenvinner = TypeReprEnv.Empty.ForTycon tycon
          match tcref.CompiledRepresentation with
          | CompiledTypeRepr.ILAsmOpen _ -> failwith "GenUnionRef m: unexpected ASM tyrep"
          | CompiledTypeRepr.ILAsmNamed (tref, _, _) ->
              let alternatives =
                  tycon.UnionCasesArray |> Array.mapi (fun i cspec ->
                      { altName=cspec.CompiledName
                        altCustomAttrs=emptyILCustomAttrs
                        altFields=GenUnionCaseRef amap m tyenvinner i cspec.RecdFieldsArray })
              let nullPermitted = IsUnionTypeWithNullAsTrueValue g tycon
              let hasHelpers = ComputeUnionHasHelpers g tcref
              let boxity = (if tcref.IsStructOrEnumTycon then ILBoxity.AsValue else ILBoxity.AsObject)
              IlxUnionRef(boxity, tref, alternatives, nullPermitted, hasHelpers))

and ComputeUnionHasHelpers g (tcref: TyconRef) =
    if tyconRefEq g tcref g.unit_tcr_canon then NoHelpers
    elif tyconRefEq g tcref g.list_tcr_canon then SpecialFSharpListHelpers
    elif tyconRefEq g tcref g.option_tcr_canon then SpecialFSharpOptionHelpers
    else
     match TryFindFSharpAttribute g g.attrib_DefaultAugmentationAttribute tcref.Attribs with
     | Some(Attrib(_, _, [ AttribBoolArg b ], _, _, _, _)) ->
         if b then AllHelpers else NoHelpers
     | Some (Attrib(_, _, _, _, _, _, m)) ->
         errorR(Error(FSComp.SR.ilDefaultAugmentationAttributeCouldNotBeDecoded(), m))
         AllHelpers
     | _ ->
         AllHelpers (* not hiddenRepr *)

and GenUnionSpec amap m tyenv tcref tyargs =
    let curef = GenUnionRef amap m tcref
    let tinst = GenTypeArgs amap m tyenv tyargs
    IlxUnionSpec(curef, tinst)

and GenUnionCaseSpec amap m tyenv (ucref: UnionCaseRef) tyargs =
    let cuspec = GenUnionSpec amap m tyenv ucref.TyconRef tyargs
    cuspec, ucref.Index

and GenType amap m tyenv ty =
    GenTypeAux amap m tyenv VoidNotOK PtrTypesNotOK ty

and GenTypes amap m tyenv tys = List.map (GenType amap m tyenv) tys

and GenTypePermitVoid amap m tyenv ty = (GenTypeAux amap m tyenv VoidOK PtrTypesNotOK ty)

and GenTypesPermitVoid amap m tyenv tys = List.map (GenTypePermitVoid amap m tyenv) tys

and GenTyApp amap m tyenv repr tyargs = GenTyAppAux amap m tyenv repr tyargs

and GenNamedTyApp amap m tyenv tcref tinst = GenNamedTyAppAux amap m tyenv PtrTypesNotOK tcref tinst

/// IL void types are only generated for return types
and GenReturnType amap m tyenv returnTyOpt =
    match returnTyOpt with
    | None -> ILType.Void
    | Some returnTy ->
        let ilTy = GenTypeAux amap m tyenv VoidNotOK(*1*) PtrTypesOK returnTy (*1: generate void from unit, but not accept void *)
        GenReadOnlyModReqIfNecessary amap.g returnTy ilTy

and GenParamType amap m tyenv isSlotSig ty =
    let ilTy = GenTypeAux amap m tyenv VoidNotOK PtrTypesOK ty
    if isSlotSig then
        GenReadOnlyModReqIfNecessary amap.g ty ilTy
    else
        ilTy

and GenParamTypes amap m tyenv isSlotSig tys =
    tys |> List.map (GenParamType amap m tyenv isSlotSig)

and GenTypeArgs amap m tyenv tyargs = GenTypeArgsAux amap m tyenv tyargs

and GenTypePermitVoidAux amap m tyenv ty = GenTypeAux amap m tyenv VoidOK PtrTypesNotOK ty

// Static fields generally go in a private InitializationCodeAndBackingFields section. This is to ensure all static
// fields are initialized only in their class constructors (we generate one primary
// cctor for each file to ensure initialization coherence across the file, regardless
// of how many modules are in the file). This means F# passes an extra check applied by SQL Server when it
// verifies stored procedures: SQL Server checks that all 'initionly' static fields are only initialized from
// their own class constructor.
//
// However, mutable static fields must be accessible across compilation units. This means we place them in their "natural" location
// which may be in a nested module etc. This means mutable static fields can't be used in code to be loaded by SQL Server.
//
// Computes the location where the static field for a value lives.
//     - Literals go in their type/module.
//     - For interactive code, we always place fields in their type/module with an accurate name
let GenFieldSpecForStaticField (isInteractive, g, ilContainerTy, vspec: Val, nm, m, cloc, ilTy) =
    if isInteractive || HasFSharpAttribute g g.attrib_LiteralAttribute vspec.Attribs then
        let fieldName = vspec.CompiledName g.CompilerGlobalState
        let fieldName = if isInteractive then CompilerGeneratedName fieldName else fieldName
        mkILFieldSpecInTy (ilContainerTy, fieldName, ilTy)
    else
        let fieldName =
            // Ensure that we have an g.CompilerGlobalState
            assert(g.CompilerGlobalState |> Option.isSome)
            g.CompilerGlobalState.Value.IlxGenNiceNameGenerator.FreshCompilerGeneratedName (nm, m)
        let ilFieldContainerTy = mkILTyForCompLoc (CompLocForInitClass cloc)
        mkILFieldSpecInTy (ilFieldContainerTy, fieldName, ilTy)


let GenRecdFieldRef m cenv (tyenv: TypeReprEnv) (rfref: RecdFieldRef) tyargs =
    // Fixup references to the fields of a struct machine template
    // templateStructTy = ResumableStateMachine<TaskStateMachineData<SomeType['FreeTyVars]>
    // templateTyconRef = ResumableStateMachine<'Data>
    // templateTypeArgs = <TaskStateMachineData<SomeType['FreeTyVars]>
    // templateTypeInst = 'Data -> TaskStateMachineData<SomeType['FreeTyVars]>
    // cloFreeTyvars = <'FreeTyVars>
    // ilCloTy = clo<'FreeTyVars> w.r.t envinner
    // rfref = ResumableStateMachine<'Data>::Result
    // rfref.RecdField.FormalType = 'Data
    match tyenv.TemplateReplacement with
    | Some (tcref2, ilCloTyRef, cloFreeTyvars, templateTypeInst) when tyconRefEq cenv.g rfref.TyconRef tcref2 -> 
        let ilCloTy = 
            let cloInst = List.map mkTyparTy cloFreeTyvars
            let ilTypeInst = GenTypeArgsAux cenv.amap m tyenv cloInst
            mkILValueTy ilCloTyRef ilTypeInst

        let tyenvinner = TypeReprEnv.Empty.ForTypars cloFreeTyvars
        mkILFieldSpecInTy(ilCloTy,
                      ComputeFieldName rfref.Tycon rfref.RecdField,
                      GenType cenv.amap m tyenvinner (instType templateTypeInst rfref.RecdField.FormalType))
    | _ -> 
        let tyenvinner = TypeReprEnv.Empty.ForTycon rfref.Tycon
        let ilty = GenTyApp cenv.amap m tyenv rfref.TyconRef.CompiledRepresentation tyargs
        mkILFieldSpecInTy(ilty,
                      ComputeFieldName rfref.Tycon rfref.RecdField,
                      GenType cenv.amap m tyenvinner rfref.RecdField.FormalType)

let GenExnType amap m tyenv (ecref: TyconRef) = GenTyApp amap m tyenv ecref.CompiledRepresentation []

type ArityInfo = int list

//--------------------------------------------------------------------------
// Closure summaries
//
// Function, Object, Delegate and State Machine Closures
// =====================================================
//
// For a normal expression closure, we generate:
//
//    class Implementation<cloFreeTyvars> : FSharpFunc<...> {
//        override Invoke(..) { expr }
//    }
//
// Local Type Functions
// ====================
//
// The input expression is:
//   let input-val : FORALL<directTypars>. body-type = LAM <directTypars>. body-expr : body-type
//   ...
//
// This is called at some point:
//
//   input-val<directTyargs>
//
// Note 'input-val' is never used without applying it to some type arguments.
//
// Basic examples - first define some functions that extract information from generic parameters, and which are constrained:
//
//    type TypeInfo<'T> = TypeInfo of System.Type
//    type TypeName = TypeName of string
//
//    let typeinfo<'T when 'T :> System.IComparable) = TypeInfo (typeof<'T>)
//    let typename<'T when 'T :> System.IComparable) = TypeName (typeof<'T>.Name)
//
// Then here are examples:
//
//    LAM <'T>{addWitness}.  (typeinfo<'T>, typeinfo<'T[]>, (incr{ : 'T -> 'T)) :  TypeInfo<'T> * TypeInfo<'T[]> * ('T -> 'T)
//    directTypars = 'T
//    cloFreeTyvars = empty
//
// or
//    LAM <'T>.  (typeinfo<'T>, typeinfo<'U>) :  TypeInfo<'T> * TypeInfo<'U>
//    directTypars = 'T
//    cloFreeTyvars = 'U
//
// or
//    LAM <'T>.  (typeinfo<'T>, typeinfo<'U>, typename<'V>) :  TypeInfo<'T> * TypeInfo<'U> * TypeName
//    directTypars = 'T
//    cloFreeTyvars = 'U,'V
//
// or, for witnesses:
//
//    let inline incr{addWitnessForT} (x: 'T) = x + GenericZero<'T> // has witness argment for '+'
//
//    LAM <'T when 'T :... op_Addition ...>{addWitnessForT}.  (incr<'T>{addWitnessForT}, incr<'U>{addWitnessForU}, incr<'V>{addWitnessForV}) :  ('T -> 'T) * ('U -> 'U) * ('V -> 'V)
//    directTypars = 'T
//    cloFreeTyvars = 'U,'V
//    cloFreeTyvarsWitnesses = witnesses implied by cloFreeTyvars = {addWitnessForU, addWitnessForV}
//    directTyparsWitnesses = witnesses implied by directTypars = {addWitnessForT}
//
// Define the free variable sets:
//
//    cloFreeTyvars = free-tyvars-of(input-expr)
//
// where IsNamedLocalTypeFuncVal is true.
//
// The directTypars may have constraints that require some witnesses.  Making those explicit with "{ ... }" syntax for witnesses:
//    input-expr = {LAM <directTypars>{directWitnessInfoArgs}. body-expr : body-type }
//
//    let x : FORALL<'T ... constrained ...> ... = clo<directTyargs>{directWitnessInfos}
//
// Given this, we generate this shape of code:
//
//    type Implementation<cloFreeTyvars>(cloFreeTyvarsWitnesses) =
//        member DirectInvoke<directTypars>(directTyparsWitnesses) : body-type =
//             body-expr
//
//    local x : obj = new Implementation<cloFreeTyvars>(cloFreeTyvarsWitnesses)
//    ....
//    ldloc x
//    unbox Implementation<cloFreeTyvars>
//    call Implementation<cloFreeTyvars>::DirectInvoke<directTypars>(directTyparsWitnesses)
//
// First-class Type Functions
// ==========================
//
// If IsNamedLocalTypeFuncVal is false, we have a "non-local" or "first-class" type function closure
// that implements FSharpTypeFunc, and we generate:
//
//    class Implementation<cloFreeTyvars> : FSharpTypeFunc {
//        override Specialize<directTypars> : overall-type { expr }
//    }
//

[<NoEquality; NoComparison>]
type IlxClosureInfo =
    { /// The whole expression for the closure
      cloExpr: Expr

      /// The name of the generated closure class
      cloName: string

      /// The counts of curried arguments for the closure
      cloArityInfo: ArityInfo

      /// The formal return type
      ilCloFormalReturnTy: ILType

      /// An immutable array of free variable descriptions for the closure
      ilCloAllFreeVars: IlxClosureFreeVar[]

      /// The ILX specification for the closure
      cloSpec: IlxClosureSpec

      /// The generic parameters for the closure, i.e. the type variables it captures
      cloILGenericParams: ILGenericParameterDefs

      /// The captured variables for the closure
      cloFreeVars: Val list

      cloFreeTyvars: Typars

      cloWitnessInfos: TraitWitnessInfos

      /// ILX view of the lambdas for the closures
      ilCloLambdas: IlxClosureLambdas

    }


//--------------------------------------------------------------------------
// ValStorage
//--------------------------------------------------------------------------


/// Describes the storage for a value
[<NoEquality; NoComparison>]
type ValStorage =
    /// Indicates the value is always null
    | Null

    /// Indicates the value is stored in a static field.
    | StaticPropertyWithField of
        ilFieldSpec: ILFieldSpec *
        valRef: ValRef *
        hasLiteralAttr: bool *
        ilTyForProperty: ILType *
        name: string *
        ilTy: ILType *
        ilGetterMethRef: ILMethodRef *
        ilSetterMethRef: ILMethodRef *
        optShadowLocal: OptionalShadowLocal

    /// Indicates the value is represented as a property that recomputes it each time it is referenced. Used for simple constants that do not cause initialization triggers
    | StaticProperty of
        ilGetterMethSpec: ILMethodSpec *
        optShadowLocal: OptionalShadowLocal

    /// Indicates the value is represented as an IL method (in a "main" class for a F#
    /// compilation unit, or as a member) according to its inferred or specified arity.
    | Method of
        topValInfo: ValReprInfo *
        valRef: ValRef *
        ilMethSpec: ILMethodSpec *
        ilMethSpecWithWitnesses: ILMethodSpec *
        m: range *
        classTypars: Typars *
        methTypars: Typars *
        curriedArgInfos: CurriedArgInfos *
        paramInfos: ArgReprInfo list *
        witnessInfos: TraitWitnessInfos *
        methodArgTys: TType list *
        retInfo: ArgReprInfo

    /// Indicates the value is stored at the given position in the closure environment accessed via "ldarg 0"
    | Env of
        ilCloTyInner: ILType *
        ilField: ILFieldSpec *
        localCloInfo: (FreeTyvars * NamedLocalIlxClosureInfo ref) option

    /// Indicates that the value is an argument of a method being generated
    | Arg of index: int

    /// Indicates that the value is stored in local of the method being generated. NamedLocalIlxClosureInfo is normally empty.
    /// It is non-empty for 'local type functions', see comments on definition of NamedLocalIlxClosureInfo.
    | Local of
        index: int *
        realloc: bool *
        localCloInfo: (FreeTyvars * NamedLocalIlxClosureInfo ref) option

/// Indicates if there is a shadow local storage for a local, to make sure it gets a good name in debugging
and OptionalShadowLocal =
    | NoShadowLocal
    | ShadowLocal of startMark: Mark * storage: ValStorage

/// The representation of a NamedLocalClosure is based on a cloinfo. However we can't generate a cloinfo until we've
/// decided the representations of other items in the recursive set. Hence we use two phases to decide representations in
/// a recursive set. Yuck.
and NamedLocalIlxClosureInfo =
    | NamedLocalIlxClosureInfoGenerator of (IlxGenEnv -> IlxClosureInfo)
    | NamedLocalIlxClosureInfoGenerated of IlxClosureInfo

    override _.ToString() = "<NamedLocalIlxClosureInfo>"

/// Indicates the overall representation decisions for all the elements of a namespace of module
and ModuleStorage =
    {
      Vals: Lazy<NameMap<ValStorage>>

      SubModules: Lazy<NameMap<ModuleStorage>>
    }

    override _.ToString() = "<ModuleStorage>"

/// Indicate whether a call to the value can be implemented as
/// a branch. At the moment these are only used for generating branch calls back to
/// the entry label of the method currently being generated when a direct tailcall is
/// made in the method itself.
and BranchCallItem =

    | BranchCallClosure of ArityInfo

    | BranchCallMethod of
        // Argument counts for compiled form of F# method or value
        ArityInfo *
        // Arg infos for compiled form of F# method or value
        (TType * ArgReprInfo) list list *
        // Typars for F# method or value
        Typars *
        // num obj args in IL
        int *
        // num witness args in IL
        int *
        // num actual args in IL
        int

    override _.ToString() = "<BranchCallItem>"

/// Represents a place we can branch to
and Mark =
    | Mark of ILCodeLabel
    member x.CodeLabel = (let (Mark lab) = x in lab)

/// Represents "what to do next after we generate this expression"
and sequel =
  | EndFilter

  /// Exit a 'handler' block. The integer says which local to save result in
  | LeaveHandler of
      isFinally: bool *
      whereToSaveOpt: (int * ILType) option *
      afterHandler: Mark *
      hasResult: bool

  /// Branch to the given mark
  | Br of Mark

  /// Execute the given comparison-then-branch instructions on the result of the expression
  /// If the branch isn't taken then drop through.
  | CmpThenBrOrContinue of Pops * ILInstr list

  /// Continue and leave the value on the IL computation stack
  | Continue

  /// The value then do something else
  | DiscardThen of sequel

  /// Return from the method
  | Return

  /// End a scope of local variables. Used at end of 'let' and 'let rec' blocks to get tail recursive setting
  /// of end-of-scope marks
  | EndLocalScope of sequel * Mark

  /// Return from a method whose return type is void
  | ReturnVoid

and Pushes = ILType list
and Pops = int

/// The overall environment at a particular point in the declaration/expression tree.
and IlxGenEnv =
    { /// The representation decisions for the (non-erased) type parameters that are in scope
      tyenv: TypeReprEnv

      /// An ILType for some random type in this assembly
      someTypeInThisAssembly: ILType

      /// Indicates if we are generating code for the last file in a .EXE
      isFinalFile: bool

      /// Indicates the default "place" for stuff we're currently generating
      cloc: CompileLocation

      /// The sequel to use for an "early exit" in a state machine, e.g. a return from the middle of an 
      /// async block
      exitSequel: sequel

      /// Hiding information down the signature chain, used to compute what's public to the assembly
      sigToImplRemapInfo: (Remap * SignatureHidingInfo) list

      /// The open/open-type declarations in scope
      imports: ILDebugImports option

      /// All values in scope
      valsInScope: ValMap<Lazy<ValStorage>>

      /// All witnesses in scope and their mapping to storage for the witness value.
      witnessesInScope: TraitWitnessInfoHashMap<ValStorage>

      /// Suppress witnesses when not generating witness-passing code
      suppressWitnesses: bool

      /// For optimizing direct tail recursion to a loop - mark says where to branch to.  Length is 0 or 1.
      /// REVIEW: generalize to arbitrary nested local loops??
      innerVals: (ValRef * (BranchCallItem * Mark)) list

      /// Full list of enclosing bound values. First non-compiler-generated element is used to help give nice names for closures and other expressions.
      letBoundVars: ValRef list

      /// The set of IL local variable indexes currently in use by lexically scoped variables, to allow reuse on different branches.
      /// Really an integer set.
      liveLocals: IntMap<unit>

      /// Are we under the scope of a try, catch or finally? If so we can't tailcall. SEH = structured exception handling
      withinSEH: bool

      /// Are we inside of a recursive let binding, while loop, or a for loop?
      isInLoop: bool

      /// Indicates that the .locals init flag should be set on a method and all its nested methods and lambdas
      initLocals: bool
    }

    override _.ToString() = "<IlxGenEnv>"

let discard = DiscardThen Continue
let discardAndReturnVoid = DiscardThen ReturnVoid

let SetIsInLoop isInLoop eenv =
    if eenv.isInLoop = isInLoop then eenv
    else { eenv with isInLoop = isInLoop }

let EnvForTypars tps eenv = {eenv with tyenv = eenv.tyenv.ForTypars tps }

let EnvForTycon tps eenv = {eenv with tyenv = eenv.tyenv.ForTycon tps }

let AddTyparsToEnv typars (eenv: IlxGenEnv) = {eenv with tyenv = eenv.tyenv.Add typars}

let AddSignatureRemapInfo _msg (rpi, mhi) eenv =
    { eenv with sigToImplRemapInfo = (mkRepackageRemapping rpi, mhi) :: eenv.sigToImplRemapInfo }

let OutputStorage (pps: TextWriter) s =
    match s with
    | StaticPropertyWithField _ -> pps.Write "(top)"
    | StaticProperty _ -> pps.Write "(top)"
    | Method _ -> pps.Write "(top)"
    | Local _ -> pps.Write "(local)"
    | Arg _ -> pps.Write "(arg)"
    | Env _ -> pps.Write "(env)"
    | Null -> pps.Write "(null)"

//--------------------------------------------------------------------------
// Augment eenv with values
//--------------------------------------------------------------------------

let AddStorageForVal (g: TcGlobals) (v, s) eenv =
    let eenv = { eenv with valsInScope = eenv.valsInScope.Add v s }
    // If we're compiling fslib then also bind the value as a non-local path to
    // allow us to resolve the compiler-non-local-references that arise from env.fs
    //
    // Do this by generating a fake "looking from the outside in" non-local value reference for
    // v, dereferencing it to find the corresponding signature Val, and adding an entry for the signature val.
    //
    // A similar code path exists in ilxgen.fs for the tables of "optimization data" for values
    if g.compilingFslib then
        // Passing an empty remap is sufficient for FSharp.Core.dll because it turns out the remapped type signature can
        // still be resolved.
        match tryRescopeVal g.fslibCcu Remap.Empty v with
        | ValueNone -> eenv
        | ValueSome vref ->
            match vref.TryDeref with
            | ValueNone ->
                //let msg = sprintf "could not dereference external value reference to something in FSharp.Core.dll during code generation, v.MangledName = '%s', v.Range = %s" v.MangledName (stringOfRange v.Range)
                //System.Diagnostics.Debug.Assert(false, msg)
                eenv
            | ValueSome gv ->
                { eenv with valsInScope = eenv.valsInScope.Add gv s }
    else
        eenv

let AddStorageForLocalVals g vals eenv =
    List.foldBack (fun (v, s) acc -> AddStorageForVal g (v, notlazy s) acc) vals eenv

let AddTemplateReplacement eenv (tcref, ftyvs, ilty, inst) =
    { eenv with tyenv = eenv.tyenv.WithTemplateReplacement (tcref, ftyvs, ilty, inst) }

let AddStorageForLocalWitness eenv (w,s) =
    { eenv with witnessesInScope = eenv.witnessesInScope.SetItem (w, s) }

let AddStorageForLocalWitnesses witnesses eenv =
    (eenv, witnesses) ||> List.fold AddStorageForLocalWitness

//--------------------------------------------------------------------------
// Lookup eenv
//--------------------------------------------------------------------------

let StorageForVal g m v eenv =
    let v =
        try eenv.valsInScope.[v]
        with :? KeyNotFoundException ->
          assert false
          errorR(Error(FSComp.SR.ilUndefinedValue(showL(valAtBindL g v)), m))
          notlazy (Arg 668(* random value for post-hoc diagnostic analysis on generated tree *) )
    v.Force()

let StorageForValRef g m (v: ValRef) eenv = StorageForVal g m v.Deref eenv

let ComputeGenerateWitnesses (g: TcGlobals) eenv =
    g.generateWitnesses && not eenv.witnessesInScope.IsEmpty && not eenv.suppressWitnesses

let TryStorageForWitness (_g: TcGlobals) eenv (w: TraitWitnessInfo) =
    match eenv.witnessesInScope.TryGetValue w with
    | true, storage -> Some storage
    | _ -> None

let IsValRefIsDllImport g (vref: ValRef) =
    vref.Attribs |> HasFSharpAttributeOpt g g.attrib_DllImportAttribute

/// Determine how a top level value is represented, when it is being represented
/// as a method.
let GetMethodSpecForMemberVal amap g (memberInfo: ValMemberInfo) (vref: ValRef) =
    let m = vref.Range
    let numEnclosingTypars = CountEnclosingTyparsOfActualParentOfVal vref.Deref
    let tps, witnessInfos, curriedArgInfos, returnTy, retInfo =
         assert vref.ValReprInfo.IsSome
         GetTopValTypeInCompiledForm g vref.ValReprInfo.Value numEnclosingTypars vref.Type m
    let tyenvUnderTypars = TypeReprEnv.Empty.ForTypars tps
    let flatArgInfos = List.concat curriedArgInfos
    let isCtor = (memberInfo.MemberFlags.MemberKind = SynMemberKind.Constructor)
    let cctor = (memberInfo.MemberFlags.MemberKind = SynMemberKind.ClassConstructor)
    let parentTcref = vref.TopValDeclaringEntity
    let parentTypars = parentTcref.TyparsNoRange
    let numParentTypars = parentTypars.Length
    if tps.Length < numParentTypars then error(InternalError("CodeGen check: type checking did not ensure that this method is sufficiently generic", m))
    let ctps, mtps = List.splitAt numParentTypars tps
    let isCompiledAsInstance = ValRefIsCompiledAsInstanceMember g vref

    let ilActualRetTy =
        let ilRetTy = GenReturnType amap m tyenvUnderTypars returnTy
        if isCtor || cctor then ILType.Void else ilRetTy

    let ilTy = GenType amap m tyenvUnderTypars (mkAppTy parentTcref (List.map mkTyparTy ctps))

    let nm = vref.CompiledName g.CompilerGlobalState
    if isCompiledAsInstance || isCtor then
        // Find the 'this' argument type if any
        let thisTy, flatArgInfos =
            if isCtor then (GetFSharpViewOfReturnType g returnTy), flatArgInfos
            else
               match flatArgInfos with
               | [] -> error(InternalError("This instance method '" + vref.LogicalName + "' has no arguments", m))
               | (h, _) :: t -> h, t

        let thisTy = if isByrefTy g thisTy then destByrefTy g thisTy else thisTy
        let thisArgTys = argsOfAppTy g thisTy
        if numParentTypars <> thisArgTys.Length then
           let msg =
               sprintf
                   "CodeGen check: type checking did not quantify the correct number of type variables for this method, #parentTypars = %d, #mtps = %d, #thisArgTys = %d"
                   numParentTypars mtps.Length thisArgTys.Length
           warning(InternalError(msg, m))
        else
           List.iter2
              (fun gtp ty2 ->
                if not (typeEquiv g (mkTyparTy gtp) ty2) then
                  warning(InternalError("CodeGen check: type checking did not quantify the correct type variables for this method: generalization list contained "
                                           + gtp.Name + "#" + string gtp.Stamp + " and list from 'this' pointer contained " + (showL(typeL ty2)), m)))
              ctps
              thisArgTys
        let methodArgTys, paramInfos = List.unzip flatArgInfos
        let isSlotSig = memberInfo.MemberFlags.IsDispatchSlot || memberInfo.MemberFlags.IsOverrideOrExplicitImpl
        let ilMethodArgTys = GenParamTypes amap m tyenvUnderTypars isSlotSig methodArgTys
        let ilMethodInst = GenTypeArgs amap m tyenvUnderTypars (List.map mkTyparTy mtps)
        let mspec = mkILInstanceMethSpecInTy (ilTy, nm, ilMethodArgTys, ilActualRetTy, ilMethodInst)
        let mspecW =
            if not g.generateWitnesses || witnessInfos.IsEmpty then
                mspec
            else
                let ilWitnessArgTys = GenTypes amap m tyenvUnderTypars (GenWitnessTys g witnessInfos)
                let nmW = ExtraWitnessMethodName nm
                mkILInstanceMethSpecInTy (ilTy, nmW, ilWitnessArgTys @ ilMethodArgTys, ilActualRetTy, ilMethodInst)

        mspec, mspecW, ctps, mtps, curriedArgInfos, paramInfos, retInfo, witnessInfos, methodArgTys, returnTy
    else
        let methodArgTys, paramInfos = List.unzip flatArgInfos
        let ilMethodArgTys = GenParamTypes amap m tyenvUnderTypars false methodArgTys
        let ilMethodInst = GenTypeArgs amap m tyenvUnderTypars (List.map mkTyparTy mtps)
        let mspec = mkILStaticMethSpecInTy (ilTy, nm, ilMethodArgTys, ilActualRetTy, ilMethodInst)
        let mspecW =
            if not g.generateWitnesses || witnessInfos.IsEmpty then
                mspec
            else
                let ilWitnessArgTys = GenTypes amap m tyenvUnderTypars (GenWitnessTys g witnessInfos)
                let nmW = ExtraWitnessMethodName nm
                mkILStaticMethSpecInTy (ilTy, nmW, ilWitnessArgTys @ ilMethodArgTys, ilActualRetTy, ilMethodInst)

        mspec, mspecW, ctps, mtps, curriedArgInfos, paramInfos, retInfo, witnessInfos, methodArgTys, returnTy

/// Determine how a top-level value is represented, when representing as a field, by computing an ILFieldSpec
let ComputeFieldSpecForVal(optIntraAssemblyInfo: IlxGenIntraAssemblyInfo option, isInteractive, g, ilTyForProperty, vspec: Val, nm, m, cloc, ilTy, ilGetterMethRef) =
    assert vspec.IsCompiledAsTopLevel
    let generate() = GenFieldSpecForStaticField (isInteractive, g, ilTyForProperty, vspec, nm, m, cloc, ilTy)
    match optIntraAssemblyInfo with
    | None -> generate()
    | Some intraAssemblyInfo ->
        if vspec.IsMutable && vspec.IsCompiledAsTopLevel && isStructTy g vspec.Type then
            let ok, res = intraAssemblyInfo.StaticFieldInfo.TryGetValue ilGetterMethRef
            if ok then
                res
            else
                let res = generate()
                intraAssemblyInfo.StaticFieldInfo.[ilGetterMethRef] <- res
                res
        else
            generate()

/// Compute the representation information for an F#-declared value (not a member nor a function).
/// Mutable and literal static fields must have stable names and live in the "public" location
let ComputeStorageForFSharpValue amap (g:TcGlobals) cloc optIntraAssemblyInfo optShadowLocal isInteractive returnTy (vref: ValRef) m =
    let nm = vref.CompiledName g.CompilerGlobalState
    let vspec = vref.Deref
    let ilTy = GenType amap m TypeReprEnv.Empty returnTy (* TypeReprEnv.Empty ok: not a field in a generic class *)
    let ilTyForProperty = mkILTyForCompLoc cloc
    let attribs = vspec.Attribs
    let hasLiteralAttr = HasFSharpAttribute g g.attrib_LiteralAttribute attribs
    let ilTypeRefForProperty = ilTyForProperty.TypeRef
    let ilGetterMethRef = mkILMethRef (ilTypeRefForProperty, ILCallingConv.Static, "get_"+nm, 0, [], ilTy)
    let ilSetterMethRef = mkILMethRef (ilTypeRefForProperty, ILCallingConv.Static, "set_"+nm, 0, [ilTy], ILType.Void)
    let ilFieldSpec = ComputeFieldSpecForVal(optIntraAssemblyInfo, isInteractive, g, ilTyForProperty, vspec, nm, m, cloc, ilTy, ilGetterMethRef)
    StaticPropertyWithField (ilFieldSpec, vref, hasLiteralAttr, ilTyForProperty, nm, ilTy, ilGetterMethRef, ilSetterMethRef, optShadowLocal)

/// Compute the representation information for an F#-declared member
let ComputeStorageForFSharpMember amap g topValInfo memberInfo (vref: ValRef) m =
    let mspec, mspecW, ctps, mtps, curriedArgInfos, paramInfos, retInfo, witnessInfos, methodArgTys, _ = GetMethodSpecForMemberVal amap g memberInfo vref
    Method (topValInfo, vref, mspec, mspecW, m, ctps, mtps, curriedArgInfos, paramInfos, witnessInfos, methodArgTys, retInfo)

/// Compute the representation information for an F#-declared function in a module or an F#-declared extension member.
/// Note, there is considerable overlap with ComputeStorageForFSharpMember/GetMethodSpecForMemberVal and these could be
/// rationalized.
let ComputeStorageForFSharpFunctionOrFSharpExtensionMember amap (g: TcGlobals) cloc topValInfo (vref: ValRef) m =
    let nm = vref.CompiledName g.CompilerGlobalState
    let numEnclosingTypars = CountEnclosingTyparsOfActualParentOfVal vref.Deref
    let tps, witnessInfos, curriedArgInfos, returnTy, retInfo = GetTopValTypeInCompiledForm g topValInfo numEnclosingTypars vref.Type m
    let tyenvUnderTypars = TypeReprEnv.Empty.ForTypars tps
    let methodArgTys, paramInfos = curriedArgInfos |> List.concat |> List.unzip
    let ilMethodArgTys = GenParamTypes amap m tyenvUnderTypars false methodArgTys
    let ilRetTy = GenReturnType amap m tyenvUnderTypars returnTy
    let ilLocTy = mkILTyForCompLoc cloc
    let ilMethodInst = GenTypeArgs amap m tyenvUnderTypars (List.map mkTyparTy tps)
    let mspec = mkILStaticMethSpecInTy (ilLocTy, nm, ilMethodArgTys, ilRetTy, ilMethodInst)
    let mspecW =
        if not g.generateWitnesses || witnessInfos.IsEmpty then
            mspec
        else
            let ilWitnessArgTys = GenTypes amap m tyenvUnderTypars (GenWitnessTys g witnessInfos)
            mkILStaticMethSpecInTy (ilLocTy, ExtraWitnessMethodName nm, (ilWitnessArgTys @ ilMethodArgTys), ilRetTy, ilMethodInst)
    Method (topValInfo, vref, mspec, mspecW, m, [], tps, curriedArgInfos, paramInfos, witnessInfos, methodArgTys, retInfo)

/// Determine if an F#-declared value, method or function is compiled as a method.
let IsFSharpValCompiledAsMethod g (v: Val) =
    match v.ValReprInfo with
    | None -> false
    | Some topValInfo ->
        not (isUnitTy g v.Type && not v.IsMemberOrModuleBinding && not v.IsMutable) &&
        not v.IsCompiledAsStaticPropertyWithoutField &&
        match GetTopValTypeInFSharpForm g topValInfo v.Type v.Range with
        | [], [], _, _ when not v.IsMember -> false
        | _ -> true

/// Determine how a top level value is represented, when it is being represented
/// as a method. This depends on its type and other representation information.
/// If it's a function or is polymorphic, then it gets represented as a
/// method (possibly and instance method). Otherwise it gets represented as a
/// static field and property.
let ComputeStorageForTopVal (amap, g, optIntraAssemblyInfo: IlxGenIntraAssemblyInfo option, isInteractive, optShadowLocal, vref: ValRef, cloc) =

  if isUnitTy g vref.Type && not vref.IsMemberOrModuleBinding && not vref.IsMutable then
      Null
  else
    let topValInfo =
        match vref.ValReprInfo with
        | None -> error(InternalError("ComputeStorageForTopVal: no arity found for " + showL(valRefL vref), vref.Range))
        | Some a -> a

    let m = vref.Range
    let nm = vref.CompiledName g.CompilerGlobalState

    if vref.Deref.IsCompiledAsStaticPropertyWithoutField then
        let nm = "get_"+nm
        let tyenvUnderTypars = TypeReprEnv.Empty.ForTypars []
        let ilRetTy = GenType amap m tyenvUnderTypars vref.Type
        let ty = mkILTyForCompLoc cloc
        let mspec = mkILStaticMethSpecInTy (ty, nm, [], ilRetTy, [])

        StaticProperty (mspec, optShadowLocal)
    else

        // Determine when a static field is required.
        //
        // REVIEW: This call to GetTopValTypeInFSharpForm is only needed to determine if this is a (type) function or a value
        // We should just look at the arity
        match GetTopValTypeInFSharpForm g topValInfo vref.Type vref.Range with
        | [], [], returnTy, _ when not vref.IsMember ->
            ComputeStorageForFSharpValue amap g cloc optIntraAssemblyInfo optShadowLocal isInteractive returnTy vref m
        | _ ->
            match vref.MemberInfo with
            | Some memberInfo when not vref.IsExtensionMember ->
                ComputeStorageForFSharpMember amap g topValInfo memberInfo vref m
            | _ ->
                ComputeStorageForFSharpFunctionOrFSharpExtensionMember amap g cloc topValInfo vref m

/// Determine how an F#-declared value, function or member is represented, if it is in the assembly being compiled.
let ComputeAndAddStorageForLocalTopVal (amap, g, intraAssemblyFieldTable, isInteractive, optShadowLocal) cloc (v: Val) eenv =
    let storage = ComputeStorageForTopVal (amap, g, Some intraAssemblyFieldTable, isInteractive, optShadowLocal, mkLocalValRef v, cloc)
    AddStorageForVal g (v, notlazy storage) eenv

/// Determine how an F#-declared value, function or member is represented, if it is an external assembly.
let ComputeStorageForNonLocalTopVal amap g cloc modref (v: Val) =
    match v.ValReprInfo with
    | None -> error(InternalError("ComputeStorageForNonLocalTopVal, expected an arity for " + v.LogicalName, v.Range))
    | Some _ -> ComputeStorageForTopVal (amap, g, None, false, NoShadowLocal, mkNestedValRef modref v, cloc)

/// Determine how all the F#-declared top level values, functions and members are represented, for an external module or namespace.
let rec AddStorageForNonLocalModuleOrNamespaceRef amap g cloc acc (modref: ModuleOrNamespaceRef) (modul: ModuleOrNamespace) =
    let acc =
        (acc, modul.ModuleOrNamespaceType.ModuleAndNamespaceDefinitions) ||> List.fold (fun acc smodul ->
            AddStorageForNonLocalModuleOrNamespaceRef amap g (CompLocForSubModuleOrNamespace cloc smodul) acc (modref.NestedTyconRef smodul) smodul)

    let acc =
        (acc, modul.ModuleOrNamespaceType.AllValsAndMembers) ||> Seq.fold (fun acc v ->
            AddStorageForVal g (v, lazy (ComputeStorageForNonLocalTopVal amap g cloc modref v)) acc)
    acc

/// Determine how all the F#-declared top level values, functions and members are represented, for an external assembly.
let AddStorageForExternalCcu amap g eenv (ccu: CcuThunk) =
    if not ccu.IsFSharp then eenv else
    let cloc = CompLocForCcu ccu
    let eenv =
       List.foldBack
           (fun smodul acc ->
               let cloc = CompLocForSubModuleOrNamespace cloc smodul
               let modref = mkNonLocalCcuRootEntityRef ccu smodul
               AddStorageForNonLocalModuleOrNamespaceRef amap g cloc acc modref smodul)
           ccu.RootModulesAndNamespaces
           eenv
    let eenv =
        let eref = ERefNonLocalPreResolved ccu.Contents (mkNonLocalEntityRef ccu [| |])
        (eenv, ccu.Contents.ModuleOrNamespaceType.AllValsAndMembers) ||> Seq.fold (fun acc v ->
            AddStorageForVal g (v, lazy (ComputeStorageForNonLocalTopVal amap g cloc eref v)) acc)
    eenv

/// Record how all the top level F#-declared values, functions and members are represented, for a local module or namespace.
let rec AddBindingsForLocalModuleType allocVal cloc eenv (mty: ModuleOrNamespaceType) =
    let eenv = List.fold (fun eenv submodul -> AddBindingsForLocalModuleType allocVal (CompLocForSubModuleOrNamespace cloc submodul) eenv submodul.ModuleOrNamespaceType) eenv mty.ModuleAndNamespaceDefinitions
    let eenv = Seq.fold (fun eenv v -> allocVal cloc v eenv) eenv mty.AllValsAndMembers
    eenv

/// Record how all the top level F#-declared values, functions and members are represented, for a set of referenced assemblies.
let AddExternalCcusToIlxGenEnv amap g eenv ccus =
    List.fold (AddStorageForExternalCcu amap g) eenv ccus

/// Record how all the unrealized abstract slots are represented, for a type definition.
let AddBindingsForTycon allocVal (cloc: CompileLocation) (tycon: Tycon) eenv =
    let unrealizedSlots =
        if tycon.IsFSharpObjectModelTycon
        then tycon.FSharpObjectModelTypeInfo.fsobjmodel_vslots
        else []
    (eenv, unrealizedSlots) ||> List.fold (fun eenv vref -> allocVal cloc vref.Deref eenv)

/// Record how constructs are represented, for a sequence of definitions in a module or namespace fragment.
let rec AddBindingsForModuleDefs allocVal (cloc: CompileLocation) eenv mdefs =
    List.fold (AddBindingsForModuleDef allocVal cloc) eenv mdefs

and AddDebugImportsToEnv _cenv eenv (openDecls: OpenDeclaration list) =
    let ilImports =
        [| 
          for openDecl in openDecls do
            for modul in openDecl.Modules do
                if modul.IsNamespace then
                    ILDebugImport.ImportNamespace (fullDisplayTextOfModRef modul)
                // Emit of 'open type' and 'open <module>' is causing problems
                // See https://github.com/dotnet/fsharp/pull/12010#issuecomment-903339109
                //
                // It may be nested types/modules in particular
                //else
                //    ILDebugImport.ImportType (mkILNonGenericBoxedTy modul.CompiledRepresentationForNamedType)
            //for t in openDecl.Types do
            //    let m = defaultArg openDecl.Range Range.range0
            //    ILDebugImport.ImportType (GenType cenv.amap m TypeReprEnv.Empty t)
        |]
        |> Array.distinctBy (function
            | ILDebugImport.ImportNamespace nsp -> nsp
            | ILDebugImport.ImportType t -> t.QualifiedName)

    if ilImports.Length = 0 then
        eenv
    else
        let imports =
            { Parent = eenv.imports
              Imports = ilImports }
                
        { eenv with imports = Some imports }

and AddBindingsForModuleDef allocVal cloc eenv x =
    match x with
    | TMDefRec(_isRec, _opens, tycons, mbinds, _) ->
        // Virtual don't have 'let' bindings and must be added to the environment
        let eenv = List.foldBack (AddBindingsForTycon allocVal cloc) tycons eenv
        let eenv = List.foldBack (AddBindingsForModule allocVal cloc) mbinds eenv
        eenv
    | TMDefLet(bind, _) ->
        allocVal cloc bind.Var eenv
    | TMDefDo _ ->
        eenv
    | TMDefOpens _->
        eenv
    | TMAbstract(ModuleOrNamespaceExprWithSig(mtyp, _, _)) ->
        AddBindingsForLocalModuleType allocVal cloc eenv mtyp
    | TMDefs mdefs ->
        AddBindingsForModuleDefs allocVal cloc eenv mdefs

/// Record how constructs are represented, for a module or namespace.
and AddBindingsForModule allocVal cloc x eenv =
    match x with
    | ModuleOrNamespaceBinding.Binding bind ->
        allocVal cloc bind.Var eenv
    | ModuleOrNamespaceBinding.Module (mspec, mdef) ->
        let cloc =
            if mspec.IsNamespace then cloc
            else CompLocForFixedModule cloc.QualifiedNameOfFile cloc.TopImplQualifiedName mspec

        AddBindingsForModuleDef allocVal cloc eenv mdef

/// Record how constructs are represented, for the values and functions defined in a module or namespace fragment.
and AddBindingsForModuleTopVals _g allocVal _cloc eenv vs =
    List.foldBack allocVal vs eenv


/// Put the partial results for a generated fragment (i.e. a part of a CCU generated by FSI)
/// into the stored results for the whole CCU.
/// isIncrementalFragment = true --> "typed input"
/// isIncrementalFragment = false --> "#load"
let AddIncrementalLocalAssemblyFragmentToIlxGenEnv (amap: ImportMap, isIncrementalFragment, g, ccu, fragName, intraAssemblyInfo, eenv, typedImplFiles) =
    let cloc = CompLocForFragment fragName ccu
    let allocVal = ComputeAndAddStorageForLocalTopVal (amap, g, intraAssemblyInfo, true, NoShadowLocal)
    (eenv, typedImplFiles) ||> List.fold (fun eenv (TImplFile (qualifiedNameOfFile=qname; implExprWithSig=mexpr)) ->
        let cloc = { cloc with TopImplQualifiedName = qname.Text }
        if isIncrementalFragment then
            match mexpr with
            | ModuleOrNamespaceExprWithSig(_, mdef, _) -> AddBindingsForModuleDef allocVal cloc eenv mdef
        else
            AddBindingsForLocalModuleType allocVal cloc eenv mexpr.Type)

//--------------------------------------------------------------------------
// Generate debugging marks
//--------------------------------------------------------------------------

/// Generate IL debugging information.
let GenILSourceMarker (g: TcGlobals) (m: range) =
    ILDebugPoint.Create(document=g.memoize_file m.FileIndex,
                          line=m.StartLine,
                          // NOTE: .NET && VS measure first column as column 1
                          column= m.StartColumn+1,
                          endLine= m.EndLine,
                          endColumn=m.EndColumn+1)

/// Optionally generate DebugRange for methods.  This gets attached to the whole method.
let GenPossibleILDebugRange cenv m =
    if cenv.opts.generateDebugSymbols then
        Some (GenILSourceMarker cenv.g m )
    else
        None

//--------------------------------------------------------------------------
// Helpers for merging property definitions
//--------------------------------------------------------------------------

let HashRangeSorted (ht: IDictionary<_, int * _>) =
    [ for KeyValue(_k, v) in ht -> v ] |> List.sortBy fst |> List.map snd

let MergeOptions m o1 o2 =
    match o1, o2 with
    | Some x, None | None, Some x -> Some x
    | None, None -> None
    | Some x, Some _ ->
#if DEBUG
       // This warning fires on some code that also triggers this warning:
       //    The implementation of a specified generic interface
       //    required a method implementation not fully supported by F# Interactive. In
       //    the unlikely event that the resulting class fails to load then compile
       //    the interface type into a statically-compiled DLL and reference it using '#r'
       // The code is OK so we don't print this.
       errorR(InternalError("MergeOptions: two values given", m))
#else
       ignore m
#endif
       Some x

let MergePropertyPair m (pd: ILPropertyDef) (pdef: ILPropertyDef) =
    pd.With(getMethod=MergeOptions m pd.GetMethod pdef.GetMethod,
            setMethod=MergeOptions m pd.SetMethod pdef.SetMethod)

type PropKey = PropKey of string * ILTypes * ILThisConvention

let AddPropertyDefToHash (m: range) (ht: Dictionary<PropKey, int * ILPropertyDef>) (pdef: ILPropertyDef) =
    let nm = PropKey(pdef.Name, pdef.Args, pdef.CallingConv)
    match ht.TryGetValue nm with
    | true, (idx, pd) ->
        ht.[nm] <- (idx, MergePropertyPair m pd pdef)
    | _ ->
        ht.[nm] <- (ht.Count, pdef)


/// Merge a whole group of properties all at once
let MergePropertyDefs m ilPropertyDefs =
    let ht = Dictionary<_, _>(3, HashIdentity.Structural)
    ilPropertyDefs |> List.iter (AddPropertyDefToHash m ht)
    HashRangeSorted ht

//--------------------------------------------------------------------------
// Buffers for compiling modules. The entire assembly gets compiled via an AssemblyBuilder
//--------------------------------------------------------------------------

/// Information collected imperatively for each type definition
type TypeDefBuilder(tdef: ILTypeDef, tdefDiscards) =
    let gmethods = ResizeArray<ILMethodDef>(0)
    let gfields = ResizeArray<ILFieldDef>(0)
    let gproperties: Dictionary<PropKey, int * ILPropertyDef> = Dictionary<_, _>(3, HashIdentity.Structural)
    let gevents = ResizeArray<ILEventDef>(0)
    let gnested = TypeDefsBuilder()

    member b.Close() =
        tdef.With(methods = mkILMethods (tdef.Methods.AsList() @ ResizeArray.toList gmethods),
                  fields = mkILFields (tdef.Fields.AsList() @ ResizeArray.toList gfields),
                  properties = mkILProperties (tdef.Properties.AsList() @ HashRangeSorted gproperties ),
                  events = mkILEvents (tdef.Events.AsList() @ ResizeArray.toList gevents),
                  nestedTypes = mkILTypeDefs (tdef.NestedTypes.AsList() @ gnested.Close()))

    member b.AddEventDef edef = gevents.Add edef

    member b.AddFieldDef ilFieldDef = gfields.Add ilFieldDef

    member b.AddMethodDef ilMethodDef =
        let discard =
            match tdefDiscards with
            | Some (mdefDiscard, _) -> mdefDiscard ilMethodDef
            | None -> false
        if not discard then
            gmethods.Add ilMethodDef

    member _.NestedTypeDefs = gnested

    member _.GetCurrentFields() = gfields |> Seq.readonly

    /// Merge Get and Set property nodes, which we generate independently for F# code
    /// when we come across their corresponding methods.
    member _.AddOrMergePropertyDef(pdef, m) =
        let discard =
            match tdefDiscards with
            | Some (_, pdefDiscard) -> pdefDiscard pdef
            | None -> false
        if not discard then
            AddPropertyDefToHash m gproperties pdef

    member _.PrependInstructionsToSpecificMethodDef(cond, instrs, tag, imports) =
        match ResizeArray.tryFindIndex cond gmethods with
        | Some idx -> gmethods.[idx] <- prependInstrsToMethod instrs gmethods.[idx]
        | None ->
            let body = mkMethodBody (false, [], 1, nonBranchingInstrsToCode instrs, tag, imports)
            gmethods.Add(mkILClassCtor body)


and TypeDefsBuilder() =
    let tdefs: HashMultiMap<string, int * (TypeDefBuilder * bool)> = HashMultiMap(0, HashIdentity.Structural)
    let mutable countDown = System.Int32.MaxValue

    member b.Close() =
        //The order we emit type definitions is not deterministic since it is using the reverse of a range from a hash table. We should use an approximation of source order.
        // Ideally it shouldn't matter which order we use.
        // However, for some tests FSI generated code appears sensitive to the order, especially for nested types.

        [ for b, eliminateIfEmpty in HashRangeSorted tdefs do
              let tdef = b.Close()
              // Skip the <PrivateImplementationDetails$> type if it is empty
              if not eliminateIfEmpty
                 || not (tdef.NestedTypes.AsList()).IsEmpty
                 || not (tdef.Fields.AsList()).IsEmpty
                 || not (tdef.Events.AsList()).IsEmpty
                 || not (tdef.Properties.AsList()).IsEmpty
                 || not (Array.isEmpty (tdef.Methods.AsArray())) then
                  yield tdef ]

    member b.FindTypeDefBuilder nm =
        try tdefs.[nm] |> snd |> fst
        with :? KeyNotFoundException -> failwith ("FindTypeDefBuilder: " + nm + " not found")

    member b.FindNestedTypeDefsBuilder path =
        List.fold (fun (acc: TypeDefsBuilder) x -> acc.FindTypeDefBuilder(x).NestedTypeDefs) b path

    member b.FindNestedTypeDefBuilder(tref: ILTypeRef) =
        b.FindNestedTypeDefsBuilder(tref.Enclosing).FindTypeDefBuilder(tref.Name)

    member b.AddTypeDef(tdef: ILTypeDef, eliminateIfEmpty, addAtEnd, tdefDiscards) =
        let idx = if addAtEnd then (countDown <- countDown - 1; countDown) else tdefs.Count
        tdefs.Add (tdef.Name, (idx, (TypeDefBuilder(tdef, tdefDiscards), eliminateIfEmpty)))

type AnonTypeGenerationTable() =
    // Dictionary is safe here as it will only be used during the codegen stage - will happen on a single thread.
    let dict = Dictionary<Stamp, ILMethodRef * ILMethodRef[] * ILType>(HashIdentity.Structural)
    member _.Table = dict

/// Assembly generation buffers
type AssemblyBuilder(cenv: cenv, anonTypeTable: AnonTypeGenerationTable) as mgbuf =
    let g = cenv.g
    // The Abstract IL table of types
    let gtdefs= TypeDefsBuilder()

    // The definitions of top level values, as quotations.
    // Dictionary is safe here as it will only be used during the codegen stage - will happen on a single thread.
    let mutable reflectedDefinitions: Dictionary<Val, string * int * Expr> = Dictionary(HashIdentity.Reference)
    let mutable extraBindingsToGenerate = []

    // A memoization table for generating value types for big constant arrays
    let rawDataValueTypeGenerator =
         MemoizationTable<CompileLocation * int, ILTypeSpec>(
            (fun (cloc, size) ->
                 let name = CompilerGeneratedName ("T" + string(newUnique()) + "_" + string size + "Bytes") // Type names ending ...$T<unique>_37Bytes
                 let vtdef = mkRawDataValueTypeDef g.iltyp_ValueType (name, size, 0us)
                 let vtref = NestedTypeRefForCompLoc cloc vtdef.Name
                 let vtspec = mkILTySpec(vtref, [])
                 let vtdef = vtdef.WithAccess(ComputeTypeAccess vtref true)
                 mgbuf.AddTypeDef(vtref, vtdef, false, true, None)
                 vtspec),
               keyComparer=HashIdentity.Structural)

    let generateAnonType genToStringMethod (isStruct, ilTypeRef, nms) =

        let propTys = [ for i, nm in Array.indexed nms -> nm, ILType.TypeVar (uint16 i) ]

        // Note that this alternative below would give the same names as C#, but the generated
        // comparison/equality doesn't know about these names.
        //let flds = [ for (i, nm) in Array.indexed nms -> (nm, "<" + nm + ">" + "i__Field", ILType.TypeVar (uint16 i)) ]
        let ilCtorRef = mkILMethRef(ilTypeRef, ILCallingConv.Instance, ".ctor", 0, List.map snd propTys, ILType.Void)

        let ilMethodRefs =
            [| for propName, propTy in propTys ->
                   mkILMethRef (ilTypeRef, ILCallingConv.Instance, "get_" + propName, 0, [], propTy) |]

        let ilTy = mkILNamedTy (if isStruct then ILBoxity.AsValue else ILBoxity.AsObject) ilTypeRef (List.map snd propTys)

        if ilTypeRef.Scope.IsLocalRef then

            let flds = [ for i, nm in Array.indexed nms -> (nm, nm + "@", ILType.TypeVar (uint16 i)) ]

            let ilGenericParams =
                [ for nm in nms ->
                    { Name = sprintf "<%s>j__TPar" nm
                      Constraints = []
                      Variance=NonVariant
                      CustomAttrsStored = storeILCustomAttrs emptyILCustomAttrs
                      HasReferenceTypeConstraint=false
                      HasNotNullableValueTypeConstraint=false
                      HasDefaultConstructorConstraint= false
                      MetadataIndex = NoMetadataIdx } ]

            let ilTy = mkILFormalNamedTy (if isStruct then ILBoxity.AsValue else ILBoxity.AsObject) ilTypeRef ilGenericParams

            // Generate the IL fields
            let ilFieldDefs =
                mkILFields
                    [ for _, fldName, fldTy in flds ->
                        // The F# Interactive backend may split to multiple assemblies.
                        let access = (if cenv.opts.isInteractive then ILMemberAccess.Public else  ILMemberAccess.Private)
                        let fdef = mkILInstanceField (fldName, fldTy, None, access)
                        fdef.With(customAttrs = mkILCustomAttrs [ g.DebuggerBrowsableNeverAttribute ]) ]

            // Generate property definitions for the fields compiled as properties
            let ilProperties =
                mkILProperties
                    [ for i, (propName, _fldName, fldTy) in List.indexed flds ->
                            ILPropertyDef(name=propName,
                              attributes=PropertyAttributes.None,
                              setMethod=None,
                              getMethod=Some(mkILMethRef(ilTypeRef, ILCallingConv.Instance, "get_" + propName, 0, [], fldTy )),
                              callingConv=ILCallingConv.Instance.ThisConv,
                              propertyType=fldTy,
                              init= None,
                              args=[],
                              customAttrs=mkILCustomAttrs [ mkCompilationMappingAttrWithSeqNum g (int SourceConstructFlags.Field) i ]) ]

            let ilMethods =
                [ for propName, fldName, fldTy in flds ->
                        mkLdfldMethodDef ("get_" + propName, ILMemberAccess.Public, false, ilTy, fldName, fldTy)
                  yield! genToStringMethod ilTy ]

            let ilBaseTy = (if isStruct then g.iltyp_ValueType else g.ilg.typ_Object)

            let ilBaseTySpec = (if isStruct then None else Some ilBaseTy.TypeSpec)
            let ilCtorDef = mkILSimpleStorageCtorWithParamNames(ilBaseTySpec, ilTy, [], flds, ILMemberAccess.Public, None, None)

            // Create a tycon that looks exactly like a record definition, to help drive the generation of equality/comparison code
            let m = range0
            let tps =
                [ for nm in nms ->
                    let stp = SynTypar(mkSynId m ("T"+nm), TyparStaticReq.None, true)
                    Construct.NewTypar (TyparKind.Type, TyparRigidity.WarnIfNotRigid, stp, false, TyparDynamicReq.Yes, [], true, true) ]

            let tycon =
                let lmtyp = MaybeLazy.Strict (Construct.NewEmptyModuleOrNamespaceType ModuleOrType)
                let cpath = CompPath(ilTypeRef.Scope, [])
                Construct.NewTycon(Some cpath, ilTypeRef.Name, m, taccessPublic, taccessPublic, TyparKind.Type, LazyWithContext.NotLazy tps, XmlDoc.Empty, false, false, false, lmtyp)

            if isStruct then
                tycon.SetIsStructRecordOrUnion true

            tycon.entity_tycon_repr <-
                TFSharpRecdRepr
                  (Construct.MakeRecdFieldsTable
                    ((tps, flds) ||> List.map2 (fun tp (propName, _fldName, _fldTy) ->
                            Construct.NewRecdField false None (mkSynId m propName) false (mkTyparTy tp) true false [] [] XmlDoc.Empty taccessPublic false)))

            let tcref = mkLocalTyconRef tycon
            let typ = generalizedTyconRef g tcref
            let tcaug = tcref.TypeContents

            tcaug.tcaug_interfaces <-
                [ (g.mk_IStructuralComparable_ty, true, m)
                  (g.mk_IComparable_ty, true, m)
                  (mkAppTy g.system_GenericIComparable_tcref [typ], true, m)
                  (g.mk_IStructuralEquatable_ty, true, m)
                  (mkAppTy g.system_GenericIEquatable_tcref [typ], true, m) ]

            let vspec1, vspec2 = AugmentWithHashCompare.MakeValsForEqualsAugmentation g tcref
            let evspec1, evspec2, evspec3 = AugmentWithHashCompare.MakeValsForEqualityWithComparerAugmentation g tcref
            let cvspec1, cvspec2 = AugmentWithHashCompare.MakeValsForCompareAugmentation g tcref
            let cvspec3 = AugmentWithHashCompare.MakeValsForCompareWithComparerAugmentation g tcref

            tcaug.SetCompare (mkLocalValRef cvspec1, mkLocalValRef cvspec2)
            tcaug.SetCompareWith (mkLocalValRef cvspec3)
            tcaug.SetEquals (mkLocalValRef vspec1, mkLocalValRef vspec2)
            tcaug.SetHashAndEqualsWith (mkLocalValRef evspec1, mkLocalValRef evspec2, mkLocalValRef evspec3)

            // Build the ILTypeDef. We don't rely on the normal record generation process because we want very specific field names

            let ilTypeDefAttribs = mkILCustomAttrs [ g.CompilerGeneratedAttribute; mkCompilationMappingAttr g (int SourceConstructFlags.RecordType) ]

            let ilInterfaceTys = [ for ity, _, _ in tcaug.tcaug_interfaces -> GenType cenv.amap m (TypeReprEnv.Empty.ForTypars tps) ity ]

            let ilTypeDef =
                mkILGenericClass (ilTypeRef.Name, ILTypeDefAccess.Public, ilGenericParams, ilBaseTy, ilInterfaceTys,
                                    mkILMethods (ilCtorDef :: ilMethods), ilFieldDefs, emptyILTypeDefs,
                                    ilProperties, mkILEvents [], ilTypeDefAttribs,
                                    ILTypeInit.BeforeField)

            let ilTypeDef = ilTypeDef.WithSealed(true).WithSerializable(true)

            mgbuf.AddTypeDef(ilTypeRef, ilTypeDef, false, true, None)

            let extraBindings =
                [ yield! AugmentWithHashCompare.MakeBindingsForCompareAugmentation g tycon
                  yield! AugmentWithHashCompare.MakeBindingsForCompareWithComparerAugmentation g tycon
                  yield! AugmentWithHashCompare.MakeBindingsForEqualityWithComparerAugmentation g tycon
                  yield! AugmentWithHashCompare.MakeBindingsForEqualsAugmentation g tycon ]

            let optimizedExtraBindings =
                extraBindings |> List.map (fun (TBind(a, b, c)) ->
                    // Disable method splitting for bindings related to anonymous records
                    TBind(a, cenv.optimizeDuringCodeGen true b, c))

            extraBindingsToGenerate <- optimizedExtraBindings @ extraBindingsToGenerate

        (ilCtorRef, ilMethodRefs, ilTy)

    let mutable explicitEntryPointInfo: ILTypeRef option = None

    /// static init fields on script modules.
    let mutable scriptInitFspecs: (ILFieldSpec * range) list = []

    member _.AddScriptInitFieldSpec (fieldSpec, range) =
        scriptInitFspecs <- (fieldSpec, range) :: scriptInitFspecs

    /// This initializes the script in #load and fsc command-line order causing their
    /// side effects to be executed.
    member mgbuf.AddInitializeScriptsInOrderToEntryPoint (imports) =
        // Get the entry point and initialized any scripts in order.
        match explicitEntryPointInfo with
        | Some tref ->
            let InitializeCompiledScript(fspec, m) =
                let ilDebugRange = GenPossibleILDebugRange cenv m
                mgbuf.AddExplicitInitToSpecificMethodDef((fun (md: ILMethodDef) -> md.IsEntryPoint), tref, fspec, ilDebugRange, imports, [], [])
            scriptInitFspecs |> List.iter InitializeCompiledScript
        | None -> ()

    member _.GenerateRawDataValueType (cloc, size) =
        // Byte array literals require a ValueType of size the required number of bytes.
        // With fsi.exe, S.R.Emit TypeBuilder CreateType has restrictions when a ValueType VT is nested inside a type T, and T has a field of type VT.
        // To avoid this situation, these ValueTypes are generated under the private implementation rather than in the current cloc. [was bug 1532].
        let cloc = CompLocForPrivateImplementationDetails cloc
        rawDataValueTypeGenerator.Apply((cloc, size))

    member _.GenerateAnonType (genToStringMethod, anonInfo: AnonRecdTypeInfo) =
        let isStruct = evalAnonInfoIsStruct anonInfo
        let key = anonInfo.Stamp
        if not (anonTypeTable.Table.ContainsKey key) then
            let info = generateAnonType genToStringMethod (isStruct, anonInfo.ILTypeRef, anonInfo.SortedNames)
            anonTypeTable.Table.[key] <- info

    member this.LookupAnonType (genToStringMethod, anonInfo: AnonRecdTypeInfo) =
        match anonTypeTable.Table.TryGetValue anonInfo.Stamp with
        | true, res -> res
        | _ ->
           if anonInfo.ILTypeRef.Scope.IsLocalRef then
               failwithf "the anonymous record %A has not been generated in the pre-phase of generating this module" anonInfo.ILTypeRef
           this.GenerateAnonType (genToStringMethod, anonInfo)
           anonTypeTable.Table.[anonInfo.Stamp]

    member _.GrabExtraBindingsToGenerate () =
        let result = extraBindingsToGenerate
        extraBindingsToGenerate <- []
        result

    member _.AddTypeDef (tref: ILTypeRef, tdef, eliminateIfEmpty, addAtEnd, tdefDiscards) =
        gtdefs.FindNestedTypeDefsBuilder(tref.Enclosing).AddTypeDef(tdef, eliminateIfEmpty, addAtEnd, tdefDiscards)

    member _.GetCurrentFields (tref: ILTypeRef) =
        gtdefs.FindNestedTypeDefBuilder(tref).GetCurrentFields()

    member _.AddReflectedDefinition (vspec: Val, expr) =
        // preserve order by storing index of item
        let n = reflectedDefinitions.Count
        reflectedDefinitions.Add(vspec, (vspec.CompiledName cenv.g.CompilerGlobalState, n, expr))

    member _.ReplaceNameOfReflectedDefinition (vspec, newName) =
        match reflectedDefinitions.TryGetValue vspec with
        | true, (name, n, expr) when name <> newName -> reflectedDefinitions.[vspec] <- (newName, n, expr)
        | _ -> ()

    member _.AddMethodDef (tref: ILTypeRef, ilMethodDef) =
        gtdefs.FindNestedTypeDefBuilder(tref).AddMethodDef(ilMethodDef)
        if ilMethodDef.IsEntryPoint then
            explicitEntryPointInfo <- Some tref

    member _.AddExplicitInitToSpecificMethodDef (cond, tref, fspec, sourceOpt, imports, feefee, seqpt) =
        // Authoring a .cctor with effects forces the cctor for the 'initialization' module by doing a dummy store & load of a field
        // Doing both a store and load keeps FxCop happier because it thinks the field is useful
        let instrs =
            [ yield! (if condition "NO_ADD_FEEFEE_TO_CCTORS" then [] elif condition "ADD_SEQPT_TO_CCTORS" then seqpt else feefee) // mark start of hidden code
              yield mkLdcInt32 0
              yield mkNormalStsfld fspec
              yield mkNormalLdsfld fspec
              yield AI_pop]
        gtdefs.FindNestedTypeDefBuilder(tref).PrependInstructionsToSpecificMethodDef(cond, instrs, sourceOpt, imports)

    member _.AddEventDef (tref, edef) =
        gtdefs.FindNestedTypeDefBuilder(tref).AddEventDef(edef)

    member _.AddFieldDef (tref, ilFieldDef) =
        gtdefs.FindNestedTypeDefBuilder(tref).AddFieldDef(ilFieldDef)

    member _.AddOrMergePropertyDef (tref, pdef, m) =
        gtdefs.FindNestedTypeDefBuilder(tref).AddOrMergePropertyDef(pdef, m)

    member _.Close() =
        // old implementation adds new element to the head of list so result was accumulated in reversed order
        let orderedReflectedDefinitions =
            [for KeyValue(vspec, (name, n, expr)) in reflectedDefinitions -> n, ((name, vspec), expr)]
            |> List.sortBy (fst >> (~-)) // invert the result to get 'order-by-descending' behavior (items in list are 0..* so we don't need to worry about int.MinValue)
            |> List.map snd
        gtdefs.Close(), orderedReflectedDefinitions

    member _.cenv = cenv

    member _.GetExplicitEntryPointInfo() = explicitEntryPointInfo

/// Record the types of the things on the evaluation stack.
/// Used for the few times we have to flush the IL evaluation stack and to compute maxStack.
let pop (i: int) : Pops = i
let Push tys: Pushes = tys
let Push0 = Push []

let FeeFee (cenv: cenv) = (if cenv.opts.testFlagEmitFeeFeeAs100001 then 100001 else 0x00feefee)
let FeeFeeInstr (cenv: cenv) doc =
      I_seqpoint (ILDebugPoint.Create(document = doc,
                                        line = FeeFee cenv,
                                        column = 0,
                                        endLine = FeeFee cenv,
                                        endColumn = 0))

/// Buffers for IL code generation
type CodeGenBuffer(m: range,
                   mgbuf: AssemblyBuilder,
                   methodName,
                   alreadyUsedArgs: int) =

    let g = mgbuf.cenv.g
    let locals = ResizeArray<(string * (Mark * Mark)) list * ILType * bool>(10)
    let codebuf = ResizeArray<ILInstr>(200)
    let exnSpecs = ResizeArray<ILExceptionSpec>(10)

    // Keep track of the current stack so we can spill stuff when we hit a "try" when some stuff
    // is on the stack.
    let mutable stack: ILType list = []
    let mutable nstack = 0
    let mutable maxStack = 0
    let mutable hasDebugPoints = false
    let mutable anyDocument = None // we collect an arbitrary document in order to emit the header FeeFee if needed

    let codeLabelToPC: Dictionary<ILCodeLabel, int> = Dictionary<_, _>(10)
    let codeLabelToCodeLabel: Dictionary<ILCodeLabel, ILCodeLabel> = Dictionary<_, _>(10)

    let rec lab2pc n lbl =
        if n = System.Int32.MaxValue then error(InternalError("recursive label graph", m))
        match codeLabelToCodeLabel.TryGetValue lbl with
        | true, l -> lab2pc (n + 1) l
        | _ -> codeLabelToPC.[lbl]

    // Add a nop to make way for the first debug point.
    do if mgbuf.cenv.opts.generateDebugSymbols then
          let doc = g.memoize_file m.FileIndex
          let i = FeeFeeInstr mgbuf.cenv doc
          codebuf.Add i // for the FeeFee or a better debug point

    member _.DoPushes (pushes: Pushes) =
        for ty in pushes do
           stack <- ty :: stack
           nstack <- nstack + 1
           maxStack <- Operators.max maxStack nstack

    member _.DoPops (n: Pops) =
        for i = 0 to n - 1 do
           match stack with
           | [] ->
               let msg = sprintf "pop on empty stack during code generation, methodName = %s, m = %s" methodName (stringOfRange m)
               System.Diagnostics.Debug.Assert(false, msg)
               warning(InternalError(msg, m))
           | _ :: t ->
               stack <- t
               nstack <- nstack - 1

    member _.GetCurrentStack() = stack

    member _.AssertEmptyStack() =
        if not (isNil stack) then
            let msg =
                sprintf "stack flush didn't work, or extraneous expressions left on stack before stack restore, methodName = %s, stack = %+A, m = %s"
                   methodName stack (stringOfRange m)
            System.Diagnostics.Debug.Assert(false, msg)
            warning(InternalError(msg, m))
        ()

    member cgbuf.EmitInstr(pops, pushes, i) =
        cgbuf.DoPops pops
        cgbuf.DoPushes pushes
        codebuf.Add i

    member cgbuf.EmitInstrs (pops, pushes, is) =
        cgbuf.DoPops pops
        cgbuf.DoPushes pushes
        is |> List.iter codebuf.Add

    member private _.EnsureNopBetweenDebugPoints() =
        // Always add a nop between debug points to help .NET get the stepping right
        // Don't do this after a FeeFee marker for hidden code
        if (codebuf.Count > 0 &&
             (match codebuf.[codebuf.Count-1] with
              | I_seqpoint sm when sm.Line <> FeeFee mgbuf.cenv -> true
              | _ -> false)) then

            codebuf.Add(AI_nop)

    member cgbuf.EmitDebugPoint (m: range) =
        if mgbuf.cenv.opts.generateDebugSymbols then

            let attr = GenILSourceMarker g m
            let i = I_seqpoint attr
            hasDebugPoints <- true

            // Replace a FeeFee seqpoint with a better debug point
            let n = codebuf.Count
            let isSingleFeeFee =
                match codebuf.[n-1] with
                | I_seqpoint sm -> (sm.Line = FeeFee mgbuf.cenv)
                | _ -> false

            if isSingleFeeFee then
                codebuf.[n-1] <- i
            else
                cgbuf.EnsureNopBetweenDebugPoints()
                codebuf.Add i

            anyDocument <- Some attr.Document

    // Emit FeeFee breakpoints for hidden code, see https://blogs.msdn.microsoft.com/jmstall/2005/06/19/line-hidden-and-0xfeefee-sequence-points/
    member cgbuf.EmitStartOfHiddenCode() =
        if mgbuf.cenv.opts.generateDebugSymbols then
            let doc = g.memoize_file m.FileIndex
            let i = FeeFeeInstr mgbuf.cenv doc
            hasDebugPoints <- true

            // don't emit just after another FeeFee
            let n = codebuf.Count
            let isSingleFeeFee =
                match codebuf.[n-1] with
                | I_seqpoint sm -> (sm.Line = FeeFee mgbuf.cenv)
                | _ -> false

            if not isSingleFeeFee then
                cgbuf.EnsureNopBetweenDebugPoints()
                codebuf.Add i

    member _.EmitExceptionClause clause =
         exnSpecs.Add clause

    member _.GenerateDelayMark(_nm) =
         let lab = generateCodeLabel()
         Mark lab

    member _.SetCodeLabelToCodeLabel(lab1, lab2) =
#if DEBUG
        if codeLabelToCodeLabel.ContainsKey lab1 then
            let msg = sprintf "two values given for label %s, methodName = %s, m = %s" (formatCodeLabel lab1) methodName (stringOfRange m)
            System.Diagnostics.Debug.Assert(false, msg)
            warning(InternalError(msg, m))
#endif
        codeLabelToCodeLabel.[lab1] <- lab2

    member _.SetCodeLabelToPC(lab, pc) =
#if DEBUG
        if codeLabelToPC.ContainsKey lab then
            let msg = sprintf "two values given for label %s, methodName = %s, m = %s" (formatCodeLabel lab) methodName (stringOfRange m)
            System.Diagnostics.Debug.Assert(false, msg)
            warning(InternalError(msg, m))
#endif
        codeLabelToPC.[lab] <- pc

    member cgbuf.SetMark (mark1: Mark, mark2: Mark) =
        cgbuf.SetCodeLabelToCodeLabel(mark1.CodeLabel, mark2.CodeLabel)

    member cgbuf.SetMarkToHere (Mark lab) =
        cgbuf.SetCodeLabelToPC(lab, codebuf.Count)

    member cgbuf.SetMarkToHereIfNecessary (inplabOpt: Mark option) =
        match inplabOpt with
        | None -> ()
        | Some inplab -> cgbuf.SetMarkToHere inplab

    member cgbuf.SetMarkOrEmitBranchIfNecessary (inplabOpt: Mark option, target: Mark) =
        match inplabOpt with
        | None -> cgbuf.EmitInstr (pop 0, Push0, I_br target.CodeLabel)
        | Some inplab -> cgbuf.SetMark(inplab, target)

    member cgbuf.SetStack s =
        stack <- s
        nstack <- s.Length

    member cgbuf.Mark s =
        let res = cgbuf.GenerateDelayMark s
        cgbuf.SetMarkToHere res
        res

    member _.mgbuf = mgbuf

    member _.MethodName = methodName

    member _.PreallocatedArgCount = alreadyUsedArgs

    member _.AllocLocal(ranges, ty, isFixed) =
        let j = locals.Count
        locals.Add((ranges, ty, isFixed))
        j

    member cgbuf.ReallocLocal(cond, ranges, ty, isFixed) =
        match ResizeArray.tryFindIndexi cond locals with
        | Some j ->
            let prevRanges, _, isFixed = locals.[j]
            locals.[j] <- ((ranges@prevRanges), ty, isFixed)
            j, true
        | None ->
            cgbuf.AllocLocal(ranges, ty, isFixed), false

    member _.Close() =

        let instrs = codebuf.ToArray()

        // Fixup the first instruction to be a FeeFee debug point if needed
        let instrs =
            instrs |> Array.mapi (fun idx i2 ->
                if idx = 0 && (match i2 with AI_nop -> true | _ -> false) && anyDocument.IsSome then
                    // This special dummy debug point says skip the start of the method
                    hasDebugPoints <- true
                    FeeFeeInstr mgbuf.cenv anyDocument.Value
                else
                    i2)

        let codeLabels =
            let dict = Dictionary.newWithSize (codeLabelToPC.Count + codeLabelToCodeLabel.Count)
            for kvp in codeLabelToPC do dict.Add(kvp.Key, lab2pc 0 kvp.Key)
            for kvp in codeLabelToCodeLabel do dict.Add(kvp.Key, lab2pc 0 kvp.Key)
            dict

        (ResizeArray.toList locals, maxStack, codeLabels, instrs, ResizeArray.toList exnSpecs, hasDebugPoints)

module CG =
    let EmitInstr (cgbuf: CodeGenBuffer) pops pushes i = cgbuf.EmitInstr(pops, pushes, i)
    let EmitInstrs (cgbuf: CodeGenBuffer) pops pushes is = cgbuf.EmitInstrs(pops, pushes, is)
    let EmitDebugPoint (cgbuf: CodeGenBuffer) m = cgbuf.EmitDebugPoint m
    let GenerateDelayMark (cgbuf: CodeGenBuffer) nm = cgbuf.GenerateDelayMark nm
    let SetMark (cgbuf: CodeGenBuffer) m1 m2 = cgbuf.SetMark(m1, m2)
    let SetMarkToHere (cgbuf: CodeGenBuffer) m1 = cgbuf.SetMarkToHere m1
    let SetStack (cgbuf: CodeGenBuffer) s = cgbuf.SetStack s
    let GenerateMark (cgbuf: CodeGenBuffer) s = cgbuf.Mark s

//--------------------------------------------------------------------------
// Compile constants
//--------------------------------------------------------------------------

let GenString cenv cgbuf s =
    CG.EmitInstrs cgbuf (pop 0) (Push [cenv.g.ilg.typ_String]) [ I_ldstr s ]

let GenConstArray cenv (cgbuf: CodeGenBuffer) eenv ilElementType (data:'a[]) (write: ByteBuffer -> 'a -> unit) =
    let g = cenv.g
    use buf = ByteBuffer.Create data.Length
    data |> Array.iter (write buf)
    let bytes = buf.AsMemory().ToArray()
    let ilArrayType = mkILArr1DTy ilElementType
    if data.Length = 0 then
        CG.EmitInstrs cgbuf (pop 0) (Push [ilArrayType]) [ mkLdcInt32 0; I_newarr (ILArrayShape.SingleDimensional, ilElementType); ]
    else
        let vtspec = cgbuf.mgbuf.GenerateRawDataValueType(eenv.cloc, bytes.Length)
        let ilFieldName = CompilerGeneratedName ("field" + string(newUnique()))
        let fty = ILType.Value vtspec
        let ilFieldDef = mkILStaticField (ilFieldName, fty, None, Some bytes, ILMemberAccess.Assembly)
        let ilFieldDef = ilFieldDef.With(customAttrs = mkILCustomAttrs [ g.DebuggerBrowsableNeverAttribute ])
        let fspec = mkILFieldSpecInTy (mkILTyForCompLoc eenv.cloc, ilFieldName, fty)
        CountStaticFieldDef()
        cgbuf.mgbuf.AddFieldDef(fspec.DeclaringTypeRef, ilFieldDef)
        CG.EmitInstrs cgbuf
          (pop 0)
          (Push [ ilArrayType; ilArrayType; g.iltyp_RuntimeFieldHandle ])
          [ mkLdcInt32 data.Length
            I_newarr (ILArrayShape.SingleDimensional, ilElementType)
            AI_dup
            I_ldtoken (ILToken.ILField fspec) ]
        CG.EmitInstrs cgbuf
          (pop 2)
          Push0
          [ mkNormalCall (mkInitializeArrayMethSpec g) ]

//-------------------------------------------------------------------------
// This is the main code generation routine. It is used to generate
// the bodies of methods in a couple of places
//-------------------------------------------------------------------------

let CodeGenThen cenv mgbuf (entryPointInfo, methodName, eenv, alreadyUsedArgs, selfArgOpt: Val option, codeGenFunction, m) =
    let cgbuf = CodeGenBuffer(m, mgbuf, methodName, alreadyUsedArgs)
    let start = CG.GenerateMark cgbuf "mstart"
    let finish = CG.GenerateDelayMark cgbuf "mfinish"
    let innerVals = entryPointInfo |> List.map (fun (v, kind) -> (v, (kind, start)))

    // When debugging, put the "this" parameter in a local that has the right name 
    match selfArgOpt with
    | Some selfArg when selfArg.LogicalName <> "this" && not (selfArg.LogicalName.StartsWith("_")) && not cenv.opts.localOptimizationsEnabled ->
        let ilTy = selfArg.Type |> GenType cenv.amap m eenv.tyenv
        let idx = cgbuf.AllocLocal([(selfArg.LogicalName, (start, finish)) ], ilTy, false)
        cgbuf.EmitStartOfHiddenCode()
        CG.EmitInstrs cgbuf (pop 0) Push0 [ mkLdarg0; I_stloc (uint16 idx) ]
    | _ -> ()

    // Call the given code generator
    codeGenFunction cgbuf {eenv with withinSEH=false
                                     liveLocals=IntMap.empty()
                                     innerVals = innerVals}
    cgbuf.SetMarkToHere finish

    let locals, maxStack, lab2pc, code, exnSpecs, hasDebugPoints = cgbuf.Close()

    let localDebugSpecs: ILLocalDebugInfo list =
        locals
        |> List.mapi (fun i (nms, _, _isFixed) -> List.map (fun nm -> (i, nm)) nms)
        |> List.concat
        |> List.map (fun (i, (nm, (start, finish))) ->
            { Range=(start.CodeLabel, finish.CodeLabel)
              DebugMappings= [{ LocalIndex=i; LocalName=nm }] })

    let ilLocals =
        locals
        |> List.map (fun (infos, ty, isFixed) ->
          let loc =
            // in interactive environment, attach name and range info to locals to improve debug experience
            if cenv.opts.isInteractive && cenv.opts.generateDebugSymbols then
                match infos with
                | [(nm, (start, finish))] -> mkILLocal ty (Some(nm, start.CodeLabel, finish.CodeLabel))
                // REVIEW: what do these cases represent?
                | _ :: _
                | [] -> mkILLocal ty None
            // if not interactive, don't bother adding this info
            else
                mkILLocal ty None
          if isFixed then { loc with IsPinned=true } else loc)

    (ilLocals,
     maxStack,
     lab2pc,
     code,
     exnSpecs,
     localDebugSpecs,
     hasDebugPoints)

let CodeGenMethod cenv mgbuf (entryPointInfo, methodName, eenv, alreadyUsedArgs, selfArgOpt, codeGenFunction, m) =

    let locals, maxStack, lab2pc, instrs, exns, localDebugSpecs, hasDebugPoints =
      CodeGenThen cenv mgbuf (entryPointInfo, methodName, eenv, alreadyUsedArgs, selfArgOpt, codeGenFunction, m)

    let code = buildILCode methodName lab2pc instrs exns localDebugSpecs

    // Attach a source range to the method. Only do this if it has some debug points.
    let ilDebugRange = if hasDebugPoints then GenPossibleILDebugRange cenv m else None

    let ilImports = eenv.imports

    // The old union erasure phase increased maxstack by 2 since the code pushes some items, we do the same here
    let maxStack = maxStack + 2

    // Build an Abstract IL method
    let body = mkILMethodBody (eenv.initLocals, locals, maxStack, code, ilDebugRange, ilImports)
    
    instrs, body

let StartDelayedLocalScope nm cgbuf =
    let startMark = CG.GenerateDelayMark cgbuf ("start_" + nm)
    let endMark = CG.GenerateDelayMark cgbuf ("end_" + nm)
    startMark, endMark

let StartLocalScope nm cgbuf =
    let startMark = CG.GenerateMark cgbuf ("start_" + nm)
    let endMark = CG.GenerateDelayMark cgbuf ("end_" + nm)
    startMark, endMark

let LocalScope nm cgbuf (f: Mark * Mark -> 'a) : 'a =
    let _, endMark as scopeMarks = StartLocalScope nm cgbuf
    let res = f scopeMarks
    CG.SetMarkToHere cgbuf endMark
    res

let compileSequenceExpressions = true // try (System.Environment.GetEnvironmentVariable("FSHARP_COMPILED_SEQ") <> null) with _ -> false
let compileStateMachineExpressions = true // try (System.Environment.GetEnvironmentVariable("FSHARP_COMPILED_STATEMACHINES") <> null) with _ -> false

//-------------------------------------------------------------------------
// Sequence Point Logic
//-------------------------------------------------------------------------

/// Determines if any code at all will be emitted for a binding
let BindingEmitsNoCode g (b: Binding) = IsFSharpValCompiledAsMethod g b.Var

/// Determines what debug point should be emitted when generating the r.h.s of a binding.
/// For example, if the r.h.s is a lambda then no debug point is emitted.
///
/// Returns (useWholeExprRange, sequencePointForBind, sequencePointGenerationFlagForRhsOfBind)
let ComputeDebugPointForBinding g bind =
    let (TBind(_, e, spBind)) = bind
    if BindingEmitsNoCode g bind then
        false, None
    else
        match spBind, stripExpr e with
        | DebugPointAtBinding.NoneAtInvisible, _ -> false, None
        | DebugPointAtBinding.NoneAtSticky, _ -> true, None
        | DebugPointAtBinding.NoneAtDo, _ -> false, None
        | DebugPointAtBinding.NoneAtLet, _ -> false, None
        // Don't emit debug points for lambdas.
        | _, (Expr.Lambda _ | Expr.TyLambda _) -> false, None
        | DebugPointAtBinding.Yes m, _ -> false, Some m

//-------------------------------------------------------------------------
// Generate expressions
//-------------------------------------------------------------------------

let rec GenExpr cenv cgbuf eenv (expr: Expr) sequel =
    cenv.stackGuard.Guard <| fun () ->

    GenExprAux cenv cgbuf eenv expr sequel

/// Process the debug point and check for alternative ways to generate this expression.
/// Returns 'true' if the expression was processed by alternative means.
and GenExprPreSteps (cenv: cenv) (cgbuf: CodeGenBuffer) eenv expr sequel =
    let g = cenv.g
        
    // Check for the '__debugPoint" construct for inlined code
    match expr with
    | Expr.Sequential((DebugPointExpr g debugPointName) as dpExpr, codeExpr, NormalSeq, m) ->
        match cenv.namedDebugPointsForInlinedCode.TryGetValue({Range=m; Name=debugPointName}) with
        | false, _ when debugPointName = "" ->
            CG.EmitDebugPoint cgbuf m
        | false, _ ->
            // printfn $"---- Unfound debug point {debugPointName} at {m}"
            // for KeyValue(k,v) in cenv.namedDebugPointsForInlinedCode do
            //     printfn $"{k.Range} , {k.Name} -> {v}"
            let others =
                [ for k in cenv.namedDebugPointsForInlinedCode.Keys do
                      if Range.equals m k.Range then
                          yield k.Name ]
                |> String.concat ","
            informationalWarning(Error(FSComp.SR.ilxGenUnknownDebugPoint(debugPointName, others), dpExpr.Range))
            CG.EmitDebugPoint cgbuf m
        | true, dp ->
            // printfn $"---- Found debug point {debugPointName} at {m} --> {dp}"
            CG.EmitDebugPoint cgbuf dp
        GenExpr cenv cgbuf eenv codeExpr sequel
        true

    | _ ->

    //ProcessDebugPointForExpr cenv cgbuf expr

    match (if compileSequenceExpressions then LowerComputedListOrArrayExpr cenv.tcVal g cenv.amap expr else None) with
    | Some altExpr ->
        GenExpr cenv cgbuf eenv altExpr sequel
        true
    | None ->

    match (if compileSequenceExpressions then ConvertSequenceExprToObject g cenv.amap expr else None) with
    | Some info ->
        GenSequenceExpr cenv cgbuf eenv info sequel
        true
    | None ->

    match LowerStateMachineExpr cenv.g expr with
    | LoweredStateMachineResult.Lowered res ->
        checkLanguageFeatureError cenv.g.langVersion LanguageFeature.ResumableStateMachines expr.Range
        GenStructStateMachine cenv cgbuf eenv res sequel
        true
    | LoweredStateMachineResult.UseAlternative (msg, altExpr) ->
        checkLanguageFeatureError cenv.g.langVersion LanguageFeature.ResumableStateMachines expr.Range
        warning(Error(FSComp.SR.reprStateMachineNotCompilable(msg), expr.Range))
        GenExpr cenv cgbuf eenv altExpr sequel
        true
    | LoweredStateMachineResult.NoAlternative msg ->
        checkLanguageFeatureError cenv.g.langVersion LanguageFeature.ResumableStateMachines expr.Range
        errorR(Error(FSComp.SR.reprStateMachineNotCompilableNoAlternative(msg), expr.Range))
        GenDefaultValue cenv cgbuf eenv (tyOfExpr cenv.g expr, expr.Range)
        true
    | LoweredStateMachineResult.NotAStateMachine ->
        match expr with 
        | IfUseResumableStateMachinesExpr g (_thenExpr, elseExpr) ->
            GenExpr cenv cgbuf eenv elseExpr sequel
            true
        | _ -> 
            false

and GenExprAux (cenv: cenv) (cgbuf: CodeGenBuffer) eenv expr (sequel: sequel) =
    let g = cenv.g
    let expr = stripExpr expr

    // Process the debug point and see if there's a replacement technique to process this expression
    if GenExprPreSteps cenv cgbuf eenv expr sequel then () else

    match expr with
    // Most generation of linear expressions is implemented routinely using tailcalls and the correct sequels.
    // This is because the element of expansion happens to be the final thing generated in most cases. However
    // for large lists we have to process the linearity separately
    | Expr.Sequential _
    | Expr.Let _
    | LinearOpExpr _
    | Expr.Match _ ->
        GenLinearExpr cenv cgbuf eenv expr sequel false id |> ignore<FakeUnit>

    | Expr.DebugPoint (DebugPointAtLeafExpr.Yes m, innerExpr) ->
        CG.EmitDebugPoint cgbuf m
        GenExpr cenv cgbuf eenv innerExpr sequel

    | Expr.Const (c, m, ty) ->
        GenConstant cenv cgbuf eenv (c, m, ty) sequel

    | Expr.LetRec (binds, body, m, _) ->
        GenLetRec cenv cgbuf eenv (binds, body, m) sequel

    | Expr.Lambda _ | Expr.TyLambda _ ->
        GenLambda cenv cgbuf eenv false [] expr sequel

    | Expr.App (Expr.Val (vref, _, m) as v, _, tyargs, [], _) when
          List.forall (isMeasureTy g) tyargs &&
          (
              // inline only values that are stored in local variables
              match StorageForValRef g m vref eenv with
              | ValStorage.Local _ -> true
              | _ -> false
          ) ->
        // application of local type functions with type parameters = measure types and body = local value - inline the body
        GenExpr cenv cgbuf eenv v sequel

    | Expr.App (f, fty, tyargs, curriedArgs, m) ->
        GenApp cenv cgbuf eenv (f, fty, tyargs, curriedArgs, m) sequel

    | Expr.Val (v, _, m) ->
        GenGetVal cenv cgbuf eenv (v, m) sequel

    | Expr.Op (op, tyargs, args, m) ->
        match op, args, tyargs with
        | TOp.ExnConstr c, _, _ ->
            GenAllocExn cenv cgbuf eenv (c, args, m) sequel
        | TOp.UnionCase c, _, _ ->
            GenAllocUnionCase cenv cgbuf eenv (c, tyargs, args, m) sequel
        | TOp.Recd (isCtor, tycon), _, _ ->
            GenAllocRecd cenv cgbuf eenv isCtor (tycon, tyargs, args, m) sequel
        | TOp.AnonRecd anonInfo, _, _ ->
            GenAllocAnonRecd cenv cgbuf eenv (anonInfo, tyargs, args, m) sequel
        | TOp.AnonRecdGet (anonInfo, n), [e], _ ->
            GenGetAnonRecdField cenv cgbuf eenv (anonInfo, e, tyargs, n, m) sequel
        | TOp.TupleFieldGet (tupInfo, n), [e], _ ->
            GenGetTupleField cenv cgbuf eenv (tupInfo, e, tyargs, n, m) sequel
        | TOp.ExnFieldGet (ecref, n), [e], _ ->
            GenGetExnField cenv cgbuf eenv (e, ecref, n, m) sequel
        | TOp.UnionCaseFieldGet (ucref, n), [e], _ ->
            GenGetUnionCaseField cenv cgbuf eenv (e, ucref, tyargs, n, m) sequel
        | TOp.UnionCaseFieldGetAddr (ucref, n, _readonly), [e], _ ->
            GenGetUnionCaseFieldAddr cenv cgbuf eenv (e, ucref, tyargs, n, m) sequel
        | TOp.UnionCaseTagGet ucref, [e], _ ->
            GenGetUnionCaseTag cenv cgbuf eenv (e, ucref, tyargs, m) sequel
        | TOp.UnionCaseProof ucref, [e], _ ->
            GenUnionCaseProof cenv cgbuf eenv (e, ucref, tyargs, m) sequel
        | TOp.ExnFieldSet (ecref, n), [e;e2], _ ->
            GenSetExnField cenv cgbuf eenv (e, ecref, n, e2, m) sequel
        | TOp.UnionCaseFieldSet (ucref, n), [e;e2], _ ->
            GenSetUnionCaseField cenv cgbuf eenv (e, ucref, tyargs, n, e2, m) sequel
        | TOp.ValFieldGet f, [e], _ ->
            GenGetRecdField cenv cgbuf eenv (e, f, tyargs, m) sequel
        | TOp.ValFieldGet f, [], _ ->
            GenGetStaticField cenv cgbuf eenv (f, tyargs, m) sequel
        | TOp.ValFieldGetAddr (f, _readonly), [e], _ ->
            GenGetRecdFieldAddr cenv cgbuf eenv (e, f, tyargs, m) sequel
        | TOp.ValFieldGetAddr (f, _readonly), [], _ ->
            GenGetStaticFieldAddr cenv cgbuf eenv (f, tyargs, m) sequel
        | TOp.ValFieldSet f, [e1;e2], _ ->
            GenSetRecdField cenv cgbuf eenv (e1, f, tyargs, e2, m) sequel
        | TOp.ValFieldSet f, [e2], _ ->
            GenSetStaticField cenv cgbuf eenv (f, tyargs, e2, m) sequel
        | TOp.Tuple tupInfo, _, _ ->
            GenAllocTuple cenv cgbuf eenv (tupInfo, args, tyargs, m) sequel
        | TOp.ILAsm (instrs, retTypes), _, _ ->
            GenAsmCode cenv cgbuf eenv (instrs, tyargs, args, retTypes, m) sequel
        | TOp.While (sp, _), [Expr.Lambda (_, _, _, [_], e1, _, _);Expr.Lambda (_, _, _, [_], e2, _, _)], [] ->
            GenWhileLoop cenv cgbuf eenv (sp, e1, e2, m) sequel
        | TOp.IntegerForLoop (spFor, spTo, dir), [Expr.Lambda (_, _, _, [_], e1, _, _);Expr.Lambda (_, _, _, [_], e2, _, _);Expr.Lambda (_, _, _, [v], e3, _, _)], [] ->
            GenIntegerForLoop cenv cgbuf eenv (spFor, spTo, v, e1, dir, e2, e3, m) sequel
        | TOp.TryFinally (spTry, spFinally), [Expr.Lambda (_, _, _, [_], e1, _, _); Expr.Lambda (_, _, _, [_], e2, _, _)], [resty] ->
            GenTryFinally cenv cgbuf eenv (e1, e2, m, resty, spTry, spFinally) sequel
        | TOp.TryWith (spTry, spWith), [Expr.Lambda (_, _, _, [_], e1, _, _); Expr.Lambda (_, _, _, [vf], ef, _, _);Expr.Lambda (_, _, _, [vh], eh, _, _)], [resty] ->
            GenTryWith cenv cgbuf eenv (e1, vf, ef, vh, eh, m, resty, spTry, spWith) sequel
        | TOp.ILCall (isVirtual, _, isStruct, isCtor, valUseFlag, _, noTailCall, ilMethRef, enclTypeInst, methInst, returnTypes), args, [] ->
            GenILCall cenv cgbuf eenv (isVirtual, isStruct, isCtor, valUseFlag, noTailCall, ilMethRef, enclTypeInst, methInst, args, returnTypes, m) sequel
        | TOp.RefAddrGet _readonly, [e], [ty] -> GenGetAddrOfRefCellField cenv cgbuf eenv (e, ty, m) sequel
        | TOp.Coerce, [e], [tgty;srcty] -> GenCoerce cenv cgbuf eenv (e, tgty, m, srcty) sequel
        | TOp.Reraise, [], [rtnty] -> GenReraise cenv cgbuf eenv (rtnty, m) sequel
        | TOp.TraitCall traitInfo, args, [] -> GenTraitCall cenv cgbuf eenv (traitInfo, args, m) expr sequel
        | TOp.LValueOp (LSet, v), [e], [] -> GenSetVal cenv cgbuf eenv (v, e, m) sequel
        | TOp.LValueOp (LByrefGet, v), [], [] -> GenGetByref cenv cgbuf eenv (v, m) sequel
        | TOp.LValueOp (LByrefSet, v), [e], [] -> GenSetByref cenv cgbuf eenv (v, e, m) sequel
        | TOp.LValueOp (LAddrOf _, v), [], [] -> GenGetValAddr cenv cgbuf eenv (v, m) sequel
        | TOp.Array, elems, [elemTy] -> GenNewArray cenv cgbuf eenv (elems, elemTy, m) sequel
        | TOp.Bytes bytes, [], [] ->
            if cenv.opts.emitConstantArraysUsingStaticDataBlobs then
                GenConstArray cenv cgbuf eenv g.ilg.typ_Byte bytes (fun buf b -> buf.EmitByte b)
                GenSequel cenv eenv.cloc cgbuf sequel
            else
                GenNewArraySimple cenv cgbuf eenv (List.ofArray (Array.map (mkByte g m) bytes), g.byte_ty, m) sequel
        | TOp.UInt16s arr, [], [] ->
            if cenv.opts.emitConstantArraysUsingStaticDataBlobs then
                GenConstArray cenv cgbuf eenv g.ilg.typ_UInt16 arr (fun buf b -> buf.EmitUInt16 b)
                GenSequel cenv eenv.cloc cgbuf sequel
            else
                GenNewArraySimple cenv cgbuf eenv (List.ofArray (Array.map (mkUInt16 g m) arr), g.uint16_ty, m) sequel
        | TOp.Goto label, _, _ ->
            if cgbuf.mgbuf.cenv.opts.generateDebugSymbols then
               cgbuf.EmitStartOfHiddenCode()
               CG.EmitInstr cgbuf (pop 0) Push0 AI_nop
            CG.EmitInstr cgbuf (pop 0) Push0 (I_br label)
            // NOTE: discard sequel
        | TOp.Return, [e], _ ->
            GenExpr cenv cgbuf eenv e eenv.exitSequel
            // NOTE: discard sequel
        | TOp.Return, [], _ ->
            GenSequel cenv eenv.cloc cgbuf ReturnVoid
            // NOTE: discard sequel
        | TOp.Label label, _, _ ->
            cgbuf.SetMarkToHere (Mark label)
            GenUnitThenSequel cenv eenv m eenv.cloc cgbuf sequel
        | _ -> error(InternalError("Unexpected operator node expression", expr.Range))

    | Expr.StaticOptimization (constraints, e2, e3, m) ->
        GenStaticOptimization cenv cgbuf eenv (constraints, e2, e3, m) sequel

    | Expr.Obj (_, ty, _, _, [meth], [], m) when isDelegateTy g ty ->
        GenDelegateExpr cenv cgbuf eenv expr (meth, m) sequel

    | Expr.Obj (_, ty, basev, basecall, overrides, interfaceImpls, m) ->
        GenObjectExpr cenv cgbuf eenv expr (ty, basev, basecall, overrides, interfaceImpls, m) sequel

    | Expr.Quote (ast, conv, _, m, ty) ->
        GenQuotation cenv cgbuf eenv (ast, conv, m, ty) sequel

    | Expr.WitnessArg (traitInfo, m) ->
       GenWitnessArgFromTraitInfo cenv cgbuf eenv m traitInfo
       GenSequel cenv eenv.cloc cgbuf sequel

    | Expr.Link _ -> failwith "Unexpected reclink"

    | Expr.TyChoose (_, _, m) -> error(InternalError("Unexpected Expr.TyChoose", m))

and GenExprs cenv cgbuf eenv es =
    List.iter (fun e -> GenExpr cenv cgbuf eenv e Continue) es

and CodeGenMethodForExpr cenv mgbuf (entryPointInfo, methodName, eenv, alreadyUsedArgs, selfArgOpt, expr0, sequel0) =
    let eenv = { eenv with exitSequel = sequel0 }
    let _, code =
        CodeGenMethod cenv mgbuf (entryPointInfo, methodName, eenv, alreadyUsedArgs, selfArgOpt,
                                   (fun cgbuf eenv -> GenExpr cenv cgbuf eenv expr0 sequel0),
                                   expr0.Range)
    code

//--------------------------------------------------------------------------
// Generate sequels
//--------------------------------------------------------------------------

/// Adjust the sequel for an implicit discard (e.g. a discard that occurs by
/// not generating a 'unit' expression at all)
and sequelAfterDiscard sequel =
  match sequel with
   | LeaveHandler (isFinally, whereToSaveResultOpt, afterHandler, true) ->
      // If we're not saving the result as we leave a handler and we're doing a discard
      // then we can just adjust the sequel to record the fact we've implicitly done a discard
      if isFinally || whereToSaveResultOpt.IsNone then
          Some (LeaveHandler (isFinally, whereToSaveResultOpt, afterHandler, false))
      else 
          None
   | DiscardThen sequel -> Some sequel
   | EndLocalScope(sq, mark) -> sequelAfterDiscard sq |> Option.map (fun sq -> EndLocalScope(sq, mark))
   | _ -> None

and sequelIgnoringEndScopesAndDiscard sequel =
    let sequel = sequelIgnoreEndScopes sequel
    match sequelAfterDiscard sequel with
    | Some sq -> sq
    | None -> sequel

and sequelIgnoreEndScopes sequel =
    match sequel with
    | EndLocalScope(sq, _) -> sequelIgnoreEndScopes sq
    | sq -> sq

(* commit any 'EndLocalScope' nodes in the sequel and return the residue *)
and GenSequelEndScopes cgbuf sequel =
    match sequel with
    | EndLocalScope(sq, m) -> CG.SetMarkToHere cgbuf m; GenSequelEndScopes cgbuf sq
    | _ -> ()

and StringOfSequel sequel =
    match sequel with
    | Continue -> "continue"
    | DiscardThen sequel -> "discard; " + StringOfSequel sequel
    | ReturnVoid -> "ReturnVoid"
    | CmpThenBrOrContinue _ -> "CmpThenBrOrContinue"
    | Return -> "Return"
    | EndLocalScope (sq, Mark k) -> "EndLocalScope(" + StringOfSequel sq + "," + formatCodeLabel k + ")"
    | Br (Mark x) -> sprintf "Br L%s" (formatCodeLabel x)
    | LeaveHandler _ -> "LeaveHandler"
    | EndFilter -> "EndFilter"

and GenSequel cenv cloc cgbuf sequel =
  let sq = sequelIgnoreEndScopes sequel
  (match sq with
  | Continue -> ()
  | DiscardThen sq ->
      CG.EmitInstr cgbuf (pop 1) Push0 AI_pop
      GenSequel cenv cloc cgbuf sq
  | ReturnVoid ->
      CG.EmitInstr cgbuf (pop 0) Push0 I_ret
  | CmpThenBrOrContinue(pops, bri) ->
      CG.EmitInstrs cgbuf pops Push0 bri
  | Return ->
      CG.EmitInstr cgbuf (pop 1) Push0 I_ret
  | EndLocalScope _ -> failwith "EndLocalScope unexpected"
  | Br x ->
      // Emit a NOP in debug code in case the branch instruction gets eliminated
      // because it is a "branch to next instruction". This prevents two unrelated debug points
      // (the one before the branch and the one after) being coalesced together
      if cgbuf.mgbuf.cenv.opts.generateDebugSymbols then
         cgbuf.EmitStartOfHiddenCode()
         CG.EmitInstr cgbuf (pop 0) Push0 AI_nop

      CG.EmitInstr cgbuf (pop 0) Push0 (I_br x.CodeLabel)

  | LeaveHandler (isFinally, whereToSaveResultOpt, afterHandler, hasResult) ->
      if hasResult then
          if isFinally then
            CG.EmitInstr cgbuf (pop 1) Push0 AI_pop
          else
            match whereToSaveResultOpt with
            | None -> 
               CG.EmitInstr cgbuf (pop 1) Push0 AI_pop
            | Some (whereToSaveResult, _) ->
                EmitSetLocal cgbuf whereToSaveResult
      CG.EmitInstr cgbuf (pop 0) Push0 (if isFinally then I_endfinally else I_leave(afterHandler.CodeLabel))

  | EndFilter ->
      CG.EmitInstr cgbuf (pop 1) Push0 I_endfilter
  )
  GenSequelEndScopes cgbuf sequel


//--------------------------------------------------------------------------
// Generate constants
//--------------------------------------------------------------------------

and GenConstant cenv cgbuf eenv (c, m, ty) sequel =
  let g = cenv.g
  let ilTy = GenType cenv.amap m eenv.tyenv ty
  // Check if we need to generate the value at all
  match sequelAfterDiscard sequel with
  | None ->
      match TryEliminateDesugaredConstants g m c with
      | Some e ->
          GenExpr cenv cgbuf eenv e Continue
      | None ->
          let emitInt64Constant i =
            // see https://github.com/dotnet/fsharp/pull/3620
            // and https://github.com/dotnet/fsharp/issue/8683
            // and https://github.com/dotnet/roslyn/blob/98f12bb/src/Compilers/Core/Portable/CodeGen/ILBuilderEmit.cs#L679
            if i >= int64 System.Int32.MinValue && i <= int64 System.Int32.MaxValue then
                CG.EmitInstrs cgbuf (pop 0) (Push [ilTy]) [ mkLdcInt32 (int32 i); AI_conv DT_I8 ]
            elif i >= int64 System.UInt32.MinValue && i <= int64 System.UInt32.MaxValue then
                CG.EmitInstrs cgbuf (pop 0) (Push [ilTy]) [ mkLdcInt32 (int32 i); AI_conv DT_U8 ]
            else
                CG.EmitInstr cgbuf (pop 0) (Push [ilTy]) (iLdcInt64 i)
          match c with
          | Const.Bool b -> CG.EmitInstr cgbuf (pop 0) (Push [g.ilg.typ_Bool]) (mkLdcInt32 (if b then 1 else 0))
          | Const.SByte i -> CG.EmitInstr cgbuf (pop 0) (Push [ilTy]) (mkLdcInt32 (int32 i))
          | Const.Int16 i -> CG.EmitInstr cgbuf (pop 0) (Push [ilTy]) (mkLdcInt32 (int32 i))
          | Const.Int32 i -> CG.EmitInstr cgbuf (pop 0) (Push [ilTy]) (mkLdcInt32 i)
          | Const.Int64 i -> emitInt64Constant i
          | Const.IntPtr i -> CG.EmitInstrs cgbuf (pop 0) (Push [ilTy]) [iLdcInt64 i; AI_conv DT_I ]
          | Const.Byte i -> CG.EmitInstr cgbuf (pop 0) (Push [ilTy]) (mkLdcInt32 (int32 i))
          | Const.UInt16 i -> CG.EmitInstr cgbuf (pop 0) (Push [ilTy]) (mkLdcInt32 (int32 i))
          | Const.UInt32 i -> CG.EmitInstr cgbuf (pop 0) (Push [ilTy]) (mkLdcInt32 (int32 i))
          | Const.UInt64 i -> emitInt64Constant (int64 i)
          | Const.UIntPtr i -> CG.EmitInstrs cgbuf (pop 0) (Push [ilTy]) [iLdcInt64 (int64 i); AI_conv DT_U ]
          | Const.Double f -> CG.EmitInstr cgbuf (pop 0) (Push [ilTy]) (AI_ldc (DT_R8, ILConst.R8 f))
          | Const.Single f -> CG.EmitInstr cgbuf (pop 0) (Push [ilTy]) (AI_ldc (DT_R4, ILConst.R4 f))
          | Const.Char c -> CG.EmitInstr cgbuf (pop 0) (Push [ilTy]) ( mkLdcInt32 (int c))
          | Const.String s -> GenString cenv cgbuf s
          | Const.Unit -> GenUnit cenv eenv m cgbuf
          | Const.Zero -> GenDefaultValue cenv cgbuf eenv (ty, m)
          | Const.Decimal _ -> failwith "unreachable"
      GenSequel cenv eenv.cloc cgbuf sequel
  | Some sq ->
      // Even if we didn't need to generate the value then maybe we still have to branch or return
      GenSequel cenv eenv.cloc cgbuf sq

and GenUnitTy cenv eenv m =
    match cenv.ilUnitTy with
    | None ->
        let res = GenType cenv.amap m eenv.tyenv cenv.g.unit_ty
        cenv.ilUnitTy <- Some res
        res
    | Some res -> res

and GenUnit cenv eenv m cgbuf =
    CG.EmitInstr cgbuf (pop 0) (Push [GenUnitTy cenv eenv m]) AI_ldnull

and GenUnitThenSequel cenv eenv m cloc cgbuf sequel =
    match sequelAfterDiscard sequel with
    | Some sq -> GenSequel cenv cloc cgbuf sq
    | None -> GenUnit cenv eenv m cgbuf; GenSequel cenv cloc cgbuf sequel


//--------------------------------------------------------------------------
// Generate simple data-related constructs
//--------------------------------------------------------------------------

and GenAllocTuple cenv cgbuf eenv (tupInfo, args, argtys, m) sequel =

    let tupInfo = evalTupInfoIsStruct tupInfo
    let tcref, tys, args, newm = mkCompiledTuple cenv.g tupInfo (argtys, args, m)
    let ty = GenNamedTyApp cenv.amap newm eenv.tyenv tcref tys
    let ntyvars = if (tys.Length - 1) < goodTupleFields then (tys.Length - 1) else goodTupleFields
    let formalTyvars = [ for n in 0 .. ntyvars do yield mkILTyvarTy (uint16 n) ]

    GenExprs cenv cgbuf eenv args
    // Generate a reference to the constructor
    CG.EmitInstr cgbuf (pop args.Length) (Push [ty])
      (mkNormalNewobj
          (mkILCtorMethSpecForTy (ty, formalTyvars)))
    GenSequel cenv eenv.cloc cgbuf sequel

and GenGetTupleField cenv cgbuf eenv (tupInfo, e, tys, n, m) sequel =
    let tupInfo = evalTupInfoIsStruct tupInfo
    let rec getCompiledTupleItem g (e, tys: TTypes, n, m) =
        let ar = tys.Length
        if ar <= 0 then failwith "getCompiledTupleItem"
        elif ar < maxTuple then
            let tcr' = mkCompiledTupleTyconRef g tupInfo ar
            let ty = GenNamedTyApp cenv.amap m eenv.tyenv tcr' tys
            mkGetTupleItemN g m n ty tupInfo e tys.[n]
        else
            let tysA, tysB = List.splitAfter goodTupleFields tys
            let tyB = mkCompiledTupleTy g tupInfo tysB
            let tys' = tysA@[tyB]
            let tcr' = mkCompiledTupleTyconRef g tupInfo (List.length tys')
            let ty' = GenNamedTyApp cenv.amap m eenv.tyenv tcr' tys'
            let n' = (min n goodTupleFields)
            let elast = mkGetTupleItemN g m n' ty' tupInfo e tys'.[n']
            if n < goodTupleFields then
                elast
            else
                getCompiledTupleItem g (elast, tysB, n-goodTupleFields, m)
    GenExpr cenv cgbuf eenv (getCompiledTupleItem cenv.g (e, tys, n, m)) sequel

and GenAllocExn cenv cgbuf eenv (c, args, m) sequel =
    GenExprs cenv cgbuf eenv args
    let ty = GenExnType cenv.amap m eenv.tyenv c
    let flds = recdFieldsOfExnDefRef c
    let argtys = flds |> List.map (fun rfld -> GenType cenv.amap m eenv.tyenv rfld.FormalType)
    let mspec = mkILCtorMethSpecForTy (ty, argtys)
    CG.EmitInstr cgbuf
      (pop args.Length) (Push [ty])
      (mkNormalNewobj mspec)
    GenSequel cenv eenv.cloc cgbuf sequel

and GenAllocUnionCaseCore cenv cgbuf eenv (c,tyargs,n,m) =
    let cuspec,idx = GenUnionCaseSpec cenv.amap m eenv.tyenv c tyargs
    CG.EmitInstrs cgbuf (pop n) (Push [cuspec.DeclaringType]) (EraseUnions.mkNewData cenv.g.ilg (cuspec, idx))

and GenAllocUnionCase cenv cgbuf eenv (c,tyargs,args,m) sequel =
    GenExprs cenv cgbuf eenv args
    GenAllocUnionCaseCore cenv cgbuf eenv (c,tyargs,args.Length,m)
    GenSequel cenv eenv.cloc cgbuf sequel

and GenLinearExpr cenv cgbuf eenv expr sequel preSteps (contf: FakeUnit -> FakeUnit) =
    let expr = stripExpr expr
    match expr with
    | Expr.Sequential (e1, e2, specialSeqFlag, _) ->
        // Process the debug point and see if there's a replacement technique to process this expression
        if preSteps && GenExprPreSteps cenv cgbuf eenv expr sequel then contf Fake else

        match specialSeqFlag with
        | NormalSeq ->
            GenExpr cenv cgbuf eenv e1 discard
            GenLinearExpr cenv cgbuf eenv e2 sequel true contf
        | ThenDoSeq ->
            // "e then ()" with DebugPointAtSequential.SuppressStmt is used
            // in mkDebugPoint to emit a debug point on "e".  However we don't want this to interfere
            // with tailcalls, so detect this case and throw the "then ()" away, having already
            // worked out "spExpr" up above.
            match e2 with
            | Expr.Const (Const.Unit, _, _) ->
                GenExpr cenv cgbuf eenv e1 sequel
            | _ -> 
                let g = cenv.g
                let isUnit = isUnitTy g (tyOfExpr g e1) 
                if isUnit then
                    GenExpr cenv cgbuf eenv e1 discard
                    GenExpr cenv cgbuf eenv e2 discard
                    GenUnitThenSequel cenv eenv e2.Range eenv.cloc cgbuf sequel
                else
                    GenExpr cenv cgbuf eenv e1 Continue
                    GenExpr cenv cgbuf eenv e2 discard
                    GenSequel cenv eenv.cloc cgbuf sequel
            contf Fake

    | Expr.Let (bind, body, _, _) ->
        // Process the debug point and see if there's a replacement technique to process this expression
        if preSteps && GenExprPreSteps cenv cgbuf eenv expr sequel then contf Fake else

        // This case implemented here to get a guaranteed tailcall
        // Make sure we generate the debug point outside the scope of the variable
        let startMark, endMark as scopeMarks = StartDelayedLocalScope "let" cgbuf
        let eenv = AllocStorageForBind cenv cgbuf scopeMarks eenv bind
        GenDebugPointForBind cenv cgbuf bind
        GenBindingAfterDebugPoint cenv cgbuf eenv bind false (Some startMark)

        // Generate the body
        GenLinearExpr cenv cgbuf eenv body (EndLocalScope(sequel, endMark)) true contf

    | Expr.Match (spBind, _exprm, tree, targets, m, ty) ->
        // Process the debug point and see if there's a replacement technique to process this expression
        if preSteps && GenExprPreSteps cenv cgbuf eenv expr sequel then contf Fake else

        match spBind with
        | DebugPointAtBinding.Yes m -> CG.EmitDebugPoint cgbuf m
        | DebugPointAtBinding.NoneAtDo
        | DebugPointAtBinding.NoneAtLet
        | DebugPointAtBinding.NoneAtInvisible
        | DebugPointAtBinding.NoneAtSticky -> ()

        // First try the common cases where we don't need a join point.
        match tree with
        | TDSuccess _ ->
            failwith "internal error: matches that immediately succeed should have been normalized using mkAndSimplifyMatch"

        | _ ->
            // Create a join point
            let stackAtTargets = cgbuf.GetCurrentStack() // the stack at the target of each clause
            let sequelOnBranches, afterJoin, stackAfterJoin, sequelAfterJoin = GenJoinPoint cenv cgbuf "match" eenv ty m sequel

            // Stack: "stackAtTargets" is "stack prior to any match-testing" and also "stack at the start of each branch-RHS".
            //        match-testing (dtrees) should not contribute to the stack.
            //        Each branch-RHS (targets) may contribute to the stack, leaving it in the "stackAfterJoin" state, for the join point.
            //        Since code is branching and joining, the cgbuf stack is maintained manually.
            GenDecisionTreeAndTargets cenv cgbuf stackAtTargets eenv tree targets sequelOnBranches (contf << (fun Fake ->
                CG.SetMarkToHere cgbuf afterJoin

                //assert(cgbuf.GetCurrentStack() = stackAfterJoin)  // REVIEW: Since gen_dtree* now sets stack, stack should be stackAfterJoin at this point...
                CG.SetStack cgbuf stackAfterJoin
                // If any values are left on the stack after the join then we're certainly going to do something with them
                // For example, we may be about to execute a 'stloc' for
                //
                //   let y2 = if System.DateTime.Now.Year < 2000 then 1 else 2
                //
                // or a 'stelem' for
                //
                //   arr.[0] <- if System.DateTime.Now.Year > 2000 then 1 else 2
                //
                // In both cases, any instructions that come after this point will be falsely associated with the last branch of the control
                // prior to the join point. This is base, e.g. see FSharp 1.0 bug 5155
                if not (isNil stackAfterJoin) then
                    cgbuf.EmitStartOfHiddenCode()

                GenSequel cenv eenv.cloc cgbuf sequelAfterJoin
                Fake))

    | Expr.DebugPoint (DebugPointAtLeafExpr.Yes m, innerExpr) ->
        CG.EmitDebugPoint cgbuf m
        GenLinearExpr cenv cgbuf eenv innerExpr sequel true contf

    | LinearOpExpr (TOp.UnionCase c, tyargs, argsFront, argLast, m) ->
        // Process the debug point and see if there's a replacement technique to process this expression
        if preSteps && GenExprPreSteps cenv cgbuf eenv expr sequel then contf Fake else

        GenExprs cenv cgbuf eenv argsFront
        GenLinearExpr cenv cgbuf eenv argLast Continue true (contf << (fun Fake ->
            GenAllocUnionCaseCore cenv cgbuf eenv (c, tyargs, argsFront.Length + 1, m)
            GenSequel cenv eenv.cloc cgbuf sequel
            Fake))

    | _ ->
        GenExpr cenv cgbuf eenv expr sequel
        contf Fake

and GenAllocRecd cenv cgbuf eenv ctorInfo (tcref,argtys,args,m) sequel =
    let ty = GenNamedTyApp cenv.amap m eenv.tyenv tcref argtys

    // Filter out fields with default initialization
    let relevantFields =
        tcref.AllInstanceFieldsAsList
        |> List.filter (fun f -> not f.IsZeroInit)
        |> List.filter (fun f -> not f.IsCompilerGenerated)

    match ctorInfo with
    | RecdExprIsObjInit ->
        (args, relevantFields) ||> List.iter2 (fun e f ->
                CG.EmitInstr cgbuf (pop 0) (Push (if tcref.IsStructOrEnumTycon then [ILType.Byref ty] else [ty])) mkLdarg0
                GenExpr cenv cgbuf eenv e Continue
                GenFieldStore false cenv cgbuf eenv (tcref.MakeNestedRecdFieldRef f, argtys, m) discard)
        // Object construction doesn't generate a true value.
        // Object constructions will always just get thrown away so this is safe
        GenSequel cenv eenv.cloc cgbuf sequel
    | RecdExpr ->
        GenExprs cenv cgbuf eenv args
        // generate a reference to the record constructor
        let tyenvinner = eenv.tyenv.ForTyconRef tcref
        CG.EmitInstr cgbuf (pop args.Length) (Push [ty])
          (mkNormalNewobj
             (mkILCtorMethSpecForTy (ty, relevantFields |> List.map (fun f -> GenType cenv.amap m tyenvinner f.FormalType) )))
        GenSequel cenv eenv.cloc cgbuf sequel

and GenAllocAnonRecd cenv cgbuf eenv (anonInfo: AnonRecdTypeInfo, tyargs, args, m) sequel =
    let anonCtor, _anonMethods, anonType = cgbuf.mgbuf.LookupAnonType ((fun ilThisTy -> GenToStringMethod cenv eenv ilThisTy m), anonInfo)
    let boxity = anonType.Boxity
    GenExprs cenv cgbuf eenv args
    let ilTypeArgs = GenTypeArgs cenv.amap m eenv.tyenv tyargs
    let anonTypeWithInst = mkILTy boxity (mkILTySpec(anonType.TypeSpec.TypeRef, ilTypeArgs))
    CG.EmitInstr cgbuf (pop args.Length) (Push [anonTypeWithInst]) (mkNormalNewobj (mkILMethSpec(anonCtor, boxity, ilTypeArgs, [])))
    GenSequel cenv eenv.cloc cgbuf sequel

and GenGetAnonRecdField cenv cgbuf eenv (anonInfo: AnonRecdTypeInfo, e, tyargs, n, m) sequel =
    let _anonCtor, anonMethods, anonType = cgbuf.mgbuf.LookupAnonType ((fun ilThisTy -> GenToStringMethod cenv eenv ilThisTy m), anonInfo)
    let boxity = anonType.Boxity
    let ilTypeArgs = GenTypeArgs cenv.amap m eenv.tyenv tyargs
    let anonMethod = anonMethods.[n]
    let anonFieldType = ilTypeArgs.[n]
    GenExpr cenv cgbuf eenv e Continue
    CG.EmitInstr cgbuf (pop 1) (Push [anonFieldType]) (mkNormalCall (mkILMethSpec(anonMethod, boxity, ilTypeArgs, [])))
    GenSequel cenv eenv.cloc cgbuf sequel

and GenNewArraySimple cenv cgbuf eenv (elems, elemTy, m) sequel =
    let ilElemTy = GenType cenv.amap m eenv.tyenv elemTy
    let ilArrTy = mkILArr1DTy ilElemTy

    if List.isEmpty elems && cenv.g.isArrayEmptyAvailable then
        mkNormalCall (mkILMethSpecInTy (cenv.g.ilg.typ_Array, ILCallingConv.Static, "Empty", [], mkILArr1DTy (mkILTyvarTy 0us), [ilElemTy]))
        |> CG.EmitInstr cgbuf (pop 0) (Push [ilArrTy])
    else
        CG.EmitInstrs cgbuf (pop 0) (Push [ilArrTy]) [ (AI_ldc (DT_I4, ILConst.I4 elems.Length)); I_newarr (ILArrayShape.SingleDimensional, ilElemTy) ]
        elems |> List.iteri (fun i e ->
            CG.EmitInstrs cgbuf (pop 0) (Push [ilArrTy; cenv.g.ilg.typ_Int32]) [ AI_dup; (AI_ldc (DT_I4, ILConst.I4 i)) ]
            GenExpr cenv cgbuf eenv e Continue
            CG.EmitInstr cgbuf (pop 3) Push0 (I_stelem_any (ILArrayShape.SingleDimensional, ilElemTy)))
  
    GenSequel cenv eenv.cloc cgbuf sequel

and GenNewArray cenv cgbuf eenv (elems: Expr list, elemTy, m) sequel =
  // REVIEW: The restriction against enum types here has to do with Dev10/Dev11 bug 872799
  // GenConstArray generates a call to RuntimeHelpers.InitializeArray. On CLR 2.0/x64 and CLR 4.0/x64/x86,
  // InitializeArray is a JIT intrinsic that will result in invalid runtime CodeGen when initializing an array
  // of enum types. Until bug 872799 is fixed, we'll need to generate arrays the "simple" way for enum types
  // Also note - C# never uses InitializeArray for enum types, so this change puts us on equal footing with them.
  if elems.Length <= 5 || not cenv.opts.emitConstantArraysUsingStaticDataBlobs || (isEnumTy cenv.g elemTy) then
      GenNewArraySimple cenv cgbuf eenv (elems, elemTy, m) sequel
  else
      // Try to emit a constant byte-blob array
      let elemsArray = Array.ofList elems
      let test, write =
          match stripDebugPoints elemsArray.[0] with
          | Expr.Const (Const.Bool _, _, _) ->
              (function Const.Bool _ -> true | _ -> false),
              (fun (buf: ByteBuffer) -> function Const.Bool b -> buf.EmitBoolAsByte b | _ -> failwith "unreachable")
          | Expr.Const (Const.Char _, _, _) ->
              (function Const.Char _ -> true | _ -> false),
              (fun buf -> function Const.Char b -> buf.EmitInt32AsUInt16 (int b) | _ -> failwith "unreachable")
          | Expr.Const (Const.Byte _, _, _) ->
              (function Const.Byte _ -> true | _ -> false),
              (fun buf -> function Const.Byte b -> buf.EmitByte b | _ -> failwith "unreachable")
          | Expr.Const (Const.UInt16 _, _, _) ->
              (function Const.UInt16 _ -> true | _ -> false),
              (fun buf -> function Const.UInt16 b -> buf.EmitUInt16 b | _ -> failwith "unreachable")
          | Expr.Const (Const.UInt32 _, _, _) ->
              (function Const.UInt32 _ -> true | _ -> false),
              (fun buf -> function Const.UInt32 b -> buf.EmitInt32 (int32 b) | _ -> failwith "unreachable")
          | Expr.Const (Const.UInt64 _, _, _) ->
              (function Const.UInt64 _ -> true | _ -> false),
              (fun buf -> function Const.UInt64 b -> buf.EmitInt64 (int64 b) | _ -> failwith "unreachable")
          | Expr.Const (Const.SByte _, _, _) ->
              (function Const.SByte _ -> true | _ -> false),
              (fun buf -> function Const.SByte b -> buf.EmitByte (byte b) | _ -> failwith "unreachable")
          | Expr.Const (Const.Int16 _, _, _) ->
              (function Const.Int16 _ -> true | _ -> false),
              (fun buf -> function Const.Int16 b -> buf.EmitUInt16 (uint16 b) | _ -> failwith "unreachable")
          | Expr.Const (Const.Int32 _, _, _) ->
              (function Const.Int32 _ -> true | _ -> false),
              (fun buf -> function Const.Int32 b -> buf.EmitInt32 b | _ -> failwith "unreachable")
          | Expr.Const (Const.Int64 _, _, _) ->
              (function Const.Int64 _ -> true | _ -> false),
              (fun buf -> function Const.Int64 b -> buf.EmitInt64 b | _ -> failwith "unreachable")
          | _ -> (function _ -> false), (fun _ _ -> failwith "unreachable")

      if elemsArray |> Array.forall (function Expr.Const (c, _, _) -> test c | _ -> false) then
           let ilElemTy = GenType cenv.amap m eenv.tyenv elemTy
           GenConstArray cenv cgbuf eenv ilElemTy elemsArray (fun buf -> function Expr.Const (c, _, _) -> write buf c | _ -> failwith "unreachable")
           GenSequel cenv eenv.cloc cgbuf sequel

      else
           GenNewArraySimple cenv cgbuf eenv (elems, elemTy, m) sequel

and GenCoerce cenv cgbuf eenv (e, tgty, m, srcty) sequel =
    let g = cenv.g
    // Is this an upcast?
    if TypeDefinitelySubsumesTypeNoCoercion 0 g cenv.amap m tgty srcty &&
        // Do an extra check - should not be needed
        TypeFeasiblySubsumesType 0 g cenv.amap m tgty NoCoerce srcty
    then
        if isInterfaceTy g tgty then
            GenExpr cenv cgbuf eenv e Continue
            let ilToTy = GenType cenv.amap m eenv.tyenv tgty
            // Section "III.1.8.1.3 Merging stack states" of ECMA-335 implies that no unboxing
            // is required, but we still push the coerced type on to the code gen buffer.
            CG.EmitInstrs cgbuf (pop 1) (Push [ilToTy]) []
            GenSequel cenv eenv.cloc cgbuf sequel
        else
            GenExpr cenv cgbuf eenv e sequel
    else
        GenExpr cenv cgbuf eenv e Continue
        if not (isObjTy g srcty) then
            let ilFromTy = GenType cenv.amap m eenv.tyenv srcty
            CG.EmitInstrs cgbuf (pop 1) (Push [g.ilg.typ_Object]) [ I_box ilFromTy ]
        if not (isObjTy g tgty) then
            let ilToTy = GenType cenv.amap m eenv.tyenv tgty
            CG.EmitInstrs cgbuf (pop 1) (Push [ilToTy]) [ I_unbox_any ilToTy ]
        GenSequel cenv eenv.cloc cgbuf sequel

and GenReraise cenv cgbuf eenv (rtnty, m) sequel =
    let ilReturnTy = GenType cenv.amap m eenv.tyenv rtnty
    CG.EmitInstrs cgbuf (pop 0) Push0 [I_rethrow]
    // [See comment related to I_throw].
    // Rethrow does not return. Required to push dummy value on the stack.
    // This follows prior behaviour by prim-types reraise<_>.
    CG.EmitInstrs cgbuf (pop 0) (Push [ilReturnTy]) [AI_ldnull; I_unbox_any ilReturnTy ]
    GenSequel cenv eenv.cloc cgbuf sequel

and GenGetExnField cenv cgbuf eenv (e, ecref, fieldNum, m) sequel =
    GenExpr cenv cgbuf eenv e Continue
    let exnc = stripExnEqns ecref
    let ty = GenExnType cenv.amap m eenv.tyenv ecref
    CG.EmitInstrs cgbuf (pop 0) Push0 [ I_castclass ty]

    let fld = List.item fieldNum exnc.TrueInstanceFieldsAsList
    let ftyp = GenType cenv.amap m eenv.tyenv fld.FormalType

    let mspec = mkILNonGenericInstanceMethSpecInTy (ty, "get_" + fld.LogicalName, [], ftyp)
    CG.EmitInstr cgbuf (pop 1) (Push [ftyp]) (mkNormalCall mspec)

    GenSequel cenv eenv.cloc cgbuf sequel

and GenSetExnField cenv cgbuf eenv (e, ecref, fieldNum, e2, m) sequel =
    GenExpr cenv cgbuf eenv e Continue
    let exnc = stripExnEqns ecref
    let ty = GenExnType cenv.amap m eenv.tyenv ecref
    CG.EmitInstrs cgbuf (pop 0) Push0 [ I_castclass ty ]
    let fld = List.item fieldNum exnc.TrueInstanceFieldsAsList
    let ftyp = GenType cenv.amap m eenv.tyenv fld.FormalType
    let ilFieldName = ComputeFieldName exnc fld
    GenExpr cenv cgbuf eenv e2 Continue
    CG.EmitInstr cgbuf (pop 2) Push0 (mkNormalStfld(mkILFieldSpecInTy (ty, ilFieldName, ftyp)))
    GenUnitThenSequel cenv eenv m eenv.cloc cgbuf sequel

and UnionCodeGen (cgbuf: CodeGenBuffer) =
    { new EraseUnions.ICodeGen<Mark> with
        member _.CodeLabel m = m.CodeLabel
        member _.GenerateDelayMark() = CG.GenerateDelayMark cgbuf "unionCodeGenMark"
        member _.GenLocal ilty = cgbuf.AllocLocal([], ilty, false) |> uint16
        member _.SetMarkToHere m = CG.SetMarkToHere cgbuf m
        member _.MkInvalidCastExnNewobj () = mkInvalidCastExnNewobj cgbuf.mgbuf.cenv.g
        member _.EmitInstr x = CG.EmitInstr cgbuf (pop 0) (Push []) x
        member _.EmitInstrs xs = CG.EmitInstrs cgbuf (pop 0) (Push []) xs }

and GenUnionCaseProof cenv cgbuf eenv (e, ucref, tyargs, m) sequel =
    let g = cenv.g
    GenExpr cenv cgbuf eenv e Continue
    let cuspec, idx = GenUnionCaseSpec cenv.amap m eenv.tyenv ucref tyargs
    let fty = EraseUnions.GetILTypeForAlternative cuspec idx
    let avoidHelpers = entityRefInThisAssembly g.compilingFslib ucref.TyconRef
    EraseUnions.emitCastData g.ilg (UnionCodeGen cgbuf) (false, avoidHelpers, cuspec, idx)
    CG.EmitInstrs cgbuf (pop 1) (Push [fty]) [ ]  // push/pop to match the line above
    GenSequel cenv eenv.cloc cgbuf sequel

and GenGetUnionCaseField cenv cgbuf eenv (e, ucref, tyargs, n, m) sequel =
    let g = cenv.g
    assert (ucref.Tycon.IsStructOrEnumTycon || isProvenUnionCaseTy (tyOfExpr g e))

    GenExpr cenv cgbuf eenv e Continue
    let cuspec, idx = GenUnionCaseSpec cenv.amap m eenv.tyenv ucref tyargs
    let fty = actualTypOfIlxUnionField cuspec idx n
    let avoidHelpers = entityRefInThisAssembly g.compilingFslib ucref.TyconRef
    CG.EmitInstrs cgbuf (pop 1) (Push [fty]) (EraseUnions.mkLdData (avoidHelpers, cuspec, idx, n))
    GenSequel cenv eenv.cloc cgbuf sequel

and GenGetUnionCaseFieldAddr cenv cgbuf eenv (e, ucref, tyargs, n, m) sequel =
    let g = cenv.g
    assert (ucref.Tycon.IsStructOrEnumTycon || isProvenUnionCaseTy (tyOfExpr g e))

    GenExpr cenv cgbuf eenv e Continue
    let cuspec, idx = GenUnionCaseSpec cenv.amap m eenv.tyenv ucref tyargs
    let fty = actualTypOfIlxUnionField cuspec idx n
    let avoidHelpers = entityRefInThisAssembly g.compilingFslib ucref.TyconRef
    CG.EmitInstrs cgbuf (pop 1) (Push [ILType.Byref fty]) (EraseUnions.mkLdDataAddr (avoidHelpers, cuspec, idx, n))
    GenSequel cenv eenv.cloc cgbuf sequel

and GenGetUnionCaseTag cenv cgbuf eenv (e, tcref, tyargs, m) sequel =
    let g = cenv.g
    GenExpr cenv cgbuf eenv e Continue
    let cuspec = GenUnionSpec cenv.amap m eenv.tyenv tcref tyargs
    let avoidHelpers = entityRefInThisAssembly g.compilingFslib tcref
    EraseUnions.emitLdDataTag g.ilg (UnionCodeGen cgbuf) (avoidHelpers, cuspec)
    CG.EmitInstrs cgbuf (pop 1) (Push [g.ilg.typ_Int32]) [ ] // push/pop to match the line above
    GenSequel cenv eenv.cloc cgbuf sequel

and GenSetUnionCaseField cenv cgbuf eenv (e, ucref, tyargs, n, e2, m) sequel =
    let g = cenv.g
    GenExpr cenv cgbuf eenv e Continue
    let cuspec, idx = GenUnionCaseSpec cenv.amap m eenv.tyenv ucref tyargs
    let avoidHelpers = entityRefInThisAssembly g.compilingFslib ucref.TyconRef
    EraseUnions.emitCastData g.ilg (UnionCodeGen cgbuf) (false, avoidHelpers, cuspec, idx)
    CG.EmitInstrs cgbuf (pop 1) (Push [cuspec.DeclaringType]) [ ] // push/pop to match the line above
    GenExpr cenv cgbuf eenv e2 Continue
    CG.EmitInstrs cgbuf (pop 2) Push0 (EraseUnions.mkStData (cuspec, idx, n))
    GenUnitThenSequel cenv eenv m eenv.cloc cgbuf sequel

and GenGetRecdFieldAddr cenv cgbuf eenv (e, f, tyargs, m) sequel =
    GenExpr cenv cgbuf eenv e Continue
    let fref = GenRecdFieldRef m cenv eenv.tyenv f tyargs
    CG.EmitInstrs cgbuf (pop 1) (Push [ILType.Byref fref.ActualType]) [ I_ldflda fref ]
    GenSequel cenv eenv.cloc cgbuf sequel

and GenGetStaticFieldAddr cenv cgbuf eenv (f, tyargs, m) sequel =
    let fspec = GenRecdFieldRef m cenv eenv.tyenv f tyargs
    CG.EmitInstrs cgbuf (pop 0) (Push [ILType.Byref fspec.ActualType]) [ I_ldsflda fspec ]
    GenSequel cenv eenv.cloc cgbuf sequel

and GenGetRecdField cenv cgbuf eenv (e, f, tyargs, m) sequel =
    GenExpr cenv cgbuf eenv e Continue
    GenFieldGet false cenv cgbuf eenv (f, tyargs, m)
    GenSequel cenv eenv.cloc cgbuf sequel

and GenSetRecdField cenv cgbuf eenv (e1, f, tyargs, e2, m) sequel =
    GenExpr cenv cgbuf eenv e1 Continue
    GenExpr cenv cgbuf eenv e2 Continue
    GenFieldStore false cenv cgbuf eenv (f, tyargs, m) sequel

and GenGetStaticField cenv cgbuf eenv (f, tyargs, m) sequel =
    GenFieldGet true cenv cgbuf eenv (f, tyargs, m)
    GenSequel cenv eenv.cloc cgbuf sequel

and GenSetStaticField cenv cgbuf eenv (f, tyargs, e2, m) sequel =
    GenExpr cenv cgbuf eenv e2 Continue
    GenFieldStore true cenv cgbuf eenv (f, tyargs, m) sequel

and mk_field_pops isStatic n = if isStatic then pop n else pop (n+1)


and GenFieldGet isStatic cenv cgbuf eenv (rfref: RecdFieldRef, tyargs, m) =
    let fspec = GenRecdFieldRef m cenv eenv.tyenv rfref tyargs
    let vol = if rfref.RecdField.IsVolatile then Volatile else Nonvolatile
    if useGenuineField rfref.Tycon rfref.RecdField || entityRefInThisAssembly cenv.g.compilingFslib rfref.TyconRef then
        let instr = if isStatic then I_ldsfld(vol, fspec) else I_ldfld (ILAlignment.Aligned, vol, fspec)
        CG.EmitInstrs cgbuf (mk_field_pops isStatic 0) (Push [fspec.ActualType]) [ instr ]
    else
        let cconv = if isStatic then ILCallingConv.Static else ILCallingConv.Instance
        let mspec = mkILMethSpecInTy (fspec.DeclaringType, cconv, "get_" + rfref.RecdField.rfield_id.idText, [], fspec.FormalType, [])
        CG.EmitInstr cgbuf (mk_field_pops isStatic 0) (Push [fspec.ActualType]) (mkNormalCall mspec)

and GenFieldStore isStatic cenv cgbuf eenv (rfref: RecdFieldRef, tyargs, m) sequel =
    let fspec = GenRecdFieldRef m cenv eenv.tyenv rfref tyargs
    let fld = rfref.RecdField
    if fld.IsMutable && not (useGenuineField rfref.Tycon fld) then
        let cconv = if isStatic then ILCallingConv.Static else ILCallingConv.Instance
        let mspec = mkILMethSpecInTy (fspec.DeclaringType, cconv, "set_" + fld.rfield_id.idText, [fspec.FormalType], ILType.Void, [])
        CG.EmitInstr cgbuf (mk_field_pops isStatic 1) Push0 (mkNormalCall mspec)
    else
        let vol = if rfref.RecdField.IsVolatile then Volatile else Nonvolatile
        let instr = if isStatic then I_stsfld (vol, fspec) else I_stfld (ILAlignment.Aligned, vol, fspec)
        CG.EmitInstr cgbuf (mk_field_pops isStatic 1) Push0 instr
    GenUnitThenSequel cenv eenv m eenv.cloc cgbuf sequel

//--------------------------------------------------------------------------
// Generate arguments to calls
//--------------------------------------------------------------------------

/// Generate arguments to a call, unless the argument is the single lone "unit" value
/// to a method or value compiled as a method taking no arguments
and GenUntupledArgsDiscardingLoneUnit cenv cgbuf eenv m numObjArgs curriedArgInfos args =
    let g = cenv.g
    match curriedArgInfos, args with
    // Type.M()
    // new C()
    | [[]], [arg] when numObjArgs = 0 ->
        assert isUnitTy g (tyOfExpr g arg)
        GenExpr cenv cgbuf eenv arg discard
    // obj.M()
    | [[_];[]], [arg1;arg2] when numObjArgs = 1 ->
        assert isUnitTy g (tyOfExpr g arg2)
        GenExpr cenv cgbuf eenv arg1 Continue
        GenExpr cenv cgbuf eenv arg2 discard
    | _ ->
        (curriedArgInfos, args) ||> List.iter2 (fun argInfos x ->
            GenUntupledArgExpr cenv cgbuf eenv m argInfos x)

/// Codegen arguments
and GenUntupledArgExpr cenv cgbuf eenv m argInfos expr =
    let g = cenv.g
    let numRequiredExprs = List.length argInfos
    if numRequiredExprs = 0 then
        ()
    elif numRequiredExprs = 1 then
        GenExpr cenv cgbuf eenv expr Continue
    elif isRefTupleExpr expr then
        let es = tryDestRefTupleExpr expr
        if es.Length <> numRequiredExprs then error(InternalError("GenUntupledArgExpr (2)", m))
        es |> List.iter (fun x -> GenExpr cenv cgbuf eenv x Continue)
    else
        let ty = tyOfExpr g expr
        let locv, loce = mkCompGenLocal m "arg" ty
        let bind = mkCompGenBind locv expr
        LocalScope "untuple" cgbuf (fun scopeMarks ->
            let eenvinner = AllocStorageForBind cenv cgbuf scopeMarks eenv bind
            GenBinding cenv cgbuf eenvinner bind false
            let tys = destRefTupleTy g ty
            assert (tys.Length = numRequiredExprs)
            argInfos |> List.iteri (fun i _ -> GenGetTupleField cenv cgbuf eenvinner (tupInfoRef, loce, tys, i, m) Continue)
        )


//--------------------------------------------------------------------------
// Generate calls (try to detect direct calls)
//--------------------------------------------------------------------------

and GenWitnessArgFromTraitInfo cenv cgbuf eenv m traitInfo =
    let g = cenv.g
    let storage = TryStorageForWitness g eenv traitInfo.TraitKey
    match storage with
    | None ->
        let witnessExpr =
           ConstraintSolver.CodegenWitnessArgForTraitConstraint cenv.tcVal g cenv.amap m traitInfo
            |> CommitOperationResult
        match witnessExpr with
        | Choice1Of2 _traitInfo ->
            System.Diagnostics.Debug.Assert(false, "expected storage for witness")
            failwith "unexpected non-generation of witness "
        | Choice2Of2 arg ->
            let eenv = { eenv with suppressWitnesses = true }
            GenExpr cenv cgbuf eenv arg Continue
    | Some storage ->
        let ty = GenWitnessTy g traitInfo.TraitKey
        GenGetStorageAndSequel cenv cgbuf eenv m (ty, GenType cenv.amap m eenv.tyenv ty) storage None

and GenWitnessArgFromWitnessInfo cenv cgbuf eenv m witnessInfo =
    let g = cenv.g
    let storage = TryStorageForWitness g eenv witnessInfo
    match storage with
    | None ->
        System.Diagnostics.Debug.Assert(false, "expected storage for witness")
        failwith "unexpected non-generation of witness "
    | Some storage ->
        let ty = GenWitnessTy g witnessInfo
        GenGetStorageAndSequel cenv cgbuf eenv m (ty, GenType cenv.amap m eenv.tyenv ty) storage None

and GenWitnessArgsFromWitnessInfos cenv cgbuf eenv m witnessInfos =
    let g = cenv.g
    let generateWitnesses = ComputeGenerateWitnesses g eenv
    // Witness arguments are only generated in emitted 'inline' code where witness parameters are available.
    if generateWitnesses then
        for witnessInfo in witnessInfos do
            GenWitnessArgFromWitnessInfo cenv cgbuf eenv m witnessInfo

and GenWitnessArgs cenv cgbuf eenv m tps tyargs =
    let g = cenv.g
    let generateWitnesses = ComputeGenerateWitnesses g eenv
    // Witness arguments are only generated in emitted 'inline' code where witness parameters are available.
    if generateWitnesses then
        let mwitnesses =
            ConstraintSolver.CodegenWitnessesForTyparInst cenv.tcVal g cenv.amap m tps tyargs
            |> CommitOperationResult

        for witnessArg in mwitnesses do
            match witnessArg with
            | Choice1Of2 traitInfo ->
                GenWitnessArgFromTraitInfo cenv cgbuf eenv m traitInfo
            | Choice2Of2 arg ->
                GenExpr cenv cgbuf eenv arg Continue

and IsBranchTailcall (cenv: cenv) eenv (v: ValRef, tyargs, curriedArgs: _ list) sequel =
    let g = cenv.g
    match ListAssoc.tryFind g.valRefEq v eenv.innerVals with
    | Some (kind, _) ->
        not v.IsConstructor &&
        // when branch-calling methods we must have the right type parameters
        (match kind with
            | BranchCallClosure _ -> true
            | BranchCallMethod (_, _, tps, _, _, _) ->
                (List.lengthsEqAndForall2 (fun ty tp -> typeEquiv g ty (mkTyparTy tp)) tyargs tps)) &&
        // must be exact #args, ignoring tupling - we untuple if needed below
        (let arityInfo =
            match kind with
            | BranchCallClosure arityInfo
            | BranchCallMethod (arityInfo, _, _, _, _, _)  -> arityInfo
         arityInfo.Length = curriedArgs.Length
        ) &&
        // no tailcall out of exception handler, etc. 
        (match sequelIgnoringEndScopesAndDiscard sequel with 
        | Return
        | ReturnVoid -> true
        | _ -> false)
    | None -> false

and GenApp (cenv: cenv) cgbuf eenv (f, fty, tyargs, curriedArgs, m) sequel =
  let g = cenv.g
  match (stripDebugPoints f, tyargs, curriedArgs) with
  // Look for tailcall to turn into branch
  | Expr.Val (v, _, _), _, _ when  IsBranchTailcall cenv eenv (v, tyargs, curriedArgs) sequel ->
        let kind, mark = ListAssoc.find g.valRefEq v eenv.innerVals // already checked above in when guard

        // Generate the arguments for the direct tail call.
        // We push all the arguments on the IL stack then write them back to the argument slots using
        // I_starg.  This seems a little sloppy, we could generate-then-write for each of the arguments.
        //
        // The arguments pushed don't include the 'this' argument for a recursive closure call (in PreallocatedArgCount)
        // The arguments _do_ include the 'this' argument for instance method calls.  The arguments do _not_ include witness arguments.
        match kind with
        | BranchCallClosure arityInfo ->
            GenExprs cenv cgbuf eenv curriedArgs

            let numArgs = List.sum arityInfo

            for i = numArgs - 1 downto 0 do
                CG.EmitInstrs cgbuf (pop 1) Push0 [ I_starg (uint16 (cgbuf.PreallocatedArgCount+i)) ]

        | BranchCallMethod (arityInfo, curriedArgInfos, _, numObjArgs, numWitnessArgs, numMethodArgs) ->
            assert (curriedArgInfos.Length = arityInfo.Length )
            assert (curriedArgInfos.Length = curriedArgs.Length)

            //assert (curriedArgInfos.Length = numArgs )
            // NOTE: we are not generating the witness arguments here
            GenUntupledArgsDiscardingLoneUnit cenv cgbuf eenv m numObjArgs curriedArgInfos curriedArgs

            // Extension methods with empty arguments are evidently not quite in sufficiently normalized form,
            // so apply a fixup here. This feels like a mistake associated with BindUnitVars, where that is not triggering
            // in this case.
            let numArgs =
                if v.IsExtensionMember then
                    match curriedArgInfos, curriedArgs with
                    // static extension method with empty arguments.
                    | [[]], [_] when numObjArgs = 0 -> 0
                    // instance extension method with empty arguments.
                    | [[_];[]], [_;_] when numObjArgs = 0 -> 1
                    | _ -> numMethodArgs
                else numMethodArgs

            for i = numArgs - 1 downto 0 do
                CG.EmitInstrs cgbuf (pop 1) Push0 [ I_starg (uint16 (cgbuf.PreallocatedArgCount+numObjArgs+numWitnessArgs+i)) ]

            // Note, we don't reassign the witness arguments as these wont' have changed, because the type parameters are identical

            for i = numObjArgs - 1 downto 0 do
                CG.EmitInstrs cgbuf (pop 1) Push0 [ I_starg (uint16 (cgbuf.PreallocatedArgCount+i)) ]

        CG.EmitInstrs cgbuf (pop 0) Push0 [ I_br mark.CodeLabel ]

        GenSequelEndScopes cgbuf sequel

  // PhysicalEquality becomes cheap reference equality once
  // a nominal type is known. We can't replace it for variable types since
  // a "ceq" instruction can't be applied to variable type values.
  | Expr.Val (v, _, _), [ty], [arg1;arg2] when
    (valRefEq g v g.reference_equality_inner_vref)
    && isAppTy g ty ->

      GenExpr cenv cgbuf eenv arg1 Continue
      GenExpr cenv cgbuf eenv arg2 Continue
      CG.EmitInstr cgbuf (pop 2) (Push [g.ilg.typ_Bool]) AI_ceq
      GenSequel cenv eenv.cloc cgbuf sequel

  | Expr.Val (v, _, m), _, _ 
      when valRefEq g v g.cgh__resumeAt_vref || 
           valRefEq g v g.cgh__resumableEntry_vref || 
           valRefEq g v g.cgh__stateMachine_vref
           ->
        errorR(Error(FSComp.SR.ilxgenInvalidConstructInStateMachineDuringCodegen(v.DisplayName), m))
        CG.EmitInstr cgbuf (pop 0) (Push [g.ilg.typ_Object]) AI_ldnull
        GenSequel cenv eenv.cloc cgbuf sequel

  // Emit "methodhandleof" calls as ldtoken instructions
  //
  // The token for the "GenericMethodDefinition" is loaded
  | Expr.Val (v, _, m), _, [arg] when valRefEq g v g.methodhandleof_vref ->
        let (|OptionalCoerce|) x = match stripDebugPoints x with Expr.Op (TOp.Coerce _, _, [arg], _) -> arg | x -> x
        let (|OptionalTyapp|) x = match stripDebugPoints x with Expr.App (f, _, [_], [], _) -> f | x -> x
        match stripDebugPoints arg with
        // Generate ldtoken instruction for "methodhandleof(fun (a, b, c) -> f(a, b, c))"
        // where f is an F# function value or F# method
        | Expr.Lambda (_, _, _, _, DebugPoints(Expr.App (OptionalCoerce(OptionalTyapp(Expr.Val (vref, _, _))), _, _, _, _), _), _, _) ->

            let storage = StorageForValRef g m vref eenv
            match storage with
            | Method (_, _, mspec, _, _, _, _, _, _, _, _, _) ->
                CG.EmitInstr cgbuf (pop 0) (Push [g.iltyp_RuntimeMethodHandle]) (I_ldtoken (ILToken.ILMethod mspec))
            | _ ->
                errorR(Error(FSComp.SR.ilxgenUnexpectedArgumentToMethodHandleOfDuringCodegen(), m))

        // Generate ldtoken instruction for "methodhandleof(fun (a, b, c) -> obj.M(a, b, c))"
        // where M is an IL method.
        | Expr.Lambda (_, _, _, _, DebugPoints (Expr.Op (TOp.ILCall (_, _, isStruct, _, _, _, _, ilMethRef, enclTypeInst, methInst, _), _, _, _), _), _, _) ->

            let boxity = (if isStruct then AsValue else AsObject)
            let mkFormalParams gparams = gparams |> DropErasedTyargs |> List.mapi (fun n _gf -> mkILTyvarTy (uint16 n))
            let ilGenericMethodSpec = mkILMethSpec (ilMethRef, boxity, mkFormalParams enclTypeInst, mkFormalParams methInst)
            let i = I_ldtoken (ILToken.ILMethod ilGenericMethodSpec)
            CG.EmitInstr cgbuf (pop 0) (Push [g.iltyp_RuntimeMethodHandle]) i

        | _ ->
            System.Diagnostics.Debug.Assert(false, sprintf "Break for invalid methodhandleof argument expression")
            //System.Diagnostics.Debugger.Break()
            errorR(Error(FSComp.SR.ilxgenUnexpectedArgumentToMethodHandleOfDuringCodegen(), m))

        GenSequel cenv eenv.cloc cgbuf sequel

  // Optimize calls to top methods when given "enough" arguments.
  | Expr.Val (vref, valUseFlags, _), _, _
                when
                     (let storage = StorageForValRef g m vref eenv
                      match storage with
                      | Method (topValInfo, vref, _, _, _, _, _, _, _, _, _, _) ->
                          (let tps, argtys, _, _ = GetTopValTypeInFSharpForm g topValInfo vref.Type m
                           tps.Length = tyargs.Length &&
                           argtys.Length <= curriedArgs.Length)
                      | _ -> false) ->

      let storage = StorageForValRef g m vref eenv
      match storage with
      | Method (topValInfo, vref, mspec, mspecW, _, ctps, mtps, curriedArgInfos, _, _, _, _) ->

          let nowArgs, laterArgs = List.splitAt curriedArgInfos.Length curriedArgs

          let actualRetTy = applyTys cenv.g vref.Type (tyargs, nowArgs)

          let _, witnessInfos, curriedArgInfos, returnTy, _ = GetTopValTypeInCompiledForm cenv.g topValInfo ctps.Length vref.Type m

          let mspec =
              let generateWitnesses = ComputeGenerateWitnesses g eenv
              if not generateWitnesses || witnessInfos.IsEmpty then
                  mspec
              else
                  mspecW

          let ilTyArgs = GenTypeArgs cenv.amap m eenv.tyenv tyargs

          // For instance method calls chop off some type arguments, which are already
          // carried by the class.  Also work out if it's a virtual call.
          let _, virtualCall, newobj, isSuperInit, isSelfInit, takesInstanceArg, _, _ = GetMemberCallInfo g (vref, valUseFlags)

          // numEnclILTypeArgs will include unit-of-measure args, unfortunately. For now, just cut-and-paste code from GetMemberCallInfo
          // @REVIEW: refactor this
          let numEnclILTypeArgs =
              match vref.MemberInfo with
              | Some _ when not vref.IsExtensionMember ->
                  List.length(vref.MemberApparentEntity.TyparsNoRange |> DropErasedTypars)
              | _ -> 0

          let ilEnclArgTys, ilMethArgTys =
              if ilTyArgs.Length < numEnclILTypeArgs then error(InternalError("length mismatch", m))
              List.splitAt numEnclILTypeArgs ilTyArgs

          let boxity = mspec.DeclaringType.Boxity
          let mspec = mkILMethSpec (mspec.MethodRef, boxity, ilEnclArgTys, ilMethArgTys)

          // "Unit" return types on static methods become "void"
          let mustGenerateUnitAfterCall = Option.isNone returnTy

          let ccallInfo =
              match valUseFlags with
              | PossibleConstrainedCall ty -> Some ty
              | _ -> None

          let isBaseCall = match valUseFlags with VSlotDirectCall -> true | _ -> false

          let isTailCall =
              if isNil laterArgs && not isSelfInit then
                  let isDllImport = IsValRefIsDllImport g vref
                  let hasByrefArg = mspec.FormalArgTypes |> List.exists IsILTypeByref
                  let makesNoCriticalTailcalls = vref.MakesNoCriticalTailcalls
                  let hasStructObjArg = (boxity=AsValue) && takesInstanceArg
                  CanTailcall(hasStructObjArg, ccallInfo, eenv.withinSEH, hasByrefArg, mustGenerateUnitAfterCall, isDllImport, isSelfInit, makesNoCriticalTailcalls, sequel)
              else
                  Normalcall

          let useICallVirt = virtualCall || useCallVirt cenv boxity mspec isBaseCall

          let callInstr =
              match valUseFlags with
              | PossibleConstrainedCall ty ->
                  let ilThisTy = GenType cenv.amap m eenv.tyenv ty
                  I_callconstraint ( isTailCall, ilThisTy, mspec, None)
              | _ ->
                  if newobj then I_newobj (mspec, None)
                  elif useICallVirt then I_callvirt (isTailCall, mspec, None)
                  else I_call (isTailCall, mspec, None)

          // ok, now we're ready to generate
          if isSuperInit || isSelfInit then
              CG.EmitInstrs cgbuf (pop 0) (Push [mspec.DeclaringType ]) [ mkLdarg0 ]

          if not cenv.g.generateWitnesses || witnessInfos.IsEmpty then
              () // no witness args
          else
              let _ctyargs, mtyargs = List.splitAt ctps.Length tyargs
              GenWitnessArgs cenv cgbuf eenv m mtps mtyargs

          GenUntupledArgsDiscardingLoneUnit cenv cgbuf eenv m vref.NumObjArgs curriedArgInfos nowArgs

          // Generate laterArgs (for effects) and save
          LocalScope "callstack" cgbuf (fun scopeMarks ->
                let whereSaved, eenv =
                    (eenv, laterArgs) ||> List.mapFold (fun eenv laterArg ->
                        // Only save arguments that have effects
                        if Optimizer.ExprHasEffect g laterArg then
                            let ilTy = laterArg |> tyOfExpr g |> GenType cenv.amap m eenv.tyenv
                            let locName =
                                // Ensure that we have an g.CompilerGlobalState
                                assert(g.CompilerGlobalState |> Option.isSome)
                                g.CompilerGlobalState.Value.IlxGenNiceNameGenerator.FreshCompilerGeneratedName ("arg", m), ilTy, false
                            let loc, _realloc, eenv = AllocLocal cenv cgbuf eenv true locName scopeMarks
                            GenExpr cenv cgbuf eenv laterArg Continue
                            EmitSetLocal cgbuf loc
                            Choice1Of2 (ilTy, loc), eenv
                        else
                            Choice2Of2 laterArg, eenv)

                let nargs = mspec.FormalArgTypes.Length
                let pushes = if mustGenerateUnitAfterCall || isSuperInit || isSelfInit then Push0 else (Push [(GenType cenv.amap m eenv.tyenv actualRetTy)])
                CG.EmitInstr cgbuf (pop (nargs + (if mspec.CallingConv.IsStatic || newobj then 0 else 1))) pushes callInstr

                // For isSuperInit, load the 'this' pointer as the pretend 'result' of the operation. It will be popped again in most cases
                if isSuperInit then CG.EmitInstrs cgbuf (pop 0) (Push [mspec.DeclaringType]) [ mkLdarg0 ]

                // When generating debug code, generate a 'nop' after a 'call' that returns 'void'
                // This is what C# does, as it allows the call location to be maintained correctly in the stack frame
                if cenv.opts.generateDebugSymbols && mustGenerateUnitAfterCall && (isTailCall = Normalcall) then
                    CG.EmitInstrs cgbuf (pop 0) Push0 [ AI_nop ]

                if isNil laterArgs then
                    assert isNil whereSaved
                    // Generate the "unit" value if necessary
                    CommitCallSequel cenv eenv m eenv.cloc cgbuf mustGenerateUnitAfterCall sequel
                else
                    //printfn "%d EXTRA ARGS IN TOP APP at %s" laterArgs.Length (stringOfRange m)
                    whereSaved |> List.iter (function
                        | Choice1Of2 (ilTy, loc) -> EmitGetLocal cgbuf ilTy loc
                        | Choice2Of2 expr -> GenExpr cenv cgbuf eenv expr Continue)
                    GenIndirectCall cenv cgbuf eenv (actualRetTy, [], laterArgs, m) sequel)

      | _ -> failwith "??"

    // This case is for getting/calling a value, when we can't call it directly.
    // However, we know the type instantiation for the value.
    // In this case we can often generate a type-specific local expression for the value.
    // This reduces the number of dynamic type applications.
  | Expr.Val (vref, _, _), _, _ ->
     GenGetValRefAndSequel cenv cgbuf eenv m vref (Some (tyargs, curriedArgs, m, sequel))

  | _ ->
    (* worst case: generate a first-class function value and call *)
    GenExpr cenv cgbuf eenv f Continue
    GenCurriedArgsAndIndirectCall cenv cgbuf eenv (fty, tyargs, curriedArgs, m) sequel

and CanTailcall (hasStructObjArg, ccallInfo, withinSEH, hasByrefArg, mustGenerateUnitAfterCall, isDllImport, isSelfInit, makesNoCriticalTailcalls, sequel) =

    // Can't tailcall with a struct object arg since it involves a byref
    // Can't tailcall with a .NET 2.0 generic constrained call since it involves a byref
    if not hasStructObjArg && Option.isNone ccallInfo && not withinSEH && not hasByrefArg &&
       not isDllImport && not isSelfInit && not makesNoCriticalTailcalls &&

        // We can tailcall even if we need to generate "unit", as long as we're about to throw the value away anyway as par of the return.
        // We can tailcall if we don't need to generate "unit", as long as we're about to return.
        (match sequelIgnoreEndScopes sequel with
         | ReturnVoid | Return -> not mustGenerateUnitAfterCall
         | DiscardThen ReturnVoid -> mustGenerateUnitAfterCall
         | _ -> false)
    then Tailcall
    else Normalcall

/// Choose the names for TraitWitnessInfo representations in arguments and free variables
and ChooseWitnessInfoNames takenNames (witnessInfos: TraitWitnessInfo list) =
    witnessInfos
    |> List.map (fun w -> String.uncapitalize w.MemberName)
    |> ChooseFreeVarNames takenNames

/// Represent the TraitWitnessInfos as arguments, e.g. in local type functions
and ArgStorageForWitnessInfos (cenv: cenv) (eenv: IlxGenEnv) takenNames pretakenArgs m (witnessInfos: TraitWitnessInfo list) =
    let names = ChooseWitnessInfoNames takenNames witnessInfos
    (witnessInfos, List.indexed names)
    ||> List.map2 (fun w (i, nm) ->
        let ty = GenWitnessTy cenv.g w
        let ilTy =  GenType cenv.amap m eenv.tyenv ty
        let ilParam = mkILParam (Some nm, ilTy)
        let storage =  Arg (i+pretakenArgs)
        ilParam, (w, storage))
    |> List.unzip

/// Represent the TraitWitnessInfos as free variables, e.g. in closures
and FreeVarStorageForWitnessInfos (cenv: cenv) (eenv: IlxGenEnv) takenNames ilCloTyInner m (witnessInfos: TraitWitnessInfo list) =
    let names = ChooseWitnessInfoNames takenNames witnessInfos
    (witnessInfos, names)
    ||> List.map2 (fun w nm ->
        let ty = GenWitnessTy cenv.g w
        let ilTy =  GenType cenv.amap m eenv.tyenv ty
        let ilFv = mkILFreeVar (nm, true, ilTy)
        let storage =
            let ilField = mkILFieldSpecInTy (ilCloTyInner, ilFv.fvName, ilFv.fvType)
            Env(ilCloTyInner, ilField, None)
        ilFv, (w, storage))
    |> List.unzip

//--------------------------------------------------------------------------
// Locally erased type functions
//--------------------------------------------------------------------------

/// Check for type lambda with entirely erased type arguments that is stored as
/// local variable (not method or property). For example
//      let foo() =
//          let a = 0<_>
//          ()
//  in debug code , here `a` will be a TyLamba.  However the compiled representation of 
// `a` is an integer.
and IsLocalErasedTyLambda g eenv (v: Val) e =
    match e with
    | Expr.TyLambda (_, tyargs, body, _, _) when
            tyargs |> List.forall (fun tp -> tp.IsErased) &&
            (match StorageForVal g v.Range v eenv with Local _ -> true | _ -> false) ->
        match stripExpr body with 
        | Expr.Lambda _ -> None
        | _ -> Some body
    | _ -> None

//--------------------------------------------------------------------------
// Named local type functions
//--------------------------------------------------------------------------

and IsNamedLocalTypeFuncVal g (v: Val) expr =
    not v.IsCompiledAsTopLevel &&
    IsGenericValWithGenericConstraints g v &&
    (match stripExpr expr with Expr.TyLambda _ -> true | _ -> false)

and AddDirectTyparWitnessParams cenv eenv cloinfo m =
    let directTypars =
        match cloinfo.cloExpr with
        | Expr.TyLambda (_, tvs, _, _, _) -> tvs
        | _ -> []

    let directWitnessInfos =
        let generateWitnesses = ComputeGenerateWitnesses cenv.g eenv
        if generateWitnesses then
            // The 0 here represents that a closure doesn't reside within a generic class - there are no "enclosing class type parameters" to lop off.
            GetTraitWitnessInfosOfTypars cenv.g 0 directTypars
        else
            []

    // Direct witnesses get passed as arguments to DirectInvoke
    let ilDirectWitnessParams, ilDirectWitnessParamsStorage =
        let pretakenArgs = 1
        ArgStorageForWitnessInfos cenv eenv [] pretakenArgs m directWitnessInfos
    let eenv = eenv |> AddStorageForLocalWitnesses ilDirectWitnessParamsStorage

    directTypars, ilDirectWitnessParams, directWitnessInfos, eenv

and GenNamedLocalTyFuncCall cenv (cgbuf: CodeGenBuffer) eenv ty cloinfo tyargs m =
    let g = cenv.g

    let ilTyArgs = tyargs |> GenTypeArgs cenv.amap m eenv.tyenv

    let ilCloTy = cloinfo.cloSpec.ILType
    let ilDirectGenericParams, ilDirectWitnessParams, directWitnessInfos =
        let eenvinner = EnvForTypars cloinfo.cloFreeTyvars eenv
        let directTypars =
            match cloinfo.cloExpr with
            | Expr.TyLambda (_, tvs, _, _, _) -> tvs
            | _ -> []

        let eenvinner = AddTyparsToEnv directTypars eenvinner

        let ilDirectGenericParams = GenGenericParams cenv eenvinner directTypars
        let _directTypars, ilDirectWitnessParams, directWitnessInfos, _eenv = AddDirectTyparWitnessParams cenv eenvinner cloinfo m
        ilDirectGenericParams, ilDirectWitnessParams, directWitnessInfos

    if not (List.length ilDirectGenericParams = ilTyArgs.Length) then errorR(Error(FSComp.SR.ilIncorrectNumberOfTypeArguments(), m))

    // Recover result (value or reference types) via unbox_any.
    CG.EmitInstrs cgbuf (pop 1) (Push [ilCloTy]) [I_unbox_any ilCloTy]

    let actualRetTy = applyTys g ty (tyargs, [])

    let ilDirectWitnessParamsTys = ilDirectWitnessParams |> List.map (fun p -> p.Type)
    let ilDirectInvokeMethSpec = mkILInstanceMethSpecInTy(ilCloTy, "DirectInvoke", ilDirectWitnessParamsTys, cloinfo.ilCloFormalReturnTy, ilTyArgs)

    GenWitnessArgsFromWitnessInfos cenv cgbuf eenv m directWitnessInfos

    let ilActualRetTy = GenType cenv.amap m eenv.tyenv actualRetTy
    CountCallFuncInstructions()
    CG.EmitInstr cgbuf (pop (1+ilDirectWitnessParamsTys.Length)) (Push [ilActualRetTy]) (mkNormalCall ilDirectInvokeMethSpec)
    actualRetTy


/// Generate an indirect call, converting to an ILX callfunc instruction
and GenCurriedArgsAndIndirectCall cenv cgbuf eenv (functy, tyargs, curriedArgs, m) sequel =

    // Generate the curried arguments to the indirect call
    GenExprs cenv cgbuf eenv curriedArgs
    GenIndirectCall cenv cgbuf eenv (functy, tyargs, curriedArgs, m) sequel

/// Generate an indirect call, converting to an ILX callfunc instruction
and GenIndirectCall cenv cgbuf eenv (functy, tyargs, curriedArgs, m) sequel =
    let g = cenv.g

    // Fold in the new types into the environment as we generate the formal types.
    let ilxClosureApps =
        // keep only non-erased type arguments when computing indirect call
        let tyargs = DropErasedTyargs tyargs

        let typars, formalFuncTy = tryDestForallTy g functy

        let feenv = eenv.tyenv.Add typars

        // This does two phases: REVIEW: the code is too complex for what it's achieving and should be rewritten
        let formalRetTy, appBuilder =
            ((formalFuncTy, id), curriedArgs) ||> List.fold (fun (formalFuncTy, appBuilder) _ ->
                let dty, rty = destFunTy cenv.g formalFuncTy
                (rty, (fun acc -> appBuilder (Apps_app(GenType cenv.amap m feenv dty, acc)))))

        let ilxRetApps = Apps_done (GenType cenv.amap m feenv formalRetTy)

        List.foldBack (fun tyarg acc -> Apps_tyapp(GenType cenv.amap m eenv.tyenv tyarg, acc)) tyargs (appBuilder ilxRetApps)

    let actualRetTy = applyTys g functy (tyargs, curriedArgs)
    let ilActualRetTy = GenType cenv.amap m eenv.tyenv actualRetTy

    // Check if any byrefs are involved to make sure we don't tailcall
    let hasByrefArg =
        let rec check x =
          match x with
          | Apps_tyapp(_, apps) -> check apps
          | Apps_app(arg, apps) -> IsILTypeByref arg || check apps
          | _ -> false
        check ilxClosureApps

    let isTailCall = CanTailcall(false, None, eenv.withinSEH, hasByrefArg, false, false, false, false, sequel)
    CountCallFuncInstructions()

    // Generate the code code an ILX callfunc operation
    let instrs = EraseClosures.mkCallFunc g.ilxPubCloEnv (fun ty -> cgbuf.AllocLocal([], ty, false) |> uint16) eenv.tyenv.Count isTailCall ilxClosureApps
    CG.EmitInstrs cgbuf (pop (1+curriedArgs.Length)) (Push [ilActualRetTy]) instrs

    // Done compiling indirect call...
    GenSequel cenv eenv.cloc cgbuf sequel

//--------------------------------------------------------------------------
// Generate try expressions
//--------------------------------------------------------------------------

and GenTry cenv cgbuf eenv scopeMarks (e1, m, resultTy, spTry) =
    let g = cenv.g

    match spTry with
    | DebugPointAtTry.Yes m -> CG.EmitDebugPoint cgbuf m
    | DebugPointAtTry.No -> ()

    let stack, eenvinner = EmitSaveStack cenv cgbuf eenv m scopeMarks
    let startTryMark = CG.GenerateMark cgbuf "startTryMark"
    let endTryMark = CG.GenerateDelayMark cgbuf "endTryMark"
    let afterHandler = CG.GenerateDelayMark cgbuf "afterHandler"
    let ilResultTyOpt = 
        if isUnitTy g resultTy then
            None
        else
            Some (GenType cenv.amap m eenvinner.tyenv resultTy)

    let whereToSaveOpt, eenvinner =
        match ilResultTyOpt with 
        | None -> None, eenvinner
        | Some ilResultTy ->
            // Ensure that we have an g.CompilerGlobalState
            assert(cenv.g.CompilerGlobalState |> Option.isSome)
            let whereToSave, _realloc, eenvinner =
                AllocLocal cenv cgbuf eenvinner true (cenv.g.CompilerGlobalState.Value.IlxGenNiceNameGenerator.FreshCompilerGeneratedName ("tryres", m), ilResultTy, false) (startTryMark, endTryMark)
            Some (whereToSave, ilResultTy), eenvinner

    let exitSequel = LeaveHandler (false, whereToSaveOpt, afterHandler, true)
    let eenvinner = {eenvinner with withinSEH = true; exitSequel = exitSequel}

    // Generate the body of the try.
    GenExpr cenv cgbuf eenvinner e1 exitSequel
    CG.SetMarkToHere cgbuf endTryMark
    let tryMarks = (startTryMark.CodeLabel, endTryMark.CodeLabel)
    whereToSaveOpt, eenvinner, stack, tryMarks, afterHandler

/// Determine if a filter block is side-effect free, meaning it can be run on the first pass and
/// the pattern match logic repeated on the second pass.
/// 
/// Filter blocks are only ever generated by pattern match compilation so we can safely look for particular
/// constructs.  
and eligibleForFilter (cenv: cenv) expr =
   let rec check expr =
       match expr with
       | Expr.Let (TBind(_, be, _), body, _, _) -> 
           check be && check body
       | Expr.DebugPoint(_, expr) -> check expr
       | Expr.Match (_spBind, _exprm, dtree, targets, _, _) ->
           checkDecisionTree dtree &&
           targets |> Array.forall (fun (TTarget(_, e, _)) -> check e)
       | Expr.Const _ -> true
       | Expr.Op(TOp.ILAsm([ I_isinst _ ], _), _, _, _) -> true
       | Expr.Op(TOp.UnionCaseTagGet _, _, _, _) -> true
       | Expr.Op(TOp.ExnFieldGet _, _, _, _) -> true
       | Expr.Op(TOp.UnionCaseFieldGet _, _, _, _) -> true
       | Expr.Op(TOp.ValFieldGet _, _, _, _) -> true
       | Expr.Op(TOp.TupleFieldGet _, _, _, _) -> true
       | Expr.Op(TOp.Coerce _, _, _, _) -> true
       | Expr.Val _ -> true
       | _ -> false
   and checkDecisionTree dtree =
       match dtree with
       | TDSwitch(ve, cases, dflt, _) -> 
           check ve &&
           cases |> List.forall checkDecisionTreeCase &&
           dflt |> Option.forall checkDecisionTree 
       | TDSuccess (es, _) -> es |> List.forall check
       | TDBind(bind, rest) -> check bind.Expr && checkDecisionTree rest
   and checkDecisionTreeCase dcase =
       let (TCase(test, tree)) = dcase
       checkDecisionTree tree &&
       match test with 
       | DecisionTreeTest.UnionCase _ -> true 
       | DecisionTreeTest.ArrayLength _ -> true
       | DecisionTreeTest.Const _ -> true
       | DecisionTreeTest.IsNull -> true
       | DecisionTreeTest.IsInst _ -> true
       | DecisionTreeTest.ActivePatternCase _ -> false // must only be run once
       | DecisionTreeTest.Error _ -> false

   let isTrivial =
       match expr with
       | DebugPoints (Expr.Const _, _) -> true
       | _ -> false

   // Filters seem to generate invalid code for the ilreflect.fs backend
   (cenv.opts.ilxBackend = IlxGenBackend.IlWriteBackend) &&
   not isTrivial &&
   check expr

and GenTryWith cenv cgbuf eenv (e1, valForFilter: Val, filterExpr, valForHandler: Val, handlerExpr, m, resty, spTry, spWith) sequel =
    let g = cenv.g

    // Save the stack - gross because IL flushes the stack at the exn. handler
    // note: eenvinner notes spill vars are live
    LocalScope "trystack" cgbuf (fun scopeMarks ->
       let whereToSaveOpt, eenvinner, stack, tryMarks, afterHandler = GenTry cenv cgbuf eenv scopeMarks (e1, m, resty, spTry)

       let seh =
           if cenv.opts.generateFilterBlocks || eligibleForFilter cenv filterExpr then
               let startOfFilter = CG.GenerateMark cgbuf "startOfFilter"
               let afterFilter = CG.GenerateDelayMark cgbuf "afterFilter"
               let sequelOnBranches, afterJoin, stackAfterJoin, sequelAfterJoin = GenJoinPoint cenv cgbuf "filter" eenv g.int_ty m EndFilter
               let eenvinner = { eenvinner with exitSequel = sequelOnBranches }
               // We emit the debug point for the 'with' keyword span on the start of the filter
               // block. However the targets of the filter block pattern matching should not get any
               // debug points (they will be 'true'/'false' values indicating if the exception has been
               // caught or not).
               //
               // The targets of the handler block DO get debug points. Thus the expected behaviour
               // for a try/with with a complex pattern is that we hit the "with" before the filter is run
               // and then jump to the handler for the successful catch (or continue with exception handling
               // if the filter fails)
               match spWith with
               | DebugPointAtWith.Yes m -> CG.EmitDebugPoint cgbuf m
               | DebugPointAtWith.No -> ()

               CG.SetStack cgbuf [g.ilg.typ_Object]
               let _, eenvinner = AllocLocalVal cenv cgbuf valForFilter eenvinner None (startOfFilter, afterFilter)
               CG.EmitInstr cgbuf (pop 1) (Push [g.iltyp_Exception]) (I_castclass g.iltyp_Exception)

               GenStoreVal cenv cgbuf eenvinner valForFilter.Range valForFilter

               // Why SPSuppress? Because we do not emit a debug point at the start of the List.filter - we've already put one on
               // the 'with' keyword above
               GenExpr cenv cgbuf eenvinner filterExpr sequelOnBranches
               CG.SetMarkToHere cgbuf afterJoin
               CG.SetStack cgbuf stackAfterJoin
               GenSequel cenv eenv.cloc cgbuf sequelAfterJoin
               let endOfFilter = CG.GenerateMark cgbuf "endOfFilter"
               let filterMarks = (startOfFilter.CodeLabel, endOfFilter.CodeLabel)
               CG.SetMarkToHere cgbuf afterFilter

               let startOfHandler = CG.GenerateMark cgbuf "startOfHandler"

               CG.SetStack cgbuf [g.ilg.typ_Object]
               let _, eenvinner = AllocLocalVal cenv cgbuf valForHandler eenvinner None (startOfHandler, afterHandler)
               CG.EmitInstr cgbuf (pop 1) (Push [g.iltyp_Exception]) (I_castclass g.iltyp_Exception)
               GenStoreVal cenv cgbuf eenvinner valForHandler.Range valForHandler

               let exitSequel = LeaveHandler (false, whereToSaveOpt, afterHandler, true)
               GenExpr cenv cgbuf eenvinner handlerExpr exitSequel

               let endOfHandler = CG.GenerateMark cgbuf "endOfHandler"
               let handlerMarks = (startOfHandler.CodeLabel, endOfHandler.CodeLabel)
               ILExceptionClause.FilterCatch(filterMarks, handlerMarks)
           else
               let startOfHandler = CG.GenerateMark cgbuf "startOfHandler"

               match spWith with
               | DebugPointAtWith.Yes m -> CG.EmitDebugPoint cgbuf m
               | DebugPointAtWith.No -> ()

               CG.SetStack cgbuf [g.ilg.typ_Object]
               let _, eenvinner = AllocLocalVal cenv cgbuf valForHandler eenvinner None (startOfHandler, afterHandler)
               CG.EmitInstr cgbuf (pop 1) (Push [g.iltyp_Exception]) (I_castclass g.iltyp_Exception)

               GenStoreVal cenv cgbuf eenvinner m valForHandler

               let exitSequel = LeaveHandler (false, whereToSaveOpt, afterHandler, true)
               let eenvinner = { eenvinner with exitSequel = exitSequel }
               GenExpr cenv cgbuf eenvinner handlerExpr exitSequel
               
               let endOfHandler = CG.GenerateMark cgbuf "endOfHandler"
               let handlerMarks = (startOfHandler.CodeLabel, endOfHandler.CodeLabel)
               ILExceptionClause.TypeCatch(g.ilg.typ_Object, handlerMarks)

       cgbuf.EmitExceptionClause
         { Clause = seh
           Range= tryMarks }

       CG.SetMarkToHere cgbuf afterHandler
       CG.SetStack cgbuf []

       cgbuf.EmitStartOfHiddenCode()

       // Restore the stack and load the result
       EmitRestoreStack cgbuf stack

       match whereToSaveOpt with
       | Some (whereToSave, ilResultTy) ->
           EmitGetLocal cgbuf ilResultTy whereToSave
           GenSequel cenv eenv.cloc cgbuf sequel
       | None ->
           GenUnitThenSequel cenv eenv m eenv.cloc cgbuf sequel
   )


and GenTryFinally cenv cgbuf eenv (bodyExpr, handlerExpr, m, resty, spTry, spFinally) sequel =
    // Save the stack - needed because IL flushes the stack at the exn. handler
    // note: eenvinner notes spill vars are live
    LocalScope "trystack" cgbuf (fun scopeMarks ->

       let whereToSaveOpt, eenvinner, stack, tryMarks, afterHandler = GenTry cenv cgbuf eenv scopeMarks (bodyExpr, m, resty, spTry)

       // Now the catch/finally block
       let startOfHandler = CG.GenerateMark cgbuf "startOfHandler"
       CG.SetStack cgbuf []

       match spFinally with
       | DebugPointAtFinally.Yes m -> CG.EmitDebugPoint cgbuf m
       | DebugPointAtFinally.No -> ()

       let exitSequel = LeaveHandler (true, whereToSaveOpt, afterHandler, true)
       GenExpr cenv cgbuf eenvinner handlerExpr exitSequel
       let endOfHandler = CG.GenerateMark cgbuf "endOfHandler"
       let handlerMarks = (startOfHandler.CodeLabel, endOfHandler.CodeLabel)
       cgbuf.EmitExceptionClause
         { Clause = ILExceptionClause.Finally handlerMarks
           Range = tryMarks }

       CG.SetMarkToHere cgbuf afterHandler
       CG.SetStack cgbuf []

       // Restore the stack and load the result
       cgbuf.EmitStartOfHiddenCode()
       EmitRestoreStack cgbuf stack
       match whereToSaveOpt with
       | Some (whereToSave, ilResultTy) ->
           EmitGetLocal cgbuf ilResultTy whereToSave
           GenSequel cenv eenv.cloc cgbuf sequel
       | None ->
           GenUnitThenSequel cenv eenv m eenv.cloc cgbuf sequel
   )

//--------------------------------------------------------------------------
// Generate for-loop
//--------------------------------------------------------------------------

and GenIntegerForLoop cenv cgbuf eenv (spFor, spTo, v, e1, dir, e2, loopBody, m) sequel =
    let eenv = SetIsInLoop true eenv
    let g = cenv.g

    // The JIT/NGen eliminate array-bounds checks for C# loops of form:
    //   for(int i=0; i < (#ldlen arr#); i++) { ... arr[i] ... }
    // Here
    //     dir = BI_blt indicates an optimized for loop that fits C# form that evaluates its 'end' argument each time around
    //     dir = BI_ble indicates a normal F# for loop that evaluates its argument only once
    //
    // It is also important that we follow C# IL-layout exactly "prefix, jmp test, body, test, finish" for JIT/NGEN.
    let start = CG.GenerateMark cgbuf "for_start"
    let finish = CG.GenerateDelayMark cgbuf "for_finish"
    let inner = CG.GenerateDelayMark cgbuf "for_inner"
    let test = CG.GenerateDelayMark cgbuf "for_test"
    let stack, eenvinner = EmitSaveStack cenv cgbuf eenv m (start, finish)

    let isUp = (match dir with | FSharpForLoopUp | CSharpForLoopUp -> true | FSharpForLoopDown -> false)
    let isFSharpStyle = (match dir with FSharpForLoopUp | FSharpForLoopDown -> true | CSharpForLoopUp -> false)

    let finishIdx, eenvinner =
        if isFSharpStyle then
            // Ensure that we have an g.CompilerGlobalState
            assert(g.CompilerGlobalState |> Option.isSome)
            let vName = g.CompilerGlobalState.Value.IlxGenNiceNameGenerator.FreshCompilerGeneratedName ("endLoop", m)
            let v, _realloc, eenvinner = AllocLocal cenv cgbuf eenvinner true (vName, g.ilg.typ_Int32, false) (start, finish)
            v, eenvinner
        else
            -1, eenvinner

    let _, eenvinner = AllocLocalVal cenv cgbuf v eenvinner None (start, finish)

    match spFor with
    | DebugPointAtFor.Yes spStart -> CG.EmitDebugPoint cgbuf spStart
    | DebugPointAtFor.No -> ()

    GenExpr cenv cgbuf eenv e1 Continue
    GenStoreVal cenv cgbuf eenvinner m v
    if isFSharpStyle then
        GenExpr cenv cgbuf eenvinner e2 Continue
        EmitSetLocal cgbuf finishIdx
        EmitGetLocal cgbuf g.ilg.typ_Int32 finishIdx
        GenGetLocalVal cenv cgbuf eenvinner e2.Range v None
        CG.EmitInstr cgbuf (pop 2) Push0 (I_brcmp ((if isUp then BI_blt else BI_bgt), finish.CodeLabel))

    else
        CG.EmitInstr cgbuf (pop 0) Push0 (I_br test.CodeLabel)

    cgbuf.EmitStartOfHiddenCode()

    // .inner
    CG.SetMarkToHere cgbuf inner

    //    <loop body>
    GenExpr cenv cgbuf eenvinner loopBody discard
    
    //    v++ or v--
    GenGetLocalVal cenv cgbuf eenvinner e2.Range v None

    CG.EmitInstr cgbuf (pop 0) (Push [g.ilg.typ_Int32]) (mkLdcInt32 1)
    CG.EmitInstr cgbuf (pop 1) Push0 (if isUp then AI_add else AI_sub)
    GenStoreVal cenv cgbuf eenvinner m v

    // .text
    CG.SetMarkToHere cgbuf test

    // FSharpForLoopUp: if v <> e2 + 1 then goto .inner
    // FSharpForLoopDown: if v <> e2 - 1 then goto .inner
    // CSharpStyle: if v < e2 then goto .inner
    match spTo with
    | DebugPointAtInOrTo.Yes spStart -> CG.EmitDebugPoint cgbuf spStart
    | DebugPointAtInOrTo.No -> ()

    GenGetLocalVal cenv cgbuf eenvinner e2.Range v None

    let cmp = match dir with FSharpForLoopUp | FSharpForLoopDown -> BI_bne_un | CSharpForLoopUp -> BI_blt
    let e2Sequel = (CmpThenBrOrContinue (pop 2, [ I_brcmp(cmp, inner.CodeLabel) ]))

    if isFSharpStyle then
        EmitGetLocal cgbuf g.ilg.typ_Int32 finishIdx
        CG.EmitInstr cgbuf (pop 0) (Push [g.ilg.typ_Int32]) (mkLdcInt32 1)
        CG.EmitInstr cgbuf (pop 1) Push0 (if isUp then AI_add else AI_sub)
        GenSequel cenv eenv.cloc cgbuf e2Sequel
    else
        GenExpr cenv cgbuf eenv e2 e2Sequel

    // .finish - loop-exit here
    CG.SetMarkToHere cgbuf finish

    // Restore the stack and load the result
    EmitRestoreStack cgbuf stack
    GenUnitThenSequel cenv eenv m eenv.cloc cgbuf sequel

//--------------------------------------------------------------------------
// Generate while-loop
//--------------------------------------------------------------------------

and GenWhileLoop cenv cgbuf eenv (spWhile, condExpr, bodyExpr, m) sequel =
    let eenv = SetIsInLoop true eenv
    let finish = CG.GenerateDelayMark cgbuf "while_finish"

    match spWhile with
    | DebugPointAtWhile.Yes spStart -> CG.EmitDebugPoint cgbuf spStart
    | DebugPointAtWhile.No -> ()

    let startTest = CG.GenerateMark cgbuf "startTest"

    GenExpr cenv cgbuf eenv condExpr (CmpThenBrOrContinue (pop 1, [ I_brcmp(BI_brfalse, finish.CodeLabel) ]))

    GenExpr cenv cgbuf eenv bodyExpr (DiscardThen (Br startTest))
    CG.SetMarkToHere cgbuf finish

    GenUnitThenSequel cenv eenv m eenv.cloc cgbuf sequel

//--------------------------------------------------------------------------
// Generate IL assembly code.
// Polymorphic IL/ILX instructions may be instantiated when polymorphic code is inlined.
// We must implement this for the few uses of polymorphic instructions
// in the standard libarary.
//--------------------------------------------------------------------------

and GenAsmCode cenv cgbuf eenv (il, tyargs, args, returnTys, m) sequel =
    let g = cenv.g
    let ilTyArgs = GenTypesPermitVoid cenv.amap m eenv.tyenv tyargs
    let ilReturnTys = GenTypesPermitVoid cenv.amap m eenv.tyenv returnTys
    let ilAfterInst =
      il |> List.filter (function AI_nop -> false | _ -> true)
         |> List.map (fun i ->
          let err s =
              errorR(InternalError(sprintf "%s: bad instruction: %A" s i, m))

          let modFieldSpec fspec =
              if isNil ilTyArgs then
                fspec
              else
                {fspec with DeclaringType=
                                   let ty = fspec.DeclaringType
                                   let tspec = ty.TypeSpec
                                   mkILTy ty.Boxity (mkILTySpec(tspec.TypeRef, ilTyArgs)) }
          match i, ilTyArgs with
            | I_unbox_any (ILType.TypeVar _), [tyarg] -> I_unbox_any tyarg
            | I_box (ILType.TypeVar _), [tyarg] -> I_box tyarg
            | I_isinst (ILType.TypeVar _), [tyarg] -> I_isinst tyarg
            | I_castclass (ILType.TypeVar _), [tyarg] -> I_castclass tyarg
            | I_newarr (shape, ILType.TypeVar _), [tyarg] -> I_newarr (shape, tyarg)
            | I_ldelem_any (shape, ILType.TypeVar _), [tyarg] -> I_ldelem_any (shape, tyarg)
            | I_ldelema (ro, _, shape, ILType.TypeVar _), [tyarg] -> I_ldelema (ro, false, shape, tyarg)
            | I_stelem_any (shape, ILType.TypeVar _), [tyarg] -> I_stelem_any (shape, tyarg)
            | I_ldobj (a, b, ILType.TypeVar _), [tyarg] -> I_ldobj (a, b, tyarg)
            | I_stobj (a, b, ILType.TypeVar _), [tyarg] -> I_stobj (a, b, tyarg)
            | I_ldtoken (ILToken.ILType (ILType.TypeVar _)), [tyarg] -> I_ldtoken (ILToken.ILType tyarg)
            | I_sizeof (ILType.TypeVar _), [tyarg] -> I_sizeof tyarg
            | I_cpobj (ILType.TypeVar _), [tyarg] -> I_cpobj tyarg
            | I_initobj (ILType.TypeVar _), [tyarg] -> I_initobj tyarg
            | I_ldfld (al, vol, fspec), _ -> I_ldfld (al, vol, modFieldSpec fspec)
            | I_ldflda fspec, _ -> I_ldflda (modFieldSpec fspec)
            | I_stfld (al, vol, fspec), _ -> I_stfld (al, vol, modFieldSpec fspec)
            | I_stsfld (vol, fspec), _ -> I_stsfld (vol, modFieldSpec fspec)
            | I_ldsfld (vol, fspec), _ -> I_ldsfld (vol, modFieldSpec fspec)
            | I_ldsflda fspec, _ -> I_ldsflda (modFieldSpec fspec)
            | EI_ilzero(ILType.TypeVar _), [tyarg] -> EI_ilzero tyarg
            | AI_nop, _ -> i
                // These are embedded in the IL for a an initonly ldfld, i.e.
                // here's the relevant comment from tc.fs
                //     "Add an I_nop if this is an initonly field to make sure we never recognize it as an lvalue. See mkExprAddrOfExpr."

            | _ ->
                if not (isNil tyargs) then err "Bad polymorphic IL instruction"
                i)
    match ilAfterInst, args, sequel, ilReturnTys with

    | [ EI_ilzero _ ], _, _, _ ->
          match tyargs with
          | [ty] ->
              GenDefaultValue cenv cgbuf eenv (ty, m)
              GenSequel cenv eenv.cloc cgbuf sequel
          | _ -> failwith "Bad polymorphic IL instruction"

    // Strip off any ("ceq" x false) when the sequel is a comparison branch and change the BI_brfalse to a BI_brtrue
    // This is the instruction sequence for "not"
    // For these we can just generate the argument and change the test (from a brfalse to a brtrue and vice versa)
    | ([ AI_ceq ],
       [arg1; Expr.Const ((Const.Bool false | Const.SByte 0y| Const.Int16 0s | Const.Int32 0 | Const.Int64 0L | Const.Byte 0uy| Const.UInt16 0us | Const.UInt32 0u | Const.UInt64 0UL), _, _) ],
       CmpThenBrOrContinue(1, [I_brcmp (BI_brfalse | BI_brtrue as bi, label1) ]),
       _) ->

            let bi = match bi with BI_brtrue -> BI_brfalse | _ -> BI_brtrue
            GenExpr cenv cgbuf eenv arg1 (CmpThenBrOrContinue(pop 1, [ I_brcmp (bi, label1) ]))

    // Query; when do we get a 'ret' in IL assembly code?
    | [ I_ret ], [arg1], sequel, [_ilRetTy] ->
          GenExpr cenv cgbuf eenv arg1 Continue
          CG.EmitInstr cgbuf (pop 1) Push0 I_ret
          GenSequelEndScopes cgbuf sequel

    // Query; when do we get a 'ret' in IL assembly code?
    | [ I_ret ], [], sequel, [_ilRetTy] ->
          CG.EmitInstr cgbuf (pop 1) Push0 I_ret
          GenSequelEndScopes cgbuf sequel

    // 'throw' instructions are a bit of a problem - e.g. let x = (throw ...) in ... expects a value *)
    // to be left on the stack. But dead-code checking by some versions of the .NET verifier *)
    // mean that we can't just have fake code after the throw to generate the fake value *)
    // (nb. a fake value can always be generated by a "ldnull unbox.any ty" sequence *)
    // So in the worst case we generate a fake (never-taken) branch to a piece of code to generate *)
    // the fake value *)
    | [ I_throw ], [arg1], sequel, [ilRetTy] ->
        match sequelIgnoreEndScopes sequel with
        | s when IsSequelImmediate s ->
            (* In most cases we can avoid doing this... *)
            GenExpr cenv cgbuf eenv arg1 Continue
            CG.EmitInstr cgbuf (pop 1) Push0 I_throw
            GenSequelEndScopes cgbuf sequel
        | _ ->
            let after1 = CG.GenerateDelayMark cgbuf "fake_join"
            let after2 = CG.GenerateDelayMark cgbuf "fake_join"
            let after3 = CG.GenerateDelayMark cgbuf "fake_join"
            CG.EmitInstrs cgbuf (pop 0) Push0 [mkLdcInt32 0; I_brcmp (BI_brfalse, after2.CodeLabel) ]

            CG.SetMarkToHere cgbuf after1
            CG.EmitInstrs cgbuf (pop 0) (Push [ilRetTy]) [AI_ldnull; I_unbox_any ilRetTy; I_br after3.CodeLabel ]

            CG.SetMarkToHere cgbuf after2
            GenExpr cenv cgbuf eenv arg1 Continue
            CG.EmitInstr cgbuf (pop 1) Push0 I_throw
            CG.SetMarkToHere cgbuf after3
            GenSequel cenv eenv.cloc cgbuf sequel
    | _ ->
      // float or float32 or float<_> or float32<_>
      let anyfpType ty = typeEquivAux EraseMeasures g g.float_ty ty || typeEquivAux EraseMeasures g g.float32_ty ty

      // Otherwise generate the arguments, and see if we can use a I_brcmp rather than a comparison followed by an I_brfalse/I_brtrue
      GenExprs cenv cgbuf eenv args
      match ilAfterInst, sequel with

      // NOTE: THESE ARE NOT VALID ON FLOATING POINT DUE TO NaN. Hence INLINE ASM ON FP. MUST BE CAREFULLY WRITTEN

      | [ AI_clt ], CmpThenBrOrContinue(1, [ I_brcmp (BI_brfalse, label1) ]) when not (anyfpType (tyOfExpr g args.Head)) ->
        CG.EmitInstr cgbuf (pop 2) Push0 (I_brcmp(BI_bge, label1))
      | [ AI_cgt ], CmpThenBrOrContinue(1, [ I_brcmp (BI_brfalse, label1) ]) when not (anyfpType (tyOfExpr g args.Head)) ->
        CG.EmitInstr cgbuf (pop 2) Push0 (I_brcmp(BI_ble, label1))
      | [ AI_clt_un ], CmpThenBrOrContinue(1, [ I_brcmp (BI_brfalse, label1) ]) when not (anyfpType (tyOfExpr g args.Head)) ->
        CG.EmitInstr cgbuf (pop 2) Push0 (I_brcmp(BI_bge_un, label1))
      | [ AI_cgt_un ], CmpThenBrOrContinue(1, [I_brcmp (BI_brfalse, label1) ]) when not (anyfpType (tyOfExpr g args.Head)) ->
        CG.EmitInstr cgbuf (pop 2) Push0 (I_brcmp(BI_ble_un, label1))
      | [ AI_ceq ], CmpThenBrOrContinue(1, [ I_brcmp (BI_brfalse, label1) ]) when not (anyfpType (tyOfExpr g args.Head)) ->
        CG.EmitInstr cgbuf (pop 2) Push0 (I_brcmp(BI_bne_un, label1))

      // THESE ARE VALID ON FP w.r.t. NaN

      | [ AI_clt ], CmpThenBrOrContinue(1, [ I_brcmp (BI_brtrue, label1) ]) ->
        CG.EmitInstr cgbuf (pop 2) Push0 (I_brcmp(BI_blt, label1))
      | [ AI_cgt ], CmpThenBrOrContinue(1, [ I_brcmp (BI_brtrue, label1) ]) ->
        CG.EmitInstr cgbuf (pop 2) Push0 (I_brcmp(BI_bgt, label1))
      | [ AI_clt_un ], CmpThenBrOrContinue(1, [ I_brcmp (BI_brtrue, label1) ]) ->
        CG.EmitInstr cgbuf (pop 2) Push0 (I_brcmp(BI_blt_un, label1))
      | [ AI_cgt_un ], CmpThenBrOrContinue(1, [ I_brcmp (BI_brtrue, label1) ]) ->
        CG.EmitInstr cgbuf (pop 2) Push0 (I_brcmp(BI_bgt_un, label1))
      | [ AI_ceq ], CmpThenBrOrContinue(1, [ I_brcmp (BI_brtrue, label1) ]) ->
        CG.EmitInstr cgbuf (pop 2) Push0 (I_brcmp(BI_beq, label1))
      | _ ->
        // Failing that, generate the real IL leaving value(s) on the stack
        CG.EmitInstrs cgbuf (pop args.Length) (Push ilReturnTys) ilAfterInst

        // If no return values were specified generate a "unit"
        if isNil returnTys then
          GenUnitThenSequel cenv eenv m eenv.cloc cgbuf sequel
        else
          GenSequel cenv eenv.cloc cgbuf sequel

//--------------------------------------------------------------------------
// Generate expression quotations
//--------------------------------------------------------------------------

and GenQuotation cenv cgbuf eenv (ast, qdataCell, m, ety) sequel =
    let g = cenv.g
    let suppressWitnesses = eenv.suppressWitnesses
    let referencedTypeDefs, typeSplices, exprSplices, astSpec =
        match qdataCell.Value with
        | Some (data1, data2) ->
            if suppressWitnesses then data1 else data2

        | None ->
            try
                let qscope = QuotationTranslator.QuotationGenerationScope.Create (g, cenv.amap, cenv.viewCcu, cenv.tcVal, QuotationTranslator.IsReflectedDefinition.No)
                let astSpec = QuotationTranslator.ConvExprPublic qscope suppressWitnesses ast
                let referencedTypeDefs, typeSplices, exprSplices = qscope.Close()
                referencedTypeDefs, List.map fst typeSplices, List.map fst exprSplices, astSpec
            with
                QuotationTranslator.InvalidQuotedTerm e -> error e

    let astSerializedBytes = QuotationPickler.pickle astSpec

    let someTypeInModuleExpr = mkTypeOfExpr cenv m eenv.someTypeInThisAssembly
    let rawTy = mkRawQuotedExprTy g
    let typeSpliceExprs = List.map (GenType cenv.amap m eenv.tyenv >> (mkTypeOfExpr cenv m)) typeSplices

    let bytesExpr = Expr.Op (TOp.Bytes astSerializedBytes, [], [], m)

    let deserializeExpr =
        let qf = QuotationTranslator.QuotationGenerationScope.ComputeQuotationFormat g
        if qf.SupportsDeserializeEx then
            let referencedTypeDefExprs = List.map (mkILNonGenericBoxedTy >> mkTypeOfExpr cenv m) referencedTypeDefs
            let referencedTypeDefsExpr = mkArray (g.system_Type_ty, referencedTypeDefExprs, m)
            let typeSplicesExpr = mkArray (g.system_Type_ty, typeSpliceExprs, m)
            let spliceArgsExpr = mkArray (rawTy, exprSplices, m)
            mkCallDeserializeQuotationFSharp40Plus g m someTypeInModuleExpr referencedTypeDefsExpr typeSplicesExpr spliceArgsExpr bytesExpr
        else
            let mkList ty els = List.foldBack (mkCons g ty) els (mkNil g m ty)
            let typeSplicesExpr = mkList g.system_Type_ty typeSpliceExprs
            let spliceArgsExpr = mkList rawTy exprSplices
            mkCallDeserializeQuotationFSharp20Plus g m someTypeInModuleExpr typeSplicesExpr spliceArgsExpr bytesExpr

    let afterCastExpr =
        // Detect a typed quotation and insert the cast if needed. The cast should not fail but does
        // unfortunately involve a "typeOf" computation over a quotation tree.
        if tyconRefEq g (tcrefOfAppTy g ety) g.expr_tcr then
            mkCallCastQuotation g m (List.head (argsOfAppTy g ety)) deserializeExpr
        else
            deserializeExpr
    GenExpr cenv cgbuf eenv afterCastExpr sequel

//--------------------------------------------------------------------------
// Generate calls to IL methods
//--------------------------------------------------------------------------

and GenILCall cenv cgbuf eenv (virt, valu, newobj, valUseFlags, isDllImport, ilMethRef: ILMethodRef, enclArgTys, methArgTys, argExprs, returnTys, m) sequel =
    let hasByrefArg = ilMethRef.ArgTypes |> List.exists IsILTypeByref
    let isSuperInit = match valUseFlags with CtorValUsedAsSuperInit -> true | _ -> false
    let isBaseCall = match valUseFlags with VSlotDirectCall -> true | _ -> false
    let ccallInfo = match valUseFlags with PossibleConstrainedCall ty -> Some ty | _ -> None
    let boxity = (if valu then AsValue else AsObject)
    let mustGenerateUnitAfterCall = isNil returnTys
    let makesNoCriticalTailcalls = (newobj || not virt) // Don't tailcall for 'newobj', or 'call' to IL code
    let hasStructObjArg = valu && ilMethRef.CallingConv.IsInstance
    let tail = CanTailcall(hasStructObjArg, ccallInfo, eenv.withinSEH, hasByrefArg, mustGenerateUnitAfterCall, isDllImport, false, makesNoCriticalTailcalls, sequel)

    let ilEnclArgTys = GenTypeArgs cenv.amap m eenv.tyenv enclArgTys
    let ilMethArgTys = GenTypeArgs cenv.amap m eenv.tyenv methArgTys
    let ilReturnTys = GenTypes cenv.amap m eenv.tyenv returnTys
    let ilMethSpec = mkILMethSpec (ilMethRef, boxity, ilEnclArgTys, ilMethArgTys)
    let useICallVirt = virt || useCallVirt cenv boxity ilMethSpec isBaseCall

    // Load the 'this' pointer to pass to the superclass constructor. This argument is not
    // in the expression tree since it can't be treated like an ordinary value
    if isSuperInit then CG.EmitInstrs cgbuf (pop 0) (Push [ilMethSpec.DeclaringType]) [ mkLdarg0 ]
    GenExprs cenv cgbuf eenv argExprs
    let il =
        if newobj then [ I_newobj(ilMethSpec, None) ]
        else
            match ccallInfo with
            | Some objArgTy ->
                let ilObjArgTy = GenType cenv.amap m eenv.tyenv objArgTy
                [ I_callconstraint(tail, ilObjArgTy, ilMethSpec, None) ]
            | None ->
                if useICallVirt then [ I_callvirt(tail, ilMethSpec, None) ]
                else [ I_call(tail, ilMethSpec, None) ]

    CG.EmitInstrs cgbuf (pop (argExprs.Length + (if isSuperInit then 1 else 0))) (if isSuperInit then Push0 else Push ilReturnTys) il

    // Load the 'this' pointer as the pretend 'result' of the isSuperInit operation.
    // It will be immediately popped in most cases, but may also be used as the target of some "property set" operations.
    if isSuperInit then CG.EmitInstrs cgbuf (pop 0) (Push [ilMethSpec.DeclaringType]) [ mkLdarg0 ]
    CommitCallSequel cenv eenv m eenv.cloc cgbuf mustGenerateUnitAfterCall sequel

and CommitCallSequel cenv eenv m cloc cgbuf mustGenerateUnitAfterCall sequel =
    if mustGenerateUnitAfterCall
    then GenUnitThenSequel cenv eenv m cloc cgbuf sequel
    else GenSequel cenv cloc cgbuf sequel


and MakeNotSupportedExnExpr cenv eenv (argExpr, m) =
    let g = cenv.g
    let ety = mkAppTy (g.FindSysTyconRef ["System"] "NotSupportedException") []
    let ilty = GenType cenv.amap m eenv.tyenv ety
    let mref = mkILCtorMethSpecForTy(ilty, [g.ilg.typ_String]).MethodRef
    Expr.Op (TOp.ILCall (false, false, false, true, NormalValUse, false, false, mref, [], [], [ety]), [], [argExpr], m)

and GenTraitCall (cenv: cenv) cgbuf eenv (traitInfo: TraitConstraintInfo, argExprs, m) expr sequel =
    let g = cenv.g
    let generateWitnesses = ComputeGenerateWitnesses g eenv
    let witness =
        if generateWitnesses then
            TryStorageForWitness g eenv traitInfo.TraitKey
        else
            None

    match witness with
    | Some storage ->

        let ty = GenWitnessTy g traitInfo.TraitKey
        let argExprs = if argExprs.Length = 0 then [ mkUnit g m ] else argExprs
        GenGetStorageAndSequel cenv cgbuf eenv m (ty, GenType cenv.amap m eenv.tyenv ty) storage (Some([], argExprs, m, sequel))

    | None ->

    // If witnesses are available, we should now always find trait witnesses in scope
    assert not generateWitnesses

    let minfoOpt = CommitOperationResult (ConstraintSolver.CodegenWitnessExprForTraitConstraint cenv.tcVal g cenv.amap m traitInfo argExprs)
    match minfoOpt with
    | None ->
        let exnArg = mkString g m (FSComp.SR.ilDynamicInvocationNotSupported(traitInfo.MemberName))
        let exnExpr = MakeNotSupportedExnExpr cenv eenv (exnArg, m)
        let replacementExpr = mkThrow m (tyOfExpr g expr) exnExpr
        GenExpr cenv cgbuf eenv replacementExpr sequel
    | Some expr ->
        let expr = cenv.optimizeDuringCodeGen false expr
        GenExpr cenv cgbuf eenv expr sequel

//--------------------------------------------------------------------------
// Generate byref-related operations
//--------------------------------------------------------------------------

and GenGetAddrOfRefCellField cenv cgbuf eenv (e, ty, m) sequel =
    GenExpr cenv cgbuf eenv e Continue
    let fref = GenRecdFieldRef m cenv eenv.tyenv (mkRefCellContentsRef cenv.g) [ty]
    CG.EmitInstrs cgbuf (pop 1) (Push [ILType.Byref fref.ActualType]) [ I_ldflda fref ]
    GenSequel cenv eenv.cloc cgbuf sequel

and GenGetValAddr cenv cgbuf eenv (v: ValRef, m) sequel =
    let vspec = v.Deref
    let ilTy = GenTypeOfVal cenv eenv vspec
    let storage = StorageForValRef cenv.g m v eenv

    match storage with
    | Local (idx, _, None) ->
        CG.EmitInstrs cgbuf (pop 0) (Push [ILType.Byref ilTy]) [ I_ldloca (uint16 idx) ]

    | Arg idx ->
        CG.EmitInstrs cgbuf (pop 0) (Push [ILType.Byref ilTy]) [ I_ldarga (uint16 idx) ]

    | StaticPropertyWithField (fspec, _vref, hasLiteralAttr, _ilTyForProperty, _, ilTy, _, _, _) ->
        if hasLiteralAttr then errorR(Error(FSComp.SR.ilAddressOfLiteralFieldIsInvalid(), m))
        let ilTy = if ilTy.IsNominal && ilTy.Boxity = ILBoxity.AsValue then ILType.Byref ilTy else ilTy
        EmitGetStaticFieldAddr cgbuf ilTy fspec

    | Env (_, ilField, _) ->
        CG.EmitInstrs cgbuf (pop 0) (Push [ILType.Byref ilTy]) [ mkLdarg0; mkNormalLdflda ilField ]

    | Local (_, _, Some _) | StaticProperty _ | Method _ | Env _ | Null ->
        errorR(Error(FSComp.SR.ilAddressOfValueHereIsInvalid(v.DisplayName), m))
        CG.EmitInstrs cgbuf (pop 1) (Push [ILType.Byref ilTy]) [ I_ldarga (uint16 669 (* random value for post-hoc diagnostic analysis on generated tree *) ) ]

    GenSequel cenv eenv.cloc cgbuf sequel

and GenGetByref cenv cgbuf eenv (v: ValRef, m) sequel =
    GenGetLocalVRef cenv cgbuf eenv m v None
    let ilty = GenType cenv.amap m eenv.tyenv (destByrefTy cenv.g v.Type)
    CG.EmitInstrs cgbuf (pop 1) (Push [ilty]) [ mkNormalLdobj ilty ]
    GenSequel cenv eenv.cloc cgbuf sequel

and GenSetByref cenv cgbuf eenv (v: ValRef, e, m) sequel =
    GenGetLocalVRef cenv cgbuf eenv m v None
    GenExpr cenv cgbuf eenv e Continue
    let ilty = GenType cenv.amap m eenv.tyenv (destByrefTy cenv.g v.Type)
    CG.EmitInstrs cgbuf (pop 2) Push0 [ mkNormalStobj ilty ]
    GenUnitThenSequel cenv eenv m eenv.cloc cgbuf sequel

and GenDefaultValue cenv cgbuf eenv (ty, m) =
    let g = cenv.g
    let ilTy = GenType cenv.amap m eenv.tyenv ty
    if isRefTy g ty then
        CG.EmitInstr cgbuf (pop 0) (Push [ilTy]) AI_ldnull
    else
        match tryTcrefOfAppTy g ty with
        | ValueSome tcref when (tyconRefEq g g.system_SByte_tcref tcref ||
                                   tyconRefEq g g.system_Int16_tcref tcref ||
                                   tyconRefEq g g.system_Int32_tcref tcref ||
                                   tyconRefEq g g.system_Bool_tcref tcref ||
                                   tyconRefEq g g.system_Byte_tcref tcref ||
                                   tyconRefEq g g.system_Char_tcref tcref ||
                                   tyconRefEq g g.system_UInt16_tcref tcref ||
                                   tyconRefEq g g.system_UInt32_tcref tcref) ->
            CG.EmitInstr cgbuf (pop 0) (Push [ilTy]) iLdcZero
        | ValueSome tcref when (tyconRefEq g g.system_Int64_tcref tcref ||
                                 tyconRefEq g g.system_UInt64_tcref tcref) ->
            CG.EmitInstr cgbuf (pop 0) (Push [ilTy]) (iLdcInt64 0L)
        | ValueSome tcref when (tyconRefEq g g.system_Single_tcref tcref) ->
            CG.EmitInstr cgbuf (pop 0) (Push [ilTy]) (iLdcSingle 0.0f)
        | ValueSome tcref when (tyconRefEq g g.system_Double_tcref tcref) ->
            CG.EmitInstr cgbuf (pop 0) (Push [ilTy]) (iLdcDouble 0.0)
        | _ ->
            let ilTy = GenType cenv.amap m eenv.tyenv ty
            LocalScope "ilzero" cgbuf (fun scopeMarks ->
                let locIdx, realloc, _ =
                    // Ensure that we have an g.CompilerGlobalState
                    assert(g.CompilerGlobalState |> Option.isSome)
                    AllocLocal cenv cgbuf eenv true (g.CompilerGlobalState.Value.IlxGenNiceNameGenerator.FreshCompilerGeneratedName ("default", m), ilTy, false) scopeMarks
                // We can normally rely on .NET IL zero-initialization of the temporaries
                // we create to get zero values for struct types.
                //
                // However this doesn't work when
                //   - we're reusing a local (realloc)
                //   - SkipLocalsInit is active (not eenv.initLocals)
                //   - we're in a loop (when we may get a backward branch, and the local may have been realloc'd elsewhere)
                //
                // "initobj" (Generated by EmitInitLocal) doesn't work on byref types
                // But ilzero(&ty) only gets generated in the built-in get-address function so
                // we can just rely on zeroinit of all IL locals.
                if (realloc || not eenv.initLocals || eenv.isInLoop) && not (IsILTypeByref ilTy) then
                    EmitInitLocal cgbuf ilTy locIdx

                EmitGetLocal cgbuf ilTy locIdx
            )

//--------------------------------------------------------------------------
// Generate generic parameters
//--------------------------------------------------------------------------

and GenGenericParam cenv eenv (tp: Typar) =
    let g = cenv.g
    let subTypeConstraints =
        tp.Constraints
        |> List.choose (function | TyparConstraint.CoercesTo(ty, _) -> Some ty | _ -> None)
        |> List.map (GenTypeAux cenv.amap tp.Range eenv.tyenv VoidNotOK PtrTypesNotOK)

    let refTypeConstraint =
        tp.Constraints
        |> List.exists (function TyparConstraint.IsReferenceType _ -> true | TyparConstraint.SupportsNull _ -> true | _ -> false)

    let notNullableValueTypeConstraint =
        tp.Constraints |> List.exists (function TyparConstraint.IsNonNullableStruct _ -> true | _ -> false)

    let defaultConstructorConstraint =
        tp.Constraints |> List.exists (function TyparConstraint.RequiresDefaultConstructor _ -> true | _ -> false)

    let tpName =
          // use the CompiledName if given
          // Inference variables get given an IL name "TA, TB" etc.
          let nm =
              match tp.ILName with
              | None -> tp.Name
              | Some nm -> nm
          // Some special rules apply when compiling Fsharp.Core.dll to avoid a proliferation of [<CompiledName>] attributes on type parameters
          if g.compilingFslib then
              match nm with
              | "U" -> "TResult"
              | "U1" -> "TResult1"
              | "U2" -> "TResult2"
              | _ ->
                  if nm.TrimEnd([| '0' .. '9' |]).Length = 1 then nm
                  elif nm.Length >= 1 && nm.[0] = 'T' && (nm.Length = 1 || not (System.Char.IsLower nm.[1])) then nm
                  else "T" + (String.capitalize nm)
          else
               nm

    let tpAttrs = mkILCustomAttrs (GenAttrs cenv eenv tp.Attribs)

    { Name = tpName
      Constraints = subTypeConstraints
      Variance = NonVariant
      CustomAttrsStored = storeILCustomAttrs tpAttrs
      MetadataIndex = NoMetadataIdx
      HasReferenceTypeConstraint = refTypeConstraint
      HasNotNullableValueTypeConstraint = notNullableValueTypeConstraint
      HasDefaultConstructorConstraint = defaultConstructorConstraint }

//--------------------------------------------------------------------------
// Generate object expressions as ILX "closures"
//--------------------------------------------------------------------------

/// Generates the data used for parameters at definitions of abstract method slots such as interface methods or override methods.
and GenSlotParam m cenv eenv (TSlotParam(nm, ty, inFlag, outFlag, optionalFlag, attribs)) : ILParameter =
    let ilTy = GenParamType cenv.amap m eenv.tyenv true ty
    let inFlag2, outFlag2, optionalFlag2, defaultParamValue, paramMarshal2, attribs = GenParamAttribs cenv ty attribs

    let ilAttribs = GenAttrs cenv eenv attribs

    let ilAttribs =
        match GenReadOnlyAttributeIfNecessary cenv.g ty with
        | Some attr -> ilAttribs @ [attr]
        | None -> ilAttribs

    { Name=nm
      Type= ilTy
      Default=defaultParamValue
      Marshal=paramMarshal2
      IsIn=inFlag || inFlag2
      IsOut=outFlag || outFlag2
      IsOptional=optionalFlag || optionalFlag2
      CustomAttrsStored = storeILCustomAttrs (mkILCustomAttrs ilAttribs)
      MetadataIndex = NoMetadataIdx }

and GenFormalSlotsig m cenv eenv (TSlotSig(_, ty, ctps, mtps, paraml, returnTy)) =
    let paraml = List.concat paraml
    let ilTy = GenType cenv.amap m eenv.tyenv ty
    let eenvForSlotSig = EnvForTypars (ctps @ mtps) eenv
    let ilParams = paraml |> List.map (GenSlotParam m cenv eenvForSlotSig)
    let ilRet = GenFormalReturnType m cenv eenvForSlotSig returnTy
    ilTy, ilParams, ilRet

and GenOverridesSpec cenv eenv slotsig m =
    let (TSlotSig(nameOfOverridenMethod, _, _, methodTypars, _, _)) = slotsig
    let ilOverrideTy, ilOverrideParams, ilOverrideRet = GenFormalSlotsig m cenv eenv slotsig
    let ilOverrideTyRef = ilOverrideTy.TypeRef
    let ilOverrideMethRef = mkILMethRef(ilOverrideTyRef, ILCallingConv.Instance, nameOfOverridenMethod, List.length (DropErasedTypars methodTypars), typesOfILParams ilOverrideParams, ilOverrideRet.Type)
    OverridesSpec(ilOverrideMethRef, ilOverrideTy)

and GenFormalReturnType m cenv eenvFormal returnTy : ILReturn =
    let ilRetTy = GenReturnType cenv.amap m eenvFormal.tyenv returnTy
    let ilRet = mkILReturn ilRetTy
    match returnTy with
    | None -> ilRet
    | Some ty ->
    match GenReadOnlyAttributeIfNecessary cenv.g ty with
    | Some attr -> ilRet.WithCustomAttrs (mkILCustomAttrs (ilRet.CustomAttrs.AsList() @ [attr]))
    | None -> ilRet

and instSlotParam inst (TSlotParam(nm, ty, inFlag, fl2, fl3, attrs)) =
    TSlotParam(nm, instType inst ty, inFlag, fl2, fl3, attrs)

and GenActualSlotsig m cenv eenv (TSlotSig(_, ty, ctps, mtps, ilSlotParams, ilSlotRetTy)) methTyparsOfOverridingMethod (methodParams: Val list) =
    let ilSlotParams = List.concat ilSlotParams
    let instForSlotSig = mkTyparInst (ctps@mtps) (argsOfAppTy cenv.g ty @ generalizeTypars methTyparsOfOverridingMethod)
    let ilParams = ilSlotParams |> List.map (instSlotParam instForSlotSig >> GenSlotParam m cenv eenv)

    // Use the better names if available
    let ilParams =
        if ilParams.Length = methodParams.Length then
            (ilParams, methodParams) ||> List.map2 (fun p pv -> { p with Name = Some (nameOfVal pv) })
        else ilParams

    let ilRetTy = GenReturnType cenv.amap m eenv.tyenv (Option.map (instType instForSlotSig) ilSlotRetTy)
    let iLRet = mkILReturn ilRetTy
    ilParams, iLRet

and GenNameOfOverridingMethod cenv (useMethodImpl, slotsig) =
    let (TSlotSig(nameOfOverridenMethod, enclTypOfOverridenMethod, _, _, _, _)) = slotsig
    if useMethodImpl then
        qualifiedInterfaceImplementationName cenv.g enclTypOfOverridenMethod nameOfOverridenMethod
    else
        nameOfOverridenMethod

and GenMethodImpl cenv eenv (useMethodImpl, slotsig) m =
    let ilOverridesSpec = GenOverridesSpec cenv eenv slotsig m

    let nameOfOverridingMethod = GenNameOfOverridingMethod cenv (useMethodImpl, slotsig)
    nameOfOverridingMethod,
    (fun (ilTyForOverriding, methTyparsOfOverridingMethod) ->
        let eenvForOverrideBy = AddTyparsToEnv methTyparsOfOverridingMethod eenv
        let ilParamsOfOverridingMethod, ilReturnOfOverridingMethod = GenActualSlotsig m cenv eenvForOverrideBy slotsig methTyparsOfOverridingMethod []
        let ilOverrideMethGenericParams = GenGenericParams cenv eenvForOverrideBy methTyparsOfOverridingMethod
        let ilOverrideMethGenericArgs = mkILFormalGenericArgs 0 ilOverrideMethGenericParams
        let ilOverrideBy = mkILInstanceMethSpecInTy(ilTyForOverriding, nameOfOverridingMethod, typesOfILParams ilParamsOfOverridingMethod, ilReturnOfOverridingMethod.Type, ilOverrideMethGenericArgs)
        { Overrides = ilOverridesSpec
          OverrideBy = ilOverrideBy })

and bindBaseOrThisVarOpt cenv eenv baseValOpt =
    match baseValOpt with
    | None -> eenv
    | Some basev -> AddStorageForVal cenv.g (basev, notlazy (Arg 0)) eenv

and fixupVirtualSlotFlags (mdef: ILMethodDef) =
    mdef.WithHideBySig()

and renameMethodDef nameOfOverridingMethod (mdef: ILMethodDef) =
    mdef.With(name=nameOfOverridingMethod)

and fixupMethodImplFlags (mdef: ILMethodDef) =
    mdef.WithAccess(ILMemberAccess.Private).WithHideBySig().WithFinal(true).WithNewSlot

and GenObjectMethod cenv eenvinner (cgbuf: CodeGenBuffer) useMethodImpl tmethod =
    let g = cenv.g

    let (TObjExprMethod(slotsig, attribs, methTyparsOfOverridingMethod, methParams, methBodyExpr, m)) = tmethod
    let (TSlotSig(nameOfOverridenMethod, _, _, _, _, _)) = slotsig

    // Check if we're compiling the property as a .NET event
    if CompileAsEvent g attribs then
        []
    else
        let eenvUnderTypars = AddTyparsToEnv methTyparsOfOverridingMethod eenvinner
        let methParams = List.concat methParams

        // drop the 'this' arg when computing better argument names for IL parameters
        let selfArgOpt, methParamsNonSelf =
            match methParams with
            | [] -> None, []
            | h :: t -> Some h, t

        let ilParamsOfOverridingMethod, ilReturnOfOverridingMethod =
            GenActualSlotsig m cenv eenvUnderTypars slotsig methTyparsOfOverridingMethod methParamsNonSelf

        let ilAttribs = GenAttrs cenv eenvinner attribs

        // Args are stored starting at #0, the args include the self parameter
        let eenvForMeth = AddStorageForLocalVals g (methParams |> List.mapi (fun i v -> (v, Arg i))) eenvUnderTypars

        let sequel = (if slotSigHasVoidReturnTy slotsig then discardAndReturnVoid else Return)

        let ilMethodBody = CodeGenMethodForExpr cenv cgbuf.mgbuf ([], nameOfOverridenMethod, eenvForMeth, 0, selfArgOpt, methBodyExpr, sequel)

        let nameOfOverridingMethod, methodImplGenerator = GenMethodImpl cenv eenvinner (useMethodImpl, slotsig) methBodyExpr.Range

        let mdef =
            mkILGenericVirtualMethod
              (nameOfOverridingMethod,
               ILMemberAccess.Public,
               GenGenericParams cenv eenvUnderTypars methTyparsOfOverridingMethod,
               ilParamsOfOverridingMethod,
               ilReturnOfOverridingMethod,
               MethodBody.IL (lazy ilMethodBody))
        // fixup attributes to generate a method impl
        let mdef = if useMethodImpl then fixupMethodImplFlags mdef else mdef
        let mdef = fixupVirtualSlotFlags mdef
        let mdef = mdef.With(customAttrs = mkILCustomAttrs ilAttribs)
        [(useMethodImpl, methodImplGenerator, methTyparsOfOverridingMethod), mdef]

and GenStructStateMachine cenv cgbuf eenvouter (res: LoweredStateMachine) sequel =

    let (LoweredStateMachine 
            (templateStructTy, dataTy, stateVars, thisVars, 
                (moveNextThisVar, moveNextBody), 
                (setStateMachineThisVar, setStateMachineStateVar, setStateMachineBody), 
                (afterCodeThisVar, afterCodeBody))) = res
    let m = moveNextBody.Range
    let g = cenv.g
    let amap = cenv.amap

    let stateVarsSet = stateVars |> List.map (fun vref -> vref.Deref) |> Zset.ofList valOrder

    // Find the free variables of the closure, to make them further fields of the object.
    let cloinfo, _, eenvinner = 
        // State vars are only populated for state machine objects 
        //
        // Like in GenSequenceExpression we pretend any stateVars and the stateMachineVar are bound in the outer environment. This prevents the being
        // considered true free variables that need to be passed to the constructor.
        //
        // Note, the 'let' bindings for the stateVars have already been transformed to 'set' expressions, and thus the stateVars are now
        // free variables of the expression.
        let eenvouter = eenvouter |> AddStorageForLocalVals g (stateVars |> List.map (fun v -> v.Deref, Local(0, false, None)))
        let eenvouter = eenvouter |> AddStorageForLocalVals g (thisVars |> List.map (fun v -> v.Deref, Local(0, false, None)))
        let eenvouter = eenvouter |> AddStorageForLocalVals g [ (moveNextThisVar, Local(0, false, None)) ]
        GetIlxClosureInfo cenv m ILBoxity.AsValue false false (mkLocalValRef moveNextThisVar :: thisVars) eenvouter moveNextBody

    let cloFreeVars = cloinfo.cloFreeVars

    let ilCloFreeVars = cloinfo.ilCloAllFreeVars
    let ilCloGenericFormals = cloinfo.cloILGenericParams
    let ilCloGenericActuals = cloinfo.cloSpec.GenericArgs
    let ilCloTypeRef = cloinfo.cloSpec.TypeRef
    let ilCloTy = mkILValueTy ilCloTypeRef ilCloGenericActuals

    // The closure implements what ever interfaces the template implements. 
    let interfaceTys = GetImmediateInterfacesOfType SkipUnrefInterfaces.Yes g cenv.amap m templateStructTy 

    let ilInterfaceTys = List.map (GenType cenv.amap m eenvinner.tyenv) interfaceTys

    let super = g.iltyp_ValueType

    let templateTyconRef, templateTypeArgs = destAppTy g templateStructTy
    let templateTypeInst = mkTyconRefInst templateTyconRef templateTypeArgs
    let eenvinner =
        AddTemplateReplacement eenvinner (templateTyconRef, ilCloTypeRef, cloinfo.cloFreeTyvars, templateTypeInst)

    let infoReader = InfoReader.InfoReader(g, cenv.amap)

    // We codegen the IResumableStateMachine implementation for each generated struct type
    let getResumptionPointThisVar, getResumptionPointBody = 
        let fieldName = "ResumptionPoint"
        let thisVar = moveNextThisVar // reusing the this var from the MoveNext implementation
        let finfo = 
            match infoReader.GetRecordOrClassFieldsOfType(Some fieldName, AccessibilityLogic.AccessorDomain.AccessibleFromSomewhere, m, templateStructTy) with
            | [finfo] -> finfo
            | _ -> error(InternalError(sprintf "expected class field %s not found" fieldName, m))
        thisVar, mkRecdFieldGetViaExprAddr (exprForVal m thisVar, finfo.RecdFieldRef, finfo.TypeInst, m)

    let (getDataThisVar, getDataBody), (setDataThisVar, setDataValueVar, setDataBody) = 
        let fieldName = "Data"
        let thisVar = moveNextThisVar // reusing the this var from the MoveNext implementation
        let setDataValueVar, setDataValueExpr = mkCompGenLocal m "value" dataTy 
        let finfo = 
            match infoReader.GetRecordOrClassFieldsOfType(Some fieldName, AccessibilityLogic.AccessorDomain.AccessibleFromSomewhere, m, templateStructTy) with
            | [finfo] -> finfo
            | _ -> error(InternalError(sprintf "expected class field %s not found" fieldName, m))
        (thisVar, mkRecdFieldGetViaExprAddr (exprForVal m thisVar, finfo.RecdFieldRef, finfo.TypeInst, m)),
        (thisVar, setDataValueVar, mkRecdFieldSetViaExprAddr (exprForVal m thisVar, finfo.RecdFieldRef, finfo.TypeInst, setDataValueExpr, m))

    let methods =
        [ ((mkLocalValRef moveNextThisVar::thisVars), [], g.mk_IAsyncStateMachine_ty, "MoveNext", moveNextBody); 
          ([mkLocalValRef setStateMachineThisVar], [setStateMachineStateVar], g.mk_IAsyncStateMachine_ty, "SetStateMachine", setStateMachineBody); 
          ([mkLocalValRef getResumptionPointThisVar], [], g.mk_IResumableStateMachine_ty dataTy, "get_ResumptionPoint", getResumptionPointBody); 
          ([mkLocalValRef getDataThisVar], [], g.mk_IResumableStateMachine_ty dataTy, "get_Data", getDataBody); 
          ([mkLocalValRef setDataThisVar], [setDataValueVar], g.mk_IResumableStateMachine_ty dataTy, "set_Data", setDataBody); ]

    let mdefs =
        [ for thisVals, argVals, interfaceTy, imethName, bodyR in methods do
            let eenvinner = eenvinner |> AddStorageForLocalVals g [(moveNextThisVar, Arg 0) ] 
            let m = bodyR.Range
            let implementedMeth = 
                match InfoReader.TryFindIntrinsicMethInfo infoReader m AccessibilityLogic.AccessorDomain.AccessibleFromSomewhere imethName interfaceTy with
                | [meth] when meth.IsInstance -> meth
                | _ -> error(InternalError(sprintf "expected method %s not found" imethName, m))
            let argTys = implementedMeth.GetParamTypes(cenv.amap, m, []) |> List.concat
            let retTy = implementedMeth.GetCompiledReturnTy(cenv.amap, m, [])
            let ilRetTy = GenReturnType cenv.amap m eenvinner.tyenv retTy
            let ilArgTys = argTys  |> GenTypes cenv.amap m eenvinner.tyenv
            if ilArgTys.Length  <> argVals.Length then
                error(InternalError(sprintf "expected method arg count of %d, got %d for method %s" argVals.Length ilArgTys.Length imethName, m))
            let eenvinner = eenvinner |> AddStorageForLocalVals g (thisVals |> List.map (fun v -> (v.Deref, Arg 0)))
            let eenvinner = eenvinner |> AddStorageForLocalVals g (argVals |> List.mapi (fun i v -> v, Arg (i+1)))
            let sequel = if retTy.IsNone then discardAndReturnVoid else Return
            let ilCode = CodeGenMethodForExpr cenv cgbuf.mgbuf ([], imethName, eenvinner, 1+argVals.Length, None, bodyR, sequel)
            let ilParams = (ilArgTys,argVals) ||> List.map2 (fun ty v -> mkILParamNamed(v.LogicalName, ty))
            mkILNonGenericVirtualMethod(imethName, ILMemberAccess.Public, ilParams, mkILReturn ilRetTy, MethodBody.IL (notlazy ilCode)) ]

    let mimpls =
        [ for (_thisVals, _argVals, interfaceTy, imethName, bodyR), mdef in (List.zip methods mdefs) do
            let m = bodyR.Range
            let implementedMeth = 
                match InfoReader.TryFindIntrinsicMethInfo infoReader m AccessibilityLogic.AccessorDomain.AccessibleFromSomewhere imethName interfaceTy with
                | [meth] when meth.IsInstance -> meth
                | _ -> error(InternalError(sprintf "expected method %s not found" imethName, m))

            let slotsig = implementedMeth.GetSlotSig(amap, m)
            let ilOverridesSpec = GenOverridesSpec cenv eenvinner slotsig m
            let ilOverrideBy = mkILInstanceMethSpecInTy(ilCloTy, imethName, mdef.ParameterTypes, mdef.Return.Type, [])
            { Overrides = ilOverridesSpec
              OverrideBy = ilOverrideBy } ]

    let fdefs =
        [ // Fields copied from the template struct
          for templateFld in infoReader.GetRecordOrClassFieldsOfType (None, AccessibilityLogic.AccessorDomain.AccessibleFromSomewhere, m, templateStructTy) do
            // Suppress the "ResumptionDynamicInfo" from generated state machines
            if templateFld.LogicalName <> "ResumptionDynamicInfo" then
              let access = ComputeMemberAccess false
              let fty = GenType cenv.amap m eenvinner.tyenv templateFld.FieldType
              let fdef =
                  ILFieldDef(name = templateFld.LogicalName, fieldType = fty, attributes = enum 0, data = None, literalValue = None, offset = None, marshal = None, customAttrs = mkILCustomAttrs [])
                      .WithAccess(access)
                      .WithStatic(false)
              yield fdef 
                
          // Fields for captured variables
          for ilCloFreeVar in ilCloFreeVars do
              let access = ComputeMemberAccess false
              let fdef =
                  ILFieldDef(name = ilCloFreeVar.fvName, fieldType = ilCloFreeVar.fvType, attributes = enum 0,
                             data = None, literalValue = None, offset = None, marshal = None, customAttrs = mkILCustomAttrs [])
                      .WithAccess(access)
                      .WithStatic(false)
              yield fdef ]

    let cloTypeDef =
        ILTypeDef(name = ilCloTypeRef.Name,
                  layout = ILTypeDefLayout.Auto,
                  attributes = enum 0,
                  genericParams = ilCloGenericFormals,
                  customAttrs = mkILCustomAttrs([ g.CompilerGeneratedAttribute; mkCompilationMappingAttr g (int SourceConstructFlags.Closure) ]),
                  fields = mkILFields fdefs,
                  events= emptyILEvents,
                  properties = emptyILProperties,
                  methods= mkILMethods mdefs,
                  methodImpls = mkILMethodImpls mimpls,
                  nestedTypes = emptyILTypeDefs,
                  implements = ilInterfaceTys,
                  extends = Some super,
                  securityDecls = emptyILSecurityDecls)
            .WithSealed(true)
            .WithSpecialName(true)
            .WithAccess(ComputeTypeAccess ilCloTypeRef true)
            .WithLayout(ILTypeDefLayout.Auto)
            .WithEncoding(ILDefaultPInvokeEncoding.Auto)
            .WithInitSemantics(ILTypeInit.BeforeField)

    cgbuf.mgbuf.AddTypeDef(ilCloTypeRef, cloTypeDef, false, false, None)

    CountClosure()
    LocalScope "machine" cgbuf (fun scopeMarks ->
        let eenvouter = AddTemplateReplacement eenvouter (templateTyconRef, ilCloTypeRef, cloinfo.cloFreeTyvars, templateTypeInst)
        let ilMachineAddrTy = ILType.Byref ilCloTy

        // The local for the state machine
        let locIdx, realloc, _ = AllocLocal cenv cgbuf eenvouter true (g.CompilerGlobalState.Value.IlxGenNiceNameGenerator.FreshCompilerGeneratedName ("machine", m), ilCloTy, false) scopeMarks

        // The local for the state machine address
        let locIdx2, _realloc2, _ = AllocLocal cenv cgbuf eenvouter true (g.CompilerGlobalState.Value.IlxGenNiceNameGenerator.FreshCompilerGeneratedName (afterCodeThisVar.DisplayName, m), ilMachineAddrTy, false) scopeMarks
        let eenvouter = eenvouter |> AddStorageForLocalVals g [(afterCodeThisVar, Local (locIdx2, realloc, None)) ] 

        // Zero-initialize the machine 
        EmitInitLocal cgbuf ilCloTy locIdx

        // Initialize the address-of-machine local
        CG.EmitInstr cgbuf (pop 0) (Push [ ilMachineAddrTy ]) (I_ldloca (uint16 locIdx) )
        CG.EmitInstr cgbuf (pop 1) (Push [ ]) (I_stloc (uint16 locIdx2) )

        // Initialize the closure variables
        for fv, ilv in Seq.zip cloFreeVars cloinfo.ilCloAllFreeVars do
            if stateVarsSet.Contains fv then
                // zero-initialize the state var
                if realloc then 
                    CG.EmitInstr cgbuf (pop 0) (Push [ ilMachineAddrTy ]) (I_ldloc (uint16 locIdx2) )
                    GenDefaultValue cenv cgbuf eenvouter (fv.Type, m)
                    CG.EmitInstr cgbuf (pop 2) (Push [ ]) (mkNormalStfld (mkILFieldSpecInTy (ilCloTy, ilv.fvName, ilv.fvType)))
            else
                // initialize the captured var
                CG.EmitInstr cgbuf (pop 0) (Push [ ilMachineAddrTy ]) (I_ldloc (uint16 locIdx2) )
                GenGetLocalVal cenv cgbuf eenvouter m fv None
                CG.EmitInstr cgbuf (pop 2) (Push [ ]) (mkNormalStfld (mkILFieldSpecInTy (ilCloTy, ilv.fvName, ilv.fvType)))

        // Generate the start expression 
        GenExpr cenv cgbuf eenvouter afterCodeBody sequel
   
    )

and GenObjectExpr cenv cgbuf eenvouter objExpr (baseType, baseValOpt, basecall, overrides, interfaceImpls, m) sequel =
    let g = cenv.g

    // Find the free variables of the closure, to make them further fields of the object.
    //
    // Note, the 'let' bindings for the stateVars have already been transformed to 'set' expressions, and thus the stateVars are now
    // free variables of the expression.
    let cloinfo, _, eenvinner = GetIlxClosureInfo cenv m ILBoxity.AsObject false false [] eenvouter objExpr

    let ilCloLambdas = cloinfo.ilCloLambdas
    let cloName = cloinfo.cloName
    let cloSpec = cloinfo.cloSpec

    let ilCloAllFreeVars = cloinfo.ilCloAllFreeVars
    let ilCloGenericFormals = cloinfo.cloILGenericParams
    let ilCloGenericActuals = cloinfo.cloSpec.GenericArgs
    let ilCloRetTy = cloinfo.ilCloFormalReturnTy
    let ilCloTypeRef = cloSpec.TypeRef
    let ilTyForOverriding = mkILBoxedTy ilCloTypeRef ilCloGenericActuals

    let eenvinner = bindBaseOrThisVarOpt cenv eenvinner baseValOpt

    let ilCtorBody = CodeGenMethodForExpr cenv cgbuf.mgbuf ([], cloName, eenvinner, 1, None, basecall, discardAndReturnVoid)

    let genMethodAndOptionalMethodImpl tmethod useMethodImpl =
        [ for (useMethodImpl, methodImplGeneratorFunction, methTyparsOfOverridingMethod), mdef in GenObjectMethod cenv eenvinner cgbuf useMethodImpl tmethod do
              let mimpl = (if useMethodImpl then Some(methodImplGeneratorFunction (ilTyForOverriding, methTyparsOfOverridingMethod)) else None)
              yield (mimpl, mdef) ]

    let mimpls, mdefs =
        [ for ov in overrides do
              yield! genMethodAndOptionalMethodImpl ov (isInterfaceTy g baseType)
          for _, tmethods in interfaceImpls do
             for tmethod in tmethods do
                 yield! genMethodAndOptionalMethodImpl tmethod true ]
        |> List.unzip

    let mimpls = mimpls |> List.choose id // choose the ones that actually have method impls

    let interfaceTys = interfaceImpls |> List.map (fst >> GenType cenv.amap m eenvinner.tyenv)

    let super = (if isInterfaceTy g baseType then g.ilg.typ_Object else ilCloRetTy)
    let interfaceTys = interfaceTys @ (if isInterfaceTy g baseType then [ilCloRetTy] else [])
    let cloTypeDefs = GenClosureTypeDefs cenv (ilCloTypeRef, ilCloGenericFormals, [], ilCloAllFreeVars, ilCloLambdas, ilCtorBody, mdefs, mimpls, super, interfaceTys, Some cloinfo.cloSpec)

    for cloTypeDef in cloTypeDefs do
        cgbuf.mgbuf.AddTypeDef(ilCloTypeRef, cloTypeDef, false, false, None)

    CountClosure()
    GenWitnessArgsFromWitnessInfos cenv cgbuf eenvouter m cloinfo.cloWitnessInfos
    for fv in cloinfo.cloFreeVars do
       GenGetLocalVal cenv cgbuf eenvouter m fv None
   
    CG.EmitInstr cgbuf (pop ilCloAllFreeVars.Length) (Push [ EraseClosures.mkTyOfLambdas g.ilxPubCloEnv ilCloLambdas]) (I_newobj (cloSpec.Constructor, None))
    GenSequel cenv eenvouter.cloc cgbuf sequel

and GenSequenceExpr
        cenv
        (cgbuf: CodeGenBuffer)
        eenvouter
        (nextEnumeratorValRef: ValRef, pcvref: ValRef, currvref: ValRef, stateVars, generateNextExpr, closeExpr, checkCloseExpr: Expr, seqElemTy, m) sequel =

    let g = cenv.g
    let stateVars = [ pcvref; currvref ] @ stateVars
    let stateVarsSet = stateVars |> List.map (fun vref -> vref.Deref) |> Zset.ofList valOrder

    // pretend that the state variables are bound
    let eenvouter =
        eenvouter |> AddStorageForLocalVals g (stateVars |> List.map (fun v -> v.Deref, Local(0, false, None)))

    // Get the free variables. Make a lambda to pretend that the 'nextEnumeratorValRef' is bound (it is an argument to GenerateNext)
    let (cloFreeTyvars, cloWitnessInfos, cloFreeVars, ilCloTypeRef: ILTypeRef, ilCloAllFreeVars, eenvinner) =
         GetIlxClosureFreeVars cenv m [] ILBoxity.AsObject eenvouter [] (mkLambda m nextEnumeratorValRef.Deref (generateNextExpr, g.int32_ty))

    let ilCloSeqElemTy = GenType cenv.amap m eenvinner.tyenv seqElemTy
    let cloRetTy = mkSeqTy g seqElemTy
    let ilCloRetTyInner = GenType cenv.amap m eenvinner.tyenv cloRetTy
    let ilCloRetTyOuter = GenType cenv.amap m eenvouter.tyenv cloRetTy
    let ilCloEnumeratorTy = GenType cenv.amap m eenvinner.tyenv (mkIEnumeratorTy g seqElemTy)
    let ilCloEnumerableTy = GenType cenv.amap m eenvinner.tyenv (mkSeqTy g seqElemTy)
    let ilCloBaseTy = GenType cenv.amap m eenvinner.tyenv (g.mk_GeneratedSequenceBase_ty seqElemTy)
    let ilCloGenericParams = GenGenericParams cenv eenvinner cloFreeTyvars

    // Create a new closure class with a single "MoveNext" method that implements the iterator.
    let ilCloTyInner = mkILFormalBoxedTy ilCloTypeRef ilCloGenericParams
    let ilCloLambdas = Lambdas_return ilCloRetTyInner
    let cloref = IlxClosureRef(ilCloTypeRef, ilCloLambdas, ilCloAllFreeVars)
    let ilxCloSpec = IlxClosureSpec.Create(cloref, GenGenericArgs m eenvouter.tyenv cloFreeTyvars, false)
    let formalClospec = IlxClosureSpec.Create(cloref, mkILFormalGenericArgs 0 ilCloGenericParams, false)

    let getFreshMethod =
        let _, mbody =
            CodeGenMethod cenv cgbuf.mgbuf
                ([], "GetFreshEnumerator", eenvinner, 1, None,
                 (fun cgbuf eenv ->
                    GenWitnessArgsFromWitnessInfos cenv cgbuf eenv m cloWitnessInfos
                    for fv in cloFreeVars do
                        // State variables always get zero-initialized
                        if stateVarsSet.Contains fv then
                            GenDefaultValue cenv cgbuf eenv (fv.Type, m)
                        else
                            GenGetLocalVal cenv cgbuf eenv m fv None
                    CG.EmitInstr cgbuf (pop ilCloAllFreeVars.Length) (Push [ilCloRetTyInner]) (I_newobj (formalClospec.Constructor, None))
                    GenSequel cenv eenv.cloc cgbuf Return),
                 m)
        mkILNonGenericVirtualMethod("GetFreshEnumerator", ILMemberAccess.Public, [], mkILReturn ilCloEnumeratorTy, MethodBody.IL (lazy mbody))
        |> AddNonUserCompilerGeneratedAttribs g

    let closeMethod =
        let ilCode = CodeGenMethodForExpr cenv cgbuf.mgbuf ([], "Close", eenvinner, 1, None, closeExpr, discardAndReturnVoid)
        mkILNonGenericVirtualMethod("Close", ILMemberAccess.Public, [], mkILReturn ILType.Void, MethodBody.IL (lazy ilCode))

    let checkCloseMethod =
        let ilCode = CodeGenMethodForExpr cenv cgbuf.mgbuf ([], "get_CheckClose", eenvinner, 1, None, checkCloseExpr, Return)
        mkILNonGenericVirtualMethod("get_CheckClose", ILMemberAccess.Public, [], mkILReturn g.ilg.typ_Bool, MethodBody.IL (lazy ilCode))

    let generateNextMethod =
        // the 'next enumerator' byref arg is at arg position 1
        let eenvinner = eenvinner |> AddStorageForLocalVals g [ (nextEnumeratorValRef.Deref, Arg 1) ]
        let ilParams = [mkILParamNamed("next", ILType.Byref ilCloEnumerableTy)]
        let ilReturn = mkILReturn g.ilg.typ_Int32
        let ilCode = MethodBody.IL (lazy (CodeGenMethodForExpr cenv cgbuf.mgbuf ([], "GenerateNext", eenvinner, 2, None, generateNextExpr, Return)))
        mkILNonGenericVirtualMethod("GenerateNext", ILMemberAccess.Public, ilParams, ilReturn, ilCode)

    let lastGeneratedMethod =
        let ilCode = CodeGenMethodForExpr cenv cgbuf.mgbuf ([], "get_LastGenerated", eenvinner, 1, None, exprForValRef m currvref, Return)
        mkILNonGenericVirtualMethod("get_LastGenerated", ILMemberAccess.Public, [], mkILReturn ilCloSeqElemTy, MethodBody.IL (lazy ilCode))
        |> AddNonUserCompilerGeneratedAttribs g

    let ilCtorBody = mkILSimpleStorageCtor(Some ilCloBaseTy.TypeSpec, ilCloTyInner, [], [], ILMemberAccess.Assembly, None, eenvouter.imports).MethodBody

    let cloMethods = [generateNextMethod; closeMethod; checkCloseMethod; lastGeneratedMethod; getFreshMethod]
    let cloTypeDefs = GenClosureTypeDefs cenv (ilCloTypeRef, ilCloGenericParams, [], ilCloAllFreeVars, ilCloLambdas, ilCtorBody, cloMethods, [], ilCloBaseTy, [], Some ilxCloSpec)

    for cloTypeDef in cloTypeDefs do
        cgbuf.mgbuf.AddTypeDef(ilCloTypeRef, cloTypeDef, false, false, None)

    CountClosure()

    GenWitnessArgsFromWitnessInfos cenv cgbuf eenvouter m cloWitnessInfos
    for fv in cloFreeVars do
       // State variables always get zero-initialized
       if stateVarsSet.Contains fv then
           GenDefaultValue cenv cgbuf eenvouter (fv.Type, m)
       else
           GenGetLocalVal cenv cgbuf eenvouter m fv None

    CG.EmitInstr cgbuf (pop ilCloAllFreeVars.Length) (Push [ilCloRetTyOuter]) (I_newobj (ilxCloSpec.Constructor, None))
    GenSequel cenv eenvouter.cloc cgbuf sequel

/// Generate the class for a closure type definition
and GenClosureTypeDefs cenv (tref: ILTypeRef, ilGenParams, attrs, ilCloAllFreeVars, ilCloLambdas, ilCtorBody, mdefs, mimpls, ext, ilIntfTys, cloSpec: IlxClosureSpec option) =
  let g = cenv.g
  let cloInfo =
      { cloFreeVars=ilCloAllFreeVars
        cloStructure=ilCloLambdas
        cloCode=notlazy ilCtorBody
        cloUseStaticField = (match cloSpec with None -> false | Some cloSpec -> cloSpec.UseStaticField)
      }

  let mdefs, fdefs =
      if cloInfo.cloUseStaticField then
          let cloSpec = cloSpec.Value
          let cloTy = mkILFormalBoxedTy cloSpec.TypeRef (mkILFormalTypars cloSpec.GenericArgs)
          let fspec = mkILFieldSpec (cloSpec.GetStaticFieldSpec().FieldRef, cloTy)
          let ctorSpec = mkILMethSpecForMethRefInTy (cloSpec.Constructor.MethodRef, cloTy, [])
          let ilInstrs = [ I_newobj (ctorSpec, None); mkNormalStsfld fspec ]
          let ilCode = mkILMethodBody (true, [], 8, nonBranchingInstrsToCode ilInstrs, None, None)
          let cctor = mkILClassCtor (MethodBody.IL (notlazy ilCode))
          let ilFieldDef = mkILStaticField(fspec.Name, fspec.FormalType, None, None, ILMemberAccess.Assembly).WithInitOnly(true)
          (cctor :: mdefs), [ ilFieldDef ]
      else
          mdefs, []

  let tdef =
    ILTypeDef(name = tref.Name,
              layout = ILTypeDefLayout.Auto,
              attributes = enum 0,
              genericParams = ilGenParams,
              customAttrs = mkILCustomAttrs(attrs @ [mkCompilationMappingAttr g (int SourceConstructFlags.Closure) ]),
              fields = mkILFields fdefs,
              events= emptyILEvents,
              properties = emptyILProperties,
              methods= mkILMethods mdefs,
              methodImpls= mkILMethodImpls mimpls,
              nestedTypes=emptyILTypeDefs,
              implements = ilIntfTys,
              extends= Some ext,
              securityDecls= emptyILSecurityDecls)
        .WithSealed(true)
        .WithSerializable(true)
        .WithSpecialName(true)
        .WithAccess(ComputeTypeAccess tref true)
        .WithLayout(ILTypeDefLayout.Auto)
        .WithEncoding(ILDefaultPInvokeEncoding.Auto)
        .WithInitSemantics(ILTypeInit.BeforeField)

  let tdefs = EraseClosures.convIlxClosureDef g.ilxPubCloEnv tref.Enclosing tdef cloInfo
  tdefs

and GenStaticDelegateClosureTypeDefs cenv (tref: ILTypeRef, ilGenParams, attrs, ilCloAllFreeVars, ilCloLambdas, ilCtorBody, mdefs, mimpls, ext, ilIntfTys, staticCloInfo) =
    let tdefs = GenClosureTypeDefs cenv (tref, ilGenParams, attrs, ilCloAllFreeVars, ilCloLambdas, ilCtorBody, mdefs, mimpls, ext, ilIntfTys, staticCloInfo)

    // Apply the abstract attribute, turning the sealed class into abstract sealed (i.e. static class).
    // Remove the redundant constructor.
    tdefs |> List.map (fun td -> td.WithAbstract(true)
                                   .With(methods= mkILMethodsFromArray (td.Methods.AsArray() |> Array.filter (fun m -> not m.IsConstructor))))

and GenGenericParams cenv eenv tps =
    tps |> DropErasedTypars |> List.map (GenGenericParam cenv eenv)

and GenGenericArgs m (tyenv: TypeReprEnv) tps =
    tps |> DropErasedTypars |> List.map (fun c -> (mkILTyvarTy tyenv.[c, m]))

/// Generate a local type function contract class and implementation
and GenClosureAsLocalTypeFunction cenv (cgbuf: CodeGenBuffer) eenv thisVars expr m =
    let g = cenv.g
    let cloinfo, body, eenvinner = GetIlxClosureInfo cenv m ILBoxity.AsObject true true thisVars eenv expr
    let ilCloTypeRef = cloinfo.cloSpec.TypeRef
    let entryPointInfo = thisVars |> List.map (fun v -> (v, BranchCallClosure cloinfo.cloArityInfo))
    // Now generate the actual closure implementation w.r.t. eenvinner
    let directTypars, ilDirectWitnessParams, _directWitnessInfos, eenvinner =
        AddDirectTyparWitnessParams cenv eenvinner cloinfo m

    let ilDirectGenericParams = GenGenericParams cenv eenvinner directTypars

    // The type-lambdas are dealt with by the local type function
    let ilCloFormalReturnTy, ilCloLambdas =
        let rec strip lambdas =
            match lambdas with
            | Lambdas_forall(_, r) -> strip r
            | Lambdas_return returnTy -> returnTy, lambdas
            | _ -> failwith "AdjustNamedLocalTypeFuncIlxClosureInfo: local functions can currently only be type functions"
        strip cloinfo.ilCloLambdas

    let ilCloBody = CodeGenMethodForExpr cenv cgbuf.mgbuf (entryPointInfo, cloinfo.cloName, eenvinner, 1, None, body, Return)
    let ilCtorBody = mkILMethodBody (true, [], 8, nonBranchingInstrsToCode (mkCallBaseConstructor(g.ilg.typ_Object, [])), None, eenv.imports)
    let cloMethods = [ mkILGenericVirtualMethod("DirectInvoke", ILMemberAccess.Assembly, ilDirectGenericParams, ilDirectWitnessParams, mkILReturn ilCloFormalReturnTy, MethodBody.IL(lazy ilCloBody)) ]

    let cloTypeDefs = GenClosureTypeDefs cenv (ilCloTypeRef, cloinfo.cloILGenericParams, [], cloinfo.ilCloAllFreeVars, ilCloLambdas, ilCtorBody, cloMethods, [], g.ilg.typ_Object, [], Some cloinfo.cloSpec)
    cloinfo, ilCloTypeRef, cloTypeDefs

and GenClosureAsFirstClassFunction cenv (cgbuf: CodeGenBuffer) eenv thisVars m expr =
    let g = cenv.g
    let cloinfo, body, eenvinner = GetIlxClosureInfo cenv m ILBoxity.AsObject false true thisVars eenv expr
    let entryPointInfo = thisVars |> List.map (fun v -> (v, BranchCallClosure (cloinfo.cloArityInfo)))
    let ilCloTypeRef = cloinfo.cloSpec.TypeRef
    let ilCloBody = CodeGenMethodForExpr cenv cgbuf.mgbuf (entryPointInfo, cloinfo.cloName, eenvinner, 1, None, body, Return)
    let cloTypeDefs = GenClosureTypeDefs cenv (ilCloTypeRef, cloinfo.cloILGenericParams, [], cloinfo.ilCloAllFreeVars, cloinfo.ilCloLambdas, ilCloBody, [], [], g.ilg.typ_Object, [], Some cloinfo.cloSpec)
    cloinfo, ilCloTypeRef, cloTypeDefs

/// Generate the closure class for a function
and GenLambdaClosure cenv (cgbuf: CodeGenBuffer) eenv isLocalTypeFunc thisVars expr =
    match expr with
    | Expr.Lambda (_, _, _, _, _, m, _)
    | Expr.TyLambda (_, _, _, m, _) ->

        let cloinfo, ilCloTypeRef, cloTypeDefs =
            if isLocalTypeFunc then
                GenClosureAsLocalTypeFunction cenv cgbuf eenv thisVars expr m
            else
                GenClosureAsFirstClassFunction cenv cgbuf eenv thisVars m expr

        CountClosure()
        for cloTypeDef in cloTypeDefs do
            cgbuf.mgbuf.AddTypeDef(ilCloTypeRef, cloTypeDef, false, false, None)
        cloinfo, m

    | _ -> failwith "GenLambda: not a lambda"

and GenClosureAlloc cenv (cgbuf: CodeGenBuffer) eenv (cloinfo, m) =
    let g = cenv.g
    CountClosure()
    if cloinfo.cloSpec.UseStaticField then
        let fspec = cloinfo.cloSpec.GetStaticFieldSpec()
        CG.EmitInstr cgbuf
            (pop 0)
            (Push [EraseClosures.mkTyOfLambdas g.ilxPubCloEnv cloinfo.ilCloLambdas])
            (mkNormalLdsfld fspec)
    else
        GenWitnessArgsFromWitnessInfos cenv cgbuf eenv m cloinfo.cloWitnessInfos
        GenGetLocalVals cenv cgbuf eenv m cloinfo.cloFreeVars
        CG.EmitInstr cgbuf
            (pop cloinfo.ilCloAllFreeVars.Length)
            (Push [EraseClosures.mkTyOfLambdas g.ilxPubCloEnv cloinfo.ilCloLambdas])
            (I_newobj (cloinfo.cloSpec.Constructor, None))

and GenLambda cenv cgbuf eenv isLocalTypeFunc thisVars expr sequel =
    let cloinfo, m = GenLambdaClosure cenv cgbuf eenv isLocalTypeFunc thisVars expr
    GenClosureAlloc cenv cgbuf eenv (cloinfo, m)
    GenSequel cenv eenv.cloc cgbuf sequel

and GenTypeOfVal cenv eenv (v: Val) =
    GenType cenv.amap v.Range eenv.tyenv v.Type

and GenFreevar cenv m eenvouter tyenvinner (fv: Val) =
    let g = cenv.g
    match StorageForVal cenv.g m fv eenvouter with
    // Local type functions
    | Local(_, _, Some _) | Env(_, _, Some _) -> g.ilg.typ_Object
#if DEBUG
    // Check for things that should never make it into the free variable set. Only do this in debug for performance reasons
    | StaticPropertyWithField _ | StaticProperty _ | Method _ | Null -> error(InternalError("GenFreevar: compiler error: unexpected unrealized value", fv.Range))
#endif
    | _ -> GenType cenv.amap m tyenvinner fv.Type

and GetIlxClosureFreeVars cenv m (thisVars: ValRef list) boxity eenvouter takenNames expr =
    let g = cenv.g

    // Choose a base name for the closure
    let basename =
        let boundv = eenvouter.letBoundVars |> List.tryFind (fun v -> not v.IsCompilerGenerated)
        match boundv with
        | Some v -> v.CompiledName cenv.g.CompilerGlobalState
        | None -> "clo"

    // Get a unique stamp for the closure. This must be stable for things that can be part of a let rec.
    let uniq =
        match expr with
        | Expr.Obj (uniq, _, _, _, _, _, _)
        | Expr.Lambda (uniq, _, _, _, _, _, _)
        | Expr.TyLambda (uniq, _, _, _, _) -> uniq
        | _ -> newUnique()

    // Choose a name for the closure
    let ilCloTypeRef =
        // FSharp 1.0 bug 3404: System.Reflection doesn't like '.' and '`' in type names
        let basenameSafeForUseAsTypename = CleanUpGeneratedTypeName basename
        let suffixmark = expr.Range
        let cloName =
            // Ensure that we have an g.CompilerGlobalState
            assert(g.CompilerGlobalState |> Option.isSome)
            g.CompilerGlobalState.Value.StableNameGenerator.GetUniqueCompilerGeneratedName(basenameSafeForUseAsTypename, suffixmark, uniq)
        NestedTypeRefForCompLoc eenvouter.cloc cloName

    // Collect the free variables of the closure
    let cloFreeVarResults = freeInExpr (CollectTyparsAndLocalsWithStackGuard()) expr

    // Partition the free variables when some can be accessed from places besides the immediate environment
    // Also filter out the current value being bound, if any, as it is available from the "this"
    // pointer which gives the current closure itself. This is in the case e.g. let rec f = ... f ...
    let freeLocals = cloFreeVarResults.FreeLocals |> Zset.elements
    let cloFreeVars =
        freeLocals
        |> List.filter (fun fv ->
            (thisVars |> List.forall (fun v -> not (valRefEq g (mkLocalValRef fv) v))) &&
            (match StorageForVal cenv.g m fv eenvouter with
             | StaticPropertyWithField _ | StaticProperty _ | Method _ | Null -> false
             | _ -> true))

    // Any closure using values represented as local type functions also captures the type variables captured 
    // by that local type function 
    let cloFreeTyvars = 
        (cloFreeVarResults.FreeTyvars, freeLocals) ||> List.fold (fun ftyvs fv ->
            match StorageForVal cenv.g m fv eenvouter with
            | Env (_, _, Some (moreFtyvs, _)) 
            | Local (_, _, Some (moreFtyvs, _)) -> unionFreeTyvars ftyvs moreFtyvs
            | _ -> ftyvs)

    let cloFreeTyvars = cloFreeTyvars.FreeTypars |> Zset.elements

    let eenvinner = eenvouter |> EnvForTypars cloFreeTyvars

    let ilCloTyInner =
        let ilCloGenericParams = GenGenericParams cenv eenvinner cloFreeTyvars
        mkILFormalNamedTy boxity ilCloTypeRef ilCloGenericParams

    // If generating a named closure, add the closure itself as a var, available via "arg0" .
    // The latter doesn't apply for the delegate implementation of closures.
    // Build the environment that is active inside the closure itself
    let eenvinner = eenvinner |> AddStorageForLocalVals g (thisVars |> List.map (fun v -> (v.Deref, Arg 0)))

    // Work out if the closure captures any witnesses.
    let cloWitnessInfos =
        let generateWitnesses = ComputeGenerateWitnesses g eenvinner
        if generateWitnesses then
            // The 0 here represents that a closure doesn't reside within a generic class - there are no "enclosing class type parameters" to lop off.
            GetTraitWitnessInfosOfTypars g 0 cloFreeTyvars
        else
            []

    // Captured witnesses get captured in free variable fields
    let ilCloWitnessFreeVars, ilCloWitnessStorage =
        FreeVarStorageForWitnessInfos cenv eenvinner takenNames ilCloTyInner m cloWitnessInfos

    // Allocate storage in the environment for the witnesses
    let eenvinner = eenvinner |> AddStorageForLocalWitnesses ilCloWitnessStorage

    let ilCloFreeVars, ilCloFreeVarStorage =
        let names =
            cloFreeVars
            |> List.map nameOfVal
            |> ChooseFreeVarNames takenNames

        (cloFreeVars, names)
        ||> List.map2 (fun fv nm ->
            let localCloInfo =
                match StorageForVal g m fv eenvouter with
                | Local(_, _, localCloInfo)
                | Env(_, _, localCloInfo) -> localCloInfo
                | _ -> None
            let ilFv = mkILFreeVar (nm, fv.IsCompilerGenerated, GenFreevar cenv m eenvouter eenvinner.tyenv fv)
            let storage =
                let ilField = mkILFieldSpecInTy (ilCloTyInner, ilFv.fvName, ilFv.fvType)
                Env(ilCloTyInner, ilField, localCloInfo)
            ilFv, (fv, storage))
        |> List.unzip

    let ilCloAllFreeVars = Array.ofList (ilCloWitnessFreeVars @ ilCloFreeVars)

    let eenvinner = eenvinner |> AddStorageForLocalVals g ilCloFreeVarStorage

    // Return a various results
    (cloFreeTyvars, cloWitnessInfos, cloFreeVars, ilCloTypeRef, ilCloAllFreeVars, eenvinner)

and GetIlxClosureInfo cenv m boxity isLocalTypeFunc canUseStaticField thisVars eenvouter expr =
    let g = cenv.g
    let returnTy =
      match expr with
      | Expr.Lambda (_, _, _, _, _, _, returnTy) | Expr.TyLambda (_, _, _, _, returnTy) -> returnTy
      | _ -> tyOfExpr g expr

    // Determine the structure of the closure. We do this before analyzing free variables to
    // determine the taken argument names.
    let tvsl, vs, body, returnTy =
        let rec getCallStructure tvacc vacc (e, ety) =
            match e with
            | Expr.TyLambda (_, tvs, body, _m, bty) ->
                getCallStructure ((DropErasedTypars tvs) :: tvacc) vacc (body, bty)
            | Expr.Lambda (_, _, _, vs, body, _, bty) when not isLocalTypeFunc ->
                // Transform a lambda taking untupled arguments into one
                // taking only a single tupled argument if necessary. REVIEW: do this earlier
                let tupledv, body = MultiLambdaToTupledLambda g vs body
                getCallStructure tvacc (tupledv :: vacc) (body, bty)
            | _ ->
                (List.rev tvacc, List.rev vacc, e, ety)
        getCallStructure [] [] (expr, returnTy)

    let takenNames = vs |> List.map (fun v -> v.CompiledName g.CompilerGlobalState)

    // Get the free variables and the information about the closure, add the free variables to the environment
    let cloFreeTyvars, cloWitnessInfos, cloFreeVars, ilCloTypeRef, ilCloAllFreeVars, eenvinner =
        GetIlxClosureFreeVars cenv m thisVars boxity eenvouter takenNames expr

    // Put the type and value arguments into the environment
    let rec getClosureArgs eenv numArgs tvsl (vs: Val list) =
        match tvsl, vs with
        | tvs :: rest, _ ->
            let eenv = AddTyparsToEnv tvs eenv
            let l, eenv = getClosureArgs eenv numArgs rest vs
            let lambdas = (tvs, l) ||> List.foldBack (fun tv sofar -> Lambdas_forall(GenGenericParam cenv eenv tv, sofar))
            lambdas, eenv
        | [], v :: rest ->
            let nm = v.CompiledName g.CompilerGlobalState
            let l, eenv =
                let eenv = AddStorageForVal g (v, notlazy (Arg numArgs)) eenv
                getClosureArgs eenv (numArgs+1) [] rest
            let lambdas = Lambdas_lambda (mkILParamNamed(nm, GenTypeOfVal cenv eenv v), l)
            lambdas, eenv
        | _ ->
            let returnTy' = GenType cenv.amap m eenv.tyenv returnTy
            Lambdas_return returnTy', eenv

    // start at arg number 1 as "this" pointer holds the current closure
    let ilCloLambdas, eenvinner = getClosureArgs eenvinner 1 tvsl vs

    // Arity info: one argument at each position
    let narginfo = vs |> List.map (fun _ -> 1)

    // Generate the ILX view of the lambdas
    let ilCloReturnTy = GenType cenv.amap m eenvinner.tyenv returnTy

    /// Compute the contract if it is a local type function
    let ilCloGenericFormals = GenGenericParams cenv eenvinner cloFreeTyvars
    let ilCloGenericActuals = GenGenericArgs m eenvouter.tyenv cloFreeTyvars

    let useStaticField = canUseStaticField && (ilCloAllFreeVars.Length = 0)

    let ilxCloSpec = IlxClosureSpec.Create(IlxClosureRef(ilCloTypeRef, ilCloLambdas, ilCloAllFreeVars), ilCloGenericActuals, useStaticField)

    let cloinfo =
        { cloExpr=expr
          cloName=ilCloTypeRef.Name
          cloArityInfo =narginfo
          ilCloLambdas=ilCloLambdas
          ilCloAllFreeVars = ilCloAllFreeVars
          ilCloFormalReturnTy = ilCloReturnTy
          cloSpec = ilxCloSpec
          cloILGenericParams = ilCloGenericFormals
          cloFreeVars=cloFreeVars
          cloFreeTyvars=cloFreeTyvars
          cloWitnessInfos = cloWitnessInfos }
    cloinfo, body, eenvinner

/// Generate a new delegate construction including a closure class if necessary. This is a lot like generating function closures
/// and object expression closures, and most of the code is shared.
and GenDelegateExpr cenv cgbuf eenvouter expr (TObjExprMethod(TSlotSig(_, delegateTy, _, _, _, _) as slotsig, _attribs, methTyparsOfOverridingMethod, tmvs, body, _), m) sequel =
    let g = cenv.g

    // Get the instantiation of the delegate type
    let ilCtxtDelTy = GenType cenv.amap m eenvouter.tyenv delegateTy
    let tmvs = List.concat tmvs

    // Yuck. TLBIMP.EXE generated APIs use UIntPtr for the delegate ctor.
    let useUIntPtrForDelegateCtor =
        try
            if isILAppTy g delegateTy then
                let tcref = tcrefOfAppTy g delegateTy
                let tdef = tcref.ILTyconRawMetadata
                match tdef.Methods.FindByName ".ctor" with
                | [ctorMDef] ->
                    match ctorMDef.Parameters with
                    | [ _;p2 ] -> (p2.Type.TypeSpec.Name = "System.UIntPtr")
                    | _ -> false
                | _ -> false
            else
                false
         with _ ->
            false

    // Work out the free type variables for the morphing thunk
    let takenNames = List.map nameOfVal tmvs
    let cloFreeTyvars, cloWitnessInfos, cloFreeVars, ilDelegeeTypeRef, ilCloAllFreeVars, eenvinner =
        GetIlxClosureFreeVars cenv m [] ILBoxity.AsObject eenvouter takenNames expr

    let ilDelegeeGenericParams = GenGenericParams cenv eenvinner cloFreeTyvars
    let ilDelegeeGenericActualsInner = mkILFormalGenericArgs 0 ilDelegeeGenericParams

    // When creating a delegate that does not capture any variables, we can instead create a static closure and directly reference the method.
    let useStaticClosure = cloFreeVars.IsEmpty

    // Create a new closure class with a single "delegee" method that implements the delegate.
    let delegeeMethName = "Invoke"
    let ilDelegeeTyInner = mkILBoxedTy ilDelegeeTypeRef ilDelegeeGenericActualsInner

    let envForDelegeeUnderTypars = AddTyparsToEnv methTyparsOfOverridingMethod eenvinner

    let numthis = if useStaticClosure then 0 else 1
    let tmvs, body = BindUnitVars g (tmvs, List.replicate (List.concat slotsig.FormalParams).Length ValReprInfo.unnamedTopArg1, body)

    // The slot sig contains a formal instantiation. When creating delegates we're only
    // interested in the actual instantiation since we don't have to emit a method impl.
    let ilDelegeeParams, ilDelegeeRet = GenActualSlotsig m cenv envForDelegeeUnderTypars slotsig methTyparsOfOverridingMethod tmvs

    let envForDelegeeMeth = AddStorageForLocalVals g (List.mapi (fun i v -> (v, Arg (i+numthis))) tmvs) envForDelegeeUnderTypars
    
    let ilMethodBody = CodeGenMethodForExpr cenv cgbuf.mgbuf ([], delegeeMethName, envForDelegeeMeth, 1, None, body, (if slotSigHasVoidReturnTy slotsig then discardAndReturnVoid else Return))
    let delegeeInvokeMeth =
        (if useStaticClosure then mkILNonGenericStaticMethod else mkILNonGenericInstanceMethod)
            (delegeeMethName,
             ILMemberAccess.Assembly,
             ilDelegeeParams,
             ilDelegeeRet,
             MethodBody.IL(lazy ilMethodBody))
    let delegeeCtorMeth = mkILSimpleStorageCtor(Some g.ilg.typ_Object.TypeSpec, ilDelegeeTyInner, [], [], ILMemberAccess.Assembly, None, eenvouter.imports)
    let ilCtorBody = delegeeCtorMeth.MethodBody

    let ilCloLambdas = Lambdas_return ilCtxtDelTy
    let cloTypeDefs =
        (if useStaticClosure then GenStaticDelegateClosureTypeDefs else GenClosureTypeDefs)
            cenv (ilDelegeeTypeRef, ilDelegeeGenericParams, [], ilCloAllFreeVars, ilCloLambdas, ilCtorBody, [delegeeInvokeMeth], [], g.ilg.typ_Object, [], None)
    for cloTypeDef in cloTypeDefs do
        cgbuf.mgbuf.AddTypeDef(ilDelegeeTypeRef, cloTypeDef, false, false, None)
    CountClosure()

    // Push the constructor for the delegee
    let ctxtGenericArgsForDelegee = GenGenericArgs m eenvouter.tyenv cloFreeTyvars
    if useStaticClosure then
        GenUnit cenv eenvouter m cgbuf
    else
        let ilxCloSpec = IlxClosureSpec.Create(IlxClosureRef(ilDelegeeTypeRef, ilCloLambdas, ilCloAllFreeVars), ctxtGenericArgsForDelegee, false)

        GenWitnessArgsFromWitnessInfos cenv cgbuf eenvouter m cloWitnessInfos
        GenGetLocalVals cenv cgbuf eenvouter m cloFreeVars

        CG.EmitInstr cgbuf (pop ilCloAllFreeVars.Length) (Push [EraseClosures.mkTyOfLambdas g.ilxPubCloEnv ilCloLambdas]) (I_newobj (ilxCloSpec.Constructor, None))

    // Push the function pointer to the Invoke method of the delegee
    let ilDelegeeTyOuter = mkILBoxedTy ilDelegeeTypeRef ctxtGenericArgsForDelegee
    let ilDelegeeInvokeMethOuter =
        (if useStaticClosure then mkILNonGenericStaticMethSpecInTy else mkILNonGenericInstanceMethSpecInTy)
            (ilDelegeeTyOuter,
             "Invoke",
             typesOfILParams ilDelegeeParams,
             ilDelegeeRet.Type)
    CG.EmitInstr cgbuf (pop 0) (Push [g.ilg.typ_IntPtr]) (I_ldftn ilDelegeeInvokeMethOuter)

    // Instantiate the delegate
    let ilDelegeeCtorMethOuter = mkCtorMethSpecForDelegate g.ilg (ilCtxtDelTy, useUIntPtrForDelegateCtor)
    CG.EmitInstr cgbuf (pop 2) (Push [ilCtxtDelTy]) (I_newobj(ilDelegeeCtorMethOuter, None))
    GenSequel cenv eenvouter.cloc cgbuf sequel

/// Generate statically-resolved conditionals used for type-directed optimizations.
and GenStaticOptimization cenv cgbuf eenv (constraints, e2, e3, _m) sequel =
    // Note: during IlxGen, even if answer is StaticOptimizationAnswer.Unknown we discard the static optimization
    // This means 'when ^T : ^T' is discarded if not resolved.
    //
    // This doesn't apply when witnesses are available. In that case, "when ^T : ^T" is resolved as 'Yes',
    // this is because all the uses of "when ^T : ^T" in FSharp.Core (e.g. for are for deciding between the
    // witness-based implementation and the legacy dynamic implementation, e.g.
    //
    //    let inline ( * ) (x: ^T) (y: ^U) : ^V =
    //         MultiplyDynamic<(^T),(^U),(^V)>  x y
    //         ...
    //         when ^T : ^T = ((^T or ^U): (static member (*) : ^T * ^U -> ^V) (x,y))
    //
    // When witnesses are not available we use the dynamic implementation.

    let e =
        let generateWitnesses = ComputeGenerateWitnesses cenv.g eenv
        if DecideStaticOptimizations cenv.g constraints generateWitnesses = StaticOptimizationAnswer.Yes then
            e2
        else
            e3
    GenExpr cenv cgbuf eenv e sequel

//-------------------------------------------------------------------------
// Generate discrimination trees
//-------------------------------------------------------------------------

and IsSequelImmediate sequel =
    match sequel with
    (* All of these can be done at the end of each branch - we don't need a real join point *)
    | Return | ReturnVoid | Br _ | LeaveHandler _ -> true
    | DiscardThen sequel -> IsSequelImmediate sequel
    | _ -> false

/// Generate a point where several branches of control flow can merge back together, e.g. after a conditional
/// or 'match'.
and GenJoinPoint cenv cgbuf pos eenv ty m sequel =

    // What the join point does depends on the contents of the sequel. For example, if the sequal is "return" then
    // each branch can just return and no true join point is needed.
    match sequel with
    // All of these can be done at the end of each branch - we don't need a real join point
    | _ when IsSequelImmediate sequel ->
        let stackAfterJoin = cgbuf.GetCurrentStack()
        let afterJoin = CG.GenerateDelayMark cgbuf (pos + "_join")
        sequel, afterJoin, stackAfterJoin, Continue

    // We end scopes at the join point, if any
    | EndLocalScope(sq, mark) ->
        let sequelNow, afterJoin, stackAfterJoin, sequelAfterJoin = GenJoinPoint cenv cgbuf pos eenv ty m sq
        sequelNow, afterJoin, stackAfterJoin, EndLocalScope(sequelAfterJoin, mark)

    // If something non-trivial happens after a discard then generate a join point, but first discard the value (often this means we won't generate it at all)
    | DiscardThen sequel ->
        let stackAfterJoin = cgbuf.GetCurrentStack()
        let afterJoin = CG.GenerateDelayMark cgbuf (pos + "_join")
        DiscardThen (Br afterJoin), afterJoin, stackAfterJoin, sequel

    // The others (e.g. Continue, LeaveFilter and CmpThenBrOrContinue) can't be done at the end of each branch. We must create a join point.
    | _ ->
        let pushed = GenType cenv.amap m eenv.tyenv ty
        let stackAfterJoin = (pushed :: (cgbuf.GetCurrentStack()))
        let afterJoin = CG.GenerateDelayMark cgbuf (pos + "_join")
        // go to the join point
        Br afterJoin, afterJoin, stackAfterJoin, sequel

// Accumulate the decision graph as we go
and GenDecisionTreeAndTargets cenv cgbuf stackAtTargets eenv tree targets sequel contf =
    let targetCounts = accTargetsOfDecisionTree tree [] |> List.countBy id |> Dictionary.ofList
    let targetNext = ref 0 // used to make sure we generate the targets in-order, postponing if necessary
    GenDecisionTreeAndTargetsInner cenv cgbuf None stackAtTargets eenv tree targets (targetNext, targetCounts) (IntMap.empty()) sequel (fun targetInfos ->
        let sortedTargetInfos =
            targetInfos
            |> Seq.sortBy (fun (KeyValue(targetIdx, _)) -> targetIdx)
            |> Seq.filter (fun (KeyValue(_, (_, isTargetPostponed))) -> isTargetPostponed)
            |> Seq.map (fun (KeyValue(_, (targetInfo, _))) -> targetInfo)
            |> List.ofSeq
        GenPostponedDecisionTreeTargets cenv cgbuf sortedTargetInfos stackAtTargets sequel contf
    )

and GenPostponedDecisionTreeTargets cenv cgbuf targetInfos stackAtTargets sequel contf =
    match targetInfos with
    | [] -> contf Fake
    | targetInfo :: rest ->
        let eenvAtTarget, exprAtTarget, sequelAtTarget = GenDecisionTreeTarget cenv cgbuf stackAtTargets targetInfo sequel
        GenLinearExpr cenv cgbuf eenvAtTarget exprAtTarget sequelAtTarget true (fun Fake ->
            GenPostponedDecisionTreeTargets cenv cgbuf rest stackAtTargets sequel contf
        )

/// When inplabOpt is None, we are assuming a branch or fallthrough to the current code location
///
/// When inplabOpt is "Some inplab", we are assuming an existing branch to "inplab" and can optionally
/// set inplab to point to another location if no codegen is required.
and GenDecisionTreeAndTargetsInner cenv cgbuf inplabOpt stackAtTargets eenv tree targets targetCounts targetInfos sequel (contf: Zmap<_,_> -> FakeUnit) =
    CG.SetStack cgbuf stackAtTargets              // Set the expected initial stack.
    match tree with
    | TDBind(bind, rest) ->
       cgbuf.SetMarkToHereIfNecessary inplabOpt
       let startMark, endMark as scopeMarks = StartDelayedLocalScope "dtreeBind" cgbuf
       let eenv = AllocStorageForBind cenv cgbuf scopeMarks eenv bind
       GenDebugPointForBind cenv cgbuf bind
       GenBindingAfterDebugPoint cenv cgbuf eenv bind false (Some startMark)

       // We don't get the scope marks quite right for dtree-bound variables. This is because
       // we effectively lose an EndLocalScope for all dtrees that go to the same target
       // So we just pretend that the variable goes out of scope here.
       CG.SetMarkToHere cgbuf endMark
       GenDecisionTreeAndTargetsInner cenv cgbuf None stackAtTargets eenv rest targets targetCounts targetInfos sequel contf

    | TDSuccess(es, targetIdx) ->
        let targetInfos, genTargetInfoOpt = GenDecisionTreeSuccess cenv cgbuf inplabOpt stackAtTargets eenv es targetIdx targets targetCounts targetInfos sequel
        match genTargetInfoOpt with
        | Some (eenvAtTarget, exprAtTarget, sequelAtTarget) ->
            GenLinearExpr cenv cgbuf eenvAtTarget exprAtTarget sequelAtTarget true (fun Fake -> contf targetInfos)
        | _ ->
            contf targetInfos

    | TDSwitch(e, cases, dflt, m) ->
        GenDecisionTreeSwitch cenv cgbuf inplabOpt stackAtTargets eenv e cases dflt m targets targetCounts targetInfos sequel contf

and GetTarget (targets:_[]) n =
    if n >= targets.Length then failwith "GetTarget: target not found in decision tree"
    targets.[n]

/// Generate a success node of a decision tree, binding the variables and going to the target
/// If inplabOpt is present, this label must get set to the first logical place to execute.
/// For example, if no variables get bound this can just be set to jump straight to the target.
and GenDecisionTreeSuccess cenv cgbuf inplabOpt stackAtTargets eenv es targetIdx targets (targetNext: int ref, targetCounts: Dictionary<int,int>) targetInfos sequel =
    let (TTarget(vs, successExpr, stateVarFlagsOpt)) = GetTarget targets targetIdx
    match IntMap.tryFind targetIdx targetInfos with
    | Some (targetInfo, isTargetPostponed) ->

        let (targetMarkBeforeBinds, targetMarkAfterBinds: Mark, eenvAtTarget, _, _, _, _, _, _) = targetInfo

        // We have encountered this target before. See if we should generate it now
        let targetCount = targetCounts.[targetIdx]
        let generateTargetNow = isTargetPostponed && cenv.opts.localOptimizationsEnabled && targetCount = 1 && targetNext.Value = targetIdx
        targetCounts.[targetIdx] <- targetCount - 1

        // If not binding anything we can go directly to the targetMarkBeforeBinds point
        // This is useful to avoid lots of branches e.g. in match A | B | C -> e
        // In this case each case will just go straight to "e"
        if isNil vs then
            cgbuf.SetMarkOrEmitBranchIfNecessary (inplabOpt, targetMarkBeforeBinds)
        else
            cgbuf.SetMarkToHereIfNecessary inplabOpt
            cgbuf.EmitStartOfHiddenCode()

            (vs, es) ||> List.iter2 (fun v e ->

                GetStoreValCtxt cenv cgbuf eenvAtTarget v
                // Emit the expression
                GenBindingRhs cenv cgbuf eenv v e)

            vs |> List.rev |> List.iter (fun v ->
                // Store the results
                GenStoreVal cenv cgbuf eenvAtTarget v.Range v)

            CG.EmitInstr cgbuf (pop 0) Push0 (I_br targetMarkAfterBinds.CodeLabel)
        
        let genTargetInfoOpt =
            if generateTargetNow then
                // Fenerate the targets in-order only
                targetNext.Value <- targetNext.Value + 1
                Some(GenDecisionTreeTarget cenv cgbuf stackAtTargets targetInfo sequel)
            else
                None

        // Update the targetInfos
        let isTargetStillPostponed = isTargetPostponed && not generateTargetNow
        let targetInfos = IntMap.add targetIdx (targetInfo, isTargetStillPostponed) targetInfos
        targetInfos, genTargetInfoOpt

    | None ->
        // We have not encountered this target before. Set up the generation of the target, even if we're
        // going to postpone it

        let targetMarkBeforeBinds = CG.GenerateDelayMark cgbuf "targetBeforeBinds"
        let targetMarkAfterBinds = CG.GenerateDelayMark cgbuf "targetAfterBinds"
        let startMark, endMark as scopeMarks = StartDelayedLocalScope "targetBinds" cgbuf

        // Allocate storage for variables (except those lifted to be state machine variables)
        let binds = 
            match stateVarFlagsOpt with 
            | None -> mkInvisibleBinds vs es
            | Some stateVarFlags -> 
                 (vs, es, stateVarFlags) 
                 |||> List.zip3 
                 |> List.choose (fun (v, e, isStateVar) -> if isStateVar then None else Some (mkInvisibleBind v e))

        let eenvAtTarget = AllocStorageForBinds cenv cgbuf scopeMarks eenv binds

        let targetInfo = (targetMarkBeforeBinds, targetMarkAfterBinds, eenvAtTarget, successExpr, vs, es, stateVarFlagsOpt, startMark, endMark)

        let targetCount = targetCounts.[targetIdx]

        // In debug mode, postpone all decision tree targets to after the switching.
        // In release mode, if a target is the target of multiple incoming success nodes, postpone it to avoid 
        // making any backward branches
        let generateTargetNow = cenv.opts.localOptimizationsEnabled && targetCount = 1 && targetNext.Value = targetIdx
        targetCounts.[targetIdx] <- targetCount - 1

        let genTargetInfoOpt =
            if generateTargetNow then
                // Here we are generating the target immediately
                // Generate the targets in-order only
                targetNext.Value <- targetNext.Value + 1
                cgbuf.SetMarkToHereIfNecessary inplabOpt
                Some(GenDecisionTreeTarget cenv cgbuf stackAtTargets targetInfo sequel)
            else
                // Here we are postponing the generation of the target.
                cgbuf.SetMarkOrEmitBranchIfNecessary (inplabOpt, targetMarkBeforeBinds)
                None

        let isTargetPostponed = not generateTargetNow
        let targetInfos = IntMap.add targetIdx (targetInfo, isTargetPostponed) targetInfos
        targetInfos, genTargetInfoOpt

and GenDecisionTreeTarget cenv cgbuf stackAtTargets targetInfo sequel =
    let targetMarkBeforeBinds, targetMarkAfterBinds, eenvAtTarget, successExpr, vs, es, stateVarFlagsOpt, startMark, endMark = targetInfo
    CG.SetMarkToHere cgbuf targetMarkBeforeBinds

    cgbuf.EmitStartOfHiddenCode()

    CG.SetMarkToHere cgbuf startMark
    let binds = mkInvisibleBinds vs es
    GenBindings cenv cgbuf eenvAtTarget binds stateVarFlagsOpt
    CG.SetMarkToHere cgbuf targetMarkAfterBinds
    CG.SetStack cgbuf stackAtTargets
    (eenvAtTarget, successExpr, (EndLocalScope(sequel, endMark)))

and GenDecisionTreeSwitch cenv cgbuf inplabOpt stackAtTargets eenv e cases defaultTargetOpt switchm targets targetCounts targetInfos sequel contf =
    let g = cenv.g
    let m = e.Range
    cgbuf.SetMarkToHereIfNecessary inplabOpt

    cgbuf.EmitStartOfHiddenCode()
    match cases with
      // optimize a test against a boolean value, i.e. the all-important if-then-else
      | TCase(DecisionTreeTest.Const(Const.Bool b), successTree) :: _ ->
       let failureTree = (match defaultTargetOpt with None -> cases.Tail.Head.CaseTree | Some d -> d)
       GenDecisionTreeTest cenv eenv.cloc cgbuf stackAtTargets e None false eenv (if b then successTree else failureTree) (if b then failureTree else successTree) targets targetCounts targetInfos sequel contf

      // Optimize a single test for a union case to an "isdata" test - much
      // more efficient code, and this case occurs in the generated equality testers where perf is important
      | TCase(DecisionTreeTest.UnionCase(c, tyargs), successTree) :: rest when rest.Length = (match defaultTargetOpt with None -> 1 | Some _ -> 0) ->
        let failureTree =
            match defaultTargetOpt with
            | None -> rest.Head.CaseTree
            | Some tg -> tg
        let cuspec = GenUnionSpec cenv.amap m eenv.tyenv c.TyconRef tyargs
        let idx = c.Index
        let avoidHelpers = entityRefInThisAssembly g.compilingFslib c.TyconRef
        let tester = (Some (pop 1, Push [g.ilg.typ_Bool], Choice1Of2 (avoidHelpers, cuspec, idx)))
        GenDecisionTreeTest cenv eenv.cloc cgbuf stackAtTargets e tester false eenv successTree failureTree targets targetCounts targetInfos sequel contf

      // Use GenDecisionTreeTest to generate a single test for null (when no box required) where the success
      // is going to the immediate first node in the tree
      | TCase(DecisionTreeTest.IsNull _, (TDSuccess([], 0) as successTree)) :: rest 
           when rest.Length = (match defaultTargetOpt with None -> 1 | Some _ -> 0) 
                && not (isTyparTy g (tyOfExpr g e)) ->
        let failureTree =
            match defaultTargetOpt with
            | None -> rest.Head.CaseTree
            | Some tg -> tg
        GenDecisionTreeTest cenv eenv.cloc cgbuf stackAtTargets e None true eenv successTree failureTree targets targetCounts targetInfos sequel contf

      | _ ->
        let caseLabels = List.map (fun _ -> CG.GenerateDelayMark cgbuf "switch_case") cases
        let firstDiscrim = cases.Head.Discriminator
        match firstDiscrim with
        // Iterated tests, e.g. exception constructors, nulltests, typetests and active patterns.
        // These should always have one positive and one negative branch
        | DecisionTreeTest.IsInst _
        | DecisionTreeTest.ArrayLength _
        | DecisionTreeTest.IsNull
        | DecisionTreeTest.Const(Const.Zero) ->
            if not (isSingleton cases) || Option.isNone defaultTargetOpt then failwith "internal error: GenDecisionTreeSwitch: DecisionTreeTest.IsInst/isnull/query"
            let bi =
              match firstDiscrim with
              | DecisionTreeTest.Const(Const.Zero) ->
                  GenExpr cenv cgbuf eenv e Continue
                  BI_brfalse
              | DecisionTreeTest.IsNull -> 
                  GenExpr cenv cgbuf eenv e Continue
                  let srcTy = tyOfExpr g e
                  if isTyparTy g srcTy then
                      let ilFromTy = GenType cenv.amap m eenv.tyenv srcTy
                      CG.EmitInstr cgbuf (pop 1) (Push [g.ilg.typ_Object]) (I_box ilFromTy)
                  BI_brfalse
              | DecisionTreeTest.IsInst (_srcty, tgty) ->
                  let e = mkCallTypeTest g m tgty e
                  GenExpr cenv cgbuf eenv e Continue
                  BI_brtrue
              | _ -> failwith "internal error: GenDecisionTreeSwitch"
            CG.EmitInstr cgbuf (pop 1) Push0 (I_brcmp (bi, (List.head caseLabels).CodeLabel))
            GenDecisionTreeCases cenv cgbuf stackAtTargets eenv defaultTargetOpt targets targetCounts targetInfos sequel caseLabels cases contf

        | DecisionTreeTest.ActivePatternCase _ -> error(InternalError("internal error in codegen: DecisionTreeTest.ActivePatternCase", switchm))
        | DecisionTreeTest.UnionCase (hdc, tyargs) ->
            GenExpr cenv cgbuf eenv e Continue
            let cuspec = GenUnionSpec cenv.amap m eenv.tyenv hdc.TyconRef tyargs
            let dests =
              if cases.Length <> caseLabels.Length then failwith "internal error: DecisionTreeTest.UnionCase"
              (cases, caseLabels) ||> List.map2 (fun case label ->
                  match case with
                  | TCase(DecisionTreeTest.UnionCase (c, _), _) -> (c.Index, label.CodeLabel)
                  | _ -> failwith "error: mixed constructor/const test?")

            let avoidHelpers = entityRefInThisAssembly g.compilingFslib hdc.TyconRef
            EraseUnions.emitDataSwitch g.ilg (UnionCodeGen cgbuf) (avoidHelpers, cuspec, dests)
            CG.EmitInstrs cgbuf (pop 1) Push0 [ ] // push/pop to match the line above
            GenDecisionTreeCases cenv cgbuf stackAtTargets eenv defaultTargetOpt targets targetCounts targetInfos sequel caseLabels cases contf

        | DecisionTreeTest.Const c ->
            GenExpr cenv cgbuf eenv e Continue
            match c with
            | Const.Bool _ -> failwith "should have been done earlier"
            | Const.SByte _
            | Const.Int16 _
            | Const.Int32 _
            | Const.Byte _
            | Const.UInt16 _
            | Const.UInt32 _
            | Const.Char _ ->
                if List.length cases <> List.length caseLabels then failwith "internal error: "
                let dests =
                  (cases, caseLabels) ||> List.map2 (fun case label ->
                      let i =
                        match case.Discriminator with
                          DecisionTreeTest.Const c2 ->
                            match c2 with
                            | Const.SByte i -> int32 i
                            | Const.Int16 i -> int32 i
                            | Const.Int32 i -> i
                            | Const.Byte i -> int32 i
                            | Const.UInt16 i -> int32 i
                            | Const.UInt32 i -> int32 i
                            | Const.Char c -> int32 c
                            | _ -> failwith "internal error: badly formed const test"

                        | _ -> failwith "internal error: badly formed const test"
                      (i, label.CodeLabel))
                let mn = List.foldBack (fst >> Operators.min) dests (fst(List.head dests))
                let mx = List.foldBack (fst >> Operators.max) dests (fst(List.head dests))
                // Check if it's worth using a switch
                // REVIEW: this is using switches even for single integer matches!
                if mx - mn = (List.length dests - 1) then
                    let destinationLabels = dests |> List.sortBy fst |> List.map snd
                    if mn <> 0 then
                      CG.EmitInstrs cgbuf (pop 0) (Push [g.ilg.typ_Int32]) [ mkLdcInt32 mn]
                      CG.EmitInstrs cgbuf (pop 1) Push0 [ AI_sub ]
                    CG.EmitInstr cgbuf (pop 1) Push0 (I_switch destinationLabels)
                else
                  error(InternalError("non-dense integer matches not implemented in codegen - these should have been removed by the pattern match compiler", switchm))
                GenDecisionTreeCases cenv cgbuf stackAtTargets eenv defaultTargetOpt targets targetCounts targetInfos sequel caseLabels cases contf
            | _ -> error(InternalError("these matches should never be needed", switchm))

        | DecisionTreeTest.Error m -> error(InternalError("Trying to compile error recovery branch", m))

and GenDecisionTreeCases cenv cgbuf stackAtTargets eenv defaultTargetOpt targets targetCounts targetInfos sequel caseLabels cases (contf: Zmap<_,_> -> FakeUnit) =

    match defaultTargetOpt with
    | Some defaultTarget ->
        GenDecisionTreeAndTargetsInner cenv cgbuf None stackAtTargets eenv defaultTarget targets targetCounts targetInfos sequel (fun targetInfos ->
            GenDecisionTreeCases cenv cgbuf stackAtTargets eenv None targets targetCounts targetInfos sequel caseLabels cases contf
        )
    | None ->
        match caseLabels, cases with
        | caseLabel :: caseLabelsTail, TCase(_, caseTree) :: casesTail ->
            GenDecisionTreeAndTargetsInner cenv cgbuf (Some caseLabel) stackAtTargets eenv caseTree targets targetCounts targetInfos sequel (fun targetInfos ->
                GenDecisionTreeCases cenv cgbuf stackAtTargets eenv None targets targetCounts targetInfos sequel caseLabelsTail casesTail contf
            )
        | _ ->
            contf targetInfos

// Used for the peephole optimization below
and (|BoolExpr|_|) = function Expr.Const (Const.Bool b1, _, _) -> Some b1 | _ -> None

and GenDecisionTreeTest cenv cloc cgbuf stackAtTargets e tester isNullTest eenv successTree failureTree targets targetCounts targetInfos sequel contf =
    let g = cenv.g
    match successTree, failureTree with

    // Peephole: if generating a boolean value or its negation then just leave it on the stack
    // This comes up in the generated equality functions. REVIEW: do this as a peephole optimization elsewhere
    | TDSuccess(es1, n1),
      TDSuccess(es2, n2) when
         not isNullTest && 
         isNil es1 && isNil es2 &&
         (match GetTarget targets n1, GetTarget targets n2 with
          | TTarget(_, BoolExpr b1, _), TTarget(_, BoolExpr b2, _) -> b1 = not b2
          | _ -> false) ->

             match GetTarget targets n1, GetTarget targets n2 with

             | TTarget(_, BoolExpr b1, _), _ ->
                 GenExpr cenv cgbuf eenv e Continue
                 match tester with
                 | Some (pops, pushes, i) ->
                    match i with
                    | Choice1Of2 (avoidHelpers, cuspec, idx) -> CG.EmitInstrs cgbuf pops pushes (EraseUnions.mkIsData g.ilg (avoidHelpers, cuspec, idx))
                    | Choice2Of2 i -> CG.EmitInstr cgbuf pops pushes i
                 | _ -> ()
                 if not b1 then
                   CG.EmitInstrs cgbuf (pop 0) (Push [g.ilg.typ_Bool]) [mkLdcInt32 0 ]
                   CG.EmitInstrs cgbuf (pop 1) Push0 [AI_ceq]
                 GenSequel cenv cloc cgbuf sequel
                 contf targetInfos

             | _ -> failwith "internal error: GenDecisionTreeTest during bool elim"

    | _ ->
        match tester with
        | None ->

            // Check if there is more logic in the decision tree for the failure branch
            // (and no more logic for the success branch), for example
            // when emitting the first part of 'expr1 || expr2'.
            //
            // If so, emit the failure logic, then came back and do the success target, then
            // do any postponed failure target.
            match successTree, failureTree with
            | TDSuccess _, (TDBind _ | TDSwitch _) ->
                
                // OK, there is more logic in the decision tree on the failure branch
                let success = CG.GenerateDelayMark cgbuf "testSuccess"
                let testForSuccess = if isNullTest then BI_brfalse else BI_brtrue
                GenExpr cenv cgbuf eenv e (CmpThenBrOrContinue(pop 1, [ I_brcmp (testForSuccess, success.CodeLabel) ]))
                GenDecisionTreeAndTargetsInner cenv cgbuf None stackAtTargets eenv failureTree targets targetCounts targetInfos sequel (fun targetInfos ->
                    GenDecisionTreeAndTargetsInner cenv cgbuf (Some success) stackAtTargets eenv successTree targets targetCounts targetInfos sequel contf
                )

            | _ ->

                // Either we're not yet done with the success branch, or there is no more logic
                // in the decision tree on the failure branch. Continue doing the success branch
                // logic first.
                let failure = CG.GenerateDelayMark cgbuf "testFailure"
                let testForFailure = if isNullTest then BI_brtrue else BI_brfalse
                GenExpr cenv cgbuf eenv e (CmpThenBrOrContinue(pop 1, [ I_brcmp (testForFailure, failure.CodeLabel) ]))
                GenDecisionTreeAndTargetsInner cenv cgbuf None stackAtTargets eenv successTree targets targetCounts targetInfos sequel (fun targetInfos ->
                    GenDecisionTreeAndTargetsInner cenv cgbuf (Some failure) stackAtTargets eenv failureTree targets targetCounts targetInfos sequel contf
                )

        // Turn 'isdata' tests that branch into EI_brisdata tests
        | Some (_, _, Choice1Of2 (avoidHelpers, cuspec, idx)) ->
            let failure = CG.GenerateDelayMark cgbuf "testFailure"
            GenExpr cenv cgbuf eenv e (CmpThenBrOrContinue(pop 1, EraseUnions.mkBrIsData g.ilg false (avoidHelpers, cuspec, idx, failure.CodeLabel)))

            GenDecisionTreeAndTargetsInner cenv cgbuf None stackAtTargets eenv successTree targets targetCounts targetInfos sequel (fun targetInfos ->
                GenDecisionTreeAndTargetsInner cenv cgbuf (Some failure) stackAtTargets eenv failureTree targets targetCounts targetInfos sequel contf
            )

        | Some (pops, pushes, i) ->
            let failure = CG.GenerateDelayMark cgbuf "testFailure"
            GenExpr cenv cgbuf eenv e Continue
            match i with
            | Choice1Of2 (avoidHelpers, cuspec, idx) -> CG.EmitInstrs cgbuf pops pushes (EraseUnions.mkIsData g.ilg (avoidHelpers, cuspec, idx))
            | Choice2Of2 i -> CG.EmitInstr cgbuf pops pushes i
            CG.EmitInstr cgbuf (pop 1) Push0 (I_brcmp (BI_brfalse, failure.CodeLabel))

            GenDecisionTreeAndTargetsInner cenv cgbuf None stackAtTargets eenv successTree targets targetCounts targetInfos sequel (fun targetInfos ->
                GenDecisionTreeAndTargetsInner cenv cgbuf (Some failure) stackAtTargets eenv failureTree targets targetCounts targetInfos sequel contf
            )

/// Generate fixups for letrec bindings
and GenLetRecFixup cenv cgbuf eenv (ilxCloSpec: IlxClosureSpec, e, ilField: ILFieldSpec, e2, _m) =
    GenExpr cenv cgbuf eenv e Continue
    CG.EmitInstrs cgbuf (pop 0) Push0 [ I_castclass ilxCloSpec.ILType ]
    GenExpr cenv cgbuf eenv e2 Continue
    CG.EmitInstrs cgbuf (pop 2) Push0 [ mkNormalStfld (mkILFieldSpec(ilField.FieldRef, ilxCloSpec.ILType)) ]

/// Generate letrec bindings
and GenLetRecBindings cenv (cgbuf: CodeGenBuffer) eenv (allBinds: Bindings, m) =
    
    // 'let rec' bindings are always considered to be in loops, that is each may have backward branches for the
    // tailcalls back to the entry point. This means we don't rely on zero-init of mutable locals
    let eenv = SetIsInLoop true eenv

    // Fix up recursion for non-toplevel recursive bindings
    let bindsPossiblyRequiringFixup =
        allBinds |> List.filter (fun b ->
            match (StorageForVal cenv.g m b.Var eenv) with
            | StaticProperty _
            | Method _
            // Note: Recursive data stored in static fields may require fixups e.g. let x = C(x)
            // | StaticPropertyWithField _
            | Null -> false
            | _ -> true)

    let computeFixupsForOneRecursiveVar boundv forwardReferenceSet (fixups: _ ref) thisVars access set e =
        match e with
        | Expr.Lambda _ | Expr.TyLambda _ | Expr.Obj _ ->
            let isLocalTypeFunc = Option.isSome thisVars && (IsNamedLocalTypeFuncVal cenv.g (Option.get thisVars) e)
            let thisVars = (match e with Expr.Obj _ -> [] | _ when isLocalTypeFunc -> [] | _ -> Option.map mkLocalValRef thisVars |> Option.toList)
            let canUseStaticField = (match e with Expr.Obj _ -> false | _ -> true)
            let clo, _, eenvclo = GetIlxClosureInfo cenv m ILBoxity.AsObject isLocalTypeFunc canUseStaticField thisVars {eenv with letBoundVars=(mkLocalValRef boundv) :: eenv.letBoundVars} e
            for fv in clo.cloFreeVars do
                if Zset.contains fv forwardReferenceSet then
                    match StorageForVal cenv.g m fv eenvclo with
                    | Env (_, ilField, _) ->
                        let fixup = (boundv, fv, (fun () -> GenLetRecFixup cenv cgbuf eenv (clo.cloSpec, access, ilField, exprForVal m fv, m)))
                        fixups.Value <- fixup :: fixups.Value
                    | _ -> error (InternalError("GenLetRec: " + fv.LogicalName + " was not in the environment", m))

        | Expr.Val (vref, _, _) ->
            let fv = vref.Deref
            let needsFixup = Zset.contains fv forwardReferenceSet
            if needsFixup then
                let fixup = (boundv, fv, (fun () -> GenExpr cenv cgbuf eenv (set e) discard))
                fixups.Value <- fixup :: fixups.Value
        | _ -> failwith "compute real fixup vars"


    let fixups = ref []
    let recursiveVars = Zset.addList (bindsPossiblyRequiringFixup |> List.map (fun v -> v.Var)) (Zset.empty valOrder)
    let _ =
        (recursiveVars, bindsPossiblyRequiringFixup) ||> List.fold (fun forwardReferenceSet (bind: Binding) ->
            // Compute fixups
            bind.Expr |> IterateRecursiveFixups cenv.g (Some bind.Var)
                               (computeFixupsForOneRecursiveVar bind.Var forwardReferenceSet fixups)
                               (exprForVal m bind.Var,
                                  (fun _ -> failwith ("internal error: should never need to set non-delayed recursive val: " + bind.Var.LogicalName)))
            // Record the variable as defined
            let forwardReferenceSet = Zset.remove bind.Var forwardReferenceSet
            forwardReferenceSet)

    // Generate the actual bindings
    let _ =
        (recursiveVars, allBinds) ||> List.fold (fun forwardReferenceSet (bind: Binding) ->
            GenBinding cenv cgbuf eenv bind false

            // Record the variable as defined
            let forwardReferenceSet = Zset.remove bind.Var forwardReferenceSet

            // Execute and discard any fixups that can now be committed
            let newFixups =
                fixups.Value |> List.filter (fun (boundv, fv, action) ->
                    if (Zset.contains boundv forwardReferenceSet || Zset.contains fv forwardReferenceSet) then
                        true
                    else
                        action()
                        false)
            fixups.Value <- newFixups

            forwardReferenceSet)
    ()

and GenLetRec cenv cgbuf eenv (binds, body, m) sequel =
    let _, endMark as scopeMarks = StartLocalScope "letrec" cgbuf
    let eenv = AllocStorageForBinds cenv cgbuf scopeMarks eenv binds
    GenLetRecBindings cenv cgbuf eenv (binds, m)
    GenExpr cenv cgbuf eenv body (EndLocalScope(sequel, endMark))

//-------------------------------------------------------------------------
// Generate simple bindings
//-------------------------------------------------------------------------

and GenDebugPointForBind cenv cgbuf bind =
    let _, pt = ComputeDebugPointForBinding cenv.g bind
    pt |> Option.iter (CG.EmitDebugPoint cgbuf)

and GenBinding cenv cgbuf eenv (bind: Binding) (isStateVar: bool) =
    GenDebugPointForBind cenv cgbuf bind
    GenBindingAfterDebugPoint cenv cgbuf eenv bind isStateVar None

and ComputeMemberAccessRestrictedBySig eenv vspec =
    let isHidden =
        IsHiddenVal eenv.sigToImplRemapInfo vspec ||  // anything hidden by a signature gets assembly visibility
        not vspec.IsMemberOrModuleBinding ||          // anything that's not a module or member binding gets assembly visibility
        vspec.IsIncrClassGeneratedMember              // compiler generated members for class function 'let' bindings get assembly visibility
    ComputeMemberAccess isHidden

and ComputeMethodAccessRestrictedBySig eenv vspec =
    let isHidden =
        IsHiddenVal eenv.sigToImplRemapInfo vspec ||  // anything hidden by a signature gets assembly visibility
        not vspec.IsMemberOrModuleBinding ||          // anything that's not a module or member binding gets assembly visibility
        vspec.IsIncrClassGeneratedMember              // compiler generated members for class function 'let' bindings get assembly visibility
    ComputeMemberAccess isHidden

and GenBindingAfterDebugPoint cenv cgbuf eenv bind isStateVar startMarkOpt =
    let g = cenv.g
    let (TBind(vspec, rhsExpr, _)) = bind

    // Record the closed reflection definition if publishing
    // There is no real reason we're doing this so late in the day
    match vspec.PublicPath, vspec.ReflectedDefinition with
    | Some _, Some e when not isStateVar -> cgbuf.mgbuf.AddReflectedDefinition(vspec, e)
    | _ -> ()

    let eenv =
        if isStateVar then eenv 
        else { eenv with letBoundVars = (mkLocalValRef vspec) :: eenv.letBoundVars;
                         initLocals = eenv.initLocals && (match vspec.ApparentEnclosingEntity with Parent ref -> not (HasFSharpAttribute g g.attrib_SkipLocalsInitAttribute ref.Attribs) | _ -> true) }

    let access = ComputeMethodAccessRestrictedBySig eenv vspec

    // Workaround for .NET and Visual Studio restriction w.r.t debugger type proxys
    // Mark internal constructors in internal classes as public.
    let access =
        if access = ILMemberAccess.Assembly && vspec.IsConstructor && IsHiddenTycon eenv.sigToImplRemapInfo vspec.MemberApparentEntity.Deref then
            ILMemberAccess.Public
        else
            access

    let m = vspec.Range

    match StorageForVal cenv.g m vspec eenv with

    | Null ->
        GenExpr cenv cgbuf eenv rhsExpr discard
        CommitStartScope cgbuf startMarkOpt

    // The initialization code for static 'let' and 'do' bindings gets compiled into the initialization .cctor for the whole file
    | _ when vspec.IsClassConstructor && isNil vspec.TopValDeclaringEntity.TyparsNoRange && not isStateVar ->
        let tps, _, _, _, cctorBody, _ = IteratedAdjustArityOfLambda g cenv.amap vspec.ValReprInfo.Value rhsExpr
        let eenv = EnvForTypars tps eenv
        CommitStartScope cgbuf startMarkOpt
        GenExpr cenv cgbuf eenv cctorBody discard
    
    | Method (topValInfo, _, mspec, mspecW, _, ctps, mtps, curriedArgInfos, paramInfos, witnessInfos, argTys, retInfo) when not isStateVar ->

        let methLambdaTypars, methLambdaCtorThisValOpt, methLambdaBaseValOpt, methLambdaCurriedVars, methLambdaBody, methLambdaBodyTy =
            IteratedAdjustArityOfLambda g cenv.amap topValInfo rhsExpr

        let methLambdaVars = List.concat methLambdaCurriedVars

        CommitStartScope cgbuf startMarkOpt

        let hasWitnessEntry = cenv.g.generateWitnesses && not witnessInfos.IsEmpty

        GenMethodForBinding cenv cgbuf.mgbuf eenv (vspec, mspec, hasWitnessEntry, false, access, ctps, mtps, [], curriedArgInfos, paramInfos, argTys, retInfo, topValInfo, methLambdaCtorThisValOpt, methLambdaBaseValOpt, methLambdaTypars, methLambdaVars, methLambdaBody, methLambdaBodyTy)

        // If generating witnesses, then generate the second entry point with additional arguments.
        // Take a copy of the expression to ensure generated names are unique.
        if hasWitnessEntry then
            let copyOfLambdaBody = copyExpr cenv.g CloneAll methLambdaBody
            GenMethodForBinding cenv cgbuf.mgbuf eenv (vspec, mspecW, hasWitnessEntry, true, access, ctps, mtps, witnessInfos, curriedArgInfos, paramInfos, argTys, retInfo, topValInfo, methLambdaCtorThisValOpt, methLambdaBaseValOpt, methLambdaTypars, methLambdaVars, copyOfLambdaBody, methLambdaBodyTy)

    | StaticProperty (ilGetterMethSpec, optShadowLocal) when not isStateVar ->

        let ilAttribs = GenAttrs cenv eenv vspec.Attribs
        let ilTy = ilGetterMethSpec.FormalReturnType
        let ilPropDef =
            ILPropertyDef(name = ChopPropertyName ilGetterMethSpec.Name,
                          attributes = PropertyAttributes.None,
                          setMethod = None,
                          getMethod = Some ilGetterMethSpec.MethodRef,
                          callingConv = ILThisConvention.Static,
                          propertyType = ilTy,
                          init = None,
                          args = [],
                          customAttrs = mkILCustomAttrs ilAttribs)

        cgbuf.mgbuf.AddOrMergePropertyDef(ilGetterMethSpec.MethodRef.DeclaringTypeRef, ilPropDef, m)

        let ilMethodDef =
            let ilCode = CodeGenMethodForExpr cenv cgbuf.mgbuf ([], ilGetterMethSpec.Name, eenv, 0, None, rhsExpr, Return)
            let ilMethodBody = MethodBody.IL(lazy ilCode)
            (mkILStaticMethod ([], ilGetterMethSpec.Name, access, [], mkILReturn ilTy, ilMethodBody)).WithSpecialName
            |> AddNonUserCompilerGeneratedAttribs g

        CountMethodDef()
        cgbuf.mgbuf.AddMethodDef(ilGetterMethSpec.MethodRef.DeclaringTypeRef, ilMethodDef)

        CommitStartScope cgbuf startMarkOpt

        match optShadowLocal with
        | NoShadowLocal -> ()

        | ShadowLocal (startMark, storage) ->
            CG.EmitInstr cgbuf (pop 0) (Push [ilTy]) (I_call (Normalcall, ilGetterMethSpec, None))
            GenSetStorage m cgbuf storage
            cgbuf.SetMarkToHere startMark

    | StaticPropertyWithField (fspec, vref, hasLiteralAttr, ilTyForProperty, ilPropName, fty, ilGetterMethRef, ilSetterMethRef, optShadowLocal) ->
        let mut = vspec.IsMutable

        let canTarget(targets, goal: System.AttributeTargets) =
            match targets with
            | None -> true
            | Some tgts -> 0 <> int(tgts &&& goal)

        /// Generate a static field definition...
        let ilFieldDefs =
            let access = ComputeMemberAccess (not hasLiteralAttr || IsHiddenVal eenv.sigToImplRemapInfo vspec)
            let ilFieldDef = mkILStaticField (fspec.Name, fty, None, None, access)
            let ilFieldDef =
                match vref.LiteralValue with
                | Some konst -> ilFieldDef.WithLiteralDefaultValue( Some (GenFieldInit m konst) )
                | None -> ilFieldDef

            let ilFieldDef =
                let isClassInitializer = (cgbuf.MethodName = ".cctor")
                ilFieldDef.WithInitOnly(not (mut || cenv.opts.isInteractiveItExpr || not isClassInitializer || hasLiteralAttr))

            let ilAttribs =
                if not hasLiteralAttr then
                    vspec.Attribs
                    |> List.filter (fun (Attrib(_, _, _, _, _, targets, _)) -> canTarget(targets, System.AttributeTargets.Field))
                    |> GenAttrs cenv eenv // backing field only gets attributes that target fields
                else
                    GenAttrs cenv eenv vspec.Attribs  // literals have no property, so preserve all the attributes on the field itself

            let ilFieldDef = ilFieldDef.With(customAttrs = mkILCustomAttrs (ilAttribs @ [ g.DebuggerBrowsableNeverAttribute ]))

            [ (fspec.DeclaringTypeRef, ilFieldDef) ]

        let ilTypeRefForProperty = ilTyForProperty.TypeRef

        for tref, ilFieldDef in ilFieldDefs do
            cgbuf.mgbuf.AddFieldDef(tref, ilFieldDef)
            CountStaticFieldDef()

        // ... and the get/set properties to access it.
        if hasLiteralAttr then
            match optShadowLocal with
            | NoShadowLocal -> ()
            | ShadowLocal (startMark, _storage) ->
                cgbuf.SetMarkToHere startMark
        else
            let ilAttribs =
                vspec.Attribs
                |> List.filter (fun (Attrib(_, _, _, _, _, targets, _)) -> canTarget(targets, System.AttributeTargets.Property))
                |> GenAttrs cenv eenv // property only gets attributes that target properties
            let ilPropDef =
                ILPropertyDef(name=ilPropName,
                              attributes = PropertyAttributes.None,
                              setMethod=(if mut || cenv.opts.isInteractiveItExpr then Some ilSetterMethRef else None),
                              getMethod=Some ilGetterMethRef,
                              callingConv=ILThisConvention.Static,
                              propertyType=fty,
                              init=None,
                              args = [],
                              customAttrs=mkILCustomAttrs (ilAttribs @ [mkCompilationMappingAttr g (int SourceConstructFlags.Value)]))
            cgbuf.mgbuf.AddOrMergePropertyDef(ilTypeRefForProperty, ilPropDef, m)

            let getterMethod =
                let body = mkMethodBody(true, [], 2, nonBranchingInstrsToCode [ mkNormalLdsfld fspec ], None, eenv.imports)
                mkILStaticMethod([], ilGetterMethRef.Name, access, [], mkILReturn fty, body).WithSpecialName

            cgbuf.mgbuf.AddMethodDef(ilTypeRefForProperty, getterMethod)

            if mut || cenv.opts.isInteractiveItExpr then
                let body = mkMethodBody(true, [], 2, nonBranchingInstrsToCode [ mkLdarg0;mkNormalStsfld fspec], None, eenv.imports)
                let setterMethod =
                    mkILStaticMethod([], ilSetterMethRef.Name, access, [mkILParamNamed("value", fty)], mkILReturn ILType.Void, body).WithSpecialName
                cgbuf.mgbuf.AddMethodDef(ilTypeRefForProperty, setterMethod)

            GenBindingRhs cenv cgbuf eenv vspec rhsExpr
            CommitStartScope cgbuf startMarkOpt

            match optShadowLocal with
            | NoShadowLocal ->
                EmitSetStaticField cgbuf fspec

            | ShadowLocal (startMark, storage) ->
                CG.EmitInstr cgbuf (pop 0) (Push [fty]) AI_dup
                EmitSetStaticField cgbuf fspec
                GenSetStorage m cgbuf storage
                cgbuf.SetMarkToHere startMark

    | _ ->
        let storage = StorageForVal cenv.g m vspec eenv
        match storage, rhsExpr with
        // locals are zero-init, no need to initialize them, except if you are in a loop and the local is mutable.
        | Local (_, realloc, _), Expr.Const (Const.Zero, _, _) when not realloc && not (eenv.isInLoop && vspec.IsMutable) ->
            CommitStartScope cgbuf startMarkOpt
        | _ ->
            GetStoreValCtxt cenv cgbuf eenv vspec
            GenBindingRhs cenv cgbuf eenv vspec rhsExpr
            CommitStartScope cgbuf startMarkOpt
            GenStoreVal cenv cgbuf eenv vspec.Range vspec

and GetStoreValCtxt cenv cgbuf eenv (vspec: Val) =
    // Emit the ldarg0 if needed
    match StorageForVal cenv.g vspec.Range vspec eenv with
    | Env (ilCloTy, _, _) ->
        let ilCloAddrTy = if ilCloTy.Boxity = ILBoxity.AsValue then ILType.Byref ilCloTy else ilCloTy
        CG.EmitInstr cgbuf (pop 0) (Push [ilCloAddrTy]) mkLdarg0
    | _ -> ()

//-------------------------------------------------------------------------
// Generate method bindings
//-------------------------------------------------------------------------

/// Generate encoding P/Invoke and COM marshalling information
and GenMarshal cenv attribs =
    let g = cenv.g
    let otherAttribs =
        // For IlReflect backend, we rely on Reflection.Emit API to emit the pseudo-custom attributes
        // correctly, so we do not filter them out.
        // For IlWriteBackend, we filter MarshalAs attributes
        match cenv.opts.ilxBackend with
        | IlReflectBackend -> attribs
        | IlWriteBackend ->
            attribs |> List.filter (IsMatchingFSharpAttributeOpt g g.attrib_MarshalAsAttribute >> not)

    match TryFindFSharpAttributeOpt g g.attrib_MarshalAsAttribute attribs with
    | Some (Attrib(_, _, [ AttribInt32Arg unmanagedType ], namedArgs, _, _, m)) ->
        let decoder = AttributeDecoder namedArgs
        let rec decodeUnmanagedType unmanagedType =
            // enumeration values for System.Runtime.InteropServices.UnmanagedType taken from mscorlib.il
            match unmanagedType with
            | 0x0 -> ILNativeType.Empty
            | 0x01 -> ILNativeType.Void
            | 0x02 -> ILNativeType.Bool
            | 0x03 -> ILNativeType.Int8
            | 0x04 -> ILNativeType.Byte
            | 0x05 -> ILNativeType.Int16
            | 0x06 -> ILNativeType.UInt16
            | 0x07 -> ILNativeType.Int32
            | 0x08 -> ILNativeType.UInt32
            | 0x09 -> ILNativeType.Int64
            | 0x0A -> ILNativeType.UInt64
            | 0x0B -> ILNativeType.Single
            | 0x0C -> ILNativeType.Double
            | 0x0F -> ILNativeType.Currency
            | 0x13 -> ILNativeType.BSTR
            | 0x14 -> ILNativeType.LPSTR
            | 0x15 -> ILNativeType.LPWSTR
            | 0x16 -> ILNativeType.LPTSTR
            | 0x17 -> ILNativeType.FixedSysString (decoder.FindInt32 "SizeConst" 0x0)
            | 0x19 -> ILNativeType.IUnknown
            | 0x1A -> ILNativeType.IDispatch
            | 0x1B -> ILNativeType.Struct
            | 0x1C -> ILNativeType.Interface
            | 0x1D ->
                let safeArraySubType =
                    match decoder.FindInt32 "SafeArraySubType" 0x0 with
                    (* enumeration values for System.Runtime.InteropServices.VarType taken from mscorlib.il *)
                    | 0x0 -> ILNativeVariant.Empty
                    | 0x1 -> ILNativeVariant.Null
                    | 0x02 -> ILNativeVariant.Int16
                    | 0x03 -> ILNativeVariant.Int32
                    | 0x0C -> ILNativeVariant.Variant
                    | 0x04 -> ILNativeVariant.Single
                    | 0x05 -> ILNativeVariant.Double
                    | 0x06 -> ILNativeVariant.Currency
                    | 0x07 -> ILNativeVariant.Date
                    | 0x08 -> ILNativeVariant.BSTR
                    | 0x09 -> ILNativeVariant.IDispatch
                    | 0x0a -> ILNativeVariant.Error
                    | 0x0b -> ILNativeVariant.Bool
                    | 0x0d -> ILNativeVariant.IUnknown
                    | 0x0e -> ILNativeVariant.Decimal
                    | 0x10 -> ILNativeVariant.Int8
                    | 0x11 -> ILNativeVariant.UInt8
                    | 0x12 -> ILNativeVariant.UInt16
                    | 0x13 -> ILNativeVariant.UInt32
                    | 0x15 -> ILNativeVariant.UInt64
                    | 0x16 -> ILNativeVariant.Int
                    | 0x17 -> ILNativeVariant.UInt
                    | 0x18 -> ILNativeVariant.Void
                    | 0x19 -> ILNativeVariant.HRESULT
                    | 0x1a -> ILNativeVariant.PTR
                    | 0x1c -> ILNativeVariant.CArray
                    | 0x1d -> ILNativeVariant.UserDefined
                    | 0x1e -> ILNativeVariant.LPSTR
                    | 0x1B -> ILNativeVariant.SafeArray
                    | 0x1f -> ILNativeVariant.LPWSTR
                    | 0x24 -> ILNativeVariant.Record
                    | 0x40 -> ILNativeVariant.FileTime
                    | 0x41 -> ILNativeVariant.Blob
                    | 0x42 -> ILNativeVariant.Stream
                    | 0x43 -> ILNativeVariant.Storage
                    | 0x44 -> ILNativeVariant.StreamedObject
                    | 0x45 -> ILNativeVariant.StoredObject
                    | 0x46 -> ILNativeVariant.BlobObject
                    | 0x47 -> ILNativeVariant.CF
                    | 0x48 -> ILNativeVariant.CLSID
                    | 0x14 -> ILNativeVariant.Int64
                    | _ -> ILNativeVariant.Empty
                let safeArrayUserDefinedSubType =
                    // the argument is a System.Type obj, but it's written to MD as a UTF8 string
                    match decoder.FindTypeName "SafeArrayUserDefinedSubType" "" with
                    | "" -> None
                    | res -> if (safeArraySubType = ILNativeVariant.IDispatch) || (safeArraySubType = ILNativeVariant.IUnknown) then Some res else None
                ILNativeType.SafeArray(safeArraySubType, safeArrayUserDefinedSubType)
            | 0x1E -> ILNativeType.FixedArray (decoder.FindInt32 "SizeConst" 0x0)
            | 0x1F -> ILNativeType.Int
            | 0x20 -> ILNativeType.UInt
            | 0x22 -> ILNativeType.ByValStr
            | 0x23 -> ILNativeType.ANSIBSTR
            | 0x24 -> ILNativeType.TBSTR
            | 0x25 -> ILNativeType.VariantBool
            | 0x26 -> ILNativeType.Method
            | 0x28 -> ILNativeType.AsAny
            | 0x2A ->
               let sizeParamIndex =
                    match decoder.FindInt16 "SizeParamIndex" -1s with
                    | -1s -> None
                    | res -> Some (int res, None)
               let arraySubType =
                    match decoder.FindInt32 "ArraySubType" -1 with
                    | -1 -> None
                    | res -> Some (decodeUnmanagedType res)
               ILNativeType.Array(arraySubType, sizeParamIndex)
            | 0x2B -> ILNativeType.LPSTRUCT
            | 0x2C ->
               error(Error(FSComp.SR.ilCustomMarshallersCannotBeUsedInFSharp(), m))
               (* ILNativeType.Custom of bytes * string * string * bytes (* GUID, nativeTypeName, custMarshallerName, cookieString *) *)
               //ILNativeType.Error
            | 0x2D -> ILNativeType.Error
            | 0x30 -> ILNativeType.LPUTF8STR
            | _ -> ILNativeType.Empty
        Some(decodeUnmanagedType unmanagedType), otherAttribs
    | Some (Attrib(_, _, _, _, _, _, m)) ->
        errorR(Error(FSComp.SR.ilMarshalAsAttributeCannotBeDecoded(), m))
        None, attribs
    | _ ->
        // No MarshalAs detected
        None, attribs

/// Generate special attributes on an IL parameter
and GenParamAttribs cenv paramTy attribs =
    let g = cenv.g
    let inFlag = HasFSharpAttribute g g.attrib_InAttribute attribs || isInByrefTy g paramTy
    let outFlag = HasFSharpAttribute g g.attrib_OutAttribute attribs || isOutByrefTy g paramTy
    let optionalFlag = HasFSharpAttributeOpt g g.attrib_OptionalAttribute attribs

    let defaultValue = TryFindFSharpAttributeOpt g g.attrib_DefaultParameterValueAttribute attribs
                       |> Option.bind OptionalArgInfo.FieldInitForDefaultParameterValueAttrib
    // Return the filtered attributes. Do not generate In, Out, Optional or DefaultParameterValue attributes
    // as custom attributes in the code - they are implicit from the IL bits for these
    let attribs =
        attribs
        |> List.filter (IsMatchingFSharpAttribute g g.attrib_InAttribute >> not)
        |> List.filter (IsMatchingFSharpAttribute g g.attrib_OutAttribute >> not)
        |> List.filter (IsMatchingFSharpAttributeOpt g g.attrib_OptionalAttribute >> not)
        |> List.filter (IsMatchingFSharpAttributeOpt g g.attrib_DefaultParameterValueAttribute >> not)

    let Marshal, attribs = GenMarshal cenv attribs
    inFlag, outFlag, optionalFlag, defaultValue, Marshal, attribs

/// Generate IL parameters
and GenParams (cenv: cenv) eenv m (mspec: ILMethodSpec) witnessInfos (argInfos: ArgReprInfo list) methArgTys (implValsOpt: Val list option) =
    let g = cenv.g
    let ilWitnessParams = GenWitnessParams cenv eenv m witnessInfos
    let ilArgTys = mspec.FormalArgTypes |> List.skip witnessInfos.Length

    let ilArgTysAndInfos =
        if argInfos.Length = ilArgTys.Length then
            List.zip ilArgTys argInfos
        else
            assert false
            ilArgTys |> List.map (fun ilArgTy -> ilArgTy, ValReprInfo.unnamedTopArg1)

    let ilArgTysAndInfoAndVals =
        match implValsOpt with
        | Some implVals when (implVals.Length = ilArgTys.Length) ->
            List.map2 (fun x y -> x, Some y) ilArgTysAndInfos implVals
        | _ ->
            List.map (fun x -> x, None) ilArgTysAndInfos

    let ilParams, _ =
        (Set.empty, List.zip methArgTys ilArgTysAndInfoAndVals)
        ||> List.mapFold (fun takenNames (methodArgTy, ((ilArgTy, topArgInfo), implValOpt)) ->
            let inFlag, outFlag, optionalFlag, defaultParamValue, Marshal, attribs = GenParamAttribs cenv methodArgTy topArgInfo.Attribs

            let idOpt =
                match topArgInfo.Name with
                | Some v -> Some v
                | None ->
                match implValOpt with
                | Some v -> Some v.Id
                | None -> None

            let nmOpt, takenNames =
                match idOpt with
                | Some id ->
                    let nm =
                        if takenNames.Contains(id.idText) then
                            // Ensure that we have an g.CompilerGlobalState
                            assert(g.CompilerGlobalState |> Option.isSome)
                            g.CompilerGlobalState.Value.NiceNameGenerator.FreshCompilerGeneratedName (id.idText, id.idRange)
                        else
                            id.idText
                    Some nm, takenNames.Add(nm)
                | None ->
                    None, takenNames


            let ilAttribs = GenAttrs cenv eenv attribs

            let ilAttribs =
                match GenReadOnlyAttributeIfNecessary g methodArgTy with
                | Some attr -> ilAttribs @ [attr]
                | None -> ilAttribs

            let param : ILParameter =
                { Name = nmOpt
                  Type = ilArgTy
                  Default = defaultParamValue
                  Marshal = Marshal
                  IsIn = inFlag
                  IsOut = outFlag
                  IsOptional = optionalFlag
                  CustomAttrsStored = storeILCustomAttrs (mkILCustomAttrs ilAttribs)
                  MetadataIndex = NoMetadataIdx }

            param, takenNames)

    ilWitnessParams @ ilParams

/// Generate IL method return information
and GenReturnInfo cenv eenv returnTy ilRetTy (retInfo: ArgReprInfo) : ILReturn =
    let marshal, attribs = GenMarshal cenv retInfo.Attribs
    let ilAttribs = GenAttrs cenv eenv attribs

    let ilAttribs =
        match returnTy with
        | Some retTy ->
            match GenReadOnlyAttributeIfNecessary cenv.g retTy with
            | Some attr -> ilAttribs @ [attr]
            | None -> ilAttribs
        | _ ->
            ilAttribs

    let ilAttrs = mkILCustomAttrs ilAttribs
    { Type=ilRetTy
      Marshal=marshal
      CustomAttrsStored= storeILCustomAttrs ilAttrs
      MetadataIndex = NoMetadataIdx }

/// Generate an IL property for a member
and GenPropertyForMethodDef compileAsInstance tref mdef (v: Val) (memberInfo: ValMemberInfo) ilArgTys ilPropTy ilAttrs compiledName =
    let name = match compiledName with | Some n -> n | _ -> v.PropertyName in (* chop "get_" *)

    ILPropertyDef(name = name,
                  attributes = PropertyAttributes.None,
                  setMethod = (if memberInfo.MemberFlags.MemberKind= SynMemberKind.PropertySet then Some(mkRefToILMethod(tref, mdef)) else None),
                  getMethod = (if memberInfo.MemberFlags.MemberKind= SynMemberKind.PropertyGet then Some(mkRefToILMethod(tref, mdef)) else None),
                  callingConv = (if compileAsInstance then ILThisConvention.Instance else ILThisConvention.Static),
                  propertyType = ilPropTy,
                  init = None,
                  args = ilArgTys,
                  customAttrs = ilAttrs)

/// Generate an ILEventDef for a [<CLIEvent>] member
and GenEventForProperty cenv eenvForMeth (mspec: ILMethodSpec) (v: Val) ilAttrsThatGoOnPrimaryItem m returnTy =
    let evname = v.PropertyName
    let delegateTy = FindDelegateTypeOfPropertyEvent cenv.g cenv.amap evname m returnTy
    let ilDelegateTy = GenType cenv.amap m eenvForMeth.tyenv delegateTy
    let ilThisTy = mspec.DeclaringType
    let addMethRef = mkILMethRef (ilThisTy.TypeRef, mspec.CallingConv, "add_" + evname, 0, [ilDelegateTy], ILType.Void)
    let removeMethRef = mkILMethRef (ilThisTy.TypeRef, mspec.CallingConv, "remove_" + evname, 0, [ilDelegateTy], ILType.Void)
    ILEventDef(eventType = Some ilDelegateTy,
               name= evname,
               attributes = EventAttributes.None,
               addMethod = addMethRef,
               removeMethod = removeMethRef,
               fireMethod= None,
               otherMethods= [],
               customAttrs = mkILCustomAttrs ilAttrsThatGoOnPrimaryItem)

and ComputeUseMethodImpl cenv (v: Val, slotsig: SlotSig) =
    let oty = slotsig.ImplementedType
    let otcref = tcrefOfAppTy cenv.g oty
    let tcref = v.MemberApparentEntity
    // REVIEW: it would be good to get rid of this special casing of Compare and GetHashCode during code generation
    isInterfaceTy cenv.g oty &&
    (let isCompare =
        Option.isSome tcref.GeneratedCompareToValues &&
         (typeEquiv cenv.g oty cenv.g.mk_IComparable_ty ||
          tyconRefEq cenv.g cenv.g.system_GenericIComparable_tcref otcref)

     not isCompare) &&

    (let isGenericEquals =
        Option.isSome tcref.GeneratedHashAndEqualsWithComparerValues && tyconRefEq cenv.g cenv.g.system_GenericIEquatable_tcref otcref

     not isGenericEquals) &&
    (let isStructural =
        (Option.isSome tcref.GeneratedCompareToWithComparerValues && typeEquiv cenv.g oty cenv.g.mk_IStructuralComparable_ty) ||
        (Option.isSome tcref.GeneratedHashAndEqualsWithComparerValues && typeEquiv cenv.g oty cenv.g.mk_IStructuralEquatable_ty)

     not isStructural)

and ComputeMethodImplNameFixupForMemberBinding cenv (v: Val, memberInfo: ValMemberInfo) =
     if isNil memberInfo.ImplementedSlotSigs then
         None
     else
         let slotsig = memberInfo.ImplementedSlotSigs |> List.last
         let useMethodImpl = ComputeUseMethodImpl cenv (v, slotsig)
         let nameOfOverridingMethod = GenNameOfOverridingMethod cenv (useMethodImpl, slotsig)
         Some nameOfOverridingMethod

and ComputeFlagFixupsForMemberBinding cenv (v: Val, memberInfo: ValMemberInfo) =
     [ if isNil memberInfo.ImplementedSlotSigs then
           yield fixupVirtualSlotFlags
       else
           for slotsig in memberInfo.ImplementedSlotSigs do
             let useMethodImpl = ComputeUseMethodImpl cenv (v, slotsig)

             if useMethodImpl then
                yield fixupMethodImplFlags
             else
                yield fixupVirtualSlotFlags
           match ComputeMethodImplNameFixupForMemberBinding cenv (v, memberInfo) with
           | Some nm -> yield renameMethodDef nm
           | None -> () ]

and ComputeMethodImplAttribs cenv (_v: Val) attrs =
    let g = cenv.g
    let implflags =
        match TryFindFSharpAttribute g g.attrib_MethodImplAttribute attrs with
        | Some (Attrib(_, _, [ AttribInt32Arg flags ], _, _, _, _)) -> flags
        | _ -> 0x0

    let hasPreserveSigAttr =
        match TryFindFSharpAttributeOpt g g.attrib_PreserveSigAttribute attrs with
        | Some _ -> true
        | _ -> false

    // strip the MethodImpl pseudo-custom attribute
    // The following method implementation flags are used here
    // 0x80 - hasPreserveSigImplFlag
    // 0x20 - synchronize
    // (See ECMA 335, Partition II, section 23.1.11 - Flags for methods [MethodImplAttributes])
    let attrs =
        attrs
        |> List.filter (IsMatchingFSharpAttribute g g.attrib_MethodImplAttribute >> not)
        |> List.filter (IsMatchingFSharpAttributeOpt g g.attrib_PreserveSigAttribute >> not)

    let hasPreserveSigImplFlag = ((implflags &&& 0x80) <> 0x0) || hasPreserveSigAttr
    let hasSynchronizedImplFlag = (implflags &&& 0x20) <> 0x0
    let hasNoInliningImplFlag = (implflags &&& 0x08) <> 0x0
    let hasAggressiveInliningImplFlag = (implflags &&& 0x0100) <> 0x0
    hasPreserveSigImplFlag, hasSynchronizedImplFlag, hasNoInliningImplFlag, hasAggressiveInliningImplFlag, attrs

and GenMethodForBinding
        cenv mgbuf eenv
        (v: Val, mspec, hasWitnessEntry, generateWitnessArgs, access, ctps, mtps, witnessInfos, curriedArgInfos, paramInfos, argTys, retInfo, topValInfo,
         ctorThisValOpt, baseValOpt, methLambdaTypars, methLambdaVars, methLambdaBody, returnTy) =
    let g = cenv.g
    let m = v.Range

    // If a method has a witness-passing version of the code, then suppress
    // the generation of any witness in the non-witness passing version of the code
    let eenv = { eenv with suppressWitnesses = hasWitnessEntry && not generateWitnessArgs }

    let selfMethodVars, nonSelfMethodVars, compileAsInstance =
        match v.MemberInfo with
        | Some _ when ValSpecIsCompiledAsInstance g v ->
            match methLambdaVars with
            | [] -> error(InternalError("Internal error: empty argument list for instance method", v.Range))
            | h :: t -> [h], t, true
        | _ -> [], methLambdaVars, false

    let nonUnitNonSelfMethodVars, body = BindUnitVars cenv.g (nonSelfMethodVars, paramInfos, methLambdaBody)

    let eenv = bindBaseOrThisVarOpt cenv eenv ctorThisValOpt
    let eenv = bindBaseOrThisVarOpt cenv eenv baseValOpt

    // The type parameters of the method's type are different to the type parameters
    // for the big lambda ("tlambda") of the implementation of the method.
    let eenvUnderMethLambdaTypars = EnvForTypars methLambdaTypars eenv
    let eenvUnderMethTypeClassTypars = EnvForTypars ctps eenv
    let eenvUnderMethTypeTypars = AddTyparsToEnv mtps eenvUnderMethTypeClassTypars

    // Add the arguments to the environment. We add an implicit 'this' argument to constructors
    let isCtor = v.IsConstructor

    let methLambdaWitnessInfos =
        if generateWitnessArgs then
            GetTraitWitnessInfosOfTypars cenv.g ctps.Length methLambdaTypars
        else
            []

    // If this assert fails then there is a mismatch in the number of trait constraints on the method type and the number
    // on the method implementation.
    assert (methLambdaWitnessInfos.Length = witnessInfos.Length)

    let eenvForMeth =
        let eenvForMeth = eenvUnderMethLambdaTypars
        let numArgsUsed = 0
        let numArgsUsed = numArgsUsed + (if isCtor then 1 else 0)
        let eenvForMeth = eenvForMeth |> AddStorageForLocalVals cenv.g (selfMethodVars |> List.mapi (fun i v -> (v, Arg (numArgsUsed+i))))
        let numArgsUsed = numArgsUsed + selfMethodVars.Length
        let eenvForMeth = eenvForMeth |> AddStorageForLocalWitnesses (methLambdaWitnessInfos |> List.mapi (fun i w -> (w, Arg (numArgsUsed+i))))
        let numArgsUsed = numArgsUsed + methLambdaWitnessInfos.Length
        let eenvForMeth = eenvForMeth |> AddStorageForLocalVals cenv.g (List.mapi (fun i v -> (v, Arg (numArgsUsed+i))) nonUnitNonSelfMethodVars)
        let eenvForMeth = if eenvForMeth.initLocals && HasFSharpAttribute g g.attrib_SkipLocalsInitAttribute v.Attribs then { eenvForMeth with initLocals = false } else eenvForMeth
        eenvForMeth

    let tailCallInfo =
        [(mkLocalValRef v, BranchCallMethod (topValInfo.AritiesOfArgs, curriedArgInfos, methLambdaTypars, selfMethodVars.Length, methLambdaWitnessInfos.Length, nonUnitNonSelfMethodVars.Length))]

    // Discard the result on a 'void' return type. For a constructor just return 'void'
    let sequel =
        if isUnitTy g returnTy then discardAndReturnVoid
        elif isCtor then ReturnVoid
        else Return

    // Now generate the code.
    let hasPreserveSigNamedArg, ilMethodBody, hasDllImport =
        match TryFindFSharpAttributeOpt g g.attrib_DllImportAttribute v.Attribs with
        | Some (Attrib(_, _, [ AttribStringArg dll ], namedArgs, _, _, m)) ->
            if not (isNil methLambdaTypars) then error(Error(FSComp.SR.ilSignatureForExternalFunctionContainsTypeParameters(), m))
            let hasPreserveSigNamedArg, mbody = GenPInvokeMethod (v.CompiledName g.CompilerGlobalState, dll, namedArgs)
            hasPreserveSigNamedArg, mbody, true

        | Some (Attrib(_, _, _, _, _, _, m)) ->
            error(Error(FSComp.SR.ilDllImportAttributeCouldNotBeDecoded(), m))

        | _ ->
            // Replace the body of ValInline.PseudoVal "must inline" methods with a 'throw'
            // For witness-passing methods, don't do this if `isLegacy` flag specified
            // on the attribute. Older compilers
            let bodyExpr =
                let attr = TryFindFSharpBoolAttributeAssumeFalse cenv.g cenv.g.attrib_NoDynamicInvocationAttribute v.Attribs
                if (not generateWitnessArgs && attr.IsSome) ||
                   (generateWitnessArgs && attr = Some false) then
                    let exnArg = mkString cenv.g m (FSComp.SR.ilDynamicInvocationNotSupported(v.CompiledName g.CompilerGlobalState))
                    let exnExpr = MakeNotSupportedExnExpr cenv eenv (exnArg, m)
                    mkThrow m returnTy exnExpr
                else
                    body

            let selfValOpt =
                match selfMethodVars with 
                | [h] -> Some h
                | _ -> None

            let ilCodeLazy = CodeGenMethodForExpr cenv mgbuf (tailCallInfo, mspec.Name, eenvForMeth, 0, selfValOpt, bodyExpr, sequel)

            // This is the main code generation for most methods
            false, MethodBody.IL(notlazy ilCodeLazy), false

    // Do not generate DllImport attributes into the code - they are implicit from the P/Invoke
    let attrs =
        v.Attribs
            |> List.filter (IsMatchingFSharpAttributeOpt g g.attrib_DllImportAttribute >> not)
            |> List.filter (IsMatchingFSharpAttribute g g.attrib_CompiledNameAttribute >> not)

    let attrsAppliedToGetterOrSetter, attrs =
        List.partition (fun (Attrib(_, _, _, _, isAppliedToGetterOrSetter, _, _)) -> isAppliedToGetterOrSetter) attrs

    let sourceNameAttribs, compiledName =
        match v.Attribs |> List.tryFind (IsMatchingFSharpAttribute g g.attrib_CompiledNameAttribute) with
        | Some (Attrib(_, _, [ AttribStringArg b ], _, _, _, _)) -> [ mkCompilationSourceNameAttr g v.LogicalName ], Some b
        | _ -> [], None

    // check if the hasPreserveSigNamedArg and hasSynchronizedImplFlag implementation flags have been specified
    let hasPreserveSigImplFlag, hasSynchronizedImplFlag, hasNoInliningFlag, hasAggressiveInliningImplFlag, attrs = ComputeMethodImplAttribs cenv v attrs

    let securityAttributes, attrs = attrs |> List.partition (fun a -> IsSecurityAttribute g cenv.amap cenv.casApplied a m)

    let permissionSets = CreatePermissionSets cenv eenv securityAttributes

    let secDecls = if List.isEmpty securityAttributes then emptyILSecurityDecls else mkILSecurityDecls permissionSets

    // Do not push the attributes to the method for events and properties
    let ilAttrsCompilerGenerated = if v.IsCompilerGenerated then [ g.CompilerGeneratedAttribute ] else []

    let ilAttrsThatGoOnPrimaryItem =
        [ yield! GenAttrs cenv eenv attrs
          yield! GenCompilationArgumentCountsAttr cenv v

          match v.MemberInfo with
          | Some memberInfo when
            memberInfo.MemberFlags.MemberKind = SynMemberKind.PropertyGet ||
            memberInfo.MemberFlags.MemberKind = SynMemberKind.PropertySet ||
            memberInfo.MemberFlags.MemberKind = SynMemberKind.PropertyGetSet ->
                match GenReadOnlyAttributeIfNecessary g returnTy with Some ilAttr -> ilAttr | _ -> ()
          | _ -> () ]

    let ilTypars = GenGenericParams cenv eenvUnderMethLambdaTypars methLambdaTypars
    let ilParams = GenParams cenv eenvUnderMethTypeTypars m mspec witnessInfos paramInfos argTys (Some nonUnitNonSelfMethodVars)
    let ilReturn = GenReturnInfo cenv eenvUnderMethTypeTypars (Some returnTy) mspec.FormalReturnType retInfo
    let methName = mspec.Name
    let tref = mspec.MethodRef.DeclaringTypeRef

    match v.MemberInfo with
    // don't generate unimplemented abstracts
    | Some memberInfo when memberInfo.MemberFlags.IsDispatchSlot && not memberInfo.IsImplemented ->
         // skipping unimplemented abstract method
         ()

    // compiling CLIEvent properties
    | Some memberInfo
         when not v.IsExtensionMember &&
              (match memberInfo.MemberFlags.MemberKind with
               | SynMemberKind.PropertySet | SynMemberKind.PropertyGet -> CompileAsEvent cenv.g v.Attribs
               | _ -> false) ->

        let useMethodImpl =
            if compileAsInstance &&
               ((memberInfo.MemberFlags.IsDispatchSlot && memberInfo.IsImplemented) ||
                memberInfo.MemberFlags.IsOverrideOrExplicitImpl) then

                let useMethodImpl = memberInfo.ImplementedSlotSigs |> List.exists (fun slotsig -> ComputeUseMethodImpl cenv (v, slotsig))

                let nameOfOverridingMethod =
                    match ComputeMethodImplNameFixupForMemberBinding cenv (v, memberInfo) with
                    | None -> mspec.Name
                    | Some nm -> nm

                // Fixup can potentially change name of reflected definition that was already recorded - patch it if necessary
                mgbuf.ReplaceNameOfReflectedDefinition(v, nameOfOverridingMethod)
                useMethodImpl
            else
                false

        // skip method generation for compiling the property as a .NET event
        // Instead emit the pseudo-property as an event.
        // on't do this if it's a private method impl.
        if not useMethodImpl then
            let edef = GenEventForProperty cenv eenvForMeth mspec v ilAttrsThatGoOnPrimaryItem m returnTy
            mgbuf.AddEventDef(tref, edef)

    | _ ->

    let mdef =
        match v.MemberInfo with
        | Some memberInfo when not v.IsExtensionMember ->

           let ilMethTypars = ilTypars |> List.skip mspec.DeclaringType.GenericArgs.Length
           if memberInfo.MemberFlags.MemberKind = SynMemberKind.Constructor then
               assert (isNil ilMethTypars)
               let mdef = mkILCtor (access, ilParams, ilMethodBody)
               let mdef = mdef.With(customAttrs= mkILCustomAttrs (ilAttrsThatGoOnPrimaryItem @ sourceNameAttribs @ ilAttrsCompilerGenerated))
               mdef

           elif memberInfo.MemberFlags.MemberKind = SynMemberKind.ClassConstructor then
               assert (isNil ilMethTypars)
               let mdef = mkILClassCtor ilMethodBody
               let mdef = mdef.With(customAttrs= mkILCustomAttrs (ilAttrsThatGoOnPrimaryItem @ sourceNameAttribs @ ilAttrsCompilerGenerated))
               mdef

           // Generate virtual/override methods + method-impl information if needed
           else
               let mdef =
                   if not compileAsInstance then
                       mkILStaticMethod (ilMethTypars, mspec.Name, access, ilParams, ilReturn, ilMethodBody)

                   elif (memberInfo.MemberFlags.IsDispatchSlot && memberInfo.IsImplemented) ||
                        memberInfo.MemberFlags.IsOverrideOrExplicitImpl then

                       let flagFixups = ComputeFlagFixupsForMemberBinding cenv (v, memberInfo)
                       let mdef = mkILGenericVirtualMethod (mspec.Name, ILMemberAccess.Public, ilMethTypars, ilParams, ilReturn, ilMethodBody)
                       let mdef = List.fold (fun mdef f -> f mdef) mdef flagFixups

                       // fixup can potentially change name of reflected definition that was already recorded - patch it if necessary
                       mgbuf.ReplaceNameOfReflectedDefinition(v, mdef.Name)
                       mdef
                   else
                       mkILGenericNonVirtualMethod (mspec.Name, access, ilMethTypars, ilParams, ilReturn, ilMethodBody)

               let isAbstract =
                   memberInfo.MemberFlags.IsDispatchSlot &&
                   let tcref = v.MemberApparentEntity
                   not tcref.Deref.IsFSharpDelegateTycon

               let mdef =
                   if mdef.IsVirtual then
                        mdef.WithFinal(memberInfo.MemberFlags.IsFinal).WithAbstract(isAbstract)
                   else mdef

               match memberInfo.MemberFlags.MemberKind with

               | SynMemberKind.PropertySet | SynMemberKind.PropertyGet ->
                   if not (isNil ilMethTypars) then
                       error(InternalError("A property may not be more generic than the enclosing type - constrain the polymorphism in the expression", v.Range))

                   // Check if we're compiling the property as a .NET event
                   assert not (CompileAsEvent cenv.g v.Attribs)

                   // Emit the property, but not if its a private method impl
                   if mdef.Access <> ILMemberAccess.Private then
                       let vtyp = ReturnTypeOfPropertyVal g v
                       let ilPropTy = GenType cenv.amap m eenvUnderMethTypeTypars.tyenv vtyp
                       let ilPropTy = GenReadOnlyModReqIfNecessary g vtyp ilPropTy
                       let ilArgTys = v |> ArgInfosOfPropertyVal g |> List.map fst |> GenTypes cenv.amap m eenvUnderMethTypeTypars.tyenv
                       let ilPropDef = GenPropertyForMethodDef compileAsInstance tref mdef v memberInfo ilArgTys ilPropTy (mkILCustomAttrs ilAttrsThatGoOnPrimaryItem) compiledName
                       mgbuf.AddOrMergePropertyDef(tref, ilPropDef, m)

                   // Add the special name flag for all properties
                   let mdef = mdef.WithSpecialName.With(customAttrs= mkILCustomAttrs ((GenAttrs cenv eenv attrsAppliedToGetterOrSetter) @ sourceNameAttribs @ ilAttrsCompilerGenerated))
                   mdef

               | _ ->
                   let mdef = mdef.With(customAttrs= mkILCustomAttrs (ilAttrsThatGoOnPrimaryItem @ sourceNameAttribs @ ilAttrsCompilerGenerated))
                   mdef

        | _ ->
            let mdef = mkILStaticMethod (ilTypars, methName, access, ilParams, ilReturn, ilMethodBody)

            // For extension properties, also emit attrsAppliedToGetterOrSetter on the getter or setter method
            let ilAttrs =
                match v.MemberInfo with
                | Some memberInfo when v.IsExtensionMember ->
                     match memberInfo.MemberFlags.MemberKind with
                     | SynMemberKind.PropertySet | SynMemberKind.PropertyGet -> ilAttrsThatGoOnPrimaryItem @ GenAttrs cenv eenv attrsAppliedToGetterOrSetter
                     | _ -> ilAttrsThatGoOnPrimaryItem
                | _ -> ilAttrsThatGoOnPrimaryItem

            let ilCustomAttrs = mkILCustomAttrs (ilAttrs @ sourceNameAttribs @ ilAttrsCompilerGenerated)
            let mdef = mdef.With(customAttrs= ilCustomAttrs)
            mdef

    // Does the function have an explicit [<EntryPoint>] attribute?
    let isExplicitEntryPoint = HasFSharpAttribute g g.attrib_EntryPointAttribute attrs

    let mdef =
        mdef
          .WithSecurity(not (List.isEmpty securityAttributes))
          .WithPInvoke(hasDllImport)
          .WithPreserveSig(hasPreserveSigImplFlag || hasPreserveSigNamedArg)
          .WithSynchronized(hasSynchronizedImplFlag)
          .WithNoInlining(hasNoInliningFlag)
          .WithAggressiveInlining(hasAggressiveInliningImplFlag)
          .With(isEntryPoint=isExplicitEntryPoint, securityDecls=secDecls)

    let mdef =
        if // operator names
           mdef.Name.StartsWithOrdinal("op_") ||
           // active pattern names
           mdef.Name.StartsWithOrdinal("|") ||
           // event add/remove method
           v.val_flags.IsGeneratedEventVal then
            mdef.WithSpecialName
        else
            mdef
    CountMethodDef()
    mgbuf.AddMethodDef(tref, mdef)

and GenPInvokeMethod (nm, dll, namedArgs) =
    let decoder = AttributeDecoder namedArgs

    let hasPreserveSigNamedArg = decoder.FindBool "PreserveSig" true
    hasPreserveSigNamedArg,
    let pinvoke =
      { Where=mkSimpleModRef dll
        Name=decoder.FindString "EntryPoint" nm
        CallingConv=
            match decoder.FindInt32 "CallingConvention" 0 with
            | 1 -> PInvokeCallingConvention.WinApi
            | 2 -> PInvokeCallingConvention.Cdecl
            | 3 -> PInvokeCallingConvention.Stdcall
            | 4 -> PInvokeCallingConvention.Thiscall
            | 5 -> PInvokeCallingConvention.Fastcall
            | _ -> PInvokeCallingConvention.WinApi
        CharEncoding=
            match decoder.FindInt32 "CharSet" 0 with
            | 1 -> PInvokeCharEncoding.None
            | 2 -> PInvokeCharEncoding.Ansi
            | 3 -> PInvokeCharEncoding.Unicode
            | 4 -> PInvokeCharEncoding.Auto
            | _ -> PInvokeCharEncoding.None
        NoMangle= decoder.FindBool "ExactSpelling" false
        LastError= decoder.FindBool "SetLastError" false
        ThrowOnUnmappableChar= if (decoder.FindBool "ThrowOnUnmappableChar" false) then PInvokeThrowOnUnmappableChar.Enabled else PInvokeThrowOnUnmappableChar.UseAssembly
        CharBestFit=if (decoder.FindBool "BestFitMapping" false) then PInvokeCharBestFit.Enabled else PInvokeCharBestFit.UseAssembly } : PInvokeMethod
    MethodBody.PInvoke(lazy pinvoke)
  
and GenBindings cenv cgbuf eenv binds stateVarFlagsOpt =
    match stateVarFlagsOpt with 
    | None -> 
        binds |> List.iter (fun bind -> GenBinding cenv cgbuf eenv bind false)
    | Some stateVarFlags -> 
        (binds, stateVarFlags) ||> List.iter2 (fun bind isStateVar -> GenBinding cenv cgbuf eenv bind isStateVar)

//-------------------------------------------------------------------------
// Generate locals and other storage of values
//-------------------------------------------------------------------------

and GenSetVal cenv cgbuf eenv (vref, e, m) sequel =
    let storage = StorageForValRef cenv.g m vref eenv
    GetStoreValCtxt cenv cgbuf eenv vref.Deref
    GenExpr cenv cgbuf eenv e Continue
    GenSetStorage vref.Range cgbuf storage
    GenUnitThenSequel cenv eenv m eenv.cloc cgbuf sequel

and GenGetValRefAndSequel cenv cgbuf eenv m (v: ValRef) storeSequel =
    let ty = v.Type
    GenGetStorageAndSequel cenv cgbuf eenv m (ty, GenType cenv.amap m eenv.tyenv ty) (StorageForValRef cenv.g m v eenv) storeSequel

and GenGetVal cenv cgbuf eenv (v: ValRef, m) sequel =
    GenGetValRefAndSequel cenv cgbuf eenv m v None
    GenSequel cenv eenv.cloc cgbuf sequel

and GenBindingRhs cenv cgbuf eenv (vspec: Val) expr =
    let g = cenv.g
    match expr with
    | Expr.TyLambda _ | Expr.Lambda _ ->

        match IsLocalErasedTyLambda g eenv vspec expr with
        | Some body ->
            GenExpr cenv cgbuf eenv body Continue
        | None ->
            let isLocalTypeFunc = IsNamedLocalTypeFuncVal g vspec expr
            let thisVars = if isLocalTypeFunc then [] else [ mkLocalValRef vspec ]
            GenLambda cenv cgbuf eenv isLocalTypeFunc thisVars expr Continue
    | _ ->
        GenExpr cenv cgbuf eenv expr Continue

and CommitStartScope cgbuf startMarkOpt =
    match startMarkOpt with
    | None -> ()
    | Some startMark -> cgbuf.SetMarkToHere startMark

and EmitInitLocal cgbuf ty idx = CG.EmitInstrs cgbuf (pop 0) Push0 [I_ldloca (uint16 idx); (I_initobj ty) ]

and EmitSetLocal cgbuf idx = CG.EmitInstr cgbuf (pop 1) Push0 (mkStloc (uint16 idx))

and EmitGetLocal cgbuf ty idx = CG.EmitInstr cgbuf (pop 0) (Push [ty]) (mkLdloc (uint16 idx))

and EmitSetStaticField cgbuf fspec = CG.EmitInstr cgbuf (pop 1) Push0 (mkNormalStsfld fspec)

and EmitGetStaticFieldAddr cgbuf ty fspec = CG.EmitInstr cgbuf (pop 0) (Push [ty]) (I_ldsflda fspec)

and EmitGetStaticField cgbuf ty fspec = CG.EmitInstr cgbuf (pop 0) (Push [ty]) (mkNormalLdsfld fspec)

and GenSetStorage m cgbuf storage =
    match storage with
    | Local (idx, _, _) ->
        EmitSetLocal cgbuf idx

    | StaticPropertyWithField (_, _, hasLiteralAttr, ilContainerTy, _, _, _, ilSetterMethRef, _) ->
        if hasLiteralAttr then errorR(Error(FSComp.SR.ilLiteralFieldsCannotBeSet(), m))
        CG.EmitInstr cgbuf (pop 1) Push0 (I_call(Normalcall, mkILMethSpecForMethRefInTy(ilSetterMethRef, ilContainerTy, []), None))

    | StaticProperty (ilGetterMethSpec, _) ->
        error(Error(FSComp.SR.ilStaticMethodIsNotLambda(ilGetterMethSpec.Name), m))

    | Method (_, _, mspec, _, m, _, _, _, _, _, _, _) ->
        error(Error(FSComp.SR.ilStaticMethodIsNotLambda(mspec.Name), m))

    | Null ->
        CG.EmitInstr cgbuf (pop 1) Push0 AI_pop

    | Arg _ ->
        error(Error(FSComp.SR.ilMutableVariablesCannotEscapeMethod(), m))

    | Env (_, ilField, _) ->
        // Note: ldarg0 has already been emitted in GenSetVal
        CG.EmitInstr cgbuf (pop 2) Push0 (mkNormalStfld ilField)

and CommitGetStorageSequel cenv cgbuf eenv m ty localCloInfo storeSequel =
    match localCloInfo, storeSequel with
    | Some (_, {contents =NamedLocalIlxClosureInfoGenerator _cloinfo}), _ ->
        error(InternalError("Unexpected generator", m))

    | Some (_, {contents =NamedLocalIlxClosureInfoGenerated cloinfo}), Some (tyargs, args, m, sequel) when not (isNil tyargs) ->
        let actualRetTy = GenNamedLocalTyFuncCall cenv cgbuf eenv ty cloinfo tyargs m
        CommitGetStorageSequel cenv cgbuf eenv m actualRetTy None (Some ([], args, m, sequel))

    | _, None -> ()

    | _, Some ([], [], _, sequel) ->
        GenSequel cenv eenv.cloc cgbuf sequel

    | _, Some (tyargs, args, m, sequel) ->
        GenCurriedArgsAndIndirectCall cenv cgbuf eenv (ty, tyargs, args, m) sequel

and GenGetStorageAndSequel (cenv: cenv) cgbuf eenv m (ty, ilTy) storage storeSequel =
    let g = cenv.g
    match storage with
    | Local (idx, _, localCloInfo) ->
        EmitGetLocal cgbuf ilTy idx
        CommitGetStorageSequel cenv cgbuf eenv m ty localCloInfo storeSequel

    | StaticPropertyWithField (fspec, _, hasLiteralAttr, ilContainerTy, _, _, ilGetterMethRef, _, _) ->
        // References to literals go directly to the field - no property is used
        if hasLiteralAttr then
            EmitGetStaticField cgbuf ilTy fspec
        else
            CG.EmitInstr cgbuf (pop 0) (Push [ilTy]) (I_call(Normalcall, mkILMethSpecForMethRefInTy (ilGetterMethRef, ilContainerTy, []), None))
        CommitGetStorageSequel cenv cgbuf eenv m ty None storeSequel

    | StaticProperty (ilGetterMethSpec, _) ->
        CG.EmitInstr cgbuf (pop 0) (Push [ilTy]) (I_call (Normalcall, ilGetterMethSpec, None))
        CommitGetStorageSequel cenv cgbuf eenv m ty None storeSequel

    | Method (topValInfo, vref, _, _, _, _, _, _, _, _, _, _) ->
        // Get a toplevel value as a first-class value.
        // We generate a lambda expression and that simply calls
        // the toplevel method. However we optimize the case where we are
        // immediately applying the value anyway (to insufficient arguments).

        // First build a lambda expression for the saturated use of the toplevel value...
        // REVIEW: we should NOT be doing this in the backend...
        let expr, exprty = AdjustValForExpectedArity g m vref NormalValUse topValInfo

        // Then reduce out any arguments (i.e. apply the sequel immediately if we can...)
        match storeSequel with
        | None ->
            GenLambda cenv cgbuf eenv false [] expr Continue
        | Some (tyargs', args, m, sequel) ->
            let specializedExpr =
                if isNil args && isNil tyargs' then failwith ("non-lambda at use of method " + vref.LogicalName)
                MakeApplicationAndBetaReduce cenv.g (expr, exprty, [tyargs'], args, m)
            GenExpr cenv cgbuf eenv specializedExpr sequel

    | Null ->
        CG.EmitInstr cgbuf (pop 0) (Push [ilTy]) AI_ldnull
        CommitGetStorageSequel cenv cgbuf eenv m ty None storeSequel

    | Arg i ->
        CG.EmitInstr cgbuf (pop 0) (Push [ilTy]) (mkLdarg (uint16 i))
        CommitGetStorageSequel cenv cgbuf eenv m ty None storeSequel

    | Env (_, ilField, localCloInfo) ->
        CG.EmitInstrs cgbuf (pop 0) (Push [ilTy]) [ mkLdarg0; mkNormalLdfld ilField ]
        CommitGetStorageSequel cenv cgbuf eenv m ty localCloInfo storeSequel

and GenGetLocalVals cenv cgbuf eenvouter m fvs =
    List.iter (fun v -> GenGetLocalVal cenv cgbuf eenvouter m v None) fvs

and GenGetLocalVal cenv cgbuf eenv m (vspec: Val) storeSequel =
    GenGetStorageAndSequel cenv cgbuf eenv m (vspec.Type, GenTypeOfVal cenv eenv vspec) (StorageForVal cenv.g m vspec eenv) storeSequel

and GenGetLocalVRef cenv cgbuf eenv m (vref: ValRef) storeSequel =
    GenGetStorageAndSequel cenv cgbuf eenv m (vref.Type, GenTypeOfVal cenv eenv vref.Deref) (StorageForValRef cenv.g m vref eenv) storeSequel

and GenStoreVal cenv cgbuf eenv m (vspec: Val) =
    GenSetStorage vspec.Range cgbuf (StorageForVal cenv.g m vspec eenv)

/// Allocate IL locals
and AllocLocal cenv cgbuf eenv compgen (v, ty, isFixed) (scopeMarks: Mark * Mark) : int * _ * _ =
     // The debug range for the local
     let ranges = if compgen then [] else [(v, scopeMarks)]
     // Get an index for the local
     let j, realloc =
        if cenv.opts.localOptimizationsEnabled then
            cgbuf.ReallocLocal((fun i (_, ty', isFixed') -> not isFixed' && not isFixed && not (IntMap.mem i eenv.liveLocals) && (ty = ty')), ranges, ty, isFixed)
        else
            cgbuf.AllocLocal(ranges, ty, isFixed), false
     j, realloc, { eenv with liveLocals = IntMap.add j () eenv.liveLocals }

/// Decide storage for local value and if necessary allocate an ILLocal for it
and AllocLocalVal cenv cgbuf v eenv repr scopeMarks =
    let g = cenv.g
    let repr, eenv =
        let ty = v.Type
        if isUnitTy g ty && not v.IsMutable then Null, eenv
        else
            match repr with
            | Some repr when IsNamedLocalTypeFuncVal g v repr ->
                let ftyvs = (freeInExpr CollectTypars repr).FreeTyvars
                // known, named, non-escaping type functions
                let cloinfoGenerate eenv =
                    let eenvinner =
                        {eenv with
                             letBoundVars=(mkLocalValRef v) :: eenv.letBoundVars}
                    let cloinfo, _, _ = GetIlxClosureInfo cenv v.Range ILBoxity.AsObject true true [] eenvinner repr
                    cloinfo

                let idx, realloc, eenv = AllocLocal cenv cgbuf eenv v.IsCompilerGenerated (v.CompiledName g.CompilerGlobalState, g.ilg.typ_Object, false) scopeMarks
                Local (idx, realloc, Some(ftyvs, ref (NamedLocalIlxClosureInfoGenerator cloinfoGenerate))), eenv
            | _ ->
                // normal local
                let idx, realloc, eenv = AllocLocal cenv cgbuf eenv v.IsCompilerGenerated (v.CompiledName g.CompilerGlobalState, GenTypeOfVal cenv eenv v, v.IsFixed) scopeMarks
                Local (idx, realloc, None), eenv
    let eenv = AddStorageForVal g (v, notlazy repr) eenv
    repr, eenv

and AllocStorageForBind cenv cgbuf scopeMarks eenv bind =
    AllocStorageForBinds cenv cgbuf scopeMarks eenv [bind]

and AllocStorageForBinds cenv cgbuf scopeMarks eenv binds =
    // phase 1 - decide representations - most are very simple.
    let reps, eenv = List.mapFold (AllocValForBind cenv cgbuf scopeMarks) eenv binds

    // Phase 2 - run the cloinfo generators for NamedLocalClosure values against the environment recording the
    // representation choices.
    reps |> List.iter (fun reprOpt ->
       match reprOpt with
       | Some repr ->
           match repr with
           | Local(_, _, Some (_, g))
           | Env(_, _, Some (_, g)) ->
               match g.Value with
               | NamedLocalIlxClosureInfoGenerator f ->
                   g.Value <- NamedLocalIlxClosureInfoGenerated (f eenv)
               | NamedLocalIlxClosureInfoGenerated _ ->
                   ()
           | _ -> ()
       | _ -> ())

    eenv

and AllocValForBind cenv cgbuf (scopeMarks: Mark * Mark) eenv (TBind(v, repr, _)) =
    match v.ValReprInfo with
    | None ->
        let repr, eenv = AllocLocalVal cenv cgbuf v eenv (Some repr) scopeMarks
        Some repr, eenv
    | Some _ ->
        None, AllocTopValWithinExpr cenv cgbuf (snd scopeMarks) eenv.cloc v eenv

and AllocTopValWithinExpr cenv cgbuf endMark cloc v eenv =
    let g = cenv.g

    // decide whether to use a shadow local or not
    let useShadowLocal =
        cenv.opts.generateDebugSymbols &&
        not cenv.opts.localOptimizationsEnabled &&
        not v.IsCompilerGenerated &&
        not v.IsMutable &&
        // Don't use shadow locals for things like functions which are not compiled as static values/properties
        IsCompiledAsStaticProperty g v

    let optShadowLocal, eenv =
        if useShadowLocal then
            let startMark = CG.GenerateDelayMark cgbuf ("start_" + v.LogicalName)
            let storage, eenv = AllocLocalVal cenv cgbuf v eenv None (startMark, endMark)
            ShadowLocal (startMark, storage), eenv
        else
            NoShadowLocal, eenv

    ComputeAndAddStorageForLocalTopVal (cenv.amap, g, cenv.intraAssemblyInfo, cenv.opts.isInteractive, optShadowLocal) cloc v eenv

//--------------------------------------------------------------------------
// Generate stack save/restore and assertions - pulled into letrec by alloc*
//--------------------------------------------------------------------------

/// Save the stack
/// - [gross] because IL flushes the stack at the exn. handler
/// - and because IL requires empty stack following a forward br (jump).
and EmitSaveStack cenv cgbuf eenv m scopeMarks =
    let savedStack = (cgbuf.GetCurrentStack())
    let savedStackLocals, eenvinner =
        (eenv, savedStack) ||> List.mapFold (fun eenv ty ->
            let idx, _realloc, eenv =
                // Ensure that we have an g.CompilerGlobalState
                assert(cenv.g.CompilerGlobalState |> Option.isSome)
                AllocLocal cenv cgbuf eenv true (cenv.g.CompilerGlobalState.Value.IlxGenNiceNameGenerator.FreshCompilerGeneratedName ("spill", m), ty, false) scopeMarks
            idx, eenv)
    List.iter (EmitSetLocal cgbuf) savedStackLocals
    cgbuf.AssertEmptyStack()
    (savedStack, savedStackLocals), eenvinner (* need to return, it marks locals "live" *)

/// Restore the stack and load the result
and EmitRestoreStack cgbuf (savedStack, savedStackLocals) =
    cgbuf.AssertEmptyStack()
    List.iter2 (EmitGetLocal cgbuf) (List.rev savedStack) (List.rev savedStackLocals)

//-------------------------------------------------------------------------
//GenAttr: custom attribute generation
//-------------------------------------------------------------------------

and GenAttribArg amap g eenv x (ilArgTy: ILType) =
    let exprL expr = exprL g expr

    match stripDebugPoints x, ilArgTy with
    // Detect 'null' used for an array argument
    | Expr.Const (Const.Zero, _, _), ILType.Array _ ->
        ILAttribElem.Null

    // Detect standard constants
    | Expr.Const (c, m, _), _ ->
        let tynm = ilArgTy.TypeSpec.Name
        let isobj = (tynm = "System.Object")

        match c with
        | Const.Bool b -> ILAttribElem.Bool b
        | Const.Int32 i when isobj || tynm = "System.Int32" -> ILAttribElem.Int32 i
        | Const.Int32 i when tynm = "System.SByte" -> ILAttribElem.SByte (sbyte i)
        | Const.Int32 i when tynm = "System.Int16" -> ILAttribElem.Int16 (int16 i)
        | Const.Int32 i when tynm = "System.Byte" -> ILAttribElem.Byte (byte i)
        | Const.Int32 i when tynm = "System.UInt16" ->ILAttribElem.UInt16 (uint16 i)
        | Const.Int32 i when tynm = "System.UInt32" ->ILAttribElem.UInt32 (uint32 i)
        | Const.Int32 i when tynm = "System.UInt64" ->ILAttribElem.UInt64 (uint64 (int64 i))
        | Const.SByte i -> ILAttribElem.SByte i
        | Const.Int16 i -> ILAttribElem.Int16 i
        | Const.Int32 i -> ILAttribElem.Int32 i
        | Const.Int64 i -> ILAttribElem.Int64 i
        | Const.Byte i -> ILAttribElem.Byte i
        | Const.UInt16 i -> ILAttribElem.UInt16 i
        | Const.UInt32 i -> ILAttribElem.UInt32 i
        | Const.UInt64 i -> ILAttribElem.UInt64 i
        | Const.Double i -> ILAttribElem.Double i
        | Const.Single i -> ILAttribElem.Single i
        | Const.Char i -> ILAttribElem.Char i
        | Const.Zero when isobj -> ILAttribElem.Null
        | Const.Zero when tynm = "System.String" -> ILAttribElem.String None
        | Const.Zero when tynm = "System.Type" -> ILAttribElem.Type None
        | Const.String i when isobj || tynm = "System.String" -> ILAttribElem.String (Some i)
        | _ -> error (InternalError ( "The type '" + tynm + "' may not be used as a custom attribute value", m))

    // Detect '[| ... |]' nodes
    | Expr.Op (TOp.Array, [elemTy], args, m), _ ->
        let ilElemTy = GenType amap m eenv.tyenv elemTy
        ILAttribElem.Array (ilElemTy, List.map (fun arg -> GenAttribArg amap g eenv arg ilElemTy) args)

    // Detect 'typeof<ty>' calls
    | TypeOfExpr g ty, _ ->
        ILAttribElem.Type (Some (GenType amap x.Range eenv.tyenv ty))

    // Detect 'typedefof<ty>' calls
    | TypeDefOfExpr g ty, _ ->
        ILAttribElem.TypeRef (Some (GenType amap x.Range eenv.tyenv ty).TypeRef)

    // Ignore upcasts
    | Expr.Op (TOp.Coerce, _, [arg2], _), _ ->
        GenAttribArg amap g eenv arg2 ilArgTy

    // Detect explicit enum values
    | EnumExpr g arg1, _ ->
        GenAttribArg amap g eenv arg1 ilArgTy


    // Detect bitwise or of attribute flags: one case of constant folding (a more general treatment is needed)

    | AttribBitwiseOrExpr g (arg1, arg2), _ ->
        let v1 = GenAttribArg amap g eenv arg1 ilArgTy
        let v2 = GenAttribArg amap g eenv arg2 ilArgTy
        match v1, v2 with
        | ILAttribElem.SByte i1, ILAttribElem.SByte i2 -> ILAttribElem.SByte (i1 ||| i2)
        | ILAttribElem.Int16 i1, ILAttribElem.Int16 i2-> ILAttribElem.Int16 (i1 ||| i2)
        | ILAttribElem.Int32 i1, ILAttribElem.Int32 i2-> ILAttribElem.Int32 (i1 ||| i2)
        | ILAttribElem.Int64 i1, ILAttribElem.Int64 i2-> ILAttribElem.Int64 (i1 ||| i2)
        | ILAttribElem.Byte i1, ILAttribElem.Byte i2-> ILAttribElem.Byte (i1 ||| i2)
        | ILAttribElem.UInt16 i1, ILAttribElem.UInt16 i2-> ILAttribElem.UInt16 (i1 ||| i2)
        | ILAttribElem.UInt32 i1, ILAttribElem.UInt32 i2-> ILAttribElem.UInt32 (i1 ||| i2)
        | ILAttribElem.UInt64 i1, ILAttribElem.UInt64 i2-> ILAttribElem.UInt64 (i1 ||| i2)
        | _ -> error (InternalError ("invalid custom attribute value (not a valid constant): " + showL (exprL x), x.Range))

    // Other expressions are not valid custom attribute values
    | _ ->
        error (InternalError ("invalid custom attribute value (not a constant): " + showL (exprL x), x.Range))


and GenAttr amap g eenv (Attrib(_, k, args, props, _, _, _)) =
    let props =
        props |> List.map (fun (AttribNamedArg(s, ty, fld, AttribExpr(_, expr))) ->
            let m = expr.Range
            let ilTy = GenType amap m eenv.tyenv ty
            let cval = GenAttribArg amap g eenv expr ilTy
            (s, ilTy, fld, cval))
    let mspec =
        match k with
        | ILAttrib mref -> mkILMethSpec(mref, AsObject, [], [])
        | FSAttrib vref ->
             assert vref.IsMember
             let mspec, _, _, _, _, _, _, _, _, _ = GetMethodSpecForMemberVal amap g (Option.get vref.MemberInfo) vref
             mspec
    let ilArgs = List.map2 (fun (AttribExpr(_, vexpr)) ty -> GenAttribArg amap g eenv vexpr ty) args mspec.FormalArgTypes
    mkILCustomAttribMethRef (mspec, ilArgs, props)

and GenAttrs cenv eenv attrs =
    List.map (GenAttr cenv.amap cenv.g eenv) attrs

and GenCompilationArgumentCountsAttr cenv (v: Val) =
    let g = cenv.g
    [ match v.ValReprInfo with
      | Some tvi when v.IsMemberOrModuleBinding ->
          let arities = if ValSpecIsCompiledAsInstance g v then List.tail tvi.AritiesOfArgs else tvi.AritiesOfArgs
          if arities.Length > 1 then
              yield mkCompilationArgumentCountsAttr g arities
      | _ ->
          () ]

// Create a permission set for a list of security attributes
and CreatePermissionSets cenv eenv (securityAttributes: Attrib list) =
    let g = cenv.g
    [for Attrib(tcref, _, actions, _, _, _, _) as attr in securityAttributes do
        let action = match actions with | [AttribInt32Arg act] -> act | _ -> failwith "internal error: unrecognized security action"
        let secaction = (List.assoc action (Lazy.force ILSecurityActionRevMap))
        let tref = tcref.CompiledRepresentationForNamedType
        let ilattr = GenAttr cenv.amap g eenv attr
        let _, ilNamedArgs =
            match TryDecodeILAttribute tref (mkILCustomAttrs [ilattr]) with
            | Some(ae, na) -> ae, na
            | _ -> [], []
        let setArgs = ilNamedArgs |> List.map (fun (n, ilt, _, ilae) -> (n, ilt, ilae))
        yield mkPermissionSet (secaction, [(tref, setArgs)])]

//--------------------------------------------------------------------------
// Generate the set of modules for an assembly, and the declarations in each module
//--------------------------------------------------------------------------

/// Generate a static class at the given cloc
and GenTypeDefForCompLoc (cenv, eenv, mgbuf: AssemblyBuilder, cloc, hidden, attribs, initTrigger, eliminateIfEmpty, addAtEnd) =
    let g = cenv.g
    let tref = TypeRefForCompLoc cloc
    let tdef =
      mkILSimpleClass g.ilg
        (tref.Name,
         ComputeTypeAccess tref hidden,
         emptyILMethods,
         emptyILFields,
         emptyILTypeDefs,
         emptyILProperties,
         emptyILEvents,
         mkILCustomAttrs
           (GenAttrs cenv eenv attribs @
            (if List.contains tref.Name [TypeNameForImplicitMainMethod cloc; TypeNameForInitClass cloc; TypeNameForPrivateImplementationDetails cloc]
             then [ ]
             else [mkCompilationMappingAttr g (int SourceConstructFlags.Module)])),
         initTrigger)
    let tdef = tdef.WithSealed(true).WithAbstract(true)
    mgbuf.AddTypeDef(tref, tdef, eliminateIfEmpty, addAtEnd, None)


and GenModuleExpr cenv cgbuf qname lazyInitInfo eenv x =
    let (ModuleOrNamespaceExprWithSig(mty, def, _)) = x
    // REVIEW: the scopeMarks are used for any shadow locals we create for the module bindings
    // We use one scope for all the bindings in the module, which makes them all appear with their "default" values
    // rather than incrementally as we step through the initializations in the module. This is a little unfortunate
    // but stems from the way we add module values all at once before we generate the module itself.
    LocalScope "module" cgbuf (fun (_, endMark) ->
        let sigToImplRemapInfo = ComputeRemappingFromImplementationToSignature cenv.g def mty
        let eenv = AddSignatureRemapInfo "defs" sigToImplRemapInfo eenv

        // Allocate all the values, including any shadow locals for static fields
        let eenv = AddBindingsForModuleDef (AllocTopValWithinExpr cenv cgbuf endMark) eenv.cloc eenv def
        let _eenvEnd = GenModuleDef cenv cgbuf qname lazyInitInfo eenv def
        ())

and GenModuleDefs cenv cgbuf qname lazyInitInfo eenv mdefs =
    let _eenvEnd = (eenv, mdefs) ||> List.fold (GenModuleDef cenv cgbuf qname lazyInitInfo)
    ()

and GenModuleDef cenv (cgbuf: CodeGenBuffer) qname lazyInitInfo eenv x =
    match x with
    | TMDefRec(_isRec, opens, tycons, mbinds, m) ->
        let eenvinner = AddDebugImportsToEnv cenv eenv opens
        for tc in tycons do
            if tc.IsExceptionDecl then
                GenExnDef cenv cgbuf.mgbuf eenvinner m tc
            else
                GenTypeDef cenv cgbuf.mgbuf lazyInitInfo eenvinner m tc

        // Generate chunks of non-nested bindings together to allow recursive fixups.
        let mutable bindsRemaining = mbinds 
        while not bindsRemaining.IsEmpty do
            match bindsRemaining with 
            | ModuleOrNamespaceBinding.Binding _ :: _ -> 
                let recBinds =
                    bindsRemaining
                    |> List.takeWhile (function ModuleOrNamespaceBinding.Binding _ -> true | _ -> false)
                    |> List.map (function ModuleOrNamespaceBinding.Binding recBind -> recBind | _ -> failwith "unexpected")
                let otherBinds =
                    bindsRemaining
                    |> List.skipWhile (function ModuleOrNamespaceBinding.Binding _ -> true | _ -> false) 
                GenLetRecBindings cenv cgbuf eenv (recBinds, m)
                bindsRemaining <- otherBinds
            | (ModuleOrNamespaceBinding.Module _ as mbind) :: rest ->
                GenModuleBinding cenv cgbuf qname lazyInitInfo eenvinner m mbind
                bindsRemaining <- rest
            | [] -> failwith "unreachable"

        eenvinner

    | TMDefLet(bind, _) ->
        GenBindings cenv cgbuf eenv [bind] None
        eenv

    | TMDefOpens openDecls ->
        let eenvinner = AddDebugImportsToEnv cenv eenv openDecls
        eenvinner

    | TMDefDo(e, _) ->
        GenExpr cenv cgbuf eenv e discard
        eenv

    | TMAbstract mexpr ->
        GenModuleExpr cenv cgbuf qname lazyInitInfo eenv mexpr
        eenv

    | TMDefs mdefs ->
        GenModuleDefs cenv cgbuf qname lazyInitInfo eenv mdefs
        eenv

// Generate a module binding
and GenModuleBinding cenv (cgbuf: CodeGenBuffer) (qname: QualifiedNameOfFile) lazyInitInfo eenv m x =
  match x with
  | ModuleOrNamespaceBinding.Binding bind ->
    GenLetRecBindings cenv cgbuf eenv ([bind], m)

  | ModuleOrNamespaceBinding.Module (mspec, mdef) ->
    let hidden = IsHiddenTycon eenv.sigToImplRemapInfo mspec

    let eenvinner =
        if mspec.IsNamespace then eenv else
        { eenv with cloc = CompLocForFixedModule cenv.opts.fragName qname.Text mspec; initLocals = eenv.initLocals && not (HasFSharpAttribute cenv.g cenv.g.attrib_SkipLocalsInitAttribute mspec.Attribs) }

    // Create the class to hold the contents of this module. No class needed if
    // we're compiling it as a namespace.
    //
    // Most module static fields go into the "InitClass" static class.
    // However mutable static fields go into the class for the module itself.
    // So this static class ends up with a .cctor if it has mutable fields.
    //
    if not mspec.IsNamespace then
        // The use of ILTypeInit.OnAny prevents the execution of the cctor before the
        // "main" method in the case where the "main" method is implicit.
        let staticClassTrigger = (* if eenv.isFinalFile then *) ILTypeInit.OnAny (* else ILTypeInit.BeforeField *)

        GenTypeDefForCompLoc (cenv, eenvinner, cgbuf.mgbuf, eenvinner.cloc, hidden, mspec.Attribs, staticClassTrigger, false, (* atEnd= *) true)

    // Generate the declarations in the module and its initialization code
    let _envAtEnd = GenModuleDef cenv cgbuf qname lazyInitInfo eenvinner mdef

    // If the module has a .cctor for some mutable fields, we need to ensure that when
    // those fields are "touched" the InitClass .cctor is forced. The InitClass .cctor will
    // then fill in the value of the mutable fields.
    if not mspec.IsNamespace && (cgbuf.mgbuf.GetCurrentFields(TypeRefForCompLoc eenvinner.cloc) |> Seq.isEmpty |> not) then
        GenForceWholeFileInitializationAsPartOfCCtor cenv cgbuf.mgbuf lazyInitInfo (TypeRefForCompLoc eenvinner.cloc) eenv.imports mspec.Range


/// Generate the namespace fragments in a single file
and GenImplFile cenv (mgbuf: AssemblyBuilder) mainInfoOpt eenv (implFile: TypedImplFileAfterOptimization) =
    let (TImplFile (qname, _, mexpr, hasExplicitEntryPoint, isScript, anonRecdTypes, _)) = implFile.ImplFile
    let optimizeDuringCodeGen = implFile.OptimizeDuringCodeGen
    let g = cenv.g
    let m = qname.Range

    // Generate all the anonymous record types mentioned anywhere in this module
    for anonInfo in anonRecdTypes.Values do
        mgbuf.GenerateAnonType((fun ilThisTy -> GenToStringMethod cenv eenv ilThisTy m), anonInfo)

    let eenv = {eenv with cloc = { eenv.cloc with TopImplQualifiedName = qname.Text } }

    cenv.optimizeDuringCodeGen <- optimizeDuringCodeGen

    // This is used to point the inner classes back to the startup module for initialization purposes
    let isFinalFile = Option.isSome mainInfoOpt

    let initClassCompLoc = CompLocForInitClass eenv.cloc
    let initClassTy = mkILTyForCompLoc initClassCompLoc

    let initClassTrigger = (* if isFinalFile then *) ILTypeInit.OnAny (* else ILTypeInit.BeforeField *)

    let eenv = {eenv with cloc = initClassCompLoc
                          isFinalFile = isFinalFile
                          someTypeInThisAssembly = initClassTy }

    // Create the class to hold the initialization code and static fields for this file.
    //     internal static class $<StartupCode...> {}
    // Put it at the end since that gives an approximation of dependency order (to aid FSI.EXE's code generator - see FSharp 1.0 5548)
    GenTypeDefForCompLoc (cenv, eenv, mgbuf, initClassCompLoc, useHiddenInitCode, [], initClassTrigger, false, (*atEnd=*)true)

    // lazyInitInfo is an accumulator of functions which add the forced initialization of the storage module to
    //    - mutable fields in public modules
    //    - static "let" bindings in types
    // These functions only get executed/committed if we actually end up producing some code for the .cctor for the storage module.
    // The existence of .cctors adds costs to execution, so this is a half-sensible attempt to avoid adding them when possible.
    let lazyInitInfo = ResizeArray<ILFieldSpec -> ILInstr list -> ILInstr list -> unit>()

    // codegen .cctor/main for outer module
    let clocCcu = CompLocForCcu cenv.viewCcu

    // This method name is only used internally in ilxgen.fs to aid debugging
    let methodName =
        match mainInfoOpt with
        //   Library file
        | None -> ".cctor"
        //   Final file, explicit entry point
        | Some _ when hasExplicitEntryPoint -> ".cctor"
        //   Final file, implicit entry point
        | Some _ -> mainMethName

    // topInstrs is ILInstr[] and contains the abstract IL for this file's top-level actions. topCode is the ILMethodBody for that same code.
    let topInstrs, topCode =
        CodeGenMethod cenv mgbuf
            ([], methodName, eenv, 0, None,
             (fun cgbuf eenv ->
                  GenModuleExpr cenv cgbuf qname lazyInitInfo eenv mexpr
                  CG.EmitInstr cgbuf (pop 0) Push0 I_ret), m)

    // The code generation for the initialization is now complete and the IL code is in topCode.
    // Make a .cctor and/or main method to contain the code. This initializes all modules.
    //   Library file (mainInfoOpt = None) : optional .cctor if topCode has initialization effect
    //   Final file, explicit entry point (mainInfoOpt = Some _, GetExplicitEntryPointInfo() = Some) : main + optional .cctor if topCode has initialization effect
    //   Final file, implicit entry point (mainInfoOpt = Some _, GetExplicitEntryPointInfo() = None) : main + initialize + optional .cctor calling initialize
    let doesSomething = CheckCodeDoesSomething topCode.Code

    // Make a FEEFEE instruction to mark hidden code regions
    // We expect the first instruction to be a debug point when generating debug symbols
    let feefee, seqpt =
        if topInstrs.Length > 1 then
            match topInstrs.[0] with
            | I_seqpoint sp as i -> [ FeeFeeInstr cenv sp.Document ], [ i ]
            | _ -> [], []
        else
            [], []


    match mainInfoOpt with
    // Final file in .EXE
    | Some mainInfo ->
        // Generate an explicit main method. If necessary, make a class constructor as
        // well for the bindings earlier in the file containing the entry point.
        match mgbuf.GetExplicitEntryPointInfo() with
        // Final file, explicit entry point: place the code in a .cctor, and add code to main that forces the .cctor (if topCode has initialization effect).
        | Some tref ->
            if doesSomething then
                lazyInitInfo.Add (fun fspec feefee seqpt ->
                    // This adds the explicit init of the .cctor to the explicit entry point main method
                    let ilDebugRange = GenPossibleILDebugRange cenv m
                    mgbuf.AddExplicitInitToSpecificMethodDef((fun md -> md.IsEntryPoint), tref, fspec, ilDebugRange, eenv.imports, feefee, seqpt))

                let cctorMethDef = mkILClassCtor (MethodBody.IL (lazy topCode))
                mgbuf.AddMethodDef(initClassTy.TypeRef, cctorMethDef)

        // Final file, implicit entry point. We generate no .cctor.
        //       void main@() {
        //             <topCode>
        //    }
        | None ->
            let ilAttrs = mkILCustomAttrs (GenAttrs cenv eenv mainInfo)
            if not cenv.opts.isInteractive && not doesSomething then
                let errorM = m.EndRange
                warning (Error(FSComp.SR.ilMainModuleEmpty(), errorM))

            // generate main@
            let ilMainMethodDef =
                let mdef = mkILNonGenericStaticMethod(mainMethName, ILMemberAccess.Public, [], mkILReturn ILType.Void, MethodBody.IL (lazy topCode))
                mdef.With(isEntryPoint= true, customAttrs = ilAttrs)

            mgbuf.AddMethodDef(initClassTy.TypeRef, ilMainMethodDef)


    //   Library file: generate an optional .cctor if topCode has initialization effect
    | None ->
        if doesSomething then
            // Add the cctor
            let cctorMethDef = mkILClassCtor (MethodBody.IL (lazy topCode))
            mgbuf.AddMethodDef(initClassTy.TypeRef, cctorMethDef)

    // Commit the directed initializations
    if doesSomething then
        // Create the field to act as the target for the forced initialization.
        // Why do this for the final file?
        // There is no need to do this for a final file with an implicit entry point. For an explicit entry point in lazyInitInfo.
        let initFieldName = CompilerGeneratedName "init"
        let ilFieldDef =
            mkILStaticField (initFieldName, g.ilg.typ_Int32, None, None, ComputeMemberAccess true)
            |> g.AddFieldNeverAttrs
            |> g.AddFieldGeneratedAttrs

        let fspec = mkILFieldSpecInTy (initClassTy, initFieldName, cenv. g.ilg.typ_Int32)
        CountStaticFieldDef()
        mgbuf.AddFieldDef(initClassTy.TypeRef, ilFieldDef)

        // Run the imperative (yuck!) actions that force the generation
        // of references to the cctor for nested modules etc.
        lazyInitInfo |> Seq.iter (fun f -> f fspec feefee seqpt)

        if isScript && not isFinalFile then
            mgbuf.AddScriptInitFieldSpec(fspec, m)

    // Compute the ilxgenEnv after the generation of the module, i.e. the residue need to generate anything that
    // uses the constructs exported from this module.
    // We add the module type all over again. Note no shadow locals for static fields needed here since they are only relevant to the main/.cctor
    let eenvafter =
        let allocVal = ComputeAndAddStorageForLocalTopVal (cenv.amap, g, cenv.intraAssemblyInfo, cenv.opts.isInteractive, NoShadowLocal)
        AddBindingsForLocalModuleType allocVal clocCcu eenv mexpr.Type

    eenvafter

and GenForceWholeFileInitializationAsPartOfCCtor cenv (mgbuf: AssemblyBuilder) (lazyInitInfo: ResizeArray<_>) tref imports m =
    // Authoring a .cctor with effects forces the cctor for the 'initialization' module by doing a dummy store & load of a field
    // Doing both a store and load keeps FxCop happier because it thinks the field is useful
    lazyInitInfo.Add (fun fspec feefee seqpt -> 
        let ilDebugRange = GenPossibleILDebugRange cenv m
        mgbuf.AddExplicitInitToSpecificMethodDef((fun md -> md.Name = ".cctor"), tref, fspec, ilDebugRange, imports, feefee, seqpt))


/// Generate an Equals method.
and GenEqualsOverrideCallingIComparable cenv (tcref: TyconRef, ilThisTy, _ilThatTy) =
    let g = cenv.g
    let mspec = mkILNonGenericInstanceMethSpecInTy (g.iltyp_IComparable, "CompareTo", [g.ilg.typ_Object], g.ilg.typ_Int32)

    let ilInstrs =
        [ mkLdarg0
          mkLdarg 1us
          if tcref.IsStructOrEnumTycon then
              I_callconstraint ( Normalcall, ilThisTy, mspec, None)
          else
              I_callvirt ( Normalcall, mspec, None)
          mkLdcInt32 0
          AI_ceq ]

    let ilMethodBody = mkMethodBody(true, [], 2, nonBranchingInstrsToCode ilInstrs, None, None)
    
    mkILNonGenericVirtualMethod
        ("Equals", ILMemberAccess.Public,
         [mkILParamNamed ("obj", g.ilg.typ_Object)],
         mkILReturn g.ilg.typ_Bool,
         ilMethodBody)
    |> AddNonUserCompilerGeneratedAttribs g

and GenFieldInit m c =
    match c with
    | ConstToILFieldInit fieldInit -> fieldInit
    | _ -> error(Error(FSComp.SR.ilTypeCannotBeUsedForLiteralField(), m))

and GenWitnessParams cenv eenv m (witnessInfos: TraitWitnessInfos) =
    ((Set.empty, 0), witnessInfos) ||> List.mapFold (fun (used,i) witnessInfo ->
        let ty = GenWitnessTy cenv.g witnessInfo
        let nm = String.uncapitalize witnessInfo.MemberName
        let nm = if used.Contains nm then nm + string i else nm
        let ilParam =
            { Name=Some nm
              Type= GenType cenv.amap m eenv.tyenv ty
              Default=None
              Marshal=None
              IsIn=false
              IsOut=false
              IsOptional=false
              CustomAttrsStored = storeILCustomAttrs (mkILCustomAttrs [])
              MetadataIndex = NoMetadataIdx }: ILParameter
        ilParam, (used.Add nm, i + 1))
    |> fst

and GenAbstractBinding cenv eenv tref (vref: ValRef) =
    assert vref.IsMember
    let g = cenv.g
    let m = vref.Range
    let memberInfo = Option.get vref.MemberInfo
    let attribs = vref.Attribs
    let hasPreserveSigImplFlag, hasSynchronizedImplFlag, hasNoInliningFlag, hasAggressiveInliningImplFlag, attribs = ComputeMethodImplAttribs cenv vref.Deref attribs
    if memberInfo.MemberFlags.IsDispatchSlot && not memberInfo.IsImplemented then
        let mspec, _mspecW, ctps, mtps, _curriedArgInfos, argInfos, retInfo, witnessInfos, methArgTys, returnTy =
            GetMethodSpecForMemberVal cenv.amap cenv.g memberInfo vref

        let ilAttrs =
            [ yield! GenAttrs cenv eenv attribs
              yield! GenCompilationArgumentCountsAttr cenv vref.Deref

              match vref.MemberInfo, returnTy with
              | Some memberInfo, Some returnTy when
                memberInfo.MemberFlags.MemberKind = SynMemberKind.PropertyGet ||
                memberInfo.MemberFlags.MemberKind = SynMemberKind.PropertySet ||
                memberInfo.MemberFlags.MemberKind = SynMemberKind.PropertyGetSet ->
                   match GenReadOnlyAttributeIfNecessary g returnTy with Some ilAttr -> ilAttr | _ -> ()
              | _ -> () ]

        assert witnessInfos.IsEmpty

        let eenvForMeth = EnvForTypars (ctps@mtps) eenv
        let ilMethTypars = GenGenericParams cenv eenvForMeth mtps
        let ilReturn = GenReturnInfo cenv eenvForMeth returnTy mspec.FormalReturnType retInfo
        let ilParams = GenParams cenv eenvForMeth m mspec [] argInfos methArgTys None

        let compileAsInstance = ValRefIsCompiledAsInstanceMember g vref
        let mdef = mkILGenericVirtualMethod (vref.CompiledName g.CompilerGlobalState, ILMemberAccess.Public, ilMethTypars, ilParams, ilReturn, MethodBody.Abstract)

        let mdef = fixupVirtualSlotFlags mdef
        let mdef =
            if mdef.IsVirtual then
                mdef.WithFinal(memberInfo.MemberFlags.IsFinal).WithAbstract(memberInfo.MemberFlags.IsDispatchSlot)
            else mdef
        let mdef =
             mdef.WithPreserveSig(hasPreserveSigImplFlag)
                 .WithSynchronized(hasSynchronizedImplFlag)
                 .WithNoInlining(hasNoInliningFlag)
                 .WithAggressiveInlining(hasAggressiveInliningImplFlag)

        match memberInfo.MemberFlags.MemberKind with
        | SynMemberKind.ClassConstructor
        | SynMemberKind.Constructor
        | SynMemberKind.Member ->
             let mdef = mdef.With(customAttrs= mkILCustomAttrs ilAttrs)
             [mdef], [], []
        | SynMemberKind.PropertyGetSet -> error(Error(FSComp.SR.ilUnexpectedGetSetAnnotation(), m))
        | SynMemberKind.PropertySet | SynMemberKind.PropertyGet ->
             let v = vref.Deref
             let vtyp = ReturnTypeOfPropertyVal g v
             if CompileAsEvent g attribs then

                 let edef = GenEventForProperty cenv eenvForMeth mspec v ilAttrs m vtyp
                 [], [], [edef]
             else
                 let ilPropDef =
                     let ilPropTy = GenType cenv.amap m eenvForMeth.tyenv vtyp
                     let ilPropTy = GenReadOnlyModReqIfNecessary g vtyp ilPropTy
                     let ilArgTys = v |> ArgInfosOfPropertyVal g |> List.map fst |> GenTypes cenv.amap m eenvForMeth.tyenv
                     GenPropertyForMethodDef compileAsInstance tref mdef v memberInfo ilArgTys ilPropTy (mkILCustomAttrs ilAttrs) None
                 let mdef = mdef.WithSpecialName
                 [mdef], [ilPropDef], []

    else
        [], [], []

and GenToStringMethod cenv eenv ilThisTy m =
    GenPrintingMethod cenv eenv "ToString" ilThisTy m

/// Generate a ToString/get_Message method that calls 'sprintf "%A"'
and GenPrintingMethod cenv eenv methName ilThisTy m =
    let g = cenv.g
    [ match (eenv.valsInScope.TryFind g.sprintf_vref.Deref,
             eenv.valsInScope.TryFind g.new_format_vref.Deref) with
      | Some(Lazy(Method(_, _, sprintfMethSpec, _, _, _, _, _, _, _, _, _))), Some(Lazy(Method(_, _, newFormatMethSpec, _, _, _, _, _, _, _, _, _))) ->
               // The type returned by the 'sprintf' call
               let funcTy = EraseClosures.mkILFuncTy g.ilxPubCloEnv ilThisTy g.ilg.typ_String

               // Give the instantiation of the printf format object, i.e. a Format`5 object compatible with StringFormat<ilThisTy>
               let newFormatMethSpec =
                   mkILMethSpec(newFormatMethSpec.MethodRef, AsObject,
                                [ // 'T -> string'
                                  funcTy
                                  // rest follow from 'StringFormat<T>'
                                  GenUnitTy cenv eenv m
                                  g.ilg.typ_String
                                  g.ilg.typ_String
                                  ilThisTy], [])

               // Instantiate with our own type
               let sprintfMethSpec = mkILMethSpec(sprintfMethSpec.MethodRef, AsObject, [], [funcTy])

               // Here's the body of the method. Call printf, then invoke the function it returns
               let callInstrs = EraseClosures.mkCallFunc g.ilxPubCloEnv (fun _ -> 0us) eenv.tyenv.Count Normalcall (Apps_app(ilThisTy, Apps_done g.ilg.typ_String))

               let ilInstrs =
                   [ // load the hardwired format string
                     I_ldstr "%+A"
                     // make the printf format object
                     mkNormalNewobj newFormatMethSpec
                     // call sprintf
                     mkNormalCall sprintfMethSpec
                     // call the function returned by sprintf
                     mkLdarg0
                     if ilThisTy.Boxity = ILBoxity.AsValue then
                         mkNormalLdobj ilThisTy 
                     yield! callInstrs ]

               let ilMethodBody = mkMethodBody (true, [], 2, nonBranchingInstrsToCode ilInstrs, None, eenv.imports)
               
               let mdef = mkILNonGenericVirtualMethod (methName, ILMemberAccess.Public, [], mkILReturn g.ilg.typ_String, ilMethodBody)
               let mdef = mdef.With(customAttrs = mkILCustomAttrs [ g.CompilerGeneratedAttribute ])
               yield mdef
      | _ -> () ]

and GenTypeDef cenv mgbuf lazyInitInfo eenv m (tycon: Tycon) =
    let g = cenv.g
    let tcref = mkLocalTyconRef tycon
    if tycon.IsTypeAbbrev then () else
    match tycon.TypeReprInfo with
#if !NO_EXTENSIONTYPING
    | TProvidedNamespaceRepr _
    | TProvidedTypeRepr _
#endif
    | TNoRepr
    | TAsmRepr _
    | TILObjectRepr _
    | TMeasureableRepr _ -> ()
    | TFSharpObjectRepr _
    | TFSharpRecdRepr _
    | TFSharpUnionRepr _ ->
        let eenvinner = EnvForTycon tycon eenv
        let thisTy = generalizedTyconRef g tcref

        let ilThisTy = GenType cenv.amap m eenvinner.tyenv thisTy
        let tref = ilThisTy.TypeRef
        let ilGenParams = GenGenericParams cenv eenvinner tycon.TyparsNoRange
        let ilIntfTys = tycon.ImmediateInterfaceTypesOfFSharpTycon |> List.map (GenType cenv.amap m eenvinner.tyenv)
        let ilTypeName = tref.Name

        let hidden = IsHiddenTycon eenv.sigToImplRemapInfo tycon
        let hiddenRepr = hidden || IsHiddenTyconRepr eenv.sigToImplRemapInfo tycon
        let access = ComputeTypeAccess tref hidden

        // The implicit augmentation doesn't actually create CompareTo(object) or Object.Equals
        // So we do it here.
        //
        // Note you only have to implement 'System.IComparable' to customize structural comparison AND equality on F# types
        // See also FinalTypeDefinitionChecksAtEndOfInferenceScope in tc.fs
        //
        // Generate an Equals method implemented via IComparable if the type EXPLICITLY implements IComparable.
        // HOWEVER, if the type doesn't override Object.Equals already.
        let augmentOverrideMethodDefs =

              (if Option.isNone tycon.GeneratedCompareToValues &&
                  Option.isNone tycon.GeneratedHashAndEqualsValues &&
                  tycon.HasInterface g g.mk_IComparable_ty &&
                  not (tycon.HasOverride g "Equals" [g.obj_ty]) &&
                  not tycon.IsFSharpInterfaceTycon
               then
                  [ GenEqualsOverrideCallingIComparable cenv (tcref, ilThisTy, ilThisTy) ]
               else [])

        // Generate the interface slots and abstract slots.
        let abstractMethodDefs, abstractPropDefs, abstractEventDefs =
            if tycon.IsFSharpDelegateTycon then
                [], [], []
            else
                // sort by order of declaration
                // REVIEW: this should be based off tcaug_adhoc_list, which is in declaration order
                tycon.MembersOfFSharpTyconSorted
                |> List.sortWith (fun v1 v2 -> rangeOrder.Compare(v1.DefinitionRange, v2.DefinitionRange))
                |> List.map (GenAbstractBinding cenv eenv tref)
                |> List.unzip3
                |> mapTriple (List.concat, List.concat, List.concat)


        let abstractPropDefs = abstractPropDefs |> MergePropertyDefs m
        let isAbstract = isAbstractTycon tycon

        // Generate all the method impls showing how various abstract slots and interface slots get implemented
        // REVIEW: no method impl generated for IStructuralHash or ICompare
        let methodImpls =
            [ for vref in tycon.MembersOfFSharpTyconByName |> NameMultiMap.range do
                 assert vref.IsMember
                 let memberInfo = vref.MemberInfo.Value
                 if memberInfo.MemberFlags.IsOverrideOrExplicitImpl && not (CompileAsEvent g vref.Attribs) then

                     for slotsig in memberInfo.ImplementedSlotSigs do

                         if isInterfaceTy g slotsig.ImplementedType then

                             match vref.ValReprInfo with
                             | Some _ ->

                                 let memberParentTypars, memberMethodTypars =
                                     match PartitionValRefTypars g vref with
                                     | Some(_, memberParentTypars, memberMethodTypars, _, _) -> memberParentTypars, memberMethodTypars
                                     | None -> [], []

                                 let useMethodImpl = true
                                 let eenvUnderTypars = EnvForTypars memberParentTypars eenv
                                 let _, methodImplGenerator = GenMethodImpl cenv eenvUnderTypars (useMethodImpl, slotsig) m
                                 if useMethodImpl then
                                     yield methodImplGenerator (ilThisTy, memberMethodTypars)

                             | _ -> () ]

        // Try to add a DefaultMemberAttribute for the 'Item' property
        let defaultMemberAttrs =
            // REVIEW: this should be based off tcaug_adhoc_list, which is in declaration order
            tycon.MembersOfFSharpTyconSorted
            |> List.tryPick (fun vref ->
                let name = vref.DisplayName
                match vref.MemberInfo with
                | None -> None
                | Some memberInfo ->
                    match name, memberInfo.MemberFlags.MemberKind with
                    | ("Item" | "op_IndexedLookup"), (SynMemberKind.PropertyGet | SynMemberKind.PropertySet) when not (isNil (ArgInfosOfPropertyVal g vref.Deref)) ->
                        Some( mkILCustomAttribute (g.FindSysILTypeRef "System.Reflection.DefaultMemberAttribute", [g.ilg.typ_String], [ILAttribElem.String(Some name)], []) )
                    | _ -> None)
            |> Option.toList

        let tyconRepr = tycon.TypeReprInfo

        // DebugDisplayAttribute gets copied to the subtypes generated as part of DU compilation
        let debugDisplayAttrs, normalAttrs = tycon.Attribs |> List.partition (IsMatchingFSharpAttribute g g.attrib_DebuggerDisplayAttribute)
        let securityAttrs, normalAttrs = normalAttrs |> List.partition (fun a -> IsSecurityAttribute g cenv.amap cenv.casApplied a m)
        let generateDebugDisplayAttribute = not g.compilingFslib && tycon.IsUnionTycon && isNil debugDisplayAttrs

        let generateDebugProxies =
            not (tyconRefEq g tcref g.unit_tcr_canon) &&
            not (HasFSharpAttribute g g.attrib_DebuggerTypeProxyAttribute tycon.Attribs)

        let permissionSets = CreatePermissionSets cenv eenv securityAttrs
        let secDecls = if List.isEmpty securityAttrs then emptyILSecurityDecls else mkILSecurityDecls permissionSets

        let ilDebugDisplayAttributes =
            [ yield! GenAttrs cenv eenv debugDisplayAttrs
              if generateDebugDisplayAttribute then
                  yield g.mkDebuggerDisplayAttribute ("{" + debugDisplayMethodName + "(),nq}") ]

        let ilCustomAttrs =
          [ yield! defaultMemberAttrs
            yield! normalAttrs
                      |> List.filter (IsMatchingFSharpAttribute g g.attrib_StructLayoutAttribute >> not)
                      |> GenAttrs cenv eenv
            yield! ilDebugDisplayAttributes ]

        let reprAccess = ComputeMemberAccess hiddenRepr


        let ilTypeDefKind =
           match tyconRepr with
           | TFSharpObjectRepr o ->
               match o.fsobjmodel_kind with
               | TFSharpClass -> ILTypeDefKind.Class
               | TFSharpStruct -> ILTypeDefKind.ValueType
               | TFSharpInterface -> ILTypeDefKind.Interface
               | TFSharpEnum -> ILTypeDefKind.Enum
               | TFSharpDelegate _ -> ILTypeDefKind.Delegate
           | TFSharpRecdRepr _
           | TFSharpUnionRepr _ when tycon.IsStructOrEnumTycon -> ILTypeDefKind.ValueType
           | _ -> ILTypeDefKind.Class

        let requiresExtraField =
            let isEmptyStruct =
                (match ilTypeDefKind with ILTypeDefKind.ValueType -> true | _ -> false) &&
                // All structs are sequential by default
                // Structs with no instance fields get size 1, pack 0
                tycon.AllFieldsArray |> Array.forall (fun f -> f.IsStatic)

            isEmptyStruct && cenv.opts.workAroundReflectionEmitBugs && not tycon.TyparsNoRange.IsEmpty

        // Compute a bunch of useful things for each field
        let isCLIMutable = (TryFindFSharpBoolAttribute g g.attrib_CLIMutableAttribute tycon.Attribs = Some true)
        let fieldSummaries =

             [ for fspec in tycon.AllFieldsArray do

                   let useGenuineField = useGenuineField tycon fspec

                   // The property (or genuine IL field) is hidden in these circumstances:
                   //     - secret fields apart from "__value" fields for enums
                   //     - the representation of the type is hidden
                   //     - the F# field is hidden by a signature or private declaration
                   let isPropHidden =
                        // Enums always have public cases irrespective of Enum Visibility
                        if tycon.IsEnumTycon then false
                        else
                            (fspec.IsCompilerGenerated || hiddenRepr ||
                             IsHiddenRecdField eenv.sigToImplRemapInfo (tcref.MakeNestedRecdFieldRef fspec))
                   let ilType = GenType cenv.amap m eenvinner.tyenv fspec.FormalType
                   let ilFieldName = ComputeFieldName tycon fspec

                   yield (useGenuineField, ilFieldName, fspec.IsMutable, fspec.IsStatic, fspec.PropertyAttribs, ilType, isPropHidden, fspec) ]

        // Generate the IL fields
        let ilFieldDefs =
             [ for useGenuineField, ilFieldName, isFSharpMutable, isStatic, _, ilPropType, isPropHidden, fspec in fieldSummaries do

                  let ilFieldOffset =
                     match TryFindFSharpAttribute g g.attrib_FieldOffsetAttribute fspec.FieldAttribs with
                     | Some (Attrib(_, _, [ AttribInt32Arg fieldOffset ], _, _, _, _)) ->
                         Some fieldOffset
                     | Some attrib ->
                         errorR(Error(FSComp.SR.ilFieldOffsetAttributeCouldNotBeDecoded(), attrib.Range))
                         None
                     | _ ->
                         None

                  let attribs =
                      [ // If using a field then all the attributes go on the field
                        // See also FSharp 1.0 Bug 4727: once we start compiling them as real mutable fields, you should not be able to target both "property" for "val mutable" fields in classes

                        if useGenuineField then yield! fspec.PropertyAttribs
                        yield! fspec.FieldAttribs ]


                  let ilNotSerialized = HasFSharpAttributeOpt g g.attrib_NonSerializedAttribute attribs

                  let fattribs =
                      attribs
                      // Do not generate FieldOffset as a true CLI custom attribute, since it is implied by other corresponding CLI metadata
                      |> List.filter (IsMatchingFSharpAttribute g g.attrib_FieldOffsetAttribute >> not)
                      // Do not generate NonSerialized as a true CLI custom attribute, since it is implied by other corresponding CLI metadata
                      |> List.filter (IsMatchingFSharpAttributeOpt g g.attrib_NonSerializedAttribute >> not)

                  let ilFieldMarshal, fattribs = GenMarshal cenv fattribs

                  // The IL field is hidden if the property/field is hidden OR we're using a property
                  // AND the field is not mutable (because we can take the address of a mutable field).
                  // Otherwise fields are always accessed via their property getters/setters
                  let isFieldHidden = isPropHidden || (not useGenuineField && not isFSharpMutable)

                  let extraAttribs =
                     match tyconRepr with
                     | TFSharpRecdRepr _ when not useGenuineField -> [ g.DebuggerBrowsableNeverAttribute ] // hide fields in records in debug display
                     | _ -> [] // don't hide fields in classes in debug display

                  let access = ComputeMemberAccess isFieldHidden
                  let literalValue = Option.map (GenFieldInit m) fspec.LiteralValue

                  let fdef =
                      ILFieldDef(name = ilFieldName,
                                 fieldType = ilPropType,
                                 attributes = enum 0,
                                 data = None,
                                 literalValue = None,
                                 offset = ilFieldOffset,
                                 marshal = None,
                                 customAttrs = mkILCustomAttrs (GenAttrs cenv eenv fattribs @ extraAttribs))
                        .WithAccess(access)
                        .WithStatic(isStatic)
                        .WithSpecialName(ilFieldName="value__" && tycon.IsEnumTycon)
                        .WithNotSerialized(ilNotSerialized)
                        .WithLiteralDefaultValue(literalValue)
                        .WithFieldMarshal(ilFieldMarshal)
                  yield fdef

               if requiresExtraField then
                   yield mkILInstanceField("__dummy", g.ilg.typ_Int32, None, ILMemberAccess.Assembly) ]

        // Generate property definitions for the fields compiled as properties
        let ilPropertyDefsForFields =
             [ for i, (useGenuineField, _, isFSharpMutable, isStatic, propAttribs, ilPropType, _, fspec) in Seq.indexed fieldSummaries do
                 if not useGenuineField then
                     let ilCallingConv = if isStatic then ILCallingConv.Static else ILCallingConv.Instance
                     let ilPropName = fspec.LogicalName
                     let ilHasSetter = isCLIMutable || isFSharpMutable
                     let ilFieldAttrs = GenAttrs cenv eenv propAttribs @ [mkCompilationMappingAttrWithSeqNum g (int SourceConstructFlags.Field) i]
                     yield
                       ILPropertyDef(name= ilPropName,
                                     attributes= PropertyAttributes.None,
                                     setMethod= (if ilHasSetter then Some(mkILMethRef(tref, ilCallingConv, "set_" + ilPropName, 0, [ilPropType], ILType.Void)) else None),
                                     getMethod= Some(mkILMethRef(tref, ilCallingConv, "get_" + ilPropName, 0, [], ilPropType)),
                                     callingConv= ilCallingConv.ThisConv,
                                     propertyType= ilPropType,
                                     init= None,
                                     args= [],
                                     customAttrs = mkILCustomAttrs ilFieldAttrs) ]

        let methodDefs =
            [ // Generate property getter methods for those fields that have properties
              for useGenuineField, ilFieldName, _, isStatic, _, ilPropType, isPropHidden, fspec in fieldSummaries do
                if not useGenuineField then
                    let ilPropName = fspec.LogicalName
                    let ilMethName = "get_" + ilPropName
                    let access = ComputeMemberAccess isPropHidden
                    yield mkLdfldMethodDef (ilMethName, access, isStatic, ilThisTy, ilFieldName, ilPropType)

              // Generate property setter methods for the mutable fields
              for useGenuineField, ilFieldName, isFSharpMutable, isStatic, _, ilPropType, isPropHidden, fspec in fieldSummaries do
                let ilHasSetter = (isCLIMutable || isFSharpMutable) && not useGenuineField
                if ilHasSetter then
                    let ilPropName = fspec.LogicalName
                    let ilFieldSpec = mkILFieldSpecInTy(ilThisTy, ilFieldName, ilPropType)
                    let ilMethName = "set_" + ilPropName
                    let ilParams = [mkILParamNamed("value", ilPropType)]
                    let ilReturn = mkILReturn ILType.Void
                    let iLAccess = ComputeMemberAccess isPropHidden
                    let ilMethodDef =
                         if isStatic then
                             let ilMethodBody = mkMethodBody(true, [], 2, nonBranchingInstrsToCode [ mkLdarg0;mkNormalStsfld ilFieldSpec], None, eenv.imports)
                             mkILNonGenericStaticMethod (ilMethName, iLAccess, ilParams, ilReturn, ilMethodBody)
                         else
                             let ilMethodBody = mkMethodBody(true, [], 2, nonBranchingInstrsToCode [ mkLdarg0;mkLdarg 1us;mkNormalStfld ilFieldSpec], None, eenv.imports)
                             mkILNonGenericInstanceMethod (ilMethName, iLAccess, ilParams, ilReturn, ilMethodBody)
                    yield ilMethodDef.WithSpecialName

              if generateDebugDisplayAttribute then
                  let (|Lazy|) (x: Lazy<_>) = x.Force()
                  match (eenv.valsInScope.TryFind g.sprintf_vref.Deref,
                         eenv.valsInScope.TryFind g.new_format_vref.Deref) with
                  | Some(Lazy(Method(_, _, sprintfMethSpec, _, _, _, _, _, _, _, _, _))), Some(Lazy(Method(_, _, newFormatMethSpec, _, _, _, _, _, _, _, _, _))) ->
                      // The type returned by the 'sprintf' call
                      let funcTy = EraseClosures.mkILFuncTy g.ilxPubCloEnv ilThisTy g.ilg.typ_String
                      // Give the instantiation of the printf format object, i.e. a Format`5 object compatible with StringFormat<ilThisTy>
                      let newFormatMethSpec = mkILMethSpec(newFormatMethSpec.MethodRef, AsObject,
                                                      [// 'T -> string'
                                                       funcTy
                                                       // rest follow from 'StringFormat<T>'
                                                       GenUnitTy cenv eenv m
                                                       g.ilg.typ_String
                                                       g.ilg.typ_String
                                                       g.ilg.typ_String], [])
                      // Instantiate with our own type
                      let sprintfMethSpec = mkILMethSpec(sprintfMethSpec.MethodRef, AsObject, [], [funcTy])

                      // Here's the body of the method. Call printf, then invoke the function it returns
                      let callInstrs = EraseClosures.mkCallFunc g.ilxPubCloEnv (fun _ -> 0us) eenv.tyenv.Count Normalcall (Apps_app(ilThisTy, Apps_done g.ilg.typ_String))

                      let ilInstrs =
                          [ // load the hardwired format string
                            I_ldstr "%+0.8A"
                            // make the printf format object
                            mkNormalNewobj newFormatMethSpec
                            // call sprintf
                            mkNormalCall sprintfMethSpec
                            // call the function returned by sprintf
                            mkLdarg0
                            if ilThisTy.Boxity = ILBoxity.AsValue then
                                mkNormalLdobj ilThisTy
                            yield! callInstrs ]

                      let ilMethodBody = mkMethodBody (true, [], 2, nonBranchingInstrsToCode ilInstrs, None, eenv.imports)
                      
                      let ilMethodDef = mkILNonGenericInstanceMethod (debugDisplayMethodName, ILMemberAccess.Assembly, [], mkILReturn g.ilg.typ_Object, ilMethodBody)
                      yield ilMethodDef.WithSpecialName |> AddNonUserCompilerGeneratedAttribs g
                  | None, _ ->
                      //printfn "sprintf not found"
                      ()
                  | _, None ->
                      //printfn "new format not found"
                      ()
                  | _ ->
                      //printfn "neither found, or non-method"
                      ()

              // Build record constructors and the funky methods that go with records and delegate types.
              // Constructors and delegate methods have the same access as the representation
              match tyconRepr with
              | TFSharpRecdRepr _ when not tycon.IsEnumTycon ->
                 // No constructor for enum types
                 // Otherwise find all the non-static, non zero-init fields and build a constructor
                 let relevantFields =
                     fieldSummaries
                     |> List.filter (fun (_, _, _, isStatic, _, _, _, fspec) -> not isStatic && not fspec.IsZeroInit)

                 let fieldNamesAndTypes =
                     relevantFields
                     |> List.map (fun (_, ilFieldName, _, _, _, ilPropType, _, fspec) -> (fspec.LogicalName, ilFieldName, ilPropType))

                 let isStructRecord = tycon.IsStructRecordOrUnionTycon

                 // No type spec if the record is a value type
                 let spec = if isStructRecord then None else Some(g.ilg.typ_Object.TypeSpec)
                 let ilMethodDef = mkILSimpleStorageCtorWithParamNames(spec, ilThisTy, [], ChooseParamNames fieldNamesAndTypes, reprAccess, None, eenv.imports)

                 yield ilMethodDef
                 // FSharp 1.0 bug 1988: Explicitly setting the ComVisible(true) attribute on an F# type causes an F# record to be emitted in a way that enables mutation for COM interop scenarios
                 // FSharp 3.0 feature: adding CLIMutable to a record type causes emit of default constructor, and all fields get property setters
                 // Records that are value types do not create a default constructor with CLIMutable or ComVisible
                 if not isStructRecord && (isCLIMutable || (TryFindFSharpBoolAttribute g g.attrib_ComVisibleAttribute tycon.Attribs = Some true)) then
                     yield mkILSimpleStorageCtor(Some g.ilg.typ_Object.TypeSpec, ilThisTy, [], [], reprAccess, None, eenv.imports)

                 if not (tycon.HasMember g "ToString" []) then
                    yield! GenToStringMethod cenv eenv ilThisTy m

              | TFSharpObjectRepr r when tycon.IsFSharpDelegateTycon ->

                 // Build all the methods that go with a delegate type
                 match r.fsobjmodel_kind with
                 | TFSharpDelegate slotSig ->

                     let parameters, ret =
                         // When "type delegateTy = delegate of unit -> returnTy",
                         // suppress the unit arg from delegate .Invoke vslot.
                         let (TSlotSig(nm, ty, ctps, mtps, paraml, returnTy)) = slotSig
                         let paraml =
                             match paraml with
                             | [[tsp]] when isUnitTy g tsp.Type -> [] (* suppress unit arg *)
                             | paraml -> paraml
                         GenActualSlotsig m cenv eenvinner (TSlotSig(nm, ty, ctps, mtps, paraml, returnTy)) [] []

                     yield! mkILDelegateMethods reprAccess g.ilg (g.iltyp_AsyncCallback, g.iltyp_IAsyncResult) (parameters, ret)
                 | _ ->
                     ()

              | TFSharpUnionRepr _ when not (tycon.HasMember g "ToString" []) ->
                  yield! GenToStringMethod cenv eenv ilThisTy m
              | _ -> () ]

        let ilMethods = methodDefs @ augmentOverrideMethodDefs @ abstractMethodDefs
        let ilProperties = mkILProperties (ilPropertyDefsForFields @ abstractPropDefs)
        let ilEvents = mkILEvents abstractEventDefs
        let ilFields = mkILFields ilFieldDefs

        let tdef, tdefDiscards =
           let isSerializable = (TryFindFSharpBoolAttribute g g.attrib_AutoSerializableAttribute tycon.Attribs <> Some false)

           match tycon.TypeReprInfo with
           | TILObjectRepr _ ->
               let tdef = tycon.ILTyconRawMetadata.WithAccess access
               let tdef = tdef.With(customAttrs = mkILCustomAttrs ilCustomAttrs, genericParams = ilGenParams)
               tdef, None

           | TFSharpRecdRepr _ | TFSharpObjectRepr _ as tyconRepr ->
               let super = superOfTycon g tycon
               let ilBaseTy = GenType cenv.amap m eenvinner.tyenv super

               // Build a basic type definition
               let isObjectType = (match tyconRepr with TFSharpObjectRepr _ -> true | _ -> false)
               let ilAttrs =
                   ilCustomAttrs @
                   [mkCompilationMappingAttr g
                       (int (if isObjectType
                             then SourceConstructFlags.ObjectType
                             elif hiddenRepr then SourceConstructFlags.RecordType ||| SourceConstructFlags.NonPublicRepresentation
                             else SourceConstructFlags.RecordType)) ]

               // For now, generic types always use ILTypeInit.BeforeField. This is because
               // there appear to be some cases where ILTypeInit.OnAny causes problems for
               // the .NET CLR when used in conjunction with generic classes in cross-DLL
               // and NGEN scenarios.
               //
               // We don't apply this rule to the final file. This is because ALL classes with .cctors in
               // the final file (which may in turn trigger the .cctor for the .EXE itself, which
               // in turn calls the main() method) must have deterministic initialization
               // that is not triggered prior to execution of the main() method.
               // If this property doesn't hold then the .cctor can end up running
               // before the main method even starts.
               let typeDefTrigger =
                   if eenv.isFinalFile || tycon.TyparsNoRange.IsEmpty then
                       ILTypeInit.OnAny
                   else
                       ILTypeInit.BeforeField

               let tdef = mkILGenericClass (ilTypeName, access, ilGenParams, ilBaseTy, ilIntfTys,
                                            mkILMethods ilMethods, ilFields, emptyILTypeDefs, ilProperties, ilEvents, mkILCustomAttrs ilAttrs,
                                            typeDefTrigger)

               // Set some the extra entries in the definition
               let isTheSealedAttribute = tyconRefEq g tcref g.attrib_SealedAttribute.TyconRef

               let tdef =
                   tdef.WithSealed(isSealedTy g thisTy || isTheSealedAttribute)
                       .WithSerializable(isSerializable)
                       .WithAbstract(isAbstract)
                       .WithImport(isComInteropTy g thisTy)
                       .With(methodImpls=mkILMethodImpls methodImpls)

               let tdLayout, tdEncoding =
                    match TryFindFSharpAttribute g g.attrib_StructLayoutAttribute tycon.Attribs with
                    | Some (Attrib(_, _, [ AttribInt32Arg layoutKind ], namedArgs, _, _, _)) ->
                        let decoder = AttributeDecoder namedArgs
                        let ilPack = decoder.FindInt32 "Pack" 0x0
                        let ilSize = decoder.FindInt32 "Size" 0x0
                        let tdEncoding =
                            match (decoder.FindInt32 "CharSet" 0x0) with
                            (* enumeration values for System.Runtime.InteropServices.CharSet taken from mscorlib.il *)
                            | 0x03 -> ILDefaultPInvokeEncoding.Unicode
                            | 0x04 -> ILDefaultPInvokeEncoding.Auto
                            | _ -> ILDefaultPInvokeEncoding.Ansi
                        let layoutInfo =
                            if ilPack = 0x0 && ilSize = 0x0
                            then { Size=None; Pack=None }
                            else { Size = Some ilSize; Pack = Some (uint16 ilPack) }
                        let tdLayout =
                          match layoutKind with
                          (* enumeration values for System.Runtime.InteropServices.LayoutKind taken from mscorlib.il *)
                          | 0x0 -> ILTypeDefLayout.Sequential layoutInfo
                          | 0x2 -> ILTypeDefLayout.Explicit layoutInfo
                          | _ -> ILTypeDefLayout.Auto
                        tdLayout, tdEncoding
                    | Some (Attrib(_, _, _, _, _, _, m)) ->
                        errorR(Error(FSComp.SR.ilStructLayoutAttributeCouldNotBeDecoded(), m))
                        ILTypeDefLayout.Auto, ILDefaultPInvokeEncoding.Ansi

                    | _ when (match ilTypeDefKind with ILTypeDefKind.ValueType -> true | _ -> false) ->

                        // All structs are sequential by default
                        // Structs with no instance fields get size 1, pack 0
                        if tycon.AllFieldsArray |> Array.exists (fun f -> not f.IsStatic) ||
                            // Reflection emit doesn't let us emit 'pack' and 'size' for generic structs.
                            // In that case we generate a dummy field instead
                           (cenv.opts.workAroundReflectionEmitBugs && not tycon.TyparsNoRange.IsEmpty)
                           then
                            ILTypeDefLayout.Sequential { Size=None; Pack=None }, ILDefaultPInvokeEncoding.Ansi
                        else
                            ILTypeDefLayout.Sequential { Size=Some 1; Pack=Some 0us }, ILDefaultPInvokeEncoding.Ansi

                    | _ ->
                        ILTypeDefLayout.Auto, ILDefaultPInvokeEncoding.Ansi

               // if the type's layout is Explicit, ensure that each field has a valid offset
               let validateExplicit (fdef: ILFieldDef) =
                    match fdef.Offset with
                    // Remove field suffix "@" for pretty printing
                    | None -> errorR(Error(FSComp.SR.ilFieldDoesNotHaveValidOffsetForStructureLayout(tdef.Name, fdef.Name.Replace("@", "")), (trimRangeToLine m)))
                    | _ -> ()

               // if the type's layout is Sequential, no offsets should be applied
               let validateSequential (fdef: ILFieldDef) =
                    match fdef.Offset with
                    | Some _ -> errorR(Error(FSComp.SR.ilFieldHasOffsetForSequentialLayout(), (trimRangeToLine m)))
                    | _ -> ()

               match tdLayout with
               | ILTypeDefLayout.Explicit _ -> List.iter validateExplicit ilFieldDefs
               | ILTypeDefLayout.Sequential _ -> List.iter validateSequential ilFieldDefs
               | _ -> ()

               let tdef = tdef.WithKind(ilTypeDefKind).WithLayout(tdLayout).WithEncoding(tdEncoding)
               tdef, None

           | TFSharpUnionRepr _ ->
               let alternatives =
                   tycon.UnionCasesArray |> Array.mapi (fun i ucspec ->
                       { altName=ucspec.CompiledName
                         altFields=GenUnionCaseRef cenv.amap m eenvinner.tyenv i ucspec.RecdFieldsArray
                         altCustomAttrs= mkILCustomAttrs (GenAttrs cenv eenv ucspec.Attribs @ [mkCompilationMappingAttrWithSeqNum g (int SourceConstructFlags.UnionCase) i]) })
               let cuinfo =
                  { UnionCasesAccessibility=reprAccess
                    IsNullPermitted=IsUnionTypeWithNullAsTrueValue g tycon
                    HelpersAccessibility=reprAccess
                    HasHelpers=ComputeUnionHasHelpers g tcref
                    GenerateDebugProxies= generateDebugProxies
                    DebugDisplayAttributes= ilDebugDisplayAttributes
                    UnionCases= alternatives
                    DebugPoint = None
                    DebugImports = eenv.imports }

               let layout =
                   if isStructTy g thisTy then
                       if (match ilTypeDefKind with ILTypeDefKind.ValueType -> true | _ -> false) then
                           // Structs with no instance fields get size 1, pack 0
                           ILTypeDefLayout.Sequential { Size=Some 1; Pack=Some 0us }
                       else
                           ILTypeDefLayout.Sequential { Size=None; Pack=None }
                   else
                       ILTypeDefLayout.Auto

               let cattrs =
                   mkILCustomAttrs (ilCustomAttrs @
                                    [mkCompilationMappingAttr g
                                        (int (if hiddenRepr
                                              then SourceConstructFlags.SumType ||| SourceConstructFlags.NonPublicRepresentation
                                              else SourceConstructFlags.SumType)) ])
               let tdef =
                   ILTypeDef(name = ilTypeName,
                             layout = layout,
                             attributes = enum 0,
                             genericParams = ilGenParams,
                             customAttrs = cattrs,
                             fields = ilFields,
                             events= ilEvents,
                             properties = ilProperties,
                             methods= mkILMethods ilMethods,
                             methodImpls= mkILMethodImpls methodImpls,
                             nestedTypes=emptyILTypeDefs,
                             implements = ilIntfTys,
                             extends= Some (if tycon.IsStructOrEnumTycon then g.iltyp_ValueType else g.ilg.typ_Object),
                             securityDecls= emptyILSecurityDecls)
                         .WithLayout(layout)
                         .WithSerializable(isSerializable)
                         .WithSealed(true)
                         .WithEncoding(ILDefaultPInvokeEncoding.Auto)
                         .WithAccess(access)
                         .WithInitSemantics(ILTypeInit.BeforeField)

               let tdef2 = g.EraseClassUnionDef tref tdef cuinfo

               // Discard the user-supplied (i.e. prim-type.fs) implementations of the get_Empty, get_IsEmpty, get_Value and get_None and Some methods.
               // This is because we will replace their implementations by ones that load the unique
               // private static field for lists etc.
               //
               // Also discard the F#-compiler supplied implementation of the Empty, IsEmpty, Value and None properties.
               let tdefDiscards =
                  Some ((fun (md: ILMethodDef) ->
                            (cuinfo.HasHelpers = SpecialFSharpListHelpers && (md.Name = "get_Empty" || md.Name = "Cons" || md.Name = "get_IsEmpty")) ||
                            (cuinfo.HasHelpers = SpecialFSharpOptionHelpers && (md.Name = "get_Value" || md.Name = "get_None" || md.Name = "Some"))),

                        (fun (pd: ILPropertyDef) ->
                            (cuinfo.HasHelpers = SpecialFSharpListHelpers && (pd.Name = "Empty" || pd.Name = "IsEmpty" )) ||
                            (cuinfo.HasHelpers = SpecialFSharpOptionHelpers && (pd.Name = "Value" || pd.Name = "None"))))

               tdef2, tdefDiscards

           | _ -> failwith "??"

        let tdef = tdef.WithHasSecurity(not (List.isEmpty securityAttrs))
        let tdef = tdef.With(securityDecls = secDecls)
        mgbuf.AddTypeDef(tref, tdef, false, false, tdefDiscards)

        // If a non-generic type is written with "static let" and "static do" (i.e. it has a ".cctor")
        // then the code for the .cctor is placed into .cctor for the backing static class for the file.
        // It is not placed in its own .cctor as there is no feasible way for this to be given a coherent
        // order in the sequential initialization of the file.
        //
        // In this case, the .cctor for this type must force the .cctor of the backing static class for the file.
        if tycon.TyparsNoRange.IsEmpty && tycon.MembersOfFSharpTyconSorted |> List.exists (fun vref -> vref.Deref.IsClassConstructor) then
          GenForceWholeFileInitializationAsPartOfCCtor cenv mgbuf lazyInitInfo tref eenv.imports m



/// Generate the type for an F# exception declaration.
and GenExnDef cenv mgbuf eenv m (exnc: Tycon) =
    let g = cenv.g
    let exncref = mkLocalEntityRef exnc
    match exnc.ExceptionInfo with
    | TExnAbbrevRepr _ | TExnAsmRepr _ | TExnNone -> ()
    | TExnFresh _ ->
        let ilThisTy = GenExnType cenv.amap m eenv.tyenv exncref
        let tref = ilThisTy.TypeRef
        let isHidden = IsHiddenTycon eenv.sigToImplRemapInfo exnc
        let access = ComputeTypeAccess tref isHidden
        let reprAccess = ComputeMemberAccess isHidden
        let fspecs = exnc.TrueInstanceFieldsAsList

        let ilMethodDefsForProperties, ilFieldDefs, ilPropertyDefs, fieldNamesAndTypes =
            [ for i, fld in Seq.indexed fspecs do
               let ilPropName = fld.LogicalName
               let ilPropType = GenType cenv.amap m eenv.tyenv fld.FormalType
               let ilMethName = "get_" + fld.LogicalName
               let ilFieldName = ComputeFieldName exnc fld
               let ilMethodDef = mkLdfldMethodDef (ilMethName, reprAccess, false, ilThisTy, ilFieldName, ilPropType)
               let ilFieldDef = mkILInstanceField(ilFieldName, ilPropType, None, ILMemberAccess.Assembly)
               let ilPropDef =
                   ILPropertyDef(name = ilPropName,
                                 attributes = PropertyAttributes.None,
                                 setMethod = None,
                                 getMethod = Some(mkILMethRef(tref, ILCallingConv.Instance, ilMethName, 0, [], ilPropType)),
                                 callingConv = ILThisConvention.Instance,
                                 propertyType = ilPropType,
                                 init = None,
                                 args = [],
                                 customAttrs=mkILCustomAttrs (GenAttrs cenv eenv fld.PropertyAttribs @ [mkCompilationMappingAttrWithSeqNum g (int SourceConstructFlags.Field) i]))
               yield (ilMethodDef, ilFieldDef, ilPropDef, (ilPropName, ilFieldName, ilPropType)) ]
             |> List.unzip4

        let ilCtorDef =
            mkILSimpleStorageCtorWithParamNames(Some g.iltyp_Exception.TypeSpec, ilThisTy, [], ChooseParamNames fieldNamesAndTypes, reprAccess, None, eenv.imports)

        // In compiled code, all exception types get a parameterless constructor for use with XML serialization
        // This does default-initialization of all fields
        let ilCtorDefNoArgs =
            if not (isNil fieldNamesAndTypes) then
                [ mkILSimpleStorageCtor(Some g.iltyp_Exception.TypeSpec, ilThisTy, [], [], reprAccess, None, eenv.imports) ]
            else
                []

        let serializationRelatedMembers =
          // do not emit serialization related members if target framework lacks SerializationInfo or StreamingContext
          match g.iltyp_SerializationInfo, g.iltyp_StreamingContext with
          | Some serializationInfoType, Some streamingContextType ->

            let ilInstrsForSerialization =
                [ mkLdarg0
                  mkLdarg 1us
                  mkLdarg 2us
                  mkNormalCall (mkILCtorMethSpecForTy (g.iltyp_Exception, [serializationInfoType; streamingContextType])) ]
                |> nonBranchingInstrsToCode

            let ilCtorDefForSerialization =
                mkILCtor(ILMemberAccess.Family,
                        [mkILParamNamed("info", serializationInfoType);mkILParamNamed("context", streamingContextType)],
                        mkMethodBody (false, [], 8, ilInstrsForSerialization, None, eenv.imports))

            [ilCtorDefForSerialization]
          | _ -> []

        let ilTypeName = tref.Name

        let ilMethodDefs =
            [ ilCtorDef
              yield! ilCtorDefNoArgs
              yield! serializationRelatedMembers
              yield! ilMethodDefsForProperties

              if cenv.g.langVersion.SupportsFeature(LanguageFeature.BetterExceptionPrinting) &&
                 not (exnc.HasMember g "get_Message" []) &&
                 not (exnc.HasMember g "Message" []) then
                  yield! GenPrintingMethod cenv eenv "get_Message" ilThisTy m ]

        let interfaces = exnc.ImmediateInterfaceTypesOfFSharpTycon |> List.map (GenType cenv.amap m eenv.tyenv)

        let tdef =
          mkILGenericClass
            (ilTypeName, access, [], g.iltyp_Exception,
             interfaces,
             mkILMethods ilMethodDefs,
             mkILFields ilFieldDefs,
             emptyILTypeDefs,
             mkILProperties ilPropertyDefs,
             emptyILEvents,
             mkILCustomAttrs [mkCompilationMappingAttr g (int SourceConstructFlags.Exception)],
             ILTypeInit.BeforeField)

        let tdef = tdef.WithSerializable(true)
        mgbuf.AddTypeDef(tref, tdef, false, false, None)


let CodegenAssembly cenv eenv mgbuf implFiles =
    if not (isNil implFiles) then
        let a, b = List.frontAndBack implFiles
        let eenv = List.fold (GenImplFile cenv mgbuf None) eenv a
        let eenv = GenImplFile cenv mgbuf cenv.opts.mainMethodInfo eenv b

        // Some constructs generate residue types and bindings. Generate these now. They don't result in any
        // top-level initialization code.
        let extraBindings = mgbuf.GrabExtraBindingsToGenerate()
        //printfn "#extraBindings = %d" extraBindings.Length
        if not (isNil extraBindings) then
            let mexpr = TMDefs [ for b in extraBindings -> TMDefLet(b, range0) ]
            let _emptyTopInstrs, _emptyTopCode =
                CodeGenMethod cenv mgbuf ([], "unused", eenv, 0, None, (fun cgbuf eenv ->
                    let lazyInitInfo = ResizeArray()
                    let qname = QualifiedNameOfFile(mkSynId range0 "unused")
                    LocalScope "module" cgbuf (fun (_, endMark) ->
                        let eenv = AddBindingsForModuleDef (AllocTopValWithinExpr cenv cgbuf endMark) eenv.cloc eenv mexpr
                        let _eenvEnv = GenModuleDef cenv cgbuf qname lazyInitInfo eenv mexpr
                        ())), range0)
            //printfn "#_emptyTopInstrs = %d" _emptyTopInstrs.Length
            ()

        mgbuf.AddInitializeScriptsInOrderToEntryPoint(eenv.imports)

//-------------------------------------------------------------------------
// When generating a module we just write into mutable
// structures representing the contents of the module.
//-------------------------------------------------------------------------

let GetEmptyIlxGenEnv (g: TcGlobals) ccu =
    let thisCompLoc = CompLocForCcu ccu
    { tyenv=TypeReprEnv.Empty
      cloc = thisCompLoc
      exitSequel = Return
      valsInScope=ValMap<_>.Empty
      witnessesInScope = EmptyTraitWitnessInfoHashMap g
      suppressWitnesses = false
      someTypeInThisAssembly= g.ilg.typ_Object // dummy value
      isFinalFile = false
      letBoundVars=[]
      liveLocals=IntMap.empty()
      innerVals = []
      sigToImplRemapInfo = [] (* "module remap info" *)
      withinSEH = false
      isInLoop = false
      initLocals = true
      imports = None
    }

type IlxGenResults =
    { ilTypeDefs: ILTypeDef list
      ilAssemAttrs: ILAttribute list
      ilNetModuleAttrs: ILAttribute list
      topAssemblyAttrs: Attribs
      permissionSets: ILSecurityDecl list
      quotationResourceInfo: (ILTypeRef list * byte[]) list }


let GenerateCode (cenv, anonTypeTable, eenv, TypedAssemblyAfterOptimization implFiles, assemAttribs, moduleAttribs) =

    use unwindBuildPhase = PushThreadBuildPhaseUntilUnwind BuildPhase.IlxGen
    let g = cenv.g

    // Generate the implementations into the mgbuf
    let mgbuf = AssemblyBuilder(cenv, anonTypeTable)
    let eenv = { eenv with cloc = CompLocForFragment cenv.opts.fragName cenv.viewCcu }

    // Generate the PrivateImplementationDetails type
    GenTypeDefForCompLoc (cenv, eenv, mgbuf, CompLocForPrivateImplementationDetails eenv.cloc, useHiddenInitCode, [], ILTypeInit.BeforeField, true, (* atEnd= *) true)

    // Generate the whole assembly
    CodegenAssembly cenv eenv mgbuf implFiles

    let ilAssemAttrs = GenAttrs cenv eenv (assemAttribs |> List.filter (fun a -> not(IsAssemblyVersionAttribute g a)))

    let tdefs, reflectedDefinitions = mgbuf.Close()


    // Generate the quotations
    let quotationResourceInfo =
        match reflectedDefinitions with
        | [] -> []
        | _ ->
            let qscope = QuotationTranslator.QuotationGenerationScope.Create (g, cenv.amap, cenv.viewCcu, cenv.tcVal, QuotationTranslator.IsReflectedDefinition.Yes)
            let defns =
              reflectedDefinitions |> List.choose (fun ((methName, v), e) ->
                    try
                      let mbaseR, astExpr = QuotationTranslator.ConvReflectedDefinition qscope methName v e

                      Some(mbaseR, astExpr)
                    with
                    | QuotationTranslator.InvalidQuotedTerm e -> warning e; None)

            let referencedTypeDefs, typeSplices, exprSplices = qscope.Close()

            for _typeSplice, m in typeSplices do
                error(InternalError("A free type variable was detected in a reflected definition", m))

            for _exprSplice, m in exprSplices do
                error(Error(FSComp.SR.ilReflectedDefinitionsCannotUseSliceOperator(), m))

            let defnsResourceBytes = defns |> QuotationPickler.PickleDefns

            [ (referencedTypeDefs, defnsResourceBytes) ]

    let ilNetModuleAttrs = GenAttrs cenv eenv moduleAttribs

    let casApplied = Dictionary<Stamp, bool>()
    let securityAttrs, topAssemblyAttrs = assemAttribs |> List.partition (fun a -> IsSecurityAttribute g cenv.amap casApplied a rangeStartup)
    // remove any security attributes from the top-level assembly attribute list
    let permissionSets = CreatePermissionSets cenv eenv securityAttrs

    { ilTypeDefs= tdefs
      ilAssemAttrs = ilAssemAttrs
      ilNetModuleAttrs = ilNetModuleAttrs
      topAssemblyAttrs = topAssemblyAttrs
      permissionSets = permissionSets
      quotationResourceInfo = quotationResourceInfo }


//-------------------------------------------------------------------------
// For printing values in fsi we want to lookup the value of given vrefs.
// The storage in the eenv says if the vref is stored in a static field.
// If we know how/where the field was generated, then we can lookup via reflection.
//-------------------------------------------------------------------------

open System

/// The lookup* functions are the conversions available from ilreflect.
type ExecutionContext =
    { LookupTypeRef: ILTypeRef -> Type
      LookupType: ILType -> Type }

// A helper to generate a default value for any System.Type. I couldn't find a System.Reflection
// method to do this.
let defaultOf =
    let gminfo =
       lazy
          (match <@@ Unchecked.defaultof<int> @@> with
           | Quotations.Patterns.Call(_, minfo, _) -> minfo.GetGenericMethodDefinition()
           | _ -> failwith "unexpected failure decoding quotation at ilxgen startup")
    fun ty -> gminfo.Value.MakeGenericMethod([| ty |]).Invoke(null, [| |])

/// Top-level val bindings are stored (for example) in static fields.
/// In the FSI case, these fields are be created and initialised, so we can recover the object.
/// IlxGen knows how v was stored, and then ilreflect knows how this storage was generated.
/// IlxGen converts (v: Tast.Val) to AbsIL data structures.
/// Ilreflect converts from AbsIL data structures to emitted Type, FieldInfo, MethodInfo etc.
let LookupGeneratedValue (amap: ImportMap) (ctxt: ExecutionContext) eenv (v: Val) =
  try
    // Convert the v.Type into a System.Type according to ilxgen and ilreflect.
    let objTyp() =
        let ilTy = GenType amap v.Range TypeReprEnv.Empty v.Type
        ctxt.LookupType ilTy
    // Lookup the compiled v value (as an object).
    match StorageForVal amap.g v.Range v eenv with
      | StaticPropertyWithField (fspec, _, hasLiteralAttr, ilContainerTy, _, _, ilGetterMethRef, _, _) ->
          let obj =
              if hasLiteralAttr then
                  let staticTy = ctxt.LookupTypeRef fspec.DeclaringTypeRef
                  // Checked: This FieldInfo (FieldBuilder) supports GetValue().
                  staticTy.GetField(fspec.Name).GetValue(null: obj)
              else
                  let staticTy = ctxt.LookupTypeRef ilContainerTy.TypeRef
                  // We can't call .Invoke on the ILMethodRef's MethodInfo,
                  // because it is the MethodBuilder and that does not support Invoke.
                  // Rather, we look for the getter MethodInfo from the built type and .Invoke on that.
                  let methInfo = staticTy.GetMethod(ilGetterMethRef.Name, BindingFlags.Static ||| BindingFlags.Public ||| BindingFlags.NonPublic)
                  methInfo.Invoke(null, null)
          Some (obj, objTyp())

      | StaticProperty (ilGetterMethSpec, _) ->
          let obj =
              let staticTy = ctxt.LookupTypeRef ilGetterMethSpec.MethodRef.DeclaringTypeRef
              // We can't call .Invoke on the ILMethodRef's MethodInfo,
              // because it is the MethodBuilder and that does not support Invoke.
              // Rather, we look for the getter MethodInfo from the built type and .Invoke on that.
              let methInfo = staticTy.GetMethod(ilGetterMethSpec.Name, BindingFlags.Static ||| BindingFlags.Public ||| BindingFlags.NonPublic)
              methInfo.Invoke(null, null)
          Some (obj, objTyp())

      | Null ->
          Some (null, objTyp())
      | Local _ -> None
      | Method _ -> None
      | Arg _ -> None
      | Env _ -> None
  with
    e ->
#if DEBUG
      printf "ilxGen.LookupGeneratedValue for v=%s caught exception:\n%A\n\n" v.LogicalName e
#endif
      None

// Invoke the set_Foo method for a declaration with a value. Used to create variables with values programatically in fsi.exe.
let SetGeneratedValue (ctxt: ExecutionContext) (g: TcGlobals) eenv isForced (v: Val) (value: obj) =
  try
    match StorageForVal g v.Range v eenv with
      | StaticPropertyWithField (fspec, _, hasLiteralAttr, _, _, _, _f, ilSetterMethRef, _) ->
          if not hasLiteralAttr && (v.IsMutable || isForced) then
              if isForced then
                  let staticTy = ctxt.LookupTypeRef fspec.DeclaringTypeRef

                  let fieldInfo = staticTy.GetField(fspec.Name, BindingFlags.Static ||| BindingFlags.Public ||| BindingFlags.NonPublic)
                  fieldInfo.SetValue(null, value)
              else
                  let staticTy = ctxt.LookupTypeRef ilSetterMethRef.DeclaringTypeRef

                  let methInfo = staticTy.GetMethod(ilSetterMethRef.Name, BindingFlags.Static ||| BindingFlags.Public ||| BindingFlags.NonPublic)
                  methInfo.Invoke (null, [| value |]) |> ignore
      | _ -> ()
  with
    e ->
#if DEBUG
      printf "ilxGen.SetGeneratedValue for v=%s caught exception:\n%A\n\n" v.LogicalName e
#endif
      ()

// Invoke the set_Foo method for a declaration with a default/null value. Used to release storage in fsi.exe
let ClearGeneratedValue (ctxt: ExecutionContext) (g: TcGlobals) eenv (v: Val) =
  try
    match StorageForVal g v.Range v eenv with
      | StaticPropertyWithField (fspec, _, hasLiteralAttr, _, _, _, _ilGetterMethRef, _ilSetterMethRef, _) ->
          if not hasLiteralAttr && v.IsMutable then
              let ty = ctxt.LookupType fspec.ActualType
              SetGeneratedValue ctxt g eenv false v (defaultOf ty)
      | _ -> ()
  with
    e ->
#if DEBUG
      printf "ilxGen.ClearGeneratedValue for v=%s caught exception:\n%A\n\n" v.LogicalName e
#endif
      ()

/// The published API from the ILX code generator
type IlxAssemblyGenerator(amap: ImportMap, tcGlobals: TcGlobals, tcVal: ConstraintSolver.TcValF, ccu: CcuThunk) =

    // The incremental state held by the ILX code generator
    let mutable ilxGenEnv = GetEmptyIlxGenEnv tcGlobals ccu
    let anonTypeTable = AnonTypeGenerationTable()
    // Dictionaries are safe here as they will only be used during the codegen stage - will happen on a single thread.
    let intraAssemblyInfo = { StaticFieldInfo = Dictionary<_, _>(HashIdentity.Structural) }
    let casApplied = Dictionary<Stamp, bool>()

    /// Register a set of referenced assemblies with the ILX code generator
    member _.AddExternalCcus ccus =
        ilxGenEnv <- AddExternalCcusToIlxGenEnv amap tcGlobals ilxGenEnv ccus

    /// Register a fragment of the current assembly with the ILX code generator. If 'isIncrementalFragment' is true then the input
    /// is assumed to be a fragment 'typed' into FSI.EXE, otherwise the input is assumed to be the result of a '#load'
    member _.AddIncrementalLocalAssemblyFragment (isIncrementalFragment, fragName, typedImplFiles) =
        ilxGenEnv <- AddIncrementalLocalAssemblyFragmentToIlxGenEnv (amap, isIncrementalFragment, tcGlobals, ccu, fragName, intraAssemblyInfo, ilxGenEnv, typedImplFiles)

    /// Generate ILX code for an assembly fragment
    member _.GenerateCode (codeGenOpts, typedAssembly: TypedAssemblyAfterOptimization, assemAttribs, moduleAttribs) =
        let namedDebugPointsForInlinedCode =
            let (TypedAssemblyAfterOptimization impls) = typedAssembly
            [| for impl in impls do
                  let (TImplFile(namedDebugPointsForInlinedCode=dps)) = impl.ImplFile
                  for KeyValue(k,v) in dps do
                      yield (k,v) |]
            |> Map
        let cenv: cenv =
            { g=tcGlobals
              tcVal = tcVal
              viewCcu = ccu
              ilUnitTy = None
              namedDebugPointsForInlinedCode = namedDebugPointsForInlinedCode
              amap = amap
              casApplied = casApplied
              intraAssemblyInfo = intraAssemblyInfo
              opts = codeGenOpts
              optimizeDuringCodeGen = (fun _flag expr -> expr)
              stackGuard = StackGuard(IlxGenStackGuardDepth) }
        GenerateCode (cenv, anonTypeTable, ilxGenEnv, typedAssembly, assemAttribs, moduleAttribs)

    /// Invert the compilation of the given value and clear the storage of the value
    member _.ClearGeneratedValue (ctxt, v) = ClearGeneratedValue ctxt tcGlobals ilxGenEnv v

    /// Invert the compilation of the given value and set the storage of the value, even if it is immutable
    member _.ForceSetGeneratedValue (ctxt, v, value: obj) = SetGeneratedValue ctxt tcGlobals ilxGenEnv true v value

    /// Invert the compilation of the given value and return its current dynamic value and its compiled System.Type
    member _.LookupGeneratedValue (ctxt, v) = LookupGeneratedValue amap ctxt ilxGenEnv v<|MERGE_RESOLUTION|>--- conflicted
+++ resolved
@@ -121,10 +121,6 @@
 type AttributeDecoder(namedArgs) =
 
     let nameMap = namedArgs |> List.map (fun (AttribNamedArg(s, _, _, c)) -> s, c) |> NameMap.ofList
-<<<<<<< HEAD
-    let findConst x = match NameMap.tryFind x nameMap with | Some(AttribExpr(_, Expr.Const (c, _, _))) -> Some c | _ -> None
-    let findAppTr x = match NameMap.tryFind x nameMap with | Some(AttribExpr(_, Expr.App (_, _, [TType_app(tr, _, _)], _, _))) -> Some tr | _ -> None
-=======
 
     let findConst x =
         match NameMap.tryFind x nameMap with
@@ -135,7 +131,6 @@
         match NameMap.tryFind x nameMap with
         | Some(AttribExpr(_, Expr.App (_, _, [TType_app(tr, _, _)], _, _))) -> Some tr
         | _ -> None
->>>>>>> 548021be
 
     member _.FindInt16 x dflt = match findConst x with | Some(Const.Int16 x) -> x | _ -> dflt
 
@@ -582,12 +577,8 @@
         if tps.IsEmpty then GenTypeAux amap m tyenv VoidNotOK ptrsOK tau
         else EraseClosures.mkILTyFuncTy g.ilxPubCloEnv
 
-<<<<<<< HEAD
-    | TType_var (tp, _) -> mkILTyvarTy tyenv.[tp, m]
-=======
     | TType_var (tp, _) ->
         mkILTyvarTy tyenv.[tp, m]
->>>>>>> 548021be
 
     | TType_measure _ ->
         g.ilg.typ_Int32
