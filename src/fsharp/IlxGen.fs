--- conflicted
+++ resolved
@@ -5943,17 +5943,10 @@
         | Expr.TyLambda (_, tyargs, body, _, ttype) when
             (
                 tyargs |> List.forall (fun tp -> tp.IsErased) &&
-<<<<<<< HEAD
-                (match StorageForVal vspec.Range vspec eenv with Local _ -> true | _ -> false) && 
+                (match StorageForVal g vspec.Range vspec eenv with Local _ -> true | _ -> false) && 
                 (isLocalTypeFunc || 
                     (match ttype with 
-                     TType_var(typar, _) -> match typar.Solution with Some(TType_app(t, _, _))-> t.IsStructOrEnumTycon | _ -> false
-=======
-                (match StorageForVal g vspec.Range vspec eenv with Local _ -> true | _ -> false) &&
-                (isLocalTypeFunc ||
-                    (match ttype with
-                     TType_var typar -> match typar.Solution with Some(TType_app(t, _))-> t.IsStructOrEnumTycon | _ -> false
->>>>>>> d7ebc4a1
+                     TType_var (typar, _) -> match typar.Solution with Some (TType_app (t, _, _))-> t.IsStructOrEnumTycon | _ -> false
                      | _ -> false))
             ) ->
             // type lambda with erased type arguments that is stored as local variable (not method or property)- inline body
