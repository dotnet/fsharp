--- conflicted
+++ resolved
@@ -850,13 +850,11 @@
       isInLoop: bool
     }
 
-<<<<<<< HEAD
     override __.ToString() = "<IlxGenEnv>"
-=======
+
 let SetIsInLoop isInLoop eenv =
     if eenv.isInLoop = isInLoop then eenv
     else { eenv with isInLoop = isInLoop }
->>>>>>> 868b76a7
 
 let ReplaceTyenv tyenv (eenv: IlxGenEnv) = {eenv with tyenv = tyenv }
 
