// Copyright (c) Microsoft Corporation. All Rights Reserved. See License.txt in the project root for license information.

/// The ILX generator.
module internal FSharp.Compiler.IlxGen

open System.IO
open System.Reflection
open System.Collections.Generic

open FSharp.Compiler.IO
open Internal.Utilities
open Internal.Utilities.Collections
open Internal.Utilities.Library
open Internal.Utilities.Library.Extras

open FSharp.Compiler
open FSharp.Compiler.AbstractIL
open FSharp.Compiler.AbstractIL.IL
open FSharp.Compiler.AbstractIL
open FSharp.Compiler.AbstractIL.BinaryConstants
open FSharp.Compiler.AbstractIL.ILX
open FSharp.Compiler.AbstractIL.ILX.Types
open FSharp.Compiler.AttributeChecking
open FSharp.Compiler.CompilerGlobalState
open FSharp.Compiler.ErrorLogger
open FSharp.Compiler.Import
open FSharp.Compiler.Infos
open FSharp.Compiler.LowerCallsAndSeqs
open FSharp.Compiler.Syntax
open FSharp.Compiler.Syntax.PrettyNaming
open FSharp.Compiler.SyntaxTreeOps
open FSharp.Compiler.TcGlobals
open FSharp.Compiler.Text.Range
open FSharp.Compiler.Text
open FSharp.Compiler.Text.LayoutRender
open FSharp.Compiler.Xml
open FSharp.Compiler.TypedTree
open FSharp.Compiler.TypedTreeBasics
open FSharp.Compiler.TypedTreeOps
open FSharp.Compiler.TypedTreeOps.DebugPrint
open FSharp.Compiler.TypeRelations

let IsNonErasedTypar (tp: Typar) =
    not tp.IsErased

let DropErasedTypars (tps: Typar list) =
    tps |> List.filter IsNonErasedTypar

let DropErasedTyargs tys =
    tys |> List.filter (fun ty -> match ty with TType_measure _ -> false | _ -> true)

let AddNonUserCompilerGeneratedAttribs (g: TcGlobals) (mdef: ILMethodDef) =
    g.AddMethodGeneratedAttributes mdef

let debugDisplayMethodName = "__DebugDisplay"

let useHiddenInitCode = true

let iLdcZero = AI_ldc (DT_I4, ILConst.I4 0)

let iLdcInt64 i = AI_ldc (DT_I8, ILConst.I8 i)

let iLdcDouble i = AI_ldc (DT_R8, ILConst.R8 i)

let iLdcSingle i = AI_ldc (DT_R4, ILConst.R4 i)

/// Make a method that simply loads a field
let mkLdfldMethodDef (ilMethName, reprAccess, isStatic, ilTy, ilFieldName, ilPropType) =
   let ilFieldSpec = mkILFieldSpecInTy(ilTy, ilFieldName, ilPropType)
   let ilReturn = mkILReturn ilPropType
   let ilMethodDef =
       if isStatic then
           mkILNonGenericStaticMethod (ilMethName, reprAccess, [], ilReturn, mkMethodBody(true, [], 2, nonBranchingInstrsToCode [mkNormalLdsfld ilFieldSpec], None))
       else
           mkILNonGenericInstanceMethod (ilMethName, reprAccess, [], ilReturn, mkMethodBody (true, [], 2, nonBranchingInstrsToCode [ mkLdarg0; mkNormalLdfld ilFieldSpec], None))
   ilMethodDef.WithSpecialName

/// Choose the constructor parameter names for fields
let ChooseParamNames fieldNamesAndTypes =
    let takenFieldNames = fieldNamesAndTypes |> List.map p23 |> Set.ofList

    fieldNamesAndTypes
    |> List.map (fun (ilPropName, ilFieldName, ilPropType) ->
        let lowerPropName = String.uncapitalize ilPropName
        let ilParamName = if takenFieldNames.Contains lowerPropName then ilPropName else lowerPropName
        ilParamName, ilFieldName, ilPropType)

/// Approximation for purposes of optimization and giving a warning when compiling definition-only files as EXEs
let rec CheckCodeDoesSomething (code: ILCode) =
    code.Instrs |> Array.exists (function AI_ldnull | AI_nop | AI_pop | I_ret | I_seqpoint _ -> false | _ -> true)

/// Choose the field names for variables captured by closures
let ChooseFreeVarNames takenNames ts =
    let tns = List.map (fun t -> (t, None)) ts
    let rec chooseName names (t, nOpt) =
        let tn = match nOpt with None -> t | Some n -> t + string n
        if Zset.contains tn names then
          chooseName names (t, Some(match nOpt with None -> 0 | Some n -> (n+1)))
        else
          let names = Zset.add tn names
          tn, names

    let names = Zset.empty String.order |> Zset.addList takenNames
    let ts, _names = List.mapFold chooseName names tns
    ts

/// We can't tailcall to methods taking byrefs. This helper helps search for them
let IsILTypeByref = function ILType.Byref _ -> true | _ -> false

let mainMethName = CompilerGeneratedName "main"

/// Used to query custom attributes when emitting COM interop code.
type AttributeDecoder(namedArgs) =

    let nameMap = namedArgs |> List.map (fun (AttribNamedArg(s, _, _, c)) -> s, c) |> NameMap.ofList
    let findConst x = match NameMap.tryFind x nameMap with | Some(AttribExpr(_, Expr.Const (c, _, _))) -> Some c | _ -> None
    let findAppTr x = match NameMap.tryFind x nameMap with | Some(AttribExpr(_, Expr.App (_, _, [TType_app(tr, _)], _, _))) -> Some tr | _ -> None

    member _.FindInt16 x dflt = match findConst x with | Some(Const.Int16 x) -> x | _ -> dflt

    member _.FindInt32 x dflt = match findConst x with | Some(Const.Int32 x) -> x | _ -> dflt

    member _.FindBool x dflt = match findConst x with | Some(Const.Bool x) -> x | _ -> dflt

    member _.FindString x dflt = match findConst x with | Some(Const.String x) -> x | _ -> dflt

    member _.FindTypeName x dflt = match findAppTr x with | Some tr -> tr.DisplayName | _ -> dflt

//--------------------------------------------------------------------------
// Statistics
//--------------------------------------------------------------------------

let mutable reports = (fun _ -> ())

let AddReport f =
    let old = reports
    reports <- (fun oc -> old oc; f oc)

let ReportStatistics (oc: TextWriter) =
    reports oc

let NewCounter nm =
    let count = ref 0
    AddReport (fun oc -> if !count <> 0 then oc.WriteLine (string !count + " " + nm))
    (fun () -> incr count)

let CountClosure = NewCounter "closures"

let CountMethodDef = NewCounter "IL method definitions corresponding to values"

let CountStaticFieldDef = NewCounter "IL field definitions corresponding to values"

let CountCallFuncInstructions = NewCounter "callfunc instructions (indirect calls)"

/// Non-local information related to internals of code generation within an assembly
type IlxGenIntraAssemblyInfo =
    {
      /// A table recording the generated name of the static backing fields for each mutable top level value where
      /// we may need to take the address of that value, e.g. static mutable module-bound values which are structs. These are
      /// only accessible intra-assembly. Across assemblies, taking the address of static mutable module-bound values is not permitted.
      /// The key to the table is the method ref for the property getter for the value, which is a stable name for the Val's
      /// that come from both the signature and the implementation.
      StaticFieldInfo: Dictionary<ILMethodRef, ILFieldSpec>
    }

/// Helper to make sure we take tailcalls in some situations
type FakeUnit = | Fake

/// Indicates how the generated IL code is ultimately emitted
type IlxGenBackend =
    /// Indicates we are emitting code for ilwrite
    | IlWriteBackend

    /// Indicates we are emitting code for Reflection.Emit in F# Interactive.
    | IlReflectBackend

[<NoEquality; NoComparison>]
type IlxGenOptions =
    {
      /// Indicates the "fragment name" for the part of the assembly we are emitting, particularly for incremental
      /// emit using Reflection.Emit in F# Interactive.
      fragName: string

      /// Indicates if we are generating filter blocks
      generateFilterBlocks: bool

      /// Indicates if we are working around historical Reflection.Emit bugs
      workAroundReflectionEmitBugs: bool

      /// Indicates if we should/shouldn't emit constant arrays as static data blobs
      emitConstantArraysUsingStaticDataBlobs: bool

      /// If this is set, then the last module becomes the "main" module and its toplevel bindings are executed at startup
      mainMethodInfo: Attribs option

      /// Indicates if local optimizations are on
      localOptimizationsAreOn: bool

      /// Indicates if we are generating debug symbols
      generateDebugSymbols: bool

      /// Indicates that FeeFee debug values should be emitted as value 100001 for
      /// easier detection in debug output
      testFlagEmitFeeFeeAs100001: bool

      ilxBackend: IlxGenBackend

      /// Indicates the code is being generated in FSI.EXE and is executed immediately after code generation
      /// This includes all interactively compiled code, including #load, definitions, and expressions
      isInteractive: bool

      /// Indicates the code generated is an interactive 'it' expression. We generate a setter to allow clearing of the underlying
      /// storage, even though 'it' is not logically mutable
      isInteractiveItExpr: bool

      /// Whenever possible, use callvirt instead of call
      alwaysCallVirt: bool
    }

/// Compilation environment for compiling a fragment of an assembly
[<NoEquality; NoComparison>]
type cenv =
    {
      /// The TcGlobals for the compilation
      g: TcGlobals

      /// The ImportMap for reading IL
      amap: ImportMap

      /// A callback for TcVal in the typechecker.  Used to generalize values when finding witnesses.
      /// It is unfortunate this is needed but it is until we supply witnesses through the compilation.
      tcVal: ConstraintSolver.TcValF

      /// The TAST for the assembly being emitted
      viewCcu: CcuThunk

      /// The options for ILX code generation
      opts: IlxGenOptions

      /// Cache the generation of the "unit" type
      mutable ilUnitTy: ILType option

      /// Other information from the emit of this assembly
      intraAssemblyInfo: IlxGenIntraAssemblyInfo

      /// Cache methods with SecurityAttribute applied to them, to prevent unnecessary calls to ExistsInEntireHierarchyOfType
      casApplied: Dictionary<Stamp, bool>

      /// Used to apply forced inlining optimizations to witnesses generated late during codegen
      mutable optimizeDuringCodeGen: (bool -> Expr -> Expr)

      /// What depth are we at when generating an expression?
      mutable exprRecursionDepth: int

      /// Delayed Method Generation - prevents stack overflows when we need to generate methods that are split into many methods by the optimizer.
      delayedGenMethods: Queue<cenv -> unit>
    }

    override x.ToString() = "<cenv>"


let mkTypeOfExpr cenv m ilty =
    let g = cenv.g
    mkAsmExpr ([ mkNormalCall (mspec_Type_GetTypeFromHandle g) ], [],
                   [mkAsmExpr ([ I_ldtoken (ILToken.ILType ilty) ], [], [], [g.system_RuntimeTypeHandle_ty], m)],
                   [g.system_Type_ty], m)

let mkGetNameExpr cenv (ilt: ILType) m =
    mkAsmExpr ([I_ldstr ilt.BasicQualifiedName], [], [], [cenv.g.string_ty], m)

let useCallVirt cenv boxity (mspec: ILMethodSpec) isBaseCall =
    cenv.opts.alwaysCallVirt &&
    (boxity = AsObject) &&
    not mspec.CallingConv.IsStatic &&
    not isBaseCall

/// Describes where items are to be placed within the generated IL namespace/typespace.
/// This should be cleaned up.
type CompileLocation =
    { Scope: IL.ILScopeRef

      TopImplQualifiedName: string

      Namespace: string option

      Enclosing: string list

      QualifiedNameOfFile: string
    }

//--------------------------------------------------------------------------
// Access this and other assemblies
//--------------------------------------------------------------------------

let mkTopName ns n = String.concat "." (match ns with Some x -> [x;n] | None -> [n])

let CompLocForFragment fragName (ccu: CcuThunk) =
   { QualifiedNameOfFile = fragName
     TopImplQualifiedName = fragName
     Scope = ccu.ILScopeRef
     Namespace = None
     Enclosing = []}

let CompLocForCcu (ccu: CcuThunk) = CompLocForFragment ccu.AssemblyName ccu

let CompLocForSubModuleOrNamespace cloc (submod: ModuleOrNamespace) =
    let n = submod.CompiledName
    match submod.ModuleOrNamespaceType.ModuleOrNamespaceKind with
    | FSharpModuleWithSuffix | ModuleOrType -> { cloc with Enclosing= cloc.Enclosing @ [n]}
    | Namespace -> {cloc with Namespace=Some (mkTopName cloc.Namespace n)}

let CompLocForFixedPath fragName qname (CompPath(sref, cpath)) =
    let ns, t = List.takeUntil (fun (_, mkind) -> mkind <> Namespace) cpath
    let ns = List.map fst ns
    let ns = textOfPath ns
    let encl = t |> List.map (fun (s, _)-> s)
    let ns = if ns = "" then None else Some ns
    { QualifiedNameOfFile = fragName
      TopImplQualifiedName = qname
      Scope = sref
      Namespace = ns
      Enclosing = encl }

let CompLocForFixedModule fragName qname (mspec: ModuleOrNamespace) =
   let cloc = CompLocForFixedPath fragName qname mspec.CompilationPath
   let cloc = CompLocForSubModuleOrNamespace cloc mspec
   cloc

let NestedTypeRefForCompLoc cloc n =
    match cloc.Enclosing with
    | [] ->
        let tyname = mkTopName cloc.Namespace n
        mkILTyRef(cloc.Scope, tyname)
    | h :: t -> mkILNestedTyRef(cloc.Scope, mkTopName cloc.Namespace h :: t, n)

let CleanUpGeneratedTypeName (nm: string) =
    if nm.IndexOfAny IllegalCharactersInTypeAndNamespaceNames = -1 then
        nm
    else
        (nm, IllegalCharactersInTypeAndNamespaceNames) ||> Array.fold (fun nm c -> nm.Replace(string c, "-"))

let TypeNameForInitClass cloc =
    "<StartupCode$" + (CleanUpGeneratedTypeName cloc.QualifiedNameOfFile) + ">.$" + cloc.TopImplQualifiedName

let TypeNameForImplicitMainMethod cloc =
    TypeNameForInitClass cloc + "$Main"

let TypeNameForPrivateImplementationDetails cloc =
    "<PrivateImplementationDetails$" + (CleanUpGeneratedTypeName cloc.QualifiedNameOfFile) + ">"

let CompLocForInitClass cloc =
    {cloc with Enclosing=[TypeNameForInitClass cloc]; Namespace=None}

let CompLocForImplicitMainMethod cloc =
    {cloc with Enclosing=[TypeNameForImplicitMainMethod cloc]; Namespace=None}

let CompLocForPrivateImplementationDetails cloc =
    {cloc with
        Enclosing=[TypeNameForPrivateImplementationDetails cloc]; Namespace=None}

/// Compute an ILTypeRef for a CompilationLocation
let rec TypeRefForCompLoc cloc =
    match cloc.Enclosing with
    | [] ->
      mkILTyRef(cloc.Scope, TypeNameForPrivateImplementationDetails cloc)
    | [h] ->
      let tyname = mkTopName cloc.Namespace h
      mkILTyRef(cloc.Scope, tyname)
    | _ ->
      let encl, n = List.frontAndBack cloc.Enclosing
      NestedTypeRefForCompLoc {cloc with Enclosing=encl} n

/// Compute an ILType for a CompilationLocation for a non-generic type
let mkILTyForCompLoc cloc = mkILNonGenericBoxedTy (TypeRefForCompLoc cloc)

let ComputeMemberAccess hidden = if hidden then ILMemberAccess.Assembly else ILMemberAccess.Public

// Under --publicasinternal change types from Public to Private (internal for types)
let ComputePublicTypeAccess() = ILTypeDefAccess.Public

let ComputeTypeAccess (tref: ILTypeRef) hidden =
    match tref.Enclosing with
    | [] -> if hidden then ILTypeDefAccess.Private else ComputePublicTypeAccess()
    | _ -> ILTypeDefAccess.Nested (ComputeMemberAccess hidden)

//--------------------------------------------------------------------------
// TypeReprEnv
//--------------------------------------------------------------------------

/// Indicates how type parameters are mapped to IL type variables
[<NoEquality; NoComparison>]
type TypeReprEnv(reprs: Map<Stamp, uint16>, count: int) =

    /// Lookup a type parameter
    member _.Item (tp: Typar, m: range) =
        try reprs.[tp.Stamp]
        with :? KeyNotFoundException ->
          errorR(InternalError("Undefined or unsolved type variable: " + showL(typarL tp), m))
          // Random value for post-hoc diagnostic analysis on generated tree *
          uint16 666

    /// Add an additional type parameter to the environment. If the parameter is a units-of-measure parameter
    /// then it is ignored, since it doesn't correspond to a .NET type parameter.
    member tyenv.AddOne (tp: Typar) =
        if IsNonErasedTypar tp then
            TypeReprEnv(reprs.Add (tp.Stamp, uint16 count), count + 1)
        else
            tyenv

    /// Add multiple additional type parameters to the environment.
    member tyenv.Add tps =
        (tyenv, tps) ||> List.fold (fun tyenv tp -> tyenv.AddOne tp)

    /// Get the count of the non-erased type parameters in scope.
    member _.Count = count

    /// Get the empty environment, where no type parameters are in scope.
    static member Empty =
        TypeReprEnv(count = 0, reprs = Map.empty)

    /// Get the environment for a fixed set of type parameters
    static member ForTypars tps =
        TypeReprEnv.Empty.Add tps

    /// Get the environment for within a type definition
    static member ForTycon (tycon: Tycon) =
        TypeReprEnv.ForTypars (tycon.TyparsNoRange)

    /// Get the environment for generating a reference to items within a type definition
    static member ForTyconRef (tycon: TyconRef) =
        TypeReprEnv.ForTycon tycon.Deref

//--------------------------------------------------------------------------
// Generate type references
//--------------------------------------------------------------------------

/// Get the ILTypeRef or other representation information for a type
let GenTyconRef (tcref: TyconRef) =
    assert(not tcref.IsTypeAbbrev)
    tcref.CompiledRepresentation

type VoidNotOK =
    | VoidNotOK
    | VoidOK

#if DEBUG
let voidCheck m g permits ty =
   if permits=VoidNotOK && isVoidTy g ty then
       error(InternalError("System.Void unexpectedly detected in IL code generation. This should not occur.", m))
#endif

/// When generating parameter and return types generate precise .NET IL pointer types.
/// These can't be generated for generic instantiations, since .NET generics doesn't
/// permit this. But for 'naked' values (locals, parameters, return values etc.) machine
/// integer values and native pointer values are compatible (though the code is unverifiable).
type PtrsOK =
    | PtrTypesOK
    | PtrTypesNotOK

let GenReadOnlyAttributeIfNecessary (g: TcGlobals) ty =
    let add = isInByrefTy g ty && g.attrib_IsReadOnlyAttribute.TyconRef.CanDeref
    if add then
        let attr = mkILCustomAttribute g.ilg (g.attrib_IsReadOnlyAttribute.TypeRef, [], [], [])
        Some attr
    else
        None

/// Generate "modreq([mscorlib]System.Runtime.InteropServices.InAttribute)" on inref types.
let GenReadOnlyModReqIfNecessary (g: TcGlobals) ty ilTy =
    let add = isInByrefTy g ty && g.attrib_InAttribute.TyconRef.CanDeref
    if add then
        ILType.Modified(true, g.attrib_InAttribute.TypeRef, ilTy)
    else
        ilTy

let rec GenTypeArgAux amap m tyenv tyarg =
    GenTypeAux amap m tyenv VoidNotOK PtrTypesNotOK tyarg

and GenTypeArgsAux amap m tyenv tyargs =
    List.map (GenTypeArgAux amap m tyenv) (DropErasedTyargs tyargs)

and GenTyAppAux amap m tyenv repr tinst =
    match repr with
    | CompiledTypeRepr.ILAsmOpen ty ->
        let ilTypeInst = GenTypeArgsAux amap m tyenv tinst
        let ty = IL.instILType ilTypeInst ty
        ty
    | CompiledTypeRepr.ILAsmNamed (tref, boxity, ilTypeOpt) ->
        GenILTyAppAux amap m tyenv (tref, boxity, ilTypeOpt) tinst

and GenILTyAppAux amap m tyenv (tref, boxity, ilTypeOpt) tinst =
    match ilTypeOpt with
    | None ->
        let ilTypeInst = GenTypeArgsAux amap m tyenv tinst
        mkILTy boxity (mkILTySpec (tref, ilTypeInst))
    | Some ilType ->
        ilType // monomorphic types include a cached ilType to avoid reallocation of an ILType node

and GenNamedTyAppAux (amap: ImportMap) m tyenv ptrsOK tcref tinst =
    let g = amap.g
    let tinst = DropErasedTyargs tinst

    // See above note on ptrsOK
    if ptrsOK = PtrTypesOK && tyconRefEq g tcref g.nativeptr_tcr && (freeInTypes CollectTypars tinst).FreeTypars.IsEmpty then
        GenNamedTyAppAux amap m tyenv ptrsOK g.ilsigptr_tcr tinst
    else
#if !NO_EXTENSIONTYPING
        match tcref.TypeReprInfo with
        // Generate the base type, because that is always the representation of the erased type, unless the assembly is being injected
        | TProvidedTypeExtensionPoint info when info.IsErased ->
            GenTypeAux amap m tyenv VoidNotOK ptrsOK (info.BaseTypeForErased (m, g.obj_ty))
        | _ ->
#endif
            GenTyAppAux amap m tyenv (GenTyconRef tcref) tinst

and GenTypeAux amap m (tyenv: TypeReprEnv) voidOK ptrsOK ty =
    let g = amap.g
#if DEBUG
    voidCheck m g voidOK ty
#else
    ignore voidOK
#endif
    match stripTyEqnsAndMeasureEqns g ty with
    | TType_app (tcref, tinst) -> GenNamedTyAppAux amap m tyenv ptrsOK tcref tinst


    | TType_tuple (tupInfo, args) -> GenTypeAux amap m tyenv VoidNotOK ptrsOK (mkCompiledTupleTy g (evalTupInfoIsStruct tupInfo) args)

    | TType_fun (dty, returnTy) -> EraseClosures.mkILFuncTy g.ilxPubCloEnv (GenTypeArgAux amap m tyenv dty) (GenTypeArgAux amap m tyenv returnTy)

    | TType_anon (anonInfo, tinst) ->
        let tref = anonInfo.ILTypeRef
        let boxity = if evalAnonInfoIsStruct anonInfo then ILBoxity.AsValue else ILBoxity.AsObject
        GenILTyAppAux amap m tyenv (tref, boxity, None) tinst

    | TType_ucase (ucref, args) ->
        let cuspec, idx = GenUnionCaseSpec amap m tyenv ucref args
        EraseUnions.GetILTypeForAlternative cuspec idx

    | TType_forall (tps, tau) ->
        let tps = DropErasedTypars tps
        if tps.IsEmpty then GenTypeAux amap m tyenv VoidNotOK ptrsOK tau
        else EraseClosures.mkILTyFuncTy g.ilxPubCloEnv

    | TType_var tp -> mkILTyvarTy tyenv.[tp, m]

    | TType_measure _ -> g.ilg.typ_Int32

//--------------------------------------------------------------------------
// Generate ILX references to closures, classunions etc. given a tyenv
//--------------------------------------------------------------------------

and GenUnionCaseRef (amap: ImportMap) m tyenv i (fspecs: RecdField[]) =
    let g = amap.g
    fspecs |> Array.mapi (fun j fspec ->
        let ilFieldDef = IL.mkILInstanceField(fspec.Name, GenType amap m tyenv fspec.FormalType, None, ILMemberAccess.Public)
        // These properties on the "field" of an alternative end up going on a property generated by cu_erase.fs
        IlxUnionCaseField
          (ilFieldDef.With(customAttrs = mkILCustomAttrs [(mkCompilationMappingAttrWithVariantNumAndSeqNum g (int SourceConstructFlags.Field) i j )])))


and GenUnionRef (amap: ImportMap) m (tcref: TyconRef) =
    let g = amap.g
    let tycon = tcref.Deref
    assert(not tycon.IsTypeAbbrev)
    match tycon.UnionTypeInfo with
    | ValueNone -> failwith "GenUnionRef m"
    | ValueSome funion ->
      cached funion.CompiledRepresentation (fun () ->
          let tyenvinner = TypeReprEnv.ForTycon tycon
          match tcref.CompiledRepresentation with
          | CompiledTypeRepr.ILAsmOpen _ -> failwith "GenUnionRef m: unexpected ASM tyrep"
          | CompiledTypeRepr.ILAsmNamed (tref, _, _) ->
              let alternatives =
                  tycon.UnionCasesArray |> Array.mapi (fun i cspec ->
                      { altName=cspec.CompiledName
                        altCustomAttrs=emptyILCustomAttrs
                        altFields=GenUnionCaseRef amap m tyenvinner i cspec.RecdFieldsArray })
              let nullPermitted = IsUnionTypeWithNullAsTrueValue g tycon
              let hasHelpers = ComputeUnionHasHelpers g tcref
              let boxity = (if tcref.IsStructOrEnumTycon then ILBoxity.AsValue else ILBoxity.AsObject)
              IlxUnionRef(boxity, tref, alternatives, nullPermitted, hasHelpers))

and ComputeUnionHasHelpers g (tcref: TyconRef) =
    if tyconRefEq g tcref g.unit_tcr_canon then NoHelpers
    elif tyconRefEq g tcref g.list_tcr_canon then SpecialFSharpListHelpers
    elif tyconRefEq g tcref g.option_tcr_canon then SpecialFSharpOptionHelpers
    else
     match TryFindFSharpAttribute g g.attrib_DefaultAugmentationAttribute tcref.Attribs with
     | Some(Attrib(_, _, [ AttribBoolArg b ], _, _, _, _)) ->
         if b then AllHelpers else NoHelpers
     | Some (Attrib(_, _, _, _, _, _, m)) ->
         errorR(Error(FSComp.SR.ilDefaultAugmentationAttributeCouldNotBeDecoded(), m))
         AllHelpers
     | _ ->
         AllHelpers (* not hiddenRepr *)

and GenUnionSpec amap m tyenv tcref tyargs =
    let curef = GenUnionRef amap m tcref
    let tinst = GenTypeArgs amap m tyenv tyargs
    IlxUnionSpec(curef, tinst)

and GenUnionCaseSpec amap m tyenv (ucref: UnionCaseRef) tyargs =
    let cuspec = GenUnionSpec amap m tyenv ucref.TyconRef tyargs
    cuspec, ucref.Index

and GenType amap m tyenv ty =
    GenTypeAux amap m tyenv VoidNotOK PtrTypesNotOK ty

and GenTypes amap m tyenv tys = List.map (GenType amap m tyenv) tys

and GenTypePermitVoid amap m tyenv ty = (GenTypeAux amap m tyenv VoidOK PtrTypesNotOK ty)

and GenTypesPermitVoid amap m tyenv tys = List.map (GenTypePermitVoid amap m tyenv) tys

and GenTyApp amap m tyenv repr tyargs = GenTyAppAux amap m tyenv repr tyargs

and GenNamedTyApp amap m tyenv tcref tinst = GenNamedTyAppAux amap m tyenv PtrTypesNotOK tcref tinst

/// IL void types are only generated for return types
and GenReturnType amap m tyenv returnTyOpt =
    match returnTyOpt with
    | None -> ILType.Void
    | Some returnTy ->
        let ilTy = GenTypeAux amap m tyenv VoidNotOK(*1*) PtrTypesOK returnTy (*1: generate void from unit, but not accept void *)
        GenReadOnlyModReqIfNecessary amap.g returnTy ilTy

and GenParamType amap m tyenv isSlotSig ty =
    let ilTy = GenTypeAux amap m tyenv VoidNotOK PtrTypesOK ty
    if isSlotSig then
        GenReadOnlyModReqIfNecessary amap.g ty ilTy
    else
        ilTy

and GenParamTypes amap m tyenv isSlotSig tys =
    tys |> List.map (GenParamType amap m tyenv isSlotSig)

and GenTypeArgs amap m tyenv tyargs = GenTypeArgsAux amap m tyenv tyargs

and GenTypePermitVoidAux amap m tyenv ty = GenTypeAux amap m tyenv VoidOK PtrTypesNotOK ty

// Static fields generally go in a private InitializationCodeAndBackingFields section. This is to ensure all static
// fields are initialized only in their class constructors (we generate one primary
// cctor for each file to ensure initialization coherence across the file, regardless
// of how many modules are in the file). This means F# passes an extra check applied by SQL Server when it
// verifies stored procedures: SQL Server checks that all 'initionly' static fields are only initialized from
// their own class constructor.
//
// However, mutable static fields must be accessible across compilation units. This means we place them in their "natural" location
// which may be in a nested module etc. This means mutable static fields can't be used in code to be loaded by SQL Server.
//
// Computes the location where the static field for a value lives.
//     - Literals go in their type/module.
//     - For interactive code, we always place fields in their type/module with an accurate name
let GenFieldSpecForStaticField (isInteractive, g, ilContainerTy, vspec: Val, nm, m, cloc, ilTy) =
    if isInteractive || HasFSharpAttribute g g.attrib_LiteralAttribute vspec.Attribs then
        let fieldName = vspec.CompiledName g.CompilerGlobalState
        let fieldName = if isInteractive then CompilerGeneratedName fieldName else fieldName
        mkILFieldSpecInTy (ilContainerTy, fieldName, ilTy)
    else
        let fieldName =
            // Ensure that we have an g.CompilerGlobalState
            assert(g.CompilerGlobalState |> Option.isSome)
            g.CompilerGlobalState.Value.IlxGenNiceNameGenerator.FreshCompilerGeneratedName (nm, m)
        let ilFieldContainerTy = mkILTyForCompLoc (CompLocForInitClass cloc)
        mkILFieldSpecInTy (ilFieldContainerTy, fieldName, ilTy)

let GenRecdFieldRef m cenv tyenv (rfref: RecdFieldRef) tyargs =
    let tyenvinner = TypeReprEnv.ForTycon rfref.Tycon
    mkILFieldSpecInTy(GenTyApp cenv.amap m tyenv rfref.TyconRef.CompiledRepresentation tyargs,
                      ComputeFieldName rfref.Tycon rfref.RecdField,
                      GenType cenv.amap m tyenvinner rfref.RecdField.FormalType)

let GenExnType amap m tyenv (ecref: TyconRef) = GenTyApp amap m tyenv ecref.CompiledRepresentation []

type ArityInfo = int list

//--------------------------------------------------------------------------
// Closure summaries
//
// Function, Object, Delegate and State Machine Closures
// =====================================================
//
// For a normal expression closure, we generate:
//
//    class Implementation<cloFreeTyvars> : FSharpFunc<...> {
//        override Invoke(..) { expr }
//    }
//
// Local Type Functions
// ====================
//
// The input expression is:
//   let input-val : FORALL<directTypars>. body-type = LAM <directTypars>. body-expr : body-type
//   ...
//
// This is called at some point:
//
//   input-val<directTyargs>
//
// Note 'input-val' is never used without applying it to some type arguments.
//
// Basic examples - first define some functions that extract information from generic parameters, and which are constrained:
//
//    type TypeInfo<'T> = TypeInfo of System.Type
//    type TypeName = TypeName of string
//
//    let typeinfo<'T when 'T :> System.IComparable) = TypeInfo (typeof<'T>)
//    let typename<'T when 'T :> System.IComparable) = TypeName (typeof<'T>.Name)
//
// Then here are examples:
//
//    LAM <'T>{addWitness}.  (typeinfo<'T>, typeinfo<'T[]>, (incr{ : 'T -> 'T)) :  TypeInfo<'T> * TypeInfo<'T[]> * ('T -> 'T)
//    directTypars = 'T
//    cloFreeTyvars = empty
//
// or
//    LAM <'T>.  (typeinfo<'T>, typeinfo<'U>) :  TypeInfo<'T> * TypeInfo<'U>
//    directTypars = 'T
//    cloFreeTyvars = 'U
//
// or
//    LAM <'T>.  (typeinfo<'T>, typeinfo<'U>, typename<'V>) :  TypeInfo<'T> * TypeInfo<'U> * TypeName
//    directTypars = 'T
//    cloFreeTyvars = 'U,'V
//
// or, for witnesses:
//
//    let inline incr{addWitnessForT} (x: 'T) = x + GenericZero<'T> // has witness argment for '+'
//
//    LAM <'T when 'T :... op_Addition ...>{addWitnessForT}.  (incr<'T>{addWitnessForT}, incr<'U>{addWitnessForU}, incr<'V>{addWitnessForV}) :  ('T -> 'T) * ('U -> 'U) * ('V -> 'V)
//    directTypars = 'T
//    cloFreeTyvars = 'U,'V
//    cloFreeTyvarsWitnesses = witnesses implied by cloFreeTyvars = {addWitnessForU, addWitnessForV}
//    directTyparsWitnesses = witnesses implied by directTypars = {addWitnessForT}
//
// Define the free variable sets:
//
//    cloFreeTyvars = free-tyvars-of(input-expr)
//
// where IsNamedLocalTypeFuncVal is true.
//
// The directTypars may have constraints that require some witnesses.  Making those explicit with "{ ... }" syntax for witnesses:
//    input-expr = {LAM <directTypars>{directWitnessInfoArgs}. body-expr : body-type }
//
//    let x : FORALL<'T ... constrained ...> ... = clo<directTyargs>{directWitnessInfos}
//
// Given this, we generate this shape of code:
//
//    type Implementation<cloFreeTyvars>(cloFreeTyvarsWitnesses) =
//        member DirectInvoke<directTypars>(directTyparsWitnesses) : body-type =
//             body-expr
//
//    local x : obj = new Implementation<cloFreeTyvars>(cloFreeTyvarsWitnesses)
//    ....
//    ldloc x
//    unbox Implementation<cloFreeTyvars>
//    call Implementation<cloFreeTyvars>::DirectInvoke<directTypars>(directTyparsWitnesses)
//
// First-class Type Functions
// ==========================
//
// If IsNamedLocalTypeFuncVal is false, we have a "non-local" or "first-class" type function closure
// that implements FSharpTypeFunc, and we generate:
//
//    class Implementation<cloFreeTyvars> : FSharpTypeFunc {
//        override Specialize<directTypars> : overall-type { expr }
//    }
//

[<NoEquality; NoComparison>]
type IlxClosureInfo =
    { /// The whole expression for the closure
      cloExpr: Expr

      /// The name of the generated closure class
      cloName: string

      /// The counts of curried arguments for the closure
      cloArityInfo: ArityInfo

      /// The formal return type
      ilCloFormalReturnTy: ILType

      /// An immutable array of free variable descriptions for the closure
      ilCloAllFreeVars: IlxClosureFreeVar[]

      /// The ILX specification for the closure
      cloSpec: IlxClosureSpec

      /// The attributes that get attached to the closure class
      cloAttribs: Attribs

      /// The generic parameters for the closure, i.e. the type variables it captures
      cloILGenericParams: IL.ILGenericParameterDefs

      /// The captured variables for the closure
      cloFreeVars: Val list

      cloFreeTyvars: Typars

      cloWitnessInfos: TraitWitnessInfos

      /// ILX view of the lambdas for the closures
      ilCloLambdas: IlxClosureLambdas

    }


//--------------------------------------------------------------------------
// ValStorage
//--------------------------------------------------------------------------


/// Describes the storage for a value
[<NoEquality; NoComparison>]
type ValStorage =
    /// Indicates the value is always null
    | Null

    /// Indicates the value is stored in a static field.
    | StaticField of ILFieldSpec * ValRef * (*hasLiteralAttr:*)bool * ILType * string * ILType * ILMethodRef * ILMethodRef * OptionalShadowLocal

    /// Indicates the value is represented as a property that recomputes it each time it is referenced. Used for simple constants that do not cause initialization triggers
    | StaticProperty of ILMethodSpec * OptionalShadowLocal

    /// Indicates the value is represented as an IL method (in a "main" class for a F#
    /// compilation unit, or as a member) according to its inferred or specified arity.
    | Method of ValReprInfo * ValRef * ILMethodSpec * ILMethodSpec * range * Typars * Typars * CurriedArgInfos * ArgReprInfo list * TraitWitnessInfos * TType list * ArgReprInfo

    /// Indicates the value is stored at the given position in the closure environment accessed via "ldarg 0"
    | Env of ILType * ILFieldSpec * NamedLocalIlxClosureInfo ref option

    /// Indicates that the value is an argument of a method being generated
    | Arg of int

    /// Indicates that the value is stored in local of the method being generated. NamedLocalIlxClosureInfo is normally empty.
    /// It is non-empty for 'local type functions', see comments on definition of NamedLocalIlxClosureInfo.
    | Local of idx: int * realloc: bool * NamedLocalIlxClosureInfo ref option

/// Indicates if there is a shadow local storage for a local, to make sure it gets a good name in debugging
and OptionalShadowLocal =
    | NoShadowLocal
    | ShadowLocal of ValStorage

/// The representation of a NamedLocalClosure is based on a cloinfo. However we can't generate a cloinfo until we've
/// decided the representations of other items in the recursive set. Hence we use two phases to decide representations in
/// a recursive set. Yuck.
and NamedLocalIlxClosureInfo =
    | NamedLocalIlxClosureInfoGenerator of (IlxGenEnv -> IlxClosureInfo)
    | NamedLocalIlxClosureInfoGenerated of IlxClosureInfo

    override _.ToString() = "<NamedLocalIlxClosureInfo>"

/// Indicates the overall representation decisions for all the elements of a namespace of module
and ModuleStorage =
    {
      Vals: Lazy<NameMap<ValStorage>>

      SubModules: Lazy<NameMap<ModuleStorage>>
    }

    override _.ToString() = "<ModuleStorage>"

/// Indicate whether a call to the value can be implemented as
/// a branch. At the moment these are only used for generating branch calls back to
/// the entry label of the method currently being generated when a direct tailcall is
/// made in the method itself.
and BranchCallItem =

    | BranchCallClosure of ArityInfo

    | BranchCallMethod of
        // Argument counts for compiled form of F# method or value
        ArityInfo *
        // Arg infos for compiled form of F# method or value
        (TType * ArgReprInfo) list list *
        // Typars for F# method or value
        Typars *
        // num obj args in IL
        int *
        // num witness args in IL
        int *
        // num actual args in IL
        int

    override _.ToString() = "<BranchCallItem>"

/// Represents a place we can branch to
and Mark =
    | Mark of ILCodeLabel
    member x.CodeLabel = (let (Mark lab) = x in lab)

//--------------------------------------------------------------------------
// We normally generate in the context of a "what to do next" continuation
//--------------------------------------------------------------------------

and sequel =
  | EndFilter

  /// Exit a 'handler' block
  /// The integer says which local to save result in
  | LeaveHandler of (bool (* finally? *) * int * Mark)

  /// Branch to the given mark
  | Br of Mark
  | CmpThenBrOrContinue of Pops * ILInstr list

  /// Continue and leave the value on the IL computation stack
  | Continue

  /// The value then do something else
  | DiscardThen of sequel

  /// Return from the method
  | Return

  /// End a scope of local variables. Used at end of 'let' and 'let rec' blocks to get tail recursive setting
  /// of end-of-scope marks
  | EndLocalScope of sequel * Mark

  /// Return from a method whose return type is void
  | ReturnVoid

and Pushes = ILType list
and Pops = int

/// The overall environment at a particular point in an expression tree.
and IlxGenEnv =
    { /// The representation decisions for the (non-erased) type parameters that are in scope
      tyenv: TypeReprEnv

      /// An ILType for some random type in this assembly
      someTypeInThisAssembly: ILType

      /// Indicates if we are generating code for the last file in a .EXE
      isFinalFile: bool

      /// Indicates the default "place" for stuff we're currently generating
      cloc: CompileLocation

      /// Hiding information down the signature chain, used to compute what's public to the assembly
      sigToImplRemapInfo: (Remap * SignatureHidingInfo) list

      /// All values in scope
      valsInScope: ValMap<Lazy<ValStorage>>

      /// All witnesses in scope and their mapping to storage for the witness value.
      witnessesInScope: TraitWitnessInfoHashMap<ValStorage>

      /// Suppress witnesses when not generating witness-passing code
      suppressWitnesses: bool

      /// For optimizing direct tail recursion to a loop - mark says where to branch to.  Length is 0 or 1.
      /// REVIEW: generalize to arbitrary nested local loops??
      innerVals: (ValRef * (BranchCallItem * Mark)) list

      /// Full list of enclosing bound values. First non-compiler-generated element is used to help give nice names for closures and other expressions.
      letBoundVars: ValRef list

      /// The set of IL local variable indexes currently in use by lexically scoped variables, to allow reuse on different branches.
      /// Really an integer set.
      liveLocals: IntMap<unit>

      /// Are we under the scope of a try, catch or finally? If so we can't tailcall. SEH = structured exception handling
      withinSEH: bool

      /// Are we inside of a recursive let binding, while loop, or a for loop?
      isInLoop: bool

      /// Indicates that the .locals init flag should be set on a method and all its nested methods and lambdas
      initLocals: bool
    }

    override _.ToString() = "<IlxGenEnv>"

let discard = DiscardThen Continue
let discardAndReturnVoid = DiscardThen ReturnVoid

let SetIsInLoop isInLoop eenv =
    if eenv.isInLoop = isInLoop then eenv
    else { eenv with isInLoop = isInLoop }

let ReplaceTyenv tyenv (eenv: IlxGenEnv) = {eenv with tyenv = tyenv }

let EnvForTypars tps eenv = {eenv with tyenv = TypeReprEnv.ForTypars tps }

let AddTyparsToEnv typars (eenv: IlxGenEnv) = {eenv with tyenv = eenv.tyenv.Add typars}

let AddSignatureRemapInfo _msg (rpi, mhi) eenv =
    { eenv with sigToImplRemapInfo = (mkRepackageRemapping rpi, mhi) :: eenv.sigToImplRemapInfo }

let OutputStorage (pps: TextWriter) s =
    match s with
    | StaticField _ -> pps.Write "(top)"
    | StaticProperty _ -> pps.Write "(top)"
    | Method _ -> pps.Write "(top)"
    | Local _ -> pps.Write "(local)"
    | Arg _ -> pps.Write "(arg)"
    | Env _ -> pps.Write "(env)"
    | Null -> pps.Write "(null)"

//--------------------------------------------------------------------------
// Augment eenv with values
//--------------------------------------------------------------------------

let AddStorageForVal (g: TcGlobals) (v, s) eenv =
    let eenv = { eenv with valsInScope = eenv.valsInScope.Add v s }
    // If we're compiling fslib then also bind the value as a non-local path to
    // allow us to resolve the compiler-non-local-references that arise from env.fs
    //
    // Do this by generating a fake "looking from the outside in" non-local value reference for
    // v, dereferencing it to find the corresponding signature Val, and adding an entry for the signature val.
    //
    // A similar code path exists in ilxgen.fs for the tables of "optimization data" for values
    if g.compilingFslib then
        // Passing an empty remap is sufficient for FSharp.Core.dll because it turns out the remapped type signature can
        // still be resolved.
        match tryRescopeVal g.fslibCcu Remap.Empty v with
        | ValueNone -> eenv
        | ValueSome vref ->
            match vref.TryDeref with
            | ValueNone ->
                //let msg = sprintf "could not dereference external value reference to something in FSharp.Core.dll during code generation, v.MangledName = '%s', v.Range = %s" v.MangledName (stringOfRange v.Range)
                //System.Diagnostics.Debug.Assert(false, msg)
                eenv
            | ValueSome gv ->
                { eenv with valsInScope = eenv.valsInScope.Add gv s }
    else
        eenv

let AddStorageForLocalVals g vals eenv =
    List.foldBack (fun (v, s) acc -> AddStorageForVal g (v, notlazy s) acc) vals eenv

let AddStorageForLocalWitness eenv (w,s) =
    { eenv with witnessesInScope = eenv.witnessesInScope.SetItem (w, s) }

let AddStorageForLocalWitnesses witnesses eenv =
    (eenv, witnesses) ||> List.fold AddStorageForLocalWitness

//--------------------------------------------------------------------------
// Lookup eenv
//--------------------------------------------------------------------------

let StorageForVal g m v eenv =
    let v =
        try eenv.valsInScope.[v]
        with :? KeyNotFoundException ->
          assert false
          errorR(Error(FSComp.SR.ilUndefinedValue(showL(valAtBindL g v)), m))
          notlazy (Arg 668(* random value for post-hoc diagnostic analysis on generated tree *) )
    v.Force()

let StorageForValRef g m (v: ValRef) eenv = StorageForVal g m v.Deref eenv

let ComputeGenerateWitnesses (g: TcGlobals) eenv =
    g.generateWitnesses && not eenv.witnessesInScope.IsEmpty && not eenv.suppressWitnesses

let TryStorageForWitness (_g: TcGlobals) eenv (w: TraitWitnessInfo) =
    match eenv.witnessesInScope.TryGetValue w with
    | true, storage -> Some storage
    | _ -> None

let IsValRefIsDllImport g (vref: ValRef) =
    vref.Attribs |> HasFSharpAttributeOpt g g.attrib_DllImportAttribute

/// Determine how a top level value is represented, when it is being represented
/// as a method.
let GetMethodSpecForMemberVal amap g (memberInfo: ValMemberInfo) (vref: ValRef) =
    let m = vref.Range
    let numEnclosingTypars = CountEnclosingTyparsOfActualParentOfVal vref.Deref
    let tps, witnessInfos, curriedArgInfos, returnTy, retInfo =
         assert(vref.ValReprInfo.IsSome)
         GetTopValTypeInCompiledForm g vref.ValReprInfo.Value numEnclosingTypars vref.Type m
    let tyenvUnderTypars = TypeReprEnv.ForTypars tps
    let flatArgInfos = List.concat curriedArgInfos
    let isCtor = (memberInfo.MemberFlags.MemberKind = SynMemberKind.Constructor)
    let cctor = (memberInfo.MemberFlags.MemberKind = SynMemberKind.ClassConstructor)
    let parentTcref = vref.TopValDeclaringEntity
    let parentTypars = parentTcref.TyparsNoRange
    let numParentTypars = parentTypars.Length
    if tps.Length < numParentTypars then error(InternalError("CodeGen check: type checking did not ensure that this method is sufficiently generic", m))
    let ctps, mtps = List.splitAt numParentTypars tps
    let isCompiledAsInstance = ValRefIsCompiledAsInstanceMember g vref

    let ilActualRetTy =
        let ilRetTy = GenReturnType amap m tyenvUnderTypars returnTy
        if isCtor || cctor then ILType.Void else ilRetTy

    let ilTy = GenType amap m tyenvUnderTypars (mkAppTy parentTcref (List.map mkTyparTy ctps))

    let nm = vref.CompiledName g.CompilerGlobalState
    if isCompiledAsInstance || isCtor then
        // Find the 'this' argument type if any
        let thisTy, flatArgInfos =
            if isCtor then (GetFSharpViewOfReturnType g returnTy), flatArgInfos
            else
               match flatArgInfos with
               | [] -> error(InternalError("This instance method '" + vref.LogicalName + "' has no arguments", m))
               | (h, _) :: t -> h, t

        let thisTy = if isByrefTy g thisTy then destByrefTy g thisTy else thisTy
        let thisArgTys = argsOfAppTy g thisTy
        if numParentTypars <> thisArgTys.Length then
           let msg =
               sprintf
                   "CodeGen check: type checking did not quantify the correct number of type variables for this method, #parentTypars = %d, #mtps = %d, #thisArgTys = %d"
                   numParentTypars mtps.Length thisArgTys.Length
           warning(InternalError(msg, m))
        else
           List.iter2
              (fun gtp ty2 ->
                if not (typeEquiv g (mkTyparTy gtp) ty2) then
                  warning(InternalError("CodeGen check: type checking did not quantify the correct type variables for this method: generalization list contained "
                                           + gtp.Name + "#" + string gtp.Stamp + " and list from 'this' pointer contained " + (showL(typeL ty2)), m)))
              ctps
              thisArgTys
        let methodArgTys, paramInfos = List.unzip flatArgInfos
        let isSlotSig = memberInfo.MemberFlags.IsDispatchSlot || memberInfo.MemberFlags.IsOverrideOrExplicitImpl
        let ilMethodArgTys = GenParamTypes amap m tyenvUnderTypars isSlotSig methodArgTys
        let ilMethodInst = GenTypeArgs amap m tyenvUnderTypars (List.map mkTyparTy mtps)
        let mspec = mkILInstanceMethSpecInTy (ilTy, nm, ilMethodArgTys, ilActualRetTy, ilMethodInst)
        let mspecW =
            if not g.generateWitnesses || witnessInfos.IsEmpty then
                mspec
            else
                let ilWitnessArgTys = GenTypes amap m tyenvUnderTypars (GenWitnessTys g witnessInfos)
                let nmW = ExtraWitnessMethodName nm
                mkILInstanceMethSpecInTy (ilTy, nmW, ilWitnessArgTys @ ilMethodArgTys, ilActualRetTy, ilMethodInst)

        mspec, mspecW, ctps, mtps, curriedArgInfos, paramInfos, retInfo, witnessInfos, methodArgTys, returnTy
    else
        let methodArgTys, paramInfos = List.unzip flatArgInfos
        let ilMethodArgTys = GenParamTypes amap m tyenvUnderTypars false methodArgTys
        let ilMethodInst = GenTypeArgs amap m tyenvUnderTypars (List.map mkTyparTy mtps)
        let mspec = mkILStaticMethSpecInTy (ilTy, nm, ilMethodArgTys, ilActualRetTy, ilMethodInst)
        let mspecW =
            if not g.generateWitnesses || witnessInfos.IsEmpty then
                mspec
            else
                let ilWitnessArgTys = GenTypes amap m tyenvUnderTypars (GenWitnessTys g witnessInfos)
                let nmW = ExtraWitnessMethodName nm
                mkILStaticMethSpecInTy (ilTy, nmW, ilWitnessArgTys @ ilMethodArgTys, ilActualRetTy, ilMethodInst)

        mspec, mspecW, ctps, mtps, curriedArgInfos, paramInfos, retInfo, witnessInfos, methodArgTys, returnTy

/// Determine how a top-level value is represented, when representing as a field, by computing an ILFieldSpec
let ComputeFieldSpecForVal(optIntraAssemblyInfo: IlxGenIntraAssemblyInfo option, isInteractive, g, ilTyForProperty, vspec: Val, nm, m, cloc, ilTy, ilGetterMethRef) =
    assert vspec.IsCompiledAsTopLevel
    let generate() = GenFieldSpecForStaticField (isInteractive, g, ilTyForProperty, vspec, nm, m, cloc, ilTy)
    match optIntraAssemblyInfo with
    | None -> generate()
    | Some intraAssemblyInfo ->
        if vspec.IsMutable && vspec.IsCompiledAsTopLevel && isStructTy g vspec.Type then
            let ok, res = intraAssemblyInfo.StaticFieldInfo.TryGetValue ilGetterMethRef
            if ok then
                res
            else
                let res = generate()
                intraAssemblyInfo.StaticFieldInfo.[ilGetterMethRef] <- res
                res
        else
            generate()

/// Compute the representation information for an F#-declared value (not a member nor a function).
/// Mutable and literal static fields must have stable names and live in the "public" location
let ComputeStorageForFSharpValue amap (g:TcGlobals) cloc optIntraAssemblyInfo optShadowLocal isInteractive returnTy (vref: ValRef) m =
    let nm = vref.CompiledName g.CompilerGlobalState
    let vspec = vref.Deref
    let ilTy = GenType amap m TypeReprEnv.Empty returnTy (* TypeReprEnv.Empty ok: not a field in a generic class *)
    let ilTyForProperty = mkILTyForCompLoc cloc
    let attribs = vspec.Attribs
    let hasLiteralAttr = HasFSharpAttribute g g.attrib_LiteralAttribute attribs
    let ilTypeRefForProperty = ilTyForProperty.TypeRef
    let ilGetterMethRef = mkILMethRef (ilTypeRefForProperty, ILCallingConv.Static, "get_"+nm, 0, [], ilTy)
    let ilSetterMethRef = mkILMethRef (ilTypeRefForProperty, ILCallingConv.Static, "set_"+nm, 0, [ilTy], ILType.Void)
    let ilFieldSpec = ComputeFieldSpecForVal(optIntraAssemblyInfo, isInteractive, g, ilTyForProperty, vspec, nm, m, cloc, ilTy, ilGetterMethRef)
    StaticField (ilFieldSpec, vref, hasLiteralAttr, ilTyForProperty, nm, ilTy, ilGetterMethRef, ilSetterMethRef, optShadowLocal)

/// Compute the representation information for an F#-declared member
let ComputeStorageForFSharpMember amap g topValInfo memberInfo (vref: ValRef) m =
    let mspec, mspecW, ctps, mtps, curriedArgInfos, paramInfos, retInfo, witnessInfos, methodArgTys, _ = GetMethodSpecForMemberVal amap g memberInfo vref
    Method (topValInfo, vref, mspec, mspecW, m, ctps, mtps, curriedArgInfos, paramInfos, witnessInfos, methodArgTys, retInfo)

/// Compute the representation information for an F#-declared function in a module or an F#-declared extension member.
/// Note, there is considerable overlap with ComputeStorageForFSharpMember/GetMethodSpecForMemberVal and these could be
/// rationalized.
let ComputeStorageForFSharpFunctionOrFSharpExtensionMember amap (g: TcGlobals) cloc topValInfo (vref: ValRef) m =
    let nm = vref.CompiledName g.CompilerGlobalState
    let numEnclosingTypars = CountEnclosingTyparsOfActualParentOfVal vref.Deref
    let (tps, witnessInfos, curriedArgInfos, returnTy, retInfo) = GetTopValTypeInCompiledForm g topValInfo numEnclosingTypars vref.Type m
    let tyenvUnderTypars = TypeReprEnv.ForTypars tps
    let (methodArgTys, paramInfos) = curriedArgInfos |> List.concat |> List.unzip
    let ilMethodArgTys = GenParamTypes amap m tyenvUnderTypars false methodArgTys
    let ilRetTy = GenReturnType amap m tyenvUnderTypars returnTy
    let ilLocTy = mkILTyForCompLoc cloc
    let ilMethodInst = GenTypeArgs amap m tyenvUnderTypars (List.map mkTyparTy tps)
    let mspec = mkILStaticMethSpecInTy (ilLocTy, nm, ilMethodArgTys, ilRetTy, ilMethodInst)
    let mspecW =
        if not g.generateWitnesses || witnessInfos.IsEmpty then
            mspec
        else
            let ilWitnessArgTys = GenTypes amap m tyenvUnderTypars (GenWitnessTys g witnessInfos)
            mkILStaticMethSpecInTy (ilLocTy, ExtraWitnessMethodName nm, (ilWitnessArgTys @ ilMethodArgTys), ilRetTy, ilMethodInst)
    Method (topValInfo, vref, mspec, mspecW, m, [], tps, curriedArgInfos, paramInfos, witnessInfos, methodArgTys, retInfo)

/// Determine if an F#-declared value, method or function is compiled as a method.
let IsFSharpValCompiledAsMethod g (v: Val) =
    match v.ValReprInfo with
    | None -> false
    | Some topValInfo ->
        not (isUnitTy g v.Type && not v.IsMemberOrModuleBinding && not v.IsMutable) &&
        not v.IsCompiledAsStaticPropertyWithoutField &&
        match GetTopValTypeInFSharpForm g topValInfo v.Type v.Range with
        | [], [], _, _ when not v.IsMember -> false
        | _ -> true

/// Determine how a top level value is represented, when it is being represented
/// as a method. This depends on its type and other representation information.
/// If it's a function or is polymorphic, then it gets represented as a
/// method (possibly and instance method). Otherwise it gets represented as a
/// static field and property.
let ComputeStorageForTopVal (amap, g, optIntraAssemblyInfo: IlxGenIntraAssemblyInfo option, isInteractive, optShadowLocal, vref: ValRef, cloc) =

  if isUnitTy g vref.Type && not vref.IsMemberOrModuleBinding && not vref.IsMutable then
      Null
  else
    let topValInfo =
        match vref.ValReprInfo with
        | None -> error(InternalError("ComputeStorageForTopVal: no arity found for " + showL(valRefL vref), vref.Range))
        | Some a -> a

    let m = vref.Range
    let nm = vref.CompiledName g.CompilerGlobalState

    if vref.Deref.IsCompiledAsStaticPropertyWithoutField then
        let nm = "get_"+nm
        let tyenvUnderTypars = TypeReprEnv.ForTypars []
        let ilRetTy = GenType amap m tyenvUnderTypars vref.Type
        let ty = mkILTyForCompLoc cloc
        let mspec = mkILStaticMethSpecInTy (ty, nm, [], ilRetTy, [])

        StaticProperty (mspec, optShadowLocal)
    else

        // Determine when a static field is required.
        //
        // REVIEW: This call to GetTopValTypeInFSharpForm is only needed to determine if this is a (type) function or a value
        // We should just look at the arity
        match GetTopValTypeInFSharpForm g topValInfo vref.Type vref.Range with
        | [], [], returnTy, _ when not vref.IsMember ->
            ComputeStorageForFSharpValue amap g cloc optIntraAssemblyInfo optShadowLocal isInteractive returnTy vref m
        | _ ->
            match vref.MemberInfo with
            | Some memberInfo when not vref.IsExtensionMember ->
                ComputeStorageForFSharpMember amap g topValInfo memberInfo vref m
            | _ ->
                ComputeStorageForFSharpFunctionOrFSharpExtensionMember amap g cloc topValInfo vref m

/// Determine how an F#-declared value, function or member is represented, if it is in the assembly being compiled.
let ComputeAndAddStorageForLocalTopVal (amap, g, intraAssemblyFieldTable, isInteractive, optShadowLocal) cloc (v: Val) eenv =
    let storage = ComputeStorageForTopVal (amap, g, Some intraAssemblyFieldTable, isInteractive, optShadowLocal, mkLocalValRef v, cloc)
    AddStorageForVal g (v, notlazy storage) eenv

/// Determine how an F#-declared value, function or member is represented, if it is an external assembly.
let ComputeStorageForNonLocalTopVal amap g cloc modref (v: Val) =
    match v.ValReprInfo with
    | None -> error(InternalError("ComputeStorageForNonLocalTopVal, expected an arity for " + v.LogicalName, v.Range))
    | Some _ -> ComputeStorageForTopVal (amap, g, None, false, NoShadowLocal, mkNestedValRef modref v, cloc)

/// Determine how all the F#-declared top level values, functions and members are represented, for an external module or namespace.
let rec AddStorageForNonLocalModuleOrNamespaceRef amap g cloc acc (modref: ModuleOrNamespaceRef) (modul: ModuleOrNamespace) =
    let acc =
        (acc, modul.ModuleOrNamespaceType.ModuleAndNamespaceDefinitions) ||> List.fold (fun acc smodul ->
            AddStorageForNonLocalModuleOrNamespaceRef amap g (CompLocForSubModuleOrNamespace cloc smodul) acc (modref.NestedTyconRef smodul) smodul)

    let acc =
        (acc, modul.ModuleOrNamespaceType.AllValsAndMembers) ||> Seq.fold (fun acc v ->
            AddStorageForVal g (v, lazy (ComputeStorageForNonLocalTopVal amap g cloc modref v)) acc)
    acc

/// Determine how all the F#-declared top level values, functions and members are represented, for an external assembly.
let AddStorageForExternalCcu amap g eenv (ccu: CcuThunk) =
    if not ccu.IsFSharp then eenv else
    let cloc = CompLocForCcu ccu
    let eenv =
       List.foldBack
           (fun smodul acc ->
               let cloc = CompLocForSubModuleOrNamespace cloc smodul
               let modref = mkNonLocalCcuRootEntityRef ccu smodul
               AddStorageForNonLocalModuleOrNamespaceRef amap g cloc acc modref smodul)
           ccu.RootModulesAndNamespaces
           eenv
    let eenv =
        let eref = ERefNonLocalPreResolved ccu.Contents (mkNonLocalEntityRef ccu [| |])
        (eenv, ccu.Contents.ModuleOrNamespaceType.AllValsAndMembers) ||> Seq.fold (fun acc v ->
            AddStorageForVal g (v, lazy (ComputeStorageForNonLocalTopVal amap g cloc eref v)) acc)
    eenv

/// Record how all the top level F#-declared values, functions and members are represented, for a local module or namespace.
let rec AddBindingsForLocalModuleType allocVal cloc eenv (mty: ModuleOrNamespaceType) =
    let eenv = List.fold (fun eenv submodul -> AddBindingsForLocalModuleType allocVal (CompLocForSubModuleOrNamespace cloc submodul) eenv submodul.ModuleOrNamespaceType) eenv mty.ModuleAndNamespaceDefinitions
    let eenv = Seq.fold (fun eenv v -> allocVal cloc v eenv) eenv mty.AllValsAndMembers
    eenv

/// Record how all the top level F#-declared values, functions and members are represented, for a set of referenced assemblies.
let AddExternalCcusToIlxGenEnv amap g eenv ccus =
    List.fold (AddStorageForExternalCcu amap g) eenv ccus

/// Record how all the unrealized abstract slots are represented, for a type definition.
let AddBindingsForTycon allocVal (cloc: CompileLocation) (tycon: Tycon) eenv =
    let unrealizedSlots =
        if tycon.IsFSharpObjectModelTycon
        then tycon.FSharpObjectModelTypeInfo.fsobjmodel_vslots
        else []
    (eenv, unrealizedSlots) ||> List.fold (fun eenv vref -> allocVal cloc vref.Deref eenv)

/// Record how constructs are represented, for a sequence of definitions in a module or namespace fragment.
let rec AddBindingsForModuleDefs allocVal (cloc: CompileLocation) eenv mdefs =
    List.fold (AddBindingsForModuleDef allocVal cloc) eenv mdefs

/// Record how constructs are represented, for a module or namespace fragment definition.
and AddBindingsForModuleDef allocVal cloc eenv x =
    match x with
    | TMDefRec(_isRec, tycons, mbinds, _) ->
        // Virtual don't have 'let' bindings and must be added to the environment
        let eenv = List.foldBack (AddBindingsForTycon allocVal cloc) tycons eenv
        let eenv = List.foldBack (AddBindingsForModule allocVal cloc) mbinds eenv
        eenv
    | TMDefLet(bind, _) ->
        allocVal cloc bind.Var eenv
    | TMDefDo _ ->
        eenv
    | TMAbstract(ModuleOrNamespaceExprWithSig(mtyp, _, _)) ->
        AddBindingsForLocalModuleType allocVal cloc eenv mtyp
    | TMDefs mdefs ->
        AddBindingsForModuleDefs allocVal cloc eenv mdefs

/// Record how constructs are represented, for a module or namespace.
and AddBindingsForModule allocVal cloc x eenv =
    match x with
    | ModuleOrNamespaceBinding.Binding bind ->
        allocVal cloc bind.Var eenv
    | ModuleOrNamespaceBinding.Module (mspec, mdef) ->
        let cloc =
            if mspec.IsNamespace then cloc
            else CompLocForFixedModule cloc.QualifiedNameOfFile cloc.TopImplQualifiedName mspec

        AddBindingsForModuleDef allocVal cloc eenv mdef

/// Record how constructs are represented, for the values and functions defined in a module or namespace fragment.
and AddBindingsForModuleTopVals _g allocVal _cloc eenv vs =
    List.foldBack allocVal vs eenv


/// Put the partial results for a generated fragment (i.e. a part of a CCU generated by FSI)
/// into the stored results for the whole CCU.
/// isIncrementalFragment = true --> "typed input"
/// isIncrementalFragment = false --> "#load"
let AddIncrementalLocalAssemblyFragmentToIlxGenEnv (amap: ImportMap, isIncrementalFragment, g, ccu, fragName, intraAssemblyInfo, eenv, typedImplFiles) =
    let cloc = CompLocForFragment fragName ccu
    let allocVal = ComputeAndAddStorageForLocalTopVal (amap, g, intraAssemblyInfo, true, NoShadowLocal)
    (eenv, typedImplFiles) ||> List.fold (fun eenv (TImplFile (qname, _, mexpr, _, _, _)) ->
        let cloc = { cloc with TopImplQualifiedName = qname.Text }
        if isIncrementalFragment then
            match mexpr with
            | ModuleOrNamespaceExprWithSig(_, mdef, _) -> AddBindingsForModuleDef allocVal cloc eenv mdef
        else
            AddBindingsForLocalModuleType allocVal cloc eenv mexpr.Type)

//--------------------------------------------------------------------------
// Generate debugging marks
//--------------------------------------------------------------------------

/// Generate IL debugging information.
let GenILSourceMarker (g: TcGlobals) (m: range) =
    ILSourceMarker.Create(document=g.memoize_file m.FileIndex,
                          line=m.StartLine,
                          /// NOTE: .NET && VS measure first column as column 1
                          column= m.StartColumn+1,
                          endLine= m.EndLine,
                          endColumn=m.EndColumn+1)

/// Optionally generate IL debugging information.
let GenPossibleILSourceMarker cenv m =
    if cenv.opts.generateDebugSymbols then
        Some (GenILSourceMarker cenv.g m )
    else
        None

//--------------------------------------------------------------------------
// Helpers for merging property definitions
//--------------------------------------------------------------------------

let HashRangeSorted (ht: IDictionary<_, (int * _)>) =
    [ for KeyValue(_k, v) in ht -> v ] |> List.sortBy fst |> List.map snd

let MergeOptions m o1 o2 =
    match o1, o2 with
    | Some x, None | None, Some x -> Some x
    | None, None -> None
    | Some x, Some _ ->
#if DEBUG
       // This warning fires on some code that also triggers this warning:
       //    The implementation of a specified generic interface
       //    required a method implementation not fully supported by F# Interactive. In
       //    the unlikely event that the resulting class fails to load then compile
       //    the interface type into a statically-compiled DLL and reference it using '#r'
       // The code is OK so we don't print this.
       errorR(InternalError("MergeOptions: two values given", m))
#else
       ignore m
#endif
       Some x

let MergePropertyPair m (pd: ILPropertyDef) (pdef: ILPropertyDef) =
    pd.With(getMethod=MergeOptions m pd.GetMethod pdef.GetMethod,
            setMethod=MergeOptions m pd.SetMethod pdef.SetMethod)

type PropKey = PropKey of string * ILTypes * ILThisConvention

let AddPropertyDefToHash (m: range) (ht: Dictionary<PropKey, (int * ILPropertyDef)>) (pdef: ILPropertyDef) =
    let nm = PropKey(pdef.Name, pdef.Args, pdef.CallingConv)
    match ht.TryGetValue nm with
    | true, (idx, pd) ->
        ht.[nm] <- (idx, MergePropertyPair m pd pdef)
    | _ ->
        ht.[nm] <- (ht.Count, pdef)


/// Merge a whole group of properties all at once
let MergePropertyDefs m ilPropertyDefs =
    let ht = new Dictionary<_, _>(3, HashIdentity.Structural)
    ilPropertyDefs |> List.iter (AddPropertyDefToHash m ht)
    HashRangeSorted ht

//--------------------------------------------------------------------------
// Buffers for compiling modules. The entire assembly gets compiled via an AssemblyBuilder
//--------------------------------------------------------------------------

/// Information collected imperatively for each type definition
type TypeDefBuilder(tdef: ILTypeDef, tdefDiscards) =
    let gmethods = new ResizeArray<ILMethodDef>(0)
    let gfields = new ResizeArray<ILFieldDef>(0)
    let gproperties: Dictionary<PropKey, (int * ILPropertyDef)> = new Dictionary<_, _>(3, HashIdentity.Structural)
    let gevents = new ResizeArray<ILEventDef>(0)
    let gnested = new TypeDefsBuilder()

    member b.Close() =
        tdef.With(methods = mkILMethods (tdef.Methods.AsList @ ResizeArray.toList gmethods),
                  fields = mkILFields (tdef.Fields.AsList @ ResizeArray.toList gfields),
                  properties = mkILProperties (tdef.Properties.AsList @ HashRangeSorted gproperties ),
                  events = mkILEvents (tdef.Events.AsList @ ResizeArray.toList gevents),
                  nestedTypes = mkILTypeDefs (tdef.NestedTypes.AsList @ gnested.Close()))

    member b.AddEventDef edef = gevents.Add edef

    member b.AddFieldDef ilFieldDef = gfields.Add ilFieldDef

    member b.AddMethodDef ilMethodDef =
        let discard =
            match tdefDiscards with
            | Some (mdefDiscard, _) -> mdefDiscard ilMethodDef
            | None -> false
        if not discard then
            gmethods.Add ilMethodDef

    member b.NestedTypeDefs = gnested

    member b.GetCurrentFields() = gfields |> Seq.readonly

    /// Merge Get and Set property nodes, which we generate independently for F# code
    /// when we come across their corresponding methods.
    member b.AddOrMergePropertyDef(pdef, m) =
        let discard =
            match tdefDiscards with
            | Some (_, pdefDiscard) -> pdefDiscard pdef
            | None -> false
        if not discard then
            AddPropertyDefToHash m gproperties pdef

    member b.PrependInstructionsToSpecificMethodDef(cond, instrs, tag) =
        match ResizeArray.tryFindIndex cond gmethods with
        | Some idx -> gmethods.[idx] <- prependInstrsToMethod instrs gmethods.[idx]
        | None -> gmethods.Add(mkILClassCtor (mkMethodBody (false, [], 1, nonBranchingInstrsToCode instrs, tag)))


and TypeDefsBuilder() =
    let tdefs: Internal.Utilities.Collections.HashMultiMap<string, (int * (TypeDefBuilder * bool))> = HashMultiMap(0, HashIdentity.Structural)
    let mutable countDown = System.Int32.MaxValue

    member b.Close() =
        //The order we emit type definitions is not deterministic since it is using the reverse of a range from a hash table. We should use an approximation of source order.
        // Ideally it shouldn't matter which order we use.
        // However, for some tests FSI generated code appears sensitive to the order, especially for nested types.

        [ for (b, eliminateIfEmpty) in HashRangeSorted tdefs do
              let tdef = b.Close()
              // Skip the <PrivateImplementationDetails$> type if it is empty
              if not eliminateIfEmpty
                 || not tdef.NestedTypes.AsList.IsEmpty
                 || not tdef.Fields.AsList.IsEmpty
                 || not tdef.Events.AsList.IsEmpty
                 || not tdef.Properties.AsList.IsEmpty
                 || not (Array.isEmpty tdef.Methods.AsArray) then
                  yield tdef ]

    member b.FindTypeDefBuilder nm =
        try tdefs.[nm] |> snd |> fst
        with :? KeyNotFoundException -> failwith ("FindTypeDefBuilder: " + nm + " not found")

    member b.FindNestedTypeDefsBuilder path =
        List.fold (fun (acc: TypeDefsBuilder) x -> acc.FindTypeDefBuilder(x).NestedTypeDefs) b path

    member b.FindNestedTypeDefBuilder(tref: ILTypeRef) =
        b.FindNestedTypeDefsBuilder(tref.Enclosing).FindTypeDefBuilder(tref.Name)

    member b.AddTypeDef(tdef: ILTypeDef, eliminateIfEmpty, addAtEnd, tdefDiscards) =
        let idx = if addAtEnd then (countDown <- countDown - 1; countDown) else tdefs.Count
        tdefs.Add (tdef.Name, (idx, (new TypeDefBuilder(tdef, tdefDiscards), eliminateIfEmpty)))

type AnonTypeGenerationTable() =
    // Dictionary is safe here as it will only be used during the codegen stage - will happen on a single thread.
    let dict = Dictionary<Stamp, (ILMethodRef * ILMethodRef[] * ILType)>(HashIdentity.Structural)
    member _.Table = dict

/// Assembly generation buffers
type AssemblyBuilder(cenv: cenv, anonTypeTable: AnonTypeGenerationTable) as mgbuf =
    let g = cenv.g
    // The Abstract IL table of types
    let gtdefs= new TypeDefsBuilder()

    // The definitions of top level values, as quotations.
    // Dictionary is safe here as it will only be used during the codegen stage - will happen on a single thread.
    let mutable reflectedDefinitions: Dictionary<Val, (string * int * Expr)> = Dictionary(HashIdentity.Reference)
    let mutable extraBindingsToGenerate = []

    // A memoization table for generating value types for big constant arrays
    let rawDataValueTypeGenerator =
         new MemoizationTable<(CompileLocation * int), ILTypeSpec>
              ((fun (cloc, size) ->
                 let name = CompilerGeneratedName ("T" + string(newUnique()) + "_" + string size + "Bytes") // Type names ending ...$T<unique>_37Bytes
                 let vtdef = mkRawDataValueTypeDef g.iltyp_ValueType (name, size, 0us)
                 let vtref = NestedTypeRefForCompLoc cloc vtdef.Name
                 let vtspec = mkILTySpec(vtref, [])
                 let vtdef = vtdef.WithAccess(ComputeTypeAccess vtref true)
                 mgbuf.AddTypeDef(vtref, vtdef, false, true, None)
                 vtspec),
               keyComparer=HashIdentity.Structural)

    let generateAnonType genToStringMethod (isStruct, ilTypeRef, nms) =

        let propTys = [ for (i, nm) in Array.indexed nms -> nm, ILType.TypeVar (uint16 i) ]

        // Note that this alternative below would give the same names as C#, but the generated
        // comparison/equality doesn't know about these names.
        //let flds = [ for (i, nm) in Array.indexed nms -> (nm, "<" + nm + ">" + "i__Field", ILType.TypeVar (uint16 i)) ]
        let ilCtorRef = mkILMethRef(ilTypeRef, ILCallingConv.Instance, ".ctor", 0, List.map snd propTys, ILType.Void)

        let ilMethodRefs =
            [| for (propName, propTy) in propTys ->
                   mkILMethRef (ilTypeRef, ILCallingConv.Instance, "get_" + propName, 0, [], propTy) |]

        let ilTy = mkILNamedTy (if isStruct then ILBoxity.AsValue else ILBoxity.AsObject) ilTypeRef (List.map snd propTys)

        if ilTypeRef.Scope.IsLocalRef then

            let flds = [ for (i, nm) in Array.indexed nms -> (nm, nm + "@", ILType.TypeVar (uint16 i)) ]

            let ilGenericParams =
                [ for nm in nms ->
                    { Name = sprintf "<%s>j__TPar" nm
                      Constraints = []
                      Variance=NonVariant
                      CustomAttrsStored = storeILCustomAttrs emptyILCustomAttrs
                      HasReferenceTypeConstraint=false
                      HasNotNullableValueTypeConstraint=false
                      HasDefaultConstructorConstraint= false
                      MetadataIndex = NoMetadataIdx } ]

            let ilTy = mkILFormalNamedTy (if isStruct then ILBoxity.AsValue else ILBoxity.AsObject) ilTypeRef ilGenericParams

            // Generate the IL fields
            let ilFieldDefs =
                mkILFields
                    [ for (_, fldName, fldTy) in flds ->
                        let fdef = mkILInstanceField (fldName, fldTy, None, ILMemberAccess.Private)
                        fdef.With(customAttrs = mkILCustomAttrs [ g.DebuggerBrowsableNeverAttribute ]) ]

            // Generate property definitions for the fields compiled as properties
            let ilProperties =
                mkILProperties
                    [ for (i, (propName, _fldName, fldTy)) in List.indexed flds ->
                            ILPropertyDef(name=propName,
                              attributes=PropertyAttributes.None,
                              setMethod=None,
                              getMethod=Some(mkILMethRef(ilTypeRef, ILCallingConv.Instance, "get_" + propName, 0, [], fldTy )),
                              callingConv=ILCallingConv.Instance.ThisConv,
                              propertyType=fldTy,
                              init= None,
                              args=[],
                              customAttrs=mkILCustomAttrs [ mkCompilationMappingAttrWithSeqNum g (int SourceConstructFlags.Field) i ]) ]

            let ilMethods =
                [ for (propName, fldName, fldTy) in flds ->
                        mkLdfldMethodDef ("get_" + propName, ILMemberAccess.Public, false, ilTy, fldName, fldTy)
                  yield! genToStringMethod ilTy ]

            let ilBaseTy = (if isStruct then g.iltyp_ValueType else g.ilg.typ_Object)

            let ilCtorDef = mkILSimpleStorageCtorWithParamNames(None, (if isStruct then None else Some ilBaseTy.TypeSpec), ilTy, [], flds, ILMemberAccess.Public)

            // Create a tycon that looks exactly like a record definition, to help drive the generation of equality/comparison code
            let m = range0
            let tps =
                [ for nm in nms ->
                    let stp = SynTypar(mkSynId m ("T"+nm), TyparStaticReq.None, true)
                    Construct.NewTypar (TyparKind.Type, TyparRigidity.WarnIfNotRigid, stp, false, TyparDynamicReq.Yes, [], true, true) ]

            let tycon =
                let lmtyp = MaybeLazy.Strict (Construct.NewEmptyModuleOrNamespaceType ModuleOrType)
                let cpath = CompPath(ilTypeRef.Scope, [])
                Construct.NewTycon(Some cpath, ilTypeRef.Name, m, taccessPublic, taccessPublic, TyparKind.Type, LazyWithContext.NotLazy tps, XmlDoc.Empty, false, false, false, lmtyp)

            if isStruct then
                tycon.SetIsStructRecordOrUnion true

            tycon.entity_tycon_repr <-
                TRecdRepr
                  (Construct.MakeRecdFieldsTable
                    ((tps, flds) ||> List.map2 (fun tp (propName, _fldName, _fldTy) ->
                            Construct.NewRecdField false None (mkSynId m propName) false (mkTyparTy tp) true false [] [] XmlDoc.Empty taccessPublic false)))

            let tcref = mkLocalTyconRef tycon
            let _, typ = generalizeTyconRef tcref
            let tcaug = tcref.TypeContents

            tcaug.tcaug_interfaces <-
                [ (g.mk_IStructuralComparable_ty, true, m)
                  (g.mk_IComparable_ty, true, m)
                  (mkAppTy g.system_GenericIComparable_tcref [typ], true, m)
                  (g.mk_IStructuralEquatable_ty, true, m)
                  (mkAppTy g.system_GenericIEquatable_tcref [typ], true, m) ]

            let vspec1, vspec2 = AugmentWithHashCompare.MakeValsForEqualsAugmentation g tcref
            let evspec1, evspec2, evspec3 = AugmentWithHashCompare.MakeValsForEqualityWithComparerAugmentation g tcref
            let cvspec1, cvspec2 = AugmentWithHashCompare.MakeValsForCompareAugmentation g tcref
            let cvspec3 = AugmentWithHashCompare.MakeValsForCompareWithComparerAugmentation g tcref

            tcaug.SetCompare (mkLocalValRef cvspec1, mkLocalValRef cvspec2)
            tcaug.SetCompareWith (mkLocalValRef cvspec3)
            tcaug.SetEquals (mkLocalValRef vspec1, mkLocalValRef vspec2)
            tcaug.SetHashAndEqualsWith (mkLocalValRef evspec1, mkLocalValRef evspec2, mkLocalValRef evspec3)

            // Build the ILTypeDef. We don't rely on the normal record generation process because we want very specific field names

            let ilTypeDefAttribs = mkILCustomAttrs [ g.CompilerGeneratedAttribute; mkCompilationMappingAttr g (int SourceConstructFlags.RecordType) ]

            let ilInterfaceTys = [ for (ity, _, _) in tcaug.tcaug_interfaces -> GenType cenv.amap m (TypeReprEnv.ForTypars tps) ity ]

            let ilTypeDef =
                mkILGenericClass (ilTypeRef.Name, ILTypeDefAccess.Public, ilGenericParams, ilBaseTy, ilInterfaceTys,
                                    mkILMethods (ilCtorDef :: ilMethods), ilFieldDefs, emptyILTypeDefs,
                                    ilProperties, mkILEvents [], ilTypeDefAttribs,
                                    ILTypeInit.BeforeField)

            let ilTypeDef = ilTypeDef.WithSealed(true).WithSerializable(true)

            mgbuf.AddTypeDef(ilTypeRef, ilTypeDef, false, true, None)

            let extraBindings =
                [ yield! AugmentWithHashCompare.MakeBindingsForCompareAugmentation g tycon
                  yield! AugmentWithHashCompare.MakeBindingsForCompareWithComparerAugmentation g tycon
                  yield! AugmentWithHashCompare.MakeBindingsForEqualityWithComparerAugmentation g tycon
                  yield! AugmentWithHashCompare.MakeBindingsForEqualsAugmentation g tycon ]

            let optimizedExtraBindings =
                extraBindings |> List.map (fun (TBind(a, b, c)) ->
                    // Disable method splitting for bindings related to anonymous records
                    TBind(a, cenv.optimizeDuringCodeGen true b, c))

            extraBindingsToGenerate <- optimizedExtraBindings @ extraBindingsToGenerate

        (ilCtorRef, ilMethodRefs, ilTy)

    let mutable explicitEntryPointInfo: ILTypeRef option = None

    /// static init fields on script modules.
    let mutable scriptInitFspecs: (ILFieldSpec * range) list = []

    member _.AddScriptInitFieldSpec (fieldSpec, range) =
        scriptInitFspecs <- (fieldSpec, range) :: scriptInitFspecs

    /// This initializes the script in #load and fsc command-line order causing their
    /// side effects to be executed.
    member mgbuf.AddInitializeScriptsInOrderToEntryPoint () =
        // Get the entry point and initialized any scripts in order.
        match explicitEntryPointInfo with
        | Some tref ->
            let InitializeCompiledScript(fspec, m) =
                mgbuf.AddExplicitInitToSpecificMethodDef((fun (md: ILMethodDef) -> md.IsEntryPoint), tref, fspec, GenPossibleILSourceMarker cenv m, [], [])
            scriptInitFspecs |> List.iter InitializeCompiledScript
        | None -> ()

    member _.GenerateRawDataValueType (cloc, size) =
        // Byte array literals require a ValueType of size the required number of bytes.
        // With fsi.exe, S.R.Emit TypeBuilder CreateType has restrictions when a ValueType VT is nested inside a type T, and T has a field of type VT.
        // To avoid this situation, these ValueTypes are generated under the private implementation rather than in the current cloc. [was bug 1532].
        let cloc = CompLocForPrivateImplementationDetails cloc
        rawDataValueTypeGenerator.Apply((cloc, size))

    member _.GenerateAnonType (genToStringMethod, anonInfo: AnonRecdTypeInfo) =
        let isStruct = evalAnonInfoIsStruct anonInfo
        let key = anonInfo.Stamp
        if not (anonTypeTable.Table.ContainsKey key) then
            let info = generateAnonType genToStringMethod (isStruct, anonInfo.ILTypeRef, anonInfo.SortedNames)
            anonTypeTable.Table.[key] <- info

    member this.LookupAnonType (genToStringMethod, anonInfo: AnonRecdTypeInfo) =
        match anonTypeTable.Table.TryGetValue anonInfo.Stamp with
        | true, res -> res
        | _ ->
           if anonInfo.ILTypeRef.Scope.IsLocalRef then
               failwithf "the anonymous record %A has not been generated in the pre-phase of generating this module" anonInfo.ILTypeRef
           this.GenerateAnonType (genToStringMethod, anonInfo)
           anonTypeTable.Table.[anonInfo.Stamp]

    member _.GrabExtraBindingsToGenerate () =
        let result = extraBindingsToGenerate
        extraBindingsToGenerate <- []
        result

    member _.AddTypeDef (tref: ILTypeRef, tdef, eliminateIfEmpty, addAtEnd, tdefDiscards) =
        gtdefs.FindNestedTypeDefsBuilder(tref.Enclosing).AddTypeDef(tdef, eliminateIfEmpty, addAtEnd, tdefDiscards)

    member _.GetCurrentFields (tref: ILTypeRef) =
        gtdefs.FindNestedTypeDefBuilder(tref).GetCurrentFields()

    member _.AddReflectedDefinition (vspec: Val, expr) =
        // preserve order by storing index of item
        let n = reflectedDefinitions.Count
        reflectedDefinitions.Add(vspec, (vspec.CompiledName cenv.g.CompilerGlobalState, n, expr))

    member _.ReplaceNameOfReflectedDefinition (vspec, newName) =
        match reflectedDefinitions.TryGetValue vspec with
        | true, (name, n, expr) when name <> newName -> reflectedDefinitions.[vspec] <- (newName, n, expr)
        | _ -> ()

    member _.AddMethodDef (tref: ILTypeRef, ilMethodDef) =
        gtdefs.FindNestedTypeDefBuilder(tref).AddMethodDef(ilMethodDef)
        if ilMethodDef.IsEntryPoint then
            explicitEntryPointInfo <- Some tref

    member _.AddExplicitInitToSpecificMethodDef (cond, tref, fspec, sourceOpt, feefee, seqpt) =
        // Authoring a .cctor with effects forces the cctor for the 'initialization' module by doing a dummy store & load of a field
        // Doing both a store and load keeps FxCop happier because it thinks the field is useful
        let instrs =
            [ yield! (if condition "NO_ADD_FEEFEE_TO_CCTORS" then [] elif condition "ADD_SEQPT_TO_CCTORS" then seqpt else feefee) // mark start of hidden code
              yield mkLdcInt32 0
              yield mkNormalStsfld fspec
              yield mkNormalLdsfld fspec
              yield AI_pop]
        gtdefs.FindNestedTypeDefBuilder(tref).PrependInstructionsToSpecificMethodDef(cond, instrs, sourceOpt)

    member _.AddEventDef (tref, edef) =
        gtdefs.FindNestedTypeDefBuilder(tref).AddEventDef(edef)

    member _.AddFieldDef (tref, ilFieldDef) =
        gtdefs.FindNestedTypeDefBuilder(tref).AddFieldDef(ilFieldDef)

    member _.AddOrMergePropertyDef (tref, pdef, m) =
        gtdefs.FindNestedTypeDefBuilder(tref).AddOrMergePropertyDef(pdef, m)

    member _.Close() =
        // old implementation adds new element to the head of list so result was accumulated in reversed order
        let orderedReflectedDefinitions =
            [for (KeyValue(vspec, (name, n, expr))) in reflectedDefinitions -> n, ((name, vspec), expr)]
            |> List.sortBy (fst >> (~-)) // invert the result to get 'order-by-descending' behavior (items in list are 0..* so we don't need to worry about int.MinValue)
            |> List.map snd
        gtdefs.Close(), orderedReflectedDefinitions

    member _.cenv = cenv

    member _.GetExplicitEntryPointInfo() = explicitEntryPointInfo

/// Record the types of the things on the evaluation stack.
/// Used for the few times we have to flush the IL evaluation stack and to compute maxStack.
let pop (i: int) : Pops = i
let Push tys: Pushes = tys
let Push0 = Push []

let FeeFee (cenv: cenv) = (if cenv.opts.testFlagEmitFeeFeeAs100001 then 100001 else 0x00feefee)
let FeeFeeInstr (cenv: cenv) doc =
      I_seqpoint (ILSourceMarker.Create(document = doc,
                                        line = FeeFee cenv,
                                        column = 0,
                                        endLine = FeeFee cenv,
                                        endColumn = 0))

/// Buffers for IL code generation
type CodeGenBuffer(m: range,
                   mgbuf: AssemblyBuilder,
                   methodName,
                   alreadyUsedArgs: int) =

    let g = mgbuf.cenv.g
    let locals = new ResizeArray<((string * (Mark * Mark)) list * ILType * bool)>(10)
    let codebuf = new ResizeArray<ILInstr>(200)
    let exnSpecs = new ResizeArray<ILExceptionSpec>(10)

    // Keep track of the current stack so we can spill stuff when we hit a "try" when some stuff
    // is on the stack.
    let mutable stack: ILType list = []
    let mutable nstack = 0
    let mutable maxStack = 0
    let mutable hasDebugPoints = false
    let mutable anyDocument = None // we collect an arbitrary document in order to emit the header FeeFee if needed

    let codeLabelToPC: Dictionary<ILCodeLabel, int> = new Dictionary<_, _>(10)
    let codeLabelToCodeLabel: Dictionary<ILCodeLabel, ILCodeLabel> = new Dictionary<_, _>(10)

    let rec lab2pc n lbl =
        if n = System.Int32.MaxValue then error(InternalError("recursive label graph", m))
        match codeLabelToCodeLabel.TryGetValue lbl with
        | true, l -> lab2pc (n + 1) l
        | _ -> codeLabelToPC.[lbl]

    let mutable lastSeqPoint = None

    // Add a nop to make way for the first sequence point.
    do if mgbuf.cenv.opts.generateDebugSymbols then
          let doc = g.memoize_file m.FileIndex
          let i = FeeFeeInstr mgbuf.cenv doc
          codebuf.Add i // for the FeeFee or a better sequence point

    member _.DoPushes (pushes: Pushes) =
        for ty in pushes do
           stack <- ty :: stack
           nstack <- nstack + 1
           maxStack <- Operators.max maxStack nstack

    member _.DoPops (n: Pops) =
        for i = 0 to n - 1 do
           match stack with
           | [] ->
               let msg = sprintf "pop on empty stack during code generation, methodName = %s, m = %s" methodName (stringOfRange m)
               System.Diagnostics.Debug.Assert(false, msg)
               warning(InternalError(msg, m))
           | _ :: t ->
               stack <- t
               nstack <- nstack - 1

    member _.GetCurrentStack() = stack
    member _.AssertEmptyStack() =
        if not (isNil stack) then
            let msg =
                sprintf "stack flush didn't work, or extraneous expressions left on stack before stack restore, methodName = %s, stack = %+A, m = %s"
                   methodName stack (stringOfRange m)
            System.Diagnostics.Debug.Assert(false, msg)
            warning(InternalError(msg, m))
        ()

    member cgbuf.EmitInstr(pops, pushes, i) =
        cgbuf.DoPops pops
        cgbuf.DoPushes pushes
        codebuf.Add i

    member cgbuf.EmitInstrs (pops, pushes, is) =
        cgbuf.DoPops pops
        cgbuf.DoPushes pushes
        is |> List.iter codebuf.Add

    member _.GetLastDebugPoint() =
        lastSeqPoint

    member private _.EnsureNopBetweenDebugPoints() =
        // Always add a nop between sequence points to help .NET get the stepping right
        // Don't do this after a FeeFee marker for hidden code
        if (codebuf.Count > 0 &&
             (match codebuf.[codebuf.Count-1] with
              | I_seqpoint sm when sm.Line <> FeeFee mgbuf.cenv -> true
              | _ -> false)) then

            codebuf.Add(AI_nop)

    member cgbuf.EmitSeqPoint src =
        if mgbuf.cenv.opts.generateDebugSymbols then
            let attr = GenILSourceMarker g src
            let i = I_seqpoint attr
            hasDebugPoints <- true

            // Replace the FeeFee seqpoint at the entry with a better sequence point
            if codebuf.Count = 1 then
                assert (match codebuf.[0] with I_seqpoint _ -> true | _ -> false)
                codebuf.[0] <- i

            else
                cgbuf.EnsureNopBetweenDebugPoints()
                codebuf.Add i

            // Save the last sequence point away so we can make a decision graph look consistent (i.e. reassert the sequence point at each target)
            lastSeqPoint <- Some src
            anyDocument <- Some attr.Document

    // Emit FeeFee breakpoints for hidden code, see https://blogs.msdn.microsoft.com/jmstall/2005/06/19/line-hidden-and-0xfeefee-sequence-points/
    member cgbuf.EmitStartOfHiddenCode() =
        if mgbuf.cenv.opts.generateDebugSymbols then
            let doc = g.memoize_file m.FileIndex
            let i = FeeFeeInstr mgbuf.cenv doc
            hasDebugPoints <- true

            // don't emit just after another FeeFee
            match codebuf.[codebuf.Count-1] with
            | I_seqpoint sm when sm.Line = FeeFee mgbuf.cenv -> ()
            | _ ->
                cgbuf.EnsureNopBetweenDebugPoints()
                codebuf.Add i

    member _.EmitExceptionClause clause =
         exnSpecs.Add clause

    member _.GenerateDelayMark(_nm) =
         let lab = IL.generateCodeLabel()
         Mark lab

    member _.SetCodeLabelToCodeLabel(lab1, lab2) =
#if DEBUG
        if codeLabelToCodeLabel.ContainsKey lab1 then
            let msg = sprintf "two values given for label %s, methodName = %s, m = %s" (formatCodeLabel lab1) methodName (stringOfRange m)
            System.Diagnostics.Debug.Assert(false, msg)
            warning(InternalError(msg, m))
#endif
        codeLabelToCodeLabel.[lab1] <- lab2

    member _.SetCodeLabelToPC(lab, pc) =
#if DEBUG
        if codeLabelToPC.ContainsKey lab then
            let msg = sprintf "two values given for label %s, methodName = %s, m = %s" (formatCodeLabel lab) methodName (stringOfRange m)
            System.Diagnostics.Debug.Assert(false, msg)
            warning(InternalError(msg, m))
#endif
        codeLabelToPC.[lab] <- pc

    member cgbuf.SetMark (mark1: Mark, mark2: Mark) =
        cgbuf.SetCodeLabelToCodeLabel(mark1.CodeLabel, mark2.CodeLabel)

    member cgbuf.SetMarkToHere (Mark lab) =
        cgbuf.SetCodeLabelToPC(lab, codebuf.Count)

    member cgbuf.SetStack s =
        stack <- s
        nstack <- s.Length

    member cgbuf.Mark s =
        let res = cgbuf.GenerateDelayMark s
        cgbuf.SetMarkToHere res
        res

    member _.mgbuf = mgbuf

    member _.MethodName = methodName

    member _.PreallocatedArgCount = alreadyUsedArgs

    member _.AllocLocal(ranges, ty, isFixed) =
        let j = locals.Count
        locals.Add((ranges, ty, isFixed))
        j

    member cgbuf.ReallocLocal(cond, ranges, ty, isFixed) =
        match ResizeArray.tryFindIndexi cond locals with
        | Some j ->
            let (prevRanges, _, isFixed) = locals.[j]
            locals.[j] <- ((ranges@prevRanges), ty, isFixed)
            j, true
        | None ->
            cgbuf.AllocLocal(ranges, ty, isFixed), false

    member _.Close() =

        let instrs = codebuf.ToArray()

        // Fixup the first instruction to be a FeeFee sequence point if needed
        let instrs =
            instrs |> Array.mapi (fun idx i2 ->
                if idx = 0 && (match i2 with AI_nop -> true | _ -> false) && anyDocument.IsSome then
                    // This special dummy sequence point says skip the start of the method
                    hasDebugPoints <- true
                    FeeFeeInstr mgbuf.cenv anyDocument.Value
                else
                    i2)

        let codeLabels =
            let dict = Dictionary.newWithSize (codeLabelToPC.Count + codeLabelToCodeLabel.Count)
            for kvp in codeLabelToPC do dict.Add(kvp.Key, lab2pc 0 kvp.Key)
            for kvp in codeLabelToCodeLabel do dict.Add(kvp.Key, lab2pc 0 kvp.Key)
            dict

        (ResizeArray.toList locals, maxStack, codeLabels, instrs, ResizeArray.toList exnSpecs, hasDebugPoints)

module CG =
    let EmitInstr (cgbuf: CodeGenBuffer) pops pushes i = cgbuf.EmitInstr(pops, pushes, i)
    let EmitInstrs (cgbuf: CodeGenBuffer) pops pushes is = cgbuf.EmitInstrs(pops, pushes, is)
    let EmitSeqPoint (cgbuf: CodeGenBuffer) src = cgbuf.EmitSeqPoint src
    let GenerateDelayMark (cgbuf: CodeGenBuffer) nm = cgbuf.GenerateDelayMark nm
    let SetMark (cgbuf: CodeGenBuffer) m1 m2 = cgbuf.SetMark(m1, m2)
    let SetMarkToHere (cgbuf: CodeGenBuffer) m1 = cgbuf.SetMarkToHere m1
    let SetStack (cgbuf: CodeGenBuffer) s = cgbuf.SetStack s
    let GenerateMark (cgbuf: CodeGenBuffer) s = cgbuf.Mark s

//--------------------------------------------------------------------------
// Compile constants
//--------------------------------------------------------------------------

let GenString cenv cgbuf s =
    CG.EmitInstrs cgbuf (pop 0) (Push [cenv.g.ilg.typ_String]) [ I_ldstr s ]

let GenConstArray cenv (cgbuf: CodeGenBuffer) eenv ilElementType (data:'a[]) (write: ByteBuffer -> 'a -> unit) =
    let g = cenv.g
    let buf = ByteBuffer.Create data.Length
    data |> Array.iter (write buf)
    let bytes = buf.Close()
    let ilArrayType = mkILArr1DTy ilElementType
    if data.Length = 0 then
        CG.EmitInstrs cgbuf (pop 0) (Push [ilArrayType]) [ mkLdcInt32 0; I_newarr (ILArrayShape.SingleDimensional, ilElementType); ]
    else
        let vtspec = cgbuf.mgbuf.GenerateRawDataValueType(eenv.cloc, bytes.Length)
        let ilFieldName = CompilerGeneratedName ("field" + string(newUnique()))
        let fty = ILType.Value vtspec
        let ilFieldDef = mkILStaticField (ilFieldName, fty, None, Some bytes, ILMemberAccess.Assembly)
        let ilFieldDef = ilFieldDef.With(customAttrs = mkILCustomAttrs [ g.DebuggerBrowsableNeverAttribute ])
        let fspec = mkILFieldSpecInTy (mkILTyForCompLoc eenv.cloc, ilFieldName, fty)
        CountStaticFieldDef()
        cgbuf.mgbuf.AddFieldDef(fspec.DeclaringTypeRef, ilFieldDef)
        CG.EmitInstrs cgbuf
          (pop 0)
          (Push [ ilArrayType; ilArrayType; g.iltyp_RuntimeFieldHandle ])
          [ mkLdcInt32 data.Length
            I_newarr (ILArrayShape.SingleDimensional, ilElementType)
            AI_dup
            I_ldtoken (ILToken.ILField fspec) ]
        CG.EmitInstrs cgbuf
          (pop 2)
          Push0
          [ mkNormalCall (mkInitializeArrayMethSpec g) ]

//-------------------------------------------------------------------------
// This is the main code generation routine. It is used to generate
// the bodies of methods in a couple of places
//-------------------------------------------------------------------------

let CodeGenThen cenv mgbuf (entryPointInfo, methodName, eenv, alreadyUsedArgs, codeGenFunction, m) =
    let cgbuf = new CodeGenBuffer(m, mgbuf, methodName, alreadyUsedArgs)
    let start = CG.GenerateMark cgbuf "mstart"
    let innerVals = entryPointInfo |> List.map (fun (v, kind) -> (v, (kind, start)))

    (* Call the given code generator *)
    codeGenFunction cgbuf {eenv with withinSEH=false
                                     liveLocals=IntMap.empty()
                                     innerVals = innerVals}

    let locals, maxStack, lab2pc, code, exnSpecs, hasDebugPoints = cgbuf.Close()

    let localDebugSpecs: ILLocalDebugInfo list =
        locals
        |> List.mapi (fun i (nms, _, _isFixed) -> List.map (fun nm -> (i, nm)) nms)
        |> List.concat
        |> List.map (fun (i, (nm, (start, finish))) ->
            { Range=(start.CodeLabel, finish.CodeLabel)
              DebugMappings= [{ LocalIndex=i; LocalName=nm }] })

    let ilLocals =
        locals
        |> List.map (fun (infos, ty, isFixed) ->
          let loc =
            // in interactive environment, attach name and range info to locals to improve debug experience
            if cenv.opts.isInteractive && cenv.opts.generateDebugSymbols then
                match infos with
                | [(nm, (start, finish))] -> mkILLocal ty (Some(nm, start.CodeLabel, finish.CodeLabel))
                // REVIEW: what do these cases represent?
                | _ :: _
                | [] -> mkILLocal ty None
            // if not interactive, don't bother adding this info
            else
                mkILLocal ty None
          if isFixed then { loc with IsPinned=true } else loc)

    (ilLocals,
     maxStack,
     lab2pc,
     code,
     exnSpecs,
     localDebugSpecs,
     hasDebugPoints)

let CodeGenMethod cenv mgbuf (entryPointInfo, methodName, eenv, alreadyUsedArgs, codeGenFunction, m) =

    let locals, maxStack, lab2pc, instrs, exns, localDebugSpecs, hasDebugPoints =
      CodeGenThen cenv mgbuf (entryPointInfo, methodName, eenv, alreadyUsedArgs, codeGenFunction, m)

    let code = IL.buildILCode methodName lab2pc instrs exns localDebugSpecs

    // Attach a source range to the method. Only do this is it has some sequence points, because .NET 2.0/3.5
    // ILDASM has issues if you emit symbols with a source range but without any sequence points
    let sourceRange = if hasDebugPoints then GenPossibleILSourceMarker cenv m else None

    // The old union erasure phase increased maxstack by 2 since the code pushes some items, we do the same here
    let maxStack = maxStack + 2

<<<<<<< HEAD
    // Build an Abstract IL method 
    instrs, mkILMethodBody (eenv.initLocals, locals, maxStack, code, sourceRange)
=======
    // Build an Abstract IL method
    instrs, mkILMethodBody (true, locals, maxStack, code, sourceRange)
>>>>>>> ac368102

let StartDelayedLocalScope nm cgbuf =
    let startScope = CG.GenerateDelayMark cgbuf ("start_" + nm)
    let endScope = CG.GenerateDelayMark cgbuf ("end_" + nm)
    startScope, endScope

let StartLocalScope nm cgbuf =
    let startScope = CG.GenerateMark cgbuf ("start_" + nm)
    let endScope = CG.GenerateDelayMark cgbuf ("end_" + nm)
    startScope, endScope

let LocalScope nm cgbuf (f: (Mark * Mark) -> 'a) : 'a =
    let _, endScope as scopeMarks = StartLocalScope nm cgbuf
    let res = f scopeMarks
    CG.SetMarkToHere cgbuf endScope
    res

let compileSequenceExpressions = true // try (System.Environment.GetEnvironmentVariable("COMPILED_SEQ") <> null) with _ -> false

//-------------------------------------------------------------------------
// Sequence Point Logic
//-------------------------------------------------------------------------

type EmitDebugPointState =
    /// Indicates that we need a sequence point at first opportunity. Used on entrance to a method
    /// and whenever we drop into an expression within the stepping control structure.
    | SPAlways

    /// Indicates we are not forced to emit a sequence point
    | SPSuppress

/// Determines if any code at all will be emitted for a binding
let BindingEmitsNoCode g (b: Binding) = IsFSharpValCompiledAsMethod g b.Var

/// Determines what sequence point should be emitted when generating the r.h.s of a binding.
/// For example, if the r.h.s is a lambda then no sequence point is emitted.
///
/// Returns (isSticky, sequencePointForBind, sequencePointGenerationFlagForRhsOfBind)
let ComputeDebugPointForBinding g (TBind(_, e, spBind) as bind) =
    if BindingEmitsNoCode g bind then
        false, None, SPSuppress
    else
        match spBind, stripExpr e with
        | DebugPointAtBinding.NoneAtInvisible, _ -> false, None, SPSuppress
        | DebugPointAtBinding.NoneAtSticky, _ -> true, None, SPSuppress
        | DebugPointAtBinding.NoneAtDo, _ -> false, None, SPAlways
        | DebugPointAtBinding.NoneAtLet, _ -> false, None, SPSuppress
        // Don't emit sequence points for lambdas.
        // SEQUENCE POINT REVIEW: don't emit for lazy either, nor any builder expressions, nor interface-implementing object expressions
        | _, (Expr.Lambda _ | Expr.TyLambda _) -> false, None, SPSuppress
        | DebugPointAtBinding.Yes m, _ -> false, Some m, SPSuppress


/// Determines if a sequence will be emitted when we generate the code for a binding.
///
/// False for Lambdas, BindingEmitsNoCode, DebugPointAtBinding.NoneAtSticky, DebugPointAtBinding.NoneAtInvisible, and DebugPointAtBinding.NoneAtLet.
/// True for DebugPointAtBinding.Yes, DebugPointAtBinding.NoneAtDo.
let BindingEmitsDebugPoint g bind =
    match ComputeDebugPointForBinding g bind with
    | _, None, SPSuppress -> false
    | _ -> true

let BindingIsInvisible (TBind(_, _, spBind)) =
    match spBind with
    | DebugPointAtBinding.NoneAtInvisible _ -> true
    | _ -> false

/// Determines if the code generated for a binding is to be marked as hidden, e.g. the 'newobj' for a local function definition.
let BindingEmitsHiddenCode (TBind(_, e, spBind)) =
    match spBind, stripExpr e with
    | _, (Expr.Lambda _ | Expr.TyLambda _) -> true
    | _ -> false

/// Determines if generating the code for a compound expression will emit a sequence point as the first instruction
/// through the processing of the constituent parts. Used to prevent the generation of sequence points for
/// compound expressions.
let rec FirstEmittedCodeWillBeDebugPoint g sp expr =
    match sp with
    | SPAlways ->
        match stripExpr expr with
        | Expr.Let (bind, body, _, _) ->
            BindingEmitsDebugPoint g bind ||
            FirstEmittedCodeWillBeDebugPoint g sp bind.Expr ||
            (BindingEmitsNoCode g bind && FirstEmittedCodeWillBeDebugPoint g sp body)
        | Expr.LetRec (binds, body, _, _) ->
            binds |> List.exists (BindingEmitsDebugPoint g) ||
            (binds |> List.forall (BindingEmitsNoCode g) && FirstEmittedCodeWillBeDebugPoint g sp body)
        | Expr.Sequential (_, _, NormalSeq, spSeq, _) ->
            match spSeq with
            | DebugPointAtSequential.Both -> true
            | DebugPointAtSequential.StmtOnly -> true
            | DebugPointAtSequential.ExprOnly -> false
        | Expr.Match (DebugPointAtBinding.Yes _, _, _, _, _, _) -> true
        | Expr.Op ((TOp.TryWith (DebugPointAtTry.Yes _, _)
                  | TOp.TryFinally (DebugPointAtTry.Yes _, _)
                  | TOp.For (DebugPointAtFor.Yes _, _)
                  | TOp.While (DebugPointAtWhile.Yes _, _)), _, _, _) -> true
        | _ -> false

     | SPSuppress ->
        false

/// Suppress sequence points for some compound expressions - though not all - even if "SPAlways" is set.
///
/// Note this is only used when FirstEmittedCodeWillBeDebugPoint is false.
let EmitDebugPointForWholeExpr g sp expr =
    assert (not (FirstEmittedCodeWillBeDebugPoint g sp expr))
    match sp with
    | SPAlways ->
        match stripExpr expr with

        // In some cases, we emit sequence points for the 'whole' of a 'let' expression.
        // Specifically, when
        //    + SPAlways (i.e. a sequence point is required as soon as meaningful)
        //    + binding is DebugPointAtBinding.NoneAtSticky, or DebugPointAtBinding.NoneAtLet.
        //    + not FirstEmittedCodeWillBeDebugPoint
        // For example if we start with
        //    let someCode () = f x
        // and by inlining 'f' the expression becomes
        //    let someCode () = (let sticky = x in y)
        // then we place the sequence point for the whole TAST expression 'let sticky = x in y', i.e. textual range 'f x' in the source code, but
        // _before_ the evaluation of 'x'. This will only happen for sticky 'let' introduced by inlining and other code generation
        // steps. We do _not_ do this for 'invisible' let which can be skipped.
        | Expr.Let (bind, _, _, _) when BindingIsInvisible bind -> false
        | Expr.LetRec (binds, _, _, _) when binds |> List.forall BindingIsInvisible -> false

        // If the binding is a lambda then we don't emit a sequence point.
        | Expr.Let (bind, _, _, _) when BindingEmitsHiddenCode bind -> false
        | Expr.LetRec (binds, _, _, _) when binds |> List.forall BindingEmitsHiddenCode -> false

        // If the binding is represented by a top-level generated constant value then we don't emit a sequence point.
        | Expr.Let (bind, _, _, _) when BindingEmitsNoCode g bind -> false
        | Expr.LetRec (binds, _, _, _) when binds |> List.forall (BindingEmitsNoCode g) -> false

        // Suppress sequence points for the whole 'a;b' and do it at 'a' instead.
        | Expr.Sequential _ -> false

        // Suppress sequence points at labels and gotos, it makes no sense to emit sequence points at these. We emit FeeFee instead
        | Expr.Op (TOp.Label _, _, _, _) -> false
        | Expr.Op (TOp.Goto _, _, _, _) -> false

        // We always suppress at the whole 'match'/'try'/... expression because we do it at the individual parts.
        //
        // These cases need documenting. For example, a typical 'match' gets compiled to
        //    let tmp = expr   // generates a sequence point, BEFORE tmp is evaluated
        //    match tmp with  // a match marked with NoDebugPointAtInvisibleLetBinding
        // So since the 'let tmp = expr' has a sequence point, then no sequence point is needed for the 'match'. But the processing
        // of the 'let' requests SPAlways for the body.
        | Expr.Match _ -> false
        | Expr.Op (TOp.TryWith _, _, _, _) -> false
        | Expr.Op (TOp.TryFinally _, _, _, _) -> false
        | Expr.Op (TOp.For _, _, _, _) -> false
        | Expr.Op (TOp.While _, _, _, _) -> false
        | _ -> true
    | SPSuppress ->
        false

/// Emit hidden code markers for some compound expressions. Specifically, emit a hidden code marker for 'let f() = a in body'
/// because the binding for 'f' will emit some code which we don't want to be visible.
///     let someCode x =
///         let f () = a
///         body
let EmitHiddenCodeMarkerForWholeExpr g sp expr =
    assert (not (FirstEmittedCodeWillBeDebugPoint g sp expr))
    assert (not (EmitDebugPointForWholeExpr g sp expr))
    match sp with
    | SPAlways ->
        match stripExpr expr with
        | Expr.Let (bind, _, _, _) when BindingEmitsHiddenCode bind -> true
        | Expr.LetRec (binds, _, _, _) when binds |> List.exists BindingEmitsHiddenCode -> true
        | _ -> false
    | SPSuppress ->
        false

/// Some expressions must emit some preparation code, then emit the actual code.
let rec RangeOfDebugPointForWholeExpr g expr =
    match stripExpr expr with
    | Expr.Let (bind, body, _, _) ->
        match ComputeDebugPointForBinding g bind with
        // For sticky bindings, prefer the range of the overall expression.
        | true, _, _ -> expr.Range
        | _, None, SPSuppress -> RangeOfDebugPointForWholeExpr g body
        | _, Some m, _ -> m
        | _, None, SPAlways -> RangeOfDebugPointForWholeExpr g bind.Expr
    | Expr.LetRec (_, body, _, _) -> RangeOfDebugPointForWholeExpr g body
    | Expr.Sequential (expr1, _, NormalSeq, _, _) -> RangeOfDebugPointForWholeExpr g expr1
    | _ -> expr.Range

/// Used to avoid emitting multiple sequence points in decision tree generation
let DoesGenExprStartWithDebugPoint g sp expr =
    FirstEmittedCodeWillBeDebugPoint g sp expr ||
    EmitDebugPointForWholeExpr g sp expr

let ProcessDebugPointForExpr (cenv: cenv) (cgbuf: CodeGenBuffer) sp expr =
    let g = cenv.g
    if not (FirstEmittedCodeWillBeDebugPoint g sp expr) then
      if EmitDebugPointForWholeExpr g sp expr then
          CG.EmitSeqPoint cgbuf (RangeOfDebugPointForWholeExpr g expr)
      elif EmitHiddenCodeMarkerForWholeExpr g sp expr then
          cgbuf.EmitStartOfHiddenCode()

//-------------------------------------------------------------------------
// Generate expressions
//-------------------------------------------------------------------------

let rec GenExpr cenv cgbuf eenv sp (expr: Expr) sequel =
    cenv.exprRecursionDepth <- cenv.exprRecursionDepth + 1

    if cenv.exprRecursionDepth > 1 then
        StackGuard.EnsureSufficientExecutionStack cenv.exprRecursionDepth
        GenExprAux cenv cgbuf eenv sp expr sequel
    else
        GenExprWithStackGuard cenv cgbuf eenv sp expr sequel

    cenv.exprRecursionDepth <- cenv.exprRecursionDepth - 1

    if cenv.exprRecursionDepth = 0 then
        ProcessDelayedGenMethods cenv

and ProcessDelayedGenMethods cenv =
    while cenv.delayedGenMethods.Count > 0 do
        let gen = cenv.delayedGenMethods.Dequeue ()
        gen cenv

and GenExprWithStackGuard cenv cgbuf eenv sp expr sequel =
    assert (cenv.exprRecursionDepth = 1)
    try
        GenExprAux cenv cgbuf eenv sp expr sequel
        assert (cenv.exprRecursionDepth = 1)
    with
    | :? System.InsufficientExecutionStackException ->
        error(InternalError(sprintf "Expression is too large and/or complex to emit. Method name: '%s'. Recursive depth: %i." cgbuf.MethodName cenv.exprRecursionDepth, expr.Range))

/// Process the debug point and check for alternative ways to generate this expression.
/// Returns 'true' if the expression was processed by alternative means.
and GenExprPreSteps (cenv: cenv) (cgbuf: CodeGenBuffer) eenv sp expr sequel =
    let g = cenv.g

    ProcessDebugPointForExpr cenv cgbuf sp expr

    match (if compileSequenceExpressions then ConvertSequenceExprToObject g cenv.amap expr else None) with
    | Some info ->
        GenSequenceExpr cenv cgbuf eenv info sequel
        true
    | None ->
        false

and GenExprAux (cenv: cenv) (cgbuf: CodeGenBuffer) eenv sp expr sequel =
    let g = cenv.g
    let expr = stripExpr expr

    // Process the debug point and see if there's a replacement technique to process this expression
    if GenExprPreSteps cenv cgbuf eenv sp expr sequel then () else

    match expr with
    // Most generation of linear expressions is implemented routinely using tailcalls and the correct sequels.
    // This is because the element of expansion happens to be the final thing generated in most cases. However
    // for large lists we have to process the linearity separately
    | Expr.Sequential _
    | Expr.Let _
    | LinearOpExpr _
    | Expr.Match _ ->
        GenLinearExpr cenv cgbuf eenv sp expr sequel false id |> ignore<FakeUnit>

    | Expr.Const (c, m, ty) ->
        GenConstant cenv cgbuf eenv (c, m, ty) sequel

    | Expr.LetRec (binds, body, m, _) ->
        GenLetRec cenv cgbuf eenv (binds, body, m) sequel

    | Expr.Lambda _ | Expr.TyLambda _ ->
        GenLambda cenv cgbuf eenv false [] expr sequel

    | Expr.App (Expr.Val (vref, _, m) as v, _, tyargs, [], _) when
          List.forall (isMeasureTy g) tyargs &&
          (
              // inline only values that are stored in local variables
              match StorageForValRef g m vref eenv with
              | ValStorage.Local _ -> true
              | _ -> false
          ) ->
        // application of local type functions with type parameters = measure types and body = local value - inline the body
        GenExpr cenv cgbuf eenv sp v sequel

    | Expr.App (f, fty, tyargs, curriedArgs, m) ->
        GenApp cenv cgbuf eenv (f, fty, tyargs, curriedArgs, m) sequel

    | Expr.Val (v, _, m) ->
        GenGetVal cenv cgbuf eenv (v, m) sequel

    | Expr.Op (op, tyargs, args, m) ->
        match op, args, tyargs with
        | TOp.ExnConstr c, _, _ ->
            GenAllocExn cenv cgbuf eenv (c, args, m) sequel
        | TOp.UnionCase c, _, _ ->
            GenAllocUnionCase cenv cgbuf eenv (c, tyargs, args, m) sequel
        | TOp.Recd (isCtor, tycon), _, _ ->
            GenAllocRecd cenv cgbuf eenv isCtor (tycon, tyargs, args, m) sequel
        | TOp.AnonRecd anonInfo, _, _ ->
            GenAllocAnonRecd cenv cgbuf eenv (anonInfo, tyargs, args, m) sequel
        | TOp.AnonRecdGet (anonInfo, n), [e], _ ->
            GenGetAnonRecdField cenv cgbuf eenv (anonInfo, e, tyargs, n, m) sequel
        | TOp.TupleFieldGet (tupInfo, n), [e], _ ->
            GenGetTupleField cenv cgbuf eenv (tupInfo, e, tyargs, n, m) sequel
        | TOp.ExnFieldGet (ecref, n), [e], _ ->
            GenGetExnField cenv cgbuf eenv (e, ecref, n, m) sequel
        | TOp.UnionCaseFieldGet (ucref, n), [e], _ ->
            GenGetUnionCaseField cenv cgbuf eenv (e, ucref, tyargs, n, m) sequel
        | TOp.UnionCaseFieldGetAddr (ucref, n, _readonly), [e], _ ->
            GenGetUnionCaseFieldAddr cenv cgbuf eenv (e, ucref, tyargs, n, m) sequel
        | TOp.UnionCaseTagGet ucref, [e], _ ->
            GenGetUnionCaseTag cenv cgbuf eenv (e, ucref, tyargs, m) sequel
        | TOp.UnionCaseProof ucref, [e], _ ->
            GenUnionCaseProof cenv cgbuf eenv (e, ucref, tyargs, m) sequel
        | TOp.ExnFieldSet (ecref, n), [e;e2], _ ->
            GenSetExnField cenv cgbuf eenv (e, ecref, n, e2, m) sequel
        | TOp.UnionCaseFieldSet (ucref, n), [e;e2], _ ->
            GenSetUnionCaseField cenv cgbuf eenv (e, ucref, tyargs, n, e2, m) sequel
        | TOp.ValFieldGet f, [e], _ ->
            GenGetRecdField cenv cgbuf eenv (e, f, tyargs, m) sequel
        | TOp.ValFieldGet f, [], _ ->
            GenGetStaticField cenv cgbuf eenv (f, tyargs, m) sequel
        | TOp.ValFieldGetAddr (f, _readonly), [e], _ ->
            GenGetRecdFieldAddr cenv cgbuf eenv (e, f, tyargs, m) sequel
        | TOp.ValFieldGetAddr (f, _readonly), [], _ ->
            GenGetStaticFieldAddr cenv cgbuf eenv (f, tyargs, m) sequel
        | TOp.ValFieldSet f, [e1;e2], _ ->
            GenSetRecdField cenv cgbuf eenv (e1, f, tyargs, e2, m) sequel
        | TOp.ValFieldSet f, [e2], _ ->
            GenSetStaticField cenv cgbuf eenv (f, tyargs, e2, m) sequel
        | TOp.Tuple tupInfo, _, _ ->
            GenAllocTuple cenv cgbuf eenv (tupInfo, args, tyargs, m) sequel
        | TOp.ILAsm (instrs, retTypes), _, _ ->
            GenAsmCode cenv cgbuf eenv (instrs, tyargs, args, retTypes, m) sequel
        | TOp.While (sp, _), [Expr.Lambda (_, _, _, [_], e1, _, _);Expr.Lambda (_, _, _, [_], e2, _, _)], [] ->
            GenWhileLoop cenv cgbuf eenv (sp, e1, e2, m) sequel
        | TOp.For (spStart, dir), [Expr.Lambda (_, _, _, [_], e1, _, _);Expr.Lambda (_, _, _, [_], e2, _, _);Expr.Lambda (_, _, _, [v], e3, _, _)], [] ->
            GenForLoop cenv cgbuf eenv (spStart, v, e1, dir, e2, e3, m) sequel
        | TOp.TryFinally (spTry, spFinally), [Expr.Lambda (_, _, _, [_], e1, _, _); Expr.Lambda (_, _, _, [_], e2, _, _)], [resty] ->
            GenTryFinally cenv cgbuf eenv (e1, e2, m, resty, spTry, spFinally) sequel
        | TOp.TryWith (spTry, spWith), [Expr.Lambda (_, _, _, [_], e1, _, _); Expr.Lambda (_, _, _, [vf], ef, _, _);Expr.Lambda (_, _, _, [vh], eh, _, _)], [resty] ->
            GenTryWith cenv cgbuf eenv (e1, vf, ef, vh, eh, m, resty, spTry, spWith) sequel
        | TOp.ILCall (isVirtual, _, isStruct, isCtor, valUseFlag, _, noTailCall, ilMethRef, enclTypeInst, methInst, returnTypes), args, [] ->
            GenILCall cenv cgbuf eenv (isVirtual, isStruct, isCtor, valUseFlag, noTailCall, ilMethRef, enclTypeInst, methInst, args, returnTypes, m) sequel
        | TOp.RefAddrGet _readonly, [e], [ty] -> GenGetAddrOfRefCellField cenv cgbuf eenv (e, ty, m) sequel
        | TOp.Coerce, [e], [tgty;srcty] -> GenCoerce cenv cgbuf eenv (e, tgty, m, srcty) sequel
        | TOp.Reraise, [], [rtnty] -> GenReraise cenv cgbuf eenv (rtnty, m) sequel
        | TOp.TraitCall ss, args, [] -> GenTraitCall cenv cgbuf eenv (ss, args, m) expr sequel
        | TOp.LValueOp (LSet, v), [e], [] -> GenSetVal cenv cgbuf eenv (v, e, m) sequel
        | TOp.LValueOp (LByrefGet, v), [], [] -> GenGetByref cenv cgbuf eenv (v, m) sequel
        | TOp.LValueOp (LByrefSet, v), [e], [] -> GenSetByref cenv cgbuf eenv (v, e, m) sequel
        | TOp.LValueOp (LAddrOf _, v), [], [] -> GenGetValAddr cenv cgbuf eenv (v, m) sequel
        | TOp.Array, elems, [elemTy] -> GenNewArray cenv cgbuf eenv (elems, elemTy, m) sequel
        | TOp.Bytes bytes, [], [] ->
            if cenv.opts.emitConstantArraysUsingStaticDataBlobs then
                GenConstArray cenv cgbuf eenv g.ilg.typ_Byte bytes (fun buf b -> buf.EmitByte b)
                GenSequel cenv eenv.cloc cgbuf sequel
            else
                GenNewArraySimple cenv cgbuf eenv (List.ofArray (Array.map (mkByte g m) bytes), g.byte_ty, m) sequel
        | TOp.UInt16s arr, [], [] ->
            if cenv.opts.emitConstantArraysUsingStaticDataBlobs then
                GenConstArray cenv cgbuf eenv g.ilg.typ_UInt16 arr (fun buf b -> buf.EmitUInt16 b)
                GenSequel cenv eenv.cloc cgbuf sequel
            else
                GenNewArraySimple cenv cgbuf eenv (List.ofArray (Array.map (mkUInt16 g m) arr), g.uint16_ty, m) sequel
        | TOp.Goto label, _, _ ->
            if cgbuf.mgbuf.cenv.opts.generateDebugSymbols then
               cgbuf.EmitStartOfHiddenCode()
               CG.EmitInstr cgbuf (pop 0) Push0 AI_nop
            CG.EmitInstr cgbuf (pop 0) Push0 (I_br label)
            // NOTE: discard sequel
        | TOp.Return, [e], _ ->
            GenExpr cenv cgbuf eenv SPSuppress e Return
            // NOTE: discard sequel
        | TOp.Return, [], _ ->
            GenSequel cenv eenv.cloc cgbuf ReturnVoid
            // NOTE: discard sequel
        | TOp.Label label, _, _ ->
            cgbuf.SetMarkToHere (Mark label)
            GenUnitThenSequel cenv eenv m eenv.cloc cgbuf sequel
        | _ -> error(InternalError("Unexpected operator node expression", expr.Range))

    | Expr.StaticOptimization (constraints, e2, e3, m) ->
        GenStaticOptimization cenv cgbuf eenv (constraints, e2, e3, m) sequel

    | Expr.Obj (_, ty, _, _, [meth], [], m) when isDelegateTy g ty ->
        GenDelegateExpr cenv cgbuf eenv expr (meth, m) sequel

    | Expr.Obj (_, ty, basev, basecall, overrides, interfaceImpls, m) ->
        GenObjectExpr cenv cgbuf eenv expr (ty, basev, basecall, overrides, interfaceImpls, m) sequel

    | Expr.Quote (ast, conv, _, m, ty) ->
        GenQuotation cenv cgbuf eenv (ast, conv, m, ty) sequel

    | Expr.WitnessArg (traitInfo, m) ->
       GenWitnessArgFromTraitInfo cenv cgbuf eenv m traitInfo
       GenSequel cenv eenv.cloc cgbuf sequel

    | Expr.Link _ -> failwith "Unexpected reclink"

    | Expr.TyChoose (_, _, m) -> error(InternalError("Unexpected Expr.TyChoose", m))

and GenExprs cenv cgbuf eenv es =
    List.iter (fun e -> GenExpr cenv cgbuf eenv SPSuppress e Continue) es

and CodeGenMethodForExpr cenv mgbuf (spReq, entryPointInfo, methodName, eenv, alreadyUsedArgs, expr0, sequel0) =
    let _, code =
        CodeGenMethod cenv mgbuf (entryPointInfo, methodName, eenv, alreadyUsedArgs,
                                   (fun cgbuf eenv -> GenExpr cenv cgbuf eenv spReq expr0 sequel0),
                                   expr0.Range)
    code

//--------------------------------------------------------------------------
// Generate sequels
//--------------------------------------------------------------------------

(* does the sequel discard its result, and if so what does it do next? *)
and sequelAfterDiscard sequel =
  match sequel with
   | DiscardThen sequel -> Some sequel
   | EndLocalScope(sq, mark) -> sequelAfterDiscard sq |> Option.map (fun sq -> EndLocalScope(sq, mark))
   | _ -> None

and sequelIgnoringEndScopesAndDiscard sequel =
    let sequel = sequelIgnoreEndScopes sequel
    match sequelAfterDiscard sequel with
    | Some sq -> sq
    | None -> sequel

and sequelIgnoreEndScopes sequel =
    match sequel with
    | EndLocalScope(sq, _) -> sequelIgnoreEndScopes sq
    | sq -> sq

(* commit any 'EndLocalScope' nodes in the sequel and return the residue *)
and GenSequelEndScopes cgbuf sequel =
    match sequel with
    | EndLocalScope(sq, m) -> CG.SetMarkToHere cgbuf m; GenSequelEndScopes cgbuf sq
    | _ -> ()

and StringOfSequel sequel =
    match sequel with
    | Continue -> "continue"
    | DiscardThen sequel -> "discard; " + StringOfSequel sequel
    | ReturnVoid -> "ReturnVoid"
    | CmpThenBrOrContinue _ -> "CmpThenBrOrContinue"
    | Return -> "Return"
    | EndLocalScope (sq, Mark k) -> "EndLocalScope(" + StringOfSequel sq + "," + formatCodeLabel k + ")"
    | Br (Mark x) -> sprintf "Br L%s" (formatCodeLabel x)
    | LeaveHandler _ -> "LeaveHandler"
    | EndFilter -> "EndFilter"

and GenSequel cenv cloc cgbuf sequel =
  let sq = sequelIgnoreEndScopes sequel
  (match sq with
  | Continue -> ()
  | DiscardThen sq ->
      CG.EmitInstr cgbuf (pop 1) Push0 AI_pop
      GenSequel cenv cloc cgbuf sq
  | ReturnVoid ->
      CG.EmitInstr cgbuf (pop 0) Push0 I_ret
  | CmpThenBrOrContinue(pops, bri) ->
      CG.EmitInstrs cgbuf pops Push0 bri
  | Return ->
      CG.EmitInstr cgbuf (pop 1) Push0 I_ret
  | EndLocalScope _ -> failwith "EndLocalScope unexpected"
  | Br x ->
      // Emit a NOP in debug code in case the branch instruction gets eliminated
      // because it is a "branch to next instruction". This prevents two unrelated sequence points
      // (the one before the branch and the one after) being coalesced together
      if cgbuf.mgbuf.cenv.opts.generateDebugSymbols then
         cgbuf.EmitStartOfHiddenCode()
         CG.EmitInstr cgbuf (pop 0) Push0 AI_nop
      CG.EmitInstr cgbuf (pop 0) Push0 (I_br x.CodeLabel)
  | LeaveHandler (isFinally, whereToSaveResult, x) ->
      if isFinally then
        CG.EmitInstr cgbuf (pop 1) Push0 AI_pop
      else
        EmitSetLocal cgbuf whereToSaveResult
      CG.EmitInstr cgbuf (pop 0) Push0 (if isFinally then I_endfinally else I_leave(x.CodeLabel))
  | EndFilter ->
      CG.EmitInstr cgbuf (pop 1) Push0 I_endfilter
  )
  GenSequelEndScopes cgbuf sequel


//--------------------------------------------------------------------------
// Generate constants
//--------------------------------------------------------------------------

and GenConstant cenv cgbuf eenv (c, m, ty) sequel =
  let g = cenv.g
  let ilTy = GenType cenv.amap m eenv.tyenv ty
  // Check if we need to generate the value at all
  match sequelAfterDiscard sequel with
  | None ->
      match TryEliminateDesugaredConstants g m c with
      | Some e ->
          GenExpr cenv cgbuf eenv SPSuppress e Continue
      | None ->
          let emitInt64Constant i =
            // see https://github.com/dotnet/fsharp/pull/3620
            // and https://github.com/dotnet/fsharp/issue/8683
            // and https://github.com/dotnet/roslyn/blob/98f12bb/src/Compilers/Core/Portable/CodeGen/ILBuilderEmit.cs#L679
            if i >= int64 System.Int32.MinValue && i <= int64 System.Int32.MaxValue then
                CG.EmitInstrs cgbuf (pop 0) (Push [ilTy]) [ mkLdcInt32 (int32 i); AI_conv DT_I8 ]
            elif i >= int64 System.UInt32.MinValue && i <= int64 System.UInt32.MaxValue then
                CG.EmitInstrs cgbuf (pop 0) (Push [ilTy]) [ mkLdcInt32 (int32 i); AI_conv DT_U8 ]
            else
                CG.EmitInstr cgbuf (pop 0) (Push [ilTy]) (iLdcInt64 i)
          match c with
          | Const.Bool b -> CG.EmitInstr cgbuf (pop 0) (Push [g.ilg.typ_Bool]) (mkLdcInt32 (if b then 1 else 0))
          | Const.SByte i -> CG.EmitInstr cgbuf (pop 0) (Push [ilTy]) (mkLdcInt32 (int32 i))
          | Const.Int16 i -> CG.EmitInstr cgbuf (pop 0) (Push [ilTy]) (mkLdcInt32 (int32 i))
          | Const.Int32 i -> CG.EmitInstr cgbuf (pop 0) (Push [ilTy]) (mkLdcInt32 i)
          | Const.Int64 i -> emitInt64Constant i
          | Const.IntPtr i -> CG.EmitInstrs cgbuf (pop 0) (Push [ilTy]) [iLdcInt64 i; AI_conv DT_I ]
          | Const.Byte i -> CG.EmitInstr cgbuf (pop 0) (Push [ilTy]) (mkLdcInt32 (int32 i))
          | Const.UInt16 i -> CG.EmitInstr cgbuf (pop 0) (Push [ilTy]) (mkLdcInt32 (int32 i))
          | Const.UInt32 i -> CG.EmitInstr cgbuf (pop 0) (Push [ilTy]) (mkLdcInt32 (int32 i))
          | Const.UInt64 i -> emitInt64Constant (int64 i)
          | Const.UIntPtr i -> CG.EmitInstrs cgbuf (pop 0) (Push [ilTy]) [iLdcInt64 (int64 i); AI_conv DT_U ]
          | Const.Double f -> CG.EmitInstr cgbuf (pop 0) (Push [ilTy]) (AI_ldc (DT_R8, ILConst.R8 f))
          | Const.Single f -> CG.EmitInstr cgbuf (pop 0) (Push [ilTy]) (AI_ldc (DT_R4, ILConst.R4 f))
          | Const.Char c -> CG.EmitInstr cgbuf (pop 0) (Push [ilTy]) ( mkLdcInt32 (int c))
          | Const.String s -> GenString cenv cgbuf s
          | Const.Unit -> GenUnit cenv eenv m cgbuf
          | Const.Zero -> GenDefaultValue cenv cgbuf eenv (ty, m)
          | Const.Decimal _ -> failwith "unreachable"
      GenSequel cenv eenv.cloc cgbuf sequel
  | Some sq ->
      // Even if we didn't need to generate the value then maybe we still have to branch or return
      GenSequel cenv eenv.cloc cgbuf sq

and GenUnitTy cenv eenv m =
    match cenv.ilUnitTy with
    | None ->
        let res = GenType cenv.amap m eenv.tyenv cenv.g.unit_ty
        cenv.ilUnitTy <- Some res
        res
    | Some res -> res

and GenUnit cenv eenv m cgbuf =
    CG.EmitInstr cgbuf (pop 0) (Push [GenUnitTy cenv eenv m]) AI_ldnull

and GenUnitThenSequel cenv eenv m cloc cgbuf sequel =
    match sequelAfterDiscard sequel with
    | Some sq -> GenSequel cenv cloc cgbuf sq
    | None -> GenUnit cenv eenv m cgbuf; GenSequel cenv cloc cgbuf sequel


//--------------------------------------------------------------------------
// Generate simple data-related constructs
//--------------------------------------------------------------------------

and GenAllocTuple cenv cgbuf eenv (tupInfo, args, argtys, m) sequel =

    let tupInfo = evalTupInfoIsStruct tupInfo
    let tcref, tys, args, newm = mkCompiledTuple cenv.g tupInfo (argtys, args, m)
    let ty = GenNamedTyApp cenv.amap newm eenv.tyenv tcref tys
    let ntyvars = if (tys.Length - 1) < goodTupleFields then (tys.Length - 1) else goodTupleFields
    let formalTyvars = [ for n in 0 .. ntyvars do yield mkILTyvarTy (uint16 n) ]

    GenExprs cenv cgbuf eenv args
    // Generate a reference to the constructor
    CG.EmitInstr cgbuf (pop args.Length) (Push [ty])
      (mkNormalNewobj
          (mkILCtorMethSpecForTy (ty, formalTyvars)))
    GenSequel cenv eenv.cloc cgbuf sequel

and GenGetTupleField cenv cgbuf eenv (tupInfo, e, tys, n, m) sequel =
    let tupInfo = evalTupInfoIsStruct tupInfo
    let rec getCompiledTupleItem g (e, tys: TTypes, n, m) =
        let ar = tys.Length
        if ar <= 0 then failwith "getCompiledTupleItem"
        elif ar < maxTuple then
            let tcr' = mkCompiledTupleTyconRef g tupInfo ar
            let ty = GenNamedTyApp cenv.amap m eenv.tyenv tcr' tys
            mkGetTupleItemN g m n ty tupInfo e tys.[n]
        else
            let tysA, tysB = List.splitAfter goodTupleFields tys
            let tyB = mkCompiledTupleTy g tupInfo tysB
            let tys' = tysA@[tyB]
            let tcr' = mkCompiledTupleTyconRef g tupInfo (List.length tys')
            let ty' = GenNamedTyApp cenv.amap m eenv.tyenv tcr' tys'
            let n' = (min n goodTupleFields)
            let elast = mkGetTupleItemN g m n' ty' tupInfo e tys'.[n']
            if n < goodTupleFields then
                elast
            else
                getCompiledTupleItem g (elast, tysB, n-goodTupleFields, m)
    GenExpr cenv cgbuf eenv SPSuppress (getCompiledTupleItem cenv.g (e, tys, n, m)) sequel

and GenAllocExn cenv cgbuf eenv (c, args, m) sequel =
    GenExprs cenv cgbuf eenv args
    let ty = GenExnType cenv.amap m eenv.tyenv c
    let flds = recdFieldsOfExnDefRef c
    let argtys = flds |> List.map (fun rfld -> GenType cenv.amap m eenv.tyenv rfld.FormalType)
    let mspec = mkILCtorMethSpecForTy (ty, argtys)
    CG.EmitInstr cgbuf
      (pop args.Length) (Push [ty])
      (mkNormalNewobj mspec)
    GenSequel cenv eenv.cloc cgbuf sequel

and GenAllocUnionCaseCore cenv cgbuf eenv (c,tyargs,n,m) =
    let cuspec,idx = GenUnionCaseSpec cenv.amap m eenv.tyenv c tyargs
    CG.EmitInstrs cgbuf (pop n) (Push [cuspec.DeclaringType]) (EraseUnions.mkNewData cenv.g.ilg (cuspec, idx))

and GenAllocUnionCase cenv cgbuf eenv (c,tyargs,args,m) sequel =
    GenExprs cenv cgbuf eenv args
    GenAllocUnionCaseCore cenv cgbuf eenv (c,tyargs,args.Length,m)
    GenSequel cenv eenv.cloc cgbuf sequel

and GenLinearExpr cenv cgbuf eenv sp expr sequel preSteps (contf: FakeUnit -> FakeUnit) =
    let expr = stripExpr expr
    match expr with
    | Expr.Sequential (e1, e2, specialSeqFlag, spSeq, _) ->
        // Process the debug point and see if there's a replacement technique to process this expression
        if preSteps && GenExprPreSteps cenv cgbuf eenv sp expr sequel then contf Fake else

        // Compiler generated sequential executions result in suppressions of sequence points on both
        // left and right of the sequence
        let spAction, spExpr =
            (match spSeq with
             | DebugPointAtSequential.Both -> SPAlways, SPAlways
             | DebugPointAtSequential.StmtOnly -> SPSuppress, sp
             | DebugPointAtSequential.ExprOnly -> sp, SPSuppress)
        match specialSeqFlag with
        | NormalSeq ->
            GenExpr cenv cgbuf eenv spAction e1 discard
            GenLinearExpr cenv cgbuf eenv spExpr e2 sequel true contf
        | ThenDoSeq ->
            GenExpr cenv cgbuf eenv spExpr e1 Continue
            GenExpr cenv cgbuf eenv spAction e2 discard
            GenSequel cenv eenv.cloc cgbuf sequel
            contf Fake

    | Expr.Let (bind, body, _, _) ->
        // Process the debug point and see if there's a replacement technique to process this expression
        if preSteps && GenExprPreSteps cenv cgbuf eenv sp expr sequel then contf Fake else

        // This case implemented here to get a guaranteed tailcall
        // Make sure we generate the sequence point outside the scope of the variable
        let startScope, endScope as scopeMarks = StartDelayedLocalScope "let" cgbuf
        let eenv = AllocStorageForBind cenv cgbuf scopeMarks eenv bind
        let spBind = GenDebugPointForBind cenv cgbuf bind
        GenBindingAfterDebugPoint cenv cgbuf eenv spBind bind (Some startScope)

        // Work out if we need a sequence point for the body. For any "user" binding then the body gets SPAlways.
        // For invisible compiler-generated bindings we just use "sp", unless its body is another invisible binding
        // For sticky bindings arising from inlining we suppress any immediate sequence point in the body
        let spBody =
           match bind.DebugPoint with
           | DebugPointAtBinding.Yes _
           | DebugPointAtBinding.NoneAtLet
           | DebugPointAtBinding.NoneAtDo -> SPAlways
           | DebugPointAtBinding.NoneAtInvisible -> sp
           | DebugPointAtBinding.NoneAtSticky -> SPSuppress

        // Generate the body
        GenLinearExpr cenv cgbuf eenv spBody body (EndLocalScope(sequel, endScope)) true contf

    | Expr.Match (spBind, _exprm, tree, targets, m, ty) ->
        // Process the debug point and see if there's a replacement technique to process this expression
        if preSteps && GenExprPreSteps cenv cgbuf eenv sp expr sequel then contf Fake else

        match spBind with
        | DebugPointAtBinding.Yes m -> CG.EmitSeqPoint cgbuf m
        | DebugPointAtBinding.NoneAtDo
        | DebugPointAtBinding.NoneAtLet
        | DebugPointAtBinding.NoneAtInvisible
        | DebugPointAtBinding.NoneAtSticky -> ()

        // The target of branch needs a sequence point.
        // If we don't give it one it will get entirely the wrong sequence point depending on earlier codegen
        // Note we're not interested in having pattern matching and decision trees reveal their inner working.
        // Hence at each branch target we 'reassert' the overall sequence point that was active as we came into the match.
        //
        // NOTE: sadly this causes multiple sequence points to appear for the "initial" location of an if/then/else or match.
        let activeSP = cgbuf.GetLastDebugPoint()
        let repeatSP() =
            match activeSP with
            | None -> ()
            | Some src ->
                if activeSP <> cgbuf.GetLastDebugPoint() then
                    CG.EmitSeqPoint cgbuf src

        // First try the common cases where we don't need a join point.
        match tree with
        | TDSuccess _ ->
            failwith "internal error: matches that immediately succeed should have been normalized using mkAndSimplifyMatch"

        | _ ->
            // Create a join point
            let stackAtTargets = cgbuf.GetCurrentStack() // the stack at the target of each clause
            let (sequelOnBranches, afterJoin, stackAfterJoin, sequelAfterJoin) = GenJoinPoint cenv cgbuf "match" eenv ty m sequel

            // Stack: "stackAtTargets" is "stack prior to any match-testing" and also "stack at the start of each branch-RHS".
            //        match-testing (dtrees) should not contribute to the stack.
            //        Each branch-RHS (targets) may contribute to the stack, leaving it in the "stackAfterJoin" state, for the join point.
            //        Since code is branching and joining, the cgbuf stack is maintained manually.
            GenDecisionTreeAndTargets cenv cgbuf stackAtTargets eenv tree targets repeatSP sequelOnBranches (contf << (fun Fake ->
                CG.SetMarkToHere cgbuf afterJoin

                //assert(cgbuf.GetCurrentStack() = stackAfterJoin)  // REVIEW: Since gen_dtree* now sets stack, stack should be stackAfterJoin at this point...
                CG.SetStack cgbuf stackAfterJoin
                // If any values are left on the stack after the join then we're certainly going to do something with them
                // For example, we may be about to execute a 'stloc' for
                //
                //   let y2 = if System.DateTime.Now.Year < 2000 then 1 else 2
                //
                // or a 'stelem' for
                //
                //   arr.[0] <- if System.DateTime.Now.Year > 2000 then 1 else 2
                //
                // In both cases, any instructions that come after this point will be falsely associated with the last branch of the control
                // prior to the join point. This is base, e.g. see FSharp 1.0 bug 5155
                if not (isNil stackAfterJoin) then
                    cgbuf.EmitStartOfHiddenCode()

                GenSequel cenv eenv.cloc cgbuf sequelAfterJoin
                Fake))

    | LinearOpExpr (TOp.UnionCase c, tyargs, argsFront, argLast, m) ->
        // Process the debug point and see if there's a replacement technique to process this expression
        if preSteps && GenExprPreSteps cenv cgbuf eenv sp expr sequel then contf Fake else

        GenExprs cenv cgbuf eenv argsFront
        GenLinearExpr cenv cgbuf eenv SPSuppress argLast Continue true (contf << (fun Fake ->
            GenAllocUnionCaseCore cenv cgbuf eenv (c, tyargs, argsFront.Length + 1, m)
            GenSequel cenv eenv.cloc cgbuf sequel
            Fake))

    | _ ->
        GenExpr cenv cgbuf eenv sp expr sequel
        contf Fake

and GenAllocRecd cenv cgbuf eenv ctorInfo (tcref,argtys,args,m) sequel =
    let ty = GenNamedTyApp cenv.amap m eenv.tyenv tcref argtys

    // Filter out fields with default initialization
    let relevantFields =
        tcref.AllInstanceFieldsAsList
        |> List.filter (fun f -> not f.IsZeroInit)
        |> List.filter (fun f -> not f.IsCompilerGenerated)

    match ctorInfo with
    | RecdExprIsObjInit ->
        (args, relevantFields) ||> List.iter2 (fun e f ->
                CG.EmitInstr cgbuf (pop 0) (Push (if tcref.IsStructOrEnumTycon then [ILType.Byref ty] else [ty])) mkLdarg0
                GenExpr cenv cgbuf eenv SPSuppress e Continue
                GenFieldStore false cenv cgbuf eenv (tcref.MakeNestedRecdFieldRef f, argtys, m) discard)
        // Object construction doesn't generate a true value.
        // Object constructions will always just get thrown away so this is safe
        GenSequel cenv eenv.cloc cgbuf sequel
    | RecdExpr ->
        GenExprs cenv cgbuf eenv args
        // generate a reference to the record constructor
        let tyenvinner = TypeReprEnv.ForTyconRef tcref
        CG.EmitInstr cgbuf (pop args.Length) (Push [ty])
          (mkNormalNewobj
             (mkILCtorMethSpecForTy (ty, relevantFields |> List.map (fun f -> GenType cenv.amap m tyenvinner f.FormalType) )))
        GenSequel cenv eenv.cloc cgbuf sequel

and GenAllocAnonRecd cenv cgbuf eenv (anonInfo: AnonRecdTypeInfo, tyargs, args, m) sequel =
    let anonCtor, _anonMethods, anonType = cgbuf.mgbuf.LookupAnonType ((fun ilThisTy -> GenToStringMethod cenv eenv ilThisTy m), anonInfo)
    let boxity = anonType.Boxity
    GenExprs cenv cgbuf eenv args
    let ilTypeArgs = GenTypeArgs cenv.amap m eenv.tyenv tyargs
    let anonTypeWithInst = mkILTy boxity (mkILTySpec(anonType.TypeSpec.TypeRef, ilTypeArgs))
    CG.EmitInstr cgbuf (pop args.Length) (Push [anonTypeWithInst]) (mkNormalNewobj (mkILMethSpec(anonCtor, boxity, ilTypeArgs, [])))
    GenSequel cenv eenv.cloc cgbuf sequel

and GenGetAnonRecdField cenv cgbuf eenv (anonInfo: AnonRecdTypeInfo, e, tyargs, n, m) sequel =
    let _anonCtor, anonMethods, anonType = cgbuf.mgbuf.LookupAnonType ((fun ilThisTy -> GenToStringMethod cenv eenv ilThisTy m), anonInfo)
    let boxity = anonType.Boxity
    let ilTypeArgs = GenTypeArgs cenv.amap m eenv.tyenv tyargs
    let anonMethod = anonMethods.[n]
    let anonFieldType = ilTypeArgs.[n]
    GenExpr cenv cgbuf eenv SPSuppress e Continue
    CG.EmitInstr cgbuf (pop 1) (Push [anonFieldType]) (mkNormalCall (mkILMethSpec(anonMethod, boxity, ilTypeArgs, [])))
    GenSequel cenv eenv.cloc cgbuf sequel

and GenNewArraySimple cenv cgbuf eenv (elems, elemTy, m) sequel =
    let ilElemTy = GenType cenv.amap m eenv.tyenv elemTy
    let ilArrTy = mkILArr1DTy ilElemTy

    CG.EmitInstrs cgbuf (pop 0) (Push [ilArrTy]) [ (AI_ldc (DT_I4, ILConst.I4 (elems.Length))); I_newarr (ILArrayShape.SingleDimensional, ilElemTy) ]
    elems |> List.iteri (fun i e ->
        CG.EmitInstrs cgbuf (pop 0) (Push [ilArrTy; cenv.g.ilg.typ_Int32]) [ AI_dup; (AI_ldc (DT_I4, ILConst.I4 i)) ]
        GenExpr cenv cgbuf eenv SPSuppress e Continue
        CG.EmitInstr cgbuf (pop 3) Push0 (I_stelem_any (ILArrayShape.SingleDimensional, ilElemTy)))

    GenSequel cenv eenv.cloc cgbuf sequel

and GenNewArray cenv cgbuf eenv (elems: Expr list, elemTy, m) sequel =
  // REVIEW: The restriction against enum types here has to do with Dev10/Dev11 bug 872799
  // GenConstArray generates a call to RuntimeHelpers.InitializeArray. On CLR 2.0/x64 and CLR 4.0/x64/x86,
  // InitializeArray is a JIT intrinsic that will result in invalid runtime CodeGen when initializing an array
  // of enum types. Until bug 872799 is fixed, we'll need to generate arrays the "simple" way for enum types
  // Also note - C# never uses InitializeArray for enum types, so this change puts us on equal footing with them.
  if elems.Length <= 5 || not cenv.opts.emitConstantArraysUsingStaticDataBlobs || (isEnumTy cenv.g elemTy) then
      GenNewArraySimple cenv cgbuf eenv (elems, elemTy, m) sequel
  else
      // Try to emit a constant byte-blob array
      let elems' = Array.ofList elems
      let test, write =
          match elems'.[0] with
          | Expr.Const (Const.Bool _, _, _) ->
              (function Const.Bool _ -> true | _ -> false),
              (fun (buf: ByteBuffer) -> function Const.Bool b -> buf.EmitBoolAsByte b | _ -> failwith "unreachable")
          | Expr.Const (Const.Char _, _, _) ->
              (function Const.Char _ -> true | _ -> false),
              (fun buf -> function Const.Char b -> buf.EmitInt32AsUInt16 (int b) | _ -> failwith "unreachable")
          | Expr.Const (Const.Byte _, _, _) ->
              (function Const.Byte _ -> true | _ -> false),
              (fun buf -> function Const.Byte b -> buf.EmitByte b | _ -> failwith "unreachable")
          | Expr.Const (Const.UInt16 _, _, _) ->
              (function Const.UInt16 _ -> true | _ -> false),
              (fun buf -> function Const.UInt16 b -> buf.EmitUInt16 b | _ -> failwith "unreachable")
          | Expr.Const (Const.UInt32 _, _, _) ->
              (function Const.UInt32 _ -> true | _ -> false),
              (fun buf -> function Const.UInt32 b -> buf.EmitInt32 (int32 b) | _ -> failwith "unreachable")
          | Expr.Const (Const.UInt64 _, _, _) ->
              (function Const.UInt64 _ -> true | _ -> false),
              (fun buf -> function Const.UInt64 b -> buf.EmitInt64 (int64 b) | _ -> failwith "unreachable")
          | Expr.Const (Const.SByte _, _, _) ->
              (function Const.SByte _ -> true | _ -> false),
              (fun buf -> function Const.SByte b -> buf.EmitByte (byte b) | _ -> failwith "unreachable")
          | Expr.Const (Const.Int16 _, _, _) ->
              (function Const.Int16 _ -> true | _ -> false),
              (fun buf -> function Const.Int16 b -> buf.EmitUInt16 (uint16 b) | _ -> failwith "unreachable")
          | Expr.Const (Const.Int32 _, _, _) ->
              (function Const.Int32 _ -> true | _ -> false),
              (fun buf -> function Const.Int32 b -> buf.EmitInt32 b | _ -> failwith "unreachable")
          | Expr.Const (Const.Int64 _, _, _) ->
              (function Const.Int64 _ -> true | _ -> false),
              (fun buf -> function Const.Int64 b -> buf.EmitInt64 b | _ -> failwith "unreachable")
          | _ -> (function _ -> false), (fun _ _ -> failwith "unreachable")

      if elems' |> Array.forall (function Expr.Const (c, _, _) -> test c | _ -> false) then
           let ilElemTy = GenType cenv.amap m eenv.tyenv elemTy
           GenConstArray cenv cgbuf eenv ilElemTy elems' (fun buf -> function Expr.Const (c, _, _) -> write buf c | _ -> failwith "unreachable")
           GenSequel cenv eenv.cloc cgbuf sequel

      else
           GenNewArraySimple cenv cgbuf eenv (elems, elemTy, m) sequel

and GenCoerce cenv cgbuf eenv (e, tgty, m, srcty) sequel =
    let g = cenv.g
    // Is this an upcast?
    if TypeRelations.TypeDefinitelySubsumesTypeNoCoercion 0 g cenv.amap m tgty srcty &&
        // Do an extra check - should not be needed
        TypeRelations.TypeFeasiblySubsumesType 0 g cenv.amap m tgty TypeRelations.NoCoerce srcty
    then
        if isInterfaceTy g tgty then
            GenExpr cenv cgbuf eenv SPSuppress e Continue
            let ilToTy = GenType cenv.amap m eenv.tyenv tgty
            // Section "III.1.8.1.3 Merging stack states" of ECMA-335 implies that no unboxing
            // is required, but we still push the coerced type on to the code gen buffer.
            CG.EmitInstrs cgbuf (pop 1) (Push [ilToTy]) []
            GenSequel cenv eenv.cloc cgbuf sequel
        else
            GenExpr cenv cgbuf eenv SPSuppress e sequel
    else
        GenExpr cenv cgbuf eenv SPSuppress e Continue
        if not (isObjTy g srcty) then
            let ilFromTy = GenType cenv.amap m eenv.tyenv srcty
            CG.EmitInstrs cgbuf (pop 1) (Push [g.ilg.typ_Object]) [ I_box ilFromTy ]
        if not (isObjTy g tgty) then
            let ilToTy = GenType cenv.amap m eenv.tyenv tgty
            CG.EmitInstrs cgbuf (pop 1) (Push [ilToTy]) [ I_unbox_any ilToTy ]
        GenSequel cenv eenv.cloc cgbuf sequel

and GenReraise cenv cgbuf eenv (rtnty, m) sequel =
    let ilReturnTy = GenType cenv.amap m eenv.tyenv rtnty
    CG.EmitInstrs cgbuf (pop 0) Push0 [I_rethrow]
    // [See comment related to I_throw].
    // Rethrow does not return. Required to push dummy value on the stack.
    // This follows prior behaviour by prim-types reraise<_>.
    CG.EmitInstrs cgbuf (pop 0) (Push [ilReturnTy]) [AI_ldnull; I_unbox_any ilReturnTy ]
    GenSequel cenv eenv.cloc cgbuf sequel

and GenGetExnField cenv cgbuf eenv (e, ecref, fieldNum, m) sequel =
    GenExpr cenv cgbuf eenv SPSuppress e Continue
    let exnc = stripExnEqns ecref
    let ty = GenExnType cenv.amap m eenv.tyenv ecref
    CG.EmitInstrs cgbuf (pop 0) Push0 [ I_castclass ty]

    let fld = List.item fieldNum exnc.TrueInstanceFieldsAsList
    let ftyp = GenType cenv.amap m eenv.tyenv fld.FormalType

    let mspec = mkILNonGenericInstanceMethSpecInTy (ty, "get_" + fld.Name, [], ftyp)
    CG.EmitInstr cgbuf (pop 1) (Push [ftyp]) (mkNormalCall mspec)

    GenSequel cenv eenv.cloc cgbuf sequel

and GenSetExnField cenv cgbuf eenv (e, ecref, fieldNum, e2, m) sequel =
    GenExpr cenv cgbuf eenv SPSuppress e Continue
    let exnc = stripExnEqns ecref
    let ty = GenExnType cenv.amap m eenv.tyenv ecref
    CG.EmitInstrs cgbuf (pop 0) Push0 [ I_castclass ty ]
    let fld = List.item fieldNum exnc.TrueInstanceFieldsAsList
    let ftyp = GenType cenv.amap m eenv.tyenv fld.FormalType
    let ilFieldName = ComputeFieldName exnc fld
    GenExpr cenv cgbuf eenv SPSuppress e2 Continue
    CG.EmitInstr cgbuf (pop 2) Push0 (mkNormalStfld(mkILFieldSpecInTy (ty, ilFieldName, ftyp)))
    GenUnitThenSequel cenv eenv m eenv.cloc cgbuf sequel

and UnionCodeGen (cgbuf: CodeGenBuffer) =
    { new EraseUnions.ICodeGen<Mark> with
        member _.CodeLabel m = m.CodeLabel
        member _.GenerateDelayMark() = CG.GenerateDelayMark cgbuf "unionCodeGenMark"
        member _.GenLocal ilty = cgbuf.AllocLocal([], ilty, false) |> uint16
        member _.SetMarkToHere m = CG.SetMarkToHere cgbuf m
        member _.MkInvalidCastExnNewobj () = mkInvalidCastExnNewobj cgbuf.mgbuf.cenv.g
        member _.EmitInstr x = CG.EmitInstr cgbuf (pop 0) (Push []) x
        member _.EmitInstrs xs = CG.EmitInstrs cgbuf (pop 0) (Push []) xs }

and GenUnionCaseProof cenv cgbuf eenv (e, ucref, tyargs, m) sequel =
    let g = cenv.g
    GenExpr cenv cgbuf eenv SPSuppress e Continue
    let cuspec, idx = GenUnionCaseSpec cenv.amap m eenv.tyenv ucref tyargs
    let fty = EraseUnions.GetILTypeForAlternative cuspec idx
    let avoidHelpers = entityRefInThisAssembly g.compilingFslib ucref.TyconRef
    EraseUnions.emitCastData g.ilg (UnionCodeGen cgbuf) (false, avoidHelpers, cuspec, idx)
    CG.EmitInstrs cgbuf (pop 1) (Push [fty]) [ ]  // push/pop to match the line above
    GenSequel cenv eenv.cloc cgbuf sequel

and GenGetUnionCaseField cenv cgbuf eenv (e, ucref, tyargs, n, m) sequel =
    let g = cenv.g
    assert (ucref.Tycon.IsStructOrEnumTycon || isProvenUnionCaseTy (tyOfExpr g e))

    GenExpr cenv cgbuf eenv SPSuppress e Continue
    let cuspec, idx = GenUnionCaseSpec cenv.amap m eenv.tyenv ucref tyargs
    let fty = actualTypOfIlxUnionField cuspec idx n
    let avoidHelpers = entityRefInThisAssembly g.compilingFslib ucref.TyconRef
    CG.EmitInstrs cgbuf (pop 1) (Push [fty]) (EraseUnions.mkLdData (avoidHelpers, cuspec, idx, n))
    GenSequel cenv eenv.cloc cgbuf sequel

and GenGetUnionCaseFieldAddr cenv cgbuf eenv (e, ucref, tyargs, n, m) sequel =
    let g = cenv.g
    assert (ucref.Tycon.IsStructOrEnumTycon || isProvenUnionCaseTy (tyOfExpr g e))

    GenExpr cenv cgbuf eenv SPSuppress e Continue
    let cuspec, idx = GenUnionCaseSpec cenv.amap m eenv.tyenv ucref tyargs
    let fty = actualTypOfIlxUnionField cuspec idx n
    let avoidHelpers = entityRefInThisAssembly g.compilingFslib ucref.TyconRef
    CG.EmitInstrs cgbuf (pop 1) (Push [ILType.Byref fty]) (EraseUnions.mkLdDataAddr (avoidHelpers, cuspec, idx, n))
    GenSequel cenv eenv.cloc cgbuf sequel

and GenGetUnionCaseTag cenv cgbuf eenv (e, tcref, tyargs, m) sequel =
    let g = cenv.g
    GenExpr cenv cgbuf eenv SPSuppress e Continue
    let cuspec = GenUnionSpec cenv.amap m eenv.tyenv tcref tyargs
    let avoidHelpers = entityRefInThisAssembly g.compilingFslib tcref
    EraseUnions.emitLdDataTag g.ilg (UnionCodeGen cgbuf) (avoidHelpers, cuspec)
    CG.EmitInstrs cgbuf (pop 1) (Push [g.ilg.typ_Int32]) [ ] // push/pop to match the line above
    GenSequel cenv eenv.cloc cgbuf sequel

and GenSetUnionCaseField cenv cgbuf eenv (e, ucref, tyargs, n, e2, m) sequel =
    let g = cenv.g
    GenExpr cenv cgbuf eenv SPSuppress e Continue
    let cuspec, idx = GenUnionCaseSpec cenv.amap m eenv.tyenv ucref tyargs
    let avoidHelpers = entityRefInThisAssembly g.compilingFslib ucref.TyconRef
    EraseUnions.emitCastData g.ilg (UnionCodeGen cgbuf) (false, avoidHelpers, cuspec, idx)
    CG.EmitInstrs cgbuf (pop 1) (Push [cuspec.DeclaringType]) [ ] // push/pop to match the line above
    GenExpr cenv cgbuf eenv SPSuppress e2 Continue
    CG.EmitInstrs cgbuf (pop 2) Push0 (EraseUnions.mkStData (cuspec, idx, n))
    GenUnitThenSequel cenv eenv m eenv.cloc cgbuf sequel

and GenGetRecdFieldAddr cenv cgbuf eenv (e, f, tyargs, m) sequel =
    GenExpr cenv cgbuf eenv SPSuppress e Continue
    let fref = GenRecdFieldRef m cenv eenv.tyenv f tyargs
    CG.EmitInstrs cgbuf (pop 1) (Push [ILType.Byref fref.ActualType]) [ I_ldflda fref ]
    GenSequel cenv eenv.cloc cgbuf sequel

and GenGetStaticFieldAddr cenv cgbuf eenv (f, tyargs, m) sequel =
    let fspec = GenRecdFieldRef m cenv eenv.tyenv f tyargs
    CG.EmitInstrs cgbuf (pop 0) (Push [ILType.Byref fspec.ActualType]) [ I_ldsflda fspec ]
    GenSequel cenv eenv.cloc cgbuf sequel

and GenGetRecdField cenv cgbuf eenv (e, f, tyargs, m) sequel =
    GenExpr cenv cgbuf eenv SPSuppress e Continue
    GenFieldGet false cenv cgbuf eenv (f, tyargs, m)
    GenSequel cenv eenv.cloc cgbuf sequel

and GenSetRecdField cenv cgbuf eenv (e1, f, tyargs, e2, m) sequel =
    GenExpr cenv cgbuf eenv SPSuppress e1 Continue
    GenExpr cenv cgbuf eenv SPSuppress e2 Continue
    GenFieldStore false cenv cgbuf eenv (f, tyargs, m) sequel

and GenGetStaticField cenv cgbuf eenv (f, tyargs, m) sequel =
    GenFieldGet true cenv cgbuf eenv (f, tyargs, m)
    GenSequel cenv eenv.cloc cgbuf sequel

and GenSetStaticField cenv cgbuf eenv (f, tyargs, e2, m) sequel =
    GenExpr cenv cgbuf eenv SPSuppress e2 Continue
    GenFieldStore true cenv cgbuf eenv (f, tyargs, m) sequel

and mk_field_pops isStatic n = if isStatic then pop n else pop (n+1)


and GenFieldGet isStatic cenv cgbuf eenv (rfref: RecdFieldRef, tyargs, m) =
    let fspec = GenRecdFieldRef m cenv eenv.tyenv rfref tyargs
    let vol = if rfref.RecdField.IsVolatile then Volatile else Nonvolatile
    if useGenuineField rfref.Tycon rfref.RecdField || entityRefInThisAssembly cenv.g.compilingFslib rfref.TyconRef then
        let instr = if isStatic then I_ldsfld(vol, fspec) else I_ldfld (ILAlignment.Aligned, vol, fspec)
        CG.EmitInstrs cgbuf (mk_field_pops isStatic 0) (Push [fspec.ActualType]) [ instr ]
    else
        let cconv = if isStatic then ILCallingConv.Static else ILCallingConv.Instance
        let mspec = mkILMethSpecInTy (fspec.DeclaringType, cconv, "get_" + rfref.RecdField.rfield_id.idText, [], fspec.FormalType, [])
        CG.EmitInstr cgbuf (mk_field_pops isStatic 0) (Push [fspec.ActualType]) (mkNormalCall mspec)

and GenFieldStore isStatic cenv cgbuf eenv (rfref: RecdFieldRef, tyargs, m) sequel =
    let fspec = GenRecdFieldRef m cenv eenv.tyenv rfref tyargs
    let fld = rfref.RecdField
    if fld.IsMutable && not (useGenuineField rfref.Tycon fld) then
        let cconv = if isStatic then ILCallingConv.Static else ILCallingConv.Instance
        let mspec = mkILMethSpecInTy (fspec.DeclaringType, cconv, "set_" + fld.rfield_id.idText, [fspec.FormalType], ILType.Void, [])
        CG.EmitInstr cgbuf (mk_field_pops isStatic 1) Push0 (mkNormalCall mspec)
    else
        let vol = if rfref.RecdField.IsVolatile then Volatile else Nonvolatile
        let instr = if isStatic then I_stsfld (vol, fspec) else I_stfld (ILAlignment.Aligned, vol, fspec)
        CG.EmitInstr cgbuf (mk_field_pops isStatic 1) Push0 instr
    GenUnitThenSequel cenv eenv m eenv.cloc cgbuf sequel

//--------------------------------------------------------------------------
// Generate arguments to calls
//--------------------------------------------------------------------------

/// Generate arguments to a call, unless the argument is the single lone "unit" value
/// to a method or value compiled as a method taking no arguments
and GenUntupledArgsDiscardingLoneUnit cenv cgbuf eenv m numObjArgs curriedArgInfos args =
    let g = cenv.g
    match curriedArgInfos, args with
    // Type.M()
    // new C()
    | [[]], [arg] when numObjArgs = 0 ->
        assert isUnitTy g (tyOfExpr g arg)
        GenExpr cenv cgbuf eenv SPSuppress arg discard
    // obj.M()
    | [[_];[]], [arg1;arg2] when numObjArgs = 1 ->
        assert isUnitTy g (tyOfExpr g arg2)
        GenExpr cenv cgbuf eenv SPSuppress arg1 Continue
        GenExpr cenv cgbuf eenv SPSuppress arg2 discard
    | _ ->
        (curriedArgInfos, args) ||> List.iter2 (fun argInfos x ->
            GenUntupledArgExpr cenv cgbuf eenv m argInfos x)

/// Codegen arguments
and GenUntupledArgExpr cenv cgbuf eenv m argInfos expr =
    let g = cenv.g
    let numRequiredExprs = List.length argInfos
    if numRequiredExprs = 0 then
        ()
    elif numRequiredExprs = 1 then
        GenExpr cenv cgbuf eenv SPSuppress expr Continue
    elif isRefTupleExpr expr then
        let es = tryDestRefTupleExpr expr
        if es.Length <> numRequiredExprs then error(InternalError("GenUntupledArgExpr (2)", m))
        es |> List.iter (fun x -> GenExpr cenv cgbuf eenv SPSuppress x Continue)
    else
        let ty = tyOfExpr g expr
        let locv, loce = mkCompGenLocal m "arg" ty
        let bind = mkCompGenBind locv expr
        LocalScope "untuple" cgbuf (fun scopeMarks ->
            let eenvinner = AllocStorageForBind cenv cgbuf scopeMarks eenv bind
            GenBinding cenv cgbuf eenvinner bind
            let tys = destRefTupleTy g ty
            assert (tys.Length = numRequiredExprs)
            argInfos |> List.iteri (fun i _ -> GenGetTupleField cenv cgbuf eenvinner (tupInfoRef, loce, tys, i, m) Continue)
        )


//--------------------------------------------------------------------------
// Generate calls (try to detect direct calls)
//--------------------------------------------------------------------------

and GenWitnessArgFromTraitInfo cenv cgbuf eenv m traitInfo =
    let g = cenv.g
    let storage = TryStorageForWitness g eenv traitInfo.TraitKey
    match storage with
    | None ->
        let witnessExpr =
           ConstraintSolver.CodegenWitnessArgForTraitConstraint cenv.tcVal g cenv.amap m traitInfo
            |> CommitOperationResult
        match witnessExpr with
        | Choice1Of2 _traitInfo ->
            System.Diagnostics.Debug.Assert(false, "expected storage for witness")
            failwith "unexpected non-generation of witness "
        | Choice2Of2 arg ->
            let eenv = { eenv with suppressWitnesses = true }
            GenExpr cenv cgbuf eenv SPSuppress arg Continue
    | Some storage ->
        let ty = GenWitnessTy g traitInfo.TraitKey
        GenGetStorageAndSequel cenv cgbuf eenv m (ty, GenType cenv.amap m eenv.tyenv ty) storage None

and GenWitnessArgFromWitnessInfo cenv cgbuf eenv m witnessInfo =
    let g = cenv.g
    let storage = TryStorageForWitness g eenv witnessInfo
    match storage with
    | None ->
        System.Diagnostics.Debug.Assert(false, "expected storage for witness")
        failwith "unexpected non-generation of witness "
    | Some storage ->
        let ty = GenWitnessTy g witnessInfo
        GenGetStorageAndSequel cenv cgbuf eenv m (ty, GenType cenv.amap m eenv.tyenv ty) storage None

and GenWitnessArgsFromWitnessInfos cenv cgbuf eenv m witnessInfos =
    let g = cenv.g
    let generateWitnesses = ComputeGenerateWitnesses g eenv
    // Witness arguments are only generated in emitted 'inline' code where witness parameters are available.
    if generateWitnesses then
        for witnessInfo in witnessInfos do
            GenWitnessArgFromWitnessInfo cenv cgbuf eenv m witnessInfo

and GenWitnessArgs cenv cgbuf eenv m tps tyargs =
    let g = cenv.g
    let generateWitnesses = ComputeGenerateWitnesses g eenv
    // Witness arguments are only generated in emitted 'inline' code where witness parameters are available.
    if generateWitnesses then
        let mwitnesses =
            ConstraintSolver.CodegenWitnessesForTyparInst cenv.tcVal g cenv.amap m tps tyargs
            |> CommitOperationResult

        for witnessArg in mwitnesses do
            match witnessArg with
            | Choice1Of2 traitInfo ->
                GenWitnessArgFromTraitInfo cenv cgbuf eenv m traitInfo
            | Choice2Of2 arg ->
                GenExpr cenv cgbuf eenv SPSuppress arg Continue

and GenApp (cenv: cenv) cgbuf eenv (f, fty, tyargs, curriedArgs, m) sequel =
  let g = cenv.g
  match (f, tyargs, curriedArgs) with
  // Look for tailcall to turn into branch
  | (Expr.Val (v, _, _), _, _) when
        match ListAssoc.tryFind g.valRefEq v eenv.innerVals with
        | Some (kind, _) ->
           (not v.IsConstructor &&
            // when branch-calling methods we must have the right type parameters
            (match kind with
             | BranchCallClosure _ -> true
             | BranchCallMethod (_, _, tps, _, _, _) ->
                  (List.lengthsEqAndForall2 (fun ty tp -> typeEquiv g ty (mkTyparTy tp)) tyargs tps)) &&
            // must be exact #args, ignoring tupling - we untuple if needed below
            (let arityInfo =
               match kind with
               | BranchCallClosure arityInfo
               | BranchCallMethod (arityInfo, _, _, _, _, _)  -> arityInfo
             arityInfo.Length = curriedArgs.Length
            ) &&
            (* no tailcall out of exception handler, etc. *)
            (match sequelIgnoringEndScopesAndDiscard sequel with Return | ReturnVoid -> true | _ -> false))
        | None -> false
    ->
        let (kind, mark) = ListAssoc.find g.valRefEq v eenv.innerVals // already checked above in when guard

        // Generate the arguments for the direct tail call.
        // We push all the arguments on the IL stack then write them back to the argument slots using
        // I_starg.  This seems a little sloppy, we could generate-then-write for each of the arguments.
        //
        // The arguments pushed don't include the 'this' argument for a recursive closure call (in PreallocatedArgCount)
        // The arguments _do_ include the 'this' argument for instance method calls.  The arguments do _not_ include witness arguments.
        match kind with
        | BranchCallClosure arityInfo ->
            GenExprs cenv cgbuf eenv curriedArgs

            let numArgs = List.sum arityInfo

            for i = numArgs - 1 downto 0 do
                CG.EmitInstrs cgbuf (pop 1) Push0 [ I_starg (uint16 (cgbuf.PreallocatedArgCount+i)) ]

        | BranchCallMethod (arityInfo, curriedArgInfos, _, numObjArgs, numWitnessArgs, numMethodArgs) ->
            assert (curriedArgInfos.Length = arityInfo.Length )
            assert (curriedArgInfos.Length = curriedArgs.Length)

            //assert (curriedArgInfos.Length = numArgs )
            // NOTE: we are not generating the witness arguments here
            GenUntupledArgsDiscardingLoneUnit cenv cgbuf eenv m numObjArgs curriedArgInfos curriedArgs

            // Extension methods with empty arguments are evidently not quite in sufficiently normalized form,
            // so apply a fixup here. This feels like a mistake associated with BindUnitVars, where that is not triggering
            // in this case.
            let numArgs =
                if v.IsExtensionMember then
                    match curriedArgInfos, curriedArgs with
                    // static extension method with empty arguments.
                    | [[]], [_] when numObjArgs = 0 -> 0
                    // instance extension method with empty arguments.
                    | [[_];[]], [_;_] when numObjArgs = 0 -> 1
                    | _ -> numMethodArgs
                else numMethodArgs

            for i = numArgs - 1 downto 0 do
                CG.EmitInstrs cgbuf (pop 1) Push0 [ I_starg (uint16 (cgbuf.PreallocatedArgCount+numObjArgs+numWitnessArgs+i)) ]

            // Note, we don't reassign the witness arguments as these wont' have changed, because the type parameters are identical

            for i = numObjArgs - 1 downto 0 do
                CG.EmitInstrs cgbuf (pop 1) Push0 [ I_starg (uint16 (cgbuf.PreallocatedArgCount+i)) ]

        CG.EmitInstrs cgbuf (pop 0) Push0 [ I_br mark.CodeLabel ]

        GenSequelEndScopes cgbuf sequel

  // PhysicalEquality becomes cheap reference equality once
  // a nominal type is known. We can't replace it for variable types since
  // a "ceq" instruction can't be applied to variable type values.
  | (Expr.Val (v, _, _), [ty], [arg1;arg2]) when
    (valRefEq g v g.reference_equality_inner_vref)
    && isAppTy g ty ->

      GenExpr cenv cgbuf eenv SPSuppress arg1 Continue
      GenExpr cenv cgbuf eenv SPSuppress arg2 Continue
      CG.EmitInstr cgbuf (pop 2) (Push [g.ilg.typ_Bool]) AI_ceq
      GenSequel cenv eenv.cloc cgbuf sequel

  // Emit "methodhandleof" calls as ldtoken instructions
  //
  // The token for the "GenericMethodDefinition" is loaded
  | Expr.Val (v, _, m), _, [arg] when valRefEq g v g.methodhandleof_vref ->
        let (|OptionalCoerce|) = function Expr.Op (TOp.Coerce _, _, [arg], _) -> arg | x -> x
        let (|OptionalTyapp|) = function Expr.App (f, _, [_], [], _) -> f | x -> x
        match arg with
        // Generate ldtoken instruction for "methodhandleof(fun (a, b, c) -> f(a, b, c))"
        // where f is an F# function value or F# method
        | Expr.Lambda (_, _, _, _, Expr.App (OptionalCoerce(OptionalTyapp(Expr.Val (vref, _, _))), _, _, _, _), _, _) ->

            let storage = StorageForValRef g m vref eenv
            match storage with
            | Method (_, _, mspec, _, _, _, _, _, _, _, _, _) ->
                CG.EmitInstr cgbuf (pop 0) (Push [g.iltyp_RuntimeMethodHandle]) (I_ldtoken (ILToken.ILMethod mspec))
            | _ ->
                errorR(Error(FSComp.SR.ilxgenUnexpectedArgumentToMethodHandleOfDuringCodegen(), m))

        // Generate ldtoken instruction for "methodhandleof(fun (a, b, c) -> obj.M(a, b, c))"
        // where M is an IL method.
        | Expr.Lambda (_, _, _, _, Expr.Op (TOp.ILCall (_, _, isStruct, _, _, _, _, ilMethRef, enclTypeInst, methInst, _), _, _, _), _, _) ->

            let boxity = (if isStruct then AsValue else AsObject)
            let mkFormalParams gparams = gparams |> DropErasedTyargs |> List.mapi (fun n _gf -> mkILTyvarTy (uint16 n))
            let ilGenericMethodSpec = IL.mkILMethSpec (ilMethRef, boxity, mkFormalParams enclTypeInst, mkFormalParams methInst)
            let i = I_ldtoken (ILToken.ILMethod ilGenericMethodSpec)
            CG.EmitInstr cgbuf (pop 0) (Push [g.iltyp_RuntimeMethodHandle]) i

        | _ ->
            System.Diagnostics.Debug.Assert(false, sprintf "Break for invalid methodhandleof argument expression")
            //System.Diagnostics.Debugger.Break()
            errorR(Error(FSComp.SR.ilxgenUnexpectedArgumentToMethodHandleOfDuringCodegen(), m))

        GenSequel cenv eenv.cloc cgbuf sequel

  // Optimize calls to top methods when given "enough" arguments.
  | Expr.Val (vref, valUseFlags, _), _, _
                when
                     (let storage = StorageForValRef g m vref eenv
                      match storage with
                      | Method (topValInfo, vref, _, _, _, _, _, _, _, _, _, _) ->
                          (let tps, argtys, _, _ = GetTopValTypeInFSharpForm g topValInfo vref.Type m
                           tps.Length = tyargs.Length &&
                           argtys.Length <= curriedArgs.Length)
                      | _ -> false) ->

      let storage = StorageForValRef g m vref eenv
      match storage with
      | Method (topValInfo, vref, mspec, mspecW, _, ctps, mtps, curriedArgInfos, _, _, _, _) ->

          let nowArgs, laterArgs = List.splitAt curriedArgInfos.Length curriedArgs

          let actualRetTy = applyTys cenv.g vref.Type (tyargs, nowArgs)

          let _, witnessInfos, curriedArgInfos, returnTy, _ = GetTopValTypeInCompiledForm cenv.g topValInfo ctps.Length vref.Type m

          let mspec =
              let generateWitnesses = ComputeGenerateWitnesses g eenv
              if not generateWitnesses || witnessInfos.IsEmpty then
                  mspec
              else
                  mspecW

          let ilTyArgs = GenTypeArgs cenv.amap m eenv.tyenv tyargs

          // For instance method calls chop off some type arguments, which are already
          // carried by the class.  Also work out if it's a virtual call.
          let _, virtualCall, newobj, isSuperInit, isSelfInit, _, _, _ = GetMemberCallInfo g (vref, valUseFlags)

          // numEnclILTypeArgs will include unit-of-measure args, unfortunately. For now, just cut-and-paste code from GetMemberCallInfo
          // @REVIEW: refactor this
          let numEnclILTypeArgs =
              match vref.MemberInfo with
              | Some _ when not (vref.IsExtensionMember) ->
                  List.length(vref.MemberApparentEntity.TyparsNoRange |> DropErasedTypars)
              | _ -> 0

          let (ilEnclArgTys, ilMethArgTys) =
              if ilTyArgs.Length < numEnclILTypeArgs then error(InternalError("length mismatch", m))
              List.splitAt numEnclILTypeArgs ilTyArgs

          let boxity = mspec.DeclaringType.Boxity
          let mspec = mkILMethSpec (mspec.MethodRef, boxity, ilEnclArgTys, ilMethArgTys)

          // "Unit" return types on static methods become "void"
          let mustGenerateUnitAfterCall = Option.isNone returnTy

          let ccallInfo =
              match valUseFlags with
              | PossibleConstrainedCall ty -> Some ty
              | _ -> None

          let isBaseCall = match valUseFlags with VSlotDirectCall -> true | _ -> false

          let isTailCall =
              if isNil laterArgs && not isSelfInit then
                  let isDllImport = IsValRefIsDllImport g vref
                  let hasByrefArg = mspec.FormalArgTypes |> List.exists (function ILType.Byref _ -> true | _ -> false)
                  let makesNoCriticalTailcalls = vref.MakesNoCriticalTailcalls
                  CanTailcall((boxity=AsValue), ccallInfo, eenv.withinSEH, hasByrefArg, mustGenerateUnitAfterCall, isDllImport, isSelfInit, makesNoCriticalTailcalls, sequel)
              else
                  Normalcall

          let useICallVirt = virtualCall || useCallVirt cenv boxity mspec isBaseCall

          let callInstr =
              match valUseFlags with
              | PossibleConstrainedCall ty ->
                  let ilThisTy = GenType cenv.amap m eenv.tyenv ty
                  I_callconstraint ( isTailCall, ilThisTy, mspec, None)
              | _ ->
                  if newobj then I_newobj (mspec, None)
                  elif useICallVirt then I_callvirt (isTailCall, mspec, None)
                  else I_call (isTailCall, mspec, None)

          // ok, now we're ready to generate
          if isSuperInit || isSelfInit then
              CG.EmitInstrs cgbuf (pop 0) (Push [mspec.DeclaringType ]) [ mkLdarg0 ]

          if not cenv.g.generateWitnesses || witnessInfos.IsEmpty then
              () // no witness args
          else
              let _ctyargs, mtyargs = List.splitAt ctps.Length tyargs
              GenWitnessArgs cenv cgbuf eenv m mtps mtyargs

          GenUntupledArgsDiscardingLoneUnit cenv cgbuf eenv m vref.NumObjArgs curriedArgInfos nowArgs

          // Generate laterArgs (for effects) and save
          LocalScope "callstack" cgbuf (fun scopeMarks ->
                let whereSaved, eenv =
                    (eenv, laterArgs) ||> List.mapFold (fun eenv laterArg ->
                        // Only save arguments that have effects
                        if Optimizer.ExprHasEffect g laterArg then
                            let ilTy = laterArg |> tyOfExpr g |> GenType cenv.amap m eenv.tyenv
                            let locName =
                                // Ensure that we have an g.CompilerGlobalState
                                assert(g.CompilerGlobalState |> Option.isSome)
                                g.CompilerGlobalState.Value.IlxGenNiceNameGenerator.FreshCompilerGeneratedName ("arg", m), ilTy, false
                            let loc, _realloc, eenv = AllocLocal cenv cgbuf eenv true locName scopeMarks
                            GenExpr cenv cgbuf eenv SPSuppress laterArg Continue
                            EmitSetLocal cgbuf loc
                            Choice1Of2 (ilTy, loc), eenv
                        else
                            Choice2Of2 laterArg, eenv)

                let nargs = mspec.FormalArgTypes.Length
                let pushes = if mustGenerateUnitAfterCall || isSuperInit || isSelfInit then Push0 else (Push [(GenType cenv.amap m eenv.tyenv actualRetTy)])
                CG.EmitInstr cgbuf (pop (nargs + (if mspec.CallingConv.IsStatic || newobj then 0 else 1))) pushes callInstr

                // For isSuperInit, load the 'this' pointer as the pretend 'result' of the operation. It will be popped again in most cases
                if isSuperInit then CG.EmitInstrs cgbuf (pop 0) (Push [mspec.DeclaringType]) [ mkLdarg0 ]

                // When generating debug code, generate a 'nop' after a 'call' that returns 'void'
                // This is what C# does, as it allows the call location to be maintained correctly in the stack frame
                if cenv.opts.generateDebugSymbols && mustGenerateUnitAfterCall && (isTailCall = Normalcall) then
                    CG.EmitInstrs cgbuf (pop 0) Push0 [ AI_nop ]

                if isNil laterArgs then
                    assert isNil whereSaved
                    // Generate the "unit" value if necessary
                    CommitCallSequel cenv eenv m eenv.cloc cgbuf mustGenerateUnitAfterCall sequel
                else
                    //printfn "%d EXTRA ARGS IN TOP APP at %s" laterArgs.Length (stringOfRange m)
                    whereSaved |> List.iter (function
                        | Choice1Of2 (ilTy, loc) -> EmitGetLocal cgbuf ilTy loc
                        | Choice2Of2 expr -> GenExpr cenv cgbuf eenv SPSuppress expr Continue)
                    GenIndirectCall cenv cgbuf eenv (actualRetTy, [], laterArgs, m) sequel)

      | _ -> failwith "??"

    // This case is for getting/calling a value, when we can't call it directly.
    // However, we know the type instantiation for the value.
    // In this case we can often generate a type-specific local expression for the value.
    // This reduces the number of dynamic type applications.
  | (Expr.Val (vref, _, _), _, _) ->
     GenGetValRefAndSequel cenv cgbuf eenv m vref (Some (tyargs, curriedArgs, m, sequel))

  | _ ->
    (* worst case: generate a first-class function value and call *)
    GenExpr cenv cgbuf eenv SPSuppress f Continue
    GenCurriedArgsAndIndirectCall cenv cgbuf eenv (fty, tyargs, curriedArgs, m) sequel

and CanTailcall (hasStructObjArg, ccallInfo, withinSEH, hasByrefArg, mustGenerateUnitAfterCall, isDllImport, isSelfInit, makesNoCriticalTailcalls, sequel) =

    // Can't tailcall with a struct object arg since it involves a byref
    // Can't tailcall with a .NET 2.0 generic constrained call since it involves a byref
    if not hasStructObjArg && Option.isNone ccallInfo && not withinSEH && not hasByrefArg &&
       not isDllImport && not isSelfInit && not makesNoCriticalTailcalls &&

        // We can tailcall even if we need to generate "unit", as long as we're about to throw the value away anyway as par of the return.
        // We can tailcall if we don't need to generate "unit", as long as we're about to return.
        (match sequelIgnoreEndScopes sequel with
         | ReturnVoid | Return -> not mustGenerateUnitAfterCall
         | DiscardThen ReturnVoid -> mustGenerateUnitAfterCall
         | _ -> false)
    then Tailcall
    else Normalcall

/// Choose the names for TraitWitnessInfo representations in arguments and free variables
and ChooseWitnessInfoNames takenNames (witnessInfos: TraitWitnessInfo list) =
    witnessInfos
    |> List.map (fun w -> String.uncapitalize w.MemberName)
    |> ChooseFreeVarNames takenNames

/// Represent the TraitWitnessInfos as arguments, e.g. in local type functions
and ArgStorageForWitnessInfos (cenv: cenv) (eenv: IlxGenEnv) takenNames pretakenArgs m (witnessInfos: TraitWitnessInfo list) =
    let names = ChooseWitnessInfoNames takenNames witnessInfos
    (witnessInfos, List.indexed names)
    ||> List.map2 (fun w (i, nm) ->
        let ty = GenWitnessTy cenv.g w
        let ilTy =  GenType cenv.amap m eenv.tyenv ty
        let ilParam = mkILParam (Some nm, ilTy)
        let storage =  Arg (i+pretakenArgs)
        ilParam, (w, storage))
    |> List.unzip

/// Represent the TraitWitnessInfos as free variables, e.g. in closures
and FreeVarStorageForWitnessInfos (cenv: cenv) (eenv: IlxGenEnv) takenNames ilCloTyInner m (witnessInfos: TraitWitnessInfo list) =
    let names = ChooseWitnessInfoNames takenNames witnessInfos
    (witnessInfos, names)
    ||> List.map2 (fun w nm ->
        let ty = GenWitnessTy cenv.g w
        let ilTy =  GenType cenv.amap m eenv.tyenv ty
        let ilFv = mkILFreeVar (nm, true, ilTy)
        let storage =
            let ilField = mkILFieldSpecInTy (ilCloTyInner, ilFv.fvName, ilFv.fvType)
            Env(ilCloTyInner, ilField, None)
        ilFv, (w, storage))
    |> List.unzip

//--------------------------------------------------------------------------
// Named local type functions
//--------------------------------------------------------------------------

and IsNamedLocalTypeFuncVal g (v: Val) expr =
    not v.IsCompiledAsTopLevel &&
    IsGenericValWithGenericConstraints g v &&
    (match stripExpr expr with Expr.TyLambda _ -> true | _ -> false)

and AddDirectTyparWitnessParams cenv eenv cloinfo m =
    let directTypars =
        match cloinfo.cloExpr with
        | Expr.TyLambda (_, tvs, _, _, _) -> tvs
        | _ -> []

    let directWitnessInfos =
        let generateWitnesses = ComputeGenerateWitnesses cenv.g eenv
        if generateWitnesses then
            // The 0 here represents that a closure doesn't reside within a generic class - there are no "enclosing class type parameters" to lop off.
            GetTraitWitnessInfosOfTypars cenv.g 0 directTypars
        else
            []

    // Direct witnesses get passed as arguments to DirectInvoke
    let ilDirectWitnessParams, ilDirectWitnessParamsStorage =
        let pretakenArgs = 1
        ArgStorageForWitnessInfos cenv eenv [] pretakenArgs m directWitnessInfos
    let eenv = eenv |> AddStorageForLocalWitnesses ilDirectWitnessParamsStorage

    directTypars, ilDirectWitnessParams, directWitnessInfos, eenv

and GenNamedLocalTyFuncCall cenv (cgbuf: CodeGenBuffer) eenv ty cloinfo tyargs m =
    let g = cenv.g

    let ilTyArgs = tyargs |> GenTypeArgs cenv.amap m eenv.tyenv

    let ilCloTy = cloinfo.cloSpec.ILType
    let ilDirectGenericParams, ilDirectWitnessParams, directWitnessInfos =
        let eenvinner = EnvForTypars cloinfo.cloFreeTyvars eenv
        let directTypars =
            match cloinfo.cloExpr with
            | Expr.TyLambda (_, tvs, _, _, _) -> tvs
            | _ -> []

        let eenvinner = AddTyparsToEnv directTypars eenvinner

        let ilDirectGenericParams = GenGenericParams cenv eenvinner directTypars
        let _directTypars, ilDirectWitnessParams, directWitnessInfos, _eenv = AddDirectTyparWitnessParams cenv eenvinner cloinfo m
        ilDirectGenericParams, ilDirectWitnessParams, directWitnessInfos

    if not (List.length ilDirectGenericParams = ilTyArgs.Length) then errorR(Error(FSComp.SR.ilIncorrectNumberOfTypeArguments(), m))

    // Recover result (value or reference types) via unbox_any.
    CG.EmitInstrs cgbuf (pop 1) (Push [ilCloTy]) [I_unbox_any ilCloTy]

    let actualRetTy = applyTys g ty (tyargs, [])

    let ilDirectWitnessParamsTys = ilDirectWitnessParams |> List.map (fun p -> p.Type)
    let ilDirectInvokeMethSpec = mkILInstanceMethSpecInTy(ilCloTy, "DirectInvoke", ilDirectWitnessParamsTys, cloinfo.ilCloFormalReturnTy, ilTyArgs)

    GenWitnessArgsFromWitnessInfos cenv cgbuf eenv m directWitnessInfos

    let ilActualRetTy = GenType cenv.amap m eenv.tyenv actualRetTy
    CountCallFuncInstructions()
    CG.EmitInstr cgbuf (pop (1+ilDirectWitnessParamsTys.Length)) (Push [ilActualRetTy]) (mkNormalCall ilDirectInvokeMethSpec)
    actualRetTy


/// Generate an indirect call, converting to an ILX callfunc instruction
and GenCurriedArgsAndIndirectCall cenv cgbuf eenv (functy, tyargs, curriedArgs, m) sequel =

    // Generate the curried arguments to the indirect call
    GenExprs cenv cgbuf eenv curriedArgs
    GenIndirectCall cenv cgbuf eenv (functy, tyargs, curriedArgs, m) sequel

/// Generate an indirect call, converting to an ILX callfunc instruction
and GenIndirectCall cenv cgbuf eenv (functy, tyargs, curriedArgs, m) sequel =
    let g = cenv.g

    // Fold in the new types into the environment as we generate the formal types.
    let ilxClosureApps =
        // keep only non-erased type arguments when computing indirect call
        let tyargs = DropErasedTyargs tyargs

        let typars, formalFuncTy = tryDestForallTy g functy

        let feenv = eenv.tyenv.Add typars

        // This does two phases: REVIEW: the code is too complex for what it's achieving and should be rewritten
        let formalRetTy, appBuilder =
            ((formalFuncTy, id), curriedArgs) ||> List.fold (fun (formalFuncTy, appBuilder) _ ->
                let dty, rty = destFunTy cenv.g formalFuncTy
                (rty, (fun acc -> appBuilder (Apps_app(GenType cenv.amap m feenv dty, acc)))))

        let ilxRetApps = Apps_done (GenType cenv.amap m feenv formalRetTy)

        List.foldBack (fun tyarg acc -> Apps_tyapp(GenType cenv.amap m eenv.tyenv tyarg, acc)) tyargs (appBuilder ilxRetApps)

    let actualRetTy = applyTys g functy (tyargs, curriedArgs)
    let ilActualRetTy = GenType cenv.amap m eenv.tyenv actualRetTy

    // Check if any byrefs are involved to make sure we don't tailcall
    let hasByrefArg =
        let rec check x =
          match x with
          | Apps_tyapp(_, apps) -> check apps
          | Apps_app(arg, apps) -> IsILTypeByref arg || check apps
          | _ -> false
        check ilxClosureApps

    let isTailCall = CanTailcall(false, None, eenv.withinSEH, hasByrefArg, false, false, false, false, sequel)
    CountCallFuncInstructions()

    // Generate the code code an ILX callfunc operation
    let instrs = EraseClosures.mkCallFunc g.ilxPubCloEnv (fun ty -> cgbuf.AllocLocal([], ty, false) |> uint16) eenv.tyenv.Count isTailCall ilxClosureApps
    CG.EmitInstrs cgbuf (pop (1+curriedArgs.Length)) (Push [ilActualRetTy]) instrs

    // Done compiling indirect call...
    GenSequel cenv eenv.cloc cgbuf sequel

//--------------------------------------------------------------------------
// Generate try expressions
//--------------------------------------------------------------------------

and GenTry cenv cgbuf eenv scopeMarks (e1, m, resty, spTry) =
    let sp =
        match spTry with
        | DebugPointAtTry.Yes m -> CG.EmitSeqPoint cgbuf m; SPAlways
        | DebugPointAtTry.Body -> SPAlways
        | DebugPointAtTry.No -> SPSuppress

    let stack, eenvinner = EmitSaveStack cenv cgbuf eenv m scopeMarks
    let startTryMark = CG.GenerateMark cgbuf "startTryMark"
    let endTryMark = CG.GenerateDelayMark cgbuf "endTryMark"
    let afterHandler = CG.GenerateDelayMark cgbuf "afterHandler"
    let eenvinner = {eenvinner with withinSEH = true}
    let ilResultTy = GenType cenv.amap m eenvinner.tyenv resty

    let whereToSave, _realloc, eenvinner =
        // Ensure that we have an g.CompilerGlobalState
        assert(cenv.g.CompilerGlobalState |> Option.isSome)
        AllocLocal cenv cgbuf eenvinner true (cenv.g.CompilerGlobalState.Value.IlxGenNiceNameGenerator.FreshCompilerGeneratedName ("tryres", m), ilResultTy, false) (startTryMark, endTryMark)

    // Generate the body of the try. In the normal case (DebugPointAtTry.Yes) we generate a sequence point
    // both on the 'try' keyword and on the start of the expression in the 'try'. For inlined code and
    // compiler generated 'try' blocks (i.e. DebugPointAtTry.No, used for the try/finally implicit
    // in a 'use' or 'foreach'), we suppress the sequence point
    GenExpr cenv cgbuf eenvinner sp e1 (LeaveHandler (false, whereToSave, afterHandler))
    CG.SetMarkToHere cgbuf endTryMark
    let tryMarks = (startTryMark.CodeLabel, endTryMark.CodeLabel)
    whereToSave, eenvinner, stack, tryMarks, afterHandler, ilResultTy

and GenTryWith cenv cgbuf eenv (e1, vf: Val, ef, vh: Val, eh, m, resty, spTry, spWith) sequel =
    let g = cenv.g

    // Save the stack - gross because IL flushes the stack at the exn. handler
    // note: eenvinner notes spill vars are live
    LocalScope "trystack" cgbuf (fun scopeMarks ->
       let whereToSave, eenvinner, stack, tryMarks, afterHandler, ilResultTy = GenTry cenv cgbuf eenv scopeMarks (e1, m, resty, spTry)

       // Now the filter and catch blocks

       let seh =
           if cenv.opts.generateFilterBlocks then
               let startOfFilter = CG.GenerateMark cgbuf "startOfFilter"
               let afterFilter = CG.GenerateDelayMark cgbuf "afterFilter"
               let (sequelOnBranches, afterJoin, stackAfterJoin, sequelAfterJoin) = GenJoinPoint cenv cgbuf "filter" eenv g.int_ty m EndFilter
               // We emit the sequence point for the 'with' keyword span on the start of the filter
               // block. However the targets of the filter block pattern matching should not get any
               // sequence points (they will be 'true'/'false' values indicating if the exception has been
               // caught or not).
               //
               // The targets of the handler block DO get sequence points. Thus the expected behaviour
               // for a try/with with a complex pattern is that we hit the "with" before the filter is run
               // and then jump to the handler for the successful catch (or continue with exception handling
               // if the filter fails)
               match spWith with
               | DebugPointAtWith.Yes m -> CG.EmitSeqPoint cgbuf m
               | DebugPointAtWith.No -> ()


               CG.SetStack cgbuf [g.ilg.typ_Object]
               let _, eenvinner = AllocLocalVal cenv cgbuf vf eenvinner None (startOfFilter, afterFilter)
               CG.EmitInstr cgbuf (pop 1) (Push [g.iltyp_Exception]) (I_castclass g.iltyp_Exception)

               GenStoreVal cenv cgbuf eenvinner vf.Range vf

               // Why SPSuppress? Because we do not emit a sequence point at the start of the List.filter - we've already put one on
               // the 'with' keyword above
               GenExpr cenv cgbuf eenvinner SPSuppress ef sequelOnBranches
               CG.SetMarkToHere cgbuf afterJoin
               CG.SetStack cgbuf stackAfterJoin
               GenSequel cenv eenv.cloc cgbuf sequelAfterJoin
               let endOfFilter = CG.GenerateMark cgbuf "endOfFilter"
               let filterMarks = (startOfFilter.CodeLabel, endOfFilter.CodeLabel)
               CG.SetMarkToHere cgbuf afterFilter

               let startOfHandler = CG.GenerateMark cgbuf "startOfHandler"

               CG.SetStack cgbuf [g.ilg.typ_Object]
               let _, eenvinner = AllocLocalVal cenv cgbuf vh eenvinner None (startOfHandler, afterHandler)
               CG.EmitInstr cgbuf (pop 1) (Push [g.iltyp_Exception]) (I_castclass g.iltyp_Exception)
               GenStoreVal cenv cgbuf eenvinner vh.Range vh

               GenExpr cenv cgbuf eenvinner SPAlways eh (LeaveHandler (false, whereToSave, afterHandler))

               let endOfHandler = CG.GenerateMark cgbuf "endOfHandler"
               let handlerMarks = (startOfHandler.CodeLabel, endOfHandler.CodeLabel)
               ILExceptionClause.FilterCatch(filterMarks, handlerMarks)
           else
               let startOfHandler = CG.GenerateMark cgbuf "startOfHandler"

               match spWith with
               | DebugPointAtWith.Yes m -> CG.EmitSeqPoint cgbuf m
               | DebugPointAtWith.No -> ()

               CG.SetStack cgbuf [g.ilg.typ_Object]
               let _, eenvinner = AllocLocalVal cenv cgbuf vh eenvinner None (startOfHandler, afterHandler)
               CG.EmitInstr cgbuf (pop 1) (Push [g.iltyp_Exception]) (I_castclass g.iltyp_Exception)

               GenStoreVal cenv cgbuf eenvinner m vh

               GenExpr cenv cgbuf eenvinner SPAlways eh (LeaveHandler (false, whereToSave, afterHandler))

               let endOfHandler = CG.GenerateMark cgbuf "endOfHandler"
               let handlerMarks = (startOfHandler.CodeLabel, endOfHandler.CodeLabel)
               ILExceptionClause.TypeCatch(g.ilg.typ_Object, handlerMarks)

       cgbuf.EmitExceptionClause
         { Clause = seh
           Range= tryMarks }

       CG.SetMarkToHere cgbuf afterHandler
       CG.SetStack cgbuf []

       cgbuf.EmitStartOfHiddenCode()

       (* Restore the stack and load the result *)
       EmitRestoreStack cgbuf stack (* RESTORE *)

       EmitGetLocal cgbuf ilResultTy whereToSave
       GenSequel cenv eenv.cloc cgbuf sequel
   )


and GenTryFinally cenv cgbuf eenv (bodyExpr, handlerExpr, m, resty, spTry, spFinally) sequel =
    // Save the stack - needed because IL flushes the stack at the exn. handler
    // note: eenvinner notes spill vars are live
    LocalScope "trystack" cgbuf (fun scopeMarks ->

       let whereToSave, eenvinner, stack, tryMarks, afterHandler, ilResultTy = GenTry cenv cgbuf eenv scopeMarks (bodyExpr, m, resty, spTry)

       // Now the catch/finally block
       let startOfHandler = CG.GenerateMark cgbuf "startOfHandler"
       CG.SetStack cgbuf []

       let sp =
           match spFinally with
           | DebugPointAtFinally.Yes m -> CG.EmitSeqPoint cgbuf m; SPAlways
           | DebugPointAtFinally.No -> SPSuppress

       GenExpr cenv cgbuf eenvinner sp handlerExpr (LeaveHandler (true, whereToSave, afterHandler))
       let endOfHandler = CG.GenerateMark cgbuf "endOfHandler"
       let handlerMarks = (startOfHandler.CodeLabel, endOfHandler.CodeLabel)
       cgbuf.EmitExceptionClause
         { Clause = ILExceptionClause.Finally handlerMarks
           Range = tryMarks }

       CG.SetMarkToHere cgbuf afterHandler
       CG.SetStack cgbuf []

       // Restore the stack and load the result
       cgbuf.EmitStartOfHiddenCode()
       EmitRestoreStack cgbuf stack
       EmitGetLocal cgbuf ilResultTy whereToSave
       GenSequel cenv eenv.cloc cgbuf sequel
   )

//--------------------------------------------------------------------------
// Generate for-loop
//--------------------------------------------------------------------------

and GenForLoop cenv cgbuf eenv (spFor, v, e1, dir, e2, loopBody, m) sequel =
    let eenv = SetIsInLoop true eenv
    let g = cenv.g

    // The JIT/NGen eliminate array-bounds checks for C# loops of form:
    //   for(int i=0; i < (#ldlen arr#); i++) { ... arr[i] ... }
    // Here
    //     dir = BI_blt indicates an optimized for loop that fits C# form that evaluates its 'end' argument each time around
    //     dir = BI_ble indicates a normal F# for loop that evaluates its argument only once
    //
    // It is also important that we follow C# IL-layout exactly "prefix, jmp test, body, test, finish" for JIT/NGEN.
    let start = CG.GenerateMark cgbuf "for_start"
    let finish = CG.GenerateDelayMark cgbuf "for_finish"
    let inner = CG.GenerateDelayMark cgbuf "for_inner"
    let test = CG.GenerateDelayMark cgbuf "for_test"
    let stack, eenvinner = EmitSaveStack cenv cgbuf eenv m (start, finish)

    let isUp = (match dir with | FSharpForLoopUp | CSharpForLoopUp -> true | FSharpForLoopDown -> false)
    let isFSharpStyle = (match dir with FSharpForLoopUp | FSharpForLoopDown -> true | CSharpForLoopUp -> false)

    let finishIdx, eenvinner =
        if isFSharpStyle then
            // Ensure that we have an g.CompilerGlobalState
            assert(g.CompilerGlobalState |> Option.isSome)
            let vName = g.CompilerGlobalState.Value.IlxGenNiceNameGenerator.FreshCompilerGeneratedName ("endLoop", m)
            let v, _realloc, eenvinner = AllocLocal cenv cgbuf eenvinner true (vName, g.ilg.typ_Int32, false) (start, finish)
            v, eenvinner
        else
            -1, eenvinner

    let _, eenvinner = AllocLocalVal cenv cgbuf v eenvinner None (start, finish)

    match spFor with
    | DebugPointAtFor.Yes spStart -> CG.EmitSeqPoint cgbuf spStart
    | DebugPointAtFor.No -> ()

    GenExpr cenv cgbuf eenv SPSuppress e1 Continue
    GenStoreVal cenv cgbuf eenvinner m v
    if isFSharpStyle then
        GenExpr cenv cgbuf eenvinner SPSuppress e2 Continue
        EmitSetLocal cgbuf finishIdx
        EmitGetLocal cgbuf g.ilg.typ_Int32 finishIdx
        GenGetLocalVal cenv cgbuf eenvinner e2.Range v None
        CG.EmitInstr cgbuf (pop 2) Push0 (I_brcmp ((if isUp then BI_blt else BI_bgt), finish.CodeLabel))

    else
        CG.EmitInstr cgbuf (pop 0) Push0 (I_br test.CodeLabel)

    // .inner
    CG.SetMarkToHere cgbuf inner
    //    <loop body>
    GenExpr cenv cgbuf eenvinner SPAlways loopBody discard
    //    v++ or v--
    GenGetLocalVal cenv cgbuf eenvinner e2.Range v None

    CG.EmitInstr cgbuf (pop 0) (Push [g.ilg.typ_Int32]) (mkLdcInt32 1)
    CG.EmitInstr cgbuf (pop 1) Push0 (if isUp then AI_add else AI_sub)
    GenStoreVal cenv cgbuf eenvinner m v

    // .text
    CG.SetMarkToHere cgbuf test

    // FSharpForLoopUp: if v <> e2 + 1 then goto .inner
    // FSharpForLoopDown: if v <> e2 - 1 then goto .inner
    // CSharpStyle: if v < e2 then goto .inner
    match spFor with
    | DebugPointAtFor.Yes spStart -> CG.EmitSeqPoint cgbuf spStart
    | DebugPointAtFor.No -> () //CG.EmitSeqPoint cgbuf e2.Range

    GenGetLocalVal cenv cgbuf eenvinner e2.Range v None

    let cmp = match dir with FSharpForLoopUp | FSharpForLoopDown -> BI_bne_un | CSharpForLoopUp -> BI_blt
    let e2Sequel = (CmpThenBrOrContinue (pop 2, [ I_brcmp(cmp, inner.CodeLabel) ]))

    if isFSharpStyle then
        EmitGetLocal cgbuf g.ilg.typ_Int32 finishIdx
        CG.EmitInstr cgbuf (pop 0) (Push [g.ilg.typ_Int32]) (mkLdcInt32 1)
        CG.EmitInstr cgbuf (pop 1) Push0 (if isUp then AI_add else AI_sub)
        GenSequel cenv eenv.cloc cgbuf e2Sequel
    else
        GenExpr cenv cgbuf eenv SPSuppress e2 e2Sequel

    // .finish - loop-exit here
    CG.SetMarkToHere cgbuf finish

    // Restore the stack and load the result
    EmitRestoreStack cgbuf stack
    GenUnitThenSequel cenv eenv m eenv.cloc cgbuf sequel

//--------------------------------------------------------------------------
// Generate while-loop
//--------------------------------------------------------------------------

and GenWhileLoop cenv cgbuf eenv (spWhile, e1, e2, m) sequel =
    let eenv = SetIsInLoop true eenv
    let finish = CG.GenerateDelayMark cgbuf "while_finish"
    let startTest = CG.GenerateMark cgbuf "startTest"

    match spWhile with
    | DebugPointAtWhile.Yes spStart -> CG.EmitSeqPoint cgbuf spStart
    | DebugPointAtWhile.No -> ()

    // SEQUENCE POINTS: Emit a sequence point to cover all of 'while e do'
    GenExpr cenv cgbuf eenv SPSuppress e1 (CmpThenBrOrContinue (pop 1, [ I_brcmp(BI_brfalse, finish.CodeLabel) ]))

    GenExpr cenv cgbuf eenv SPAlways e2 (DiscardThen (Br startTest))
    CG.SetMarkToHere cgbuf finish

    // SEQUENCE POINTS: Emit a sequence point to cover 'done' if present
    GenUnitThenSequel cenv eenv m eenv.cloc cgbuf sequel

//--------------------------------------------------------------------------
// Generate IL assembly code.
// Polymorphic IL/ILX instructions may be instantiated when polymorphic code is inlined.
// We must implement this for the few uses of polymorphic instructions
// in the standard libarary.
//--------------------------------------------------------------------------

and GenAsmCode cenv cgbuf eenv (il, tyargs, args, returnTys, m) sequel =
    let g = cenv.g
    let ilTyArgs = GenTypesPermitVoid cenv.amap m eenv.tyenv tyargs
    let ilReturnTys = GenTypesPermitVoid cenv.amap m eenv.tyenv returnTys
    let ilAfterInst =
      il |> List.filter (function AI_nop -> false | _ -> true)
         |> List.map (fun i ->
          let err s =
              errorR(InternalError(sprintf "%s: bad instruction: %A" s i, m))

          let modFieldSpec fspec =
              if isNil ilTyArgs then
                fspec
              else
                {fspec with DeclaringType=
                                   let ty = fspec.DeclaringType
                                   let tspec = ty.TypeSpec
                                   mkILTy ty.Boxity (mkILTySpec(tspec.TypeRef, ilTyArgs)) }
          match i, ilTyArgs with
            | I_unbox_any (ILType.TypeVar _), [tyarg] -> I_unbox_any tyarg
            | I_box (ILType.TypeVar _), [tyarg] -> I_box tyarg
            | I_isinst (ILType.TypeVar _), [tyarg] -> I_isinst tyarg
            | I_castclass (ILType.TypeVar _), [tyarg] -> I_castclass tyarg
            | I_newarr (shape, ILType.TypeVar _), [tyarg] -> I_newarr (shape, tyarg)
            | I_ldelem_any (shape, ILType.TypeVar _), [tyarg] -> I_ldelem_any (shape, tyarg)
            | I_ldelema (ro, _, shape, ILType.TypeVar _), [tyarg] -> I_ldelema (ro, false, shape, tyarg)
            | I_stelem_any (shape, ILType.TypeVar _), [tyarg] -> I_stelem_any (shape, tyarg)
            | I_ldobj (a, b, ILType.TypeVar _), [tyarg] -> I_ldobj (a, b, tyarg)
            | I_stobj (a, b, ILType.TypeVar _), [tyarg] -> I_stobj (a, b, tyarg)
            | I_ldtoken (ILToken.ILType (ILType.TypeVar _)), [tyarg] -> I_ldtoken (ILToken.ILType tyarg)
            | I_sizeof (ILType.TypeVar _), [tyarg] -> I_sizeof tyarg
            // currently unused, added for forward compat, see https://visualfsharp.codeplex.com/SourceControl/network/forks/jackpappas/fsharpcontrib/contribution/7134
            | I_cpobj (ILType.TypeVar _), [tyarg] -> I_cpobj tyarg
            | I_initobj (ILType.TypeVar _), [tyarg] -> I_initobj tyarg
            | I_ldfld (al, vol, fspec), _ -> I_ldfld (al, vol, modFieldSpec fspec)
            | I_ldflda fspec, _ -> I_ldflda (modFieldSpec fspec)
            | I_stfld (al, vol, fspec), _ -> I_stfld (al, vol, modFieldSpec fspec)
            | I_stsfld (vol, fspec), _ -> I_stsfld (vol, modFieldSpec fspec)
            | I_ldsfld (vol, fspec), _ -> I_ldsfld (vol, modFieldSpec fspec)
            | I_ldsflda fspec, _ -> I_ldsflda (modFieldSpec fspec)
            | EI_ilzero(ILType.TypeVar _), [tyarg] -> EI_ilzero tyarg
            | AI_nop, _ -> i
                // These are embedded in the IL for a an initonly ldfld, i.e.
                // here's the relevant comment from tc.fs
                //     "Add an I_nop if this is an initonly field to make sure we never recognize it as an lvalue. See mkExprAddrOfExpr."

            | _ ->
                if not (isNil tyargs) then err "Bad polymorphic IL instruction"
                i)
    match ilAfterInst, args, sequel, ilReturnTys with

    | [ EI_ilzero _ ], _, _, _ ->
          match tyargs with
          | [ty] ->
              GenDefaultValue cenv cgbuf eenv (ty, m)
              GenSequel cenv eenv.cloc cgbuf sequel
          | _ -> failwith "Bad polymorphic IL instruction"

    // Strip off any ("ceq" x false) when the sequel is a comparison branch and change the BI_brfalse to a BI_brtrue
    // This is the instruction sequence for "not"
    // For these we can just generate the argument and change the test (from a brfalse to a brtrue and vice versa)
    | ([ AI_ceq ],
       [arg1; Expr.Const ((Const.Bool false | Const.SByte 0y| Const.Int16 0s | Const.Int32 0 | Const.Int64 0L | Const.Byte 0uy| Const.UInt16 0us | Const.UInt32 0u | Const.UInt64 0UL), _, _) ],
       CmpThenBrOrContinue(1, [I_brcmp (((BI_brfalse | BI_brtrue) as bi), label1) ]),
       _) ->

            let bi = match bi with BI_brtrue -> BI_brfalse | _ -> BI_brtrue
            GenExpr cenv cgbuf eenv SPSuppress arg1 (CmpThenBrOrContinue(pop 1, [ I_brcmp (bi, label1) ]))

    // Query; when do we get a 'ret' in IL assembly code?
    | [ I_ret ], [arg1], sequel, [_ilRetTy] ->
          GenExpr cenv cgbuf eenv SPSuppress arg1 Continue
          CG.EmitInstr cgbuf (pop 1) Push0 I_ret
          GenSequelEndScopes cgbuf sequel

    // Query; when do we get a 'ret' in IL assembly code?
    | [ I_ret ], [], sequel, [_ilRetTy] ->
          CG.EmitInstr cgbuf (pop 1) Push0 I_ret
          GenSequelEndScopes cgbuf sequel

    // 'throw' instructions are a bit of a problem - e.g. let x = (throw ...) in ... expects a value *)
    // to be left on the stack. But dead-code checking by some versions of the .NET verifier *)
    // mean that we can't just have fake code after the throw to generate the fake value *)
    // (nb. a fake value can always be generated by a "ldnull unbox.any ty" sequence *)
    // So in the worst case we generate a fake (never-taken) branch to a piece of code to generate *)
    // the fake value *)
    | [ I_throw ], [arg1], sequel, [ilRetTy] ->
        match sequelIgnoreEndScopes sequel with
        | s when IsSequelImmediate s ->
            (* In most cases we can avoid doing this... *)
            GenExpr cenv cgbuf eenv SPSuppress arg1 Continue
            CG.EmitInstr cgbuf (pop 1) Push0 I_throw
            GenSequelEndScopes cgbuf sequel
        | _ ->
            let after1 = CG.GenerateDelayMark cgbuf ("fake_join")
            let after2 = CG.GenerateDelayMark cgbuf ("fake_join")
            let after3 = CG.GenerateDelayMark cgbuf ("fake_join")
            CG.EmitInstrs cgbuf (pop 0) Push0 [mkLdcInt32 0; I_brcmp (BI_brfalse, after2.CodeLabel) ]

            CG.SetMarkToHere cgbuf after1
            CG.EmitInstrs cgbuf (pop 0) (Push [ilRetTy]) [AI_ldnull; I_unbox_any ilRetTy; I_br after3.CodeLabel ]

            CG.SetMarkToHere cgbuf after2
            GenExpr cenv cgbuf eenv SPSuppress arg1 Continue
            CG.EmitInstr cgbuf (pop 1) Push0 I_throw
            CG.SetMarkToHere cgbuf after3
            GenSequel cenv eenv.cloc cgbuf sequel
    | _ ->
      // float or float32 or float<_> or float32<_>
      let anyfpType ty = typeEquivAux EraseMeasures g g.float_ty ty || typeEquivAux EraseMeasures g g.float32_ty ty

      // Otherwise generate the arguments, and see if we can use a I_brcmp rather than a comparison followed by an I_brfalse/I_brtrue
      GenExprs cenv cgbuf eenv args
      match ilAfterInst, sequel with

      // NOTE: THESE ARE NOT VALID ON FLOATING POINT DUE TO NaN. Hence INLINE ASM ON FP. MUST BE CAREFULLY WRITTEN

      | [ AI_clt ], CmpThenBrOrContinue(1, [ I_brcmp (BI_brfalse, label1) ]) when not (anyfpType (tyOfExpr g args.Head)) ->
        CG.EmitInstr cgbuf (pop 2) Push0 (I_brcmp(BI_bge, label1))
      | [ AI_cgt ], CmpThenBrOrContinue(1, [ I_brcmp (BI_brfalse, label1) ]) when not (anyfpType (tyOfExpr g args.Head)) ->
        CG.EmitInstr cgbuf (pop 2) Push0 (I_brcmp(BI_ble, label1))
      | [ AI_clt_un ], CmpThenBrOrContinue(1, [ I_brcmp (BI_brfalse, label1) ]) when not (anyfpType (tyOfExpr g args.Head)) ->
        CG.EmitInstr cgbuf (pop 2) Push0 (I_brcmp(BI_bge_un, label1))
      | [ AI_cgt_un ], CmpThenBrOrContinue(1, [I_brcmp (BI_brfalse, label1) ]) when not (anyfpType (tyOfExpr g args.Head)) ->
        CG.EmitInstr cgbuf (pop 2) Push0 (I_brcmp(BI_ble_un, label1))
      | [ AI_ceq ], CmpThenBrOrContinue(1, [ I_brcmp (BI_brfalse, label1) ]) when not (anyfpType (tyOfExpr g args.Head)) ->
        CG.EmitInstr cgbuf (pop 2) Push0 (I_brcmp(BI_bne_un, label1))

      // THESE ARE VALID ON FP w.r.t. NaN

      | [ AI_clt ], CmpThenBrOrContinue(1, [ I_brcmp (BI_brtrue, label1) ]) ->
        CG.EmitInstr cgbuf (pop 2) Push0 (I_brcmp(BI_blt, label1))
      | [ AI_cgt ], CmpThenBrOrContinue(1, [ I_brcmp (BI_brtrue, label1) ]) ->
        CG.EmitInstr cgbuf (pop 2) Push0 (I_brcmp(BI_bgt, label1))
      | [ AI_clt_un ], CmpThenBrOrContinue(1, [ I_brcmp (BI_brtrue, label1) ]) ->
        CG.EmitInstr cgbuf (pop 2) Push0 (I_brcmp(BI_blt_un, label1))
      | [ AI_cgt_un ], CmpThenBrOrContinue(1, [ I_brcmp (BI_brtrue, label1) ]) ->
        CG.EmitInstr cgbuf (pop 2) Push0 (I_brcmp(BI_bgt_un, label1))
      | [ AI_ceq ], CmpThenBrOrContinue(1, [ I_brcmp (BI_brtrue, label1) ]) ->
        CG.EmitInstr cgbuf (pop 2) Push0 (I_brcmp(BI_beq, label1))
      | _ ->
        // Failing that, generate the real IL leaving value(s) on the stack
        CG.EmitInstrs cgbuf (pop args.Length) (Push ilReturnTys) ilAfterInst

        // If no return values were specified generate a "unit"
        if isNil returnTys then
          GenUnitThenSequel cenv eenv m eenv.cloc cgbuf sequel
        else
          GenSequel cenv eenv.cloc cgbuf sequel

//--------------------------------------------------------------------------
// Generate expression quotations
//--------------------------------------------------------------------------

and GenQuotation cenv cgbuf eenv (ast, qdataCell, m, ety) sequel =
    let g = cenv.g
    let suppressWitnesses = eenv.suppressWitnesses
    let referencedTypeDefs, typeSplices, exprSplices, astSpec =
        match qdataCell.Value with
        | Some (data1, data2) ->
            if suppressWitnesses then data1 else data2

        | None ->
            try
                let qscope = QuotationTranslator.QuotationGenerationScope.Create (g, cenv.amap, cenv.viewCcu, cenv.tcVal, QuotationTranslator.IsReflectedDefinition.No)
                let astSpec = QuotationTranslator.ConvExprPublic qscope suppressWitnesses ast
                let referencedTypeDefs, typeSplices, exprSplices = qscope.Close()
                referencedTypeDefs, List.map fst typeSplices, List.map fst exprSplices, astSpec
            with
                QuotationTranslator.InvalidQuotedTerm e -> error e

    let astSerializedBytes = QuotationPickler.pickle astSpec

    let someTypeInModuleExpr = mkTypeOfExpr cenv m eenv.someTypeInThisAssembly
    let rawTy = mkRawQuotedExprTy g
    let typeSpliceExprs = List.map (GenType cenv.amap m eenv.tyenv >> (mkTypeOfExpr cenv m)) typeSplices

    let bytesExpr = Expr.Op (TOp.Bytes astSerializedBytes, [], [], m)

    let deserializeExpr =
        let qf = QuotationTranslator.QuotationGenerationScope.ComputeQuotationFormat g
        if qf.SupportsDeserializeEx then
            let referencedTypeDefExprs = List.map (mkILNonGenericBoxedTy >> mkTypeOfExpr cenv m) referencedTypeDefs
            let referencedTypeDefsExpr = mkArray (g.system_Type_ty, referencedTypeDefExprs, m)
            let typeSplicesExpr = mkArray (g.system_Type_ty, typeSpliceExprs, m)
            let spliceArgsExpr = mkArray (rawTy, exprSplices, m)
            mkCallDeserializeQuotationFSharp40Plus g m someTypeInModuleExpr referencedTypeDefsExpr typeSplicesExpr spliceArgsExpr bytesExpr
        else
            let mkList ty els = List.foldBack (mkCons g ty) els (mkNil g m ty)
            let typeSplicesExpr = mkList g.system_Type_ty typeSpliceExprs
            let spliceArgsExpr = mkList rawTy exprSplices
            mkCallDeserializeQuotationFSharp20Plus g m someTypeInModuleExpr typeSplicesExpr spliceArgsExpr bytesExpr

    let afterCastExpr =
        // Detect a typed quotation and insert the cast if needed. The cast should not fail but does
        // unfortunately involve a "typeOf" computation over a quotation tree.
        if tyconRefEq g (tcrefOfAppTy g ety) g.expr_tcr then
            mkCallCastQuotation g m (List.head (argsOfAppTy g ety)) deserializeExpr
        else
            deserializeExpr
    GenExpr cenv cgbuf eenv SPSuppress afterCastExpr sequel

//--------------------------------------------------------------------------
// Generate calls to IL methods
//--------------------------------------------------------------------------

and GenILCall cenv cgbuf eenv (virt, valu, newobj, valUseFlags, isDllImport, ilMethRef: ILMethodRef, enclArgTys, methArgTys, argExprs, returnTys, m) sequel =
    let hasByrefArg = ilMethRef.ArgTypes |> List.exists IsILTypeByref
    let isSuperInit = match valUseFlags with CtorValUsedAsSuperInit -> true | _ -> false
    let isBaseCall = match valUseFlags with VSlotDirectCall -> true | _ -> false
    let ccallInfo = match valUseFlags with PossibleConstrainedCall ty -> Some ty | _ -> None
    let boxity = (if valu then AsValue else AsObject)
    let mustGenerateUnitAfterCall = isNil returnTys
    let makesNoCriticalTailcalls = (newobj || not virt) // Don't tailcall for 'newobj', or 'call' to IL code
    let tail = CanTailcall(valu, ccallInfo, eenv.withinSEH, hasByrefArg, mustGenerateUnitAfterCall, isDllImport, false, makesNoCriticalTailcalls, sequel)

    let ilEnclArgTys = GenTypeArgs cenv.amap m eenv.tyenv enclArgTys
    let ilMethArgTys = GenTypeArgs cenv.amap m eenv.tyenv methArgTys
    let ilReturnTys = GenTypes cenv.amap m eenv.tyenv returnTys
    let ilMethSpec = mkILMethSpec (ilMethRef, boxity, ilEnclArgTys, ilMethArgTys)
    let useICallVirt = virt || useCallVirt cenv boxity ilMethSpec isBaseCall

    // Load the 'this' pointer to pass to the superclass constructor. This argument is not
    // in the expression tree since it can't be treated like an ordinary value
    if isSuperInit then CG.EmitInstrs cgbuf (pop 0) (Push [ilMethSpec.DeclaringType]) [ mkLdarg0 ]
    GenExprs cenv cgbuf eenv argExprs
    let il =
        if newobj then [ I_newobj(ilMethSpec, None) ]
        else
            match ccallInfo with
            | Some objArgTy ->
                let ilObjArgTy = GenType cenv.amap m eenv.tyenv objArgTy
                [ I_callconstraint(tail, ilObjArgTy, ilMethSpec, None) ]
            | None ->
                if useICallVirt then [ I_callvirt(tail, ilMethSpec, None) ]
                else [ I_call(tail, ilMethSpec, None) ]

    CG.EmitInstrs cgbuf (pop (argExprs.Length + (if isSuperInit then 1 else 0))) (if isSuperInit then Push0 else Push ilReturnTys) il

    // Load the 'this' pointer as the pretend 'result' of the isSuperInit operation.
    // It will be immediately popped in most cases, but may also be used as the target of some "property set" operations.
    if isSuperInit then CG.EmitInstrs cgbuf (pop 0) (Push [ilMethSpec.DeclaringType]) [ mkLdarg0 ]
    CommitCallSequel cenv eenv m eenv.cloc cgbuf mustGenerateUnitAfterCall sequel

and CommitCallSequel cenv eenv m cloc cgbuf mustGenerateUnitAfterCall sequel =
    if mustGenerateUnitAfterCall
    then GenUnitThenSequel cenv eenv m cloc cgbuf sequel
    else GenSequel cenv cloc cgbuf sequel


and MakeNotSupportedExnExpr cenv eenv (argExpr, m) =
    let g = cenv.g
    let ety = mkAppTy (g.FindSysTyconRef ["System"] "NotSupportedException") []
    let ilty = GenType cenv.amap m eenv.tyenv ety
    let mref = mkILCtorMethSpecForTy(ilty, [g.ilg.typ_String]).MethodRef
    Expr.Op (TOp.ILCall (false, false, false, true, NormalValUse, false, false, mref, [], [], [ety]), [], [argExpr], m)

and GenTraitCall (cenv: cenv) cgbuf eenv (traitInfo: TraitConstraintInfo, argExprs, m) expr sequel =
    let g = cenv.g
    let generateWitnesses = ComputeGenerateWitnesses g eenv
    let witness =
        if generateWitnesses then
            TryStorageForWitness g eenv traitInfo.TraitKey
        else
            None

    match witness with
    | Some storage ->

        let ty = GenWitnessTy g traitInfo.TraitKey
        let argExprs = if argExprs.Length = 0 then [ mkUnit g m ] else argExprs
        GenGetStorageAndSequel cenv cgbuf eenv m (ty, GenType cenv.amap m eenv.tyenv ty) storage (Some([], argExprs, m, sequel))

    | None ->

    // If witnesses are available, we should now always find trait witnesses in scope
    assert not generateWitnesses

    let minfoOpt = CommitOperationResult (ConstraintSolver.CodegenWitnessExprForTraitConstraint cenv.tcVal g cenv.amap m traitInfo argExprs)
    match minfoOpt with
    | None ->
        let exnArg = mkString g m (FSComp.SR.ilDynamicInvocationNotSupported(traitInfo.MemberName))
        let exnExpr = MakeNotSupportedExnExpr cenv eenv (exnArg, m)
        let replacementExpr = mkThrow m (tyOfExpr g expr) exnExpr
        GenExpr cenv cgbuf eenv SPSuppress replacementExpr sequel
    | Some expr ->
        let expr = cenv.optimizeDuringCodeGen false expr
        GenExpr cenv cgbuf eenv SPSuppress expr sequel

//--------------------------------------------------------------------------
// Generate byref-related operations
//--------------------------------------------------------------------------

and GenGetAddrOfRefCellField cenv cgbuf eenv (e, ty, m) sequel =
    GenExpr cenv cgbuf eenv SPSuppress e Continue
    let fref = GenRecdFieldRef m cenv eenv.tyenv (mkRefCellContentsRef cenv.g) [ty]
    CG.EmitInstrs cgbuf (pop 1) (Push [ILType.Byref fref.ActualType]) [ I_ldflda fref ]
    GenSequel cenv eenv.cloc cgbuf sequel

and GenGetValAddr cenv cgbuf eenv (v: ValRef, m) sequel =
    let vspec = v.Deref
    let ilTy = GenTypeOfVal cenv eenv vspec
    let storage = StorageForValRef cenv.g m v eenv

    match storage with
    | Local (idx, _, None) ->
        CG.EmitInstrs cgbuf (pop 0) (Push [ILType.Byref ilTy]) [ I_ldloca (uint16 idx) ]

    | Arg idx ->
        CG.EmitInstrs cgbuf (pop 0) (Push [ILType.Byref ilTy]) [ I_ldarga (uint16 idx) ]

    | StaticField (fspec, _vref, hasLiteralAttr, _ilTyForProperty, _, ilTy, _, _, _) ->
        if hasLiteralAttr then errorR(Error(FSComp.SR.ilAddressOfLiteralFieldIsInvalid(), m))
        let ilTy = if ilTy.IsNominal && ilTy.Boxity = ILBoxity.AsValue then ILType.Byref ilTy else ilTy
        EmitGetStaticFieldAddr cgbuf ilTy fspec

    | Env (_, ilField, _) ->
        CG.EmitInstrs cgbuf (pop 0) (Push [ILType.Byref ilTy]) [ mkLdarg0; mkNormalLdflda ilField ]

    | Local (_, _, Some _) | StaticProperty _ | Method _ | Env _ | Null ->
        errorR(Error(FSComp.SR.ilAddressOfValueHereIsInvalid(v.DisplayName), m))
        CG.EmitInstrs cgbuf (pop 1) (Push [ILType.Byref ilTy]) [ I_ldarga (uint16 669 (* random value for post-hoc diagnostic analysis on generated tree *) ) ]

    GenSequel cenv eenv.cloc cgbuf sequel

and GenGetByref cenv cgbuf eenv (v: ValRef, m) sequel =
    GenGetLocalVRef cenv cgbuf eenv m v None
    let ilty = GenType cenv.amap m eenv.tyenv (destByrefTy cenv.g v.Type)
    CG.EmitInstrs cgbuf (pop 1) (Push [ilty]) [ mkNormalLdobj ilty ]
    GenSequel cenv eenv.cloc cgbuf sequel

and GenSetByref cenv cgbuf eenv (v: ValRef, e, m) sequel =
    GenGetLocalVRef cenv cgbuf eenv m v None
    GenExpr cenv cgbuf eenv SPSuppress e Continue
    let ilty = GenType cenv.amap m eenv.tyenv (destByrefTy cenv.g v.Type)
    CG.EmitInstrs cgbuf (pop 2) Push0 [ mkNormalStobj ilty ]
    GenUnitThenSequel cenv eenv m eenv.cloc cgbuf sequel

and GenDefaultValue cenv cgbuf eenv (ty, m) =
    let g = cenv.g
    let ilTy = GenType cenv.amap m eenv.tyenv ty
    if isRefTy g ty then
        CG.EmitInstr cgbuf (pop 0) (Push [ilTy]) AI_ldnull
    else
        match tryTcrefOfAppTy g ty with
        | ValueSome tcref when (tyconRefEq g g.system_SByte_tcref tcref ||
                                   tyconRefEq g g.system_Int16_tcref tcref ||
                                   tyconRefEq g g.system_Int32_tcref tcref ||
                                   tyconRefEq g g.system_Bool_tcref tcref ||
                                   tyconRefEq g g.system_Byte_tcref tcref ||
                                   tyconRefEq g g.system_Char_tcref tcref ||
                                   tyconRefEq g g.system_UInt16_tcref tcref ||
                                   tyconRefEq g g.system_UInt32_tcref tcref) ->
            CG.EmitInstr cgbuf (pop 0) (Push [ilTy]) iLdcZero
        | ValueSome tcref when (tyconRefEq g g.system_Int64_tcref tcref ||
                                 tyconRefEq g g.system_UInt64_tcref tcref) ->
            CG.EmitInstr cgbuf (pop 0) (Push [ilTy]) (iLdcInt64 0L)
        | ValueSome tcref when (tyconRefEq g g.system_Single_tcref tcref) ->
            CG.EmitInstr cgbuf (pop 0) (Push [ilTy]) (iLdcSingle 0.0f)
        | ValueSome tcref when (tyconRefEq g g.system_Double_tcref tcref) ->
            CG.EmitInstr cgbuf (pop 0) (Push [ilTy]) (iLdcDouble 0.0)
        | _ ->
            let ilTy = GenType cenv.amap m eenv.tyenv ty
            LocalScope "ilzero" cgbuf (fun scopeMarks ->
                let locIdx, realloc, _ =
                    // Ensure that we have an g.CompilerGlobalState
                    assert(g.CompilerGlobalState |> Option.isSome)
                    AllocLocal cenv cgbuf eenv true (g.CompilerGlobalState.Value.IlxGenNiceNameGenerator.FreshCompilerGeneratedName ("default", m), ilTy, false) scopeMarks
                // "initobj" (Generated by EmitInitLocal) doesn't work on byref types
                // But ilzero(&ty) only gets generated in the built-in get-address function so
                // we can just rely on zeroinit of all IL locals.
                if realloc then
                    match ilTy with
                    | ILType.Byref _ -> ()
                    | _ -> EmitInitLocal cgbuf ilTy locIdx
                EmitGetLocal cgbuf ilTy locIdx
            )

//--------------------------------------------------------------------------
// Generate generic parameters
//--------------------------------------------------------------------------

and GenGenericParam cenv eenv (tp: Typar) =
    let g = cenv.g
    let subTypeConstraints =
        tp.Constraints
        |> List.choose (function | TyparConstraint.CoercesTo(ty, _) -> Some ty | _ -> None)
        |> List.map (GenTypeAux cenv.amap tp.Range eenv.tyenv VoidNotOK PtrTypesNotOK)

    let refTypeConstraint =
        tp.Constraints
        |> List.exists (function TyparConstraint.IsReferenceType _ -> true | TyparConstraint.SupportsNull _ -> true | _ -> false)

    let notNullableValueTypeConstraint =
        tp.Constraints |> List.exists (function TyparConstraint.IsNonNullableStruct _ -> true | _ -> false)

    let defaultConstructorConstraint =
        tp.Constraints |> List.exists (function TyparConstraint.RequiresDefaultConstructor _ -> true | _ -> false)

    let tpName =
          // use the CompiledName if given
          // Inference variables get given an IL name "TA, TB" etc.
          let nm =
              match tp.ILName with
              | None -> tp.Name
              | Some nm -> nm
          // Some special rules apply when compiling Fsharp.Core.dll to avoid a proliferation of [<CompiledName>] attributes on type parameters
          if g.compilingFslib then
              match nm with
              | "U" -> "TResult"
              | "U1" -> "TResult1"
              | "U2" -> "TResult2"
              | _ ->
                  if nm.TrimEnd([| '0' .. '9' |]).Length = 1 then nm
                  elif nm.Length >= 1 && nm.[0] = 'T' && (nm.Length = 1 || not (System.Char.IsLower nm.[1])) then nm
                  else "T" + (String.capitalize nm)
          else
               nm

    let tpAttrs = mkILCustomAttrs (GenAttrs cenv eenv tp.Attribs)

    { Name = tpName
      Constraints = subTypeConstraints
      Variance = NonVariant
      CustomAttrsStored = storeILCustomAttrs tpAttrs
      MetadataIndex = NoMetadataIdx
      HasReferenceTypeConstraint = refTypeConstraint
      HasNotNullableValueTypeConstraint = notNullableValueTypeConstraint
      HasDefaultConstructorConstraint = defaultConstructorConstraint }

//--------------------------------------------------------------------------
// Generate object expressions as ILX "closures"
//--------------------------------------------------------------------------

/// Generates the data used for parameters at definitions of abstract method slots such as interface methods or override methods.
and GenSlotParam m cenv eenv (TSlotParam(nm, ty, inFlag, outFlag, optionalFlag, attribs)) : ILParameter =
    let ilTy = GenParamType cenv.amap m eenv.tyenv true ty
    let inFlag2, outFlag2, optionalFlag2, defaultParamValue, paramMarshal2, attribs = GenParamAttribs cenv ty attribs

    let ilAttribs = GenAttrs cenv eenv attribs

    let ilAttribs =
        match GenReadOnlyAttributeIfNecessary cenv.g ty with
        | Some attr -> ilAttribs @ [attr]
        | None -> ilAttribs

    { Name=nm
      Type= ilTy
      Default=defaultParamValue
      Marshal=paramMarshal2
      IsIn=inFlag || inFlag2
      IsOut=outFlag || outFlag2
      IsOptional=optionalFlag || optionalFlag2
      CustomAttrsStored = storeILCustomAttrs (mkILCustomAttrs ilAttribs)
      MetadataIndex = NoMetadataIdx }

and GenFormalSlotsig m cenv eenv (TSlotSig(_, ty, ctps, mtps, paraml, returnTy)) =
    let paraml = List.concat paraml
    let ilTy = GenType cenv.amap m eenv.tyenv ty
    let eenvForSlotSig = EnvForTypars (ctps @ mtps) eenv
    let ilParams = paraml |> List.map (GenSlotParam m cenv eenvForSlotSig)
    let ilRetTy = GenReturnType cenv.amap m eenvForSlotSig.tyenv returnTy
    let ilRet = mkILReturn ilRetTy
    let ilRet =
        match returnTy with
        | None -> ilRet
        | Some ty ->
        match GenReadOnlyAttributeIfNecessary cenv.g ty with
        | Some attr -> ilRet.WithCustomAttrs (mkILCustomAttrs (ilRet.CustomAttrs.AsList @ [attr]))
        | None -> ilRet
    ilTy, ilParams, ilRet

and instSlotParam inst (TSlotParam(nm, ty, inFlag, fl2, fl3, attrs)) =
    TSlotParam(nm, instType inst ty, inFlag, fl2, fl3, attrs)

and GenActualSlotsig m cenv eenv (TSlotSig(_, ty, ctps, mtps, ilSlotParams, ilSlotRetTy)) methTyparsOfOverridingMethod (methodParams: Val list) =
    let ilSlotParams = List.concat ilSlotParams
    let instForSlotSig = mkTyparInst (ctps@mtps) (argsOfAppTy cenv.g ty @ generalizeTypars methTyparsOfOverridingMethod)
    let ilParams = ilSlotParams |> List.map (instSlotParam instForSlotSig >> GenSlotParam m cenv eenv)

    // Use the better names if available
    let ilParams =
        if ilParams.Length = methodParams.Length then
            (ilParams, methodParams) ||> List.map2 (fun p pv -> { p with Name = Some (nameOfVal pv) })
        else ilParams

    let ilRetTy = GenReturnType cenv.amap m eenv.tyenv (Option.map (instType instForSlotSig) ilSlotRetTy)
    let iLRet = mkILReturn ilRetTy
    ilParams, iLRet

and GenNameOfOverridingMethod cenv (useMethodImpl, slotsig) =
    let (TSlotSig(nameOfOverridenMethod, enclTypOfOverridenMethod, _, _, _, _)) = slotsig
    if useMethodImpl then
        qualifiedInterfaceImplementationName cenv.g enclTypOfOverridenMethod nameOfOverridenMethod
    else
        nameOfOverridenMethod

and GenMethodImpl cenv eenv (useMethodImpl, (TSlotSig(nameOfOverridenMethod, _, _, _, _, _) as slotsig)) m =
    let ilOverrideTy, ilOverrideParams, ilOverrideRet = GenFormalSlotsig m cenv eenv slotsig

    let nameOfOverridingMethod = GenNameOfOverridingMethod cenv (useMethodImpl, slotsig)
    nameOfOverridingMethod,
    (fun (ilTyForOverriding, methTyparsOfOverridingMethod) ->
        let ilOverrideTyRef = ilOverrideTy.TypeRef
        let ilOverrideMethRef = mkILMethRef(ilOverrideTyRef, ILCallingConv.Instance, nameOfOverridenMethod, List.length (DropErasedTypars methTyparsOfOverridingMethod), typesOfILParams ilOverrideParams, ilOverrideRet.Type)
        let eenvForOverrideBy = AddTyparsToEnv methTyparsOfOverridingMethod eenv
        let ilParamsOfOverridingMethod, ilReturnOfOverridingMethod = GenActualSlotsig m cenv eenvForOverrideBy slotsig methTyparsOfOverridingMethod []
        let ilOverrideMethGenericParams = GenGenericParams cenv eenvForOverrideBy methTyparsOfOverridingMethod
        let ilOverrideMethGenericArgs = mkILFormalGenericArgs 0 ilOverrideMethGenericParams
        let ilOverrideBy = mkILInstanceMethSpecInTy(ilTyForOverriding, nameOfOverridingMethod, typesOfILParams ilParamsOfOverridingMethod, ilReturnOfOverridingMethod.Type, ilOverrideMethGenericArgs)
        { Overrides = OverridesSpec(ilOverrideMethRef, ilOverrideTy)
          OverrideBy = ilOverrideBy })

and bindBaseOrThisVarOpt cenv eenv baseValOpt =
    match baseValOpt with
    | None -> eenv
    | Some basev -> AddStorageForVal cenv.g (basev, notlazy (Arg 0)) eenv

and fixupVirtualSlotFlags (mdef: ILMethodDef) =
    mdef.WithHideBySig()

and renameMethodDef nameOfOverridingMethod (mdef: ILMethodDef) =
    mdef.With(name=nameOfOverridingMethod)

and fixupMethodImplFlags (mdef: ILMethodDef) =
    mdef.WithAccess(ILMemberAccess.Private).WithHideBySig().WithFinal(true).WithNewSlot

and GenObjectMethod cenv eenvinner (cgbuf: CodeGenBuffer) useMethodImpl tmethod =
    let g = cenv.g

    // Check if we're compiling the property as a .NET event
    let (TObjExprMethod(slotsig, attribs, methTyparsOfOverridingMethod, methodParams, moveNextExpr, m)) = tmethod
    let (TSlotSig(nameOfOverridenMethod, _, _, _, _, _)) = slotsig
    if CompileAsEvent g attribs then
        []
    else
        let eenvUnderTypars = AddTyparsToEnv methTyparsOfOverridingMethod eenvinner
        let methodParams = List.concat methodParams
        let methodParamsNonSelf = match methodParams with [] -> [] | _ :: t -> t // drop the 'this' arg when computing better argument names for IL parameters
        let ilParamsOfOverridingMethod, ilReturnOfOverridingMethod =
            GenActualSlotsig m cenv eenvUnderTypars slotsig methTyparsOfOverridingMethod methodParamsNonSelf

        let ilAttribs = GenAttrs cenv eenvinner attribs

        // Args are stored starting at #1
        let eenvForMeth = AddStorageForLocalVals g (methodParams |> List.mapi (fun i v -> (v, Arg i))) eenvUnderTypars
        let sequel = (if slotSigHasVoidReturnTy slotsig then discardAndReturnVoid else Return)
        let ilMethodBody = CodeGenMethodForExpr cenv cgbuf.mgbuf (SPAlways, [], nameOfOverridenMethod, eenvForMeth, 0, moveNextExpr, sequel)

        let nameOfOverridingMethod, methodImplGenerator = GenMethodImpl cenv eenvinner (useMethodImpl, slotsig) moveNextExpr.Range

        let mdef =
            mkILGenericVirtualMethod
              (nameOfOverridingMethod,
               ILMemberAccess.Public,
               GenGenericParams cenv eenvUnderTypars methTyparsOfOverridingMethod,
               ilParamsOfOverridingMethod,
               ilReturnOfOverridingMethod,
               MethodBody.IL (lazy ilMethodBody))
        // fixup attributes to generate a method impl
        let mdef = if useMethodImpl then fixupMethodImplFlags mdef else mdef
        let mdef = fixupVirtualSlotFlags mdef
        let mdef = mdef.With(customAttrs = mkILCustomAttrs ilAttribs)
        [(useMethodImpl, methodImplGenerator, methTyparsOfOverridingMethod), mdef]

and GenObjectExpr cenv cgbuf eenvouter expr (baseType, baseValOpt, basecall, overrides, interfaceImpls, m) sequel =
    let g = cenv.g
    let cloinfo, _, eenvinner = GetIlxClosureInfo cenv m false false [] eenvouter expr

    let cloAttribs = cloinfo.cloAttribs
    let ilCloLambdas = cloinfo.ilCloLambdas
    let cloName = cloinfo.cloName

    let ilCloAllFreeVars = cloinfo.ilCloAllFreeVars
    let ilCloGenericFormals = cloinfo.cloILGenericParams
    let ilCloGenericActuals = cloinfo.cloSpec.GenericArgs
    let ilCloRetTy = cloinfo.ilCloFormalReturnTy
    let ilCloTypeRef = cloinfo.cloSpec.TypeRef
    let ilTyForOverriding = mkILBoxedTy ilCloTypeRef ilCloGenericActuals

    let eenvinner = bindBaseOrThisVarOpt cenv eenvinner baseValOpt
    let ilCtorBody = CodeGenMethodForExpr cenv cgbuf.mgbuf (SPAlways, [], cloName, eenvinner, 1, basecall, discardAndReturnVoid)

    let genMethodAndOptionalMethodImpl tmethod useMethodImpl =
        [ for ((useMethodImpl, methodImplGeneratorFunction, methTyparsOfOverridingMethod), mdef) in GenObjectMethod cenv eenvinner cgbuf useMethodImpl tmethod do
              let mimpl = (if useMethodImpl then Some(methodImplGeneratorFunction (ilTyForOverriding, methTyparsOfOverridingMethod)) else None)
              yield (mimpl, mdef) ]

    let mimpls, mdefs =
        [ for ov in overrides do
              yield! genMethodAndOptionalMethodImpl ov (isInterfaceTy g baseType)
          for (_, tmethods) in interfaceImpls do
             for tmethod in tmethods do
                 yield! genMethodAndOptionalMethodImpl tmethod true ]
        |> List.unzip

    let mimpls = mimpls |> List.choose id // choose the ones that actually have method impls

    let interfaceTys = interfaceImpls |> List.map (fst >> GenType cenv.amap m eenvinner.tyenv)

    let attrs = GenAttrs cenv eenvinner cloAttribs
    let super = (if isInterfaceTy g baseType then g.ilg.typ_Object else ilCloRetTy)
    let interfaceTys = interfaceTys @ (if isInterfaceTy g baseType then [ilCloRetTy] else [])
    let cloTypeDefs = GenClosureTypeDefs cenv (ilCloTypeRef, ilCloGenericFormals, attrs, ilCloAllFreeVars, ilCloLambdas, ilCtorBody, mdefs, mimpls, super, interfaceTys, Some cloinfo.cloSpec)

    for cloTypeDef in cloTypeDefs do
        cgbuf.mgbuf.AddTypeDef(ilCloTypeRef, cloTypeDef, false, false, None)
    GenClosureAlloc cenv cgbuf eenvouter (cloinfo, m)
    GenSequel cenv eenvouter.cloc cgbuf sequel

and GenSequenceExpr
        cenv
        (cgbuf: CodeGenBuffer)
        eenvouter
        (nextEnumeratorValRef: ValRef, pcvref: ValRef, currvref: ValRef, stateVars, generateNextExpr, closeExpr, checkCloseExpr: Expr, seqElemTy, m) sequel =

    let g = cenv.g
    let stateVars = [ pcvref; currvref ] @ stateVars
    let stateVarsSet = stateVars |> List.map (fun vref -> vref.Deref) |> Zset.ofList valOrder

    // pretend that the state variables are bound
    let eenvouter =
        eenvouter |> AddStorageForLocalVals g (stateVars |> List.map (fun v -> v.Deref, Local(0, false, None)))

    // Get the free variables. Make a lambda to pretend that the 'nextEnumeratorValRef' is bound (it is an argument to GenerateNext)
    let (cloAttribs, cloFreeTyvars, cloWitnessInfos, cloFreeVars, ilCloTypeRef: ILTypeRef, ilCloAllFreeVars, eenvinner) =
         GetIlxClosureFreeVars cenv m [] eenvouter [] (mkLambda m nextEnumeratorValRef.Deref (generateNextExpr, g.int32_ty))

    let ilCloSeqElemTy = GenType cenv.amap m eenvinner.tyenv seqElemTy
    let cloRetTy = mkSeqTy g seqElemTy
    let ilCloRetTyInner = GenType cenv.amap m eenvinner.tyenv cloRetTy
    let ilCloRetTyOuter = GenType cenv.amap m eenvouter.tyenv cloRetTy
    let ilCloEnumeratorTy = GenType cenv.amap m eenvinner.tyenv (mkIEnumeratorTy g seqElemTy)
    let ilCloEnumerableTy = GenType cenv.amap m eenvinner.tyenv (mkSeqTy g seqElemTy)
    let ilCloBaseTy = GenType cenv.amap m eenvinner.tyenv (mkAppTy g.seq_base_tcr [seqElemTy])
    let ilCloGenericParams = GenGenericParams cenv eenvinner cloFreeTyvars

    // Create a new closure class with a single "MoveNext" method that implements the iterator.
    let ilCloTyInner = mkILFormalBoxedTy ilCloTypeRef ilCloGenericParams
    let ilCloLambdas = Lambdas_return ilCloRetTyInner
    let cloref = IlxClosureRef(ilCloTypeRef, ilCloLambdas, ilCloAllFreeVars)
    let ilxCloSpec = IlxClosureSpec.Create(cloref, GenGenericArgs m eenvouter.tyenv cloFreeTyvars, false)
    let formalClospec = IlxClosureSpec.Create(cloref, mkILFormalGenericArgs 0 ilCloGenericParams, false)

    let getFreshMethod =
        let _, mbody =
            CodeGenMethod cenv cgbuf.mgbuf
                ([], "GetFreshEnumerator", eenvinner, 1,
                 (fun cgbuf eenv ->
                    GenWitnessArgsFromWitnessInfos cenv cgbuf eenv m cloWitnessInfos
                    for fv in cloFreeVars do
                        // State variables always get zero-initialized
                        if stateVarsSet.Contains fv then
                            GenDefaultValue cenv cgbuf eenv (fv.Type, m)
                        else
                            GenGetLocalVal cenv cgbuf eenv m fv None
                    CG.EmitInstr cgbuf (pop ilCloAllFreeVars.Length) (Push [ilCloRetTyInner]) (I_newobj (formalClospec.Constructor, None))
                    GenSequel cenv eenv.cloc cgbuf Return),
                 m)
        mkILNonGenericVirtualMethod("GetFreshEnumerator", ILMemberAccess.Public, [], mkILReturn ilCloEnumeratorTy, MethodBody.IL (lazy mbody))
        |> AddNonUserCompilerGeneratedAttribs g

    let closeMethod =
        // Note: We suppress the first sequence point in the body of this method since it is the initial state machine jump
        let spReq = SPSuppress
        let ilCode = CodeGenMethodForExpr cenv cgbuf.mgbuf (spReq, [], "Close", eenvinner, 1, closeExpr, discardAndReturnVoid)
        mkILNonGenericVirtualMethod("Close", ILMemberAccess.Public, [], mkILReturn ILType.Void, MethodBody.IL (lazy ilCode))

    let checkCloseMethod =
        // Note: We suppress the first sequence point in the body of this method since it is the initial state machine jump
        let spReq = SPSuppress
        let ilCode = CodeGenMethodForExpr cenv cgbuf.mgbuf (spReq, [], "get_CheckClose", eenvinner, 1, checkCloseExpr, Return)
        mkILNonGenericVirtualMethod("get_CheckClose", ILMemberAccess.Public, [], mkILReturn g.ilg.typ_Bool, MethodBody.IL (lazy ilCode))

    let generateNextMethod =
        // Note: We suppress the first sequence point in the body of this method since it is the initial state machine jump
        let spReq = SPSuppress
        // the 'next enumerator' byref arg is at arg position 1
        let eenvinner = eenvinner |> AddStorageForLocalVals g [ (nextEnumeratorValRef.Deref, Arg 1) ]
        let ilParams = [mkILParamNamed("next", ILType.Byref ilCloEnumerableTy)]
        let ilReturn = mkILReturn g.ilg.typ_Int32
        let ilCode = MethodBody.IL (lazy (CodeGenMethodForExpr cenv cgbuf.mgbuf (spReq, [], "GenerateNext", eenvinner, 2, generateNextExpr, Return)))
        mkILNonGenericVirtualMethod("GenerateNext", ILMemberAccess.Public, ilParams, ilReturn, ilCode)

    let lastGeneratedMethod =
        let ilCode = CodeGenMethodForExpr cenv cgbuf.mgbuf (SPSuppress, [], "get_LastGenerated", eenvinner, 1, exprForValRef m currvref, Return)
        mkILNonGenericVirtualMethod("get_LastGenerated", ILMemberAccess.Public, [], mkILReturn ilCloSeqElemTy, MethodBody.IL (lazy ilCode))
        |> AddNonUserCompilerGeneratedAttribs g

    let ilCtorBody =
        mkILSimpleStorageCtor(None, Some ilCloBaseTy.TypeSpec, ilCloTyInner, [], [], ILMemberAccess.Assembly).MethodBody

    let attrs = GenAttrs cenv eenvinner cloAttribs
    let cloMethods = [generateNextMethod; closeMethod; checkCloseMethod; lastGeneratedMethod; getFreshMethod]
    let cloTypeDefs = GenClosureTypeDefs cenv (ilCloTypeRef, ilCloGenericParams, attrs, ilCloAllFreeVars, ilCloLambdas, ilCtorBody, cloMethods, [], ilCloBaseTy, [], Some ilxCloSpec)

    for cloTypeDef in cloTypeDefs do
        cgbuf.mgbuf.AddTypeDef(ilCloTypeRef, cloTypeDef, false, false, None)

    CountClosure()

    GenWitnessArgsFromWitnessInfos cenv cgbuf eenvouter m cloWitnessInfos
    for fv in cloFreeVars do
       /// State variables always get zero-initialized
       if stateVarsSet.Contains fv then
           GenDefaultValue cenv cgbuf eenvouter (fv.Type, m)
       else
           GenGetLocalVal cenv cgbuf eenvouter m fv None

    CG.EmitInstr cgbuf (pop ilCloAllFreeVars.Length) (Push [ilCloRetTyOuter]) (I_newobj (ilxCloSpec.Constructor, None))
    GenSequel cenv eenvouter.cloc cgbuf sequel

/// Generate the class for a closure type definition
and GenClosureTypeDefs cenv (tref: ILTypeRef, ilGenParams, attrs, ilCloAllFreeVars, ilCloLambdas, ilCtorBody, mdefs, mimpls, ext, ilIntfTys, cloSpec: IlxClosureSpec option) =
  let g = cenv.g
  let cloInfo =
      { cloFreeVars=ilCloAllFreeVars
        cloStructure=ilCloLambdas
        cloCode=notlazy ilCtorBody
        cloUseStaticField = (match cloSpec with None -> false | Some cloSpec -> cloSpec.UseStaticField)
      }

  let mdefs, fdefs =
      if cloInfo.cloUseStaticField then
          let cloSpec = cloSpec.Value
          let cloTy = mkILFormalBoxedTy cloSpec.TypeRef (mkILFormalTypars cloSpec.GenericArgs)
          let fspec = mkILFieldSpec (cloSpec.GetStaticFieldSpec().FieldRef, cloTy)
          let ctorSpec = mkILMethSpecForMethRefInTy (cloSpec.Constructor.MethodRef, cloTy, [])
          let ilCode = mkILMethodBody (true, [], 8, nonBranchingInstrsToCode ([ I_newobj (ctorSpec, None); mkNormalStsfld fspec ]), None)
          let cctor = mkILClassCtor (MethodBody.IL (lazy ilCode))
          let ilFieldDef = mkILStaticField(fspec.Name, fspec.FormalType, None, None, ILMemberAccess.Assembly).WithInitOnly(true)
          (cctor :: mdefs), [ ilFieldDef ]
      else
          mdefs, []

  let tdef =
    ILTypeDef(name = tref.Name,
              layout = ILTypeDefLayout.Auto,
              attributes = enum 0,
              genericParams = ilGenParams,
              customAttrs = mkILCustomAttrs(attrs @ [mkCompilationMappingAttr g (int SourceConstructFlags.Closure) ]),
              fields = mkILFields fdefs,
              events= emptyILEvents,
              properties = emptyILProperties,
              methods= mkILMethods mdefs,
              methodImpls= mkILMethodImpls mimpls,
              nestedTypes=emptyILTypeDefs,
              implements = ilIntfTys,
              extends= Some ext,
              securityDecls= emptyILSecurityDecls)
        .WithSealed(true)
        .WithSerializable(true)
        .WithSpecialName(true)
        .WithAccess(ComputeTypeAccess tref true)
        .WithLayout(ILTypeDefLayout.Auto)
        .WithEncoding(ILDefaultPInvokeEncoding.Auto)
        .WithInitSemantics(ILTypeInit.BeforeField)

  let tdefs = EraseClosures.convIlxClosureDef g.ilxPubCloEnv tref.Enclosing tdef cloInfo
  tdefs

and GenStaticDelegateClosureTypeDefs cenv (tref: ILTypeRef, ilGenParams, attrs, ilCloAllFreeVars, ilCloLambdas, ilCtorBody, mdefs, mimpls, ext, ilIntfTys, staticCloInfo) =
    let tdefs = GenClosureTypeDefs cenv (tref, ilGenParams, attrs, ilCloAllFreeVars, ilCloLambdas, ilCtorBody, mdefs, mimpls, ext, ilIntfTys, staticCloInfo)

    // Apply the abstract attribute, turning the sealed class into abstract sealed (i.e. static class).
    // Remove the redundant constructor.
    tdefs |> List.map (fun td -> td.WithAbstract(true)
                                   .With(methods= mkILMethodsFromArray (td.Methods.AsArray |> Array.filter (fun m -> not m.IsConstructor))))

and GenGenericParams cenv eenv tps =
    tps |> DropErasedTypars |> List.map (GenGenericParam cenv eenv)

and GenGenericArgs m (tyenv: TypeReprEnv) tps =
    tps |> DropErasedTypars |> List.map (fun c -> (mkILTyvarTy tyenv.[c, m]))

/// Generate a local type function contract class and implementation
and GenClosureAsLocalTypeFunction cenv (cgbuf: CodeGenBuffer) eenv isLocalTypeFunc thisVars expr m =
    let g = cenv.g
    let cloinfo, body, eenvinner = GetIlxClosureInfo cenv m isLocalTypeFunc true thisVars eenv expr
    let ilCloTypeRef = cloinfo.cloSpec.TypeRef
    let entryPointInfo = thisVars |> List.map (fun v -> (v, BranchCallClosure (cloinfo.cloArityInfo)))
    // Now generate the actual closure implementation w.r.t. eenvinner
    let directTypars, ilDirectWitnessParams, _directWitnessInfos, eenvinner =
        AddDirectTyparWitnessParams cenv eenvinner cloinfo m

    let ilDirectGenericParams = GenGenericParams cenv eenvinner directTypars

    // The type-lambdas are dealt with by the local type function
    let ilCloFormalReturnTy, ilCloLambdas =
        let rec strip lambdas =
            match lambdas with
            | Lambdas_forall(_, r) -> strip r
            | Lambdas_return returnTy -> returnTy, lambdas
            | _ -> failwith "AdjustNamedLocalTypeFuncIlxClosureInfo: local functions can currently only be type functions"
        strip cloinfo.ilCloLambdas

    let ilCloBody = CodeGenMethodForExpr cenv cgbuf.mgbuf (SPAlways, entryPointInfo, cloinfo.cloName, eenvinner, 1, body, Return)
    let ilCtorBody = mkILMethodBody (true, [], 8, nonBranchingInstrsToCode (mkCallBaseConstructor(g.ilg.typ_Object, [])), None )
    let cloMethods = [ mkILGenericVirtualMethod("DirectInvoke", ILMemberAccess.Assembly, ilDirectGenericParams, ilDirectWitnessParams, mkILReturn ilCloFormalReturnTy, MethodBody.IL(lazy ilCloBody)) ]

    let cloTypeDefs = GenClosureTypeDefs cenv (ilCloTypeRef, cloinfo.cloILGenericParams, [], cloinfo.ilCloAllFreeVars, ilCloLambdas, ilCtorBody, cloMethods, [], g.ilg.typ_Object, [], Some cloinfo.cloSpec)
    cloinfo, ilCloTypeRef, cloTypeDefs

and GenClosureAsFirstClassFunction cenv (cgbuf: CodeGenBuffer) eenv isLocalTypeFunc thisVars m expr =
    let g = cenv.g
    let cloinfo, body, eenvinner = GetIlxClosureInfo cenv m isLocalTypeFunc true thisVars eenv expr
    let entryPointInfo = thisVars |> List.map (fun v -> (v, BranchCallClosure (cloinfo.cloArityInfo)))
    let ilCloTypeRef = cloinfo.cloSpec.TypeRef

    let ilCloBody = CodeGenMethodForExpr cenv cgbuf.mgbuf (SPAlways, entryPointInfo, cloinfo.cloName, eenvinner, 1, body, Return)
    let cloTypeDefs = GenClosureTypeDefs cenv (ilCloTypeRef, cloinfo.cloILGenericParams, [], cloinfo.ilCloAllFreeVars, cloinfo.ilCloLambdas, ilCloBody, [], [], g.ilg.typ_Object, [], Some cloinfo.cloSpec)
    cloinfo, ilCloTypeRef, cloTypeDefs

/// Generate the closure class for a function
and GenLambdaClosure cenv (cgbuf: CodeGenBuffer) eenv isLocalTypeFunc thisVars expr =
    match expr with
    | Expr.Lambda (_, _, _, _, _, m, _)
    | Expr.TyLambda (_, _, _, m, _) ->

        let cloinfo, ilCloTypeRef, cloTypeDefs =
            if isLocalTypeFunc then
                GenClosureAsLocalTypeFunction cenv cgbuf eenv isLocalTypeFunc thisVars expr m
            else
                GenClosureAsFirstClassFunction cenv cgbuf eenv isLocalTypeFunc thisVars m expr

        CountClosure()
        for cloTypeDef in cloTypeDefs do
            cgbuf.mgbuf.AddTypeDef(ilCloTypeRef, cloTypeDef, false, false, None)
        cloinfo, m

    | _ -> failwith "GenLambda: not a lambda"

and GenClosureAlloc cenv (cgbuf: CodeGenBuffer) eenv (cloinfo, m) =
    let g = cenv.g
    CountClosure()
    if cloinfo.cloSpec.UseStaticField then
        let fspec = cloinfo.cloSpec.GetStaticFieldSpec()
        CG.EmitInstr cgbuf
            (pop 0)
            (Push [EraseClosures.mkTyOfLambdas g.ilxPubCloEnv cloinfo.ilCloLambdas])
            (mkNormalLdsfld fspec)
    else
        GenWitnessArgsFromWitnessInfos cenv cgbuf eenv m cloinfo.cloWitnessInfos
        GenGetLocalVals cenv cgbuf eenv m cloinfo.cloFreeVars
        CG.EmitInstr cgbuf
            (pop cloinfo.ilCloAllFreeVars.Length)
            (Push [EraseClosures.mkTyOfLambdas g.ilxPubCloEnv cloinfo.ilCloLambdas])
            (I_newobj (cloinfo.cloSpec.Constructor, None))

and GenLambda cenv cgbuf eenv isLocalTypeFunc thisVars expr sequel =
    let cloinfo, m = GenLambdaClosure cenv cgbuf eenv isLocalTypeFunc thisVars expr
    GenClosureAlloc cenv cgbuf eenv (cloinfo, m)
    GenSequel cenv eenv.cloc cgbuf sequel

and GenTypeOfVal cenv eenv (v: Val) =
    GenType cenv.amap v.Range eenv.tyenv v.Type

and GenFreevar cenv m eenvouter tyenvinner (fv: Val) =
    let g = cenv.g
    match StorageForVal cenv.g m fv eenvouter with
    // Local type functions
    | Local(_, _, Some _) | Env(_, _, Some _) -> g.ilg.typ_Object
#if DEBUG
    // Check for things that should never make it into the free variable set. Only do this in debug for performance reasons
    | (StaticField _ | StaticProperty _ | Method _ | Null) -> error(InternalError("GenFreevar: compiler error: unexpected unrealized value", fv.Range))
#endif
    | _ -> GenType cenv.amap m tyenvinner fv.Type

and GetIlxClosureFreeVars cenv m (thisVars: ValRef list) eenvouter takenNames expr =
    let g = cenv.g

    // Choose a base name for the closure
    let basename =
        let boundv = eenvouter.letBoundVars |> List.tryFind (fun v -> not v.IsCompilerGenerated)
        match boundv with
        | Some v -> v.CompiledName cenv.g.CompilerGlobalState
        | None -> "clo"

    // Get a unique stamp for the closure. This must be stable for things that can be part of a let rec.
    let uniq =
        match expr with
        | Expr.Obj (uniq, _, _, _, _, _, _)
        | Expr.Lambda (uniq, _, _, _, _, _, _)
        | Expr.TyLambda (uniq, _, _, _, _) -> uniq
        | _ -> newUnique()

    // Choose a name for the closure
    let ilCloTypeRef =
        // FSharp 1.0 bug 3404: System.Reflection doesn't like '.' and '`' in type names
        let basenameSafeForUseAsTypename = CleanUpGeneratedTypeName basename
        let suffixmark = expr.Range
        let cloName =
            // Ensure that we have an g.CompilerGlobalState
            assert(g.CompilerGlobalState |> Option.isSome)
            g.CompilerGlobalState.Value.StableNameGenerator.GetUniqueCompilerGeneratedName(basenameSafeForUseAsTypename, suffixmark, uniq)
        NestedTypeRefForCompLoc eenvouter.cloc cloName

    // Collect the free variables of the closure
    let cloFreeVarResults = freeInExpr CollectTyparsAndLocals expr

    // Partition the free variables when some can be accessed from places besides the immediate environment
    // Also filter out the current value being bound, if any, as it is available from the "this"
    // pointer which gives the current closure itself. This is in the case e.g. let rec f = ... f ...
    let cloFreeVars =
        cloFreeVarResults.FreeLocals
        |> Zset.elements
        |> List.filter (fun fv ->
            (thisVars |> List.forall (fun v -> not (valRefEq g (mkLocalValRef fv) v))) &&
            (match StorageForVal cenv.g m fv eenvouter with
             | (StaticField _ | StaticProperty _ | Method _ | Null) -> false
             | _ -> true))

    let cloFreeTyvars = cloFreeVarResults.FreeTyvars.FreeTypars |> Zset.elements

    let cloAttribs = []

    let eenvinner = eenvouter |> EnvForTypars cloFreeTyvars

    let ilCloTyInner =
        let ilCloGenericParams = GenGenericParams cenv eenvinner cloFreeTyvars
        mkILFormalBoxedTy ilCloTypeRef ilCloGenericParams

    // If generating a named closure, add the closure itself as a var, available via "arg0" .
    // The latter doesn't apply for the delegate implementation of closures.
    // Build the environment that is active inside the closure itself
    let eenvinner = eenvinner |> AddStorageForLocalVals g (thisVars |> List.map (fun v -> (v.Deref, Arg 0)))

    // Work out if the closure captures any witnesses.
    let cloWitnessInfos =
        let generateWitnesses = ComputeGenerateWitnesses g eenvinner
        if generateWitnesses then
            // The 0 here represents that a closure doesn't reside within a generic class - there are no "enclosing class type parameters" to lop off.
            GetTraitWitnessInfosOfTypars g 0 cloFreeTyvars
        else
            []

    // Captured witnesses get captured in free variable fields
    let ilCloWitnessFreeVars, ilCloWitnessStorage =
        FreeVarStorageForWitnessInfos cenv eenvinner takenNames ilCloTyInner m cloWitnessInfos

    // Allocate storage in the environment for the witnesses
    let eenvinner = eenvinner |> AddStorageForLocalWitnesses ilCloWitnessStorage

    let ilCloFreeVars, ilCloFreeVarStorage =
        let names =
            cloFreeVars
            |> List.map nameOfVal
            |> ChooseFreeVarNames takenNames

        (cloFreeVars, names)
        ||> List.map2 (fun fv nm ->
            let localCloInfo =
                match StorageForVal g m fv eenvouter with
                | Local(_, _, localCloInfo)
                | Env(_, _, localCloInfo) -> localCloInfo
                | _ -> None
            let ilFv = mkILFreeVar (nm, fv.IsCompilerGenerated, GenFreevar cenv m eenvouter eenvinner.tyenv fv)
            let storage =
                let ilField = mkILFieldSpecInTy (ilCloTyInner, ilFv.fvName, ilFv.fvType)
                Env(ilCloTyInner, ilField, localCloInfo)
            ilFv, (fv, storage))
        |> List.unzip

    let ilCloAllFreeVars = Array.ofList (ilCloWitnessFreeVars @ ilCloFreeVars)

    let eenvinner = eenvinner |> AddStorageForLocalVals g ilCloFreeVarStorage

    // Return a various results
    (cloAttribs, cloFreeTyvars, cloWitnessInfos, cloFreeVars, ilCloTypeRef, ilCloAllFreeVars, eenvinner)

and GetIlxClosureInfo cenv m isLocalTypeFunc canUseStaticField thisVars eenvouter expr =
    let g = cenv.g
    let returnTy =
      match expr with
      | Expr.Lambda (_, _, _, _, _, _, returnTy) | Expr.TyLambda (_, _, _, _, returnTy) -> returnTy
      | Expr.Obj (_, ty, _, _, _, _, _) -> ty
      | _ -> failwith "GetIlxClosureInfo: not a lambda expression"

    // Determine the structure of the closure. We do this before analyzing free variables to
    // determine the taken argument names.
    let tvsl, vs, body, returnTy =
        let rec getCallStructure tvacc vacc (e, ety) =
            match e with
            | Expr.TyLambda (_, tvs, body, _m, bty) ->
                getCallStructure ((DropErasedTypars tvs) :: tvacc) vacc (body, bty)
            | Expr.Lambda (_, _, _, vs, body, _, bty) when not isLocalTypeFunc ->
                // Transform a lambda taking untupled arguments into one
                // taking only a single tupled argument if necessary. REVIEW: do this earlier
                let tupledv, body = MultiLambdaToTupledLambda g vs body
                getCallStructure tvacc (tupledv :: vacc) (body, bty)
            | _ ->
                (List.rev tvacc, List.rev vacc, e, ety)
        getCallStructure [] [] (expr, returnTy)

    let takenNames = vs |> List.map (fun v -> v.CompiledName g.CompilerGlobalState)

    // Get the free variables and the information about the closure, add the free variables to the environment
    let (cloAttribs, cloFreeTyvars, cloWitnessInfos, cloFreeVars, ilCloTypeRef, ilCloAllFreeVars, eenvinner) =
        GetIlxClosureFreeVars cenv m thisVars eenvouter takenNames expr

    // Put the type and value arguments into the environment
    let rec getClosureArgs eenv numArgs tvsl (vs: Val list) =
        match tvsl, vs with
        | tvs :: rest, _ ->
            let eenv = AddTyparsToEnv tvs eenv
            let l, eenv = getClosureArgs eenv numArgs rest vs
            let lambdas = (tvs, l) ||> List.foldBack (fun tv sofar -> Lambdas_forall(GenGenericParam cenv eenv tv, sofar))
            lambdas, eenv
        | [], v :: rest ->
            let nm = v.CompiledName g.CompilerGlobalState
            let l, eenv =
                let eenv = AddStorageForVal g (v, notlazy (Arg numArgs)) eenv
                getClosureArgs eenv (numArgs+1) [] rest
            let lambdas = Lambdas_lambda (mkILParamNamed(nm, GenTypeOfVal cenv eenv v), l)
            lambdas, eenv
        | _ ->
            let returnTy' = GenType cenv.amap m eenv.tyenv returnTy
            Lambdas_return returnTy', eenv

    // start at arg number 1 as "this" pointer holds the current closure
    let ilCloLambdas, eenvinner = getClosureArgs eenvinner 1 tvsl vs

    // Arity info: one argument at each position
    let narginfo = vs |> List.map (fun _ -> 1)

    // Generate the ILX view of the lambdas
    let ilCloReturnTy = GenType cenv.amap m eenvinner.tyenv returnTy

    /// Compute the contract if it is a local type function
    let ilCloGenericFormals = GenGenericParams cenv eenvinner cloFreeTyvars
    let ilCloGenericActuals = GenGenericArgs m eenvouter.tyenv cloFreeTyvars

    let useStaticField = canUseStaticField && (ilCloAllFreeVars.Length = 0)

    let ilxCloSpec = IlxClosureSpec.Create(IlxClosureRef(ilCloTypeRef, ilCloLambdas, ilCloAllFreeVars), ilCloGenericActuals, useStaticField)

    let cloinfo =
        { cloExpr=expr
          cloName=ilCloTypeRef.Name
          cloArityInfo =narginfo
          ilCloLambdas=ilCloLambdas
          ilCloAllFreeVars = ilCloAllFreeVars
          ilCloFormalReturnTy = ilCloReturnTy
          cloSpec = ilxCloSpec
          cloILGenericParams = ilCloGenericFormals
          cloFreeVars=cloFreeVars
          cloFreeTyvars=cloFreeTyvars
          cloWitnessInfos = cloWitnessInfos
          cloAttribs=cloAttribs }
    cloinfo, body, eenvinner

/// Generate a new delegate construction including a closure class if necessary. This is a lot like generating function closures
/// and object expression closures, and most of the code is shared.
and GenDelegateExpr cenv cgbuf eenvouter expr (TObjExprMethod((TSlotSig(_, delegateTy, _, _, _, _) as slotsig), _attribs, methTyparsOfOverridingMethod, tmvs, body, _), m) sequel =
    let g = cenv.g

    // Get the instantiation of the delegate type
    let ilCtxtDelTy = GenType cenv.amap m eenvouter.tyenv delegateTy
    let tmvs = List.concat tmvs

    // Yuck. TLBIMP.EXE generated APIs use UIntPtr for the delegate ctor.
    let useUIntPtrForDelegateCtor =
        try
            if isILAppTy g delegateTy then
                let tcref = tcrefOfAppTy g delegateTy
                let tdef = tcref.ILTyconRawMetadata
                match tdef.Methods.FindByName ".ctor" with
                | [ctorMDef] ->
                    match ctorMDef.Parameters with
                    | [ _;p2 ] -> (p2.Type.TypeSpec.Name = "System.UIntPtr")
                    | _ -> false
                | _ -> false
            else
                false
         with _ ->
            false

    // Work out the free type variables for the morphing thunk
    let takenNames = List.map nameOfVal tmvs
    let (cloAttribs, cloFreeTyvars, cloWitnessInfos, cloFreeVars, ilDelegeeTypeRef, ilCloAllFreeVars, eenvinner) =
        GetIlxClosureFreeVars cenv m [] eenvouter takenNames expr

    let ilDelegeeGenericParams = GenGenericParams cenv eenvinner cloFreeTyvars
    let ilDelegeeGenericActualsInner = mkILFormalGenericArgs 0 ilDelegeeGenericParams

    // When creating a delegate that does not capture any variables, we can instead create a static closure and directly reference the method.
    let useStaticClosure = cloFreeVars.IsEmpty

    // Create a new closure class with a single "delegee" method that implements the delegate.
    let delegeeMethName = "Invoke"
    let ilDelegeeTyInner = mkILBoxedTy ilDelegeeTypeRef ilDelegeeGenericActualsInner

    let envForDelegeeUnderTypars = AddTyparsToEnv methTyparsOfOverridingMethod eenvinner

    let numthis = if useStaticClosure then 0 else 1
    let tmvs, body = BindUnitVars g (tmvs, List.replicate (List.concat slotsig.FormalParams).Length ValReprInfo.unnamedTopArg1, body)

    // The slot sig contains a formal instantiation. When creating delegates we're only
    // interested in the actual instantiation since we don't have to emit a method impl.
    let ilDelegeeParams, ilDelegeeRet = GenActualSlotsig m cenv envForDelegeeUnderTypars slotsig methTyparsOfOverridingMethod tmvs

    let envForDelegeeMeth = AddStorageForLocalVals g (List.mapi (fun i v -> (v, Arg (i+numthis))) tmvs) envForDelegeeUnderTypars
    let ilMethodBody = CodeGenMethodForExpr cenv cgbuf.mgbuf (SPAlways, [], delegeeMethName, envForDelegeeMeth, 1, body, (if slotSigHasVoidReturnTy slotsig then discardAndReturnVoid else Return))
    let delegeeInvokeMeth =
        (if useStaticClosure then mkILNonGenericStaticMethod else mkILNonGenericInstanceMethod)
            (delegeeMethName,
             ILMemberAccess.Assembly,
             ilDelegeeParams,
             ilDelegeeRet,
             MethodBody.IL(lazy ilMethodBody))
    let delegeeCtorMeth = mkILSimpleStorageCtor(None, Some g.ilg.typ_Object.TypeSpec, ilDelegeeTyInner, [], [], ILMemberAccess.Assembly)
    let ilCtorBody = delegeeCtorMeth.MethodBody

    let ilCloLambdas = Lambdas_return ilCtxtDelTy
    let ilAttribs = GenAttrs cenv eenvinner cloAttribs
    let cloTypeDefs =
        (if useStaticClosure then GenStaticDelegateClosureTypeDefs else GenClosureTypeDefs)
            cenv (ilDelegeeTypeRef, ilDelegeeGenericParams, ilAttribs, ilCloAllFreeVars, ilCloLambdas, ilCtorBody, [delegeeInvokeMeth], [], g.ilg.typ_Object, [], None)
    for cloTypeDef in cloTypeDefs do
        cgbuf.mgbuf.AddTypeDef(ilDelegeeTypeRef, cloTypeDef, false, false, None)
    CountClosure()

    // Push the constructor for the delegee
    let ctxtGenericArgsForDelegee = GenGenericArgs m eenvouter.tyenv cloFreeTyvars
    if useStaticClosure then
        GenUnit cenv eenvouter m cgbuf
    else
        let ilxCloSpec = IlxClosureSpec.Create(IlxClosureRef(ilDelegeeTypeRef, ilCloLambdas, ilCloAllFreeVars), ctxtGenericArgsForDelegee, false)

        GenWitnessArgsFromWitnessInfos cenv cgbuf eenvouter m cloWitnessInfos
        GenGetLocalVals cenv cgbuf eenvouter m cloFreeVars

        CG.EmitInstr cgbuf (pop ilCloAllFreeVars.Length) (Push [EraseClosures.mkTyOfLambdas g.ilxPubCloEnv ilCloLambdas]) (I_newobj (ilxCloSpec.Constructor, None))

    // Push the function pointer to the Invoke method of the delegee
    let ilDelegeeTyOuter = mkILBoxedTy ilDelegeeTypeRef ctxtGenericArgsForDelegee
    let ilDelegeeInvokeMethOuter =
        (if useStaticClosure then mkILNonGenericStaticMethSpecInTy else mkILNonGenericInstanceMethSpecInTy)
            (ilDelegeeTyOuter,
             "Invoke",
             typesOfILParams ilDelegeeParams,
             ilDelegeeRet.Type)
    CG.EmitInstr cgbuf (pop 0) (Push [g.ilg.typ_IntPtr]) (I_ldftn ilDelegeeInvokeMethOuter)

    // Instantiate the delegate
    let ilDelegeeCtorMethOuter = mkCtorMethSpecForDelegate g.ilg (ilCtxtDelTy, useUIntPtrForDelegateCtor)
    CG.EmitInstr cgbuf (pop 2) (Push [ilCtxtDelTy]) (I_newobj(ilDelegeeCtorMethOuter, None))
    GenSequel cenv eenvouter.cloc cgbuf sequel

/// Generate statically-resolved conditionals used for type-directed optimizations.
and GenStaticOptimization cenv cgbuf eenv (constraints, e2, e3, _m) sequel =
    // Note: during IlxGen, even if answer is StaticOptimizationAnswer.Unknown we discard the static optimization
    // This means 'when ^T : ^T' is discarded if not resolved.
    //
    // This doesn't apply when witnesses are available. In that case, "when ^T : ^T" is resolved as 'Yes',
    // this is because all the uses of "when ^T : ^T" in FSharp.Core (e.g. for are for deciding between the
    // witness-based implementation and the legacy dynamic implementation, e.g.
    //
    //    let inline ( * ) (x: ^T) (y: ^U) : ^V =
    //         MultiplyDynamic<(^T),(^U),(^V)>  x y
    //         ...
    //         when ^T : ^T = ((^T or ^U): (static member (*) : ^T * ^U -> ^V) (x,y))
    //
    // When witnesses are not available we use the dynamic implementation.

    let e =
        let generateWitnesses = ComputeGenerateWitnesses cenv.g eenv
        if DecideStaticOptimizations cenv.g constraints generateWitnesses = StaticOptimizationAnswer.Yes then
            e2
        else
            e3
    GenExpr cenv cgbuf eenv SPSuppress e sequel

//-------------------------------------------------------------------------
// Generate discrimination trees
//-------------------------------------------------------------------------

and IsSequelImmediate sequel =
    match sequel with
    (* All of these can be done at the end of each branch - we don't need a real join point *)
    | Return | ReturnVoid | Br _ | LeaveHandler _ -> true
    | DiscardThen sequel -> IsSequelImmediate sequel
    | _ -> false

/// Generate a point where several branches of control flow can merge back together, e.g. after a conditional
/// or 'match'.
and GenJoinPoint cenv cgbuf pos eenv ty m sequel =

    // What the join point does depends on the contents of the sequel. For example, if the sequal is "return" then
    // each branch can just return and no true join point is needed.
    match sequel with
    // All of these can be done at the end of each branch - we don't need a real join point
    | _ when IsSequelImmediate sequel ->
        let stackAfterJoin = cgbuf.GetCurrentStack()
        let afterJoin = CG.GenerateDelayMark cgbuf (pos + "_join")
        sequel, afterJoin, stackAfterJoin, Continue

    // We end scopes at the join point, if any
    | EndLocalScope(sq, mark) ->
        let sequelNow, afterJoin, stackAfterJoin, sequelAfterJoin = GenJoinPoint cenv cgbuf pos eenv ty m sq
        sequelNow, afterJoin, stackAfterJoin, EndLocalScope(sequelAfterJoin, mark)

    // If something non-trivial happens after a discard then generate a join point, but first discard the value (often this means we won't generate it at all)
    | DiscardThen sequel ->
        let stackAfterJoin = cgbuf.GetCurrentStack()
        let afterJoin = CG.GenerateDelayMark cgbuf (pos + "_join")
        DiscardThen (Br afterJoin), afterJoin, stackAfterJoin, sequel

    // The others (e.g. Continue, LeaveFilter and CmpThenBrOrContinue) can't be done at the end of each branch. We must create a join point.
    | _ ->
        let pushed = GenType cenv.amap m eenv.tyenv ty
        let stackAfterJoin = (pushed :: (cgbuf.GetCurrentStack()))
        let afterJoin = CG.GenerateDelayMark cgbuf (pos + "_join")
        // go to the join point
        Br afterJoin, afterJoin, stackAfterJoin, sequel

// Accumulate the decision graph as we go
and GenDecisionTreeAndTargets cenv cgbuf stackAtTargets eenv tree targets repeatSP sequel contf =
    GenDecisionTreeAndTargetsInner cenv cgbuf None stackAtTargets eenv tree targets repeatSP (IntMap.empty()) sequel (fun targetInfos ->
        let sortedTargetInfos =
            targetInfos
            |> Seq.sortBy (fun (KeyValue(targetIdx, _)) -> targetIdx)
            |> List.ofSeq
        GenPostponedDecisionTreeTargets cenv cgbuf sortedTargetInfos stackAtTargets sequel contf
    )

and GenPostponedDecisionTreeTargets cenv cgbuf targetInfos stackAtTargets sequel contf =
    match targetInfos with
    | [] -> contf Fake
    | (KeyValue(_, (targetInfo, isTargetPostponed))) :: rest ->
        if isTargetPostponed then
            let eenvAtTarget, spExprAtTarget, exprAtTarget, sequelAtTarget = GenDecisionTreeTarget cenv cgbuf stackAtTargets targetInfo sequel
            GenLinearExpr cenv cgbuf eenvAtTarget spExprAtTarget exprAtTarget sequelAtTarget true (fun Fake ->
                GenPostponedDecisionTreeTargets cenv cgbuf rest stackAtTargets sequel contf
            )
        else
            GenPostponedDecisionTreeTargets cenv cgbuf rest stackAtTargets sequel contf

and TryFindTargetInfo targetInfos n =
    match IntMap.tryFind n targetInfos with
    | Some (targetInfo, _) -> Some targetInfo
    | None -> None

/// When inplabOpt is None, we are assuming a branch or fallthrough to the current code location
///
/// When inplabOpt is "Some inplab", we are assuming an existing branch to "inplab" and can optionally
/// set inplab to point to another location if no codegen is required.
and GenDecisionTreeAndTargetsInner cenv cgbuf inplabOpt stackAtTargets eenv tree targets repeatSP targetInfos sequel (contf: Zmap<_,_> -> FakeUnit) =
    CG.SetStack cgbuf stackAtTargets              // Set the expected initial stack.
    match tree with
    | TDBind(bind, rest) ->
       match inplabOpt with Some inplab -> CG.SetMarkToHere cgbuf inplab | None -> ()
       let startScope, endScope as scopeMarks = StartDelayedLocalScope "dtreeBind" cgbuf
       let eenv = AllocStorageForBind cenv cgbuf scopeMarks eenv bind
       let sp = GenDebugPointForBind cenv cgbuf bind
       GenBindingAfterDebugPoint cenv cgbuf eenv sp bind (Some startScope)
       // We don't get the scope marks quite right for dtree-bound variables. This is because
       // we effectively lose an EndLocalScope for all dtrees that go to the same target
       // So we just pretend that the variable goes out of scope here.
       CG.SetMarkToHere cgbuf endScope
       GenDecisionTreeAndTargetsInner cenv cgbuf None stackAtTargets eenv rest targets repeatSP targetInfos sequel contf

    | TDSuccess(es, targetIdx) ->
        let targetInfos, genTargetInfoOpt = GenDecisionTreeSuccess cenv cgbuf inplabOpt stackAtTargets eenv es targetIdx targets repeatSP targetInfos sequel
        match genTargetInfoOpt with
        | Some (eenvAtTarget, spExprAtTarget, exprAtTarget, sequelAtTarget) ->
            GenLinearExpr cenv cgbuf eenvAtTarget spExprAtTarget exprAtTarget sequelAtTarget true (fun Fake -> contf targetInfos)
        | _ ->
            contf targetInfos

    | TDSwitch(e, cases, dflt, m) ->
       GenDecisionTreeSwitch cenv cgbuf inplabOpt stackAtTargets eenv e cases dflt m targets repeatSP targetInfos sequel contf

and GetTarget (targets:_[]) n =
    if n >= targets.Length then failwith "GetTarget: target not found in decision tree"
    targets.[n]

and GenDecisionTreeSuccess cenv cgbuf inplabOpt stackAtTargets eenv es targetIdx targets repeatSP targetInfos sequel =
    let (TTarget(vs, successExpr, spTarget)) = GetTarget targets targetIdx
    match TryFindTargetInfo targetInfos targetIdx with
    | Some (_, targetMarkAfterBinds: Mark, eenvAtTarget, _, _, _, _, _, _, _) ->

        // If not binding anything we can go directly to the targetMarkAfterBinds point
        // This is useful to avoid lots of branches e.g. in match A | B | C -> e
        // In this case each case will just go straight to "e"
        if isNil vs then
            match inplabOpt with
            | None -> CG.EmitInstr cgbuf (pop 0) Push0 (I_br targetMarkAfterBinds.CodeLabel)
            | Some inplab -> CG.SetMark cgbuf inplab targetMarkAfterBinds
        else
            match inplabOpt with None -> () | Some inplab -> CG.SetMarkToHere cgbuf inplab
            repeatSP()

            (vs, es) ||> List.iter2 (fun v e ->

                // Emit the expression
                GenBindingRhs cenv cgbuf eenv SPSuppress v e)

            vs |> List.rev |> List.iter (fun v ->
                // Store the results
                GenStoreVal cenv cgbuf eenvAtTarget v.Range v)

            CG.EmitInstr cgbuf (pop 0) Push0 (I_br targetMarkAfterBinds.CodeLabel)

        targetInfos, None

    | None ->

        match inplabOpt with None -> () | Some inplab -> CG.SetMarkToHere cgbuf inplab
        let targetMarkBeforeBinds = CG.GenerateDelayMark cgbuf "targetBeforeBinds"
        let targetMarkAfterBinds = CG.GenerateDelayMark cgbuf "targetAfterBinds"
        let startScope, endScope as scopeMarks = StartDelayedLocalScope "targetBinds" cgbuf
        let binds = mkInvisibleBinds vs es
        let eenvAtTarget = AllocStorageForBinds cenv cgbuf scopeMarks eenv binds
        let targetInfo = (targetMarkBeforeBinds, targetMarkAfterBinds, eenvAtTarget, successExpr, spTarget, repeatSP, vs, binds, startScope, endScope)

        // In debug mode push all decision tree targets to after the switching
        let isTargetPostponed, genTargetInfoOpt =
            if cenv.opts.localOptimizationsAreOn then
                false, Some(GenDecisionTreeTarget cenv cgbuf stackAtTargets targetInfo sequel)
            else
                CG.EmitInstr cgbuf (pop 0) Push0 (I_br targetMarkBeforeBinds.CodeLabel)
                true, None

        let targetInfos = IntMap.add targetIdx (targetInfo, isTargetPostponed) targetInfos
        targetInfos, genTargetInfoOpt

and GenDecisionTreeTarget cenv cgbuf stackAtTargets (targetMarkBeforeBinds, targetMarkAfterBinds, eenvAtTarget, successExpr, spTarget, repeatSP, vs, binds, startScope, endScope) sequel =
    CG.SetMarkToHere cgbuf targetMarkBeforeBinds
    let spExpr = (match spTarget with DebugPointForTarget.Yes -> SPAlways | DebugPointForTarget.No _ -> SPSuppress)

    // Repeat the sequence point to make sure each target branch has some sequence point (instead of inheriting
    // a random sequence point from the previously generated IL code from the previous block. See comment on
    // repeatSP() above.
    //
    // Only repeat the sequence point if we really have to, i.e. if the target expression doesn't start with a
    // sequence point anyway
    if isNil vs && DoesGenExprStartWithDebugPoint cenv.g spExpr successExpr then
       ()
    else
       match spTarget with
       | DebugPointForTarget.Yes -> repeatSP()
       | DebugPointForTarget.No -> cgbuf.EmitStartOfHiddenCode()

    CG.SetMarkToHere cgbuf startScope
    GenBindings cenv cgbuf eenvAtTarget binds
    CG.SetMarkToHere cgbuf targetMarkAfterBinds
    CG.SetStack cgbuf stackAtTargets
    (eenvAtTarget, spExpr, successExpr, (EndLocalScope(sequel, endScope)))

and GenDecisionTreeSwitch cenv cgbuf inplabOpt stackAtTargets eenv e cases defaultTargetOpt switchm targets repeatSP targetInfos sequel contf =
    let g = cenv.g
    let m = e.Range
    match inplabOpt with None -> () | Some inplab -> CG.SetMarkToHere cgbuf inplab

    repeatSP()
    match cases with
      // optimize a test against a boolean value, i.e. the all-important if-then-else
      | TCase(DecisionTreeTest.Const(Const.Bool b), successTree) :: _ ->
       let failureTree = (match defaultTargetOpt with None -> cases.Tail.Head.CaseTree | Some d -> d)
       GenDecisionTreeTest cenv eenv.cloc cgbuf stackAtTargets e None eenv (if b then successTree else failureTree) (if b then failureTree else successTree) targets repeatSP targetInfos sequel contf

      // // Remove a single test for a union case . Union case tests are always exa
      //| [ TCase(DecisionTreeTest.UnionCase _, successTree) ] when (defaultTargetOpt.IsNone) ->
      //  GenDecisionTreeAndTargetsInner cenv cgbuf inplabOpt stackAtTargets eenv successTree targets repeatSP targetInfos sequel
      //   //GenDecisionTree cenv eenv.cloc cgbuf stackAtTargets e (Some (pop 1, Push [g.ilg.typ_Bool], Choice1Of2 (avoidHelpers, cuspec, idx))) eenv successTree failureTree targets repeatSP targetInfos sequel

      // Optimize a single test for a union case to an "isdata" test - much
      // more efficient code, and this case occurs in the generated equality testers where perf is important
      | TCase(DecisionTreeTest.UnionCase(c, tyargs), successTree) :: rest when rest.Length = (match defaultTargetOpt with None -> 1 | Some _ -> 0) ->
        let failureTree =
            match defaultTargetOpt with
            | None -> rest.Head.CaseTree
            | Some tg -> tg
        let cuspec = GenUnionSpec cenv.amap m eenv.tyenv c.TyconRef tyargs
        let idx = c.Index
        let avoidHelpers = entityRefInThisAssembly g.compilingFslib c.TyconRef
        GenDecisionTreeTest cenv eenv.cloc cgbuf stackAtTargets e (Some (pop 1, Push [g.ilg.typ_Bool], Choice1Of2 (avoidHelpers, cuspec, idx))) eenv successTree failureTree targets repeatSP targetInfos sequel contf

      | _ ->
        let caseLabels = List.map (fun _ -> CG.GenerateDelayMark cgbuf "switch_case") cases
        let firstDiscrim = cases.Head.Discriminator
        match firstDiscrim with
        // Iterated tests, e.g. exception constructors, nulltests, typetests and active patterns.
        // These should always have one positive and one negative branch
        | DecisionTreeTest.IsInst _
        | DecisionTreeTest.ArrayLength _
        | DecisionTreeTest.IsNull
        | DecisionTreeTest.Const(Const.Zero) ->
            if not (isSingleton cases) || Option.isNone defaultTargetOpt then failwith "internal error: GenDecisionTreeSwitch: DecisionTreeTest.IsInst/isnull/query"
            let bi =
              match firstDiscrim with
              | DecisionTreeTest.Const(Const.Zero) ->
                  GenExpr cenv cgbuf eenv SPSuppress e Continue
                  BI_brfalse
              | DecisionTreeTest.IsNull ->
                  GenExpr cenv cgbuf eenv SPSuppress e Continue
                  let srcTy = tyOfExpr g e
                  if isTyparTy g srcTy then
                      let ilFromTy = GenType cenv.amap m eenv.tyenv srcTy
                      CG.EmitInstr cgbuf (pop 1) (Push [g.ilg.typ_Object]) (I_box ilFromTy)
                  BI_brfalse
              | DecisionTreeTest.IsInst (_srcty, tgty) ->
                  let e = mkCallTypeTest g m tgty e
                  GenExpr cenv cgbuf eenv SPSuppress e Continue
                  BI_brtrue
              | _ -> failwith "internal error: GenDecisionTreeSwitch"
            CG.EmitInstr cgbuf (pop 1) Push0 (I_brcmp (bi, (List.head caseLabels).CodeLabel))
            GenDecisionTreeCases cenv cgbuf stackAtTargets eenv defaultTargetOpt targets repeatSP targetInfos sequel caseLabels cases contf

        | DecisionTreeTest.ActivePatternCase _ -> error(InternalError("internal error in codegen: DecisionTreeTest.ActivePatternCase", switchm))
        | DecisionTreeTest.UnionCase (hdc, tyargs) ->
            GenExpr cenv cgbuf eenv SPSuppress e Continue
            let cuspec = GenUnionSpec cenv.amap m eenv.tyenv hdc.TyconRef tyargs
            let dests =
              if cases.Length <> caseLabels.Length then failwith "internal error: DecisionTreeTest.UnionCase"
              (cases, caseLabels) ||> List.map2 (fun case label ->
                  match case with
                  | TCase(DecisionTreeTest.UnionCase (c, _), _) -> (c.Index, label.CodeLabel)
                  | _ -> failwith "error: mixed constructor/const test?")

            let avoidHelpers = entityRefInThisAssembly g.compilingFslib hdc.TyconRef
            EraseUnions.emitDataSwitch g.ilg (UnionCodeGen cgbuf) (avoidHelpers, cuspec, dests)
            CG.EmitInstrs cgbuf (pop 1) Push0 [ ] // push/pop to match the line above
            GenDecisionTreeCases cenv cgbuf stackAtTargets eenv defaultTargetOpt targets repeatSP targetInfos sequel caseLabels cases contf

        | DecisionTreeTest.Const c ->
            GenExpr cenv cgbuf eenv SPSuppress e Continue
            match c with
            | Const.Bool _ -> failwith "should have been done earlier"
            | Const.SByte _
            | Const.Int16 _
            | Const.Int32 _
            | Const.Byte _
            | Const.UInt16 _
            | Const.UInt32 _
            | Const.Char _ ->
                if List.length cases <> List.length caseLabels then failwith "internal error: "
                let dests =
                  (cases, caseLabels) ||> List.map2 (fun case label ->
                      let i =
                        match case.Discriminator with
                          DecisionTreeTest.Const c' ->
                            match c' with
                            | Const.SByte i -> int32 i
                            | Const.Int16 i -> int32 i
                            | Const.Int32 i -> i
                            | Const.Byte i -> int32 i
                            | Const.UInt16 i -> int32 i
                            | Const.UInt32 i -> int32 i
                            | Const.Char c -> int32 c
                            | _ -> failwith "internal error: badly formed const test"

                        | _ -> failwith "internal error: badly formed const test"
                      (i, label.CodeLabel))
                let mn = List.foldBack (fst >> Operators.min) dests (fst(List.head dests))
                let mx = List.foldBack (fst >> Operators.max) dests (fst(List.head dests))
                // Check if it's worth using a switch
                // REVIEW: this is using switches even for single integer matches!
                if mx - mn = (List.length dests - 1) then
                    let destinationLabels = dests |> List.sortBy fst |> List.map snd
                    if mn <> 0 then
                      CG.EmitInstrs cgbuf (pop 0) (Push [g.ilg.typ_Int32]) [ mkLdcInt32 mn]
                      CG.EmitInstrs cgbuf (pop 1) Push0 [ AI_sub ]
                    CG.EmitInstr cgbuf (pop 1) Push0 (I_switch destinationLabels)
                else
                  error(InternalError("non-dense integer matches not implemented in codegen - these should have been removed by the pattern match compiler", switchm))
                GenDecisionTreeCases cenv cgbuf stackAtTargets eenv defaultTargetOpt targets repeatSP targetInfos sequel caseLabels cases contf
            | _ -> error(InternalError("these matches should never be needed", switchm))
        | DecisionTreeTest.Error m -> error(InternalError("Trying to compile error recovery branch", m))

and GenDecisionTreeCases cenv cgbuf stackAtTargets eenv defaultTargetOpt targets repeatSP targetInfos sequel caseLabels cases (contf: Zmap<_,_> -> FakeUnit) =

    match defaultTargetOpt with
    | Some defaultTarget ->
        GenDecisionTreeAndTargetsInner cenv cgbuf None stackAtTargets eenv defaultTarget targets repeatSP targetInfos sequel (fun targetInfos ->
            GenDecisionTreeCases cenv cgbuf stackAtTargets eenv None targets repeatSP targetInfos sequel caseLabels cases contf
        )
    | None ->
        match caseLabels, cases with
        | caseLabel :: caseLabelsTail, (TCase(_, caseTree)) :: casesTail ->
            GenDecisionTreeAndTargetsInner cenv cgbuf (Some caseLabel) stackAtTargets eenv caseTree targets repeatSP targetInfos sequel (fun targetInfos ->
                GenDecisionTreeCases cenv cgbuf stackAtTargets eenv None targets repeatSP targetInfos sequel caseLabelsTail casesTail contf
            )
        | _ ->
            contf targetInfos

// Used for the peephole optimization below
and (|BoolExpr|_|) = function Expr.Const (Const.Bool b1, _, _) -> Some b1 | _ -> None

and GenDecisionTreeTest cenv cloc cgbuf stackAtTargets e tester eenv successTree failureTree targets repeatSP targetInfos sequel contf =
    let g = cenv.g
    match successTree, failureTree with

    // Peephole: if generating a boolean value or its negation then just leave it on the stack
    // This comes up in the generated equality functions. REVIEW: do this as a peephole optimization elsewhere
    | TDSuccess(es1, n1),
      TDSuccess(es2, n2) when
         isNil es1 && isNil es2 &&
         (match GetTarget targets n1, GetTarget targets n2 with
          | TTarget(_, BoolExpr b1, _), TTarget(_, BoolExpr b2, _) -> b1 = not b2
          | _ -> false) ->

             match GetTarget targets n1, GetTarget targets n2 with

             | TTarget(_, BoolExpr b1, _), _ ->
                 GenExpr cenv cgbuf eenv SPSuppress e Continue
                 match tester with
                 | Some (pops, pushes, i) ->
                    match i with
                    | Choice1Of2 (avoidHelpers, cuspec, idx) -> CG.EmitInstrs cgbuf pops pushes (EraseUnions.mkIsData g.ilg (avoidHelpers, cuspec, idx))
                    | Choice2Of2 i -> CG.EmitInstr cgbuf pops pushes i
                 | _ -> ()
                 if not b1 then
                   CG.EmitInstrs cgbuf (pop 0) (Push [g.ilg.typ_Bool]) [mkLdcInt32 0 ]
                   CG.EmitInstrs cgbuf (pop 1) Push0 [AI_ceq]
                 GenSequel cenv cloc cgbuf sequel
                 contf targetInfos

             | _ -> failwith "internal error: GenDecisionTreeTest during bool elim"

    | _ ->
        let failure = CG.GenerateDelayMark cgbuf "testFailure"
        match tester with
        | None ->
            // generate the expression, then test it for "false"
            GenExpr cenv cgbuf eenv SPSuppress e (CmpThenBrOrContinue(pop 1, [ I_brcmp (BI_brfalse, failure.CodeLabel) ]))

        // Turn 'isdata' tests that branch into EI_brisdata tests
        | Some (_, _, Choice1Of2 (avoidHelpers, cuspec, idx)) ->
            GenExpr cenv cgbuf eenv SPSuppress e (CmpThenBrOrContinue(pop 1, EraseUnions.mkBrIsData g.ilg false (avoidHelpers, cuspec, idx, failure.CodeLabel)))

        | Some (pops, pushes, i) ->
            GenExpr cenv cgbuf eenv SPSuppress e Continue
            match i with
            | Choice1Of2 (avoidHelpers, cuspec, idx) -> CG.EmitInstrs cgbuf pops pushes (EraseUnions.mkIsData g.ilg (avoidHelpers, cuspec, idx))
            | Choice2Of2 i -> CG.EmitInstr cgbuf pops pushes i
            CG.EmitInstr cgbuf (pop 1) Push0 (I_brcmp (BI_brfalse, failure.CodeLabel))

        GenDecisionTreeAndTargetsInner cenv cgbuf None stackAtTargets eenv successTree targets repeatSP targetInfos sequel (fun targetInfos ->
            GenDecisionTreeAndTargetsInner cenv cgbuf (Some failure) stackAtTargets eenv failureTree targets repeatSP targetInfos sequel contf
        )

/// Generate fixups for letrec bindings
and GenLetRecFixup cenv cgbuf eenv (ilxCloSpec: IlxClosureSpec, e, ilField: ILFieldSpec, e2, _m) =
    GenExpr cenv cgbuf eenv SPSuppress e Continue
    CG.EmitInstrs cgbuf (pop 0) Push0 [ I_castclass ilxCloSpec.ILType ]
    GenExpr cenv cgbuf eenv SPSuppress e2 Continue
    CG.EmitInstrs cgbuf (pop 2) Push0 [ mkNormalStfld (mkILFieldSpec(ilField.FieldRef, ilxCloSpec.ILType)) ]

/// Generate letrec bindings
and GenLetRecBindings cenv (cgbuf: CodeGenBuffer) eenv (allBinds: Bindings, m) =
    let eenv = SetIsInLoop true eenv
    // Fix up recursion for non-toplevel recursive bindings
    let bindsPossiblyRequiringFixup =
        allBinds |> List.filter (fun b ->
            match (StorageForVal cenv.g m b.Var eenv) with
            | StaticProperty _
            | Method _
            // Note: Recursive data stored in static fields may require fixups e.g. let x = C(x)
            // | StaticField _
            | Null -> false
            | _ -> true)

    let computeFixupsForOneRecursiveVar boundv forwardReferenceSet fixups thisVars access set e =
        match e with
        | Expr.Lambda _ | Expr.TyLambda _ | Expr.Obj _ ->
            let isLocalTypeFunc = Option.isSome thisVars && (IsNamedLocalTypeFuncVal cenv.g (Option.get thisVars) e)
            let thisVars = (match e with Expr.Obj _ -> [] | _ when isLocalTypeFunc -> [] | _ -> Option.map mkLocalValRef thisVars |> Option.toList)
            let canUseStaticField = (match e with Expr.Obj _ -> false | _ -> true)
            let clo, _, eenvclo = GetIlxClosureInfo cenv m isLocalTypeFunc canUseStaticField thisVars {eenv with letBoundVars=(mkLocalValRef boundv) :: eenv.letBoundVars} e
            clo.cloFreeVars |> List.iter (fun fv ->
                if Zset.contains fv forwardReferenceSet then
                    match StorageForVal cenv.g m fv eenvclo with
                    | Env (_, ilField, _) -> fixups := (boundv, fv, (fun () -> GenLetRecFixup cenv cgbuf eenv (clo.cloSpec, access, ilField, exprForVal m fv, m))) :: !fixups
                    | _ -> error (InternalError("GenLetRec: " + fv.LogicalName + " was not in the environment", m)) )

        | Expr.Val (vref, _, _) ->
            let fv = vref.Deref
            let needsFixup = Zset.contains fv forwardReferenceSet
            if needsFixup then fixups := (boundv, fv, (fun () -> GenExpr cenv cgbuf eenv SPSuppress (set e) discard)) :: !fixups
        | _ -> failwith "compute real fixup vars"


    let fixups = ref []
    let recursiveVars = Zset.addList (bindsPossiblyRequiringFixup |> List.map (fun v -> v.Var)) (Zset.empty valOrder)
    let _ =
        (recursiveVars, bindsPossiblyRequiringFixup) ||> List.fold (fun forwardReferenceSet (bind: Binding) ->
            // Compute fixups
            bind.Expr |> IterateRecursiveFixups cenv.g (Some bind.Var)
                               (computeFixupsForOneRecursiveVar bind.Var forwardReferenceSet fixups)
                               (exprForVal m bind.Var,
                                  (fun _ -> failwith ("internal error: should never need to set non-delayed recursive val: " + bind.Var.LogicalName)))
            // Record the variable as defined
            let forwardReferenceSet = Zset.remove bind.Var forwardReferenceSet
            forwardReferenceSet)

    // Generate the actual bindings
    let _ =
        (recursiveVars, allBinds) ||> List.fold (fun forwardReferenceSet (bind: Binding) ->
            GenBinding cenv cgbuf eenv bind
            // Record the variable as defined
            let forwardReferenceSet = Zset.remove bind.Var forwardReferenceSet
            // Execute and discard any fixups that can now be committed
            fixups := !fixups |> List.filter (fun (boundv, fv, action) -> if (Zset.contains boundv forwardReferenceSet || Zset.contains fv forwardReferenceSet) then true else (action(); false))
            forwardReferenceSet)
    ()

and GenLetRec cenv cgbuf eenv (binds, body, m) sequel =
    let _, endScope as scopeMarks = StartLocalScope "letrec" cgbuf
    let eenv = AllocStorageForBinds cenv cgbuf scopeMarks eenv binds
    GenLetRecBindings cenv cgbuf eenv (binds, m)
    GenExpr cenv cgbuf eenv SPAlways body (EndLocalScope(sequel, endScope))

//-------------------------------------------------------------------------
// Generate simple bindings
//-------------------------------------------------------------------------

and GenDebugPointForBind cenv cgbuf bind =
    let _, pt, sp = ComputeDebugPointForBinding cenv.g bind
    pt |> Option.iter (CG.EmitSeqPoint cgbuf)
    sp

and GenBinding cenv cgbuf eenv bind =
    let sp = GenDebugPointForBind cenv cgbuf bind
    GenBindingAfterDebugPoint cenv cgbuf eenv sp bind None

and ComputeMemberAccessRestrictedBySig eenv vspec =
    let isHidden =
        IsHiddenVal eenv.sigToImplRemapInfo vspec ||  // anything hidden by a signature gets assembly visibility
        not vspec.IsMemberOrModuleBinding ||          // anything that's not a module or member binding gets assembly visibility
        vspec.IsIncrClassGeneratedMember              // compiler generated members for class function 'let' bindings get assembly visibility
    ComputeMemberAccess isHidden

and ComputeMethodAccessRestrictedBySig eenv vspec =
    let isHidden =
        IsHiddenVal eenv.sigToImplRemapInfo vspec ||  // anything hidden by a signature gets assembly visibility
        not vspec.IsMemberOrModuleBinding ||          // anything that's not a module or member binding gets assembly visibility
        vspec.IsIncrClassGeneratedMember              // compiler generated members for class function 'let' bindings get assembly visibility
    ComputeMemberAccess isHidden

and GenBindingAfterDebugPoint cenv cgbuf eenv sp (TBind(vspec, rhsExpr, _)) startScopeMarkOpt =
    let g = cenv.g

    // Record the closed reflection definition if publishing
    // There is no real reason we're doing this so late in the day
    match vspec.PublicPath, vspec.ReflectedDefinition with
    | Some _, Some e -> cgbuf.mgbuf.AddReflectedDefinition(vspec, e)
    | _ -> ()

    let eenv = { eenv with letBoundVars = (mkLocalValRef vspec) :: eenv.letBoundVars;
                           initLocals = eenv.initLocals && (match vspec.ApparentEnclosingEntity with Parent ref -> not (HasFSharpAttribute g g.attrib_SkipLocalsInitAttribute ref.Attribs) | _ -> true) }

    let access = ComputeMethodAccessRestrictedBySig eenv vspec

    // Workaround for .NET and Visual Studio restriction w.r.t debugger type proxys
    // Mark internal constructors in internal classes as public.
    let access =
        if access = ILMemberAccess.Assembly && vspec.IsConstructor && IsHiddenTycon eenv.sigToImplRemapInfo vspec.MemberApparentEntity.Deref then
            ILMemberAccess.Public
        else
            access

    let m = vspec.Range

    match StorageForVal cenv.g m vspec eenv with

    | Null ->
        GenExpr cenv cgbuf eenv SPSuppress rhsExpr discard
        CommitStartScope cgbuf startScopeMarkOpt

    // The initialization code for static 'let' and 'do' bindings gets compiled into the initialization .cctor for the whole file
    | _ when vspec.IsClassConstructor && isNil vspec.TopValDeclaringEntity.TyparsNoRange ->
        let tps, _, _, _, cctorBody, _ = IteratedAdjustArityOfLambda g cenv.amap vspec.ValReprInfo.Value rhsExpr
        let eenv = EnvForTypars tps eenv
        CommitStartScope cgbuf startScopeMarkOpt
        GenExpr cenv cgbuf eenv SPSuppress cctorBody discard

    | Method (topValInfo, _, mspec, mspecW, _, ctps, mtps, curriedArgInfos, paramInfos, witnessInfos, argTys, retInfo)  ->

        let methLambdaTypars, methLambdaCtorThisValOpt, methLambdaBaseValOpt, methLambdaCurriedVars, methLambdaBody, methLambdaBodyTy =
            IteratedAdjustArityOfLambda g cenv.amap topValInfo rhsExpr

        let methLambdaVars = List.concat methLambdaCurriedVars

        CommitStartScope cgbuf startScopeMarkOpt

        let generator = GenMethodForBinding
        let hasWitnessEntry = cenv.g.generateWitnesses && not witnessInfos.IsEmpty

        generator cenv cgbuf.mgbuf eenv (vspec, mspec, hasWitnessEntry, false, access, ctps, mtps, [], curriedArgInfos, paramInfos, argTys, retInfo, topValInfo, methLambdaCtorThisValOpt, methLambdaBaseValOpt, methLambdaTypars, methLambdaVars, methLambdaBody, methLambdaBodyTy)

        // If generating witnesses, then generate the second entry point with additional arguments.
        // Take a copy of the expression to ensure generated names are unique.
        if hasWitnessEntry then
            let copyOfLambdaBody = copyExpr cenv.g CloneAll methLambdaBody
            generator cenv cgbuf.mgbuf eenv (vspec, mspecW, hasWitnessEntry, true, access, ctps, mtps, witnessInfos, curriedArgInfos, paramInfos, argTys, retInfo, topValInfo, methLambdaCtorThisValOpt, methLambdaBaseValOpt, methLambdaTypars, methLambdaVars, copyOfLambdaBody, methLambdaBodyTy)

    | StaticProperty (ilGetterMethSpec, optShadowLocal) ->

        let ilAttribs = GenAttrs cenv eenv vspec.Attribs
        let ilTy = ilGetterMethSpec.FormalReturnType
        let ilPropDef =
            ILPropertyDef(name = ChopPropertyName ilGetterMethSpec.Name,
                          attributes = PropertyAttributes.None,
                          setMethod = None,
                          getMethod = Some ilGetterMethSpec.MethodRef,
                          callingConv = ILThisConvention.Static,
                          propertyType = ilTy,
                          init = None,
                          args = [],
                          customAttrs = mkILCustomAttrs ilAttribs)
        cgbuf.mgbuf.AddOrMergePropertyDef(ilGetterMethSpec.MethodRef.DeclaringTypeRef, ilPropDef, m)

        let ilMethodDef =
            let ilCode = CodeGenMethodForExpr cenv cgbuf.mgbuf (SPSuppress, [], ilGetterMethSpec.Name, eenv, 0, rhsExpr, Return)
            let ilMethodBody = MethodBody.IL(lazy ilCode)
            (mkILStaticMethod ([], ilGetterMethSpec.Name, access, [], mkILReturn ilTy, ilMethodBody)).WithSpecialName
            |> AddNonUserCompilerGeneratedAttribs g

        CountMethodDef()
        cgbuf.mgbuf.AddMethodDef(ilGetterMethSpec.MethodRef.DeclaringTypeRef, ilMethodDef)

        CommitStartScope cgbuf startScopeMarkOpt
        match optShadowLocal with
        | NoShadowLocal -> ()
        | ShadowLocal storage ->
            CG.EmitInstr cgbuf (pop 0) (Push [ilTy]) (I_call (Normalcall, ilGetterMethSpec, None))
            GenSetStorage m cgbuf storage

    | StaticField (fspec, vref, hasLiteralAttr, ilTyForProperty, ilPropName, fty, ilGetterMethRef, ilSetterMethRef, optShadowLocal) ->
        let mut = vspec.IsMutable

        let canTarget(targets, goal: System.AttributeTargets) =
            match targets with
            | None -> true
            | Some tgts -> 0 <> int(tgts &&& goal)

        /// Generate a static field definition...
        let ilFieldDefs =
            let access = ComputeMemberAccess (not hasLiteralAttr || IsHiddenVal eenv.sigToImplRemapInfo vspec)
            let ilFieldDef = mkILStaticField (fspec.Name, fty, None, None, access)
            let ilFieldDef =
                match vref.LiteralValue with
                | Some konst -> ilFieldDef.WithLiteralDefaultValue( Some (GenFieldInit m konst) )
                | None -> ilFieldDef

            let ilFieldDef =
                let isClassInitializer = (cgbuf.MethodName = ".cctor")
                ilFieldDef.WithInitOnly(not (mut || cenv.opts.isInteractiveItExpr || not isClassInitializer || hasLiteralAttr))

            let ilAttribs =
                if not hasLiteralAttr then
                    vspec.Attribs
                    |> List.filter (fun (Attrib(_, _, _, _, _, targets, _)) -> canTarget(targets, System.AttributeTargets.Field))
                    |> GenAttrs cenv eenv // backing field only gets attributes that target fields
                else
                    GenAttrs cenv eenv vspec.Attribs  // literals have no property, so preserve all the attributes on the field itself

            let ilFieldDef = ilFieldDef.With(customAttrs = mkILCustomAttrs (ilAttribs @ [ g.DebuggerBrowsableNeverAttribute ]))

            [ (fspec.DeclaringTypeRef, ilFieldDef) ]

        let ilTypeRefForProperty = ilTyForProperty.TypeRef

        for (tref, ilFieldDef) in ilFieldDefs do
            cgbuf.mgbuf.AddFieldDef(tref, ilFieldDef)
            CountStaticFieldDef()

        // ... and the get/set properties to access it.
        if not hasLiteralAttr then
            let ilAttribs =
                vspec.Attribs
                |> List.filter (fun (Attrib(_, _, _, _, _, targets, _)) -> canTarget(targets, System.AttributeTargets.Property))
                |> GenAttrs cenv eenv // property only gets attributes that target properties
            let ilPropDef =
                ILPropertyDef(name=ilPropName,
                              attributes = PropertyAttributes.None,
                              setMethod=(if mut || cenv.opts.isInteractiveItExpr then Some ilSetterMethRef else None),
                              getMethod=Some ilGetterMethRef,
                              callingConv=ILThisConvention.Static,
                              propertyType=fty,
                              init=None,
                              args = [],
                              customAttrs=mkILCustomAttrs (ilAttribs @ [mkCompilationMappingAttr g (int SourceConstructFlags.Value)]))
            cgbuf.mgbuf.AddOrMergePropertyDef(ilTypeRefForProperty, ilPropDef, m)

            let getterMethod =
                mkILStaticMethod([], ilGetterMethRef.Name, access, [], mkILReturn fty,
                               mkMethodBody(true, [], 2, nonBranchingInstrsToCode [ mkNormalLdsfld fspec ], None)).WithSpecialName
            cgbuf.mgbuf.AddMethodDef(ilTypeRefForProperty, getterMethod)
            if mut || cenv.opts.isInteractiveItExpr then
                let setterMethod =
                    mkILStaticMethod([], ilSetterMethRef.Name, access, [mkILParamNamed("value", fty)], mkILReturn ILType.Void,
                                   mkMethodBody(true, [], 2, nonBranchingInstrsToCode [ mkLdarg0;mkNormalStsfld fspec], None)).WithSpecialName
                cgbuf.mgbuf.AddMethodDef(ilTypeRefForProperty, setterMethod)

            GenBindingRhs cenv cgbuf eenv sp vspec rhsExpr
            match optShadowLocal with
            | NoShadowLocal ->
                CommitStartScope cgbuf startScopeMarkOpt
                EmitSetStaticField cgbuf fspec
            | ShadowLocal storage->
                CommitStartScope cgbuf startScopeMarkOpt
                CG.EmitInstr cgbuf (pop 0) (Push [fty]) AI_dup
                EmitSetStaticField cgbuf fspec
                GenSetStorage m cgbuf storage

    | _ ->
        let storage = StorageForVal cenv.g m vspec eenv
        match storage, rhsExpr with
        // locals are zero-init, no need to initialize them, except if you are in a loop and the local is mutable.
        | Local (_, realloc, _), Expr.Const (Const.Zero, _, _) when not realloc && not (eenv.isInLoop && vspec.IsMutable) ->
            CommitStartScope cgbuf startScopeMarkOpt
        | _ ->
            GenBindingRhs cenv cgbuf eenv SPSuppress vspec rhsExpr
            CommitStartScope cgbuf startScopeMarkOpt
            GenStoreVal cenv cgbuf eenv vspec.Range vspec

//-------------------------------------------------------------------------
// Generate method bindings
//-------------------------------------------------------------------------

/// Generate encoding P/Invoke and COM marshalling information
and GenMarshal cenv attribs =
    let g = cenv.g
    let otherAttribs =
        // For IlReflect backend, we rely on Reflection.Emit API to emit the pseudo-custom attributes
        // correctly, so we do not filter them out.
        // For IlWriteBackend, we filter MarshalAs attributes
        match cenv.opts.ilxBackend with
        | IlReflectBackend -> attribs
        | IlWriteBackend ->
            attribs |> List.filter (IsMatchingFSharpAttributeOpt g g.attrib_MarshalAsAttribute >> not)

    match TryFindFSharpAttributeOpt g g.attrib_MarshalAsAttribute attribs with
    | Some (Attrib(_, _, [ AttribInt32Arg unmanagedType ], namedArgs, _, _, m)) ->
        let decoder = AttributeDecoder namedArgs
        let rec decodeUnmanagedType unmanagedType =
            // enumeration values for System.Runtime.InteropServices.UnmanagedType taken from mscorlib.il
            match unmanagedType with
            | 0x0 -> ILNativeType.Empty
            | 0x01 -> ILNativeType.Void
            | 0x02 -> ILNativeType.Bool
            | 0x03 -> ILNativeType.Int8
            | 0x04 -> ILNativeType.Byte
            | 0x05 -> ILNativeType.Int16
            | 0x06 -> ILNativeType.UInt16
            | 0x07 -> ILNativeType.Int32
            | 0x08 -> ILNativeType.UInt32
            | 0x09 -> ILNativeType.Int64
            | 0x0A -> ILNativeType.UInt64
            | 0x0B -> ILNativeType.Single
            | 0x0C -> ILNativeType.Double
            | 0x0F -> ILNativeType.Currency
            | 0x13 -> ILNativeType.BSTR
            | 0x14 -> ILNativeType.LPSTR
            | 0x15 -> ILNativeType.LPWSTR
            | 0x16 -> ILNativeType.LPTSTR
            | 0x17 -> ILNativeType.FixedSysString (decoder.FindInt32 "SizeConst" 0x0)
            | 0x19 -> ILNativeType.IUnknown
            | 0x1A -> ILNativeType.IDispatch
            | 0x1B -> ILNativeType.Struct
            | 0x1C -> ILNativeType.Interface
            | 0x1D ->
                let safeArraySubType =
                    match decoder.FindInt32 "SafeArraySubType" 0x0 with
                    (* enumeration values for System.Runtime.InteropServices.VarType taken from mscorlib.il *)
                    | 0x0 -> ILNativeVariant.Empty
                    | 0x1 -> ILNativeVariant.Null
                    | 0x02 -> ILNativeVariant.Int16
                    | 0x03 -> ILNativeVariant.Int32
                    | 0x0C -> ILNativeVariant.Variant
                    | 0x04 -> ILNativeVariant.Single
                    | 0x05 -> ILNativeVariant.Double
                    | 0x06 -> ILNativeVariant.Currency
                    | 0x07 -> ILNativeVariant.Date
                    | 0x08 -> ILNativeVariant.BSTR
                    | 0x09 -> ILNativeVariant.IDispatch
                    | 0x0a -> ILNativeVariant.Error
                    | 0x0b -> ILNativeVariant.Bool
                    | 0x0d -> ILNativeVariant.IUnknown
                    | 0x0e -> ILNativeVariant.Decimal
                    | 0x10 -> ILNativeVariant.Int8
                    | 0x11 -> ILNativeVariant.UInt8
                    | 0x12 -> ILNativeVariant.UInt16
                    | 0x13 -> ILNativeVariant.UInt32
                    | 0x15 -> ILNativeVariant.UInt64
                    | 0x16 -> ILNativeVariant.Int
                    | 0x17 -> ILNativeVariant.UInt
                    | 0x18 -> ILNativeVariant.Void
                    | 0x19 -> ILNativeVariant.HRESULT
                    | 0x1a -> ILNativeVariant.PTR
                    | 0x1c -> ILNativeVariant.CArray
                    | 0x1d -> ILNativeVariant.UserDefined
                    | 0x1e -> ILNativeVariant.LPSTR
                    | 0x1B -> ILNativeVariant.SafeArray
                    | 0x1f -> ILNativeVariant.LPWSTR
                    | 0x24 -> ILNativeVariant.Record
                    | 0x40 -> ILNativeVariant.FileTime
                    | 0x41 -> ILNativeVariant.Blob
                    | 0x42 -> ILNativeVariant.Stream
                    | 0x43 -> ILNativeVariant.Storage
                    | 0x44 -> ILNativeVariant.StreamedObject
                    | 0x45 -> ILNativeVariant.StoredObject
                    | 0x46 -> ILNativeVariant.BlobObject
                    | 0x47 -> ILNativeVariant.CF
                    | 0x48 -> ILNativeVariant.CLSID
                    | 0x14 -> ILNativeVariant.Int64
                    | _ -> ILNativeVariant.Empty
                let safeArrayUserDefinedSubType =
                    // the argument is a System.Type obj, but it's written to MD as a UTF8 string
                    match decoder.FindTypeName "SafeArrayUserDefinedSubType" "" with
                    | "" -> None
                    | res -> if (safeArraySubType = ILNativeVariant.IDispatch) || (safeArraySubType = ILNativeVariant.IUnknown) then Some res else None
                ILNativeType.SafeArray(safeArraySubType, safeArrayUserDefinedSubType)
            | 0x1E -> ILNativeType.FixedArray (decoder.FindInt32 "SizeConst" 0x0)
            | 0x1F -> ILNativeType.Int
            | 0x20 -> ILNativeType.UInt
            | 0x22 -> ILNativeType.ByValStr
            | 0x23 -> ILNativeType.ANSIBSTR
            | 0x24 -> ILNativeType.TBSTR
            | 0x25 -> ILNativeType.VariantBool
            | 0x26 -> ILNativeType.Method
            | 0x28 -> ILNativeType.AsAny
            | 0x2A ->
               let sizeParamIndex =
                    match decoder.FindInt16 "SizeParamIndex" -1s with
                    | -1s -> None
                    | res -> Some ((int)res, None)
               let arraySubType =
                    match decoder.FindInt32 "ArraySubType" -1 with
                    | -1 -> None
                    | res -> Some (decodeUnmanagedType res)
               ILNativeType.Array(arraySubType, sizeParamIndex)
            | 0x2B -> ILNativeType.LPSTRUCT
            | 0x2C ->
               error(Error(FSComp.SR.ilCustomMarshallersCannotBeUsedInFSharp(), m))
               (* ILNativeType.Custom of bytes * string * string * bytes (* GUID, nativeTypeName, custMarshallerName, cookieString *) *)
               //ILNativeType.Error
            | 0x2D -> ILNativeType.Error
            | 0x30 -> ILNativeType.LPUTF8STR
            | _ -> ILNativeType.Empty
        Some(decodeUnmanagedType unmanagedType), otherAttribs
    | Some (Attrib(_, _, _, _, _, _, m)) ->
        errorR(Error(FSComp.SR.ilMarshalAsAttributeCannotBeDecoded(), m))
        None, attribs
    | _ ->
        // No MarshalAs detected
        None, attribs

/// Generate special attributes on an IL parameter
and GenParamAttribs cenv paramTy attribs =
    let g = cenv.g
    let inFlag = HasFSharpAttribute g g.attrib_InAttribute attribs || isInByrefTy g paramTy
    let outFlag = HasFSharpAttribute g g.attrib_OutAttribute attribs || isOutByrefTy g paramTy
    let optionalFlag = HasFSharpAttributeOpt g g.attrib_OptionalAttribute attribs

    let defaultValue = TryFindFSharpAttributeOpt g g.attrib_DefaultParameterValueAttribute attribs
                       |> Option.bind OptionalArgInfo.FieldInitForDefaultParameterValueAttrib
    // Return the filtered attributes. Do not generate In, Out, Optional or DefaultParameterValue attributes
    // as custom attributes in the code - they are implicit from the IL bits for these
    let attribs =
        attribs
        |> List.filter (IsMatchingFSharpAttribute g g.attrib_InAttribute >> not)
        |> List.filter (IsMatchingFSharpAttribute g g.attrib_OutAttribute >> not)
        |> List.filter (IsMatchingFSharpAttributeOpt g g.attrib_OptionalAttribute >> not)
        |> List.filter (IsMatchingFSharpAttributeOpt g g.attrib_DefaultParameterValueAttribute >> not)

    let Marshal, attribs = GenMarshal cenv attribs
    inFlag, outFlag, optionalFlag, defaultValue, Marshal, attribs

/// Generate IL parameters
and GenParams (cenv: cenv) eenv m (mspec: ILMethodSpec) witnessInfos (argInfos: ArgReprInfo list) methArgTys (implValsOpt: Val list option) =
    let g = cenv.g
    let ilWitnessParams = GenWitnessParams cenv eenv m witnessInfos
    let ilArgTys = mspec.FormalArgTypes |> List.skip witnessInfos.Length

    let ilArgTysAndInfos =
        if argInfos.Length = ilArgTys.Length then
            List.zip ilArgTys argInfos
        else
            assert false
            ilArgTys |> List.map (fun ilArgTy -> ilArgTy, ValReprInfo.unnamedTopArg1)

    let ilArgTysAndInfoAndVals =
        match implValsOpt with
        | Some implVals when (implVals.Length = ilArgTys.Length) ->
            List.map2 (fun x y -> x, Some y) ilArgTysAndInfos implVals
        | _ ->
            List.map (fun x -> x, None) ilArgTysAndInfos

    let ilParams, _ =
        (Set.empty, List.zip methArgTys ilArgTysAndInfoAndVals)
        ||> List.mapFold (fun takenNames (methodArgTy, ((ilArgTy, topArgInfo), implValOpt)) ->
            let inFlag, outFlag, optionalFlag, defaultParamValue, Marshal, attribs = GenParamAttribs cenv methodArgTy topArgInfo.Attribs

            let idOpt =
                match topArgInfo.Name with
                | Some v -> Some v
                | None ->
                match implValOpt with
                | Some v -> Some v.Id
                | None -> None

            let nmOpt, takenNames =
                match idOpt with
                | Some id ->
                    let nm =
                        if takenNames.Contains(id.idText) then
                            // Ensure that we have an g.CompilerGlobalState
                            assert(g.CompilerGlobalState |> Option.isSome)
                            g.CompilerGlobalState.Value.NiceNameGenerator.FreshCompilerGeneratedName (id.idText, id.idRange)
                        else
                            id.idText
                    Some nm, takenNames.Add(nm)
                | None ->
                    None, takenNames


            let ilAttribs = GenAttrs cenv eenv attribs

            let ilAttribs =
                match GenReadOnlyAttributeIfNecessary g methodArgTy with
                | Some attr -> ilAttribs @ [attr]
                | None -> ilAttribs

            let param : ILParameter =
                { Name = nmOpt
                  Type = ilArgTy
                  Default = defaultParamValue
                  Marshal = Marshal
                  IsIn = inFlag
                  IsOut = outFlag
                  IsOptional = optionalFlag
                  CustomAttrsStored = storeILCustomAttrs (mkILCustomAttrs ilAttribs)
                  MetadataIndex = NoMetadataIdx }

            param, takenNames)

    ilWitnessParams @ ilParams

/// Generate IL method return information
and GenReturnInfo cenv eenv returnTy ilRetTy (retInfo: ArgReprInfo) : ILReturn =
    let marshal, attribs = GenMarshal cenv retInfo.Attribs
    let ilAttribs = GenAttrs cenv eenv attribs

    let ilAttribs =
        match returnTy with
        | Some retTy ->
            match GenReadOnlyAttributeIfNecessary cenv.g retTy with
            | Some attr -> ilAttribs @ [attr]
            | None -> ilAttribs
        | _ ->
            ilAttribs

    let ilAttrs = mkILCustomAttrs ilAttribs
    { Type=ilRetTy
      Marshal=marshal
      CustomAttrsStored= storeILCustomAttrs ilAttrs
      MetadataIndex = NoMetadataIdx }

/// Generate an IL property for a member
and GenPropertyForMethodDef compileAsInstance tref mdef (v: Val) (memberInfo: ValMemberInfo) ilArgTys ilPropTy ilAttrs compiledName =
    let name = match compiledName with | Some n -> n | _ -> v.PropertyName in (* chop "get_" *)

    ILPropertyDef(name = name,
                  attributes = PropertyAttributes.None,
                  setMethod = (if memberInfo.MemberFlags.MemberKind= SynMemberKind.PropertySet then Some(mkRefToILMethod(tref, mdef)) else None),
                  getMethod = (if memberInfo.MemberFlags.MemberKind= SynMemberKind.PropertyGet then Some(mkRefToILMethod(tref, mdef)) else None),
                  callingConv = (if compileAsInstance then ILThisConvention.Instance else ILThisConvention.Static),
                  propertyType = ilPropTy,
                  init = None,
                  args = ilArgTys,
                  customAttrs = ilAttrs)

/// Generate an ILEventDef for a [<CLIEvent>] member
and GenEventForProperty cenv eenvForMeth (mspec: ILMethodSpec) (v: Val) ilAttrsThatGoOnPrimaryItem m returnTy =
    let evname = v.PropertyName
    let delegateTy = Infos.FindDelegateTypeOfPropertyEvent cenv.g cenv.amap evname m returnTy
    let ilDelegateTy = GenType cenv.amap m eenvForMeth.tyenv delegateTy
    let ilThisTy = mspec.DeclaringType
    let addMethRef = mkILMethRef (ilThisTy.TypeRef, mspec.CallingConv, "add_" + evname, 0, [ilDelegateTy], ILType.Void)
    let removeMethRef = mkILMethRef (ilThisTy.TypeRef, mspec.CallingConv, "remove_" + evname, 0, [ilDelegateTy], ILType.Void)
    ILEventDef(eventType = Some ilDelegateTy,
               name= evname,
               attributes = EventAttributes.None,
               addMethod = addMethRef,
               removeMethod = removeMethRef,
               fireMethod= None,
               otherMethods= [],
               customAttrs = mkILCustomAttrs ilAttrsThatGoOnPrimaryItem)

and ComputeUseMethodImpl cenv (v: Val, slotsig: SlotSig) =
    let oty = slotsig.ImplementedType
    let otcref = tcrefOfAppTy cenv.g oty
    let tcref = v.MemberApparentEntity
    // REVIEW: it would be good to get rid of this special casing of Compare and GetHashCode during code generation
    isInterfaceTy cenv.g oty &&
    (let isCompare =
        Option.isSome tcref.GeneratedCompareToValues &&
         (typeEquiv cenv.g oty cenv.g.mk_IComparable_ty ||
          tyconRefEq cenv.g cenv.g.system_GenericIComparable_tcref otcref)

     not isCompare) &&

    (let isGenericEquals =
        Option.isSome tcref.GeneratedHashAndEqualsWithComparerValues && tyconRefEq cenv.g cenv.g.system_GenericIEquatable_tcref otcref

     not isGenericEquals) &&
    (let isStructural =
        (Option.isSome tcref.GeneratedCompareToWithComparerValues && typeEquiv cenv.g oty cenv.g.mk_IStructuralComparable_ty) ||
        (Option.isSome tcref.GeneratedHashAndEqualsWithComparerValues && typeEquiv cenv.g oty cenv.g.mk_IStructuralEquatable_ty)

     not isStructural)

and ComputeMethodImplNameFixupForMemberBinding cenv (v: Val, memberInfo: ValMemberInfo) =
     if isNil memberInfo.ImplementedSlotSigs then
         None
     else
         let slotsig = memberInfo.ImplementedSlotSigs |> List.last
         let useMethodImpl = ComputeUseMethodImpl cenv (v, slotsig)
         let nameOfOverridingMethod = GenNameOfOverridingMethod cenv (useMethodImpl, slotsig)
         Some nameOfOverridingMethod

and ComputeFlagFixupsForMemberBinding cenv (v: Val, memberInfo: ValMemberInfo) =
     [ if isNil memberInfo.ImplementedSlotSigs then
           yield fixupVirtualSlotFlags
       else
           for slotsig in memberInfo.ImplementedSlotSigs do
             let useMethodImpl = ComputeUseMethodImpl cenv (v, slotsig)

             if useMethodImpl then
                yield fixupMethodImplFlags
             else
                yield fixupVirtualSlotFlags
           match ComputeMethodImplNameFixupForMemberBinding cenv (v, memberInfo) with
           | Some nm -> yield renameMethodDef nm
           | None -> () ]

and ComputeMethodImplAttribs cenv (_v: Val) attrs =
    let g = cenv.g
    let implflags =
        match TryFindFSharpAttribute g g.attrib_MethodImplAttribute attrs with
        | Some (Attrib(_, _, [ AttribInt32Arg flags ], _, _, _, _)) -> flags
        | _ -> 0x0

    let hasPreserveSigAttr =
        match TryFindFSharpAttributeOpt g g.attrib_PreserveSigAttribute attrs with
        | Some _ -> true
        | _ -> false

    // strip the MethodImpl pseudo-custom attribute
    // The following method implementation flags are used here
    // 0x80 - hasPreserveSigImplFlag
    // 0x20 - synchronize
    // (See ECMA 335, Partition II, section 23.1.11 - Flags for methods [MethodImplAttributes])
    let attrs =
        attrs
        |> List.filter (IsMatchingFSharpAttribute g g.attrib_MethodImplAttribute >> not)
        |> List.filter (IsMatchingFSharpAttributeOpt g g.attrib_PreserveSigAttribute >> not)

    let hasPreserveSigImplFlag = ((implflags &&& 0x80) <> 0x0) || hasPreserveSigAttr
    let hasSynchronizedImplFlag = (implflags &&& 0x20) <> 0x0
    let hasNoInliningImplFlag = (implflags &&& 0x08) <> 0x0
    let hasAggressiveInliningImplFlag = (implflags &&& 0x0100) <> 0x0
    hasPreserveSigImplFlag, hasSynchronizedImplFlag, hasNoInliningImplFlag, hasAggressiveInliningImplFlag, attrs

and DelayGenMethodForBinding cenv mgbuf eenv ilxMethInfoArgs =
    cenv.delayedGenMethods.Enqueue (fun cenv -> GenMethodForBinding cenv mgbuf eenv ilxMethInfoArgs)

and GenMethodForBinding
        cenv mgbuf eenv
        (v: Val, mspec, hasWitnessEntry, generateWitnessArgs, access, ctps, mtps, witnessInfos, curriedArgInfos, paramInfos, argTys, retInfo, topValInfo,
         ctorThisValOpt, baseValOpt, methLambdaTypars, methLambdaVars, methLambdaBody, returnTy) =
    let g = cenv.g
    let m = v.Range

    // If a method has a witness-passing version of the code, then suppress
    // the generation of any witness in the non-witness passing version of the code
    let eenv = { eenv with suppressWitnesses = hasWitnessEntry && not generateWitnessArgs }

    let selfMethodVars, nonSelfMethodVars, compileAsInstance =
        match v.MemberInfo with
        | Some _ when ValSpecIsCompiledAsInstance g v ->
            match methLambdaVars with
            | [] -> error(InternalError("Internal error: empty argument list for instance method", v.Range))
            | h :: t -> [h], t, true
        | _ -> [], methLambdaVars, false

    let nonUnitNonSelfMethodVars, body = BindUnitVars cenv.g (nonSelfMethodVars, paramInfos, methLambdaBody)

    let eenv = bindBaseOrThisVarOpt cenv eenv ctorThisValOpt
    let eenv = bindBaseOrThisVarOpt cenv eenv baseValOpt

    // The type parameters of the method's type are different to the type parameters
    // for the big lambda ("tlambda") of the implementation of the method.
    let eenvUnderMethLambdaTypars = EnvForTypars methLambdaTypars eenv
    let eenvUnderMethTypeClassTypars = EnvForTypars ctps eenv
    let eenvUnderMethTypeTypars = AddTyparsToEnv mtps eenvUnderMethTypeClassTypars

    // Add the arguments to the environment. We add an implicit 'this' argument to constructors
    let isCtor = v.IsConstructor

    let methLambdaWitnessInfos =
        if generateWitnessArgs then
            GetTraitWitnessInfosOfTypars cenv.g ctps.Length methLambdaTypars
        else
            []

    // If this assert fails then there is a mismatch in the number of trait constraints on the method type and the number
    // on the method implementation.
    assert (methLambdaWitnessInfos.Length = witnessInfos.Length)

    let eenvForMeth =
        let eenvForMeth = eenvUnderMethLambdaTypars
        let numArgsUsed = 0
        let numArgsUsed = numArgsUsed + (if isCtor then 1 else 0)
        let eenvForMeth = eenvForMeth |> AddStorageForLocalVals cenv.g (selfMethodVars |> List.mapi (fun i v -> (v, Arg (numArgsUsed+i))))
        let numArgsUsed = numArgsUsed + selfMethodVars.Length
        let eenvForMeth = eenvForMeth |> AddStorageForLocalWitnesses (methLambdaWitnessInfos |> List.mapi (fun i w -> (w, Arg (numArgsUsed+i))))
        let numArgsUsed = numArgsUsed + methLambdaWitnessInfos.Length
        let eenvForMeth = eenvForMeth |> AddStorageForLocalVals cenv.g (List.mapi (fun i v -> (v, Arg (numArgsUsed+i))) nonUnitNonSelfMethodVars)
        let eenvForMeth = if eenvForMeth.initLocals && HasFSharpAttribute g g.attrib_SkipLocalsInitAttribute v.Attribs then { eenvForMeth with initLocals = false } else eenvForMeth
        eenvForMeth

    let tailCallInfo =
        [(mkLocalValRef v, BranchCallMethod (topValInfo.AritiesOfArgs, curriedArgInfos, methLambdaTypars, selfMethodVars.Length, methLambdaWitnessInfos.Length, nonUnitNonSelfMethodVars.Length))]

    // Discard the result on a 'void' return type. For a constructor just return 'void'
    let sequel =
        if isUnitTy g returnTy then discardAndReturnVoid
        elif isCtor then ReturnVoid
        else Return

    // Now generate the code.
    let hasPreserveSigNamedArg, ilMethodBody, hasDllImport =
        match TryFindFSharpAttributeOpt g g.attrib_DllImportAttribute v.Attribs with
        | Some (Attrib(_, _, [ AttribStringArg dll ], namedArgs, _, _, m)) ->
            if not (isNil methLambdaTypars) then error(Error(FSComp.SR.ilSignatureForExternalFunctionContainsTypeParameters(), m))
            let hasPreserveSigNamedArg, mbody = GenPInvokeMethod (v.CompiledName g.CompilerGlobalState, dll, namedArgs)
            hasPreserveSigNamedArg, mbody, true

        | Some (Attrib(_, _, _, _, _, _, m)) ->
            error(Error(FSComp.SR.ilDllImportAttributeCouldNotBeDecoded(), m))

        | _ ->
            // Replace the body of ValInline.PseudoVal "must inline" methods with a 'throw'
            // For witness-passing methods, don't do this if `isLegacy` flag specified
            // on the attribute. Older compilers
            let bodyExpr =
                let attr = TryFindFSharpBoolAttributeAssumeFalse cenv.g cenv.g.attrib_NoDynamicInvocationAttribute v.Attribs
                if (not generateWitnessArgs && attr.IsSome) ||
                   (generateWitnessArgs && attr = Some false) then
                    let exnArg = mkString cenv.g m (FSComp.SR.ilDynamicInvocationNotSupported(v.CompiledName g.CompilerGlobalState))
                    let exnExpr = MakeNotSupportedExnExpr cenv eenv (exnArg, m)
                    mkThrow m returnTy exnExpr
                else
                    body

            let ilCodeLazy = lazy CodeGenMethodForExpr cenv mgbuf (SPAlways, tailCallInfo, mspec.Name, eenvForMeth, 0, bodyExpr, sequel)

            // This is the main code generation for most methods
            false, MethodBody.IL(ilCodeLazy), false

    match ilMethodBody with
    | MethodBody.IL(ilCodeLazy) ->
        if cenv.exprRecursionDepth > 0 then
            cenv.delayedGenMethods.Enqueue(fun _ -> ilCodeLazy.Force() |> ignore)
        else
            // Eagerly codegen if we are not in an expression depth.
            ilCodeLazy.Force() |> ignore
    | _ ->
        ()

    // Do not generate DllImport attributes into the code - they are implicit from the P/Invoke
    let attrs =
        v.Attribs
            |> List.filter (IsMatchingFSharpAttributeOpt g g.attrib_DllImportAttribute >> not)
            |> List.filter (IsMatchingFSharpAttribute g g.attrib_CompiledNameAttribute >> not)

    let attrsAppliedToGetterOrSetter, attrs =
        List.partition (fun (Attrib(_, _, _, _, isAppliedToGetterOrSetter, _, _)) -> isAppliedToGetterOrSetter) attrs

    let sourceNameAttribs, compiledName =
        match v.Attribs |> List.tryFind (IsMatchingFSharpAttribute g g.attrib_CompiledNameAttribute) with
        | Some (Attrib(_, _, [ AttribStringArg b ], _, _, _, _)) -> [ mkCompilationSourceNameAttr g v.LogicalName ], Some b
        | _ -> [], None

    // check if the hasPreserveSigNamedArg and hasSynchronizedImplFlag implementation flags have been specified
    let hasPreserveSigImplFlag, hasSynchronizedImplFlag, hasNoInliningFlag, hasAggressiveInliningImplFlag, attrs = ComputeMethodImplAttribs cenv v attrs

    let securityAttributes, attrs = attrs |> List.partition (fun a -> IsSecurityAttribute g cenv.amap cenv.casApplied a m)

    let permissionSets = CreatePermissionSets cenv eenv securityAttributes

    let secDecls = if List.isEmpty securityAttributes then emptyILSecurityDecls else mkILSecurityDecls permissionSets

    // Do not push the attributes to the method for events and properties
    let ilAttrsCompilerGenerated = if v.IsCompilerGenerated then [ g.CompilerGeneratedAttribute ] else []

    let ilAttrsThatGoOnPrimaryItem =
        [ yield! GenAttrs cenv eenv attrs
          yield! GenCompilationArgumentCountsAttr cenv v

          match v.MemberInfo with
          | Some memberInfo when
            memberInfo.MemberFlags.MemberKind = SynMemberKind.PropertyGet ||
            memberInfo.MemberFlags.MemberKind = SynMemberKind.PropertySet ||
            memberInfo.MemberFlags.MemberKind = SynMemberKind.PropertyGetSet ->
                match GenReadOnlyAttributeIfNecessary g returnTy with Some ilAttr -> ilAttr | _ -> ()
          | _ -> () ]

    let ilTypars = GenGenericParams cenv eenvUnderMethLambdaTypars methLambdaTypars
    let ilParams = GenParams cenv eenvUnderMethTypeTypars m mspec witnessInfos paramInfos argTys (Some nonUnitNonSelfMethodVars)
    let ilReturn = GenReturnInfo cenv eenvUnderMethTypeTypars (Some returnTy) mspec.FormalReturnType retInfo
    let methName = mspec.Name
    let tref = mspec.MethodRef.DeclaringTypeRef

    match v.MemberInfo with
    // don't generate unimplemented abstracts
    | Some memberInfo when memberInfo.MemberFlags.IsDispatchSlot && not memberInfo.IsImplemented ->
         // skipping unimplemented abstract method
         ()

    // compiling CLIEvent properties
    | Some memberInfo
         when not v.IsExtensionMember &&
              (match memberInfo.MemberFlags.MemberKind with
               | (SynMemberKind.PropertySet | SynMemberKind.PropertyGet) -> CompileAsEvent cenv.g v.Attribs
               | _ -> false) ->

        let useMethodImpl =
            if compileAsInstance &&
               ((memberInfo.MemberFlags.IsDispatchSlot && memberInfo.IsImplemented) ||
                memberInfo.MemberFlags.IsOverrideOrExplicitImpl) then

                let useMethodImpl = memberInfo.ImplementedSlotSigs |> List.exists (fun slotsig -> ComputeUseMethodImpl cenv (v, slotsig))

                let nameOfOverridingMethod =
                    match ComputeMethodImplNameFixupForMemberBinding cenv (v, memberInfo) with
                    | None -> mspec.Name
                    | Some nm -> nm

                // Fixup can potentially change name of reflected definition that was already recorded - patch it if necessary
                mgbuf.ReplaceNameOfReflectedDefinition(v, nameOfOverridingMethod)
                useMethodImpl
            else
                false

        // skip method generation for compiling the property as a .NET event
        // Instead emit the pseudo-property as an event.
        // on't do this if it's a private method impl.
        if not useMethodImpl then
            let edef = GenEventForProperty cenv eenvForMeth mspec v ilAttrsThatGoOnPrimaryItem m returnTy
            mgbuf.AddEventDef(tref, edef)

    | _ ->

    let mdef =
        match v.MemberInfo with
        | Some memberInfo when not v.IsExtensionMember ->

           let ilMethTypars = ilTypars |> List.skip mspec.DeclaringType.GenericArgs.Length
           if memberInfo.MemberFlags.MemberKind = SynMemberKind.Constructor then
               assert (isNil ilMethTypars)
               let mdef = mkILCtor (access, ilParams, ilMethodBody)
               let mdef = mdef.With(customAttrs= mkILCustomAttrs (ilAttrsThatGoOnPrimaryItem @ sourceNameAttribs @ ilAttrsCompilerGenerated))
               mdef

           elif memberInfo.MemberFlags.MemberKind = SynMemberKind.ClassConstructor then
               assert (isNil ilMethTypars)
               let mdef = mkILClassCtor ilMethodBody
               let mdef = mdef.With(customAttrs= mkILCustomAttrs (ilAttrsThatGoOnPrimaryItem @ sourceNameAttribs @ ilAttrsCompilerGenerated))
               mdef

           // Generate virtual/override methods + method-impl information if needed
           else
               let mdef =
                   if not compileAsInstance then
                       mkILStaticMethod (ilMethTypars, mspec.Name, access, ilParams, ilReturn, ilMethodBody)

                   elif (memberInfo.MemberFlags.IsDispatchSlot && memberInfo.IsImplemented) ||
                        memberInfo.MemberFlags.IsOverrideOrExplicitImpl then

                       let flagFixups = ComputeFlagFixupsForMemberBinding cenv (v, memberInfo)
                       let mdef = mkILGenericVirtualMethod (mspec.Name, ILMemberAccess.Public, ilMethTypars, ilParams, ilReturn, ilMethodBody)
                       let mdef = List.fold (fun mdef f -> f mdef) mdef flagFixups

                       // fixup can potentially change name of reflected definition that was already recorded - patch it if necessary
                       mgbuf.ReplaceNameOfReflectedDefinition(v, mdef.Name)
                       mdef
                   else
                       mkILGenericNonVirtualMethod (mspec.Name, access, ilMethTypars, ilParams, ilReturn, ilMethodBody)

               let isAbstract =
                   memberInfo.MemberFlags.IsDispatchSlot &&
                   let tcref = v.MemberApparentEntity
                   not tcref.Deref.IsFSharpDelegateTycon

               let mdef =
                   if mdef.IsVirtual then
                        mdef.WithFinal(memberInfo.MemberFlags.IsFinal).WithAbstract(isAbstract)
                   else mdef

               match memberInfo.MemberFlags.MemberKind with

               | (SynMemberKind.PropertySet | SynMemberKind.PropertyGet) ->
                   if not (isNil ilMethTypars) then
                       error(InternalError("A property may not be more generic than the enclosing type - constrain the polymorphism in the expression", v.Range))

                   // Check if we're compiling the property as a .NET event
                   assert not (CompileAsEvent cenv.g v.Attribs)

                   // Emit the property, but not if its a private method impl
                   if mdef.Access <> ILMemberAccess.Private then
                       let vtyp = ReturnTypeOfPropertyVal g v
                       let ilPropTy = GenType cenv.amap m eenvUnderMethTypeTypars.tyenv vtyp
                       let ilPropTy = GenReadOnlyModReqIfNecessary g vtyp ilPropTy
                       let ilArgTys = v |> ArgInfosOfPropertyVal g |> List.map fst |> GenTypes cenv.amap m eenvUnderMethTypeTypars.tyenv
                       let ilPropDef = GenPropertyForMethodDef compileAsInstance tref mdef v memberInfo ilArgTys ilPropTy (mkILCustomAttrs ilAttrsThatGoOnPrimaryItem) compiledName
                       mgbuf.AddOrMergePropertyDef(tref, ilPropDef, m)

                   // Add the special name flag for all properties
                   let mdef = mdef.WithSpecialName.With(customAttrs= mkILCustomAttrs ((GenAttrs cenv eenv attrsAppliedToGetterOrSetter) @ sourceNameAttribs @ ilAttrsCompilerGenerated))
                   mdef

               | _ ->
                   let mdef = mdef.With(customAttrs= mkILCustomAttrs (ilAttrsThatGoOnPrimaryItem @ sourceNameAttribs @ ilAttrsCompilerGenerated))
                   mdef

        | _ ->
            let mdef = mkILStaticMethod (ilTypars, methName, access, ilParams, ilReturn, ilMethodBody)

            // For extension properties, also emit attrsAppliedToGetterOrSetter on the getter or setter method
            let ilAttrs =
                match v.MemberInfo with
                | Some memberInfo when v.IsExtensionMember ->
                     match memberInfo.MemberFlags.MemberKind with
                     | (SynMemberKind.PropertySet | SynMemberKind.PropertyGet) -> ilAttrsThatGoOnPrimaryItem @ GenAttrs cenv eenv attrsAppliedToGetterOrSetter
                     | _ -> ilAttrsThatGoOnPrimaryItem
                | _ -> ilAttrsThatGoOnPrimaryItem

            let ilCustomAttrs = mkILCustomAttrs (ilAttrs @ sourceNameAttribs @ ilAttrsCompilerGenerated)
            let mdef = mdef.With(customAttrs= ilCustomAttrs)
            mdef

    // Does the function have an explicit [<EntryPoint>] attribute?
    let isExplicitEntryPoint = HasFSharpAttribute g g.attrib_EntryPointAttribute attrs

    let mdef =
        mdef
          .WithSecurity(not (List.isEmpty securityAttributes))
          .WithPInvoke(hasDllImport)
          .WithPreserveSig(hasPreserveSigImplFlag || hasPreserveSigNamedArg)
          .WithSynchronized(hasSynchronizedImplFlag)
          .WithNoInlining(hasNoInliningFlag)
          .WithAggressiveInlining(hasAggressiveInliningImplFlag)
          .With(isEntryPoint=isExplicitEntryPoint, securityDecls=secDecls)

    let mdef =
        if // operator names
           mdef.Name.StartsWithOrdinal("op_") ||
           // active pattern names
           mdef.Name.StartsWithOrdinal("|") ||
           // event add/remove method
           v.val_flags.IsGeneratedEventVal then
            mdef.WithSpecialName
        else
            mdef
    CountMethodDef()
    mgbuf.AddMethodDef(tref, mdef)

and GenPInvokeMethod (nm, dll, namedArgs) =
    let decoder = AttributeDecoder namedArgs

    let hasPreserveSigNamedArg = decoder.FindBool "PreserveSig" true
    hasPreserveSigNamedArg,
    let pinvoke =
      { Where=mkSimpleModRef dll
        Name=decoder.FindString "EntryPoint" nm
        CallingConv=
            match decoder.FindInt32 "CallingConvention" 0 with
            | 1 -> PInvokeCallingConvention.WinApi
            | 2 -> PInvokeCallingConvention.Cdecl
            | 3 -> PInvokeCallingConvention.Stdcall
            | 4 -> PInvokeCallingConvention.Thiscall
            | 5 -> PInvokeCallingConvention.Fastcall
            | _ -> PInvokeCallingConvention.WinApi
        CharEncoding=
            match decoder.FindInt32 "CharSet" 0 with
            | 1 -> PInvokeCharEncoding.None
            | 2 -> PInvokeCharEncoding.Ansi
            | 3 -> PInvokeCharEncoding.Unicode
            | 4 -> PInvokeCharEncoding.Auto
            | _ -> PInvokeCharEncoding.None
        NoMangle= decoder.FindBool "ExactSpelling" false
        LastError= decoder.FindBool "SetLastError" false
        ThrowOnUnmappableChar= if (decoder.FindBool "ThrowOnUnmappableChar" false) then PInvokeThrowOnUnmappableChar.Enabled else PInvokeThrowOnUnmappableChar.UseAssembly
        CharBestFit=if (decoder.FindBool "BestFitMapping" false) then PInvokeCharBestFit.Enabled else PInvokeCharBestFit.UseAssembly } : PInvokeMethod
    MethodBody.PInvoke(lazy pinvoke)

and GenBindings cenv cgbuf eenv binds = List.iter (GenBinding cenv cgbuf eenv) binds

//-------------------------------------------------------------------------
// Generate locals and other storage of values
//-------------------------------------------------------------------------

and GenSetVal cenv cgbuf eenv (vref, e, m) sequel =
    let storage = StorageForValRef cenv.g m vref eenv
    match storage with
    | Env (ilCloTy, _, _) ->
        CG.EmitInstr cgbuf (pop 0) (Push [ilCloTy]) mkLdarg0
    | _ ->
        ()
    GenExpr cenv cgbuf eenv SPSuppress e Continue
    GenSetStorage vref.Range cgbuf storage
    GenUnitThenSequel cenv eenv m eenv.cloc cgbuf sequel

and GenGetValRefAndSequel cenv cgbuf eenv m (v: ValRef) storeSequel =
    let ty = v.Type
    GenGetStorageAndSequel cenv cgbuf eenv m (ty, GenType cenv.amap m eenv.tyenv ty) (StorageForValRef cenv.g m v eenv) storeSequel

and GenGetVal cenv cgbuf eenv (v: ValRef, m) sequel =
    GenGetValRefAndSequel cenv cgbuf eenv m v None
    GenSequel cenv eenv.cloc cgbuf sequel

and GenBindingRhs cenv cgbuf eenv sp (vspec: Val) e =
    let g = cenv.g
    match e with
    | Expr.TyLambda _ | Expr.Lambda _ ->
        let isLocalTypeFunc = IsNamedLocalTypeFuncVal g vspec e

        match e with
        | Expr.TyLambda (_, tyargs, body, _, ttype) when
            (
                tyargs |> List.forall (fun tp -> tp.IsErased) &&
                (match StorageForVal g vspec.Range vspec eenv with Local _ -> true | _ -> false) &&
                (isLocalTypeFunc || isStructOrEnumTyconTy g ttype)
            ) ->
            // type lambda with erased type arguments that is stored as local variable (not method or property)- inline body
            GenExpr cenv cgbuf eenv sp body Continue
        | _ ->
            let thisVars = if isLocalTypeFunc then [] else [ mkLocalValRef vspec ]
            GenLambda cenv cgbuf eenv isLocalTypeFunc thisVars e Continue
    | _ ->
        GenExpr cenv cgbuf eenv sp e Continue

and CommitStartScope cgbuf startScopeMarkOpt =
    match startScopeMarkOpt with
    | None -> ()
    | Some ss -> cgbuf.SetMarkToHere ss

and EmitInitLocal cgbuf ty idx = CG.EmitInstrs cgbuf (pop 0) Push0 [I_ldloca (uint16 idx); (I_initobj ty) ]

and EmitSetLocal cgbuf idx = CG.EmitInstr cgbuf (pop 1) Push0 (mkStloc (uint16 idx))

and EmitGetLocal cgbuf ty idx = CG.EmitInstr cgbuf (pop 0) (Push [ty]) (mkLdloc (uint16 idx))

and EmitSetStaticField cgbuf fspec = CG.EmitInstr cgbuf (pop 1) Push0 (mkNormalStsfld fspec)

and EmitGetStaticFieldAddr cgbuf ty fspec = CG.EmitInstr cgbuf (pop 0) (Push [ty]) (I_ldsflda fspec)

and EmitGetStaticField cgbuf ty fspec = CG.EmitInstr cgbuf (pop 0) (Push [ty]) (mkNormalLdsfld fspec)

and GenSetStorage m cgbuf storage =
    match storage with
    | Local (idx, _, _) ->
        EmitSetLocal cgbuf idx

    | StaticField (_, _, hasLiteralAttr, ilContainerTy, _, _, _, ilSetterMethRef, _) ->
        if hasLiteralAttr then errorR(Error(FSComp.SR.ilLiteralFieldsCannotBeSet(), m))
        CG.EmitInstr cgbuf (pop 1) Push0 (I_call(Normalcall, mkILMethSpecForMethRefInTy(ilSetterMethRef, ilContainerTy, []), None))

    | StaticProperty (ilGetterMethSpec, _) ->
        error(Error(FSComp.SR.ilStaticMethodIsNotLambda(ilGetterMethSpec.Name), m))

    | Method (_, _, mspec, _, m, _, _, _, _, _, _, _) ->
        error(Error(FSComp.SR.ilStaticMethodIsNotLambda(mspec.Name), m))

    | Null ->
        CG.EmitInstr cgbuf (pop 1) Push0 AI_pop

    | Arg _ ->
        error(Error(FSComp.SR.ilMutableVariablesCannotEscapeMethod(), m))

    | Env (_, ilField, _) ->
        // Note: ldarg0 has already been emitted in GenSetVal
        CG.EmitInstr cgbuf (pop 2) Push0 (mkNormalStfld ilField)

and CommitGetStorageSequel cenv cgbuf eenv m ty localCloInfo storeSequel =
    match localCloInfo, storeSequel with
    | Some {contents =NamedLocalIlxClosureInfoGenerator _cloinfo}, _ ->
        error(InternalError("Unexpected generator", m))

    | Some {contents =NamedLocalIlxClosureInfoGenerated cloinfo}, Some (tyargs, args, m, sequel) when not (isNil tyargs) ->
        let actualRetTy = GenNamedLocalTyFuncCall cenv cgbuf eenv ty cloinfo tyargs m
        CommitGetStorageSequel cenv cgbuf eenv m actualRetTy None (Some ([], args, m, sequel))

    | _, None -> ()

    | _, Some ([], [], _, sequel) ->
        GenSequel cenv eenv.cloc cgbuf sequel

    | _, Some (tyargs, args, m, sequel) ->
        GenCurriedArgsAndIndirectCall cenv cgbuf eenv (ty, tyargs, args, m) sequel

and GenGetStorageAndSequel (cenv: cenv) cgbuf eenv m (ty, ilTy) storage storeSequel =
    let g = cenv.g
    match storage with
    | Local (idx, _, localCloInfo) ->
        EmitGetLocal cgbuf ilTy idx
        CommitGetStorageSequel cenv cgbuf eenv m ty localCloInfo storeSequel

    | StaticField (fspec, _, hasLiteralAttr, ilContainerTy, _, _, ilGetterMethRef, _, _) ->
        // References to literals go directly to the field - no property is used
        if hasLiteralAttr then
            EmitGetStaticField cgbuf ilTy fspec
        else
            CG.EmitInstr cgbuf (pop 0) (Push [ilTy]) (I_call(Normalcall, mkILMethSpecForMethRefInTy (ilGetterMethRef, ilContainerTy, []), None))
        CommitGetStorageSequel cenv cgbuf eenv m ty None storeSequel

    | StaticProperty (ilGetterMethSpec, _) ->
        CG.EmitInstr cgbuf (pop 0) (Push [ilTy]) (I_call (Normalcall, ilGetterMethSpec, None))
        CommitGetStorageSequel cenv cgbuf eenv m ty None storeSequel

    | Method (topValInfo, vref, _, _, _, _, _, _, _, _, _, _) ->
        // Get a toplevel value as a first-class value.
        // We generate a lambda expression and that simply calls
        // the toplevel method. However we optimize the case where we are
        // immediately applying the value anyway (to insufficient arguments).

        // First build a lambda expression for the saturated use of the toplevel value...
        // REVIEW: we should NOT be doing this in the backend...
        let expr, exprty = AdjustValForExpectedArity g m vref NormalValUse topValInfo

        // Then reduce out any arguments (i.e. apply the sequel immediately if we can...)
        match storeSequel with
        | None ->
            GenLambda cenv cgbuf eenv false [] expr Continue
        | Some (tyargs', args, m, sequel) ->
            let specializedExpr =
                if isNil args && isNil tyargs' then failwith ("non-lambda at use of method " + vref.LogicalName)
                MakeApplicationAndBetaReduce cenv.g (expr, exprty, [tyargs'], args, m)
            GenExpr cenv cgbuf eenv SPSuppress specializedExpr sequel

    | Null ->
        CG.EmitInstr cgbuf (pop 0) (Push [ilTy]) (AI_ldnull)
        CommitGetStorageSequel cenv cgbuf eenv m ty None storeSequel

    | Arg i ->
        CG.EmitInstr cgbuf (pop 0) (Push [ilTy]) (mkLdarg (uint16 i))
        CommitGetStorageSequel cenv cgbuf eenv m ty None storeSequel

    | Env (_, ilField, localCloInfo) ->
        // Note: ldarg 0 is emitted in 'cu_erase' erasure of the ldenv instruction
        CG.EmitInstrs cgbuf (pop 0) (Push [ilTy]) [ mkLdarg0; mkNormalLdfld ilField ]
        CommitGetStorageSequel cenv cgbuf eenv m ty localCloInfo storeSequel

and GenGetLocalVals cenv cgbuf eenvouter m fvs =
    List.iter (fun v -> GenGetLocalVal cenv cgbuf eenvouter m v None) fvs

and GenGetLocalVal cenv cgbuf eenv m (vspec: Val) storeSequel =
    GenGetStorageAndSequel cenv cgbuf eenv m (vspec.Type, GenTypeOfVal cenv eenv vspec) (StorageForVal cenv.g m vspec eenv) storeSequel

and GenGetLocalVRef cenv cgbuf eenv m (vref: ValRef) storeSequel =
    GenGetStorageAndSequel cenv cgbuf eenv m (vref.Type, GenTypeOfVal cenv eenv vref.Deref) (StorageForValRef cenv.g m vref eenv) storeSequel

and GenStoreVal cenv cgbuf eenv m (vspec: Val) =
    GenSetStorage vspec.Range cgbuf (StorageForVal cenv.g m vspec eenv)

/// Allocate IL locals
and AllocLocal cenv cgbuf eenv compgen (v, ty, isFixed) (scopeMarks: Mark * Mark) =
     // The debug range for the local
     let ranges = if compgen then [] else [(v, scopeMarks)]
     // Get an index for the local
     let j, realloc =
        if cenv.opts.localOptimizationsAreOn then
            cgbuf.ReallocLocal((fun i (_, ty', isFixed') -> not isFixed' && not isFixed && not (IntMap.mem i eenv.liveLocals) && (ty = ty')), ranges, ty, isFixed)
        else
            cgbuf.AllocLocal(ranges, ty, isFixed), false
     j, realloc, { eenv with liveLocals = IntMap.add j () eenv.liveLocals }

/// Decide storage for local value and if necessary allocate an ILLocal for it
and AllocLocalVal cenv cgbuf v eenv repr scopeMarks =
    let g = cenv.g
    let repr, eenv =
        let ty = v.Type
        if isUnitTy g ty && not v.IsMutable then Null, eenv
        else
            match repr with
            | Some r when IsNamedLocalTypeFuncVal g v r ->
                // known, named, non-escaping type functions
                let cloinfoGenerate eenv =
                    let eenvinner =
                        {eenv with
                             letBoundVars=(mkLocalValRef v) :: eenv.letBoundVars}
                    let cloinfo, _, _ = GetIlxClosureInfo cenv v.Range true true [] eenvinner (Option.get repr)
                    cloinfo

                let idx, realloc, eenv = AllocLocal cenv cgbuf eenv v.IsCompilerGenerated (v.CompiledName g.CompilerGlobalState, g.ilg.typ_Object, false) scopeMarks
                Local (idx, realloc, Some(ref (NamedLocalIlxClosureInfoGenerator cloinfoGenerate))), eenv
            | _ ->
                // normal local
                let idx, realloc, eenv = AllocLocal cenv cgbuf eenv v.IsCompilerGenerated (v.CompiledName g.CompilerGlobalState, GenTypeOfVal cenv eenv v, v.IsFixed) scopeMarks
                Local (idx, realloc, None), eenv
    let eenv = AddStorageForVal g (v, notlazy repr) eenv
    Some repr, eenv

and AllocStorageForBind cenv cgbuf scopeMarks eenv bind =
    AllocStorageForBinds cenv cgbuf scopeMarks eenv [bind]

and AllocStorageForBinds cenv cgbuf scopeMarks eenv binds =
    // phase 1 - decide representations - most are very simple.
    let reps, eenv = List.mapFold (AllocValForBind cenv cgbuf scopeMarks) eenv binds

    // Phase 2 - run the cloinfo generators for NamedLocalClosure values against the environment recording the
    // representation choices.
    reps |> List.iter (fun reprOpt ->
       match reprOpt with
       | Some repr ->
           match repr with
           | Local(_, _, Some g)
           | Env(_, _, Some g) ->
               match !g with
               | NamedLocalIlxClosureInfoGenerator f -> g := NamedLocalIlxClosureInfoGenerated (f eenv)
               | NamedLocalIlxClosureInfoGenerated _ -> ()
           | _ -> ()
       | _ -> ())

    eenv

and AllocValForBind cenv cgbuf (scopeMarks: Mark * Mark) eenv (TBind(v, repr, _)) =
    match v.ValReprInfo with
    | None ->
        AllocLocalVal cenv cgbuf v eenv (Some repr) scopeMarks
    | Some _ ->
        None, AllocTopValWithinExpr cenv cgbuf eenv.cloc scopeMarks v eenv


and AllocTopValWithinExpr cenv cgbuf cloc scopeMarks v eenv =
    let g = cenv.g
    // decide whether to use a shadow local or not
    let useShadowLocal =
        cenv.opts.generateDebugSymbols &&
        not cenv.opts.localOptimizationsAreOn &&
        not v.IsCompilerGenerated &&
        not v.IsMutable &&
        // Don't use shadow locals for things like functions which are not compiled as static values/properties
        IsCompiledAsStaticProperty g v

    let optShadowLocal, eenv =
        if useShadowLocal then
            let storageOpt, eenv = AllocLocalVal cenv cgbuf v eenv None scopeMarks
            match storageOpt with
            | None -> NoShadowLocal, eenv
            | Some storage -> ShadowLocal storage, eenv
        else
            NoShadowLocal, eenv

    ComputeAndAddStorageForLocalTopVal (cenv.amap, g, cenv.intraAssemblyInfo, cenv.opts.isInteractive, optShadowLocal) cloc v eenv

//--------------------------------------------------------------------------
// Generate stack save/restore and assertions - pulled into letrec by alloc*
//--------------------------------------------------------------------------

/// Save the stack
/// - [gross] because IL flushes the stack at the exn. handler
/// - and because IL requires empty stack following a forward br (jump).
and EmitSaveStack cenv cgbuf eenv m scopeMarks =
    let savedStack = (cgbuf.GetCurrentStack())
    let savedStackLocals, eenvinner =
        (eenv, savedStack) ||> List.mapFold (fun eenv ty ->
            let idx, _realloc, eenv =
                // Ensure that we have an g.CompilerGlobalState
                assert(cenv.g.CompilerGlobalState |> Option.isSome)
                AllocLocal cenv cgbuf eenv true (cenv.g.CompilerGlobalState.Value.IlxGenNiceNameGenerator.FreshCompilerGeneratedName ("spill", m), ty, false) scopeMarks
            idx, eenv)
    List.iter (EmitSetLocal cgbuf) savedStackLocals
    cgbuf.AssertEmptyStack()
    (savedStack, savedStackLocals), eenvinner (* need to return, it marks locals "live" *)

/// Restore the stack and load the result
and EmitRestoreStack cgbuf (savedStack, savedStackLocals) =
    cgbuf.AssertEmptyStack()
    List.iter2 (EmitGetLocal cgbuf) (List.rev savedStack) (List.rev savedStackLocals)

//-------------------------------------------------------------------------
//GenAttr: custom attribute generation
//-------------------------------------------------------------------------

and GenAttribArg amap g eenv x (ilArgTy: ILType) =
    let exprL expr = exprL g expr

    match x, ilArgTy with
    // Detect 'null' used for an array argument
    | Expr.Const (Const.Zero, _, _), ILType.Array _ ->
        ILAttribElem.Null

    // Detect standard constants
    | Expr.Const (c, m, _), _ ->
        let tynm = ilArgTy.TypeSpec.Name
        let isobj = (tynm = "System.Object")

        match c with
        | Const.Bool b -> ILAttribElem.Bool b
        | Const.Int32 i when isobj || tynm = "System.Int32" -> ILAttribElem.Int32 ( i)
        | Const.Int32 i when tynm = "System.SByte" -> ILAttribElem.SByte (sbyte i)
        | Const.Int32 i when tynm = "System.Int16" -> ILAttribElem.Int16 (int16 i)
        | Const.Int32 i when tynm = "System.Byte" -> ILAttribElem.Byte (byte i)
        | Const.Int32 i when tynm = "System.UInt16" ->ILAttribElem.UInt16 (uint16 i)
        | Const.Int32 i when tynm = "System.UInt32" ->ILAttribElem.UInt32 (uint32 i)
        | Const.Int32 i when tynm = "System.UInt64" ->ILAttribElem.UInt64 (uint64 (int64 i))
        | Const.SByte i -> ILAttribElem.SByte i
        | Const.Int16 i -> ILAttribElem.Int16 i
        | Const.Int32 i -> ILAttribElem.Int32 i
        | Const.Int64 i -> ILAttribElem.Int64 i
        | Const.Byte i -> ILAttribElem.Byte i
        | Const.UInt16 i -> ILAttribElem.UInt16 i
        | Const.UInt32 i -> ILAttribElem.UInt32 i
        | Const.UInt64 i -> ILAttribElem.UInt64 i
        | Const.Double i -> ILAttribElem.Double i
        | Const.Single i -> ILAttribElem.Single i
        | Const.Char i -> ILAttribElem.Char i
        | Const.Zero when isobj -> ILAttribElem.Null
        | Const.Zero when tynm = "System.String" -> ILAttribElem.String None
        | Const.Zero when tynm = "System.Type" -> ILAttribElem.Type None
        | Const.String i when isobj || tynm = "System.String" -> ILAttribElem.String (Some i)
        | _ -> error (InternalError ( "The type '" + tynm + "' may not be used as a custom attribute value", m))

    // Detect '[| ... |]' nodes
    | Expr.Op (TOp.Array, [elemTy], args, m), _ ->
        let ilElemTy = GenType amap m eenv.tyenv elemTy
        ILAttribElem.Array (ilElemTy, List.map (fun arg -> GenAttribArg amap g eenv arg ilElemTy) args)

    // Detect 'typeof<ty>' calls
    | TypeOfExpr g ty, _ ->
        ILAttribElem.Type (Some (GenType amap x.Range eenv.tyenv ty))

    // Detect 'typedefof<ty>' calls
    | TypeDefOfExpr g ty, _ ->
        ILAttribElem.TypeRef (Some (GenType amap x.Range eenv.tyenv ty).TypeRef)

    // Ignore upcasts
    | Expr.Op (TOp.Coerce, _, [arg2], _), _ ->
        GenAttribArg amap g eenv arg2 ilArgTy

    // Detect explicit enum values
    | EnumExpr g arg1, _ ->
        GenAttribArg amap g eenv arg1 ilArgTy


    // Detect bitwise or of attribute flags: one case of constant folding (a more general treatment is needed)

    | AttribBitwiseOrExpr g (arg1, arg2), _ ->
        let v1 = GenAttribArg amap g eenv arg1 ilArgTy
        let v2 = GenAttribArg amap g eenv arg2 ilArgTy
        match v1, v2 with
        | ILAttribElem.SByte i1, ILAttribElem.SByte i2 -> ILAttribElem.SByte (i1 ||| i2)
        | ILAttribElem.Int16 i1, ILAttribElem.Int16 i2-> ILAttribElem.Int16 (i1 ||| i2)
        | ILAttribElem.Int32 i1, ILAttribElem.Int32 i2-> ILAttribElem.Int32 (i1 ||| i2)
        | ILAttribElem.Int64 i1, ILAttribElem.Int64 i2-> ILAttribElem.Int64 (i1 ||| i2)
        | ILAttribElem.Byte i1, ILAttribElem.Byte i2-> ILAttribElem.Byte (i1 ||| i2)
        | ILAttribElem.UInt16 i1, ILAttribElem.UInt16 i2-> ILAttribElem.UInt16 (i1 ||| i2)
        | ILAttribElem.UInt32 i1, ILAttribElem.UInt32 i2-> ILAttribElem.UInt32 (i1 ||| i2)
        | ILAttribElem.UInt64 i1, ILAttribElem.UInt64 i2-> ILAttribElem.UInt64 (i1 ||| i2)
        | _ -> error (InternalError ("invalid custom attribute value (not a valid constant): " + showL (exprL x), x.Range))

    // Other expressions are not valid custom attribute values
    | _ ->
        error (InternalError ("invalid custom attribute value (not a constant): " + showL (exprL x), x.Range))


and GenAttr amap g eenv (Attrib(_, k, args, props, _, _, _)) =
    let props =
        props |> List.map (fun (AttribNamedArg(s, ty, fld, AttribExpr(_, expr))) ->
            let m = expr.Range
            let ilTy = GenType amap m eenv.tyenv ty
            let cval = GenAttribArg amap g eenv expr ilTy
            (s, ilTy, fld, cval))
    let mspec =
        match k with
        | ILAttrib mref -> mkILMethSpec(mref, AsObject, [], [])
        | FSAttrib vref ->
             assert(vref.IsMember)
             let mspec, _, _, _, _, _, _, _, _, _ = GetMethodSpecForMemberVal amap g (Option.get vref.MemberInfo) vref
             mspec
    let ilArgs = List.map2 (fun (AttribExpr(_, vexpr)) ty -> GenAttribArg amap g eenv vexpr ty) args mspec.FormalArgTypes
    mkILCustomAttribMethRef g.ilg (mspec, ilArgs, props)

and GenAttrs cenv eenv attrs =
    List.map (GenAttr cenv.amap cenv.g eenv) attrs

and GenCompilationArgumentCountsAttr cenv (v: Val) =
    let g = cenv.g
    [ match v.ValReprInfo with
      | Some tvi when v.IsMemberOrModuleBinding ->
          let arities = if ValSpecIsCompiledAsInstance g v then List.tail tvi.AritiesOfArgs else tvi.AritiesOfArgs
          if arities.Length > 1 then
              yield mkCompilationArgumentCountsAttr g arities
      | _ ->
          () ]

// Create a permission set for a list of security attributes
and CreatePermissionSets cenv eenv (securityAttributes: Attrib list) =
    let g = cenv.g
    [for ((Attrib(tcref, _, actions, _, _, _, _)) as attr) in securityAttributes do
        let action = match actions with | [AttribInt32Arg act] -> act | _ -> failwith "internal error: unrecognized security action"
        let secaction = (List.assoc action (Lazy.force ILSecurityActionRevMap))
        let tref = tcref.CompiledRepresentationForNamedType
        let ilattr = GenAttr cenv.amap g eenv attr
        let _, ilNamedArgs =
            match TryDecodeILAttribute g tref (mkILCustomAttrs [ilattr]) with
            | Some(ae, na) -> ae, na
            | _ -> [], []
        let setArgs = ilNamedArgs |> List.map (fun (n, ilt, _, ilae) -> (n, ilt, ilae))
        yield IL.mkPermissionSet g.ilg (secaction, [(tref, setArgs)])]

//--------------------------------------------------------------------------
// Generate the set of modules for an assembly, and the declarations in each module
//--------------------------------------------------------------------------

/// Generate a static class at the given cloc
and GenTypeDefForCompLoc (cenv, eenv, mgbuf: AssemblyBuilder, cloc, hidden, attribs, initTrigger, eliminateIfEmpty, addAtEnd) =
    let g = cenv.g
    let tref = TypeRefForCompLoc cloc
    let tdef =
      mkILSimpleClass g.ilg
        (tref.Name,
         ComputeTypeAccess tref hidden,
         emptyILMethods,
         emptyILFields,
         emptyILTypeDefs,
         emptyILProperties,
         emptyILEvents,
         mkILCustomAttrs
           (GenAttrs cenv eenv attribs @
            (if List.contains tref.Name [TypeNameForImplicitMainMethod cloc; TypeNameForInitClass cloc; TypeNameForPrivateImplementationDetails cloc]
             then [ ]
             else [mkCompilationMappingAttr g (int SourceConstructFlags.Module)])),
         initTrigger)
    let tdef = tdef.WithSealed(true).WithAbstract(true)
    mgbuf.AddTypeDef(tref, tdef, eliminateIfEmpty, addAtEnd, None)


and GenModuleExpr cenv cgbuf qname lazyInitInfo eenv x =
    let (ModuleOrNamespaceExprWithSig(mty, def, _)) = x
    // REVIEW: the scopeMarks are used for any shadow locals we create for the module bindings
    // We use one scope for all the bindings in the module, which makes them all appear with their "default" values
    // rather than incrementally as we step through the initializations in the module. This is a little unfortunate
    // but stems from the way we add module values all at once before we generate the module itself.
    LocalScope "module" cgbuf (fun scopeMarks ->
        let sigToImplRemapInfo = ComputeRemappingFromImplementationToSignature cenv.g def mty
        let eenv = AddSignatureRemapInfo "defs" sigToImplRemapInfo eenv
        let eenv =
            // Allocate all the values, including any shadow locals for static fields
            let allocVal cloc v = AllocTopValWithinExpr cenv cgbuf cloc scopeMarks v
            AddBindingsForModuleDef allocVal eenv.cloc eenv def
        GenModuleDef cenv cgbuf qname lazyInitInfo eenv def)

and GenModuleDefs cenv cgbuf qname lazyInitInfo eenv mdefs =
    mdefs |> List.iter (GenModuleDef cenv cgbuf qname lazyInitInfo eenv)

and GenModuleDef cenv (cgbuf: CodeGenBuffer) qname lazyInitInfo eenv x =
    match x with
    | TMDefRec(_isRec, tycons, mbinds, m) ->
        tycons |> List.iter (fun tc ->
            if tc.IsExceptionDecl
            then GenExnDef cenv cgbuf.mgbuf eenv m tc
            else GenTypeDef cenv cgbuf.mgbuf lazyInitInfo eenv m tc)
        mbinds |> List.iter (GenModuleBinding cenv cgbuf qname lazyInitInfo eenv m)

    | TMDefLet(bind, _) ->
        GenBindings cenv cgbuf eenv [bind]

    | TMDefDo(e, _) ->
        GenExpr cenv cgbuf eenv SPAlways e discard

    | TMAbstract mexpr ->
        GenModuleExpr cenv cgbuf qname lazyInitInfo eenv mexpr

    | TMDefs mdefs ->
        GenModuleDefs cenv cgbuf qname lazyInitInfo eenv mdefs


// Generate a module binding
and GenModuleBinding cenv (cgbuf: CodeGenBuffer) (qname: QualifiedNameOfFile) lazyInitInfo eenv m x =
  match x with
  | ModuleOrNamespaceBinding.Binding bind ->
    GenLetRecBindings cenv cgbuf eenv ([bind], m)

  | ModuleOrNamespaceBinding.Module (mspec, mdef) ->
    let hidden = IsHiddenTycon eenv.sigToImplRemapInfo mspec

    let eenvinner =
        if mspec.IsNamespace then eenv else
        { eenv with cloc = CompLocForFixedModule cenv.opts.fragName qname.Text mspec; initLocals = eenv.initLocals && not (HasFSharpAttribute cenv.g cenv.g.attrib_SkipLocalsInitAttribute mspec.Attribs) }

    // Create the class to hold the contents of this module. No class needed if
    // we're compiling it as a namespace.
    //
    // Most module static fields go into the "InitClass" static class.
    // However mutable static fields go into the class for the module itself.
    // So this static class ends up with a .cctor if it has mutable fields.
    //
    if not mspec.IsNamespace then
        // The use of ILTypeInit.OnAny prevents the execution of the cctor before the
        // "main" method in the case where the "main" method is implicit.
        let staticClassTrigger = (* if eenv.isFinalFile then *) ILTypeInit.OnAny (* else ILTypeInit.BeforeField *)

        GenTypeDefForCompLoc (cenv, eenvinner, cgbuf.mgbuf, eenvinner.cloc, hidden, mspec.Attribs, staticClassTrigger, false, (* atEnd= *) true)

    // Generate the declarations in the module and its initialization code
    GenModuleDef cenv cgbuf qname lazyInitInfo eenvinner mdef

    // If the module has a .cctor for some mutable fields, we need to ensure that when
    // those fields are "touched" the InitClass .cctor is forced. The InitClass .cctor will
    // then fill in the value of the mutable fields.
    if not mspec.IsNamespace && (cgbuf.mgbuf.GetCurrentFields(TypeRefForCompLoc eenvinner.cloc) |> Seq.isEmpty |> not) then
        GenForceWholeFileInitializationAsPartOfCCtor cenv cgbuf.mgbuf lazyInitInfo (TypeRefForCompLoc eenvinner.cloc) mspec.Range


/// Generate the namespace fragments in a single file
and GenImplFile cenv (mgbuf: AssemblyBuilder) mainInfoOpt eenv (implFile: TypedImplFileAfterOptimization) =
    let (TImplFile (qname, _, mexpr, hasExplicitEntryPoint, isScript, anonRecdTypes)) = implFile.ImplFile
    let optimizeDuringCodeGen = implFile.OptimizeDuringCodeGen
    let g = cenv.g
    let m = qname.Range

    // Generate all the anonymous record types mentioned anywhere in this module
    for anonInfo in anonRecdTypes.Values do
        mgbuf.GenerateAnonType((fun ilThisTy -> GenToStringMethod cenv eenv ilThisTy m), anonInfo)

    let eenv = {eenv with cloc = { eenv.cloc with TopImplQualifiedName = qname.Text } }

    cenv.optimizeDuringCodeGen <- optimizeDuringCodeGen

    // This is used to point the inner classes back to the startup module for initialization purposes
    let isFinalFile = Option.isSome mainInfoOpt

    let initClassCompLoc = CompLocForInitClass eenv.cloc
    let initClassTy = mkILTyForCompLoc initClassCompLoc

    let initClassTrigger = (* if isFinalFile then *) ILTypeInit.OnAny (* else ILTypeInit.BeforeField *)

    let eenv = {eenv with cloc = initClassCompLoc
                          isFinalFile = isFinalFile
                          someTypeInThisAssembly = initClassTy }

    // Create the class to hold the initialization code and static fields for this file.
    //     internal static class $<StartupCode...> {}
    // Put it at the end since that gives an approximation of dependency order (to aid FSI.EXE's code generator - see FSharp 1.0 5548)
    GenTypeDefForCompLoc (cenv, eenv, mgbuf, initClassCompLoc, useHiddenInitCode, [], initClassTrigger, false, (*atEnd=*)true)

    // lazyInitInfo is an accumulator of functions which add the forced initialization of the storage module to
    //    - mutable fields in public modules
    //    - static "let" bindings in types
    // These functions only get executed/committed if we actually end up producing some code for the .cctor for the storage module.
    // The existence of .cctors adds costs to execution, so this is a half-sensible attempt to avoid adding them when possible.
    let lazyInitInfo = new ResizeArray<ILFieldSpec -> ILInstr list -> ILInstr list -> unit>()

    // codegen .cctor/main for outer module
    let clocCcu = CompLocForCcu cenv.viewCcu

    // This method name is only used internally in ilxgen.fs to aid debugging
    let methodName =
        match mainInfoOpt with
        //   Library file
        | None -> ".cctor"
        //   Final file, explicit entry point
        | Some _ when hasExplicitEntryPoint -> ".cctor"
        //   Final file, implicit entry point
        | Some _ -> mainMethName

    // topInstrs is ILInstr[] and contains the abstract IL for this file's top-level actions. topCode is the ILMethodBody for that same code.
    let topInstrs, topCode =
        CodeGenMethod cenv mgbuf
            ([], methodName, eenv, 0,
             (fun cgbuf eenv ->
                  GenModuleExpr cenv cgbuf qname lazyInitInfo eenv mexpr
                  CG.EmitInstr cgbuf (pop 0) Push0 I_ret), m)

    // The code generation for the initialization is now complete and the IL code is in topCode.
    // Make a .cctor and/or main method to contain the code. This initializes all modules.
    //   Library file (mainInfoOpt = None) : optional .cctor if topCode has initialization effect
    //   Final file, explicit entry point (mainInfoOpt = Some _, GetExplicitEntryPointInfo() = Some) : main + optional .cctor if topCode has initialization effect
    //   Final file, implicit entry point (mainInfoOpt = Some _, GetExplicitEntryPointInfo() = None) : main + initialize + optional .cctor calling initialize
    let doesSomething = CheckCodeDoesSomething topCode.Code

    // Make a FEEFEE instruction to mark hidden code regions
    // We expect the first instruction to be a sequence point when generating debug symbols
    let feefee, seqpt =
        if topInstrs.Length > 1 then
            match topInstrs.[0] with
            | I_seqpoint sp as i -> [ FeeFeeInstr cenv sp.Document ], [ i ]
            | _ -> [], []
        else
            [], []


    match mainInfoOpt with
    // Final file in .EXE
    | Some mainInfo ->
        // Generate an explicit main method. If necessary, make a class constructor as
        // well for the bindings earlier in the file containing the entry point.
        match mgbuf.GetExplicitEntryPointInfo() with
        // Final file, explicit entry point: place the code in a .cctor, and add code to main that forces the .cctor (if topCode has initialization effect).
        | Some tref ->
            if doesSomething then
                lazyInitInfo.Add (fun fspec feefee seqpt ->
                    // This adds the explicit init of the .cctor to the explicit entry point main method
                    mgbuf.AddExplicitInitToSpecificMethodDef((fun md -> md.IsEntryPoint), tref, fspec, GenPossibleILSourceMarker cenv m, feefee, seqpt))

                let cctorMethDef = mkILClassCtor (MethodBody.IL (lazy topCode))
                mgbuf.AddMethodDef(initClassTy.TypeRef, cctorMethDef)

        // Final file, implicit entry point. We generate no .cctor.
        //       void main@() {
        //             <topCode>
        //    }
        | None ->
            let ilAttrs = mkILCustomAttrs (GenAttrs cenv eenv mainInfo)
            if not cenv.opts.isInteractive && not doesSomething then
                let errorM = m.EndRange
                warning (Error(FSComp.SR.ilMainModuleEmpty(), errorM))

            // generate main@
            let ilMainMethodDef =
                let mdef = mkILNonGenericStaticMethod(mainMethName, ILMemberAccess.Public, [], mkILReturn ILType.Void, MethodBody.IL (lazy topCode))
                mdef.With(isEntryPoint= true, customAttrs = ilAttrs)

            mgbuf.AddMethodDef(initClassTy.TypeRef, ilMainMethodDef)


    //   Library file: generate an optional .cctor if topCode has initialization effect
    | None ->
        if doesSomething then
            // Add the cctor
            let cctorMethDef = mkILClassCtor (MethodBody.IL (lazy topCode))
            mgbuf.AddMethodDef(initClassTy.TypeRef, cctorMethDef)

    // Commit the directed initializations
    if doesSomething then
        // Create the field to act as the target for the forced initialization.
        // Why do this for the final file?
        // There is no need to do this for a final file with an implicit entry point. For an explicit entry point in lazyInitInfo.
        let initFieldName = CompilerGeneratedName "init"
        let ilFieldDef =
            mkILStaticField (initFieldName, g.ilg.typ_Int32, None, None, ComputeMemberAccess true)
            |> g.AddFieldNeverAttrs
            |> g.AddFieldGeneratedAttrs

        let fspec = mkILFieldSpecInTy (initClassTy, initFieldName, cenv. g.ilg.typ_Int32)
        CountStaticFieldDef()
        mgbuf.AddFieldDef(initClassTy.TypeRef, ilFieldDef)

        // Run the imperative (yuck!) actions that force the generation
        // of references to the cctor for nested modules etc.
        lazyInitInfo |> Seq.iter (fun f -> f fspec feefee seqpt)

        if isScript && not isFinalFile then
            mgbuf.AddScriptInitFieldSpec(fspec, m)

    // Compute the ilxgenEnv after the generation of the module, i.e. the residue need to generate anything that
    // uses the constructs exported from this module.
    // We add the module type all over again. Note no shadow locals for static fields needed here since they are only relevant to the main/.cctor
    let eenvafter =
        let allocVal = ComputeAndAddStorageForLocalTopVal (cenv.amap, g, cenv.intraAssemblyInfo, cenv.opts.isInteractive, NoShadowLocal)
        AddBindingsForLocalModuleType allocVal clocCcu eenv mexpr.Type

    eenvafter

and GenForceWholeFileInitializationAsPartOfCCtor cenv (mgbuf: AssemblyBuilder) (lazyInitInfo: ResizeArray<_>) tref m =
    // Authoring a .cctor with effects forces the cctor for the 'initialization' module by doing a dummy store & load of a field
    // Doing both a store and load keeps FxCop happier because it thinks the field is useful
    lazyInitInfo.Add (fun fspec feefee seqpt -> mgbuf.AddExplicitInitToSpecificMethodDef((fun md -> md.Name = ".cctor"), tref, fspec, GenPossibleILSourceMarker cenv m, feefee, seqpt))


/// Generate an Equals method.
and GenEqualsOverrideCallingIComparable cenv (tcref: TyconRef, ilThisTy, _ilThatTy) =
    let g = cenv.g
    let mspec = mkILNonGenericInstanceMethSpecInTy (g.iltyp_IComparable, "CompareTo", [g.ilg.typ_Object], g.ilg.typ_Int32)

    mkILNonGenericVirtualMethod
        ("Equals", ILMemberAccess.Public,
         [mkILParamNamed ("obj", g.ilg.typ_Object)],
         mkILReturn g.ilg.typ_Bool,
         mkMethodBody(true, [], 2,
                         nonBranchingInstrsToCode
                            [ yield mkLdarg0
                              yield mkLdarg 1us
                              if tcref.IsStructOrEnumTycon then
                                  yield I_callconstraint ( Normalcall, ilThisTy, mspec, None)
                              else
                                  yield I_callvirt ( Normalcall, mspec, None)
                              yield mkLdcInt32 0
                              yield AI_ceq ],
                         None))
    |> AddNonUserCompilerGeneratedAttribs g

and GenFieldInit m c =
    match c with
    | ConstToILFieldInit fieldInit -> fieldInit
    | _ -> error(Error(FSComp.SR.ilTypeCannotBeUsedForLiteralField(), m))

and GenWitnessParams cenv eenv m (witnessInfos: TraitWitnessInfos) =
    ((Set.empty, 0), witnessInfos) ||> List.mapFold (fun (used,i) witnessInfo ->
        let ty = GenWitnessTy cenv.g witnessInfo
        let nm = String.uncapitalize witnessInfo.MemberName
        let nm = if used.Contains nm then nm + string i else nm
        let ilParam =
            { Name=Some nm
              Type= GenType cenv.amap m eenv.tyenv ty
              Default=None
              Marshal=None
              IsIn=false
              IsOut=false
              IsOptional=false
              CustomAttrsStored = storeILCustomAttrs (mkILCustomAttrs [])
              MetadataIndex = NoMetadataIdx }: ILParameter
        ilParam, (used.Add nm, i + 1))
    |> fst

and GenAbstractBinding cenv eenv tref (vref: ValRef) =
    assert(vref.IsMember)
    let g = cenv.g
    let m = vref.Range
    let memberInfo = Option.get vref.MemberInfo
    let attribs = vref.Attribs
    let hasPreserveSigImplFlag, hasSynchronizedImplFlag, hasNoInliningFlag, hasAggressiveInliningImplFlag, attribs = ComputeMethodImplAttribs cenv vref.Deref attribs
    if memberInfo.MemberFlags.IsDispatchSlot && not memberInfo.IsImplemented then
        let mspec, _mspecW, ctps, mtps, _curriedArgInfos, argInfos, retInfo, witnessInfos, methArgTys, returnTy =
            GetMethodSpecForMemberVal cenv.amap cenv.g memberInfo vref

        let ilAttrs =
            [ yield! GenAttrs cenv eenv attribs
              yield! GenCompilationArgumentCountsAttr cenv vref.Deref

              match vref.MemberInfo, returnTy with
              | Some memberInfo, Some returnTy when
                memberInfo.MemberFlags.MemberKind = SynMemberKind.PropertyGet ||
                memberInfo.MemberFlags.MemberKind = SynMemberKind.PropertySet ||
                memberInfo.MemberFlags.MemberKind = SynMemberKind.PropertyGetSet ->
                   match GenReadOnlyAttributeIfNecessary g returnTy with Some ilAttr -> ilAttr | _ -> ()
              | _ -> () ]

        assert witnessInfos.IsEmpty

        let eenvForMeth = EnvForTypars (ctps@mtps) eenv
        let ilMethTypars = GenGenericParams cenv eenvForMeth mtps
        let ilReturn = GenReturnInfo cenv eenvForMeth returnTy mspec.FormalReturnType retInfo
        let ilParams = GenParams cenv eenvForMeth m mspec [] argInfos methArgTys None

        let compileAsInstance = ValRefIsCompiledAsInstanceMember g vref
        let mdef = mkILGenericVirtualMethod (vref.CompiledName g.CompilerGlobalState, ILMemberAccess.Public, ilMethTypars, ilParams, ilReturn, MethodBody.Abstract)

        let mdef = fixupVirtualSlotFlags mdef
        let mdef =
            if mdef.IsVirtual then
                mdef.WithFinal(memberInfo.MemberFlags.IsFinal).WithAbstract(memberInfo.MemberFlags.IsDispatchSlot)
            else mdef
        let mdef =
             mdef.WithPreserveSig(hasPreserveSigImplFlag)
                 .WithSynchronized(hasSynchronizedImplFlag)
                 .WithNoInlining(hasNoInliningFlag)
                 .WithAggressiveInlining(hasAggressiveInliningImplFlag)

        match memberInfo.MemberFlags.MemberKind with
        | SynMemberKind.ClassConstructor
        | SynMemberKind.Constructor
        | SynMemberKind.Member ->
             let mdef = mdef.With(customAttrs= mkILCustomAttrs ilAttrs)
             [mdef], [], []
        | SynMemberKind.PropertyGetSet -> error(Error(FSComp.SR.ilUnexpectedGetSetAnnotation(), m))
        | SynMemberKind.PropertySet | SynMemberKind.PropertyGet ->
             let v = vref.Deref
             let vtyp = ReturnTypeOfPropertyVal g v
             if CompileAsEvent g attribs then

                 let edef = GenEventForProperty cenv eenvForMeth mspec v ilAttrs m vtyp
                 [], [], [edef]
             else
                 let ilPropDef =
                     let ilPropTy = GenType cenv.amap m eenvForMeth.tyenv vtyp
                     let ilPropTy = GenReadOnlyModReqIfNecessary g vtyp ilPropTy
                     let ilArgTys = v |> ArgInfosOfPropertyVal g |> List.map fst |> GenTypes cenv.amap m eenvForMeth.tyenv
                     GenPropertyForMethodDef compileAsInstance tref mdef v memberInfo ilArgTys ilPropTy (mkILCustomAttrs ilAttrs) None
                 let mdef = mdef.WithSpecialName
                 [mdef], [ilPropDef], []

    else
        [], [], []

/// Generate a ToString method that calls 'sprintf "%A"'
and GenToStringMethod cenv eenv ilThisTy m =
    let g = cenv.g
    [ match (eenv.valsInScope.TryFind g.sprintf_vref.Deref,
             eenv.valsInScope.TryFind g.new_format_vref.Deref) with
      | Some(Lazy(Method(_, _, sprintfMethSpec, _, _, _, _, _, _, _, _, _))), Some(Lazy(Method(_, _, newFormatMethSpec, _, _, _, _, _, _, _, _, _))) ->
               // The type returned by the 'sprintf' call
               let funcTy = EraseClosures.mkILFuncTy g.ilxPubCloEnv ilThisTy g.ilg.typ_String
               // Give the instantiation of the printf format object, i.e. a Format`5 object compatible with StringFormat<ilThisTy>
               let newFormatMethSpec = mkILMethSpec(newFormatMethSpec.MethodRef, AsObject,
                                               [// 'T -> string'
                                               funcTy
                                               // rest follow from 'StringFormat<T>'
                                               GenUnitTy cenv eenv m
                                               g.ilg.typ_String
                                               g.ilg.typ_String
                                               ilThisTy], [])
               // Instantiate with our own type
               let sprintfMethSpec = mkILMethSpec(sprintfMethSpec.MethodRef, AsObject, [], [funcTy])
               // Here's the body of the method. Call printf, then invoke the function it returns
               let callInstrs = EraseClosures.mkCallFunc g.ilxPubCloEnv (fun _ -> 0us) eenv.tyenv.Count Normalcall (Apps_app(ilThisTy, Apps_done g.ilg.typ_String))
               let mdef =
                   mkILNonGenericVirtualMethod ("ToString", ILMemberAccess.Public, [],
                        mkILReturn g.ilg.typ_String,
                        mkMethodBody (true, [], 2, nonBranchingInstrsToCode
                                ([ // load the hardwired format string
                                    yield I_ldstr "%+A"
                                    // make the printf format object
                                    yield mkNormalNewobj newFormatMethSpec
                                    // call sprintf
                                    yield mkNormalCall sprintfMethSpec
                                    // call the function returned by sprintf
                                    yield mkLdarg0
                                    if ilThisTy.Boxity = ILBoxity.AsValue then
                                        yield mkNormalLdobj ilThisTy ] @
                                    callInstrs),
                                None))
               let mdef = mdef.With(customAttrs = mkILCustomAttrs [ g.CompilerGeneratedAttribute ])
               yield mdef
      | _ -> () ]

and GenTypeDef cenv mgbuf lazyInitInfo eenv m (tycon: Tycon) =
    let g = cenv.g
    let tcref = mkLocalTyconRef tycon
    if tycon.IsTypeAbbrev then () else
    match tycon.TypeReprInfo with
#if !NO_EXTENSIONTYPING
    | TProvidedNamespaceExtensionPoint _ -> ()
    | TProvidedTypeExtensionPoint _ -> ()
#endif
    | TNoRepr -> ()
    | TAsmRepr _ | TILObjectRepr _ | TMeasureableRepr _ -> ()
    | TFSharpObjectRepr _ | TRecdRepr _ | TUnionRepr _ ->
        let eenvinner = ReplaceTyenv (TypeReprEnv.ForTycon tycon) eenv
        let thisTy = generalizedTyconRef tcref

        let ilThisTy = GenType cenv.amap m eenvinner.tyenv thisTy
        let tref = ilThisTy.TypeRef
        let ilGenParams = GenGenericParams cenv eenvinner tycon.TyparsNoRange
        let ilIntfTys = tycon.ImmediateInterfaceTypesOfFSharpTycon |> List.map (GenType cenv.amap m eenvinner.tyenv)
        let ilTypeName = tref.Name

        let hidden = IsHiddenTycon eenv.sigToImplRemapInfo tycon
        let hiddenRepr = hidden || IsHiddenTyconRepr eenv.sigToImplRemapInfo tycon
        let access = ComputeTypeAccess tref hidden

        // The implicit augmentation doesn't actually create CompareTo(object) or Object.Equals
        // So we do it here.
        //
        // Note you only have to implement 'System.IComparable' to customize structural comparison AND equality on F# types
        // See also FinalTypeDefinitionChecksAtEndOfInferenceScope in tc.fs
        //
        // Generate an Equals method implemented via IComparable if the type EXPLICITLY implements IComparable.
        // HOWEVER, if the type doesn't override Object.Equals already.
        let augmentOverrideMethodDefs =

              (if Option.isNone tycon.GeneratedCompareToValues &&
                  Option.isNone tycon.GeneratedHashAndEqualsValues &&
                  tycon.HasInterface g g.mk_IComparable_ty &&
                  not (tycon.HasOverride g "Equals" [g.obj_ty]) &&
                  not tycon.IsFSharpInterfaceTycon
               then
                  [ GenEqualsOverrideCallingIComparable cenv (tcref, ilThisTy, ilThisTy) ]
               else [])

        // Generate the interface slots and abstract slots.
        let abstractMethodDefs, abstractPropDefs, abstractEventDefs =
            if tycon.IsFSharpDelegateTycon then
                [], [], []
            else
                // sort by order of declaration
                // REVIEW: this should be based off tcaug_adhoc_list, which is in declaration order
                tycon.MembersOfFSharpTyconSorted
                |> List.sortWith (fun v1 v2 -> rangeOrder.Compare(v1.DefinitionRange, v2.DefinitionRange))
                |> List.map (GenAbstractBinding cenv eenv tref)
                |> List.unzip3
                |> mapTriple (List.concat, List.concat, List.concat)


        let abstractPropDefs = abstractPropDefs |> MergePropertyDefs m
        let isAbstract = isAbstractTycon tycon

        // Generate all the method impls showing how various abstract slots and interface slots get implemented
        // REVIEW: no method impl generated for IStructuralHash or ICompare
        let methodImpls =
            [ for vref in tycon.MembersOfFSharpTyconByName |> NameMultiMap.range do
                 assert(vref.IsMember)
                 let memberInfo = vref.MemberInfo.Value
                 if memberInfo.MemberFlags.IsOverrideOrExplicitImpl && not (CompileAsEvent g vref.Attribs) then

                     for slotsig in memberInfo.ImplementedSlotSigs do

                         if isInterfaceTy g slotsig.ImplementedType then

                             match vref.ValReprInfo with
                             | Some _ ->

                                 let memberParentTypars, memberMethodTypars =
                                     match PartitionValRefTypars g vref with
                                     | Some(_, memberParentTypars, memberMethodTypars, _, _) -> memberParentTypars, memberMethodTypars
                                     | None -> [], []

                                 let useMethodImpl = true
                                 let eenvUnderTypars = EnvForTypars memberParentTypars eenv
                                 let _, methodImplGenerator = GenMethodImpl cenv eenvUnderTypars (useMethodImpl, slotsig) m
                                 if useMethodImpl then
                                     yield methodImplGenerator (ilThisTy, memberMethodTypars)

                             | _ -> () ]

        // Try to add a DefaultMemberAttribute for the 'Item' property
        let defaultMemberAttrs =
            // REVIEW: this should be based off tcaug_adhoc_list, which is in declaration order
            tycon.MembersOfFSharpTyconSorted
            |> List.tryPick (fun vref ->
                let name = vref.DisplayName
                match vref.MemberInfo with
                | None -> None
                | Some memberInfo ->
                    match name, memberInfo.MemberFlags.MemberKind with
                    | ("Item" | "op_IndexedLookup"), (SynMemberKind.PropertyGet | SynMemberKind.PropertySet) when not (isNil (ArgInfosOfPropertyVal g vref.Deref)) ->
                        Some( mkILCustomAttribute g.ilg (g.FindSysILTypeRef "System.Reflection.DefaultMemberAttribute", [g.ilg.typ_String], [ILAttribElem.String(Some name)], []) )
                    | _ -> None)
            |> Option.toList

        let tyconRepr = tycon.TypeReprInfo

        // DebugDisplayAttribute gets copied to the subtypes generated as part of DU compilation
        let debugDisplayAttrs, normalAttrs = tycon.Attribs |> List.partition (IsMatchingFSharpAttribute g g.attrib_DebuggerDisplayAttribute)
        let securityAttrs, normalAttrs = normalAttrs |> List.partition (fun a -> IsSecurityAttribute g cenv.amap cenv.casApplied a m)
        let generateDebugDisplayAttribute = not g.compilingFslib && tycon.IsUnionTycon && isNil debugDisplayAttrs
        let generateDebugProxies = (not (tyconRefEq g tcref g.unit_tcr_canon) &&
                                    not (HasFSharpAttribute g g.attrib_DebuggerTypeProxyAttribute tycon.Attribs))

        let permissionSets = CreatePermissionSets cenv eenv securityAttrs
        let secDecls = if List.isEmpty securityAttrs then emptyILSecurityDecls else mkILSecurityDecls permissionSets

        let ilDebugDisplayAttributes =
            [ yield! GenAttrs cenv eenv debugDisplayAttrs
              if generateDebugDisplayAttribute then
                  yield g.mkDebuggerDisplayAttribute ("{" + debugDisplayMethodName + "(),nq}") ]


        let ilCustomAttrs =
          [ yield! defaultMemberAttrs
            yield! normalAttrs
                      |> List.filter (IsMatchingFSharpAttribute g g.attrib_StructLayoutAttribute >> not)
                      |> GenAttrs cenv eenv
            yield! ilDebugDisplayAttributes ]

        let reprAccess = ComputeMemberAccess hiddenRepr


        let ilTypeDefKind =
           match tyconRepr with
           | TFSharpObjectRepr o ->
               match o.fsobjmodel_kind with
               | TTyconClass -> ILTypeDefKind.Class
               | TTyconStruct -> ILTypeDefKind.ValueType
               | TTyconInterface -> ILTypeDefKind.Interface
               | TTyconEnum -> ILTypeDefKind.Enum
               | TTyconDelegate _ -> ILTypeDefKind.Delegate
           | TRecdRepr _ | TUnionRepr _ when tycon.IsStructOrEnumTycon -> ILTypeDefKind.ValueType
           | _ -> ILTypeDefKind.Class

        let requiresExtraField =
            let isEmptyStruct =
                (match ilTypeDefKind with ILTypeDefKind.ValueType -> true | _ -> false) &&
                // All structs are sequential by default
                // Structs with no instance fields get size 1, pack 0
                tycon.AllFieldsArray |> Array.forall (fun f -> f.IsStatic)

            isEmptyStruct && cenv.opts.workAroundReflectionEmitBugs && not tycon.TyparsNoRange.IsEmpty

        // Compute a bunch of useful things for each field
        let isCLIMutable = (TryFindFSharpBoolAttribute g g.attrib_CLIMutableAttribute tycon.Attribs = Some true)
        let fieldSummaries =

             [ for fspec in tycon.AllFieldsArray do

                   let useGenuineField = useGenuineField tycon fspec

                   // The property (or genuine IL field) is hidden in these circumstances:
                   //     - secret fields apart from "__value" fields for enums
                   //     - the representation of the type is hidden
                   //     - the F# field is hidden by a signature or private declaration
                   let isPropHidden =
                        // Enums always have public cases irrespective of Enum Visibility
                        if tycon.IsEnumTycon then false
                        else
                            (fspec.IsCompilerGenerated || hiddenRepr ||
                             IsHiddenRecdField eenv.sigToImplRemapInfo (tcref.MakeNestedRecdFieldRef fspec))
                   let ilType = GenType cenv.amap m eenvinner.tyenv fspec.FormalType
                   let ilFieldName = ComputeFieldName tycon fspec

                   yield (useGenuineField, ilFieldName, fspec.IsMutable, fspec.IsStatic, fspec.PropertyAttribs, ilType, isPropHidden, fspec) ]

        // Generate the IL fields
        let ilFieldDefs =
             [ for (useGenuineField, ilFieldName, isFSharpMutable, isStatic, _, ilPropType, isPropHidden, fspec) in fieldSummaries do

                  let ilFieldOffset =
                     match TryFindFSharpAttribute g g.attrib_FieldOffsetAttribute fspec.FieldAttribs with
                     | Some (Attrib(_, _, [ AttribInt32Arg fieldOffset ], _, _, _, _)) ->
                         Some fieldOffset
                     | Some (Attrib(_, _, _, _, _, _, m)) ->
                         errorR(Error(FSComp.SR.ilFieldOffsetAttributeCouldNotBeDecoded(), m))
                         None
                     | _ ->
                         None

                  let attribs =
                      [ // If using a field then all the attributes go on the field
                        // See also FSharp 1.0 Bug 4727: once we start compiling them as real mutable fields, you should not be able to target both "property" for "val mutable" fields in classes

                        if useGenuineField then yield! fspec.PropertyAttribs
                        yield! fspec.FieldAttribs ]


                  let ilNotSerialized = HasFSharpAttributeOpt g g.attrib_NonSerializedAttribute attribs

                  let fattribs =
                      attribs
                      // Do not generate FieldOffset as a true CLI custom attribute, since it is implied by other corresponding CLI metadata
                      |> List.filter (IsMatchingFSharpAttribute g g.attrib_FieldOffsetAttribute >> not)
                      // Do not generate NonSerialized as a true CLI custom attribute, since it is implied by other corresponding CLI metadata
                      |> List.filter (IsMatchingFSharpAttributeOpt g g.attrib_NonSerializedAttribute >> not)

                  let ilFieldMarshal, fattribs = GenMarshal cenv fattribs

                  // The IL field is hidden if the property/field is hidden OR we're using a property
                  // AND the field is not mutable (because we can take the address of a mutable field).
                  // Otherwise fields are always accessed via their property getters/setters
                  let isFieldHidden = isPropHidden || (not useGenuineField && not isFSharpMutable)

                  let extraAttribs =
                     match tyconRepr with
                     | TRecdRepr _ when not useGenuineField -> [ g.DebuggerBrowsableNeverAttribute ] // hide fields in records in debug display
                     | _ -> [] // don't hide fields in classes in debug display

                  let access = ComputeMemberAccess isFieldHidden
                  let literalValue = Option.map (GenFieldInit m) fspec.LiteralValue

                  let fdef =
                      ILFieldDef(name = ilFieldName,
                                 fieldType = ilPropType,
                                 attributes = enum 0,
                                 data = None,
                                 literalValue = None,
                                 offset = ilFieldOffset,
                                 marshal = None,
                                 customAttrs = mkILCustomAttrs (GenAttrs cenv eenv fattribs @ extraAttribs))
                        .WithAccess(access)
                        .WithStatic(isStatic)
                        .WithSpecialName(ilFieldName="value__" && tycon.IsEnumTycon)
                        .WithNotSerialized(ilNotSerialized)
                        .WithLiteralDefaultValue(literalValue)
                        .WithFieldMarshal(ilFieldMarshal)
                  yield fdef

               if requiresExtraField then
                   yield mkILInstanceField("__dummy", g.ilg.typ_Int32, None, ILMemberAccess.Assembly) ]

        // Generate property definitions for the fields compiled as properties
        let ilPropertyDefsForFields =
             [ for (i, (useGenuineField, _, isFSharpMutable, isStatic, propAttribs, ilPropType, _, fspec)) in Seq.indexed fieldSummaries do
                 if not useGenuineField then
                     let ilCallingConv = if isStatic then ILCallingConv.Static else ILCallingConv.Instance
                     let ilPropName = fspec.Name
                     let ilHasSetter = isCLIMutable || isFSharpMutable
                     let ilFieldAttrs = GenAttrs cenv eenv propAttribs @ [mkCompilationMappingAttrWithSeqNum g (int SourceConstructFlags.Field) i]
                     yield
                       ILPropertyDef(name= ilPropName,
                                     attributes= PropertyAttributes.None,
                                     setMethod= (if ilHasSetter then Some(mkILMethRef(tref, ilCallingConv, "set_" + ilPropName, 0, [ilPropType], ILType.Void)) else None),
                                     getMethod= Some(mkILMethRef(tref, ilCallingConv, "get_" + ilPropName, 0, [], ilPropType)),
                                     callingConv= ilCallingConv.ThisConv,
                                     propertyType= ilPropType,
                                     init= None,
                                     args= [],
                                     customAttrs = mkILCustomAttrs ilFieldAttrs) ]

        let methodDefs =
            [ // Generate property getter methods for those fields that have properties
              for (useGenuineField, ilFieldName, _, isStatic, _, ilPropType, isPropHidden, fspec) in fieldSummaries do
                if not useGenuineField then
                    let ilPropName = fspec.Name
                    let ilMethName = "get_" + ilPropName
                    let access = ComputeMemberAccess isPropHidden
                    yield mkLdfldMethodDef (ilMethName, access, isStatic, ilThisTy, ilFieldName, ilPropType)

              // Generate property setter methods for the mutable fields
              for (useGenuineField, ilFieldName, isFSharpMutable, isStatic, _, ilPropType, isPropHidden, fspec) in fieldSummaries do
                let ilHasSetter = (isCLIMutable || isFSharpMutable) && not useGenuineField
                if ilHasSetter then
                    let ilPropName = fspec.Name
                    let ilFieldSpec = mkILFieldSpecInTy(ilThisTy, ilFieldName, ilPropType)
                    let ilMethName = "set_" + ilPropName
                    let ilParams = [mkILParamNamed("value", ilPropType)]
                    let ilReturn = mkILReturn ILType.Void
                    let iLAccess = ComputeMemberAccess isPropHidden
                    let ilMethodDef =
                         if isStatic then
                             mkILNonGenericStaticMethod
                               (ilMethName, iLAccess, ilParams, ilReturn,
                                  mkMethodBody(true, [], 2, nonBranchingInstrsToCode ([ mkLdarg0;mkNormalStsfld ilFieldSpec]), None))
                         else
                             mkILNonGenericInstanceMethod
                               (ilMethName, iLAccess, ilParams, ilReturn,
                                  mkMethodBody(true, [], 2, nonBranchingInstrsToCode ([ mkLdarg0;mkLdarg 1us;mkNormalStfld ilFieldSpec]), None))
                    yield ilMethodDef.WithSpecialName

              if generateDebugDisplayAttribute then
                  let (|Lazy|) (x: Lazy<_>) = x.Force()
                  match (eenv.valsInScope.TryFind g.sprintf_vref.Deref,
                         eenv.valsInScope.TryFind g.new_format_vref.Deref) with
                  | Some(Lazy(Method(_, _, sprintfMethSpec, _, _, _, _, _, _, _, _, _))), Some(Lazy(Method(_, _, newFormatMethSpec, _, _, _, _, _, _, _, _, _))) ->
                      // The type returned by the 'sprintf' call
                      let funcTy = EraseClosures.mkILFuncTy g.ilxPubCloEnv ilThisTy g.ilg.typ_String
                      // Give the instantiation of the printf format object, i.e. a Format`5 object compatible with StringFormat<ilThisTy>
                      let newFormatMethSpec = mkILMethSpec(newFormatMethSpec.MethodRef, AsObject,
                                                      [// 'T -> string'
                                                       funcTy
                                                       // rest follow from 'StringFormat<T>'
                                                       GenUnitTy cenv eenv m
                                                       g.ilg.typ_String
                                                       g.ilg.typ_String
                                                       g.ilg.typ_String], [])
                      // Instantiate with our own type
                      let sprintfMethSpec = mkILMethSpec(sprintfMethSpec.MethodRef, AsObject, [], [funcTy])
                      // Here's the body of the method. Call printf, then invoke the function it returns
                      let callInstrs = EraseClosures.mkCallFunc g.ilxPubCloEnv (fun _ -> 0us) eenv.tyenv.Count Normalcall (Apps_app(ilThisTy, Apps_done g.ilg.typ_String))
                      let ilMethodDef = mkILNonGenericInstanceMethod (debugDisplayMethodName, ILMemberAccess.Assembly, [],
                                                   mkILReturn g.ilg.typ_Object,
                                                   mkMethodBody
                                                         (true, [], 2,
                                                          nonBranchingInstrsToCode
                                                            ([ // load the hardwired format string
                                                               yield I_ldstr "%+0.8A"
                                                               // make the printf format object
                                                               yield mkNormalNewobj newFormatMethSpec
                                                               // call sprintf
                                                               yield mkNormalCall sprintfMethSpec
                                                               // call the function returned by sprintf
                                                               yield mkLdarg0
                                                               if ilThisTy.Boxity = ILBoxity.AsValue then
                                                                  yield mkNormalLdobj ilThisTy ] @
                                                             callInstrs),
                                                          None))
                      yield ilMethodDef.WithSpecialName |> AddNonUserCompilerGeneratedAttribs g
                  | None, _ ->
                      //printfn "sprintf not found"
                      ()
                  | _, None ->
                      //printfn "new format not found"
                      ()
                  | _ ->
                      //printfn "neither found, or non-method"
                      ()

              // Build record constructors and the funky methods that go with records and delegate types.
              // Constructors and delegate methods have the same access as the representation
              match tyconRepr with
              | TRecdRepr _ when not (tycon.IsEnumTycon) ->
                 // No constructor for enum types
                 // Otherwise find all the non-static, non zero-init fields and build a constructor
                 let relevantFields =
                     fieldSummaries
                     |> List.filter (fun (_, _, _, isStatic, _, _, _, fspec) -> not isStatic && not fspec.IsZeroInit)

                 let fieldNamesAndTypes =
                     relevantFields
                     |> List.map (fun (_, ilFieldName, _, _, _, ilPropType, _, fspec) -> (fspec.Name, ilFieldName, ilPropType))

                 let isStructRecord = tycon.IsStructRecordOrUnionTycon

                 // No type spec if the record is a value type
                 let spec = if isStructRecord then None else Some(g.ilg.typ_Object.TypeSpec)
                 let ilMethodDef = mkILSimpleStorageCtorWithParamNames(None, spec, ilThisTy, [], ChooseParamNames fieldNamesAndTypes, reprAccess)

                 yield ilMethodDef
                 // FSharp 1.0 bug 1988: Explicitly setting the ComVisible(true) attribute on an F# type causes an F# record to be emitted in a way that enables mutation for COM interop scenarios
                 // FSharp 3.0 feature: adding CLIMutable to a record type causes emit of default constructor, and all fields get property setters
                 // Records that are value types do not create a default constructor with CLIMutable or ComVisible
                 if not isStructRecord && (isCLIMutable || (TryFindFSharpBoolAttribute g g.attrib_ComVisibleAttribute tycon.Attribs = Some true)) then
                     yield mkILSimpleStorageCtor(None, Some g.ilg.typ_Object.TypeSpec, ilThisTy, [], [], reprAccess)

                 if not (tycon.HasMember g "ToString" []) then
                    yield! GenToStringMethod cenv eenv ilThisTy m
              | TFSharpObjectRepr r when tycon.IsFSharpDelegateTycon ->

                 // Build all the methods that go with a delegate type
                 match r.fsobjmodel_kind with
                 | TTyconDelegate ss ->
                     let p, r =
                         // When "type delegateTy = delegate of unit -> returnTy",
                         // suppress the unit arg from delegate .Invoke vslot.
                         let (TSlotSig(nm, ty, ctps, mtps, paraml, returnTy)) = ss
                         let paraml =
                             match paraml with
                             | [[tsp]] when isUnitTy g tsp.Type -> [] (* suppress unit arg *)
                             | paraml -> paraml
                         GenActualSlotsig m cenv eenvinner (TSlotSig(nm, ty, ctps, mtps, paraml, returnTy)) [] []
                     yield! mkILDelegateMethods reprAccess g.ilg (g.iltyp_AsyncCallback, g.iltyp_IAsyncResult) (p, r)
                 | _ ->
                     ()
              | TUnionRepr _ when not (tycon.HasMember g "ToString" []) ->
                  yield! GenToStringMethod cenv eenv ilThisTy m
              | _ -> () ]

        let ilMethods = methodDefs @ augmentOverrideMethodDefs @ abstractMethodDefs
        let ilProperties = mkILProperties (ilPropertyDefsForFields @ abstractPropDefs)
        let ilEvents = mkILEvents abstractEventDefs
        let ilFields = mkILFields ilFieldDefs

        let tdef, tdefDiscards =
           let isSerializable = (TryFindFSharpBoolAttribute g g.attrib_AutoSerializableAttribute tycon.Attribs <> Some false)

           match tycon.TypeReprInfo with
           | TILObjectRepr _ ->
               let tdef = tycon.ILTyconRawMetadata.WithAccess access
               let tdef = tdef.With(customAttrs = mkILCustomAttrs ilCustomAttrs, genericParams = ilGenParams)
               tdef, None

           | TRecdRepr _ | TFSharpObjectRepr _ as tyconRepr ->
               let super = superOfTycon g tycon
               let ilBaseTy = GenType cenv.amap m eenvinner.tyenv super

               // Build a basic type definition
               let isObjectType = (match tyconRepr with TFSharpObjectRepr _ -> true | _ -> false)
               let ilAttrs =
                   ilCustomAttrs @
                   [mkCompilationMappingAttr g
                       (int (if isObjectType
                             then SourceConstructFlags.ObjectType
                             elif hiddenRepr then SourceConstructFlags.RecordType ||| SourceConstructFlags.NonPublicRepresentation
                             else SourceConstructFlags.RecordType)) ]

               // For now, generic types always use ILTypeInit.BeforeField. This is because
               // there appear to be some cases where ILTypeInit.OnAny causes problems for
               // the .NET CLR when used in conjunction with generic classes in cross-DLL
               // and NGEN scenarios.
               //
               // We don't apply this rule to the final file. This is because ALL classes with .cctors in
               // the final file (which may in turn trigger the .cctor for the .EXE itself, which
               // in turn calls the main() method) must have deterministic initialization
               // that is not triggered prior to execution of the main() method.
               // If this property doesn't hold then the .cctor can end up running
               // before the main method even starts.
               let typeDefTrigger =
                   if eenv.isFinalFile || tycon.TyparsNoRange.IsEmpty then
                       ILTypeInit.OnAny
                   else
                       ILTypeInit.BeforeField

               let tdef = mkILGenericClass (ilTypeName, access, ilGenParams, ilBaseTy, ilIntfTys,
                                            mkILMethods ilMethods, ilFields, emptyILTypeDefs, ilProperties, ilEvents, mkILCustomAttrs ilAttrs,
                                            typeDefTrigger)

               // Set some the extra entries in the definition
               let isTheSealedAttribute = tyconRefEq g tcref g.attrib_SealedAttribute.TyconRef

               let tdef =
                   tdef.WithSealed(isSealedTy g thisTy || isTheSealedAttribute)
                       .WithSerializable(isSerializable)
                       .WithAbstract(isAbstract)
                       .WithImport(isComInteropTy g thisTy)
                       .With(methodImpls=mkILMethodImpls methodImpls)

               let tdLayout, tdEncoding =
                    match TryFindFSharpAttribute g g.attrib_StructLayoutAttribute tycon.Attribs with
                    | Some (Attrib(_, _, [ AttribInt32Arg layoutKind ], namedArgs, _, _, _)) ->
                        let decoder = AttributeDecoder namedArgs
                        let ilPack = decoder.FindInt32 "Pack" 0x0
                        let ilSize = decoder.FindInt32 "Size" 0x0
                        let tdEncoding =
                            match (decoder.FindInt32 "CharSet" 0x0) with
                            (* enumeration values for System.Runtime.InteropServices.CharSet taken from mscorlib.il *)
                            | 0x03 -> ILDefaultPInvokeEncoding.Unicode
                            | 0x04 -> ILDefaultPInvokeEncoding.Auto
                            | _ -> ILDefaultPInvokeEncoding.Ansi
                        let layoutInfo =
                            if ilPack = 0x0 && ilSize = 0x0
                            then { Size=None; Pack=None }
                            else { Size = Some ilSize; Pack = Some (uint16 ilPack) }
                        let tdLayout =
                          match layoutKind with
                          (* enumeration values for System.Runtime.InteropServices.LayoutKind taken from mscorlib.il *)
                          | 0x0 -> ILTypeDefLayout.Sequential layoutInfo
                          | 0x2 -> ILTypeDefLayout.Explicit layoutInfo
                          | _ -> ILTypeDefLayout.Auto
                        tdLayout, tdEncoding
                    | Some (Attrib(_, _, _, _, _, _, m)) ->
                        errorR(Error(FSComp.SR.ilStructLayoutAttributeCouldNotBeDecoded(), m))
                        ILTypeDefLayout.Auto, ILDefaultPInvokeEncoding.Ansi

                    | _ when (match ilTypeDefKind with ILTypeDefKind.ValueType -> true | _ -> false) ->

                        // All structs are sequential by default
                        // Structs with no instance fields get size 1, pack 0
                        if tycon.AllFieldsArray |> Array.exists (fun f -> not f.IsStatic) ||
                            // Reflection emit doesn't let us emit 'pack' and 'size' for generic structs.
                            // In that case we generate a dummy field instead
                           (cenv.opts.workAroundReflectionEmitBugs && not tycon.TyparsNoRange.IsEmpty)
                           then
                            ILTypeDefLayout.Sequential { Size=None; Pack=None }, ILDefaultPInvokeEncoding.Ansi
                        else
                            ILTypeDefLayout.Sequential { Size=Some 1; Pack=Some 0us }, ILDefaultPInvokeEncoding.Ansi

                    | _ ->
                        ILTypeDefLayout.Auto, ILDefaultPInvokeEncoding.Ansi

               // if the type's layout is Explicit, ensure that each field has a valid offset
               let validateExplicit (fdef: ILFieldDef) =
                    match fdef.Offset with
                    // Remove field suffix "@" for pretty printing
                    | None -> errorR(Error(FSComp.SR.ilFieldDoesNotHaveValidOffsetForStructureLayout(tdef.Name, fdef.Name.Replace("@", "")), (trimRangeToLine m)))
                    | _ -> ()

               // if the type's layout is Sequential, no offsets should be applied
               let validateSequential (fdef: ILFieldDef) =
                    match fdef.Offset with
                    | Some _ -> errorR(Error(FSComp.SR.ilFieldHasOffsetForSequentialLayout(), (trimRangeToLine m)))
                    | _ -> ()

               match tdLayout with
               | ILTypeDefLayout.Explicit(_) -> List.iter validateExplicit ilFieldDefs
               | ILTypeDefLayout.Sequential(_) -> List.iter validateSequential ilFieldDefs
               | _ -> ()

               let tdef = tdef.WithKind(ilTypeDefKind).WithLayout(tdLayout).WithEncoding(tdEncoding)
               tdef, None

           | TUnionRepr _ ->
               let alternatives =
                   tycon.UnionCasesArray |> Array.mapi (fun i ucspec ->
                       { altName=ucspec.CompiledName
                         altFields=GenUnionCaseRef cenv.amap m eenvinner.tyenv i ucspec.RecdFieldsArray
                         altCustomAttrs= mkILCustomAttrs (GenAttrs cenv eenv ucspec.Attribs @ [mkCompilationMappingAttrWithSeqNum g (int SourceConstructFlags.UnionCase) i]) })
               let cuinfo =
                  { cudReprAccess=reprAccess
                    cudNullPermitted=IsUnionTypeWithNullAsTrueValue g tycon
                    cudHelpersAccess=reprAccess
                    cudHasHelpers=ComputeUnionHasHelpers g tcref
                    cudDebugProxies= generateDebugProxies
                    cudDebugDisplayAttributes= ilDebugDisplayAttributes
                    cudAlternatives= alternatives
                    cudWhere = None}

               let layout =
                   if isStructTy g thisTy then
                       if (match ilTypeDefKind with ILTypeDefKind.ValueType -> true | _ -> false) then
                           // Structs with no instance fields get size 1, pack 0
                           ILTypeDefLayout.Sequential { Size=Some 1; Pack=Some 0us }
                       else
                           ILTypeDefLayout.Sequential { Size=None; Pack=None }
                   else
                       ILTypeDefLayout.Auto

               let cattrs =
                   mkILCustomAttrs (ilCustomAttrs @
                                    [mkCompilationMappingAttr g
                                        (int (if hiddenRepr
                                              then SourceConstructFlags.SumType ||| SourceConstructFlags.NonPublicRepresentation
                                              else SourceConstructFlags.SumType)) ])
               let tdef =
                   ILTypeDef(name = ilTypeName,
                             layout = layout,
                             attributes = enum 0,
                             genericParams = ilGenParams,
                             customAttrs = cattrs,
                             fields = ilFields,
                             events= ilEvents,
                             properties = ilProperties,
                             methods= mkILMethods ilMethods,
                             methodImpls= mkILMethodImpls methodImpls,
                             nestedTypes=emptyILTypeDefs,
                             implements = ilIntfTys,
                             extends= Some (if tycon.IsStructOrEnumTycon then g.iltyp_ValueType else g.ilg.typ_Object),
                             securityDecls= emptyILSecurityDecls)
                         .WithLayout(layout)
                         .WithSerializable(isSerializable)
                         .WithSealed(true)
                         .WithEncoding(ILDefaultPInvokeEncoding.Auto)
                         .WithAccess(access)
                         .WithInitSemantics(ILTypeInit.BeforeField)

               let tdef2 = g.EraseClassUnionDef tref tdef cuinfo

               // Discard the user-supplied (i.e. prim-type.fs) implementations of the get_Empty, get_IsEmpty, get_Value and get_None and Some methods.
               // This is because we will replace their implementations by ones that load the unique
               // private static field for lists etc.
               //
               // Also discard the F#-compiler supplied implementation of the Empty, IsEmpty, Value and None properties.
               let tdefDiscards =
                  Some ((fun (md: ILMethodDef) ->
                            (cuinfo.cudHasHelpers = SpecialFSharpListHelpers && (md.Name = "get_Empty" || md.Name = "Cons" || md.Name = "get_IsEmpty")) ||
                            (cuinfo.cudHasHelpers = SpecialFSharpOptionHelpers && (md.Name = "get_Value" || md.Name = "get_None" || md.Name = "Some"))),

                        (fun (pd: ILPropertyDef) ->
                            (cuinfo.cudHasHelpers = SpecialFSharpListHelpers && (pd.Name = "Empty" || pd.Name = "IsEmpty" )) ||
                            (cuinfo.cudHasHelpers = SpecialFSharpOptionHelpers && (pd.Name = "Value" || pd.Name = "None"))))

               tdef2, tdefDiscards

           | _ -> failwith "??"

        let tdef = tdef.WithHasSecurity(not (List.isEmpty securityAttrs))
        let tdef = tdef.With(securityDecls = secDecls)
        mgbuf.AddTypeDef(tref, tdef, false, false, tdefDiscards)

        // If a non-generic type is written with "static let" and "static do" (i.e. it has a ".cctor")
        // then the code for the .cctor is placed into .cctor for the backing static class for the file.
        // It is not placed in its own .cctor as there is no feasible way for this to be given a coherent
        // order in the sequential initialization of the file.
        //
        // In this case, the .cctor for this type must force the .cctor of the backing static class for the file.
        if tycon.TyparsNoRange.IsEmpty && tycon.MembersOfFSharpTyconSorted |> List.exists (fun vref -> vref.Deref.IsClassConstructor) then
          GenForceWholeFileInitializationAsPartOfCCtor cenv mgbuf lazyInitInfo tref m



/// Generate the type for an F# exception declaration.
and GenExnDef cenv mgbuf eenv m (exnc: Tycon) =
    let g = cenv.g
    let exncref = mkLocalEntityRef exnc
    match exnc.ExceptionInfo with
    | TExnAbbrevRepr _ | TExnAsmRepr _ | TExnNone -> ()
    | TExnFresh _ ->
        let ilThisTy = GenExnType cenv.amap m eenv.tyenv exncref
        let tref = ilThisTy.TypeRef
        let isHidden = IsHiddenTycon eenv.sigToImplRemapInfo exnc
        let access = ComputeTypeAccess tref isHidden
        let reprAccess = ComputeMemberAccess isHidden
        let fspecs = exnc.TrueInstanceFieldsAsList

        let ilMethodDefsForProperties, ilFieldDefs, ilPropertyDefs, fieldNamesAndTypes =
            [ for i, fld in Seq.indexed fspecs do
               let ilPropName = fld.Name
               let ilPropType = GenType cenv.amap m eenv.tyenv fld.FormalType
               let ilMethName = "get_" + fld.Name
               let ilFieldName = ComputeFieldName exnc fld
               let ilMethodDef = mkLdfldMethodDef (ilMethName, reprAccess, false, ilThisTy, ilFieldName, ilPropType)
               let ilFieldDef = IL.mkILInstanceField(ilFieldName, ilPropType, None, ILMemberAccess.Assembly)
               let ilPropDef =
                   ILPropertyDef(name = ilPropName,
                                 attributes = PropertyAttributes.None,
                                 setMethod = None,
                                 getMethod = Some(mkILMethRef(tref, ILCallingConv.Instance, ilMethName, 0, [], ilPropType)),
                                 callingConv = ILThisConvention.Instance,
                                 propertyType = ilPropType,
                                 init = None,
                                 args = [],
                                 customAttrs=mkILCustomAttrs (GenAttrs cenv eenv fld.PropertyAttribs @ [mkCompilationMappingAttrWithSeqNum g (int SourceConstructFlags.Field) i]))
               yield (ilMethodDef, ilFieldDef, ilPropDef, (ilPropName, ilFieldName, ilPropType)) ]
             |> List.unzip4

        let ilCtorDef =
            mkILSimpleStorageCtorWithParamNames(None, Some g.iltyp_Exception.TypeSpec, ilThisTy, [], ChooseParamNames fieldNamesAndTypes, reprAccess)

        // In compiled code, all exception types get a parameterless constructor for use with XML serialization
        // This does default-initialization of all fields
        let ilCtorDefNoArgs =
            if not (isNil fieldNamesAndTypes) then
                [ mkILSimpleStorageCtor(None, Some g.iltyp_Exception.TypeSpec, ilThisTy, [], [], reprAccess) ]
            else
                []

        let serializationRelatedMembers =
          // do not emit serialization related members if target framework lacks SerializationInfo or StreamingContext
          match g.iltyp_SerializationInfo, g.iltyp_StreamingContext with
          | Some serializationInfoType, Some streamingContextType ->
            let ilCtorDefForSerialization =
                mkILCtor(ILMemberAccess.Family,
                        [mkILParamNamed("info", serializationInfoType);mkILParamNamed("context", streamingContextType)],
                        mkMethodBody
                          (false, [], 8,
                           nonBranchingInstrsToCode
                              [ mkLdarg0
                                mkLdarg 1us
                                mkLdarg 2us
                                mkNormalCall (mkILCtorMethSpecForTy (g.iltyp_Exception, [serializationInfoType; streamingContextType])) ],
                           None))

            [ilCtorDefForSerialization]
(*
            let getObjectDataMethodForSerialization =
                let ilMethodDef =
                    mkILNonGenericVirtualMethod
                        ("GetObjectData", ILMemberAccess.Public,
                         [mkILParamNamed ("info", serializationInfoType);mkILParamNamed("context", g.iltyp_StreamingContext)],
                         mkILReturn ILType.Void,
                         (let code =
                            nonBranchingInstrsToCode
                              [ mkLdarg0
                                mkLdarg 1us
                                mkLdarg 2us
                                mkNormalCall (mkILNonGenericInstanceMethSpecInTy (g.iltyp_Exception, "GetObjectData", [serializationInfoType; g.iltyp_StreamingContext], ILType.Void))
                              ]
                          mkMethodBody(true, [], 8, code, None)))
                // Here we must encode: [SecurityPermission(SecurityAction.Demand, SerializationFormatter = true)]
                // In ILDASM this is: .permissionset demand = {[mscorlib]System.Security.Permissions.SecurityPermissionAttribute = {property bool 'SerializationFormatter' = bool(true)}}
                match g.tref_SecurityPermissionAttribute with
                | None -> ilMethodDef
                | Some securityPermissionAttributeType ->
                    { ilMethodDef with
                           SecurityDecls=mkILSecurityDecls [ IL.mkPermissionSet g.ilg (ILSecurityAction.Demand, [(securityPermissionAttributeType, [("SerializationFormatter", g.ilg.typ_Bool, ILAttribElem.Bool true)])])]
                           HasSecurity=true }
            [ilCtorDefForSerialization; getObjectDataMethodForSerialization]
*)
//#endif
          | _ -> []

        let ilTypeName = tref.Name

        let interfaces = exnc.ImmediateInterfaceTypesOfFSharpTycon |> List.map (GenType cenv.amap m eenv.tyenv)
        let tdef =
          mkILGenericClass
            (ilTypeName, access, [], g.iltyp_Exception,
             interfaces,
             mkILMethods ([ilCtorDef] @ ilCtorDefNoArgs @ serializationRelatedMembers @ ilMethodDefsForProperties),
             mkILFields ilFieldDefs,
             emptyILTypeDefs,
             mkILProperties ilPropertyDefs,
             emptyILEvents,
             mkILCustomAttrs [mkCompilationMappingAttr g (int SourceConstructFlags.Exception)],
             ILTypeInit.BeforeField)
        let tdef = tdef.WithSerializable(true)
        mgbuf.AddTypeDef(tref, tdef, false, false, None)


let CodegenAssembly cenv eenv mgbuf implFiles =
    if not (isNil implFiles) then
        let a, b = List.frontAndBack implFiles
        let eenv = List.fold (GenImplFile cenv mgbuf None) eenv a
        let eenv = GenImplFile cenv mgbuf cenv.opts.mainMethodInfo eenv b

        // Some constructs generate residue types and bindings. Generate these now. They don't result in any
        // top-level initialization code.
        let extraBindings = mgbuf.GrabExtraBindingsToGenerate()
        //printfn "#extraBindings = %d" extraBindings.Length
        if not (isNil extraBindings) then
            let mexpr = TMDefs [ for b in extraBindings -> TMDefLet(b, range0) ]
            let _emptyTopInstrs, _emptyTopCode =
                CodeGenMethod cenv mgbuf ([], "unused", eenv, 0, (fun cgbuf eenv ->
                    let lazyInitInfo = ResizeArray()
                    let qname = QualifiedNameOfFile(mkSynId range0 "unused")
                    LocalScope "module" cgbuf (fun scopeMarks ->
                    let eenv = AddBindingsForModuleDef (fun cloc v -> AllocTopValWithinExpr cenv cgbuf cloc scopeMarks v) eenv.cloc eenv mexpr
                    GenModuleDef cenv cgbuf qname lazyInitInfo eenv mexpr)), range0)
            //printfn "#_emptyTopInstrs = %d" _emptyTopInstrs.Length
            ()

        mgbuf.AddInitializeScriptsInOrderToEntryPoint()

//-------------------------------------------------------------------------
// When generating a module we just write into mutable
// structures representing the contents of the module.
//-------------------------------------------------------------------------

let GetEmptyIlxGenEnv (g: TcGlobals) ccu =
    let thisCompLoc = CompLocForCcu ccu
    { tyenv=TypeReprEnv.Empty
      cloc = thisCompLoc
      valsInScope=ValMap<_>.Empty
      witnessesInScope = EmptyTraitWitnessInfoHashMap g
      suppressWitnesses = false
      someTypeInThisAssembly= g.ilg.typ_Object // dummy value
      isFinalFile = false
      letBoundVars=[]
      liveLocals=IntMap.empty()
      innerVals = []
      sigToImplRemapInfo = [] (* "module remap info" *)
      withinSEH = false
      isInLoop = false
      initLocals = true }

type IlxGenResults =
    { ilTypeDefs: ILTypeDef list
      ilAssemAttrs: ILAttribute list
      ilNetModuleAttrs: ILAttribute list
      topAssemblyAttrs: Attribs
      permissionSets: ILSecurityDecl list
      quotationResourceInfo: (ILTypeRef list * byte[]) list }


let GenerateCode (cenv, anonTypeTable, eenv, TypedAssemblyAfterOptimization implFiles, assemAttribs, moduleAttribs) =

    use unwindBuildPhase = PushThreadBuildPhaseUntilUnwind BuildPhase.IlxGen
    let g = cenv.g

    // Generate the implementations into the mgbuf
    let mgbuf = new AssemblyBuilder(cenv, anonTypeTable)
    let eenv = { eenv with cloc = CompLocForFragment cenv.opts.fragName cenv.viewCcu }

    // Generate the PrivateImplementationDetails type
    GenTypeDefForCompLoc (cenv, eenv, mgbuf, CompLocForPrivateImplementationDetails eenv.cloc, useHiddenInitCode, [], ILTypeInit.BeforeField, true, (* atEnd= *) true)

    // Generate the whole assembly
    CodegenAssembly cenv eenv mgbuf implFiles

    let ilAssemAttrs = GenAttrs cenv eenv assemAttribs

    let tdefs, reflectedDefinitions = mgbuf.Close()


    // Generate the quotations
    let quotationResourceInfo =
        match reflectedDefinitions with
        | [] -> []
        | _ ->
            let qscope = QuotationTranslator.QuotationGenerationScope.Create (g, cenv.amap, cenv.viewCcu, cenv.tcVal, QuotationTranslator.IsReflectedDefinition.Yes)
            let defns =
              reflectedDefinitions |> List.choose (fun ((methName, v), e) ->
                    try
                      let mbaseR, astExpr = QuotationTranslator.ConvReflectedDefinition qscope methName v e

                      Some(mbaseR, astExpr)
                    with
                    | QuotationTranslator.InvalidQuotedTerm e -> warning e; None)

            let referencedTypeDefs, typeSplices, exprSplices = qscope.Close()

            for (_typeSplice, m) in typeSplices do
                error(InternalError("A free type variable was detected in a reflected definition", m))

            for (_exprSplice, m) in exprSplices do
                error(Error(FSComp.SR.ilReflectedDefinitionsCannotUseSliceOperator(), m))

            let defnsResourceBytes = defns |> QuotationPickler.PickleDefns

            [ (referencedTypeDefs, defnsResourceBytes) ]

    let ilNetModuleAttrs = GenAttrs cenv eenv moduleAttribs

    let casApplied = new Dictionary<Stamp, bool>()
    let securityAttrs, topAssemblyAttrs = assemAttribs |> List.partition (fun a -> IsSecurityAttribute g cenv.amap casApplied a rangeStartup)
    // remove any security attributes from the top-level assembly attribute list
    let permissionSets = CreatePermissionSets cenv eenv securityAttrs

    { ilTypeDefs= tdefs
      ilAssemAttrs = ilAssemAttrs
      ilNetModuleAttrs = ilNetModuleAttrs
      topAssemblyAttrs = topAssemblyAttrs
      permissionSets = permissionSets
      quotationResourceInfo = quotationResourceInfo }


//-------------------------------------------------------------------------
// For printing values in fsi we want to lookup the value of given vrefs.
// The storage in the eenv says if the vref is stored in a static field.
// If we know how/where the field was generated, then we can lookup via reflection.
//-------------------------------------------------------------------------

open System

/// The lookup* functions are the conversions available from ilreflect.
type ExecutionContext =
    { LookupFieldRef: (ILFieldRef -> FieldInfo)
      LookupMethodRef: (ILMethodRef -> MethodInfo)
      LookupTypeRef: (ILTypeRef -> Type)
      LookupType: (ILType -> Type) }

// A helper to generate a default value for any System.Type. I couldn't find a System.Reflection
// method to do this.
let defaultOf =
    let gminfo =
       lazy
          (match <@@ Unchecked.defaultof<int> @@> with
           | Quotations.Patterns.Call(_, minfo, _) -> minfo.GetGenericMethodDefinition()
           | _ -> failwith "unexpected failure decoding quotation at ilxgen startup")
    fun ty -> gminfo.Value.MakeGenericMethod([| ty |]).Invoke(null, [| |])

/// Top-level val bindings are stored (for example) in static fields.
/// In the FSI case, these fields are be created and initialised, so we can recover the object.
/// IlxGen knows how v was stored, and then ilreflect knows how this storage was generated.
/// IlxGen converts (v: Tast.Val) to AbsIL data structures.
/// Ilreflect converts from AbsIL data structures to emitted Type, FieldInfo, MethodInfo etc.
let LookupGeneratedValue (amap: ImportMap) (ctxt: ExecutionContext) eenv (v: Val) =
  try
    // Convert the v.Type into a System.Type according to ilxgen and ilreflect.
    let objTyp() =
        let ilTy = GenType amap v.Range TypeReprEnv.Empty v.Type (* TypeReprEnv.Empty ok, not expecting typars *)
        ctxt.LookupType ilTy
    // Lookup the compiled v value (as an object).
    match StorageForVal amap.g v.Range v eenv with
      | StaticField (fspec, _, hasLiteralAttr, ilContainerTy, _, _, ilGetterMethRef, _, _) ->
          let obj =
              if hasLiteralAttr then
                  let staticTy = ctxt.LookupTypeRef fspec.DeclaringTypeRef
                  // Checked: This FieldInfo (FieldBuilder) supports GetValue().
                  staticTy.GetField(fspec.Name).GetValue(null: obj)
              else
                  let staticTy = ctxt.LookupTypeRef ilContainerTy.TypeRef
                  // We can't call .Invoke on the ILMethodRef's MethodInfo,
                  // because it is the MethodBuilder and that does not support Invoke.
                  // Rather, we look for the getter MethodInfo from the built type and .Invoke on that.
                  let methInfo = staticTy.GetMethod(ilGetterMethRef.Name, BindingFlags.Static ||| BindingFlags.Public ||| BindingFlags.NonPublic)
                  methInfo.Invoke((null: obj), (null: obj[]))
          Some (obj, objTyp())

      | StaticProperty (ilGetterMethSpec, _) ->
          let obj =
              let staticTy = ctxt.LookupTypeRef ilGetterMethSpec.MethodRef.DeclaringTypeRef
              // We can't call .Invoke on the ILMethodRef's MethodInfo,
              // because it is the MethodBuilder and that does not support Invoke.
              // Rather, we look for the getter MethodInfo from the built type and .Invoke on that.
              let methInfo = staticTy.GetMethod(ilGetterMethSpec.Name, BindingFlags.Static ||| BindingFlags.Public ||| BindingFlags.NonPublic)
              methInfo.Invoke((null: obj), (null: obj[]))
          Some (obj, objTyp())

      | Null ->
          Some (null, objTyp())
      | Local _ -> None
      | Method _ -> None
      | Arg _ -> None
      | Env _ -> None
  with
    e ->
#if DEBUG
      printf "ilxGen.LookupGeneratedValue for v=%s caught exception:\n%A\n\n" v.LogicalName e
#endif
      None

// Invoke the set_Foo method for a declaration with a value. Used to create variables with values programatically in fsi.exe.
let SetGeneratedValue (ctxt: ExecutionContext) (g: TcGlobals) eenv isForced (v: Val) (value: obj) =
  try
    match StorageForVal g v.Range v eenv with
      | StaticField (fspec, _, hasLiteralAttr, _, _, _, _f, ilSetterMethRef, _) ->
          if not hasLiteralAttr && (v.IsMutable || isForced) then
              if isForced then
                  let staticTy = ctxt.LookupTypeRef fspec.DeclaringTypeRef

                  let fieldInfo = staticTy.GetField(fspec.Name, BindingFlags.Static ||| BindingFlags.Public ||| BindingFlags.NonPublic)
                  fieldInfo.SetValue(null, value)
              else
                  let staticTy = ctxt.LookupTypeRef ilSetterMethRef.DeclaringTypeRef

                  let methInfo = staticTy.GetMethod(ilSetterMethRef.Name, BindingFlags.Static ||| BindingFlags.Public ||| BindingFlags.NonPublic)
                  methInfo.Invoke (null, [| value |]) |> ignore
      | _ -> ()
  with
    e ->
#if DEBUG
      printf "ilxGen.SetGeneratedValue for v=%s caught exception:\n%A\n\n" v.LogicalName e
#endif
      ()

// Invoke the set_Foo method for a declaration with a default/null value. Used to release storage in fsi.exe
let ClearGeneratedValue (ctxt: ExecutionContext) (g: TcGlobals) eenv (v: Val) =
  try
    match StorageForVal g v.Range v eenv with
      | StaticField (fspec, _, hasLiteralAttr, _, _, _, _ilGetterMethRef, _ilSetterMethRef, _) ->
          if not hasLiteralAttr && v.IsMutable then
              let ty = ctxt.LookupType fspec.ActualType
              SetGeneratedValue ctxt g eenv false v (defaultOf ty)
      | _ -> ()
  with
    e ->
#if DEBUG
      printf "ilxGen.ClearGeneratedValue for v=%s caught exception:\n%A\n\n" v.LogicalName e
#endif
      ()

/// The published API from the ILX code generator
type IlxAssemblyGenerator(amap: ImportMap, tcGlobals: TcGlobals, tcVal: ConstraintSolver.TcValF, ccu: CcuThunk) =

    // The incremental state held by the ILX code generator
    let mutable ilxGenEnv = GetEmptyIlxGenEnv tcGlobals ccu
    let anonTypeTable = AnonTypeGenerationTable()
    // Dictionaries are safe here as they will only be used during the codegen stage - will happen on a single thread.
    let intraAssemblyInfo = { StaticFieldInfo = new Dictionary<_, _>(HashIdentity.Structural) }
    let casApplied = new Dictionary<Stamp, bool>()

    /// Register a set of referenced assemblies with the ILX code generator
    member _.AddExternalCcus ccus =
        ilxGenEnv <- AddExternalCcusToIlxGenEnv amap tcGlobals ilxGenEnv ccus

    /// Register a fragment of the current assembly with the ILX code generator. If 'isIncrementalFragment' is true then the input
    /// is assumed to be a fragment 'typed' into FSI.EXE, otherwise the input is assumed to be the result of a '#load'
    member _.AddIncrementalLocalAssemblyFragment (isIncrementalFragment, fragName, typedImplFiles) =
        ilxGenEnv <- AddIncrementalLocalAssemblyFragmentToIlxGenEnv (amap, isIncrementalFragment, tcGlobals, ccu, fragName, intraAssemblyInfo, ilxGenEnv, typedImplFiles)

    /// Generate ILX code for an assembly fragment
    member _.GenerateCode (codeGenOpts, typedAssembly, assemAttribs, moduleAttribs) =
        let cenv: cenv =
            { g=tcGlobals
              tcVal = tcVal
              viewCcu = ccu
              ilUnitTy = None
              amap = amap
              casApplied = casApplied
              intraAssemblyInfo = intraAssemblyInfo
              opts = codeGenOpts
              optimizeDuringCodeGen = (fun _flag expr -> expr)
              exprRecursionDepth = 0
              delayedGenMethods = Queue () }
        GenerateCode (cenv, anonTypeTable, ilxGenEnv, typedAssembly, assemAttribs, moduleAttribs)

    /// Invert the compilation of the given value and clear the storage of the value
    member _.ClearGeneratedValue (ctxt, v) = ClearGeneratedValue ctxt tcGlobals ilxGenEnv v

    /// Invert the compilation of the given value and set the storage of the value, even if it is immutable
    member _.ForceSetGeneratedValue (ctxt, v, value: obj) = SetGeneratedValue ctxt tcGlobals ilxGenEnv true v value

    /// Invert the compilation of the given value and return its current dynamic value and its compiled System.Type
    member _.LookupGeneratedValue (ctxt, v) = LookupGeneratedValue amap ctxt ilxGenEnv v<|MERGE_RESOLUTION|>--- conflicted
+++ resolved
@@ -2107,13 +2107,8 @@
     // The old union erasure phase increased maxstack by 2 since the code pushes some items, we do the same here
     let maxStack = maxStack + 2
 
-<<<<<<< HEAD
-    // Build an Abstract IL method 
+    // Build an Abstract IL method
     instrs, mkILMethodBody (eenv.initLocals, locals, maxStack, code, sourceRange)
-=======
-    // Build an Abstract IL method
-    instrs, mkILMethodBody (true, locals, maxStack, code, sourceRange)
->>>>>>> ac368102
 
 let StartDelayedLocalScope nm cgbuf =
     let startScope = CG.GenerateDelayMark cgbuf ("start_" + nm)
