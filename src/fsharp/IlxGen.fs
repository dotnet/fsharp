--- conflicted
+++ resolved
@@ -1191,8 +1191,7 @@
                   mkILProperties 
                      [ for (i,(propName, _fldName, fldTy)) in List.indexed flds ->  
                                { Name            = propName
-                                 IsRTSpecialName = false
-                                 IsSpecialName   = false
+                                 Attributes      = PropertyAttributes.None
                                  SetMethod       = None
                                  GetMethod       = Some(mkILMethRef(ilTypeRef,ILCallingConv.Instance,"get_" + propName,0,[],fldTy  ))
                                  CallingConv     = ILCallingConv.Instance.ThisConv
@@ -1231,7 +1230,7 @@
                     tycon.entity_tycon_repr <- 
                         TRecdRepr (MakeRecdFieldsTable 
                             [ for (tp, (propName, _fldName, _fldTy)) in (List.zip tps flds) ->  
-                                 NewRecdField false None (mkSynId m propName) (mkTyparTy tp) true false [] [] XmlDoc.Empty taccessPublic false ])
+                                 NewRecdField false None (mkSynId m propName) false (mkTyparTy tp) true false [] [] XmlDoc.Empty taccessPublic false ])
 
                     let tcref = mkLocalTyconRef tycon
                     let _,typ = generalizeTyconRef tcref
@@ -1265,13 +1264,8 @@
                                            ilProperties, mkILEvents [], ilTypeDefAttribs, 
                                            ILTypeInit.BeforeField)
                  
-                    let ilTypeDef = 
-                        { ilTypeDef with 
-                             IsSealed = true
-                             IsSerializable = true
-                             MethodImpls=mkILMethodImpls []
-                             IsAbstract=false
-                             IsComInterop=false }
+                    let ilTypeDef = ilTypeDef.WithSealed(true).WithSerializable(true)
+                    let ilTypeDef = { ilTypeDef with MethodImpls=mkILMethodImpls [] }
                  
                     mgbuf.AddTypeDef(ilTypeRef, ilTypeDef, false, true, None)
                  
@@ -2328,13 +2322,8 @@
 
 and GenAllocUnionCase cenv cgbuf eenv  (c,tyargs,args,m) sequel =
     GenExprs cenv cgbuf eenv args
-<<<<<<< HEAD
     let cuspec,idx = GenUnionCaseSpec cenv cgbuf.mgbuf m eenv.tyenv c tyargs
-    CG.EmitInstrs cgbuf (pop args.Length) (Push [cuspec.EnclosingType]) (EraseUnions.mkNewData cenv.g.ilg (cuspec, idx))
-=======
-    let cuspec,idx = GenUnionCaseSpec cenv.amap m eenv.tyenv c tyargs
     CG.EmitInstrs cgbuf (pop args.Length) (Push [cuspec.DeclaringType]) (EraseUnions.mkNewData cenv.g.ilg (cuspec, idx))
->>>>>>> aee2fa8d
     GenSequel cenv eenv.cloc cgbuf sequel
 
 and GenAllocRecd cenv cgbuf eenv ctorInfo (tcref,argtys,args,m) sequel =
@@ -5212,13 +5201,8 @@
 and GenEventForProperty cenv mgbuf eenvForMeth (mspec:ILMethodSpec) (v:Val) ilAttrsThatGoOnPrimaryItem m returnTy =
     let evname = v.PropertyName
     let delegateTy = Infos.FindDelegateTypeOfPropertyEvent cenv.g cenv.amap evname m returnTy
-<<<<<<< HEAD
     let ilDelegateTy = GenType cenv mgbuf m eenvForMeth.tyenv delegateTy
-    let ilThisTy = mspec.EnclosingType
-=======
-    let ilDelegateTy = GenType cenv.amap m eenvForMeth.tyenv delegateTy
     let ilThisTy = mspec.DeclaringType
->>>>>>> aee2fa8d
     let addMethRef    = mkILMethRef (ilThisTy.TypeRef,mspec.CallingConv,"add_"    + evname,0,[ilDelegateTy],ILType.Void)
     let removeMethRef = mkILMethRef (ilThisTy.TypeRef,mspec.CallingConv,"remove_" + evname,0,[ilDelegateTy],ILType.Void)
     { Type = Some(ilDelegateTy) 
@@ -5490,12 +5474,7 @@
                        mgbuf.AddOrMergePropertyDef(tref,ilPropDef,m)
 
                    // Add the special name flag for all properties                   
-<<<<<<< HEAD
-                   let mdef = mdef |> AddSpecialNameFlag
-                   let mdef = { mdef with CustomAttrs= mkILCustomAttrs ((GenAttrs cenv mgbuf eenv attrsAppliedToGetterOrSetter) @ sourceNameAttribs @ ilAttrsCompilerGenerated) } 
-=======
-                   let mdef = { mdef.WithSpecialName with CustomAttrs= mkILCustomAttrs ((GenAttrs cenv eenv attrsAppliedToGetterOrSetter) @ sourceNameAttribs @ ilAttrsCompilerGenerated) } 
->>>>>>> aee2fa8d
+                   let mdef = { mdef.WithSpecialName with CustomAttrs= mkILCustomAttrs ((GenAttrs cenv mgbuf eenv attrsAppliedToGetterOrSetter) @ sourceNameAttribs @ ilAttrsCompilerGenerated) } 
                    EmitTheMethodDef mdef
            | _ -> 
                let mdef = { mdef with CustomAttrs= mkILCustomAttrs (ilAttrsThatGoOnPrimaryItem @ sourceNameAttribs @ ilAttrsCompilerGenerated) } 
@@ -6432,13 +6411,8 @@
         let generateDebugProxies = (not (tyconRefEq cenv.g tcref cenv.g.unit_tcr_canon) &&
                                     not (HasFSharpAttribute cenv.g cenv.g.attrib_DebuggerTypeProxyAttribute tycon.Attribs))
 
-<<<<<<< HEAD
         let permissionSets = CreatePermissionSets cenv mgbuf eenv securityAttrs
-        let secDecls = if securityAttrs.Length > 0 then (mkILSecurityDecls permissionSets) else (emptyILSecurityDecls)
-=======
-        let permissionSets = CreatePermissionSets cenv.g cenv.amap eenv securityAttrs
         let secDecls = if List.isEmpty securityAttrs then emptyILSecurityDecls else mkILSecurityDecls permissionSets
->>>>>>> aee2fa8d
         
         let ilDebugDisplayAttributes = 
             [ yield! GenAttrs cenv mgbuf eenv debugDisplayAttrs
@@ -6551,13 +6525,7 @@
                         LiteralValue  = literalValue
                         Offset        = ilFieldOffset
                         Marshal       = ilFieldMarshal
-<<<<<<< HEAD
-                        NotSerialized = ilNotSerialized 
-                        IsInitOnly    = false  
-                        IsLiteral     = fspec.LiteralValue.IsSome 
                         CustomAttrs   = mkILCustomAttrs (GenAttrs cenv mgbuf eenv fattribs @ extraAttribs) } 
-=======
-                        CustomAttrs   = mkILCustomAttrs (GenAttrs cenv eenv fattribs @ extraAttribs) } 
                   let fdef = 
                     fdef.WithAccess(access)
                         .WithStatic(isStatic)
@@ -6567,7 +6535,6 @@
                         .WithHasDefault(literalValue.IsSome)
                         .WithHasFieldMarshal(ilFieldMarshal.IsSome)
                   yield fdef
->>>>>>> aee2fa8d
 
                if requiresExtraField then 
                    yield mkILInstanceField("__dummy",cenv.g.ilg.typ_Int32,None,ILMemberAccess.Assembly) ]
@@ -6711,15 +6678,8 @@
                              match paraml with
                              | [[tsp]] when isUnitTy cenv.g tsp.Type -> [] (* suppress unit arg *)
                              | paraml -> paraml
-<<<<<<< HEAD
                          GenActualSlotsig m cenv mgbuf eenvinner (TSlotSig(nm,typ,ctps,mtps,paraml,returnTy)) [] []
-                     for ilMethodDef in mkILDelegateMethods cenv.g.ilg (cenv.g.iltyp_AsyncCallback, cenv.g.iltyp_IAsyncResult) (p,r) do
-                        yield { ilMethodDef with Access=reprAccess }
-=======
-                         GenActualSlotsig m cenv eenvinner (TSlotSig(nm,typ,ctps,mtps,paraml,returnTy)) [] []
-                     for ilMethodDef in mkILDelegateMethods reprAccess cenv.g.ilg (cenv.g.iltyp_AsyncCallback, cenv.g.iltyp_IAsyncResult) (p,r) do
-                        yield ilMethodDef
->>>>>>> aee2fa8d
+                     yield! mkILDelegateMethods reprAccess cenv.g.ilg (cenv.g.iltyp_AsyncCallback, cenv.g.iltyp_IAsyncResult) (p,r)
                  | _ -> 
                      ()
               | TUnionRepr _ when not (tycon.HasMember cenv.g "ToString" []) -> 
