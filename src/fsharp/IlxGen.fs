// Copyright (c) Microsoft Corporation.  All Rights Reserved.  See License.txt in the project root for license information.

//--------------------------------------------------------------------------
// The ILX generator.
//--------------------------------------------------------------------------

module internal FSharp.Compiler.IlxGen

open System.IO
open System.Reflection
open System.Collections.Generic

open Internal.Utilities
open Internal.Utilities.Collections

open FSharp.Compiler.AbstractIL
open FSharp.Compiler.AbstractIL.IL
open FSharp.Compiler.AbstractIL.Internal
open FSharp.Compiler.AbstractIL.Internal.Library
open FSharp.Compiler.AbstractIL.Extensions.ILX
open FSharp.Compiler.AbstractIL.Extensions.ILX.Types
open FSharp.Compiler.AbstractIL.Internal.BinaryConstants

open FSharp.Compiler
open FSharp.Compiler.AttributeChecking
open FSharp.Compiler.Ast
open FSharp.Compiler.ErrorLogger
open FSharp.Compiler.Infos
open FSharp.Compiler.Import
open FSharp.Compiler.Layout
open FSharp.Compiler.Lib
open FSharp.Compiler.PrettyNaming
open FSharp.Compiler.Range
open FSharp.Compiler.Tast
open FSharp.Compiler.Tastops
open FSharp.Compiler.Tastops.DebugPrint
open FSharp.Compiler.TcGlobals
open FSharp.Compiler.TypeRelations

let IsNonErasedTypar (tp:Typar) = 
    not tp.IsErased

let DropErasedTypars (tps:Typar list) =
    tps |> List.filter IsNonErasedTypar

let DropErasedTyargs tys = 
    tys |> List.filter (fun ty -> match ty with TType_measure _ -> false | _ -> true)

let AddNonUserCompilerGeneratedAttribs (g: TcGlobals) (mdef:ILMethodDef) = 
    g.AddMethodGeneratedAttributes mdef

let debugDisplayMethodName = "__DebugDisplay"

let useHiddenInitCode = true

let iLdcZero = AI_ldc (DT_I4, ILConst.I4 0)

let iLdcInt64 i = AI_ldc (DT_I8, ILConst.I8 i)

let iLdcDouble i = AI_ldc (DT_R8, ILConst.R8 i)

let iLdcSingle i = AI_ldc (DT_R4, ILConst.R4 i)

/// Make a method that simply loads a field
let mkLdfldMethodDef (ilMethName, reprAccess, isStatic, ilTy, ilFieldName, ilPropType) =
   let ilFieldSpec = mkILFieldSpecInTy(ilTy, ilFieldName, ilPropType)
   let ilReturn = mkILReturn ilPropType
   let ilMethodDef =
       if isStatic then
           mkILNonGenericStaticMethod (ilMethName, reprAccess, [], ilReturn, mkMethodBody(true, [], 2, nonBranchingInstrsToCode [mkNormalLdsfld ilFieldSpec], None))
       else
           mkILNonGenericInstanceMethod (ilMethName, reprAccess, [], ilReturn, mkMethodBody (true, [], 2, nonBranchingInstrsToCode [ mkLdarg0; mkNormalLdfld ilFieldSpec], None))
   ilMethodDef.WithSpecialName

/// Choose the constructor parameter names for fields
let ChooseParamNames fieldNamesAndTypes =
    let takenFieldNames = fieldNamesAndTypes |> List.map p23 |> Set.ofList

    fieldNamesAndTypes
    |> List.map (fun (ilPropName, ilFieldName, ilPropType) ->
        let lowerPropName = String.uncapitalize ilPropName
        let ilParamName = if takenFieldNames.Contains(lowerPropName) then ilPropName else lowerPropName
        ilParamName, ilFieldName, ilPropType)

/// Approximation for purposes of optimization and giving a warning when compiling definition-only files as EXEs
let rec CheckCodeDoesSomething (code: ILCode) =
    code.Instrs |> Array.exists (function AI_ldnull | AI_nop | AI_pop | I_ret |  I_seqpoint _ -> false | _ -> true)

/// Choose the field names for variables captured by closures
let ChooseFreeVarNames takenNames ts =
    let tns = List.map (fun t -> (t, None)) ts
    let rec chooseName names (t, nOpt) =
        let tn = match nOpt with None -> t | Some n -> t + string n
        if Zset.contains tn names then
          chooseName names (t, Some(match nOpt with None ->  0 | Some n -> (n+1)))
        else
          let names = Zset.add tn names
          tn, names

    let names    = Zset.empty String.order |> Zset.addList takenNames
    let ts, _names = List.mapFold chooseName names tns
    ts

/// +++GLOBAL STATE: a name generator used by IlxGen for static fields, some generated arguments and other things.
/// REVIEW: this will mean the hosted compiler service is not deterministic.  We should at least create a new one
/// of these for each compilation.
let ilxgenGlobalNng = NiceNameGenerator ()

/// We can't tailcall to methods taking byrefs. This helper helps search for them
let IsILTypeByref  = function ILType.Byref _ -> true | _ -> false

let mainMethName = CompilerGeneratedName "main"

/// Used to query custom attributes when emitting COM interop code.
type AttributeDecoder (namedArgs) =

    let nameMap = namedArgs |> List.map (fun (AttribNamedArg(s, _, _, c)) -> s, c) |> NameMap.ofList
    let findConst x = match NameMap.tryFind x nameMap with | Some(AttribExpr(_, Expr.Const(c, _, _))) -> Some c | _ -> None
    let findAppTr x = match NameMap.tryFind x nameMap with | Some(AttribExpr(_, Expr.App(_, _, [TType_app(tr, _, _)], _, _))) -> Some tr | _ -> None

    member __.FindInt16  x dflt = match findConst x with | Some(Const.Int16 x) -> x | _ -> dflt

    member __.FindInt32  x dflt = match findConst x with | Some(Const.Int32 x) -> x | _ -> dflt

    member __.FindBool   x dflt = match findConst x with | Some(Const.Bool x) -> x | _ -> dflt

    member __.FindString x dflt = match findConst x with | Some(Const.String x) -> x | _ -> dflt

    member __.FindTypeName   x dflt = match findAppTr x with | Some(tr) -> tr.DisplayName | _ -> dflt         

//--------------------------------------------------------------------------
// Statistics
//--------------------------------------------------------------------------

let mutable reports = (fun _ -> ())

let AddReport f = 
    let old = reports 
    reports <- (fun oc -> old oc; f oc)

let ReportStatistics (oc:TextWriter) = 
    reports oc

let NewCounter nm =
    let count = ref 0
    AddReport (fun oc -> if !count <> 0 then oc.WriteLine (string !count + " " + nm))
    (fun () -> incr count)

let CountClosure = NewCounter "closures"

let CountMethodDef = NewCounter "IL method defintitions corresponding to values"

let CountStaticFieldDef = NewCounter "IL field defintitions corresponding to values"

let CountCallFuncInstructions = NewCounter "callfunc instructions (indirect calls)"

/// Non-local information related to internals of code generation within an assembly
type IlxGenIntraAssemblyInfo =
    { 
      /// A table recording the generated name of the static backing fields for each mutable top level value where
      /// we may need to take the address of that value, e.g. static mutable module-bound values which are structs. These are
      /// only accessible intra-assembly. Across assemblies, taking the address of static mutable module-bound values is not permitted.
      /// The key to the table is the method ref for the property getter for the value, which is a stable name for the Val's
      /// that come from both the signature and the implementation.
      StaticFieldInfo : Dictionary<ILMethodRef, ILFieldSpec>
    }

/// Helper to make sure we take tailcalls in some situations
type FakeUnit = | Fake

/// Indicates how the generated IL code is ultimately emitted
type IlxGenBackend =
    /// Indicates we are emitting code for ilwrite
    | IlWriteBackend

    /// Indicates we are emitting code for Reflection.Emit in F# Interactive.
    | IlReflectBackend

[<NoEquality; NoComparison>]
type IlxGenOptions =
    { 
      /// Indicates the "fragment name" for the part of the assembly we are emitting, particularly for incremental
      /// emit using Reflection.Emit in F# Interactive.
      fragName: string
      
      /// Indicates if we are generating filter blocks
      generateFilterBlocks: bool
      
      /// Indicates if we are working around historical Reflection.Emit bugs
      workAroundReflectionEmitBugs: bool
      
      /// Indicates if we should/shouldn't emit constant arrays as static data blobs
      emitConstantArraysUsingStaticDataBlobs: bool
      
      /// If this is set, then the last module becomes the "main" module and its toplevel bindings are executed at startup
      mainMethodInfo: Tast.Attribs option
      
      /// Indicates if local optimizations are on
      localOptimizationsAreOn: bool
      
      /// Indicates if we are generating debug symbols
      generateDebugSymbols: bool
      
      /// Indicates that FeeFee debug values should be emitted as value 100001 for 
      /// easier detection in debug output
      testFlagEmitFeeFeeAs100001: bool
      
      ilxBackend: IlxGenBackend

      /// Indicates the code is being generated in FSI.EXE and is executed immediately after code generation
      /// This includes all interactively compiled code, including #load, definitions, and expressions
      isInteractive: bool

      /// Indicates the code generated is an interactive 'it' expression. We generate a setter to allow clearing of the underlying
      /// storage, even though 'it' is not logically mutable
      isInteractiveItExpr: bool

      /// Whenever possible, use callvirt instead of call
      alwaysCallVirt: bool 
    }

/// Compilation environment for compiling a fragment of an assembly
[<NoEquality; NoComparison>]
type cenv =
    { 
      /// The TcGlobals for the compilation
      g: TcGlobals
            
      /// The ImportMap for reading IL
      amap: ImportMap
      
      /// A callback for TcVal in the typechecker.  Used to generalize values when finding witnesses. 
      /// It is unfortunate this is needed but it is until we supply witnesses through the compiation.
      TcVal : ConstraintSolver.TcValF
      
      /// The TAST for the assembly being emitted
      viewCcu: CcuThunk
      
      /// The options for ILX code generation
      opts: IlxGenOptions
      
      /// Cache the generation of the "unit" type
      mutable ilUnitTy: ILType option
      
      /// Other information from the emit of this assembly
      intraAssemblyInfo : IlxGenIntraAssemblyInfo
      
      /// Cache methods with SecurityAttribute applied to them, to prevent unnecessary calls to ExistsInEntireHierarchyOfType
      casApplied : Dictionary<Stamp, bool>
      
      /// Used to apply forced inlining optimizations to witnesses generated late during codegen
      mutable optimizeDuringCodeGen : (Expr -> Expr)
    }


let mkTypeOfExpr cenv m ilty =
    mkAsmExpr ([  mkNormalCall (mspec_Type_GetTypeFromHandle cenv.g) ], [],
                   [mkAsmExpr ([ I_ldtoken (ILToken.ILType ilty) ], [], [], [cenv.g.system_RuntimeTypeHandle_ty], m)],
                   [cenv.g.system_Type_ty], m)
               
let mkGetNameExpr cenv (ilt : ILType) m =
    mkAsmExpr ([I_ldstr ilt.BasicQualifiedName], [], [], [cenv.g.string_ty], m)

let useCallVirt cenv boxity (mspec : ILMethodSpec) isBaseCall =
    cenv.opts.alwaysCallVirt &&
    (boxity = AsObject) &&
    not mspec.CallingConv.IsStatic &&
    not isBaseCall

/// Describes where items are to be placed within the generated IL namespace/typespace.
/// This should be cleaned up.
type CompileLocation =
    { Scope: IL.ILScopeRef

      TopImplQualifiedName: string

      Namespace: string option

      Enclosing: string list

      QualifiedNameOfFile: string
    }

//--------------------------------------------------------------------------
// Access this and other assemblies
//--------------------------------------------------------------------------

let mkTopName ns n = String.concat "." (match ns with Some x -> [x;n] | None -> [n])

let CompLocForFragment fragName (ccu:CcuThunk) =
   { QualifiedNameOfFile = fragName
     TopImplQualifiedName = fragName
     Scope = ccu.ILScopeRef
     Namespace = None
     Enclosing = []}

let CompLocForCcu (ccu:CcuThunk) =  CompLocForFragment ccu.AssemblyName ccu

let CompLocForSubModuleOrNamespace cloc (submod:ModuleOrNamespace) =
    let n = submod.CompiledName
    match submod.ModuleOrNamespaceType.ModuleOrNamespaceKind with
    | FSharpModuleWithSuffix | ModuleOrType -> { cloc with Enclosing= cloc.Enclosing @ [n]}
    | Namespace -> {cloc with Namespace=Some (mkTopName cloc.Namespace n)}

let CompLocForFixedPath fragName qname (CompPath(sref, cpath)) =
    let ns, t = List.takeUntil (fun (_, mkind) -> mkind <> Namespace) cpath
    let ns = List.map fst ns
    let ns = textOfPath ns
    let encl = t |> List.map (fun (s , _)-> s)
    let ns = if ns = "" then None else Some ns
    { QualifiedNameOfFile = fragName
      TopImplQualifiedName = qname
      Scope = sref
      Namespace = ns
      Enclosing = encl }

let CompLocForFixedModule fragName qname (mspec:ModuleOrNamespace) =
   let cloc = CompLocForFixedPath fragName qname mspec.CompilationPath
   let cloc = CompLocForSubModuleOrNamespace cloc mspec
   cloc

let NestedTypeRefForCompLoc cloc n =
    match cloc.Enclosing with
    | [] ->
        let tyname = mkTopName cloc.Namespace n
        mkILTyRef(cloc.Scope, tyname)
    | h::t -> mkILNestedTyRef(cloc.Scope, mkTopName cloc.Namespace h :: t, n)
    
let CleanUpGeneratedTypeName (nm:string) =
    if nm.IndexOfAny IllegalCharactersInTypeAndNamespaceNames = -1 then
        nm
    else
        (nm, IllegalCharactersInTypeAndNamespaceNames) ||> Array.fold (fun nm c -> nm.Replace(string c, "-"))

let TypeNameForInitClass cloc =
    "<StartupCode$" + (CleanUpGeneratedTypeName cloc.QualifiedNameOfFile) + ">.$" + cloc.TopImplQualifiedName

let TypeNameForImplicitMainMethod cloc =
    TypeNameForInitClass cloc + "$Main"

let TypeNameForPrivateImplementationDetails cloc =
    "<PrivateImplementationDetails$" + (CleanUpGeneratedTypeName cloc.QualifiedNameOfFile) + ">"

let CompLocForInitClass cloc =
    {cloc with Enclosing=[TypeNameForInitClass cloc]; Namespace=None}

let CompLocForImplicitMainMethod cloc =
    {cloc with Enclosing=[TypeNameForImplicitMainMethod cloc]; Namespace=None}

let CompLocForPrivateImplementationDetails cloc =
    {cloc with
        Enclosing=[TypeNameForPrivateImplementationDetails cloc]; Namespace=None}

/// Compute an ILTypeRef for a CompilationLocation
let rec TypeRefForCompLoc cloc  =
    match cloc.Enclosing with
    | [] ->
      mkILTyRef(cloc.Scope, TypeNameForPrivateImplementationDetails cloc)
    | [h] ->
      let tyname = mkTopName cloc.Namespace h
      mkILTyRef(cloc.Scope, tyname)
    | _ ->
      let encl, n = List.frontAndBack cloc.Enclosing
      NestedTypeRefForCompLoc {cloc with Enclosing=encl} n

/// Compute an ILType for a CompilationLocation for a non-generic type
let mkILTyForCompLoc cloc = mkILNonGenericBoxedTy (TypeRefForCompLoc cloc)

let ComputeMemberAccess hidden = if hidden then ILMemberAccess.Assembly else ILMemberAccess.Public

// Under --publicasinternal change types from Public to Private (internal for types)
let ComputePublicTypeAccess() = ILTypeDefAccess.Public

let ComputeTypeAccess (tref:ILTypeRef) hidden =
    match tref.Enclosing with
    | [] -> if hidden then ILTypeDefAccess.Private else ComputePublicTypeAccess()
    | _ -> ILTypeDefAccess.Nested (ComputeMemberAccess hidden)
        
//--------------------------------------------------------------------------
// TypeReprEnv
//--------------------------------------------------------------------------

/// Indicates how type parameters are mapped to IL type variables
[<NoEquality; NoComparison>]
type TypeReprEnv(reprs : Map<Stamp, uint16>, count: int) =

    /// Lookup a type parameter
    member __.Item (tp:Typar, m:range) =
        try reprs.[tp.Stamp]
        with :? KeyNotFoundException ->
          errorR(InternalError("Undefined or unsolved type variable: " + showL(typarL tp), m))
          // Random value for post-hoc diagnostic analysis on generated tree *
          uint16 666

    /// Add an additional type parameter to the environment.  If the parameter is a units-of-measure parameter
    /// then it is ignored, since it doesn't corespond to a .NET type parameter.
    member tyenv.AddOne (tp: Typar) =
        if IsNonErasedTypar tp then
            TypeReprEnv(reprs.Add (tp.Stamp, uint16 count), count + 1)
        else
            tyenv

    /// Add multiple additional type parameters to the environment.
    member tyenv.Add tps =
        (tyenv, tps) ||> List.fold (fun tyenv tp -> tyenv.AddOne tp)

    /// Get the count of the non-erased type parameters in scope.
    member __.Count = count

    /// Get the empty environment, where no type parameters are in scope.
    static member Empty =
        TypeReprEnv(count = 0, reprs = Map.empty)

    /// Get the environment for a fixed set of type parameters
    static member ForTypars tps =
        TypeReprEnv.Empty.Add tps
     
    /// Get the environment for within a type definition
    static member ForTycon (tycon:Tycon) =
        TypeReprEnv.ForTypars (tycon.TyparsNoRange)
    
    /// Get the environment for generating a reference to items within a type definition
    static member ForTyconRef (tycon:TyconRef) =
        TypeReprEnv.ForTycon tycon.Deref
    

//--------------------------------------------------------------------------
// Generate type references
//--------------------------------------------------------------------------

/// Get the ILTypeRef or other representation information for a type
let GenTyconRef (tcref:TyconRef) =
    assert(not tcref.IsTypeAbbrev)
    tcref.CompiledRepresentation

type VoidNotOK = 
    | VoidNotOK
    | VoidOK

#if DEBUG
let voidCheck m g permits ty =
   if permits=VoidNotOK && isVoidTy g ty then
       error(InternalError("System.Void unexpectedly detected in IL code generation. This should not occur.", m))
#endif

/// When generating parameter and return types generate precise .NET IL pointer types.
/// These can't be generated for generic instantiations, since .NET generics doesn't
/// permit this. But for 'naked' values (locals, parameters, return values etc.) machine
/// integer values and native pointer values are compatible (though the code is unverifiable).
type PtrsOK =
    | PtrTypesOK
    | PtrTypesNotOK

let GenReadOnlyAttributeIfNecessary (g: TcGlobals) ty =
    let add = isInByrefTy g ty && g.attrib_IsReadOnlyAttribute.TyconRef.CanDeref
    if add then
        let attr = mkILCustomAttribute g.ilg (g.attrib_IsReadOnlyAttribute.TypeRef, [], [], [])
        Some attr
    else
        None

/// Generate "modreq([mscorlib]System.Runtime.InteropServices.InAttribute)" on inref types.
let GenReadOnlyModReqIfNecessary (g: TcGlobals) ty ilTy =
    let add = isInByrefTy g ty && g.attrib_InAttribute.TyconRef.CanDeref
    if add then
        ILType.Modified(true, g.attrib_InAttribute.TypeRef, ilTy)
    else
        ilTy

let rec GenTypeArgAux amap m tyenv tyarg =
    GenTypeAux amap m tyenv VoidNotOK PtrTypesNotOK tyarg

and GenTypeArgsAux amap m tyenv  tyargs =
    List.map (GenTypeArgAux amap m tyenv) (DropErasedTyargs tyargs)

and GenTyAppAux amap m tyenv repr tinst =
    match repr with
    | CompiledTypeRepr.ILAsmOpen ty ->
        let ilTypeInst = GenTypeArgsAux amap m tyenv tinst
        let ty = IL.instILType ilTypeInst ty
        ty
    | CompiledTypeRepr.ILAsmNamed (tref, boxity, ilTypeOpt) ->
        GenILTyAppAux amap m tyenv (tref, boxity, ilTypeOpt) tinst

and GenILTyAppAux amap m tyenv (tref, boxity, ilTypeOpt) tinst =
    match ilTypeOpt with
    | None ->
        let ilTypeInst = GenTypeArgsAux amap m tyenv tinst
        mkILTy boxity (mkILTySpec (tref, ilTypeInst))
    | Some ilType ->
        ilType // monomorphic types include a cached ilType to avoid reallocation of an ILType node

and GenNamedTyAppAux (amap:ImportMap) m tyenv ptrsOK tcref tinst =
    let g = amap.g
    let tinst = DropErasedTyargs tinst

    // See above note on ptrsOK
    if ptrsOK = PtrTypesOK && tyconRefEq g tcref g.nativeptr_tcr && (freeInTypes CollectTypars tinst).FreeTypars.IsEmpty then
        GenNamedTyAppAux amap m tyenv ptrsOK g.ilsigptr_tcr tinst
    else
#if !NO_EXTENSIONTYPING
        match tcref.TypeReprInfo with
        // Generate the base type, because that is always the representation of the erased type, unless the assembly is being injected
        | TProvidedTypeExtensionPoint info when info.IsErased ->
            GenTypeAux amap m tyenv VoidNotOK ptrsOK (info.BaseTypeForErased (m, g.obj_ty))
        | _ ->
#endif
            GenTyAppAux amap m tyenv (GenTyconRef tcref) tinst

and GenTypeAux amap m (tyenv: TypeReprEnv) voidOK ptrsOK ty =
    let g = amap.g
#if DEBUG
    voidCheck m g voidOK ty
#else
    ignore voidOK
#endif
    match stripTyEqnsAndMeasureEqns g ty with
    | TType_app (tcref, tinst, _nullness) -> GenNamedTyAppAux amap m tyenv ptrsOK tcref tinst
    
    | TType_tuple (tupInfo, args) -> GenTypeAux amap m tyenv VoidNotOK ptrsOK (mkCompiledTupleTy g (evalTupInfoIsStruct tupInfo) args)

<<<<<<< HEAD
    | TType_fun (dty, returnTy, _nullness) -> EraseClosures.mkILFuncTy g.ilxPubCloEnv  (GenTypeArgAux amap m tyenv dty) (GenTypeArgAux amap m tyenv returnTy)
=======
    | TType_fun (dty, returnTy) -> EraseClosures.mkILFuncTy g.ilxPubCloEnv  (GenTypeArgAux amap m tyenv dty) (GenTypeArgAux amap m tyenv returnTy)
>>>>>>> 32c75cabcff0c9b7ee05bf67f63eea4f9259cf88

    | TType_anon (anonInfo, tinst) ->
        let tref = anonInfo.ILTypeRef
        let boxity = if evalAnonInfoIsStruct anonInfo then ILBoxity.AsValue else ILBoxity.AsObject
        GenILTyAppAux amap m tyenv (tref, boxity, None) tinst

    | TType_ucase (ucref, args) ->
        let cuspec, idx = GenUnionCaseSpec amap m tyenv ucref args
        EraseUnions.GetILTypeForAlternative cuspec idx

    | TType_forall (tps, tau) ->
        let tps = DropErasedTypars tps
        if tps.IsEmpty then GenTypeAux amap m tyenv VoidNotOK ptrsOK tau
        else EraseClosures.mkILTyFuncTy g.ilxPubCloEnv

    | TType_var (tp, _nullness) -> mkILTyvarTy tyenv.[tp, m]

    | TType_measure _ -> g.ilg.typ_Int32

//--------------------------------------------------------------------------
// Generate ILX references to closures, classunions etc. given a tyenv
//--------------------------------------------------------------------------

and GenUnionCaseRef (amap: ImportMap) m tyenv i (fspecs:RecdField[]) =
    let g = amap.g
    fspecs |> Array.mapi (fun j fspec ->
        let ilFieldDef = IL.mkILInstanceField(fspec.Name, GenType amap m tyenv fspec.FormalType, None, ILMemberAccess.Public)
        // These properties on the "field" of an alternative end up going on a property generated by cu_erase.fs
        IlxUnionField
          (ilFieldDef.With(customAttrs = mkILCustomAttrs [(mkCompilationMappingAttrWithVariantNumAndSeqNum g (int SourceConstructFlags.Field) i j )])))


and GenUnionRef (amap: ImportMap) m (tcref: TyconRef) =
    let g = amap.g
    let tycon = tcref.Deref
    assert(not tycon.IsTypeAbbrev)
    match tycon.UnionTypeInfo with
    | ValueNone -> failwith "GenUnionRef m"
    | ValueSome funion ->
      cached funion.CompiledRepresentation (fun () ->
          let tyenvinner = TypeReprEnv.ForTycon tycon
          match tcref.CompiledRepresentation with
          | CompiledTypeRepr.ILAsmOpen _ -> failwith "GenUnionRef m: unexpected ASM tyrep"
          | CompiledTypeRepr.ILAsmNamed (tref, _, _) ->
              let alternatives =
                  tycon.UnionCasesArray |> Array.mapi (fun i cspec ->
                      { altName=cspec.CompiledName
                        altCustomAttrs=emptyILCustomAttrs
                        altFields=GenUnionCaseRef amap m tyenvinner i cspec.RecdFieldsArray })
              let nullPermitted = IsUnionTypeWithNullAsTrueValue g tycon
              let hasHelpers = ComputeUnionHasHelpers g tcref
              let boxity = (if tcref.IsStructOrEnumTycon then ILBoxity.AsValue else ILBoxity.AsObject)
              IlxUnionRef(boxity, tref, alternatives, nullPermitted, hasHelpers))

and ComputeUnionHasHelpers g (tcref : TyconRef) =
    if tyconRefEq g tcref g.unit_tcr_canon then NoHelpers
    elif tyconRefEq g tcref g.list_tcr_canon then SpecialFSharpListHelpers
    elif tyconRefEq g tcref g.option_tcr_canon then SpecialFSharpOptionHelpers
    else
     match TryFindFSharpAttribute g g.attrib_DefaultAugmentationAttribute tcref.Attribs with
     | Some(Attrib(_, _, [ AttribBoolArg (b) ], _, _, _, _)) ->
         if b then AllHelpers else NoHelpers
     | Some (Attrib(_, _, _, _, _, _, m))  ->
         errorR(Error(FSComp.SR.ilDefaultAugmentationAttributeCouldNotBeDecoded(), m))
         AllHelpers
     | _ ->
         AllHelpers (* not hiddenRepr *)

and GenUnionSpec amap m tyenv tcref tyargs =
    let curef = GenUnionRef amap m tcref
    let tinst = GenTypeArgs amap m tyenv tyargs
    IlxUnionSpec(curef, tinst)

and GenUnionCaseSpec amap m tyenv (ucref:UnionCaseRef) tyargs =
    let cuspec = GenUnionSpec amap m tyenv ucref.TyconRef tyargs
    cuspec, ucref.Index

and GenType amap m tyenv ty =
    GenTypeAux amap m tyenv VoidNotOK PtrTypesNotOK ty

and GenTypes amap m tyenv tys = List.map (GenType amap m tyenv) tys

and GenTypePermitVoid amap m tyenv ty = (GenTypeAux amap m tyenv VoidOK PtrTypesNotOK ty)

and GenTypesPermitVoid amap m tyenv tys = List.map (GenTypePermitVoid amap m tyenv) tys

and GenTyApp amap m tyenv repr tyargs = GenTyAppAux amap m tyenv repr tyargs

and GenNamedTyApp amap m tyenv tcref tinst = GenNamedTyAppAux amap m tyenv PtrTypesNotOK tcref tinst

/// IL void types are only generated for return types
and GenReturnType amap m tyenv returnTyOpt =
    match returnTyOpt with
    | None -> ILType.Void
    | Some returnTy ->
        let ilTy = GenTypeAux amap m tyenv VoidNotOK(*1*) PtrTypesOK returnTy (*1: generate void from unit, but not accept void *)
        GenReadOnlyModReqIfNecessary amap.g returnTy ilTy

and GenParamType amap m tyenv isSlotSig ty =
    let ilTy = GenTypeAux amap m tyenv VoidNotOK PtrTypesOK ty
    if isSlotSig then
        GenReadOnlyModReqIfNecessary amap.g ty ilTy
    else
        ilTy

and GenParamTypes amap m tyenv isSlotSig tys =
    tys |> List.map (GenParamType amap m tyenv isSlotSig)

and GenTypeArgs amap m tyenv tyargs = GenTypeArgsAux amap m tyenv tyargs

and GenTypePermitVoidAux amap m tyenv ty = GenTypeAux amap m tyenv VoidOK PtrTypesNotOK ty

// Static fields generally go in a private InitializationCodeAndBackingFields section. This is to ensure all static
// fields are initialized only in their class constructors (we generate one primary
// cctor for each file to ensure initialization coherence across the file, regardless
// of how many modules are in the file). This means F# passes an extra check applied by SQL Server when it
// verifies stored procedures: SQL Server checks that all 'initionly' static fields are only initialized from
// their own class constructor.
//
// However, mutable static fields must be accessible across compilation units. This means we place them in their "natural" location
// which may be in a nested module etc. This means mutable static fields can't be used in code to be loaded by SQL Server.
//
// Computes the location where the static field for a value lives.
//     - Literals go in their type/module.
//     - For interactive code, we always place fields in their type/module with an accurate name
let GenFieldSpecForStaticField (isInteractive, g, ilContainerTy, vspec:Val, nm, m, cloc, ilTy) =
    if isInteractive || HasFSharpAttribute g g.attrib_LiteralAttribute vspec.Attribs then
        let fieldName = vspec.CompiledName
        let fieldName = if isInteractive then CompilerGeneratedName fieldName else fieldName
        mkILFieldSpecInTy (ilContainerTy, fieldName, ilTy)
    else
        let fieldName = ilxgenGlobalNng.FreshCompilerGeneratedName (nm, m)
        let ilFieldContainerTy = mkILTyForCompLoc (CompLocForInitClass cloc)
        mkILFieldSpecInTy (ilFieldContainerTy, fieldName, ilTy)

let GenRecdFieldRef m cenv tyenv (rfref:RecdFieldRef) tyargs =
    let tyenvinner = TypeReprEnv.ForTycon rfref.Tycon
    mkILFieldSpecInTy(GenTyApp cenv.amap m tyenv rfref.TyconRef.CompiledRepresentation tyargs,
                      ComputeFieldName rfref.Tycon rfref.RecdField,
                      GenType cenv.amap m tyenvinner rfref.RecdField.FormalType)

let GenExnType amap m tyenv (ecref:TyconRef) = GenTyApp amap m tyenv ecref.CompiledRepresentation []
 
//--------------------------------------------------------------------------
// Closure summaries
//--------------------------------------------------------------------------

type ArityInfo = int list
  
[<NoEquality; NoComparison>]
type IlxClosureInfo =
    { /// The whole expression for the closure
      cloExpr: Expr
      
      /// The name of the generated closure class
      cloName: string
      
      /// The counts of curried arguments for the closure
      cloArityInfo: ArityInfo

      /// The formal return type 
      cloILFormalRetTy: ILType

      /// An immutable array of free variable descriptions for the closure
      cloILFreeVars: IlxClosureFreeVar[]

      /// The ILX specification for the closure
      cloSpec: IlxClosureSpec

      /// The attributes that get attached to the closure class
      cloAttribs: Attribs

      /// The generic parameters for the closure, i.e. the type variables it captures
      cloILGenericParams: IL.ILGenericParameterDefs

      /// The free variables for the closure, i.e. the values it captures
      cloFreeVars: Val list

      /// ILX view of the lambdas for the closures
      ilCloLambdas: IlxClosureLambdas

      /// The free type parameters occuring in the type of the closure (and not just its body)
      /// This is used for local type functions, whose contract class must use these types
      ///    type Contract<'fv> =
      ///        abstract DirectInvoke : ty['fv]
      ///    type Implementation<'fv, 'fv2> : Contract<'fv> =
      ///        override DirectInvoke : ty['fv] = expr['fv, 'fv2]
      ///
      ///   At the callsite we generate
      ///      unbox ty['fv]
      ///      callvirt clo.DirectInvoke
      localTypeFuncILGenericArgs: ILType list

      /// The free type parameters for the local type function as F# TAST types
      localTypeFuncContractFreeTypars: Typar list

      localTypeFuncDirectILGenericParams: IL.ILGenericParameterDefs

      localTypeFuncInternalFreeTypars: Typar list
    }


//--------------------------------------------------------------------------
// ValStorage
//--------------------------------------------------------------------------

  
/// Describes the storage for a value
[<NoEquality; NoComparison>]
type ValStorage =
    /// Indicates the value is always null
    | Null

    /// Indicates the value is stored in a static field.
    | StaticField of ILFieldSpec * ValRef * (*hasLiteralAttr:*)bool * ILType * string * ILType * ILMethodRef  * ILMethodRef  * OptionalShadowLocal

    /// Indicates the value is "stored" as a property that recomputes it each time it is referenced. Used for simple constants that do not cause initialization triggers
    | StaticProperty of ILMethodSpec  * OptionalShadowLocal

    /// Indicates the value is "stored" as a IL static method (in a "main" class for a F#
    /// compilation unit, or as a member) according to its inferred or specified arity.
    | Method of  ValReprInfo * ValRef * ILMethodSpec * Range.range * ArgReprInfo list * TType list * ArgReprInfo

    /// Indicates the value is stored at the given position in the closure environment accessed via "ldarg 0"
    | Env of ILType * int * ILFieldSpec * NamedLocalIlxClosureInfo ref option

    /// Indicates that the value is an argument of a method being generated
    | Arg of int

    /// Indicates that the value is stored in local of the method being generated. NamedLocalIlxClosureInfo is normally empty.
    /// It is non-empty for 'local type functions', see comments on definition of NamedLocalIlxClosureInfo.
    | Local of idx: int * realloc: bool * NamedLocalIlxClosureInfo ref option

/// Indicates if there is a shadow local storage for a local, to make sure it gets a good name in debugging
and OptionalShadowLocal =
    | NoShadowLocal
    | ShadowLocal of ValStorage

/// The representation of a NamedLocalClosure is based on a cloinfo.  However we can't generate a cloinfo until we've
/// decided the representations of other items in the recursive set. Hence we use two phases to decide representations in
/// a recursive set. Yuck.
and NamedLocalIlxClosureInfo =
    | NamedLocalIlxClosureInfoGenerator of (IlxGenEnv -> IlxClosureInfo)
    | NamedLocalIlxClosureInfoGenerated of IlxClosureInfo

/// Indicates the overall representation decisions for all the elements of a namespace of module
and ModuleStorage =
    { Vals: Lazy<NameMap<ValStorage>>
      SubModules: Lazy<NameMap<ModuleStorage>> }

/// Indicate whether a call to the value can be implemented as
/// a branch. At the moment these are only used for generating branch calls back to
/// the entry label of the method currently being generated when a direct tailcall is
/// made in the method itself.
and BranchCallItem =
    | BranchCallClosure of ArityInfo
    | BranchCallMethod of
        // Argument counts for compiled form  of F# method or value
        ArityInfo *
        // Arg infos for compiled form of F# method or value
        (TType * ArgReprInfo) list list *
        // Typars for F# method or value
        Tast.Typars *
        // Typars for F# method or value
        int *
        // num obj args
        int
  
/// Represents a place we can branch to
and Mark =
    | Mark of ILCodeLabel
    member x.CodeLabel = (let (Mark(lab)) = x in lab)

/// The overall environment at a particular point in an expression tree.
and IlxGenEnv =
    { /// The representation decisions for the (non-erased) type parameters that are in scope
      tyenv: TypeReprEnv
      
      /// An ILType for some random type in this assembly
      someTypeInThisAssembly: ILType
      
      /// Indicates if we are generating code for the last file in a .EXE
      isFinalFile: bool

      /// Indicates the default "place" for stuff we're currently generating
      cloc: CompileLocation

      /// Hiding information down the signature chain, used to compute what's public to the assembly
      sigToImplRemapInfo: (Remap * SignatureHidingInfo) list

      /// All values in scope
      valsInScope: ValMap<Lazy<ValStorage>>

      /// For optimizing direct tail recursion to a loop - mark says where to branch to.  Length is 0 or 1.
      /// REVIEW: generalize to arbitrary nested local loops??
      innerVals: (ValRef * (BranchCallItem * Mark)) list

      /// Full list of enclosing bound values.  First non-compiler-generated element is used to help give nice names for closures and other expressions.
      letBoundVars: ValRef list

      /// The set of IL local variable indexes currently in use by lexically scoped variables, to allow reuse on different branches.
      /// Really an integer set.
      liveLocals: IntMap<unit>

      /// Are we under the scope of a try, catch or finally? If so we can't tailcall. SEH = structured exception handling
      withinSEH: bool
    }

let ReplaceTyenv tyenv (eenv: IlxGenEnv) = {eenv with tyenv = tyenv }

let EnvForTypars tps eenv =  {eenv with tyenv = TypeReprEnv.ForTypars tps }

let AddTyparsToEnv typars (eenv: IlxGenEnv) = {eenv with tyenv = eenv.tyenv.Add typars}

let AddSignatureRemapInfo _msg (rpi, mhi) eenv =
    { eenv with sigToImplRemapInfo = (mkRepackageRemapping rpi, mhi) :: eenv.sigToImplRemapInfo }
 
let OutputStorage (pps: TextWriter) s =
    match s with
    | StaticField _ ->  pps.Write "(top)"
    | StaticProperty _ -> pps.Write "(top)"
    | Method _ -> pps.Write "(top)"
    | Local _ -> pps.Write "(local)"
    | Arg _ -> pps.Write "(arg)"
    | Env _ -> pps.Write "(env)"
    | Null -> pps.Write "(null)"

//--------------------------------------------------------------------------
// Augment eenv with values
//--------------------------------------------------------------------------

let AddStorageForVal (g: TcGlobals) (v, s) eenv =
    let eenv = { eenv with valsInScope = eenv.valsInScope.Add v s }
    // If we're compiling fslib then also bind the value as a non-local path to
    // allow us to resolve the compiler-non-local-references that arise from env.fs
    //
    // Do this by generating a fake "looking from the outside in" non-local value reference for
    // v, dereferencing it to find the corresponding signature Val, and adding an entry for the signature val.
    //
    // A similar code path exists in ilxgen.fs for the tables of "optimization data" for values
    if g.compilingFslib then
        // Passing an empty remap is sufficient for FSharp.Core.dll because it turns out the remapped type signature can
        // still be resolved.
        match tryRescopeVal g.fslibCcu Remap.Empty  v with
        | ValueNone -> eenv
        | ValueSome vref ->
            match vref.TryDeref with
            | ValueNone ->
                //let msg = sprintf "could not dereference external value reference to something in FSharp.Core.dll during code generation, v.MangledName = '%s', v.Range = %s" v.MangledName (stringOfRange v.Range)
                //System.Diagnostics.Debug.Assert(false, msg)
                eenv
            | ValueSome gv ->
                { eenv with valsInScope = eenv.valsInScope.Add gv s }
    else
        eenv

let AddStorageForLocalVals g vals eenv = List.foldBack (fun (v, s) acc -> AddStorageForVal g (v, notlazy s) acc) vals eenv

//--------------------------------------------------------------------------
// Lookup eenv
//--------------------------------------------------------------------------

let StorageForVal m v eenv =
    let v =
        try eenv.valsInScope.[v]
        with :? KeyNotFoundException ->
          assert false
          errorR(Error(FSComp.SR.ilUndefinedValue(showL(valAtBindL v)), m))
          notlazy (Arg 668(* random value for post-hoc diagnostic analysis on generated tree *) )
    v.Force()

let StorageForValRef m (v: ValRef) eenv = StorageForVal m v.Deref eenv

let IsValRefIsDllImport g (vref:ValRef) =
    vref.Attribs |> HasFSharpAttributeOpt g g.attrib_DllImportAttribute

/// Determine how a top level value is represented, when it is being represented
/// as a method.
let GetMethodSpecForMemberVal amap g (memberInfo:ValMemberInfo) (vref:ValRef) =
    let m = vref.Range
    let tps, curriedArgInfos, returnTy, retInfo =
         assert(vref.ValReprInfo.IsSome)
         GetTopValTypeInCompiledForm g (Option.get vref.ValReprInfo) vref.Type m
    let tyenvUnderTypars = TypeReprEnv.ForTypars tps
    let flatArgInfos = List.concat curriedArgInfos
    let isCtor = (memberInfo.MemberFlags.MemberKind = MemberKind.Constructor)
    let cctor = (memberInfo.MemberFlags.MemberKind = MemberKind.ClassConstructor)
    let parentTcref = vref.TopValDeclaringEntity
    let parentTypars = parentTcref.TyparsNoRange
    let numParentTypars = parentTypars.Length
    if tps.Length < numParentTypars then error(InternalError("CodeGen check: type checking did not ensure that this method is sufficiently generic", m))
    let ctps, mtps = List.splitAt numParentTypars tps
    let isCompiledAsInstance = ValRefIsCompiledAsInstanceMember g vref

    let ilActualRetTy =
        let ilRetTy = GenReturnType amap m tyenvUnderTypars returnTy
        if isCtor || cctor then ILType.Void else ilRetTy

    let ilTy = GenType amap m tyenvUnderTypars (mkAppTy parentTcref (List.map mkTyparTy ctps))

    if isCompiledAsInstance || isCtor then
        // Find the 'this' argument type if any
        let thisTy, flatArgInfos =
            if isCtor then (GetFSharpViewOfReturnType g returnTy), flatArgInfos
            else
               match flatArgInfos with
               | [] -> error(InternalError("This instance method '" + vref.LogicalName + "' has no arguments", m))
               | (h, _):: t -> h, t

        let thisTy = if isByrefTy g thisTy then destByrefTy g thisTy else thisTy
        let thisArgTys = argsOfAppTy g thisTy
        if numParentTypars <> thisArgTys.Length then
           let msg = sprintf "CodeGen check: type checking did not quantify the correct number of type variables for this method, #parentTypars = %d, #mtps = %d, #thisArgTys = %d" numParentTypars mtps.Length thisArgTys.Length
           warning(InternalError(msg, m))
        else
           List.iter2
              (fun gtp ty2 ->
                if not (typeEquiv g (mkTyparTy gtp) ty2) then
                  warning(InternalError("CodeGen check: type checking did not quantify the correct type variables for this method: generalization list contained "
                                           + gtp.Name + "#" + string gtp.Stamp + " and list from 'this' pointer contained " +  (showL(typeL ty2)), m)))
              ctps
              thisArgTys
        let methodArgTys, paramInfos = List.unzip flatArgInfos
        let isSlotSig = memberInfo.MemberFlags.IsDispatchSlot || memberInfo.MemberFlags.IsOverrideOrExplicitImpl
        let ilMethodArgTys = GenParamTypes amap m tyenvUnderTypars isSlotSig methodArgTys
        let ilMethodInst = GenTypeArgs amap m tyenvUnderTypars (List.map mkTyparTy mtps)
        let mspec = mkILInstanceMethSpecInTy (ilTy, vref.CompiledName, ilMethodArgTys, ilActualRetTy, ilMethodInst)
    
        mspec, ctps, mtps, paramInfos, retInfo, methodArgTys
    else
        let methodArgTys, paramInfos = List.unzip flatArgInfos
        let ilMethodArgTys = GenParamTypes amap m tyenvUnderTypars false methodArgTys
        let ilMethodInst = GenTypeArgs amap m tyenvUnderTypars (List.map mkTyparTy mtps)
        let mspec = mkILStaticMethSpecInTy (ilTy, vref.CompiledName, ilMethodArgTys, ilActualRetTy, ilMethodInst)
    
        mspec, ctps, mtps, paramInfos, retInfo, methodArgTys

/// Determine how a top-level value is represented, when representing as a field, by computing an ILFieldSpec
let ComputeFieldSpecForVal(optIntraAssemblyInfo:IlxGenIntraAssemblyInfo option, isInteractive, g, ilTyForProperty, vspec:Val, nm, m, cloc, ilTy, ilGetterMethRef) =
    assert vspec.IsCompiledAsTopLevel
    let generate() = GenFieldSpecForStaticField (isInteractive, g, ilTyForProperty, vspec, nm, m, cloc, ilTy)
    match optIntraAssemblyInfo with
    | None -> generate()
    | Some intraAssemblyInfo ->
        if vspec.IsMutable && vspec.IsCompiledAsTopLevel && isStructTy g vspec.Type then
            let ok, res = intraAssemblyInfo.StaticFieldInfo.TryGetValue ilGetterMethRef
            if ok then
                res
            else
                let res = generate()
                intraAssemblyInfo.StaticFieldInfo.[ilGetterMethRef] <- res
                res
        else
            generate()

/// Compute the representation information for an F#-declared value (not a member nor a function).
/// Mutable and literal static fields must have stable names and live in the "public" location
let ComputeStorageForFSharpValue amap g cloc optIntraAssemblyInfo optShadowLocal isInteractive returnTy (vref:ValRef) m =
    let nm = vref.CompiledName
    let vspec = vref.Deref
    let ilTy = GenType amap m TypeReprEnv.Empty returnTy (* TypeReprEnv.Empty ok: not a field in a generic class *)
    let ilTyForProperty = mkILTyForCompLoc cloc
    let attribs = vspec.Attribs
    let hasLiteralAttr = HasFSharpAttribute g g.attrib_LiteralAttribute attribs
    let ilTypeRefForProperty = ilTyForProperty.TypeRef
    let ilGetterMethRef = mkILMethRef (ilTypeRefForProperty, ILCallingConv.Static, "get_"+nm, 0, [], ilTy)
    let ilSetterMethRef = mkILMethRef (ilTypeRefForProperty, ILCallingConv.Static, "set_"+nm, 0, [ilTy], ILType.Void)
    let ilFieldSpec = ComputeFieldSpecForVal(optIntraAssemblyInfo, isInteractive, g, ilTyForProperty, vspec, nm, m, cloc, ilTy, ilGetterMethRef)
    StaticField (ilFieldSpec, vref, hasLiteralAttr, ilTyForProperty, nm, ilTy, ilGetterMethRef, ilSetterMethRef, optShadowLocal)

/// Compute the representation information for an F#-declared member
let ComputeStorageForFSharpMember amap g topValInfo memberInfo (vref:ValRef) m =
    let mspec, _, _, paramInfos, retInfo, methodArgTys = GetMethodSpecForMemberVal amap g memberInfo vref
    Method (topValInfo, vref, mspec, m, paramInfos, methodArgTys, retInfo)

/// Compute the representation information for an F#-declared function in a module or an F#-decalared extension member.
/// Note, there is considerable overlap with ComputeStorageForFSharpMember/GetMethodSpecForMemberVal and these could be
/// rationalized.
let ComputeStorageForFSharpFunctionOrFSharpExtensionMember amap g cloc topValInfo (vref:ValRef) m =
    let nm = vref.CompiledName
    let (tps, curriedArgInfos, returnTy, retInfo) = GetTopValTypeInCompiledForm g topValInfo vref.Type m
    let tyenvUnderTypars = TypeReprEnv.ForTypars tps
    let (methodArgTys, paramInfos) = curriedArgInfos |> List.concat |> List.unzip
    let ilMethodArgTys = GenParamTypes amap m tyenvUnderTypars false methodArgTys
    let ilRetTy = GenReturnType amap m tyenvUnderTypars returnTy
    let ilLocTy = mkILTyForCompLoc cloc
    let ilMethodInst = GenTypeArgs amap m tyenvUnderTypars (List.map mkTyparTy tps)
    let mspec = mkILStaticMethSpecInTy (ilLocTy, nm, ilMethodArgTys, ilRetTy, ilMethodInst)
    Method (topValInfo, vref, mspec, m, paramInfos, methodArgTys, retInfo)

/// Determine if an F#-declared value, method or function is compiled as a method.
let IsFSharpValCompiledAsMethod g (v:Val) =
    match v.ValReprInfo with
    | None -> false
    | Some topValInfo ->
        not (isUnitTy g v.Type && not v.IsMemberOrModuleBinding && not v.IsMutable) &&
        not v.IsCompiledAsStaticPropertyWithoutField  &&
        match GetTopValTypeInFSharpForm g topValInfo v.Type v.Range with
        | [], [], _, _ when not v.IsMember -> false
        | _ -> true

/// Determine how a top level value is represented, when it is being represented
/// as a method. This depends on its type and other representation inforrmation.
/// If it's a function or is polymorphic, then it gets represented as a
/// method (possibly and instance method).  Otherwise it gets represented as a
/// static field and property.
let ComputeStorageForTopVal (amap, g, optIntraAssemblyInfo:IlxGenIntraAssemblyInfo option, isInteractive, optShadowLocal, vref:ValRef, cloc) =

  if isUnitTy g vref.Type  && not vref.IsMemberOrModuleBinding && not vref.IsMutable then
      Null
  else
    let topValInfo =
        match vref.ValReprInfo with
        | None -> error(InternalError("ComputeStorageForTopVal: no arity found for " + showL(valRefL vref), vref.Range))
        | Some a -> a
    
    let m = vref.Range
    let nm = vref.CompiledName

    if vref.Deref.IsCompiledAsStaticPropertyWithoutField then
        let nm = "get_"+nm
        let tyenvUnderTypars = TypeReprEnv.ForTypars []
        let ilRetTy = GenType amap m tyenvUnderTypars vref.Type
        let ty = mkILTyForCompLoc cloc
        let mspec = mkILStaticMethSpecInTy (ty, nm, [], ilRetTy, [])

        StaticProperty (mspec, optShadowLocal)
    else

        // Determine when a static field is required.
        //
        // REVIEW: This call to GetTopValTypeInFSharpForm is only needed to determine if this is a (type) function or a value
        // We should just look at the arity
        match GetTopValTypeInFSharpForm g topValInfo vref.Type vref.Range with
        | [], [], returnTy, _ when not vref.IsMember ->
            ComputeStorageForFSharpValue amap g cloc optIntraAssemblyInfo optShadowLocal isInteractive returnTy vref m
        | _ ->
            match vref.MemberInfo with
            | Some memberInfo when not vref.IsExtensionMember ->
                ComputeStorageForFSharpMember amap g topValInfo memberInfo vref m
            | _ ->
                ComputeStorageForFSharpFunctionOrFSharpExtensionMember amap g cloc topValInfo vref m

/// Determine how an F#-declared value, function or member is represented, if it is in the assembly being compiled.
let ComputeAndAddStorageForLocalTopVal (amap, g, intraAssemblyFieldTable, isInteractive, optShadowLocal)  cloc (v:Val) eenv =
    let storage = ComputeStorageForTopVal (amap, g, Some intraAssemblyFieldTable, isInteractive, optShadowLocal, mkLocalValRef v, cloc)
    AddStorageForVal g (v, notlazy storage) eenv

/// Determine how an F#-declared value, function or member is represented, if it is an external assembly.
let ComputeStorageForNonLocalTopVal amap g cloc modref (v:Val) =
    match v.ValReprInfo with
    | None -> error(InternalError("ComputeStorageForNonLocalTopVal, expected an arity for " + v.LogicalName, v.Range))
    | Some _ -> ComputeStorageForTopVal (amap, g, None, false, NoShadowLocal, mkNestedValRef modref v, cloc)

/// Determine how all the F#-decalred top level values, functions and members are represented, for an external module or namespace.
let rec AddStorageForNonLocalModuleOrNamespaceRef amap g cloc acc (modref:ModuleOrNamespaceRef) (modul:ModuleOrNamespace)  =
    let acc =
        (acc, modul.ModuleOrNamespaceType.ModuleAndNamespaceDefinitions) ||> List.fold (fun acc smodul ->
            AddStorageForNonLocalModuleOrNamespaceRef amap g (CompLocForSubModuleOrNamespace cloc smodul) acc (modref.NestedTyconRef smodul) smodul)

    let acc =
        (acc, modul.ModuleOrNamespaceType.AllValsAndMembers) ||> Seq.fold (fun acc v ->
            AddStorageForVal g (v, lazy (ComputeStorageForNonLocalTopVal amap g cloc modref v)) acc)
    acc

/// Determine how all the F#-declared top level values, functions and members are represented, for an external assembly.
let AddStorageForExternalCcu amap g eenv (ccu:CcuThunk) =
    if not ccu.IsFSharp then eenv else
    let cloc = CompLocForCcu ccu
    let eenv =
       List.foldBack
           (fun smodul acc ->
               let cloc = CompLocForSubModuleOrNamespace cloc smodul
               let modref =  mkNonLocalCcuRootEntityRef ccu smodul
               AddStorageForNonLocalModuleOrNamespaceRef amap g cloc acc modref smodul)
           ccu.RootModulesAndNamespaces
           eenv
    let eenv =
        let eref = ERefNonLocalPreResolved ccu.Contents (mkNonLocalEntityRef ccu [| |])
        (eenv, ccu.Contents.ModuleOrNamespaceType.AllValsAndMembers) ||> Seq.fold (fun acc v ->
            AddStorageForVal g (v, lazy (ComputeStorageForNonLocalTopVal amap g cloc eref v)) acc)
    eenv

/// Record how all the top level F#-declared values, functions and members are represented, for a local module or namespace.
let rec AddBindingsForLocalModuleType allocVal cloc eenv (mty:ModuleOrNamespaceType) =
    let eenv = List.fold (fun eenv submodul -> AddBindingsForLocalModuleType allocVal (CompLocForSubModuleOrNamespace cloc submodul) eenv submodul.ModuleOrNamespaceType) eenv mty.ModuleAndNamespaceDefinitions
    let eenv = Seq.fold (fun eenv v -> allocVal cloc v eenv) eenv mty.AllValsAndMembers
    eenv

/// Record how all the top level F#-declared values, functions and members are represented, for a set of referenced assemblies.
let AddExternalCcusToIlxGenEnv amap g eenv ccus = 
    List.fold (AddStorageForExternalCcu amap g) eenv ccus

/// Record how all the unrealized abstract slots are represented, for a type definition.
let AddBindingsForTycon allocVal (cloc:CompileLocation) (tycon:Tycon) eenv  =
    let unrealizedSlots =
        if tycon.IsFSharpObjectModelTycon
        then tycon.FSharpObjectModelTypeInfo.fsobjmodel_vslots
        else []
    (eenv, unrealizedSlots) ||> List.fold (fun eenv vref -> allocVal cloc vref.Deref eenv)

/// Record how constructs are represented, for a sequence of definitions in a module or namespace fragment.
let rec AddBindingsForModuleDefs allocVal (cloc:CompileLocation) eenv  mdefs =
    List.fold (AddBindingsForModuleDef allocVal cloc) eenv mdefs

/// Record how constructs are represented, for a module or namespace fragment definition.
and AddBindingsForModuleDef allocVal cloc eenv x =
    match x with
    | TMDefRec(_isRec, tycons, mbinds, _) ->
        // Virtual don't have 'let' bindings and must be added to the environment
        let eenv = List.foldBack (AddBindingsForTycon allocVal cloc) tycons eenv
        let eenv = List.foldBack (AddBindingsForModule allocVal cloc) mbinds eenv
        eenv
    | TMDefLet(bind, _) ->
        allocVal cloc bind.Var eenv
    | TMDefDo _ ->
        eenv
    | TMAbstract(ModuleOrNamespaceExprWithSig(mtyp, _, _)) ->
        AddBindingsForLocalModuleType allocVal cloc eenv  mtyp
    | TMDefs(mdefs) ->
        AddBindingsForModuleDefs allocVal cloc eenv  mdefs

/// Record how constructs are represented, for a module or namespace.
and AddBindingsForModule allocVal cloc x eenv =
    match x with
    | ModuleOrNamespaceBinding.Binding bind ->
        allocVal cloc bind.Var eenv
    | ModuleOrNamespaceBinding.Module (mspec, mdef) ->
        let cloc =
            if mspec.IsNamespace then cloc
            else CompLocForFixedModule cloc.QualifiedNameOfFile cloc.TopImplQualifiedName mspec
    
        AddBindingsForModuleDef allocVal cloc eenv mdef

/// Record how constructs are represented, for the values and functions defined in a module or namespace fragment.
and AddBindingsForModuleTopVals _g allocVal _cloc eenv vs =
    List.foldBack allocVal vs eenv


/// Put the partial results for a generated fragment (i.e. a part of a CCU generated by FSI)
/// into the stored results for the whole CCU.
/// isIncrementalFragment = true -->  "typed input"
/// isIncrementalFragment = false -->  "#load"
let AddIncrementalLocalAssemblyFragmentToIlxGenEnv (amap:ImportMap, isIncrementalFragment, g, ccu, fragName, intraAssemblyInfo, eenv, typedImplFiles) =
    let cloc = CompLocForFragment fragName ccu
    let allocVal = ComputeAndAddStorageForLocalTopVal (amap, g, intraAssemblyInfo, true, NoShadowLocal)
    (eenv, typedImplFiles) ||> List.fold (fun eenv (TImplFile(qname, _, mexpr, _, _, _)) ->
        let cloc = { cloc with TopImplQualifiedName = qname.Text }
        if isIncrementalFragment then
            match mexpr with
            | ModuleOrNamespaceExprWithSig(_, mdef, _) -> AddBindingsForModuleDef allocVal cloc eenv mdef
        else
            AddBindingsForLocalModuleType allocVal cloc eenv mexpr.Type)

//--------------------------------------------------------------------------
// Generate debugging marks
//--------------------------------------------------------------------------

/// Generate IL debuging information.
let GenILSourceMarker (g: TcGlobals) (m:range) =
    ILSourceMarker.Create(document=g.memoize_file m.FileIndex,
                          line=m.StartLine,
                          /// NOTE: .NET && VS  measure first column as column 1
                          column= m.StartColumn+1,
                          endLine= m.EndLine,
                          endColumn=m.EndColumn+1)

/// Optionally generate IL debuging information.
let GenPossibleILSourceMarker cenv m =
    if cenv.opts.generateDebugSymbols then
        Some (GenILSourceMarker cenv.g m )
    else
        None

//--------------------------------------------------------------------------
// Helpers for merging property definitions
//--------------------------------------------------------------------------

let HashRangeSorted (ht: IDictionary<_, (int * _)>) =
    [ for KeyValue(_k, v) in ht -> v ] |> List.sortBy fst |> List.map snd

let MergeOptions m o1 o2 =
    match o1, o2 with
    | Some x, None | None, Some x -> Some x
    | None, None -> None
    | Some x, Some _ ->
#if DEBUG
       // This warning fires on some code that also triggers this warning:
       //    The implementation of a specified generic interface
       //    required a method implementation not fully supported by F# Interactive. In
       //    the unlikely event that the resulting class fails to load then compile
       //    the interface type into a statically-compiled DLL and reference it using '#r'
       // The code is OK so we don't print this.
       errorR(InternalError("MergeOptions: two values given", m))
#else
       ignore m
#endif
       Some x

let MergePropertyPair m (pd: ILPropertyDef) (pdef: ILPropertyDef) =
    pd.With(getMethod=MergeOptions m pd.GetMethod pdef.GetMethod,
            setMethod=MergeOptions m pd.SetMethod pdef.SetMethod)

type PropKey = PropKey of string * ILTypes * ILThisConvention

let AddPropertyDefToHash (m:range) (ht:Dictionary<PropKey, (int * ILPropertyDef)>) (pdef: ILPropertyDef) =
    let nm = PropKey(pdef.Name, pdef.Args, pdef.CallingConv)
    match ht.TryGetValue(nm) with
    | true, (idx, pd) ->
        ht.[nm] <- (idx, MergePropertyPair m pd pdef)
    | _ ->
        ht.[nm] <- (ht.Count, pdef)


/// Merge a whole group of properties all at once
let MergePropertyDefs m ilPropertyDefs =
    let ht = new Dictionary<_, _>(3, HashIdentity.Structural)
    ilPropertyDefs |> List.iter (AddPropertyDefToHash m ht)
    HashRangeSorted ht

//--------------------------------------------------------------------------
// Buffers for compiling modules. The entire assembly gets compiled via an AssemblyBuilder
//--------------------------------------------------------------------------

/// Information collected imperatively for each type definition
type TypeDefBuilder(tdef: ILTypeDef, tdefDiscards) =
    let gmethods   = new ResizeArray<ILMethodDef>(0)
    let gfields    = new ResizeArray<ILFieldDef>(0)
    let gproperties : Dictionary<PropKey, (int * ILPropertyDef)> = new Dictionary<_, _>(3, HashIdentity.Structural)
    let gevents    = new ResizeArray<ILEventDef>(0)
    let gnested    = new TypeDefsBuilder()

    member b.Close() =
        tdef.With(methods = mkILMethods (tdef.Methods.AsList @ ResizeArray.toList gmethods),
                  fields = mkILFields (tdef.Fields.AsList  @ ResizeArray.toList gfields),
                  properties = mkILProperties (tdef.Properties.AsList @ HashRangeSorted gproperties ),
                  events = mkILEvents (tdef.Events.AsList     @ ResizeArray.toList gevents),
                  nestedTypes = mkILTypeDefs (tdef.NestedTypes.AsList @ gnested.Close()))

    member b.AddEventDef(edef) = gevents.Add edef

    member b.AddFieldDef(ilFieldDef) = gfields.Add ilFieldDef

    member b.AddMethodDef(ilMethodDef) =
        let discard =
            match tdefDiscards with
            | Some (mdefDiscard, _) -> mdefDiscard ilMethodDef
            | None -> false
        if not discard then
            gmethods.Add ilMethodDef

    member b.NestedTypeDefs = gnested

    member b.GetCurrentFields() = gfields |> Seq.readonly

    /// Merge Get and Set property nodes, which we generate independently for F# code
    /// when we come across their corresponding methods.
    member b.AddOrMergePropertyDef(pdef, m) =
        let discard =
            match tdefDiscards with
            | Some (_, pdefDiscard) -> pdefDiscard pdef
            | None -> false
        if not discard then
            AddPropertyDefToHash m gproperties pdef

    member b.PrependInstructionsToSpecificMethodDef(cond, instrs, tag) =
        match ResizeArray.tryFindIndex cond gmethods with
        | Some idx -> gmethods.[idx] <-  prependInstrsToMethod instrs gmethods.[idx]
        | None -> gmethods.Add(mkILClassCtor (mkMethodBody (false, [], 1, nonBranchingInstrsToCode instrs, tag)))


and TypeDefsBuilder() =
    let tdefs : Internal.Utilities.Collections.HashMultiMap<string, (int * (TypeDefBuilder * bool))> = HashMultiMap(0, HashIdentity.Structural)
    let mutable countDown = System.Int32.MaxValue

    member b.Close() =
        //The order we emit type definitions is not deterministic since it is using the reverse of a range from a hash table. We should use an approximation of source order.
        // Ideally it shouldn't matter which order we use.
        // However, for some tests FSI generated code appears sensitive to the order, especially for nested types.
    
        [ for (b, eliminateIfEmpty) in HashRangeSorted tdefs do
              let tdef = b.Close()
              // Skip the <PrivateImplementationDetails$> type if it is empty
              if not eliminateIfEmpty
                 || not tdef.NestedTypes.AsList.IsEmpty
                 || not tdef.Fields.AsList.IsEmpty
                 || not tdef.Events.AsList.IsEmpty
                 || not tdef.Properties.AsList.IsEmpty
                 || not (Array.isEmpty tdef.Methods.AsArray) then
                  yield tdef  ]

    member b.FindTypeDefBuilder(nm) =
        try tdefs.[nm]  |> snd |> fst
        with :? KeyNotFoundException -> failwith ("FindTypeDefBuilder: " + nm + " not found")

    member b.FindNestedTypeDefsBuilder(path) =
        List.fold (fun (acc:TypeDefsBuilder) x -> acc.FindTypeDefBuilder(x).NestedTypeDefs) b path

    member b.FindNestedTypeDefBuilder(tref:ILTypeRef) =
        b.FindNestedTypeDefsBuilder(tref.Enclosing).FindTypeDefBuilder(tref.Name)

    member b.AddTypeDef(tdef:ILTypeDef, eliminateIfEmpty, addAtEnd, tdefDiscards) =
        let idx = if addAtEnd then (countDown <- countDown - 1; countDown) else tdefs.Count
        tdefs.Add (tdef.Name, (idx, (new TypeDefBuilder(tdef, tdefDiscards), eliminateIfEmpty)))

type AnonTypeGenerationTable() =
    let dict = Dictionary<Stamp, (ILMethodRef * ILMethodRef[] * ILType)>(HashIdentity.Structural)
    member __.Table = dict

/// Assembly generation buffers
type AssemblyBuilder(cenv:cenv, anonTypeTable: AnonTypeGenerationTable) as mgbuf =
    // The Abstract IL table of types
    let gtdefs= new TypeDefsBuilder()
    // The definitions of top level values, as quotations.
    let mutable reflectedDefinitions : Dictionary<Tast.Val, (string * int * Expr)> = Dictionary(HashIdentity.Reference)
    let mutable extraBindingsToGenerate = []

    // A memoization table for generating value types for big constant arrays
    let rawDataValueTypeGenerator =
         new MemoizationTable<(CompileLocation * int) , ILTypeSpec>
              ((fun (cloc, size) ->
                 let name   = CompilerGeneratedName ("T" + string(newUnique()) + "_" + string size + "Bytes") // Type names ending ...$T<unique>_37Bytes
                 let vtdef  = mkRawDataValueTypeDef cenv.g.iltyp_ValueType (name, size, 0us)
                 let vtref = NestedTypeRefForCompLoc cloc vtdef.Name
                 let vtspec = mkILTySpec(vtref, [])
                 let vtdef = vtdef.WithAccess(ComputeTypeAccess vtref true)
                 mgbuf.AddTypeDef(vtref, vtdef, false, true, None)
                 vtspec),
               keyComparer=HashIdentity.Structural)

    let generateAnonType genToStringMethod (isStruct, ilTypeRef, nms) =
    
        let flds = [ for (i, nm) in Array.indexed nms -> (nm, nm + "@", ILType.TypeVar (uint16 i)) ]
        // Note that this alternative below would give the same names as C#, but the generated
        // comparison/equality doesn't know about these names.
        //let flds = [ for (i, nm) in Array.indexed nms -> (nm, "<" + nm + ">" + "i__Field", ILType.TypeVar (uint16 i)) ]

        let ilGenericParams =
            [ for nm in nms ->
                { Name = sprintf "<%s>j__TPar" nm
                  Constraints = []
                  Variance=NonVariant
                  CustomAttrsStored = storeILCustomAttrs emptyILCustomAttrs
                  HasReferenceTypeConstraint=false
                  HasNotNullableValueTypeConstraint=false
                  HasDefaultConstructorConstraint= false
                  MetadataIndex = NoMetadataIdx } ]

        let ilTy = mkILFormalNamedTy (if isStruct then ILBoxity.AsValue else ILBoxity.AsObject) ilTypeRef ilGenericParams

        // Generate the IL fields
        let ilFieldDefs =
            mkILFields
                [ for (_, fldName, fldTy) in flds ->
                    let fdef = mkILInstanceField (fldName, fldTy, None, ILMemberAccess.Private)
                    fdef.With(customAttrs   = mkILCustomAttrs [ cenv.g.DebuggerBrowsableNeverAttribute ]) ]
     
        // Generate property definitions for the fields compiled as properties
        let ilProperties =
            mkILProperties
                [ for (i, (propName, _fldName, fldTy)) in List.indexed flds ->
                        ILPropertyDef(name=propName,
                          attributes=PropertyAttributes.None,
                          setMethod=None,
                          getMethod=Some(mkILMethRef(ilTypeRef, ILCallingConv.Instance, "get_" + propName, 0, [], fldTy  )),
                          callingConv=ILCallingConv.Instance.ThisConv,
                          propertyType=fldTy,
                          init= None,
                          args=[],
                          customAttrs=mkILCustomAttrs [ mkCompilationMappingAttrWithSeqNum cenv.g (int SourceConstructFlags.Field) i ]) ]
     
        let ilMethods =
            [ for (propName, fldName, fldTy) in flds ->
                    mkLdfldMethodDef ("get_" + propName, ILMemberAccess.Public, false, ilTy, fldName, fldTy)
              yield! genToStringMethod ilTy ]

        let ilBaseTy = (if isStruct then cenv.g.iltyp_ValueType else cenv.g.ilg.typ_Object)
           
        let ilCtorDef = mkILSimpleStorageCtorWithParamNames(None, (if isStruct then None else Some ilBaseTy.TypeSpec), ilTy, [], flds, ILMemberAccess.Public)
        let ilCtorRef = mkRefToILMethod(ilTypeRef, ilCtorDef)
        let ilMethodRefs = [| for mdef in ilMethods -> mkRefToILMethod(ilTypeRef, mdef) |]

        if ilTypeRef.Scope.IsLocalRef then

            // Create a tycon that looks exactly like a record definition, to help drive the generation of equality/comparison code
            let m = range0
            let tps =
                [ for nm in nms ->
                    let stp = Typar(mkSynId m ("T"+nm), TyparStaticReq.NoStaticReq, true)
                    NewTypar (TyparKind.Type, TyparRigidity.WarnIfNotRigid, stp, false, TyparDynamicReq.Yes, [], true, true) ]

            let tycon =
                let lmtyp = MaybeLazy.Strict (NewEmptyModuleOrNamespaceType ModuleOrType)
                let cpath = CompPath(ilTypeRef.Scope, [])
                NewTycon(Some cpath, ilTypeRef.Name, m, taccessPublic, taccessPublic, TyparKind.Type, LazyWithContext.NotLazy tps, XmlDoc.Empty, false, false, false, lmtyp)             

            if isStruct then
                tycon.SetIsStructRecordOrUnion(true)

            tycon.entity_tycon_repr <-
                TRecdRepr (MakeRecdFieldsTable
                    [ for (tp, (propName, _fldName, _fldTy)) in (List.zip tps flds) ->
                            NewRecdField false None (mkSynId m propName) false (mkTyparTy tp) true false [] [] XmlDoc.Empty taccessPublic false ])

            let tcref = mkLocalTyconRef tycon
            let _, typ = generalizeTyconRef cenv.g tcref
            let tcaug = tcref.TypeContents
                
            tcaug.tcaug_interfaces <-
                [ (cenv.g.mk_IStructuralComparable_ty, true, m)
                  (cenv.g.mk_IComparable_ty, true, m)
                  (mkAppTy cenv.g.system_GenericIComparable_tcref [typ], true, m)
                  (cenv.g.mk_IStructuralEquatable_ty, true, m)
                  (mkAppTy cenv.g.system_GenericIEquatable_tcref [typ], true, m)  ]

            let vspec1, vspec2 = AugmentWithHashCompare.MakeValsForEqualsAugmentation cenv.g tcref
            let evspec1, evspec2, evspec3 = AugmentWithHashCompare.MakeValsForEqualityWithComparerAugmentation cenv.g tcref
            let cvspec1, cvspec2 = AugmentWithHashCompare.MakeValsForCompareAugmentation cenv.g tcref
            let cvspec3 = AugmentWithHashCompare.MakeValsForCompareWithComparerAugmentation cenv.g tcref

            tcaug.SetCompare (mkLocalValRef cvspec1, mkLocalValRef cvspec2)
            tcaug.SetCompareWith (mkLocalValRef cvspec3)
            tcaug.SetEquals (mkLocalValRef vspec1, mkLocalValRef vspec2)
            tcaug.SetHashAndEqualsWith (mkLocalValRef evspec1, mkLocalValRef evspec2, mkLocalValRef evspec3)

            // Build the ILTypeDef.  We don't rely on the normal record generation process because we want very specific field names

            let ilTypeDefAttribs = mkILCustomAttrs [ cenv.g.CompilerGeneratedAttribute; mkCompilationMappingAttr cenv.g (int SourceConstructFlags.RecordType) ]

            let ilInterfaceTys = [ for (ity, _, _) in tcaug.tcaug_interfaces -> GenType cenv.amap m (TypeReprEnv.ForTypars tps) ity ]

            let ilTypeDef =
                mkILGenericClass (ilTypeRef.Name, ILTypeDefAccess.Public, ilGenericParams, ilBaseTy, ilInterfaceTys,
                                    mkILMethods (ilCtorDef :: ilMethods), ilFieldDefs, emptyILTypeDefs,
                                    ilProperties, mkILEvents [], ilTypeDefAttribs,
                                    ILTypeInit.BeforeField)
             
            let ilTypeDef = ilTypeDef.WithSealed(true).WithSerializable(true)

            mgbuf.AddTypeDef(ilTypeRef, ilTypeDef, false, true, None)
             
            let extraBindings =
                [ yield! AugmentWithHashCompare.MakeBindingsForCompareAugmentation cenv.g tycon
                  yield! AugmentWithHashCompare.MakeBindingsForCompareWithComparerAugmentation cenv.g tycon
                  yield! AugmentWithHashCompare.MakeBindingsForEqualityWithComparerAugmentation cenv.g tycon
                  yield! AugmentWithHashCompare.MakeBindingsForEqualsAugmentation cenv.g tycon ]

            let optimizedExtraBindings = extraBindings |> List.map (fun (TBind(a, b, c)) -> TBind(a, cenv.optimizeDuringCodeGen b, c))

            extraBindingsToGenerate <- optimizedExtraBindings @ extraBindingsToGenerate

        (ilCtorRef, ilMethodRefs, ilTy)

    let mutable explicitEntryPointInfo : ILTypeRef option  = None

    /// static init fields on script modules.
    let mutable scriptInitFspecs : (ILFieldSpec * range) list = []

    member mgbuf.AddScriptInitFieldSpec(fieldSpec, range) =
        scriptInitFspecs <- (fieldSpec, range) :: scriptInitFspecs
    
    /// This initializes the script in #load and fsc command-line order causing their
    /// sideeffects to be executed.
    member mgbuf.AddInitializeScriptsInOrderToEntryPoint() =
        // Get the entry point and initialized any scripts in order.
        match explicitEntryPointInfo with
        | Some tref ->
            let IntializeCompiledScript(fspec, m) =
                mgbuf.AddExplicitInitToSpecificMethodDef((fun (md:ILMethodDef) -> md.IsEntryPoint), tref, fspec, GenPossibleILSourceMarker cenv m, [], [])          
            scriptInitFspecs |> List.iter IntializeCompiledScript
        | None -> ()

    member mgbuf.GenerateRawDataValueType(cloc, size) =
        // Byte array literals require a ValueType of size the required number of bytes.
        // With fsi.exe, S.R.Emit TypeBuilder CreateType has restrictions when a ValueType VT is nested inside a type T, and T has a field of type VT.
        // To avoid this situation, these ValueTypes are generated under the private implementation rather than in the current cloc. [was bug 1532].
        let cloc = CompLocForPrivateImplementationDetails cloc
        rawDataValueTypeGenerator.Apply((cloc, size))

    member mgbuf.GenerateAnonType(genToStringMethod, anonInfo:AnonRecdTypeInfo) =
        let isStruct = evalAnonInfoIsStruct anonInfo
        let key = anonInfo.Stamp
        match anonTypeTable.Table.TryGetValue key with
        | true, res -> res
        | _ ->
            let info = generateAnonType genToStringMethod (isStruct, anonInfo.ILTypeRef, anonInfo.SortedNames)
            anonTypeTable.Table.[key] <- info
            info

    member mgbuf.LookupAnonType(anonInfo:AnonRecdTypeInfo) =
        match anonTypeTable.Table.TryGetValue anonInfo.Stamp with
        | true, res -> res
        | _ -> failwithf "the anonymous record %A has not been generated in the pre-phase of generating this module" anonInfo.ILTypeRef

    member mgbuf.GrabExtraBindingsToGenerate() =
        let result = extraBindingsToGenerate
        extraBindingsToGenerate <- []
        result

    member mgbuf.AddTypeDef(tref:ILTypeRef, tdef, eliminateIfEmpty, addAtEnd, tdefDiscards) =
        gtdefs.FindNestedTypeDefsBuilder(tref.Enclosing).AddTypeDef(tdef, eliminateIfEmpty, addAtEnd, tdefDiscards)

    member mgbuf.GetCurrentFields(tref:ILTypeRef) =
        gtdefs.FindNestedTypeDefBuilder(tref).GetCurrentFields()

    member mgbuf.AddReflectedDefinition(vspec : Tast.Val, expr) =
        // preserve order by storing index of item
        let n = reflectedDefinitions.Count
        reflectedDefinitions.Add(vspec, (vspec.CompiledName, n, expr))

    member mgbuf.ReplaceNameOfReflectedDefinition(vspec, newName) =
        match reflectedDefinitions.TryGetValue vspec with
        | true, (name, n, expr) when name <> newName -> reflectedDefinitions.[vspec] <- (newName, n, expr)
        | _ -> ()

    member mgbuf.AddMethodDef(tref:ILTypeRef, ilMethodDef) =
        gtdefs.FindNestedTypeDefBuilder(tref).AddMethodDef(ilMethodDef)
        if ilMethodDef.IsEntryPoint then
            explicitEntryPointInfo <- Some(tref)

    member mgbuf.AddExplicitInitToSpecificMethodDef(cond, tref, fspec, sourceOpt, feefee, seqpt) =
    // Authoring a .cctor with effects forces the cctor for the 'initialization' module by doing a dummy store & load of a field
    // Doing both a store and load keeps FxCop happier because it thinks the field is useful
        let instrs =
            [ yield! (if condition "NO_ADD_FEEFEE_TO_CCTORS" then [] elif condition "ADD_SEQPT_TO_CCTORS"  then seqpt else feefee) // mark start of hidden code
              yield mkLdcInt32 0
              yield mkNormalStsfld fspec
              yield mkNormalLdsfld fspec
              yield AI_pop]
        gtdefs.FindNestedTypeDefBuilder(tref).PrependInstructionsToSpecificMethodDef(cond, instrs, sourceOpt)

    member mgbuf.AddEventDef(tref, edef) =
        gtdefs.FindNestedTypeDefBuilder(tref).AddEventDef(edef)

    member mgbuf.AddFieldDef(tref, ilFieldDef) =
        gtdefs.FindNestedTypeDefBuilder(tref).AddFieldDef(ilFieldDef)

    member mgbuf.AddOrMergePropertyDef(tref, pdef, m) =
        gtdefs.FindNestedTypeDefBuilder(tref).AddOrMergePropertyDef(pdef, m)

    member mgbuf.Close() =
        // old implementation adds new element to the head of list so result was accumulated in reversed order
        let orderedReflectedDefinitions =
            [for (KeyValue(vspec, (name, n, expr))) in reflectedDefinitions -> n, ((name, vspec), expr)]
            |> List.sortBy (fst >> (~-)) // invert the result to get 'order-by-descending' behavior (items in list are 0..* so we don't need to worry about int.MinValue)
            |> List.map snd
        gtdefs.Close(), orderedReflectedDefinitions
    member mgbuf.cenv = cenv
    member mgbuf.GetExplicitEntryPointInfo() = explicitEntryPointInfo


/// Record the types of the things on the evaluation stack.
/// Used for the few times we have to flush the IL evaluation stack and to compute maxStack.
type Pushes = ILType list
type Pops = int
let pop (i:int) : Pops = i
let Push tys : Pushes = tys
let Push0 = Push []

let FeeFee (cenv:cenv) = (if cenv.opts.testFlagEmitFeeFeeAs100001 then 100001 else 0x00feefee)
let FeeFeeInstr (cenv:cenv) doc =
      I_seqpoint (ILSourceMarker.Create(document = doc,
                                        line = FeeFee cenv,
                                        column = 0,
                                        endLine = FeeFee cenv,
                                        endColumn = 0))

/// Buffers for IL code generation
type CodeGenBuffer(m:range,
                   mgbuf: AssemblyBuilder,
                   methodName,
                   alreadyUsedArgs:int) =

    let locals = new ResizeArray<((string * (Mark * Mark)) list * ILType * bool)>(10)
    let codebuf = new ResizeArray<ILInstr>(200)
    let exnSpecs = new ResizeArray<ILExceptionSpec>(10)

    // Keep track of the current stack so we can spill stuff when we hit a "try" when some stuff
    // is on the stack.    
    let mutable stack: ILType list = []
    let mutable nstack = 0
    let mutable maxStack = 0
    let mutable hasSequencePoints = false
    let mutable anyDocument = None // we collect an arbitrary document in order to emit the header FeeFee if needed

    let codeLabelToPC : Dictionary<ILCodeLabel, int> = new Dictionary<_, _>(10)
    let codeLabelToCodeLabel : Dictionary<ILCodeLabel, ILCodeLabel> = new Dictionary<_, _>(10)

    let rec lab2pc n lbl =
        if n = System.Int32.MaxValue then error(InternalError("recursive label graph", m))
        match codeLabelToCodeLabel.TryGetValue(lbl) with
        | true, l -> lab2pc (n + 1) l
        | _ -> codeLabelToPC.[lbl]

    let mutable lastSeqPoint = None

    // Add a nop to make way for the first sequence point.
    do if mgbuf.cenv.opts.generateDebugSymbols  then
          let doc = mgbuf.cenv.g.memoize_file m.FileIndex
          let i = FeeFeeInstr mgbuf.cenv doc
          codebuf.Add(i) // for the FeeFee or a better sequence point

    member cgbuf.DoPushes (pushes: Pushes) =
        for ty in pushes do
           stack <- ty :: stack
           nstack <- nstack + 1
           maxStack <- Operators.max maxStack nstack

    member cgbuf.DoPops (n:Pops) =
        for i = 0 to n - 1 do
           match stack with
           | [] ->
               let msg = sprintf "pop on empty stack during code generation, methodName = %s, m = %s" methodName (stringOfRange m)
               System.Diagnostics.Debug.Assert(false, msg)
               warning(InternalError(msg, m))
           | _ :: t ->
               stack <- t
               nstack <- nstack - 1

    member cgbuf.GetCurrentStack() = stack
    member cgbuf.AssertEmptyStack() =
        if not (isNil stack) then
            let msg =
                sprintf "stack flush didn't work, or extraneous expressions left on stack before stack restore, methodName = %s, stack = %+A, m = %s"
                   methodName stack (stringOfRange m)
            System.Diagnostics.Debug.Assert(false, msg)
            warning(InternalError(msg, m))
        ()

    member cgbuf.EmitInstr(pops, pushes, i) =
        cgbuf.DoPops pops
        cgbuf.DoPushes pushes
        codebuf.Add i

    member cgbuf.EmitInstrs (pops, pushes, is) =
        cgbuf.DoPops pops
        cgbuf.DoPushes pushes
        is |> List.iter codebuf.Add

    member cgbuf.GetLastSequencePoint() =
        lastSeqPoint
   
    member private cgbuf.EnsureNopBetweenDebugPoints() =
        // Always add a nop between sequence points to help .NET get the stepping right
        // Don't do this after a FeeFee marker for hidden code
        if (codebuf.Count > 0 &&
             (match codebuf.[codebuf.Count-1] with
              | I_seqpoint sm when sm.Line <> FeeFee mgbuf.cenv -> true
              | _ -> false)) then
    
            codebuf.Add(AI_nop)

    member cgbuf.EmitSeqPoint(src) =
        if mgbuf.cenv.opts.generateDebugSymbols then
            let attr = GenILSourceMarker mgbuf.cenv.g src
            let i = I_seqpoint attr
            hasSequencePoints <- true

            // Replace the FeeFee seqpoint at the entry with a better sequence point
            if codebuf.Count = 1 then
                assert (match codebuf.[0] with I_seqpoint _ -> true | _ -> false)
                codebuf.[0] <- i

            else
                cgbuf.EnsureNopBetweenDebugPoints()
                codebuf.Add(i)

            // Save the last sequence point away so we can make a decision graph look consistent (i.e. reassert the sequence point at each target)
            lastSeqPoint <- Some src
            anyDocument <- Some attr.Document
        
    // Emit FeeFee breakpoints for hidden code, see https://blogs.msdn.microsoft.com/jmstall/2005/06/19/line-hidden-and-0xfeefee-sequence-points/
    member cgbuf.EmitStartOfHiddenCode() =
        if mgbuf.cenv.opts.generateDebugSymbols then
            let doc = mgbuf.cenv.g.memoize_file m.FileIndex
            let i = FeeFeeInstr mgbuf.cenv doc
            hasSequencePoints <- true

            // don't emit just after another FeeFee
            match codebuf.[codebuf.Count-1] with
            | I_seqpoint sm when sm.Line = FeeFee mgbuf.cenv -> ()
            | _ ->
                cgbuf.EnsureNopBetweenDebugPoints()
                codebuf.Add(i)

    member cgbuf.EmitExceptionClause(clause) =
         exnSpecs.Add clause

    member cgbuf.GenerateDelayMark(_nm) =
         let lab = IL.generateCodeLabel()
         Mark lab

    member cgbuf.SetCodeLabelToCodeLabel(lab1, lab2) =
#if DEBUG
        if codeLabelToCodeLabel.ContainsKey(lab1) then
            let msg = sprintf "two values given for label %s, methodName = %s, m = %s" (formatCodeLabel lab1) methodName (stringOfRange m)
            System.Diagnostics.Debug.Assert(false, msg)
            warning(InternalError(msg, m))
#endif
        codeLabelToCodeLabel.[lab1] <- lab2

    member cgbuf.SetCodeLabelToPC(lab, pc) =
#if DEBUG
        if codeLabelToPC.ContainsKey(lab) then
            let msg = sprintf "two values given for label %s, methodName = %s, m = %s" (formatCodeLabel lab) methodName (stringOfRange m)
            System.Diagnostics.Debug.Assert(false, msg)
            warning(InternalError(msg, m))
#endif
        codeLabelToPC.[lab] <- pc

    member cgbuf.SetMark (mark1: Mark, mark2: Mark) =
        cgbuf.SetCodeLabelToCodeLabel(mark1.CodeLabel, mark2.CodeLabel)
    
    member cgbuf.SetMarkToHere (Mark lab) =
        cgbuf.SetCodeLabelToPC(lab, codebuf.Count)

    member cgbuf.SetStack(s) =
        stack <- s
        nstack <- s.Length

    member cgbuf.Mark(s) =
        let res = cgbuf.GenerateDelayMark(s)
        cgbuf.SetMarkToHere(res)
        res

    member cgbuf.mgbuf = mgbuf
    member cgbuf.MethodName = methodName
    member cgbuf.PreallocatedArgCount = alreadyUsedArgs

    member cgbuf.AllocLocal(ranges, ty, isFixed) =
        let j = locals.Count
        locals.Add((ranges, ty, isFixed))
        j

    member cgbuf.ReallocLocal(cond, ranges, ty, isFixed) =
        match ResizeArray.tryFindIndexi cond locals with
        | Some j ->
            let (prevRanges, _, isFixed) = locals.[j]
            locals.[j] <- ((ranges@prevRanges), ty, isFixed)
            j, true
        | None ->
            cgbuf.AllocLocal(ranges, ty, isFixed), false

    member cgbuf.Close() =

        let instrs = codebuf.ToArray()

        // Fixup the first instruction to be a FeeFee sequence point if needed
        let instrs =
            instrs |> Array.mapi (fun idx i2 ->
                if idx = 0 && (match i2 with AI_nop -> true | _ -> false) && anyDocument.IsSome then
                    // This special dummy sequence point says skip the start of the method
                    hasSequencePoints <- true
                    FeeFeeInstr mgbuf.cenv anyDocument.Value
                else
                    i2)

        let codeLabels =
            let dict = Dictionary.newWithSize (codeLabelToPC.Count + codeLabelToCodeLabel.Count)
            for kvp in codeLabelToPC        do dict.Add(kvp.Key, lab2pc 0 kvp.Key)
            for kvp in codeLabelToCodeLabel do dict.Add(kvp.Key, lab2pc 0 kvp.Key)
            dict

        (ResizeArray.toList locals, maxStack, codeLabels, instrs, ResizeArray.toList exnSpecs, hasSequencePoints)

module CG =
    let EmitInstr (cgbuf:CodeGenBuffer) pops pushes i = cgbuf.EmitInstr(pops, pushes, i)
    let EmitInstrs (cgbuf:CodeGenBuffer) pops pushes is = cgbuf.EmitInstrs(pops, pushes, is)
    let EmitSeqPoint (cgbuf:CodeGenBuffer) src = cgbuf.EmitSeqPoint(src)
    let GenerateDelayMark (cgbuf:CodeGenBuffer) nm = cgbuf.GenerateDelayMark(nm)
    let SetMark (cgbuf:CodeGenBuffer) m1 m2 = cgbuf.SetMark(m1, m2)
    let SetMarkToHere (cgbuf:CodeGenBuffer) m1 =  cgbuf.SetMarkToHere(m1)
    let SetStack (cgbuf:CodeGenBuffer) s = cgbuf.SetStack(s)
    let GenerateMark (cgbuf:CodeGenBuffer) s = cgbuf.Mark(s)

open CG


//--------------------------------------------------------------------------
// Compile constants
//--------------------------------------------------------------------------

let GenString cenv cgbuf s =
    CG.EmitInstrs cgbuf (pop 0) (Push [cenv.g.ilg.typ_String]) [ I_ldstr s ]

let GenConstArray cenv (cgbuf:CodeGenBuffer) eenv ilElementType (data:'a[]) (write : ByteBuffer -> 'a -> unit) =
    let buf = ByteBuffer.Create data.Length
    data |> Array.iter (write buf)
    let bytes = buf.Close()
    let ilArrayType = mkILArr1DTy ilElementType
    if data.Length = 0 then
        CG.EmitInstrs cgbuf (pop 0) (Push [ilArrayType]) [ mkLdcInt32 (0);  I_newarr (ILArrayShape.SingleDimensional, ilElementType); ]
    else    
        let vtspec = cgbuf.mgbuf.GenerateRawDataValueType(eenv.cloc, bytes.Length)
        let ilFieldName = CompilerGeneratedName ("field" + string(newUnique()))
        let fty = ILType.Value vtspec
        let ilFieldDef = mkILStaticField (ilFieldName, fty, None, Some bytes, ILMemberAccess.Assembly)
        let ilFieldDef = ilFieldDef.With(customAttrs = mkILCustomAttrs [ cenv.g.DebuggerBrowsableNeverAttribute ])
        let fspec = mkILFieldSpecInTy (mkILTyForCompLoc eenv.cloc, ilFieldName, fty)
        CountStaticFieldDef()
        cgbuf.mgbuf.AddFieldDef(fspec.DeclaringTypeRef, ilFieldDef)
        CG.EmitInstrs cgbuf
          (pop 0)
          (Push [ ilArrayType; ilArrayType; cenv.g.iltyp_RuntimeFieldHandle ])
          [ mkLdcInt32 data.Length
            I_newarr (ILArrayShape.SingleDimensional, ilElementType)
            AI_dup
            I_ldtoken (ILToken.ILField fspec) ]        
        CG.EmitInstrs cgbuf
          (pop 2)
          Push0
          [ mkNormalCall (mkInitializeArrayMethSpec cenv.g) ]


//--------------------------------------------------------------------------
// We normally generate in the context of a "what to do next" continuation
//--------------------------------------------------------------------------

type sequel =
  | EndFilter
  /// Exit a 'handler' block
  /// The integer says which local to save result in
  | LeaveHandler of (bool (* finally? *) * int * Mark)
  /// Branch to the given mark
  | Br of Mark
  | CmpThenBrOrContinue of Pops * ILInstr list
  /// Continue and leave the value on the IL computation stack
  | Continue
  /// The value then do something else
  | DiscardThen of sequel
  /// Return from the method
  | Return
  /// End a scope of local variables. Used at end of 'let' and 'let rec' blocks to get tail recursive setting
  /// of end-of-scope marks
  | EndLocalScope of sequel * Mark
  /// Return from a method whose return type is void
  | ReturnVoid

let discard = DiscardThen Continue
let discardAndReturnVoid = DiscardThen ReturnVoid


//-------------------------------------------------------------------------
// This is the main code generation routine.  It is used to generate
// the bodies of methods in a couple of places
//-------------------------------------------------------------------------

let CodeGenThen cenv mgbuf (entryPointInfo, methodName, eenv, alreadyUsedArgs, codeGenFunction, m) =
    let cgbuf = new CodeGenBuffer(m, mgbuf, methodName, alreadyUsedArgs)
    let start = CG.GenerateMark cgbuf "mstart"
    let innerVals = entryPointInfo |> List.map (fun (v, kind) -> (v, (kind, start)))

    (* Call the given code generator *)
    codeGenFunction cgbuf {eenv with withinSEH=false
                                     liveLocals=IntMap.empty()
                                     innerVals = innerVals}

    let locals, maxStack, lab2pc, code, exnSpecs, hasSequencePoints = cgbuf.Close()

    let localDebugSpecs : ILLocalDebugInfo list =
        locals
        |> List.mapi (fun i (nms, _, _isFixed) -> List.map (fun nm -> (i, nm)) nms)
        |> List.concat
        |> List.map (fun (i, (nm, (start, finish))) ->
            { Range=(start.CodeLabel, finish.CodeLabel)
              DebugMappings= [{ LocalIndex=i; LocalName=nm }] })

    let ilLocals =
        locals
        |> List.map (fun (infos, ty, isFixed) ->
          let loc =
            // in interactive environment, attach name and range info to locals to improve debug experience
            if cenv.opts.isInteractive && cenv.opts.generateDebugSymbols then
                match infos with
                | [(nm, (start, finish))] -> mkILLocal ty (Some(nm, start.CodeLabel, finish.CodeLabel))
                // REVIEW: what do these cases represent?
                | _ :: _
                | [] -> mkILLocal ty None
            // if not interactive, don't bother adding this info
            else
                mkILLocal ty None
          if isFixed then { loc with IsPinned=true } else loc)

    (ilLocals,
     maxStack,
     lab2pc,
     code,
     exnSpecs,
     localDebugSpecs,
     hasSequencePoints)

let CodeGenMethod cenv mgbuf (entryPointInfo, methodName, eenv, alreadyUsedArgs, codeGenFunction, m) =

    let locals, maxStack, lab2pc, instrs, exns, localDebugSpecs, hasSequencePoints =
      CodeGenThen cenv mgbuf (entryPointInfo, methodName, eenv, alreadyUsedArgs, codeGenFunction, m)

    let code =  IL.buildILCode methodName lab2pc instrs exns localDebugSpecs

    // Attach a source range to the method. Only do this is it has some sequence points, because .NET 2.0/3.5
    // ILDASM has issues if you emit symbols with a source range but without any sequence points
    let sourceRange = if hasSequencePoints then GenPossibleILSourceMarker cenv m else None

    // The old union erasure phase increased maxstack by 2 since the code pushes some items, we do the same here
    let maxStack = maxStack + 2

    // Build an Abstract IL method 
    instrs, mkILMethodBody (true, locals, maxStack, code, sourceRange)

let StartDelayedLocalScope nm cgbuf =
    let startScope = CG.GenerateDelayMark cgbuf ("start_" + nm)
    let endScope = CG.GenerateDelayMark cgbuf ("end_" + nm)
    startScope, endScope

let StartLocalScope nm cgbuf =
    let startScope = CG.GenerateMark cgbuf ("start_" + nm)
    let endScope = CG.GenerateDelayMark cgbuf ("end_" + nm)
    startScope, endScope

let LocalScope nm cgbuf (f : (Mark * Mark) -> 'a) : 'a =
    let _, endScope as scopeMarks = StartLocalScope nm cgbuf
    let res = f scopeMarks
    CG.SetMarkToHere cgbuf endScope
    res

let compileSequenceExpressions = true // try (System.Environment.GetEnvironmentVariable("COMPILED_SEQ") <> null) with _ -> false

//-------------------------------------------------------------------------
// Sequence Point Logic
//-------------------------------------------------------------------------

type EmitSequencePointState =
    /// Indicates that we need a sequence point at first opportunity. Used on entrance to a method
    /// and whenever we drop into an expression within the stepping control structure.
    | SPAlways

    /// Indicates we are not forced to emit a sequence point
    | SPSuppress

/// Determines if any code at all will be emitted for a binding
let BindingEmitsNoCode g (b: Binding) = IsFSharpValCompiledAsMethod g b.Var

/// Determines what sequence point should be emitted when generating the r.h.s of a binding.
/// For example, if the r.h.s is a lambda then no sequence point is emitted.
///
/// Returns (isSticky, sequencePointForBind, sequencePointGenerationFlagForRhsOfBind)
let ComputeSequencePointInfoForBinding g (TBind(_, e, spBind) as bind) =
    if BindingEmitsNoCode g bind then
        false, None, SPSuppress
    else
        match spBind, stripExpr e with
        | NoSequencePointAtInvisibleBinding, _ -> false, None, SPSuppress
        | NoSequencePointAtStickyBinding, _ -> true, None, SPSuppress
        | NoSequencePointAtDoBinding, _ -> false, None, SPAlways
        | NoSequencePointAtLetBinding, _ -> false, None, SPSuppress
        // Don't emit sequence points for lambdas.
        // SEQUENCE POINT REVIEW: don't emit for lazy either, nor any builder expressions, nor interface-implementing object expressions
        | _, (Expr.Lambda _ | Expr.TyLambda _) -> false, None, SPSuppress
        | SequencePointAtBinding m, _ -> false, Some m, SPSuppress


/// Determines if a sequence will be emitted when we generate the code for a binding.
///
/// False for Lambdas, BindingEmitsNoCode, NoSequencePointAtStickyBinding, NoSequencePointAtInvisibleBinding, and NoSequencePointAtLetBinding.
/// True for SequencePointAtBinding, NoSequencePointAtDoBinding.
let BindingEmitsSequencePoint g bind =
    match ComputeSequencePointInfoForBinding g bind with
    | _, None, SPSuppress -> false
    | _ -> true

let BindingIsInvisible (TBind(_, _, spBind))  =
    match spBind with
    | NoSequencePointAtInvisibleBinding _ -> true
    | _ -> false

/// Determines if the code generated for a binding is to be marked as hidden, e.g. the 'newobj' for a local function definition.
let BindingEmitsHiddenCode (TBind(_, e, spBind))  =
    match spBind, stripExpr e with
    | _, (Expr.Lambda _ | Expr.TyLambda _) -> true
    | _ -> false

/// Determines if generating the code for a compound expression will emit a sequence point as the first instruction
/// through the processing of the constituent parts. Used to prevent the generation of sequence points for
/// compound expressions.
let rec FirstEmittedCodeWillBeSequencePoint g sp expr =
    match sp with
    | SPAlways ->
        match stripExpr expr with
        | Expr.Let (bind, body, _, _) ->
            BindingEmitsSequencePoint g bind ||
            FirstEmittedCodeWillBeSequencePoint g sp bind.Expr ||
            (BindingEmitsNoCode g bind && FirstEmittedCodeWillBeSequencePoint g sp body)
        | Expr.LetRec(binds, body, _, _) ->
            binds |> List.exists (BindingEmitsSequencePoint g) ||
            (binds |> List.forall (BindingEmitsNoCode g) && FirstEmittedCodeWillBeSequencePoint g sp body)
        | Expr.Sequential (_, _, NormalSeq, spSeq, _) ->
            match spSeq with
            | SequencePointsAtSeq -> true
            | SuppressSequencePointOnExprOfSequential -> true
            | SuppressSequencePointOnStmtOfSequential -> false
        | Expr.Match (SequencePointAtBinding _, _, _, _, _, _)   -> true
        | Expr.Op((  TOp.TryCatch (SequencePointAtTry _, _)
                    | TOp.TryFinally (SequencePointAtTry _, _)
                    | TOp.For (SequencePointAtForLoop _, _)
                    | TOp.While (SequencePointAtWhileLoop _, _)), _, _, _) -> true
        | _ -> false

     | SPSuppress ->
        false              

/// Suppress sequence points for some compound expressions - though not all - even if "SPAlways" is set.
///
/// Note this is only used when FirstEmittedCodeWillBeSequencePoint is false.
let EmitSequencePointForWholeExpr g sp expr =
    assert (not (FirstEmittedCodeWillBeSequencePoint g sp expr))
    match sp with
    | SPAlways ->
        match stripExpr expr with

        // In some cases, we emit sequence points for the 'whole' of a 'let' expression.
        // Specifically, when
        //    + SPAlways (i.e. a sequence point is required as soon as meaningful)
        //    + binding is NoSequencePointAtStickyBinding, or NoSequencePointAtLetBinding.
        //    + not FirstEmittedCodeWillBeSequencePoint
        // For example if we start with
        //    let someCode () = f x
        // and by inlining 'f' the expression becomes
        //    let someCode () = (let sticky = x in y)
        // then we place the sequence point for the whole TAST expression 'let sticky = x in y', i.e. textual range 'f x' in the source code, but
        // _before_ the evaluation of 'x'.  This will only happen for sticky 'let' introduced by inlining and other code generation
        // steps.  We do _not_ do this for 'invisible' let which can be skipped.
        | Expr.Let (bind, _, _, _) when BindingIsInvisible bind -> false
        | Expr.LetRec(binds, _, _, _) when binds |> List.forall BindingIsInvisible -> false

        // If the binding is a lambda then we don't emit a sequence point.
        | Expr.Let (bind, _, _, _) when BindingEmitsHiddenCode bind -> false
        | Expr.LetRec(binds, _, _, _) when binds |> List.forall BindingEmitsHiddenCode  -> false

        // If the binding is represented by a top-level generated constant value then we don't emit a sequence point.
        | Expr.Let (bind, _, _, _) when BindingEmitsNoCode g bind -> false
        | Expr.LetRec(binds, _, _, _) when binds |> List.forall (BindingEmitsNoCode g) -> false

        // Suppress sequence points for the whole 'a;b' and do it at 'a' instead.
        | Expr.Sequential _ -> false

        // Suppress sequence points at labels and gotos, it makes no sense to emit sequence points at these. We emit FeeFee instead
        | Expr.Op(TOp.Label _, _, _, _) -> false
        | Expr.Op(TOp.Goto _, _, _, _) -> false

        // We always suppress at the whole 'match'/'try'/... expression because we do it at the individual parts.
        //
        // These cases need documenting. For example, a typical 'match' gets compiled to
        //    let tmp = expr   // generates a sequence point, BEFORE tmp is evaluated
        //    match tmp with  // a match marked with NoSequencePointAtInvisibleLetBinding
        // So since the 'let tmp = expr' has a sequence point, then no sequence point is needed for the 'match'. But the processing
        // of the 'let' requests SPAlways for the body.
        | Expr.Match _ -> false
        | Expr.Op(TOp.TryCatch _, _, _, _) -> false
        | Expr.Op(TOp.TryFinally _, _, _, _) -> false
        | Expr.Op(TOp.For _, _, _, _)  -> false
        | Expr.Op(TOp.While _, _, _, _) -> false
        | _ -> true
    | SPSuppress ->
        false

/// Emit hidden code markers for some compound expressions. Specifically, emit a hidden code marker for 'let f() = a in body'
/// because the binding for 'f' will emit some code which we don't want to be visible.
///     let someCode x =
///         let f () = a
///         body
let EmitHiddenCodeMarkerForWholeExpr g sp expr =
    assert (not (FirstEmittedCodeWillBeSequencePoint g sp expr))
    assert (not (EmitSequencePointForWholeExpr g sp expr))
    match sp with
    | SPAlways ->
        match stripExpr expr with
        | Expr.Let (bind, _, _, _) when BindingEmitsHiddenCode bind -> true
        | Expr.LetRec(binds, _, _, _) when binds |> List.exists BindingEmitsHiddenCode  -> true
        | _ -> false
    | SPSuppress ->
        false

/// Some expressions must emit some preparation code, then emit the actual code.
let rec RangeOfSequencePointForWholeExpr g expr =
    match stripExpr expr with
    | Expr.Let (bind, body, _, _) ->
        match ComputeSequencePointInfoForBinding g bind with
        // For sticky bindings, prefer the range of the overall expression.
        | true, _, _ -> expr.Range
        | _, None, SPSuppress -> RangeOfSequencePointForWholeExpr g body
        | _, Some m, _ -> m
        | _, None, SPAlways -> RangeOfSequencePointForWholeExpr g bind.Expr
    | Expr.LetRec(_, body, _, _)  -> RangeOfSequencePointForWholeExpr g body
    | Expr.Sequential (expr1, _, NormalSeq, _, _) -> RangeOfSequencePointForWholeExpr g expr1
    | _ -> expr.Range

/// Used to avoid emitting multiple sequence points in decision tree generation
let DoesGenExprStartWithSequencePoint g  sp expr =
    FirstEmittedCodeWillBeSequencePoint g sp expr ||
    EmitSequencePointForWholeExpr g sp expr

//-------------------------------------------------------------------------
// Generate expressions
//-------------------------------------------------------------------------

let rec GenExpr (cenv:cenv) (cgbuf:CodeGenBuffer) eenv sp expr sequel =

  let expr =  stripExpr expr

  if not (FirstEmittedCodeWillBeSequencePoint cenv.g sp expr) then
      if EmitSequencePointForWholeExpr cenv.g sp expr then
          CG.EmitSeqPoint cgbuf (RangeOfSequencePointForWholeExpr cenv.g expr)
      elif EmitHiddenCodeMarkerForWholeExpr cenv.g sp expr then
          cgbuf.EmitStartOfHiddenCode()

  match (if compileSequenceExpressions then LowerCallsAndSeqs.LowerSeqExpr cenv.g cenv.amap expr else None) with
  | Some info ->
      GenSequenceExpr cenv cgbuf eenv info sequel
  | None ->

  match expr with
  | Expr.Const(c, m, ty) ->
      GenConstant cenv cgbuf eenv (c, m, ty) sequel
  | Expr.Match (spBind, exprm, tree, targets, m, ty) ->
      GenMatch cenv cgbuf eenv (spBind, exprm, tree, targets, m, ty) sequel
  | Expr.Sequential(e1, e2, dir, spSeq, m) ->
      GenSequential cenv cgbuf eenv sp (e1, e2, dir, spSeq, m) sequel
  | Expr.LetRec (binds, body, m, _)  ->
      GenLetRec cenv cgbuf eenv (binds, body, m) sequel
  | Expr.Let (bind, body, _, _)  ->
     // This case implemented here to get a guaranteed tailcall
     // Make sure we generate the sequence point outside the scope of the variable
     let startScope, endScope as scopeMarks = StartDelayedLocalScope "let" cgbuf
     let eenv = AllocStorageForBind cenv cgbuf scopeMarks eenv bind
     let spBind = GenSequencePointForBind cenv cgbuf bind
     GenBindingAfterSequencePoint cenv cgbuf eenv spBind bind (Some startScope)

     // Work out if we need a sequence point for the body. For any "user" binding then the body gets SPAlways.
     // For invisible compiler-generated bindings we just use "sp", unless its body is another invisible binding
     // For sticky bindings arising from inlining we suppress any immediate sequence point in the body
     let spBody =
        match bind.SequencePointInfo with
        | SequencePointAtBinding _
        | NoSequencePointAtLetBinding
        | NoSequencePointAtDoBinding -> SPAlways
        | NoSequencePointAtInvisibleBinding -> sp
        | NoSequencePointAtStickyBinding -> SPSuppress
    
     // Generate the body
     GenExpr cenv cgbuf eenv spBody body (EndLocalScope(sequel, endScope))

  | Expr.Lambda _  | Expr.TyLambda _  ->
      GenLambda cenv cgbuf eenv false None expr sequel
  | Expr.App(Expr.Val(vref, _, m) as v, _, tyargs, [], _) when
        List.forall (isMeasureTy cenv.g) tyargs &&
        (
            // inline only values that are stored in local variables
            match StorageForValRef m vref eenv with
            | ValStorage.Local _ -> true
            | _ -> false
        )   ->
      // application of local type functions with type parameters = measure types and body = local value - inine the body
      GenExpr cenv cgbuf eenv sp v sequel
  | Expr.App(f,fty,tyargs,args,m) -> 
      GenApp cenv cgbuf eenv (f,fty,tyargs,args,m) sequel
  | Expr.Val(v,_,m) -> 
      GenGetVal cenv cgbuf eenv (v,m) sequel

  // Most generation of linear expressions is implemented routinely using tailcalls and the correct sequels.
  // This is because the element of expansion happens to be the final thing generated in most cases. However
  // for large lists we have to process the linearity separately
  | LinearOpExpr _ -> 
      GenLinearExpr cenv cgbuf eenv expr sequel id |> ignore<FakeUnit>

  | Expr.Op(op,tyargs,args,m) -> 
      match op,args,tyargs with 
      | TOp.ExnConstr(c),_,_      -> 
          GenAllocExn cenv cgbuf eenv (c,args,m) sequel
      | TOp.UnionCase(c),_,_        -> 
          GenAllocUnionCase cenv cgbuf eenv (c,tyargs,args,m) sequel
      | TOp.Recd(isCtor,tycon),_,_ -> 
          GenAllocRecd cenv cgbuf eenv isCtor (tycon,tyargs,args,m) sequel
      | TOp.AnonRecd(anonInfo),_,_ -> 
          GenAllocAnonRecd cenv cgbuf eenv (anonInfo,tyargs,args,m) sequel
      | TOp.AnonRecdGet (anonInfo,n),[e],_ -> 
          GenGetAnonRecdField cenv cgbuf eenv (anonInfo,e,tyargs,n,m) sequel
      | TOp.TupleFieldGet (tupInfo,n),[e],_ -> 
          GenGetTupleField cenv cgbuf eenv (tupInfo,e,tyargs,n,m) sequel
      | TOp.ExnFieldGet(ecref,n),[e],_ -> 
          GenGetExnField cenv cgbuf eenv (e,ecref,n,m) sequel
      | TOp.UnionCaseFieldGet(ucref,n),[e],_ -> 
          GenGetUnionCaseField cenv cgbuf eenv (e,ucref,tyargs,n,m) sequel
      | TOp.UnionCaseFieldGetAddr(ucref,n,_readonly),[e],_ -> 
          GenGetUnionCaseFieldAddr cenv cgbuf eenv (e,ucref,tyargs,n,m) sequel
      | TOp.UnionCaseTagGet ucref,[e],_ -> 
          GenGetUnionCaseTag cenv cgbuf eenv (e,ucref,tyargs,m) sequel
      | TOp.UnionCaseProof ucref,[e],_ -> 
          GenUnionCaseProof cenv cgbuf eenv (e,ucref,tyargs,m) sequel
      | TOp.ExnFieldSet(ecref,n),[e;e2],_ -> 
          GenSetExnField cenv cgbuf eenv (e,ecref,n,e2,m) sequel 
      | TOp.UnionCaseFieldSet(ucref,n),[e;e2],_ -> 
          GenSetUnionCaseField cenv cgbuf eenv (e,ucref,tyargs,n,e2,m) sequel
      | TOp.ValFieldGet f,[e],_ -> 
         GenGetRecdField cenv cgbuf eenv (e,f,tyargs,m) sequel
      | TOp.ValFieldGet f,[],_ -> 
         GenGetStaticField cenv cgbuf eenv (f,tyargs,m) sequel
      | TOp.ValFieldGetAddr (f, _readonly),[e],_ -> 
         GenGetRecdFieldAddr cenv cgbuf eenv (e,f,tyargs,m) sequel
      | TOp.ValFieldGetAddr (f, _readonly),[],_ -> 
         GenGetStaticFieldAddr cenv cgbuf eenv (f,tyargs,m) sequel
      | TOp.ValFieldSet f,[e1;e2],_ -> 
         GenSetRecdField cenv cgbuf eenv (e1,f,tyargs,e2,m) sequel
      | TOp.ValFieldSet f,[e2],_ -> 
         GenSetStaticField cenv cgbuf eenv (f,tyargs,e2,m) sequel
      | TOp.Tuple tupInfo,_,_ -> 
         GenAllocTuple cenv cgbuf eenv (tupInfo,args,tyargs,m) sequel
      | TOp.ILAsm(code,returnTys),_,_ ->  
         GenAsmCode cenv cgbuf eenv (code,tyargs,args,returnTys,m) sequel 
      | TOp.While (sp,_),[Expr.Lambda(_,_,_,[_],e1,_,_);Expr.Lambda(_,_,_,[_],e2,_,_)],[]  -> 
         GenWhileLoop cenv cgbuf eenv (sp,e1,e2,m) sequel 
      | TOp.For(spStart,dir),[Expr.Lambda(_,_,_,[_],e1,_,_);Expr.Lambda(_,_,_,[_],e2,_,_);Expr.Lambda(_,_,_,[v],e3,_,_)],[]  -> 
         GenForLoop cenv cgbuf eenv (spStart,v,e1,dir,e2,e3,m) sequel
      | TOp.TryFinally(spTry,spFinally),[Expr.Lambda(_,_,_,[_],e1,_,_); Expr.Lambda(_,_,_,[_],e2,_,_)],[resty] -> 
         GenTryFinally cenv cgbuf eenv (e1,e2,m,resty,spTry,spFinally) sequel
      | TOp.TryCatch(spTry,spWith),[Expr.Lambda(_,_,_,[_],e1,_,_); Expr.Lambda(_,_,_,[vf],ef,_,_);Expr.Lambda(_,_,_,[vh],eh,_,_)],[resty] -> 
         GenTryCatch cenv cgbuf eenv (e1,vf,ef,vh,eh,m,resty,spTry,spWith) sequel
      | TOp.ILCall(virt,_,valu,newobj,valUseFlags,_,isDllImport,ilMethRef,enclArgTys,methArgTys,returnTys),args,[] -> 
         GenILCall cenv cgbuf eenv (virt,valu,newobj,valUseFlags,isDllImport,ilMethRef,enclArgTys,methArgTys,args,returnTys,m) sequel
      | TOp.RefAddrGet _readonly,[e],[ty]       -> GenGetAddrOfRefCellField cenv cgbuf eenv (e,ty,m) sequel
      | TOp.Coerce,[e],[tgty;srcty]    -> GenCoerce cenv cgbuf eenv (e,tgty,m,srcty) sequel
      | TOp.Reraise,[],[rtnty]         -> GenReraise cenv cgbuf eenv (rtnty,m) sequel
      | TOp.TraitCall(ss),args,[] -> GenTraitCall cenv cgbuf eenv (ss,args, m) expr sequel
      | TOp.LValueOp(LSet,v),[e],[]      -> GenSetVal cenv cgbuf eenv (v,e,m) sequel
      | TOp.LValueOp(LByrefGet,v),[],[]  -> GenGetByref cenv cgbuf eenv (v,m) sequel
      | TOp.LValueOp(LByrefSet,v),[e],[] -> GenSetByref cenv cgbuf eenv (v,e,m) sequel
      | TOp.LValueOp(LAddrOf _,v),[],[]   -> GenGetValAddr cenv cgbuf eenv (v,m) sequel
      | TOp.Array,elems,[elemTy] ->  GenNewArray cenv cgbuf eenv (elems,elemTy,m) sequel
      | TOp.Bytes bytes,[],[] -> 
          if cenv.opts.emitConstantArraysUsingStaticDataBlobs then 
              GenConstArray cenv cgbuf eenv cenv.g.ilg.typ_Byte bytes (fun buf b -> buf.EmitByte b)
              GenSequel cenv eenv.cloc cgbuf sequel
          else
              GenNewArraySimple cenv cgbuf eenv (List.ofArray (Array.map (mkByte cenv.g m) bytes), cenv.g.byte_ty, m) sequel
      | TOp.UInt16s arr, [], [] ->
          if cenv.opts.emitConstantArraysUsingStaticDataBlobs then
              GenConstArray cenv cgbuf eenv cenv.g.ilg.typ_UInt16 arr (fun buf b -> buf.EmitUInt16 b)
              GenSequel cenv eenv.cloc cgbuf sequel
          else
              GenNewArraySimple cenv cgbuf eenv (List.ofArray (Array.map (mkUInt16 cenv.g m) arr), cenv.g.uint16_ty, m) sequel
      | TOp.Goto(label), _, _ ->
          if cgbuf.mgbuf.cenv.opts.generateDebugSymbols then
             cgbuf.EmitStartOfHiddenCode()
             CG.EmitInstr cgbuf (pop 0) Push0 AI_nop
          CG.EmitInstr cgbuf (pop 0) Push0 (I_br label)
          // NOTE: discard sequel
      | TOp.Return, [e], _ ->
         GenExpr cenv cgbuf eenv SPSuppress e Return
         // NOTE: discard sequel
      | TOp.Return, [], _ ->
         GenSequel cenv eenv.cloc cgbuf ReturnVoid
         // NOTE: discard sequel
      | TOp.Label(label), _, _ ->
         cgbuf.SetMarkToHere (Mark label)
         GenUnitThenSequel cenv eenv m eenv.cloc cgbuf sequel
      | _ -> error(InternalError("Unexpected operator node expression", expr.Range))
  | Expr.StaticOptimization(constraints, e2, e3, m) ->
      GenStaticOptimization cenv cgbuf eenv (constraints, e2, e3, m) sequel
  | Expr.Obj(_, ty, _, _, [meth], [], m) when isDelegateTy cenv.g ty ->
      GenDelegateExpr cenv cgbuf eenv expr (meth, m) sequel
  | Expr.Obj(_, ty, basev, basecall, overrides, interfaceImpls, m) ->
      GenObjectExpr cenv cgbuf eenv expr (ty, basev, basecall, overrides, interfaceImpls, m)  sequel

  | Expr.Quote(ast, conv, _, m, ty) -> GenQuotation cenv cgbuf eenv (ast, conv, m, ty) sequel
  | Expr.Link _ -> failwith "Unexpected reclink"
  | Expr.TyChoose (_, _, m) -> error(InternalError("Unexpected Expr.TyChoose", m))

and GenExprs cenv cgbuf eenv es =
    List.iter (fun e -> GenExpr cenv cgbuf eenv SPSuppress e Continue) es

and CodeGenMethodForExpr cenv mgbuf (spReq, entryPointInfo, methodName, eenv, alreadyUsedArgs, expr0, sequel0) =
    let _, code =
        CodeGenMethod cenv mgbuf (entryPointInfo, methodName, eenv, alreadyUsedArgs,
                                   (fun cgbuf eenv -> GenExpr cenv cgbuf eenv spReq expr0 sequel0),
                                   expr0.Range)
    code                               



//--------------------------------------------------------------------------
// Generate sequels
//--------------------------------------------------------------------------

(* does the sequel discard its result, and if so what does it do next? *)
and sequelAfterDiscard sequel =
  match sequel with
   | DiscardThen sequel -> Some(sequel)
   | EndLocalScope(sq, mark) -> sequelAfterDiscard sq |> Option.map (fun sq -> EndLocalScope(sq, mark))
   | _ -> None

and sequelIgnoringEndScopesAndDiscard sequel =
    let sequel = sequelIgnoreEndScopes sequel
    match sequelAfterDiscard sequel with
    | Some sq -> sq
    | None ->  sequel

and sequelIgnoreEndScopes  sequel =
    match sequel with
    | EndLocalScope(sq, _) -> sequelIgnoreEndScopes sq
    | sq -> sq

(* commit any 'EndLocalScope' nodes in the sequel and return the residue *)
and GenSequelEndScopes cgbuf sequel =
    match sequel with
    | EndLocalScope(sq, m) -> CG.SetMarkToHere cgbuf m; GenSequelEndScopes cgbuf sq
    | _ -> ()

and StringOfSequel sequel =
    match sequel with
    | Continue -> "continue"
    | DiscardThen sequel -> "discard; " + StringOfSequel sequel
    | ReturnVoid -> "ReturnVoid"
    | CmpThenBrOrContinue _ -> "CmpThenBrOrContinue"
    | Return -> "Return"
    | EndLocalScope (sq, Mark k) -> "EndLocalScope(" + StringOfSequel sq + "," + formatCodeLabel k + ")"
    | Br (Mark x) -> sprintf "Br L%s" (formatCodeLabel x)
    | LeaveHandler _ -> "LeaveHandler"
    | EndFilter -> "EndFilter"

and GenSequel cenv cloc cgbuf sequel =
  let sq = sequelIgnoreEndScopes sequel
  (match sq with
  | Continue -> ()
  | DiscardThen sq ->
      CG.EmitInstr cgbuf (pop 1) Push0 AI_pop
      GenSequel cenv cloc cgbuf sq
  | ReturnVoid ->
      CG.EmitInstr cgbuf (pop 0) Push0 I_ret
  | CmpThenBrOrContinue(pops, bri) ->
      CG.EmitInstrs cgbuf pops Push0 bri
  | Return ->
      CG.EmitInstr cgbuf (pop 1) Push0 I_ret
  | EndLocalScope _ -> failwith "EndLocalScope unexpected"
  | Br x ->
      // Emit a NOP in debug code in case the branch instruction gets eliminated
      // because it is a "branch to next instruction". This prevents two unrelated sequence points
      // (the one before the branch and the one after) being coalesced together
      if cgbuf.mgbuf.cenv.opts.generateDebugSymbols then
         cgbuf.EmitStartOfHiddenCode()
         CG.EmitInstr cgbuf (pop 0) Push0 AI_nop
      CG.EmitInstr cgbuf (pop 0) Push0 (I_br x.CodeLabel)
  | LeaveHandler (isFinally, whereToSaveResult, x) ->
      if isFinally then
        CG.EmitInstr cgbuf (pop 1) Push0 AI_pop
      else
        EmitSetLocal cgbuf whereToSaveResult
      CG.EmitInstr cgbuf (pop 0) Push0 (if isFinally then I_endfinally else I_leave(x.CodeLabel))
  | EndFilter ->
      CG.EmitInstr cgbuf (pop 1) Push0 I_endfilter
  )
  GenSequelEndScopes cgbuf sequel


//--------------------------------------------------------------------------
// Generate constants
//--------------------------------------------------------------------------

and GenConstant cenv cgbuf eenv (c, m, ty) sequel =
  let ilTy = GenType cenv.amap m eenv.tyenv ty
  // Check if we need to generate the value at all
  match sequelAfterDiscard sequel with
  | None ->
      match TryEliminateDesugaredConstants cenv.g m c with
      | Some e ->
          GenExpr cenv cgbuf eenv SPSuppress e Continue
      | None ->
          match c with
          | Const.Bool b -> CG.EmitInstr cgbuf (pop 0) (Push [cenv.g.ilg.typ_Bool]) (mkLdcInt32 (if b then 1 else 0))
          | Const.SByte i -> CG.EmitInstr cgbuf (pop 0) (Push [ilTy]) (mkLdcInt32 (int32 i))
          | Const.Int16 i -> CG.EmitInstr cgbuf (pop 0) (Push [ilTy]) (mkLdcInt32 (int32 i))
          | Const.Int32 i -> CG.EmitInstr cgbuf (pop 0) (Push [ilTy]) (mkLdcInt32 i)
          | Const.Int64 i ->
            // see https://github.com/Microsoft/visualfsharp/pull/3620
            if i >= int64 System.Int32.MinValue && i <= int64 System.Int32.MaxValue then
                CG.EmitInstrs cgbuf (pop 0) (Push [ilTy]) [ mkLdcInt32 (int32 i); AI_conv DT_I8 ]
            elif i >= int64 System.UInt32.MinValue && i <= int64 System.UInt32.MaxValue then
                CG.EmitInstrs cgbuf (pop 0) (Push [ilTy]) [ mkLdcInt32 (int32 i); AI_conv DT_U8 ]
            else
                CG.EmitInstr cgbuf (pop 0) (Push [ilTy]) (iLdcInt64 i)
          | Const.IntPtr i -> CG.EmitInstrs cgbuf (pop 0) (Push [ilTy]) [iLdcInt64 i; AI_conv DT_I ]
          | Const.Byte i -> CG.EmitInstr cgbuf (pop 0) (Push [ilTy]) (mkLdcInt32 (int32 i))
          | Const.UInt16 i -> CG.EmitInstr cgbuf (pop 0) (Push [ilTy]) (mkLdcInt32 (int32 i))
          | Const.UInt32 i -> CG.EmitInstr cgbuf (pop 0) (Push [ilTy]) (mkLdcInt32 (int32 i))
          | Const.UInt64 i -> CG.EmitInstr cgbuf (pop 0) (Push [ilTy]) (iLdcInt64 (int64 i))
          | Const.UIntPtr i -> CG.EmitInstrs cgbuf (pop 0) (Push [ilTy]) [iLdcInt64 (int64 i); AI_conv DT_U ]
          | Const.Double f -> CG.EmitInstr cgbuf (pop 0) (Push [ilTy]) (AI_ldc (DT_R8, ILConst.R8 f))
          | Const.Single f -> CG.EmitInstr cgbuf (pop 0) (Push [ilTy]) (AI_ldc (DT_R4, ILConst.R4 f))
          | Const.Char(c) -> CG.EmitInstr cgbuf (pop 0) (Push [ilTy]) ( mkLdcInt32 (int c))
          | Const.String(s) -> GenString cenv cgbuf s
          | Const.Unit -> GenUnit cenv eenv m cgbuf
          | Const.Zero -> GenDefaultValue cenv cgbuf eenv (ty, m)
          | Const.Decimal _ -> failwith "unreachable"
      GenSequel cenv eenv.cloc cgbuf sequel
  | Some sq ->
      // Even if we didn't need to generate the value then maybe we still have to branch or return
      GenSequel cenv eenv.cloc cgbuf sq

and GenUnitTy cenv eenv m =
    match cenv.ilUnitTy with
    | None ->
        let res = GenType cenv.amap m eenv.tyenv cenv.g.unit_ty
        cenv.ilUnitTy <- Some res
        res
    | Some res ->  res

and GenUnit cenv eenv m cgbuf  =
    CG.EmitInstr cgbuf (pop 0) (Push [GenUnitTy cenv eenv m]) AI_ldnull

and GenUnitThenSequel cenv eenv m cloc cgbuf sequel =
    match sequelAfterDiscard sequel with
    | Some(sq) -> GenSequel cenv cloc cgbuf sq
    | None -> GenUnit cenv eenv m cgbuf; GenSequel cenv cloc cgbuf sequel


//--------------------------------------------------------------------------
// Generate simple data-related constructs
//--------------------------------------------------------------------------

and GenAllocTuple cenv cgbuf eenv (tupInfo, args, argtys, m) sequel =

    let tupInfo = evalTupInfoIsStruct tupInfo
    let tcref, tys, args, newm = mkCompiledTuple cenv.g tupInfo (argtys, args, m)
    let ty = GenNamedTyApp cenv.amap newm eenv.tyenv tcref tys
    let ntyvars = if (tys.Length - 1) < goodTupleFields then (tys.Length - 1) else goodTupleFields
    let formalTyvars = [ for n in 0 .. ntyvars do yield mkILTyvarTy (uint16 n) ]

    GenExprs cenv cgbuf eenv args
    // Generate a reference to the constructor
    CG.EmitInstr cgbuf (pop args.Length) (Push [ty])
      (mkNormalNewobj
          (mkILCtorMethSpecForTy (ty, formalTyvars)))
    GenSequel cenv eenv.cloc cgbuf sequel

and GenGetTupleField cenv cgbuf eenv (tupInfo, e, tys, n, m) sequel =
    let tupInfo = evalTupInfoIsStruct tupInfo
    let rec getCompiledTupleItem g (e, tys:TTypes, n, m) =
        let ar = tys.Length
        if ar <= 0 then failwith "getCompiledTupleItem"
        elif ar < maxTuple then
            let tcr' = mkCompiledTupleTyconRef g tupInfo ar
            let ty = GenNamedTyApp cenv.amap m eenv.tyenv tcr' tys
            mkGetTupleItemN g m n ty tupInfo e tys.[n]
        else
            let tysA, tysB = List.splitAfter (goodTupleFields) tys
            let tyB = mkCompiledTupleTy g tupInfo tysB
            let tys' = tysA@[tyB]
            let tcr' = mkCompiledTupleTyconRef g tupInfo (List.length tys')
            let ty' = GenNamedTyApp cenv.amap m eenv.tyenv tcr' tys'
            let n' = (min n goodTupleFields)
            let elast = mkGetTupleItemN g m n' ty' tupInfo e tys'.[n']
            if n < goodTupleFields then
                elast
            else
                getCompiledTupleItem g (elast, tysB, n-goodTupleFields, m)
    GenExpr cenv cgbuf eenv SPSuppress (getCompiledTupleItem cenv.g (e, tys, n, m)) sequel

and GenAllocExn cenv cgbuf eenv (c, args, m) sequel =
    GenExprs cenv cgbuf eenv args
    let ty = GenExnType cenv.amap m eenv.tyenv c
    let flds = recdFieldsOfExnDefRef c
    let argtys = flds |> List.map (fun rfld -> GenType cenv.amap m eenv.tyenv rfld.FormalType)
    let mspec = mkILCtorMethSpecForTy (ty, argtys)
    CG.EmitInstr cgbuf
      (pop args.Length) (Push [ty])
      (mkNormalNewobj mspec)
    GenSequel cenv eenv.cloc cgbuf sequel

and GenAllocUnionCaseCore cenv cgbuf eenv (c,tyargs,n,m) =
    let cuspec,idx = GenUnionCaseSpec cenv.amap m eenv.tyenv c tyargs
    CG.EmitInstrs cgbuf (pop n) (Push [cuspec.DeclaringType]) (EraseUnions.mkNewData cenv.g.ilg (cuspec, idx))

and GenAllocUnionCase cenv cgbuf eenv  (c,tyargs,args,m) sequel =
    GenExprs cenv cgbuf eenv args
    GenAllocUnionCaseCore cenv cgbuf eenv (c,tyargs,args.Length,m)
    GenSequel cenv eenv.cloc cgbuf sequel

and GenLinearExpr cenv cgbuf eenv expr sequel (contf: FakeUnit -> FakeUnit) =
    match expr with 
    | LinearOpExpr (TOp.UnionCase c, tyargs, argsFront, argLast, m) -> 
        GenExprs cenv cgbuf eenv argsFront
        GenLinearExpr cenv cgbuf eenv argLast Continue (contf << (fun (Fake) -> 
            GenAllocUnionCaseCore cenv cgbuf eenv (c, tyargs, argsFront.Length + 1, m)
            GenSequel cenv eenv.cloc cgbuf sequel
            Fake))
    | _ -> 
        GenExpr cenv cgbuf eenv SPSuppress expr sequel
        contf Fake

and GenAllocRecd cenv cgbuf eenv ctorInfo (tcref,argtys,args,m) sequel =
    let ty = GenNamedTyApp cenv.amap m eenv.tyenv tcref argtys

    // Filter out fields with default initialization
    let relevantFields =
        tcref.AllInstanceFieldsAsList
        |> List.filter (fun f -> not f.IsZeroInit)
        |> List.filter (fun f -> not f.IsCompilerGenerated)

    match ctorInfo with
    | RecdExprIsObjInit  ->
        (args, relevantFields) ||> List.iter2 (fun e f ->
                CG.EmitInstr cgbuf (pop 0) (Push (if tcref.IsStructOrEnumTycon then [ILType.Byref ty] else [ty])) mkLdarg0
                GenExpr cenv cgbuf eenv SPSuppress e Continue
                GenFieldStore false cenv cgbuf eenv (tcref.MakeNestedRecdFieldRef f, argtys, m) discard)
        // Object construction doesn't generate a true value.
        // Object constructions will always just get thrown away so this is safe
        GenSequel cenv eenv.cloc cgbuf sequel
    | RecdExpr ->
        GenExprs cenv cgbuf eenv args
        // generate a reference to the record constructor
        let tyenvinner = TypeReprEnv.ForTyconRef tcref
        CG.EmitInstr cgbuf (pop args.Length) (Push [ty])
          (mkNormalNewobj
             (mkILCtorMethSpecForTy (ty, relevantFields |> List.map (fun f -> GenType cenv.amap m tyenvinner f.FormalType) )))
        GenSequel cenv eenv.cloc cgbuf sequel

and GenAllocAnonRecd cenv cgbuf eenv (anonInfo: AnonRecdTypeInfo, tyargs, args, m) sequel =
    let anonCtor, _anonMethods, anonType = cgbuf.mgbuf.LookupAnonType(anonInfo)
    let boxity = anonType.Boxity
    GenExprs cenv cgbuf eenv args
    let ilTypeArgs = GenTypeArgs cenv.amap m eenv.tyenv tyargs
    let anonTypeWithInst = mkILTy boxity (mkILTySpec(anonType.TypeSpec.TypeRef, ilTypeArgs))
    CG.EmitInstr cgbuf (pop args.Length) (Push [anonTypeWithInst]) (mkNormalNewobj (mkILMethSpec(anonCtor, boxity, ilTypeArgs, [])))
    GenSequel cenv eenv.cloc cgbuf sequel

and GenGetAnonRecdField cenv cgbuf eenv (anonInfo: AnonRecdTypeInfo, e, tyargs, n, m) sequel =
    let _anonCtor, anonMethods, anonType = cgbuf.mgbuf.LookupAnonType(anonInfo)
    let boxity = anonType.Boxity
    let ilTypeArgs = GenTypeArgs cenv.amap m eenv.tyenv tyargs
    let anonMethod = anonMethods.[n]
    let anonFieldType = ilTypeArgs.[n]
    GenExpr cenv cgbuf eenv SPSuppress e Continue      
    CG.EmitInstr cgbuf (pop 1) (Push [anonFieldType]) (mkNormalCall (mkILMethSpec(anonMethod, boxity, ilTypeArgs, [])))
    GenSequel cenv eenv.cloc cgbuf sequel

and GenNewArraySimple cenv cgbuf eenv (elems, elemTy, m) sequel =
    let ilElemTy = GenType cenv.amap m eenv.tyenv elemTy
    let ilArrTy = mkILArr1DTy ilElemTy

    CG.EmitInstrs cgbuf (pop 0) (Push [ilArrTy]) [ (AI_ldc (DT_I4, ILConst.I4 (elems.Length))); I_newarr (ILArrayShape.SingleDimensional, ilElemTy) ]
    elems |> List.iteri (fun i e ->         
        CG.EmitInstrs cgbuf (pop 0) (Push [ilArrTy; cenv.g.ilg.typ_Int32]) [ AI_dup; (AI_ldc (DT_I4, ILConst.I4  i)) ]
        GenExpr cenv cgbuf eenv SPSuppress e Continue      
        CG.EmitInstr cgbuf (pop 3) Push0  (I_stelem_any (ILArrayShape.SingleDimensional, ilElemTy)))
  
    GenSequel cenv eenv.cloc cgbuf sequel

and GenNewArray cenv cgbuf eenv (elems: Expr list, elemTy, m) sequel =
  // REVIEW: The restriction against enum types here has to do with Dev10/Dev11 bug 872799
  // GenConstArray generates a call to RuntimeHelpers.InitializeArray.  On CLR 2.0/x64 and CLR 4.0/x64/x86,
  // InitializeArray is a JIT intrinsic that will result in invalid runtime CodeGen when initializing an array
  // of enum types. Until bug 872799 is fixed, we'll need to generate arrays the "simple" way for enum types
  // Also note - C# never uses InitializeArray for enum types, so this change puts us on equal footing with them.
  if elems.Length <= 5 || not cenv.opts.emitConstantArraysUsingStaticDataBlobs || (isEnumTy cenv.g elemTy) then
      GenNewArraySimple cenv cgbuf eenv (elems, elemTy, m) sequel
  else
      // Try to emit a constant byte-blob array
      let elems' = Array.ofList elems
      let test, write =
          match elems'.[0] with
          | Expr.Const(Const.Bool   _, _, _) ->
              (function Const.Bool   _ -> true | _ -> false),
              (fun (buf: ByteBuffer) -> function Const.Bool  b -> buf.EmitBoolAsByte b | _ -> failwith "unreachable")
          | Expr.Const(Const.Char   _, _, _) ->
              (function Const.Char   _ -> true | _ -> false),
              (fun buf -> function Const.Char  b -> buf.EmitInt32AsUInt16 (int b) | _ -> failwith "unreachable")
          | Expr.Const(Const.Byte   _, _, _) ->
              (function Const.Byte   _ -> true | _ -> false),
              (fun buf -> function Const.Byte b -> buf.EmitByte b | _ -> failwith "unreachable")
          | Expr.Const(Const.UInt16 _, _, _) ->
              (function Const.UInt16 _ -> true | _ -> false),
              (fun buf -> function Const.UInt16 b -> buf.EmitUInt16 b | _ -> failwith "unreachable")
          | Expr.Const(Const.UInt32 _, _, _) ->
              (function Const.UInt32 _ -> true | _ -> false),
              (fun buf -> function Const.UInt32 b -> buf.EmitInt32 (int32 b) | _ -> failwith "unreachable")
          | Expr.Const(Const.UInt64 _, _, _) ->
              (function Const.UInt64 _ -> true | _ -> false),
              (fun buf -> function Const.UInt64 b -> buf.EmitInt64 (int64 b) | _ -> failwith "unreachable")
          | Expr.Const(Const.SByte  _, _, _) ->
              (function Const.SByte  _ -> true | _ -> false),
              (fun buf -> function Const.SByte b -> buf.EmitByte (byte b) | _ -> failwith "unreachable")
          | Expr.Const(Const.Int16  _, _, _) ->
              (function Const.Int16  _ -> true | _ -> false),
              (fun buf -> function Const.Int16 b -> buf.EmitUInt16 (uint16 b) | _ -> failwith "unreachable")
          | Expr.Const(Const.Int32  _, _, _) ->
              (function Const.Int32  _ -> true | _ -> false),
              (fun buf -> function Const.Int32 b -> buf.EmitInt32 b | _ -> failwith "unreachable")
          | Expr.Const(Const.Int64  _, _, _) ->
              (function Const.Int64  _ -> true | _ -> false),
              (fun buf -> function Const.Int64 b -> buf.EmitInt64 b | _ -> failwith "unreachable")      
          | _ -> (function _ -> false), (fun _ _ -> failwith "unreachable")

      if elems' |> Array.forall (function Expr.Const(c, _, _) -> test c | _ -> false) then
           let ilElemTy = GenType cenv.amap m eenv.tyenv elemTy
           GenConstArray cenv cgbuf eenv ilElemTy elems' (fun buf -> function Expr.Const(c, _, _) -> write buf c | _ -> failwith "unreachable")
           GenSequel cenv eenv.cloc cgbuf sequel

      else
           GenNewArraySimple cenv cgbuf eenv (elems, elemTy, m) sequel

and GenCoerce cenv cgbuf eenv (e, tgty, m, srcty) sequel =
  // Is this an upcast?
  if TypeRelations.TypeDefinitelySubsumesTypeNoCoercion 0 cenv.g cenv.amap m tgty srcty &&
     // Do an extra check - should not be needed
     TypeRelations.TypeFeasiblySubsumesType 0 cenv.g cenv.amap m tgty TypeRelations.NoCoerce srcty then
     begin
       if (isInterfaceTy cenv.g tgty) then (
           GenExpr cenv cgbuf eenv SPSuppress e Continue
           let ilToTy = GenType cenv.amap m eenv.tyenv tgty
           // Section "III.1.8.1.3 Merging stack states" of ECMA-335 implies that no unboxing
           // is required, but we still push the coerce'd type on to the code gen buffer.
           CG.EmitInstrs cgbuf (pop 1) (Push [ilToTy]) []
           GenSequel cenv eenv.cloc cgbuf sequel
       ) else (
           GenExpr cenv cgbuf eenv SPSuppress e sequel
       )
     end   
  else
    GenExpr cenv cgbuf eenv SPSuppress e Continue      
    if not (isObjTy cenv.g srcty) then
       let ilFromTy = GenType cenv.amap m eenv.tyenv srcty
       CG.EmitInstrs cgbuf (pop 1) (Push [cenv.g.ilg.typ_Object]) [ I_box ilFromTy  ]
    if not (isObjTy cenv.g tgty) then
        let ilToTy = GenType cenv.amap m eenv.tyenv tgty
        CG.EmitInstrs cgbuf (pop 1) (Push [ilToTy]) [ I_unbox_any ilToTy  ]
    GenSequel cenv eenv.cloc cgbuf sequel

and GenReraise cenv cgbuf eenv (rtnty, m) sequel = 
    let ilReturnTy = GenType cenv.amap m eenv.tyenv rtnty
    CG.EmitInstrs cgbuf (pop 0) Push0 [I_rethrow]
    // [See comment related to I_throw].
    // Rethrow does not return. Required to push dummy value on the stack.
    // This follows prior behaviour by prim-types reraise<_>.
    CG.EmitInstrs cgbuf (pop 0) (Push [ilReturnTy])  [AI_ldnull;  I_unbox_any ilReturnTy ]
    GenSequel cenv eenv.cloc cgbuf sequel

and GenGetExnField cenv cgbuf eenv (e, ecref, fieldNum, m) sequel =
    GenExpr cenv cgbuf eenv SPSuppress e Continue
    let exnc = stripExnEqns ecref
    let ty = GenExnType cenv.amap m eenv.tyenv ecref
    CG.EmitInstrs cgbuf (pop 0) Push0 [ I_castclass ty]

    let fld = List.item fieldNum exnc.TrueInstanceFieldsAsList
    let ftyp = GenType cenv.amap m eenv.tyenv fld.FormalType

    let mspec = mkILNonGenericInstanceMethSpecInTy (ty, "get_" + fld.Name, [], ftyp)
    CG.EmitInstr cgbuf (pop 1) (Push [ftyp]) (mkNormalCall mspec)

    GenSequel cenv eenv.cloc cgbuf sequel

and GenSetExnField cenv cgbuf eenv (e, ecref, fieldNum, e2, m) sequel =
    GenExpr cenv cgbuf eenv SPSuppress e Continue
    let exnc = stripExnEqns ecref
    let ty = GenExnType cenv.amap m eenv.tyenv ecref
    CG.EmitInstrs cgbuf (pop 0) Push0 [ I_castclass ty ]
    let fld = List.item fieldNum exnc.TrueInstanceFieldsAsList
    let ftyp = GenType cenv.amap m eenv.tyenv fld.FormalType
    let ilFieldName = ComputeFieldName exnc fld
    GenExpr cenv cgbuf eenv SPSuppress e2 Continue
    CG.EmitInstr cgbuf (pop 2) Push0 (mkNormalStfld(mkILFieldSpecInTy (ty, ilFieldName, ftyp)))
    GenUnitThenSequel cenv eenv m eenv.cloc cgbuf sequel

and UnionCodeGen (cgbuf: CodeGenBuffer) =
    { new EraseUnions.ICodeGen<Mark> with
        member __.CodeLabel(m) = m.CodeLabel
        member __.GenerateDelayMark() = CG.GenerateDelayMark cgbuf "unionCodeGenMark"
        member __.GenLocal(ilty) = cgbuf.AllocLocal([], ilty, false) |> uint16
        member __.SetMarkToHere(m) = CG.SetMarkToHere cgbuf m
        member __.MkInvalidCastExnNewobj () = mkInvalidCastExnNewobj cgbuf.mgbuf.cenv.g
        member __.EmitInstr x = CG.EmitInstr cgbuf (pop 0) (Push []) x
        member __.EmitInstrs xs = CG.EmitInstrs cgbuf (pop 0) (Push []) xs }

and GenUnionCaseProof cenv cgbuf eenv (e, ucref, tyargs, m) sequel =
    GenExpr cenv cgbuf eenv SPSuppress e Continue
    let cuspec, idx = GenUnionCaseSpec cenv.amap m eenv.tyenv ucref tyargs
    let fty = EraseUnions.GetILTypeForAlternative cuspec idx
    let avoidHelpers = entityRefInThisAssembly cenv.g.compilingFslib ucref.TyconRef
    EraseUnions.emitCastData cenv.g.ilg (UnionCodeGen cgbuf) (false, avoidHelpers, cuspec, idx)
    CG.EmitInstrs cgbuf (pop 1) (Push [fty]) [ ]  // push/pop to match the line above
    GenSequel cenv eenv.cloc cgbuf sequel

and GenGetUnionCaseField cenv cgbuf eenv (e, ucref, tyargs, n, m) sequel =
    assert (ucref.Tycon.IsStructOrEnumTycon || isProvenUnionCaseTy (tyOfExpr cenv.g e))

    GenExpr cenv cgbuf eenv SPSuppress e Continue
    let cuspec, idx = GenUnionCaseSpec cenv.amap m eenv.tyenv ucref tyargs
    let fty = actualTypOfIlxUnionField cuspec idx n
    let avoidHelpers = entityRefInThisAssembly cenv.g.compilingFslib ucref.TyconRef
    CG.EmitInstrs cgbuf (pop 1) (Push [fty]) (EraseUnions.mkLdData (avoidHelpers, cuspec, idx, n))
    GenSequel cenv eenv.cloc cgbuf sequel

and GenGetUnionCaseFieldAddr cenv cgbuf eenv (e, ucref, tyargs, n, m) sequel =
    assert (ucref.Tycon.IsStructOrEnumTycon || isProvenUnionCaseTy (tyOfExpr cenv.g e))

    GenExpr cenv cgbuf eenv SPSuppress e Continue
    let cuspec, idx = GenUnionCaseSpec cenv.amap m eenv.tyenv ucref tyargs
    let fty = actualTypOfIlxUnionField cuspec idx n
    let avoidHelpers = entityRefInThisAssembly cenv.g.compilingFslib ucref.TyconRef
    CG.EmitInstrs cgbuf (pop 1) (Push [ILType.Byref fty]) (EraseUnions.mkLdDataAddr (avoidHelpers, cuspec, idx, n))
    GenSequel cenv eenv.cloc cgbuf sequel

and GenGetUnionCaseTag cenv cgbuf eenv (e, tcref, tyargs, m) sequel =
    GenExpr cenv cgbuf eenv SPSuppress e Continue
    let cuspec = GenUnionSpec cenv.amap m eenv.tyenv tcref tyargs
    let avoidHelpers = entityRefInThisAssembly cenv.g.compilingFslib tcref
    EraseUnions.emitLdDataTag cenv.g.ilg (UnionCodeGen cgbuf) (avoidHelpers, cuspec)
    CG.EmitInstrs cgbuf (pop 1) (Push [cenv.g.ilg.typ_Int32]) [  ] // push/pop to match the line above
    GenSequel cenv eenv.cloc cgbuf sequel

and GenSetUnionCaseField cenv cgbuf eenv (e, ucref, tyargs, n, e2, m) sequel =
    GenExpr cenv cgbuf eenv SPSuppress e Continue
    let cuspec, idx = GenUnionCaseSpec cenv.amap m eenv.tyenv ucref tyargs
    let avoidHelpers = entityRefInThisAssembly cenv.g.compilingFslib ucref.TyconRef
    EraseUnions.emitCastData cenv.g.ilg (UnionCodeGen cgbuf) (false, avoidHelpers, cuspec, idx)
    CG.EmitInstrs cgbuf (pop 1) (Push [cuspec.DeclaringType]) [ ] // push/pop to match the line above
    GenExpr cenv cgbuf eenv SPSuppress e2 Continue
    CG.EmitInstrs cgbuf (pop 2) Push0 (EraseUnions.mkStData (cuspec, idx, n))
    GenUnitThenSequel cenv eenv m eenv.cloc cgbuf sequel

and GenGetRecdFieldAddr cenv cgbuf eenv (e, f, tyargs, m) sequel =
    GenExpr cenv cgbuf eenv SPSuppress e Continue
    let fref = GenRecdFieldRef m cenv eenv.tyenv f tyargs
    CG.EmitInstrs cgbuf (pop 1) (Push [ILType.Byref fref.ActualType]) [ I_ldflda fref ]
    GenSequel cenv eenv.cloc cgbuf sequel
     
and GenGetStaticFieldAddr cenv cgbuf eenv (f, tyargs, m) sequel =
    let fspec = GenRecdFieldRef m cenv eenv.tyenv f tyargs
    CG.EmitInstrs cgbuf (pop 0) (Push [ILType.Byref fspec.ActualType]) [ I_ldsflda fspec ]
    GenSequel cenv eenv.cloc cgbuf sequel
     
and GenGetRecdField cenv cgbuf eenv (e, f, tyargs, m) sequel =
    GenExpr cenv cgbuf eenv SPSuppress e Continue
    GenFieldGet false cenv cgbuf eenv (f, tyargs, m)
    GenSequel cenv eenv.cloc cgbuf sequel

and GenSetRecdField cenv cgbuf eenv (e1, f, tyargs, e2, m) sequel =
    GenExpr cenv cgbuf eenv SPSuppress e1 Continue
    GenExpr cenv cgbuf eenv SPSuppress e2 Continue
    GenFieldStore false cenv cgbuf eenv (f, tyargs, m) sequel

and GenGetStaticField cenv cgbuf eenv (f, tyargs, m) sequel =
    GenFieldGet true cenv cgbuf eenv (f, tyargs, m)
    GenSequel cenv eenv.cloc cgbuf sequel

and GenSetStaticField cenv cgbuf eenv (f, tyargs, e2, m) sequel =
    GenExpr cenv cgbuf eenv SPSuppress e2 Continue
    GenFieldStore true cenv cgbuf eenv (f, tyargs, m) sequel

and mk_field_pops isStatic n = if isStatic then pop n else pop (n+1)


and GenFieldGet isStatic cenv cgbuf eenv (rfref:RecdFieldRef, tyargs, m) =
    let fspec = GenRecdFieldRef m cenv eenv.tyenv rfref tyargs
    let vol = if rfref.RecdField.IsVolatile then Volatile else Nonvolatile
    if useGenuineField rfref.Tycon rfref.RecdField || entityRefInThisAssembly cenv.g.compilingFslib rfref.TyconRef then
        let instr = if isStatic then I_ldsfld(vol, fspec) else I_ldfld (ILAlignment.Aligned, vol, fspec)
        CG.EmitInstrs cgbuf (mk_field_pops isStatic 0) (Push [fspec.ActualType]) [ instr ]
    else
        let cconv = if isStatic then ILCallingConv.Static else ILCallingConv.Instance
        let mspec = mkILMethSpecInTy (fspec.DeclaringType, cconv, "get_" + rfref.RecdField.rfield_id.idText, [], fspec.FormalType, [])
        CG.EmitInstr cgbuf (mk_field_pops isStatic 0) (Push [fspec.ActualType]) (mkNormalCall mspec)

and GenFieldStore isStatic cenv cgbuf eenv (rfref:RecdFieldRef, tyargs, m) sequel =
    let fspec = GenRecdFieldRef m cenv eenv.tyenv rfref tyargs
    let fld = rfref.RecdField
    if fld.IsMutable && not (useGenuineField rfref.Tycon fld) then
        let cconv = if isStatic then ILCallingConv.Static else ILCallingConv.Instance
        let mspec = mkILMethSpecInTy (fspec.DeclaringType, cconv, "set_" + fld.rfield_id.idText, [fspec.FormalType], ILType.Void, [])
        CG.EmitInstr cgbuf (mk_field_pops isStatic 1) Push0 (mkNormalCall mspec)
    else
        let vol = if rfref.RecdField.IsVolatile then Volatile else Nonvolatile
        let instr = if isStatic then I_stsfld (vol, fspec) else I_stfld (ILAlignment.Aligned, vol, fspec)
        CG.EmitInstr cgbuf (mk_field_pops isStatic 1) Push0 instr
    GenUnitThenSequel cenv eenv m eenv.cloc cgbuf sequel

//--------------------------------------------------------------------------
// Generate arguments to calls
//--------------------------------------------------------------------------

/// Generate arguments to a call, unless the argument is the single lone "unit" value
/// to a method or value compiled as a method taking no arguments
and GenUntupledArgsDiscardingLoneUnit cenv cgbuf eenv m numObjArgs curriedArgInfos args  =
    match curriedArgInfos , args with
    // Type.M()
    // new C()
    | [[]], [arg] when numObjArgs = 0  ->
        assert isUnitTy cenv.g (tyOfExpr cenv.g arg)
        GenExpr cenv cgbuf eenv SPSuppress arg discard
    // obj.M()
    | [[_];[]], [arg1;arg2] when numObjArgs = 1 ->
        assert isUnitTy cenv.g (tyOfExpr cenv.g arg2)
        GenExpr cenv cgbuf eenv SPSuppress arg1 Continue
        GenExpr cenv cgbuf eenv SPSuppress arg2 discard
    | _ ->
        (curriedArgInfos, args) ||> List.iter2 (fun argInfos x ->
            GenUntupledArgExpr cenv cgbuf eenv m argInfos x Continue)

/// Codegen arguments
and GenUntupledArgExpr cenv cgbuf eenv m argInfos expr sequel =
    let numRequiredExprs = List.length argInfos
    assert (numRequiredExprs >= 1)
    if numRequiredExprs = 1 then
        GenExpr cenv cgbuf eenv SPSuppress expr sequel
    elif isRefTupleExpr expr then
        let es = tryDestRefTupleExpr expr
        if es.Length <> numRequiredExprs then error(InternalError("GenUntupledArgExpr (2)", m))
        es |> List.iter (fun x -> GenExpr cenv cgbuf eenv SPSuppress x Continue)
        GenSequel cenv eenv.cloc cgbuf sequel
    else
        let ty = tyOfExpr cenv.g expr
        let locv, loce = mkCompGenLocal m "arg" ty
        let bind = mkCompGenBind locv expr
        LocalScope "untuple" cgbuf (fun scopeMarks ->
            let eenvinner = AllocStorageForBind cenv cgbuf scopeMarks eenv bind
            GenBinding cenv cgbuf eenvinner bind
            let tys = destRefTupleTy cenv.g ty
            assert (tys.Length = numRequiredExprs)
<<<<<<< HEAD
            argInfos |> List.iteri (fun i _ -> GenGetTupleField cenv cgbuf eenvinner (tupInfoRef, loce, tys, i, m) Continue)
=======
            // TODO - tupInfoRef
            argInfos |> List.iteri (fun i _ -> GenGetTupleField cenv cgbuf eenvinner (tupInfoRef (* TODO *), loce, tys, i, m) Continue)
>>>>>>> 32c75cabcff0c9b7ee05bf67f63eea4f9259cf88
            GenSequel cenv eenv.cloc cgbuf sequel
        )


//--------------------------------------------------------------------------
// Generate calls (try to detect direct calls)
//--------------------------------------------------------------------------

and GenApp cenv cgbuf eenv (f, fty, tyargs, args, m) sequel =
  match (f, tyargs, args) with
   (* Look for tailcall to turn into branch *)
  | (Expr.Val(v, _, _), _, _) when
        match ListAssoc.tryFind cenv.g.valRefEq v eenv.innerVals with
        | Some (kind, _) ->
           (not v.IsConstructor &&
            (* when branch-calling methods we must have the right type parameters *)
            (match kind with
             | BranchCallClosure _ -> true
             | BranchCallMethod (_, _, tps, _, _)  ->
                  (List.lengthsEqAndForall2 (fun ty tp -> typeEquiv cenv.g ty (mkTyparTy tp)) tyargs tps)) &&
            (* must be exact #args, ignoring tupling - we untuple if needed below *)
            (let arityInfo =
               match kind with
               | BranchCallClosure arityInfo
               | BranchCallMethod (arityInfo, _, _, _, _)  -> arityInfo
             arityInfo.Length = args.Length
            ) &&
            (* no tailcall out of exception handler, etc. *)
            (match sequelIgnoringEndScopesAndDiscard sequel with Return | ReturnVoid -> true | _ -> false))
        | None -> false
    ->
        let (kind, mark) = ListAssoc.find cenv.g.valRefEq v eenv.innerVals // already checked above in when guard
        let ntmargs =
          match kind with
          | BranchCallClosure arityInfo ->
              let ntmargs = List.foldBack (+) arityInfo 0
              GenExprs cenv cgbuf eenv args
              ntmargs
          | BranchCallMethod (arityInfo, curriedArgInfos, _, ntmargs, numObjArgs)  ->
              assert (curriedArgInfos.Length = arityInfo.Length )
              assert (curriedArgInfos.Length = args.Length)
              //assert (curriedArgInfos.Length = ntmargs )
              GenUntupledArgsDiscardingLoneUnit cenv cgbuf eenv m numObjArgs curriedArgInfos args
              if v.IsExtensionMember then
                match curriedArgInfos, args with
                | [[]], [_] when numObjArgs = 0 -> (ntmargs-1)
                | [[_];[]], [_;_] when numObjArgs = 1 -> (ntmargs-1)
                | _ -> ntmargs
              else ntmargs

        for i = ntmargs - 1 downto 0 do
            CG.EmitInstrs cgbuf (pop 1) Push0 [ I_starg (uint16 (i+cgbuf.PreallocatedArgCount)) ]

        CG.EmitInstrs cgbuf (pop 0) Push0 [ I_br mark.CodeLabel ]

        GenSequelEndScopes cgbuf sequel
    
  // PhysicalEquality becomes cheap reference equality once
  // a nominal type is known. We can't replace it for variable types since
  // a "ceq" instruction can't be applied to variable type values.
  | (Expr.Val(v, _, _), [ty], [arg1;arg2]) when
    (valRefEq cenv.g v cenv.g.reference_equality_inner_vref)
    && isAppTy cenv.g ty ->
    
      GenExpr cenv cgbuf eenv SPSuppress arg1 Continue
      GenExpr cenv cgbuf eenv SPSuppress arg2 Continue
      CG.EmitInstr cgbuf (pop 2) (Push [cenv.g.ilg.typ_Bool]) AI_ceq
      GenSequel cenv eenv.cloc cgbuf sequel

  // Emit "methodhandleof" calls as ldtoken instructions
  //
  // The token for the "GenericMethodDefinition" is loaded
  | Expr.Val(v, _, m), _, [arg] when valRefEq cenv.g v cenv.g.methodhandleof_vref ->
        let (|OptionalCoerce|) = function Expr.Op(TOp.Coerce _, _, [arg], _) -> arg | x -> x
        let (|OptionalTyapp|) = function Expr.App(f, _, [_], [], _) -> f | x -> x
        match arg with
        // Generate ldtoken instruction for "methodhandleof(fun (a, b, c) -> f(a, b, c))"
        // where f is an F# function value or F# method
        | Expr.Lambda(_, _, _, _, Expr.App(OptionalCoerce(OptionalTyapp(Expr.Val(vref, _, _))), _, _, _, _), _, _) ->
        
            let storage = StorageForValRef m vref eenv
            match storage with
            | Method (_, _, mspec, _, _, _, _) ->
                CG.EmitInstr cgbuf (pop 0) (Push [cenv.g.iltyp_RuntimeMethodHandle]) (I_ldtoken (ILToken.ILMethod mspec))
            | _ ->
                errorR(Error(FSComp.SR.ilxgenUnexpectedArgumentToMethodHandleOfDuringCodegen(), m))
        
        // Generate ldtoken instruction for "methodhandleof(fun (a, b, c) -> obj.M(a, b, c))"
        // where M is an IL method.
        | Expr.Lambda(_, _, _, _, Expr.Op(TOp.ILCall(_, _, valu, _, _, _, _, ilMethRef, actualTypeInst, actualMethInst, _), _, _, _), _, _) ->
        
            let boxity = (if valu then AsValue else AsObject)
            let mkFormalParams gparams = gparams |> DropErasedTyargs |> List.mapi (fun n _gf -> mkILTyvarTy (uint16 n))
            let ilGenericMethodSpec = IL.mkILMethSpec (ilMethRef, boxity, mkFormalParams actualTypeInst, mkFormalParams actualMethInst)
            let i = I_ldtoken (ILToken.ILMethod ilGenericMethodSpec)
            CG.EmitInstr cgbuf (pop 0) (Push [cenv.g.iltyp_RuntimeMethodHandle]) i

        | _ ->
            System.Diagnostics.Debug.Assert(false, sprintf "Break for invalid methodhandleof argument expression")
            //System.Diagnostics.Debugger.Break()
            errorR(Error(FSComp.SR.ilxgenUnexpectedArgumentToMethodHandleOfDuringCodegen(), m))

        GenSequel cenv eenv.cloc cgbuf sequel

  // Optimize calls to top methods when given "enough" arguments.
  | Expr.Val(vref, valUseFlags, _), _, _
                when
                     (let storage = StorageForValRef m vref eenv
                      match storage with
                      | Method (topValInfo, vref, _, _, _, _, _) ->
                          (let tps, argtys, _, _ = GetTopValTypeInFSharpForm cenv.g topValInfo vref.Type m
                           tps.Length = tyargs.Length &&
                           argtys.Length <= args.Length)
                      | _ -> false) ->

      let storage = StorageForValRef m vref eenv
      match storage with
      | Method (topValInfo, vref, mspec, _, _, _, _) ->
          let nowArgs, laterArgs =
              let _, curriedArgInfos, _, _ = GetTopValTypeInFSharpForm cenv.g topValInfo vref.Type m
              List.splitAt curriedArgInfos.Length args

          let actualRetTy = applyTys cenv.g vref.Type (tyargs, nowArgs)
          let _, curriedArgInfos, returnTy, _ = GetTopValTypeInCompiledForm cenv.g topValInfo vref.Type m

          let ilTyArgs = GenTypeArgs cenv.amap m eenv.tyenv tyargs
      

          // For instance method calls chop off some type arguments, which are already
          // carried by the class.  Also work out if it's a virtual call.
          let _, virtualCall, newobj, isSuperInit, isSelfInit, _, _, _ = GetMemberCallInfo cenv.g (vref, valUseFlags) in

          // numEnclILTypeArgs will include unit-of-measure args, unfortunately. For now, just cut-and-paste code from GetMemberCallInfo
          // @REVIEW: refactor this
          let numEnclILTypeArgs =
              match vref.MemberInfo with
              | Some _ when not (vref.IsExtensionMember) ->
                  List.length(vref.MemberApparentEntity.TyparsNoRange |> DropErasedTypars)
              | _ -> 0

          let (ilEnclArgTys, ilMethArgTys) =
              if ilTyArgs.Length  < numEnclILTypeArgs then error(InternalError("length mismatch", m))
              List.splitAt numEnclILTypeArgs ilTyArgs

          let boxity = mspec.DeclaringType.Boxity
          let mspec = mkILMethSpec (mspec.MethodRef, boxity, ilEnclArgTys, ilMethArgTys)
      
          // "Unit" return types on static methods become "void"
          let mustGenerateUnitAfterCall = Option.isNone returnTy
      
          let ccallInfo =
              match valUseFlags with
              | PossibleConstrainedCall ty ->  Some ty
              | _ -> None
          
          let isBaseCall = match valUseFlags with VSlotDirectCall -> true | _ -> false

          let isTailCall =
              if isNil laterArgs && not isSelfInit then
                  let isDllImport = IsValRefIsDllImport cenv.g vref
                  let hasByrefArg = mspec.FormalArgTypes |> List.exists (function ILType.Byref _ -> true | _ -> false)
                  let makesNoCriticalTailcalls = vref.MakesNoCriticalTailcalls
                  CanTailcall((boxity=AsValue), ccallInfo, eenv.withinSEH, hasByrefArg, mustGenerateUnitAfterCall, isDllImport, isSelfInit, makesNoCriticalTailcalls, sequel)
              else
                  Normalcall
          
          let useICallVirt = virtualCall || useCallVirt cenv boxity mspec isBaseCall
      
          let callInstr =
              match valUseFlags with
              | PossibleConstrainedCall ty ->
                  let ilThisTy = GenType cenv.amap m eenv.tyenv ty
                  I_callconstraint ( isTailCall, ilThisTy, mspec, None)
              | _ ->
                  if newobj then I_newobj (mspec, None)
                  elif useICallVirt then I_callvirt (isTailCall, mspec, None)
                  else I_call (isTailCall, mspec, None)

          // ok, now we're ready to generate
          if isSuperInit || isSelfInit then
              CG.EmitInstrs cgbuf (pop 0) (Push [mspec.DeclaringType ]) [ mkLdarg0 ]

          GenUntupledArgsDiscardingLoneUnit cenv cgbuf eenv m vref.NumObjArgs curriedArgInfos nowArgs

          // Generate laterArgs (for effects) and save
          LocalScope "callstack" cgbuf (fun scopeMarks ->
                let whereSaved, eenv =
                    (eenv, laterArgs) ||> List.mapFold (fun eenv laterArg ->
                        // Only save arguments that have effects
                        if Optimizer.ExprHasEffect cenv.g laterArg then
                            let ilTy = laterArg |> tyOfExpr cenv.g |> GenType cenv.amap m eenv.tyenv
                            let locName = ilxgenGlobalNng.FreshCompilerGeneratedName ("arg", m), ilTy, false
                            let loc, _realloc, eenv = AllocLocal cenv cgbuf eenv true locName scopeMarks
                            GenExpr cenv cgbuf eenv SPSuppress laterArg Continue
                            EmitSetLocal cgbuf loc
                            Choice1Of2 (ilTy, loc), eenv
                        else
                            Choice2Of2 laterArg, eenv)

                let nargs = mspec.FormalArgTypes.Length
                let pushes = if mustGenerateUnitAfterCall || isSuperInit || isSelfInit then Push0 else (Push [(GenType cenv.amap m eenv.tyenv actualRetTy)])
                CG.EmitInstr cgbuf (pop (nargs + (if mspec.CallingConv.IsStatic || newobj then 0 else 1))) pushes callInstr

                // For isSuperInit, load the 'this' pointer as the pretend 'result' of the operation.  It will be popped again in most cases
                if isSuperInit then CG.EmitInstrs cgbuf (pop 0) (Push [mspec.DeclaringType]) [ mkLdarg0 ]

                // When generating debug code, generate a 'nop' after a 'call' that returns 'void'
                // This is what C# does, as it allows the call location to be maintained correctly in the stack frame
                if cenv.opts.generateDebugSymbols && mustGenerateUnitAfterCall && (isTailCall = Normalcall) then
                    CG.EmitInstrs cgbuf (pop 0) Push0  [ AI_nop ]

                if isNil laterArgs then
                    assert isNil whereSaved
                    // Generate the "unit" value if necessary
                    CommitCallSequel cenv eenv m eenv.cloc cgbuf mustGenerateUnitAfterCall sequel
                else
                    //printfn "%d EXTRA ARGS IN TOP APP at %s" laterArgs.Length (stringOfRange m)
                    whereSaved |>  List.iter (function
                        | Choice1Of2 (ilTy, loc) -> EmitGetLocal cgbuf ilTy loc
                        | Choice2Of2 expr -> GenExpr cenv cgbuf eenv SPSuppress expr Continue)
                    GenIndirectCall cenv cgbuf eenv (actualRetTy, [], laterArgs, m) sequel)
              
      | _ -> failwith "??"
    
    // This case is for getting/calling a value, when we can't call it directly.
    // However, we know the type instantiation for the value.
    // In this case we can often generate a type-specific local expression for the value.
    // This reduces the number of dynamic type applications.
  | (Expr.Val(vref, _, _), _, _)  ->
     GenGetValRefAndSequel cenv cgbuf eenv m vref (Some (tyargs, args, m, sequel))
    
  | _ ->
    (* worst case: generate a first-class function value and call *)
    GenExpr cenv cgbuf eenv SPSuppress f Continue
    GenArgsAndIndirectCall cenv cgbuf eenv (fty, tyargs, args, m) sequel
    
and CanTailcall (hasStructObjArg, ccallInfo, withinSEH, hasByrefArg, mustGenerateUnitAfterCall, isDllImport, isSelfInit, makesNoCriticalTailcalls, sequel) =

    // Can't tailcall with a struct object arg since it involves a byref
    // Can't tailcall with a .NET 2.0 generic constrained call since it involves a byref
    if not hasStructObjArg && Option.isNone ccallInfo && not withinSEH && not hasByrefArg &&
       not isDllImport && not isSelfInit && not makesNoCriticalTailcalls &&

        // We can tailcall even if we need to generate "unit", as long as we're about to throw the value away anyway as par of the return.
        // We can tailcall if we don't need to generate "unit", as long as we're about to return.
        (match sequelIgnoreEndScopes sequel with
         | ReturnVoid | Return           -> not mustGenerateUnitAfterCall
         | DiscardThen ReturnVoid ->     mustGenerateUnitAfterCall
         | _                -> false)
    then Tailcall
    else Normalcall
    
and GenNamedLocalTyFuncCall cenv (cgbuf: CodeGenBuffer) eenv ty cloinfo tyargs m =

    let ilContractClassTyargs =
        cloinfo.localTypeFuncContractFreeTypars
            |> List.map mkTyparTy
            |> GenTypeArgs cenv.amap m eenv.tyenv

    let ilTyArgs = tyargs |> GenTypeArgs cenv.amap m eenv.tyenv

    let _, (ilContractMethTyargs: ILGenericParameterDefs), (ilContractCloTySpec:ILTypeSpec), ilContractFormalRetTy =
        GenNamedLocalTypeFuncContractInfo cenv eenv m cloinfo

    let ilContractTy = mkILBoxedTy ilContractCloTySpec.TypeRef ilContractClassTyargs

    if not (ilContractMethTyargs.Length = ilTyArgs.Length) then errorR(Error(FSComp.SR.ilIncorrectNumberOfTypeArguments(), m))

    // Local TyFunc are represented as a $contract type. they currently get stored in a value of type object
    // Recover result (value or reference types) via unbox_any.
    CG.EmitInstrs cgbuf (pop 1) (Push [ilContractTy])  [I_unbox_any ilContractTy]
    let actualRetTy = applyTys cenv.g ty (tyargs, [])

    let ilDirectInvokeMethSpec = mkILInstanceMethSpecInTy(ilContractTy, "DirectInvoke", [], ilContractFormalRetTy, ilTyArgs)
    let ilActualRetTy = GenType cenv.amap m eenv.tyenv actualRetTy
    CountCallFuncInstructions()
    CG.EmitInstr cgbuf (pop 1) (Push [ilActualRetTy]) (mkNormalCallvirt ilDirectInvokeMethSpec)
    actualRetTy

    
/// Generate an indirect call, converting to an ILX callfunc instruction
and GenArgsAndIndirectCall cenv cgbuf eenv (functy, tyargs, args, m) sequel =

    // Generate the arguments to the indirect call
    GenExprs cenv cgbuf eenv args
    GenIndirectCall cenv cgbuf eenv (functy, tyargs, args, m) sequel

/// Generate an indirect call, converting to an ILX callfunc instruction
and GenIndirectCall cenv cgbuf eenv (functy, tyargs, args, m) sequel =

    // Fold in the new types into the environment as we generate the formal types.
    let ilxClosureApps =
        // keep only non-erased type arguments when computing indirect call
        let tyargs = DropErasedTyargs tyargs

        let typars, formalFuncTy = tryDestForallTy cenv.g functy

        let feenv = eenv.tyenv.Add typars

        // This does two phases: REVIEW: the code is too complex for what it's achieving and should be rewritten
        let formalRetTy, appBuilder =
            List.fold
              (fun (formalFuncTy, sofar) _ ->
                let dty, rty = destFunTy cenv.g formalFuncTy
                (rty, (fun acc -> sofar (Apps_app(GenType cenv.amap m feenv dty, acc)))))
              (formalFuncTy, id)
              args

        let ilxRetApps = Apps_done (GenType cenv.amap m feenv formalRetTy)

        List.foldBack (fun tyarg acc -> Apps_tyapp(GenType cenv.amap m eenv.tyenv tyarg, acc)) tyargs (appBuilder ilxRetApps)

    let actualRetTy = applyTys cenv.g functy (tyargs, args)
    let ilActualRetTy = GenType cenv.amap m eenv.tyenv actualRetTy

    // Check if any byrefs are involved to make sure we don't tailcall
    let hasByrefArg =
        let rec check x =
          match x with
          | Apps_tyapp(_, apps) -> check apps
          | Apps_app(arg, apps) -> IsILTypeByref arg || check apps
          | _ -> false
        check ilxClosureApps
    
    let isTailCall = CanTailcall(false, None, eenv.withinSEH, hasByrefArg, false, false, false, false, sequel)
    CountCallFuncInstructions()

    // Generate the code code an ILX callfunc operation
    let instrs = EraseClosures.mkCallFunc cenv.g.ilxPubCloEnv (fun ty -> cgbuf.AllocLocal([], ty, false) |> uint16) eenv.tyenv.Count isTailCall ilxClosureApps
    CG.EmitInstrs cgbuf (pop (1+args.Length)) (Push [ilActualRetTy]) instrs

    // Done compiling indirect call...
    GenSequel cenv eenv.cloc cgbuf sequel

//--------------------------------------------------------------------------
// Generate try expressions
//--------------------------------------------------------------------------

and GenTry cenv cgbuf eenv scopeMarks (e1, m, resty, spTry) =
    let sp =
        match spTry with
        | SequencePointAtTry m -> CG.EmitSeqPoint cgbuf m; SPAlways
        | SequencePointInBodyOfTry -> SPAlways
        | NoSequencePointAtTry -> SPSuppress

    let stack, eenvinner = EmitSaveStack cenv cgbuf eenv m scopeMarks
    let startTryMark = CG.GenerateMark cgbuf "startTryMark"
    let endTryMark = CG.GenerateDelayMark cgbuf "endTryMark"
    let afterHandler = CG.GenerateDelayMark cgbuf "afterHandler"
    let eenvinner = {eenvinner with withinSEH = true}
    let ilResultTy = GenType cenv.amap m eenvinner.tyenv resty

    let whereToSave, _realloc, eenvinner =
        AllocLocal cenv cgbuf eenvinner true (ilxgenGlobalNng.FreshCompilerGeneratedName ("tryres", m), ilResultTy, false) (startTryMark, endTryMark)

    // Generate the body of the try. In the normal case (SequencePointAtTry) we generate a sequence point
    // both on the 'try' keyword and on the start of the expression in the 'try'. For inlined code and
    // compiler generated 'try' blocks (i.e. NoSequencePointAtTry, used for the try/finally implicit
    // in a 'use' or 'foreach'), we suppress the sequence point
    GenExpr cenv cgbuf eenvinner sp e1 (LeaveHandler (false, whereToSave, afterHandler))
    CG.SetMarkToHere cgbuf endTryMark
    let tryMarks = (startTryMark.CodeLabel, endTryMark.CodeLabel)
    whereToSave, eenvinner, stack, tryMarks, afterHandler, ilResultTy

and GenTryCatch cenv cgbuf eenv (e1, vf:Val, ef, vh:Val, eh, m, resty, spTry, spWith) sequel =
    // Save the stack - gross because IL flushes the stack at the exn. handler
    // note: eenvinner notes spill vars are live
    LocalScope "trystack" cgbuf (fun scopeMarks ->
       let whereToSave, eenvinner, stack, tryMarks, afterHandler, ilResultTy = GenTry cenv cgbuf eenv scopeMarks (e1, m, resty, spTry)

       // Now the filter and catch blocks

       let seh =
           if cenv.opts.generateFilterBlocks then
               let startOfFilter = CG.GenerateMark cgbuf "startOfFilter"
               let afterFilter = CG.GenerateDelayMark cgbuf "afterFilter"
               let (sequelOnBranches, afterJoin, stackAfterJoin, sequelAfterJoin) = GenJoinPoint cenv cgbuf "filter" eenv cenv.g.int_ty m EndFilter
               begin
                   // We emit the sequence point for the 'with' keyword span on the start of the filter
                   // block. However the targets of the filter block pattern matching should not get any
                   // sequence points (they will be 'true'/'false' values indicating if the exception has been
                   // caught or not).
                   //
                   // The targets of the handler block DO get sequence points. Thus the expected behaviour
                   // for a try/with with a complex pattern is that we hit the "with" before the filter is run
                   // and then jump to the handler for the successful catch (or continue with exception handling
                   // if the filter fails)
                   match spWith with
                   | SequencePointAtWith m -> CG.EmitSeqPoint cgbuf m
                   | NoSequencePointAtWith -> ()


                   CG.SetStack cgbuf [cenv.g.ilg.typ_Object]
                   let _, eenvinner = AllocLocalVal cenv cgbuf vf eenvinner None (startOfFilter, afterFilter)
                   CG.EmitInstr cgbuf (pop 1) (Push [cenv.g.iltyp_Exception]) (I_castclass cenv.g.iltyp_Exception)

                   GenStoreVal cgbuf eenvinner vf.Range vf

                   // Why SPSuppress? Because we do not emit a sequence point at the start of the List.filter - we've already put one on
                   // the 'with' keyword above
                   GenExpr cenv cgbuf eenvinner  SPSuppress ef sequelOnBranches
                   CG.SetMarkToHere cgbuf afterJoin
                   CG.SetStack cgbuf stackAfterJoin
                   GenSequel cenv eenv.cloc cgbuf sequelAfterJoin
               end
               let endOfFilter = CG.GenerateMark cgbuf "endOfFilter"
               let filterMarks = (startOfFilter.CodeLabel, endOfFilter.CodeLabel)
               CG.SetMarkToHere cgbuf afterFilter

               let startOfHandler = CG.GenerateMark cgbuf "startOfHandler"
               begin
                   CG.SetStack cgbuf [cenv.g.ilg.typ_Object]
                   let _, eenvinner = AllocLocalVal cenv cgbuf vh eenvinner None (startOfHandler, afterHandler)
                   CG.EmitInstr cgbuf (pop 1) (Push [cenv.g.iltyp_Exception]) (I_castclass cenv.g.iltyp_Exception)
                   GenStoreVal cgbuf eenvinner vh.Range vh

                   GenExpr cenv cgbuf eenvinner SPAlways eh (LeaveHandler (false, whereToSave, afterHandler))
               end
               let endOfHandler = CG.GenerateMark cgbuf "endOfHandler"
               let handlerMarks = (startOfHandler.CodeLabel, endOfHandler.CodeLabel)
               ILExceptionClause.FilterCatch(filterMarks, handlerMarks)
           else
               let startOfHandler = CG.GenerateMark cgbuf "startOfHandler"
               begin
                   match spWith with
                   | SequencePointAtWith m -> CG.EmitSeqPoint cgbuf m
                   | NoSequencePointAtWith -> ()

                   CG.SetStack cgbuf [cenv.g.ilg.typ_Object]
                   let _, eenvinner = AllocLocalVal cenv cgbuf vh eenvinner None (startOfHandler, afterHandler)
                   CG.EmitInstr cgbuf (pop 1) (Push [cenv.g.iltyp_Exception]) (I_castclass cenv.g.iltyp_Exception)

                   GenStoreVal cgbuf eenvinner m vh

                   GenExpr cenv cgbuf eenvinner SPAlways eh (LeaveHandler (false, whereToSave, afterHandler))
               end
               let endOfHandler = CG.GenerateMark cgbuf "endOfHandler"
               let handlerMarks = (startOfHandler.CodeLabel, endOfHandler.CodeLabel)
               ILExceptionClause.TypeCatch(cenv.g.ilg.typ_Object, handlerMarks)

       cgbuf.EmitExceptionClause
         { Clause = seh
           Range= tryMarks }

       CG.SetMarkToHere cgbuf afterHandler
       CG.SetStack cgbuf []

       cgbuf.EmitStartOfHiddenCode()

       (* Restore the stack and load the result *)
       EmitRestoreStack cgbuf stack (* RESTORE *)

       EmitGetLocal cgbuf ilResultTy whereToSave
       GenSequel cenv eenv.cloc cgbuf sequel
   )


and GenTryFinally cenv cgbuf eenv (bodyExpr, handlerExpr, m, resty, spTry, spFinally) sequel =
    // Save the stack - needed because IL flushes the stack at the exn. handler
    // note: eenvinner notes spill vars are live
    LocalScope "trystack" cgbuf (fun scopeMarks ->

       let whereToSave, eenvinner, stack, tryMarks, afterHandler, ilResultTy = GenTry cenv cgbuf eenv scopeMarks (bodyExpr, m, resty, spTry)

       // Now the catch/finally block
       let startOfHandler = CG.GenerateMark cgbuf "startOfHandler"
       CG.SetStack cgbuf []
   
       let sp =
           match spFinally with
           | SequencePointAtFinally m -> CG.EmitSeqPoint cgbuf m; SPAlways
           | NoSequencePointAtFinally -> SPSuppress

       GenExpr cenv cgbuf eenvinner sp handlerExpr (LeaveHandler (true, whereToSave, afterHandler))
       let endOfHandler = CG.GenerateMark cgbuf "endOfHandler"
       let handlerMarks = (startOfHandler.CodeLabel, endOfHandler.CodeLabel)
       cgbuf.EmitExceptionClause
         { Clause = ILExceptionClause.Finally(handlerMarks)
           Range   = tryMarks }

       CG.SetMarkToHere cgbuf afterHandler
       CG.SetStack cgbuf []

       // Restore the stack and load the result
       cgbuf.EmitStartOfHiddenCode()
       EmitRestoreStack cgbuf stack
       EmitGetLocal cgbuf ilResultTy whereToSave
       GenSequel cenv eenv.cloc cgbuf sequel
   )

//--------------------------------------------------------------------------
// Generate for-loop
//--------------------------------------------------------------------------

and GenForLoop cenv cgbuf eenv (spFor, v, e1, dir, e2, loopBody, m) sequel =
    // The JIT/NGen eliminate array-bounds checks for C# loops of form:
    //   for(int i=0; i < (#ldlen arr#); i++) { ... arr[i] ... }
    // Here
    //     dir = BI_blt indicates an optimized for loop that fits C# form that evaluates its 'end' argument each time around
    //     dir = BI_ble indicates a normal F# for loop that evaluates its argument only once
    //
    // It is also important that we follow C# IL-layout exactly "prefix, jmp test, body, test, finish" for JIT/NGEN.
    let start = CG.GenerateMark cgbuf "for_start"
    let finish = CG.GenerateDelayMark cgbuf "for_finish"
    let inner = CG.GenerateDelayMark cgbuf "for_inner"
    let test = CG.GenerateDelayMark cgbuf "for_test"
    let stack, eenvinner = EmitSaveStack cenv cgbuf eenv m (start, finish)

    let isUp = (match dir with | FSharpForLoopUp | CSharpForLoopUp -> true | FSharpForLoopDown -> false)
    let isFSharpStyle = (match dir with FSharpForLoopUp | FSharpForLoopDown -> true | CSharpForLoopUp  -> false)

    let finishIdx, eenvinner =
        if isFSharpStyle then
            let v, _realloc, eenvinner = AllocLocal cenv cgbuf eenvinner true (ilxgenGlobalNng.FreshCompilerGeneratedName ("endLoop", m), cenv.g.ilg.typ_Int32, false) (start, finish)
            v, eenvinner
        else
            -1, eenvinner

    let _, eenvinner = AllocLocalVal cenv cgbuf v eenvinner None (start, finish) (* note: eenvStack noted stack spill vars are live *)
    match spFor with
    | SequencePointAtForLoop(spStart) -> CG.EmitSeqPoint cgbuf  spStart
    | NoSequencePointAtForLoop -> ()

    GenExpr cenv cgbuf eenv SPSuppress e1 Continue
    GenStoreVal cgbuf eenvinner m v
    if isFSharpStyle then
        GenExpr cenv cgbuf eenvinner SPSuppress e2 Continue
        EmitSetLocal cgbuf finishIdx
        EmitGetLocal cgbuf cenv.g.ilg.typ_Int32 finishIdx
        GenGetLocalVal cenv cgbuf eenvinner e2.Range v None    
        CG.EmitInstr cgbuf (pop 2) Push0 (I_brcmp ((if isUp then BI_blt else BI_bgt), finish.CodeLabel))

    else
        CG.EmitInstr cgbuf (pop 0) Push0 (I_br test.CodeLabel)

    // .inner
    CG.SetMarkToHere cgbuf inner
    //    <loop body>
    GenExpr cenv cgbuf eenvinner SPAlways loopBody discard
    //    v++ or v--
    GenGetLocalVal cenv cgbuf eenvinner e2.Range v None

    CG.EmitInstr cgbuf (pop 0) (Push [cenv.g.ilg.typ_Int32]) (mkLdcInt32 1)
    CG.EmitInstr cgbuf (pop 1) Push0 (if isUp then AI_add else AI_sub)
    GenStoreVal cgbuf eenvinner m v

    // .text
    CG.SetMarkToHere cgbuf test

    // FSharpForLoopUp: if v <> e2 + 1 then goto .inner
    // FSharpForLoopDown: if v <> e2 - 1 then goto .inner
    // CSharpStyle: if v < e2 then goto .inner
    match spFor with
    | SequencePointAtForLoop(spStart) -> CG.EmitSeqPoint cgbuf  spStart
    | NoSequencePointAtForLoop -> () //CG.EmitSeqPoint cgbuf  e2.Range

    GenGetLocalVal cenv cgbuf eenvinner e2.Range v None

    let cmp = match dir with FSharpForLoopUp | FSharpForLoopDown -> BI_bne_un | CSharpForLoopUp -> BI_blt
    let e2Sequel =  (CmpThenBrOrContinue (pop 2, [ I_brcmp(cmp, inner.CodeLabel) ]))

    if isFSharpStyle then
        EmitGetLocal cgbuf cenv.g.ilg.typ_Int32  finishIdx
        CG.EmitInstr cgbuf (pop 0) (Push [cenv.g.ilg.typ_Int32]) (mkLdcInt32 1)
        CG.EmitInstr cgbuf (pop 1) Push0 (if isUp then AI_add else AI_sub)
        GenSequel cenv eenv.cloc cgbuf e2Sequel
    else
        GenExpr cenv cgbuf eenv SPSuppress e2 e2Sequel

    // .finish - loop-exit here
    CG.SetMarkToHere cgbuf finish

    // Restore the stack and load the result
    EmitRestoreStack cgbuf stack
    GenUnitThenSequel cenv eenv m eenv.cloc cgbuf sequel

//--------------------------------------------------------------------------
// Generate while-loop
//--------------------------------------------------------------------------

and GenWhileLoop cenv cgbuf eenv (spWhile, e1, e2, m) sequel =
    let finish = CG.GenerateDelayMark cgbuf "while_finish"
    let startTest = CG.GenerateMark cgbuf "startTest"

    match spWhile with
    | SequencePointAtWhileLoop(spStart) -> CG.EmitSeqPoint cgbuf  spStart
    | NoSequencePointAtWhileLoop -> ()

    // SEQUENCE POINTS: Emit a sequence point to cover all of 'while e do'
    GenExpr cenv cgbuf eenv SPSuppress e1 (CmpThenBrOrContinue (pop 1, [ I_brcmp(BI_brfalse, finish.CodeLabel) ]))

    GenExpr cenv cgbuf eenv SPAlways e2 (DiscardThen (Br startTest))
    CG.SetMarkToHere cgbuf finish

    // SEQUENCE POINTS: Emit a sequence point to cover 'done' if present
    GenUnitThenSequel cenv eenv m eenv.cloc cgbuf sequel

//--------------------------------------------------------------------------
// Generate seq
//--------------------------------------------------------------------------

and GenSequential cenv cgbuf eenv spIn (e1, e2, specialSeqFlag, spSeq, _m) sequel =

    // Compiler generated sequential executions result in suppressions of sequence points on both
    // left and right of the sequence
    let spAction, spExpr =
        (match spSeq with
         | SequencePointsAtSeq -> SPAlways, SPAlways
         | SuppressSequencePointOnExprOfSequential -> SPSuppress, spIn
         | SuppressSequencePointOnStmtOfSequential -> spIn, SPSuppress)
    match specialSeqFlag with
    | NormalSeq ->
        GenExpr cenv cgbuf eenv spAction e1 discard
        GenExpr cenv cgbuf eenv spExpr e2 sequel
    | ThenDoSeq ->
        GenExpr cenv cgbuf eenv spExpr e1 Continue
        GenExpr cenv cgbuf eenv spAction e2 discard
        GenSequel cenv eenv.cloc cgbuf sequel

//--------------------------------------------------------------------------
// Generate IL assembly code.
// Polymorphic IL/ILX instructions may be instantiated when polymorphic code is inlined.
// We must implement this for the few uses of polymorphic instructions
// in the standard libarary.
//--------------------------------------------------------------------------

and GenAsmCode cenv cgbuf eenv (il, tyargs, args, returnTys, m) sequel =
    let ilTyArgs = GenTypesPermitVoid cenv.amap m eenv.tyenv tyargs
    let ilReturnTys   = GenTypesPermitVoid cenv.amap m eenv.tyenv returnTys
    let ilAfterInst =
      il |> List.filter (function AI_nop -> false | _ -> true)
         |> List.map (fun i ->
          let err s  =
              errorR(InternalError(sprintf "%s: bad instruction: %A" s i, m))

          let modFieldSpec fspec =
              if isNil ilTyArgs then
                fspec
              else
                {fspec with DeclaringType=
                                   let ty = fspec.DeclaringType
                                   let tspec = ty.TypeSpec
                                   mkILTy ty.Boxity (mkILTySpec(tspec.TypeRef, ilTyArgs)) }      
          match i, ilTyArgs with
            | I_unbox_any (ILType.TypeVar _)           , [tyarg] -> I_unbox_any (tyarg)
            | I_box (ILType.TypeVar _)                 , [tyarg] -> I_box (tyarg)
            | I_isinst (ILType.TypeVar _)              , [tyarg] -> I_isinst (tyarg)
            | I_castclass (ILType.TypeVar _)           , [tyarg] -> I_castclass (tyarg)
            | I_newarr (shape, ILType.TypeVar _)        , [tyarg] -> I_newarr (shape, tyarg)
            | I_ldelem_any (shape, ILType.TypeVar _)    , [tyarg] -> I_ldelem_any (shape, tyarg)
            | I_ldelema (ro, _, shape, ILType.TypeVar _)    , [tyarg] -> I_ldelema (ro, false, shape, tyarg)
            | I_stelem_any (shape, ILType.TypeVar _)    , [tyarg] -> I_stelem_any (shape, tyarg)
            | I_ldobj (a, b, ILType.TypeVar _)           , [tyarg] -> I_ldobj (a, b, tyarg)
            | I_stobj (a, b, ILType.TypeVar _)           , [tyarg] -> I_stobj (a, b, tyarg)
            | I_ldtoken (ILToken.ILType (ILType.TypeVar _)), [tyarg] -> I_ldtoken (ILToken.ILType (tyarg))
            | I_sizeof (ILType.TypeVar _)              , [tyarg] -> I_sizeof (tyarg)
            // currently unused, added for forward compat, see https://visualfsharp.codeplex.com/SourceControl/network/forks/jackpappas/fsharpcontrib/contribution/7134
            | I_cpobj (ILType.TypeVar _)               , [tyarg] -> I_cpobj (tyarg) 
            | I_initobj (ILType.TypeVar _)             , [tyarg] -> I_initobj (tyarg)  
            | I_ldfld (al, vol, fspec)                 , _       -> I_ldfld (al, vol, modFieldSpec fspec)
            | I_ldflda (fspec)                       , _       -> I_ldflda (modFieldSpec fspec)
            | I_stfld (al, vol, fspec)                 , _       -> I_stfld (al, vol, modFieldSpec fspec)
            | I_stsfld (vol, fspec)                   , _       -> I_stsfld (vol, modFieldSpec fspec)
            | I_ldsfld (vol, fspec)                   , _       -> I_ldsfld (vol, modFieldSpec fspec)
            | I_ldsflda (fspec)                      , _       -> I_ldsflda (modFieldSpec fspec)
            | EI_ilzero(ILType.TypeVar _)              , [tyarg] -> EI_ilzero(tyarg)
            | AI_nop, _ -> i
                // These are embedded in the IL for a an initonly ldfld, i.e.
                // here's the relevant comment from tc.fs
                //     "Add an I_nop if this is an initonly field to make sure we never recognize it as an lvalue. See mkExprAddrOfExpr."

            | _ ->
                if not (isNil tyargs) then err "Bad polymorphic IL instruction"
                i)
    match ilAfterInst, args, sequel, ilReturnTys with

    | [ EI_ilzero _ ], _, _, _ ->
          match tyargs with
          | [ty] ->
              GenDefaultValue cenv cgbuf eenv (ty, m)
              GenSequel cenv eenv.cloc cgbuf sequel
          | _ -> failwith "Bad polymorphic IL instruction"

    // Strip off any ("ceq" x false) when the sequel is a comparison branch and change the BI_brfalse to a BI_brtrue
    // This is the instruction sequence for "not"
    // For these we can just generate the argument and change the test (from a brfalse to a brtrue and vice versa)
    | ([ AI_ceq ],
       [arg1; Expr.Const((Const.Bool false | Const.SByte 0y| Const.Int16 0s | Const.Int32 0 | Const.Int64 0L | Const.Byte 0uy| Const.UInt16 0us | Const.UInt32 0u | Const.UInt64 0UL), _, _) ],
       CmpThenBrOrContinue(1, [I_brcmp (((BI_brfalse | BI_brtrue) as bi), label1) ]),
       _) ->

            let bi = match bi with BI_brtrue -> BI_brfalse | _ -> BI_brtrue
            GenExpr cenv cgbuf eenv SPSuppress arg1 (CmpThenBrOrContinue(pop 1, [ I_brcmp (bi, label1) ]))

    // Query; when do we get a 'ret' in IL assembly code?
    | [ I_ret ], [arg1], sequel, [_ilRetTy] ->
          GenExpr cenv cgbuf eenv SPSuppress arg1 Continue
          CG.EmitInstr cgbuf (pop 1) Push0 I_ret
          GenSequelEndScopes cgbuf sequel

    // Query; when do we get a 'ret' in IL assembly code?
    | [ I_ret ], [], sequel, [_ilRetTy] ->
          CG.EmitInstr cgbuf (pop 1) Push0 I_ret
          GenSequelEndScopes cgbuf sequel

    // 'throw' instructions are a bit of a problem - e.g. let x = (throw ...) in ... expects a value *)
    // to be left on the stack.  But dead-code checking by some versions of the .NET verifier *)
    // mean that we can't just have fake code after the throw to generate the fake value *)
    // (nb. a fake value can always be generated by a "ldnull unbox.any ty" sequence *)
    // So in the worst case we generate a fake (never-taken) branch to a piece of code to generate *)
    // the fake value *)
    | [ I_throw ], [arg1], sequel, [ilRetTy] ->
        match sequelIgnoreEndScopes sequel with
        | s when IsSequelImmediate  s ->
            (* In most cases we can avoid doing this... *)
            GenExpr cenv cgbuf eenv SPSuppress arg1 Continue
            CG.EmitInstr cgbuf (pop 1) Push0 I_throw
            GenSequelEndScopes cgbuf sequel
        | _ ->
            let after1 = CG.GenerateDelayMark cgbuf ("fake_join")
            let after2 = CG.GenerateDelayMark cgbuf ("fake_join")
            let after3 = CG.GenerateDelayMark cgbuf ("fake_join")
            CG.EmitInstrs cgbuf (pop 0) Push0 [mkLdcInt32 0; I_brcmp (BI_brfalse, after2.CodeLabel) ]

            CG.SetMarkToHere cgbuf after1
            CG.EmitInstrs cgbuf (pop 0) (Push [ilRetTy]) [AI_ldnull;  I_unbox_any ilRetTy; I_br after3.CodeLabel ]
        
            CG.SetMarkToHere cgbuf after2
            GenExpr cenv cgbuf eenv SPSuppress arg1 Continue
            CG.EmitInstr cgbuf (pop 1) Push0 I_throw
            CG.SetMarkToHere cgbuf after3
            GenSequel cenv eenv.cloc cgbuf sequel
    | _ ->
      // float or float32 or float<_> or float32<_>
      let g = cenv.g in
      let anyfpType ty = typeEquivAux EraseMeasures g g.float_ty ty ||  typeEquivAux EraseMeasures g g.float32_ty ty

      // Otherwise generate the arguments, and see if we can use a I_brcmp rather than a comparison followed by an I_brfalse/I_brtrue
      GenExprs cenv cgbuf eenv args
      match ilAfterInst, sequel with

      // NOTE: THESE ARE NOT VALID ON FLOATING POINT DUE TO NaN.  Hence INLINE ASM ON FP. MUST BE CAREFULLY WRITTEN

      | [ AI_clt ], CmpThenBrOrContinue(1, [ I_brcmp (BI_brfalse, label1) ]) when not (anyfpType (tyOfExpr g args.Head)) ->
        CG.EmitInstr cgbuf (pop 2) Push0 (I_brcmp(BI_bge, label1))
      | [ AI_cgt ], CmpThenBrOrContinue(1, [ I_brcmp (BI_brfalse, label1) ]) when not (anyfpType (tyOfExpr g args.Head)) ->
        CG.EmitInstr cgbuf (pop 2) Push0 (I_brcmp(BI_ble, label1))
      | [ AI_clt_un ], CmpThenBrOrContinue(1, [ I_brcmp (BI_brfalse, label1) ]) when not (anyfpType (tyOfExpr g args.Head)) ->
        CG.EmitInstr cgbuf (pop 2) Push0 (I_brcmp(BI_bge_un, label1))
      | [ AI_cgt_un ], CmpThenBrOrContinue(1, [I_brcmp (BI_brfalse, label1) ]) when not (anyfpType (tyOfExpr g args.Head)) ->
        CG.EmitInstr cgbuf (pop 2) Push0 (I_brcmp(BI_ble_un, label1))
      | [ AI_ceq ], CmpThenBrOrContinue(1, [ I_brcmp (BI_brfalse, label1) ]) when not (anyfpType (tyOfExpr g args.Head)) ->
        CG.EmitInstr cgbuf (pop 2) Push0 (I_brcmp(BI_bne_un, label1))
    
      // THESE ARE VALID ON FP w.r.t. NaN
    
      | [ AI_clt ], CmpThenBrOrContinue(1, [ I_brcmp (BI_brtrue, label1) ]) ->
        CG.EmitInstr cgbuf (pop 2) Push0 (I_brcmp(BI_blt, label1))
      | [ AI_cgt ], CmpThenBrOrContinue(1, [ I_brcmp (BI_brtrue, label1) ]) ->
        CG.EmitInstr cgbuf (pop 2) Push0 (I_brcmp(BI_bgt, label1))
      | [ AI_clt_un ], CmpThenBrOrContinue(1, [ I_brcmp (BI_brtrue, label1) ]) ->
        CG.EmitInstr cgbuf (pop 2) Push0 (I_brcmp(BI_blt_un, label1))
      | [ AI_cgt_un ], CmpThenBrOrContinue(1, [ I_brcmp (BI_brtrue, label1) ]) ->
        CG.EmitInstr cgbuf (pop 2) Push0 (I_brcmp(BI_bgt_un, label1))
      | [ AI_ceq ], CmpThenBrOrContinue(1, [ I_brcmp (BI_brtrue, label1) ]) ->
        CG.EmitInstr cgbuf (pop 2) Push0 (I_brcmp(BI_beq, label1))
      | _ ->
        // Failing that, generate the real IL leaving value(s) on the stack
        CG.EmitInstrs cgbuf (pop args.Length) (Push ilReturnTys) ilAfterInst

        // If no return values were specified generate a "unit"
        if isNil returnTys then
          GenUnitThenSequel cenv eenv m eenv.cloc cgbuf sequel
        else
          GenSequel cenv eenv.cloc cgbuf sequel

//--------------------------------------------------------------------------
// Generate expression quotations
//--------------------------------------------------------------------------

and GenQuotation cenv cgbuf eenv (ast, conv, m, ety) sequel =

    let referencedTypeDefs, spliceTypes, spliceArgExprs, astSpec =
        match !conv with
        | Some res -> res
        | None ->
            try
                let qscope = QuotationTranslator.QuotationGenerationScope.Create (cenv.g, cenv.amap, cenv.viewCcu, QuotationTranslator.IsReflectedDefinition.No)
                let astSpec = QuotationTranslator.ConvExprPublic qscope QuotationTranslator.QuotationTranslationEnv.Empty ast
                let referencedTypeDefs, spliceTypes, spliceArgExprs = qscope.Close()
                referencedTypeDefs, List.map fst spliceTypes, List.map fst spliceArgExprs, astSpec
            with
                QuotationTranslator.InvalidQuotedTerm e -> error(e)

    let astSerializedBytes = QuotationPickler.pickle astSpec

    let someTypeInModuleExpr =  mkTypeOfExpr cenv m eenv.someTypeInThisAssembly
    let rawTy = mkRawQuotedExprTy cenv.g                      
    let spliceTypeExprs = List.map (GenType cenv.amap m eenv.tyenv >> (mkTypeOfExpr cenv m)) spliceTypes

    let bytesExpr = Expr.Op(TOp.Bytes(astSerializedBytes), [], [], m)

    let deserializeExpr =
        match QuotationTranslator.QuotationGenerationScope.ComputeQuotationFormat cenv.g with
        | QuotationTranslator.QuotationSerializationFormat.FSharp_40_Plus ->
            let referencedTypeDefExprs =  List.map (mkILNonGenericBoxedTy >> mkTypeOfExpr cenv m) referencedTypeDefs
            let referencedTypeDefsExpr = mkArray (cenv.g.system_Type_ty, referencedTypeDefExprs, m)
            let spliceTypesExpr = mkArray (cenv.g.system_Type_ty, spliceTypeExprs, m)
            let spliceArgsExpr = mkArray (rawTy, spliceArgExprs, m)
            mkCallDeserializeQuotationFSharp40Plus cenv.g m someTypeInModuleExpr referencedTypeDefsExpr spliceTypesExpr spliceArgsExpr bytesExpr

        | QuotationTranslator.QuotationSerializationFormat.FSharp_20_Plus ->
            let mkList ty els = List.foldBack (mkCons cenv.g ty) els (mkNil cenv.g m ty)
            let spliceTypesExpr = mkList cenv.g.system_Type_ty spliceTypeExprs
            let spliceArgsExpr = mkList rawTy spliceArgExprs
            mkCallDeserializeQuotationFSharp20Plus cenv.g m someTypeInModuleExpr spliceTypesExpr spliceArgsExpr bytesExpr

    let afterCastExpr =
        // Detect a typed quotation and insert the cast if needed. The cast should not fail but does
        // unfortunately involve a "typeOf" computation over a quotation tree.
        if tyconRefEq cenv.g (tcrefOfAppTy cenv.g ety) cenv.g.expr_tcr then
            mkCallCastQuotation cenv.g m (List.head (argsOfAppTy cenv.g ety)) deserializeExpr
        else
            deserializeExpr
    GenExpr cenv cgbuf eenv SPSuppress afterCastExpr sequel

//--------------------------------------------------------------------------
// Generate calls to IL methods
//--------------------------------------------------------------------------

and GenILCall cenv cgbuf eenv (virt, valu, newobj, valUseFlags, isDllImport, ilMethRef:ILMethodRef, enclArgTys, methArgTys, argExprs, returnTys, m) sequel =
    let hasByrefArg  =  ilMethRef.ArgTypes |> List.exists IsILTypeByref
    let isSuperInit = match valUseFlags with CtorValUsedAsSuperInit -> true | _ -> false
    let isBaseCall = match valUseFlags with VSlotDirectCall -> true | _ -> false
    let ccallInfo = match valUseFlags with PossibleConstrainedCall ty -> Some ty | _ -> None
    let boxity = (if valu then AsValue else AsObject)
    let mustGenerateUnitAfterCall = isNil returnTys
    let makesNoCriticalTailcalls = (newobj || not virt) // Don't tailcall for 'newobj', or 'call' to IL code
    let tail = CanTailcall(valu, ccallInfo, eenv.withinSEH, hasByrefArg, mustGenerateUnitAfterCall, isDllImport, false, makesNoCriticalTailcalls, sequel)

    let ilEnclArgTys = GenTypeArgs cenv.amap m eenv.tyenv enclArgTys
    let ilMethArgTys = GenTypeArgs cenv.amap m eenv.tyenv methArgTys
    let ilReturnTys = GenTypes cenv.amap m eenv.tyenv returnTys
    let ilMethSpec = mkILMethSpec (ilMethRef, boxity, ilEnclArgTys, ilMethArgTys)
    let useICallVirt = virt || useCallVirt cenv boxity ilMethSpec isBaseCall

    // Load the 'this' pointer to pass to the superclass constructor. This argument is not
    // in the expression tree since it can't be treated like an ordinary value
    if isSuperInit then CG.EmitInstrs cgbuf (pop 0) (Push [ilMethSpec.DeclaringType]) [ mkLdarg0 ]
    GenExprs cenv cgbuf eenv argExprs
    let il =
        if newobj then [ I_newobj(ilMethSpec, None) ]
        else
            match ccallInfo with
            | Some objArgTy ->
                let ilObjArgTy = GenType cenv.amap m eenv.tyenv objArgTy
                [ I_callconstraint(tail, ilObjArgTy, ilMethSpec, None) ]
            | None ->
                if useICallVirt then [ I_callvirt(tail, ilMethSpec, None) ]
                else  [ I_call(tail, ilMethSpec, None) ]

    CG.EmitInstrs cgbuf (pop (argExprs.Length + (if isSuperInit then 1 else 0))) (if isSuperInit then Push0 else Push ilReturnTys) il

    // Load the 'this' pointer as the pretend 'result' of the isSuperInit operation.
    // It will be immediately popped in most cases, but may also be used as the target of some "property set" operations.
    if isSuperInit then CG.EmitInstrs cgbuf (pop 0) (Push [ilMethSpec.DeclaringType]) [ mkLdarg0 ]
    CommitCallSequel cenv eenv m eenv.cloc cgbuf mustGenerateUnitAfterCall sequel

and CommitCallSequel cenv eenv m cloc cgbuf mustGenerateUnitAfterCall sequel =
    if mustGenerateUnitAfterCall
    then GenUnitThenSequel cenv eenv m cloc cgbuf sequel
    else GenSequel cenv cloc cgbuf sequel


and MakeNotSupportedExnExpr cenv eenv (argExpr, m) =
    let ety = mkAppTy (cenv.g.FindSysTyconRef ["System"] "NotSupportedException") []
    let ilty = GenType cenv.amap m eenv.tyenv ety
    let mref = mkILCtorMethSpecForTy(ilty, [cenv.g.ilg.typ_String]).MethodRef
    Expr.Op(TOp.ILCall(false, false, false, true, NormalValUse, false, false, mref, [], [], [ety]), [], [argExpr], m)

and GenTraitCall cenv cgbuf eenv (traitInfo, argExprs, m) expr sequel =
    let minfoOpt = CommitOperationResult (ConstraintSolver.CodegenWitnessThatTypeSupportsTraitConstraint cenv.TcVal cenv.g cenv.amap m traitInfo argExprs)
    match minfoOpt with
    | None ->
        let exnArg = mkString cenv.g m (FSComp.SR.ilDynamicInvocationNotSupported(traitInfo.MemberName))
        let exnExpr = MakeNotSupportedExnExpr cenv eenv (exnArg, m)
        let replacementExpr = mkThrow m (tyOfExpr cenv.g expr) exnExpr
        GenExpr cenv cgbuf eenv SPSuppress replacementExpr sequel
    | Some expr ->
        let expr = cenv.optimizeDuringCodeGen expr
        GenExpr cenv cgbuf eenv SPSuppress expr sequel

//--------------------------------------------------------------------------
// Generate byref-related operations
//--------------------------------------------------------------------------

and GenGetAddrOfRefCellField cenv cgbuf eenv (e, ty, m) sequel =
    GenExpr cenv cgbuf eenv SPSuppress e Continue
    let fref = GenRecdFieldRef m cenv eenv.tyenv (mkRefCellContentsRef cenv.g) [ty]
    CG.EmitInstrs cgbuf (pop 1) (Push [ILType.Byref fref.ActualType]) [ I_ldflda fref ]
    GenSequel cenv eenv.cloc cgbuf sequel

and GenGetValAddr cenv cgbuf eenv (v: ValRef, m) sequel =
    let vspec = v.Deref
    let ilTy = GenTypeOfVal cenv eenv vspec
    let storage = StorageForValRef m v eenv

    match storage with
    | Local (idx, _, None) ->
        CG.EmitInstrs cgbuf (pop 0) (Push [ILType.Byref ilTy]) [ I_ldloca (uint16 idx) ]

    | Arg idx ->
        CG.EmitInstrs cgbuf (pop 0) (Push [ILType.Byref ilTy]) [ I_ldarga (uint16 idx) ]

    | StaticField (fspec, _vref, hasLiteralAttr, _ilTyForProperty, _, ilTy, _, _, _) ->
        if hasLiteralAttr then errorR(Error(FSComp.SR.ilAddressOfLiteralFieldIsInvalid(), m))
        let ilTy = if ilTy.IsNominal && ilTy.Boxity = ILBoxity.AsValue then ILType.Byref ilTy else ilTy
        EmitGetStaticFieldAddr cgbuf ilTy fspec

    | Env (_, _, ilField, _) ->
        CG.EmitInstrs cgbuf (pop 0) (Push [ILType.Byref ilTy]) [ mkLdarg0; mkNormalLdflda ilField ]

    | Local (_, _, Some _) | StaticProperty _ | Method _ | Env _  | Null ->
        errorR(Error(FSComp.SR.ilAddressOfValueHereIsInvalid(v.DisplayName), m))
        CG.EmitInstrs cgbuf (pop 1) (Push [ILType.Byref ilTy]) [ I_ldarga (uint16 669 (* random value for post-hoc diagnostic analysis on generated tree *) ) ] 

    GenSequel cenv eenv.cloc cgbuf sequel

and GenGetByref cenv cgbuf eenv (v:ValRef, m) sequel =
    GenGetLocalVRef cenv cgbuf eenv m v None
    let ilty = GenType cenv.amap m eenv.tyenv (destByrefTy cenv.g v.Type)
    CG.EmitInstrs cgbuf (pop 1) (Push [ilty]) [ mkNormalLdobj ilty ]
    GenSequel cenv eenv.cloc cgbuf sequel

and GenSetByref cenv cgbuf eenv (v:ValRef, e, m) sequel =
    GenGetLocalVRef cenv cgbuf eenv m v None
    GenExpr cenv cgbuf eenv SPSuppress e Continue
    let ilty = GenType cenv.amap m eenv.tyenv (destByrefTy cenv.g v.Type)
    CG.EmitInstrs cgbuf (pop 2) Push0 [ mkNormalStobj ilty ]
    GenUnitThenSequel cenv eenv m eenv.cloc cgbuf sequel

and GenDefaultValue cenv cgbuf eenv (ty, m) =
    let ilTy = GenType cenv.amap m eenv.tyenv ty
    if isRefTy cenv.g ty then
        CG.EmitInstr cgbuf (pop 0) (Push [ilTy]) AI_ldnull
    else
        match tryDestAppTy cenv.g ty with
        | ValueSome tcref when (tyconRefEq cenv.g cenv.g.system_SByte_tcref tcref ||
                                   tyconRefEq cenv.g cenv.g.system_Int16_tcref tcref ||
                                   tyconRefEq cenv.g cenv.g.system_Int32_tcref tcref ||
                                   tyconRefEq cenv.g cenv.g.system_Bool_tcref tcref ||
                                   tyconRefEq cenv.g cenv.g.system_Byte_tcref tcref ||
                                   tyconRefEq cenv.g cenv.g.system_Char_tcref tcref ||
                                   tyconRefEq cenv.g cenv.g.system_UInt16_tcref tcref ||
                                   tyconRefEq cenv.g cenv.g.system_UInt32_tcref tcref) ->
            CG.EmitInstr cgbuf (pop 0) (Push [ilTy]) iLdcZero
        | ValueSome tcref when (tyconRefEq cenv.g cenv.g.system_Int64_tcref tcref ||
                                 tyconRefEq cenv.g cenv.g.system_UInt64_tcref tcref) ->
            CG.EmitInstr cgbuf (pop 0) (Push [ilTy]) (iLdcInt64 0L)
        | ValueSome tcref when (tyconRefEq cenv.g cenv.g.system_Single_tcref tcref) ->
            CG.EmitInstr cgbuf (pop 0) (Push [ilTy]) (iLdcSingle 0.0f)
        | ValueSome tcref when (tyconRefEq cenv.g cenv.g.system_Double_tcref tcref) ->
            CG.EmitInstr cgbuf (pop 0) (Push [ilTy]) (iLdcDouble 0.0)
        | _ ->
            let ilTy = GenType cenv.amap m eenv.tyenv ty
            LocalScope "ilzero" cgbuf (fun scopeMarks ->
                let locIdx, realloc, _ = AllocLocal cenv cgbuf eenv true (ilxgenGlobalNng.FreshCompilerGeneratedName ("default", m), ilTy, false) scopeMarks
                // "initobj" (Generated by EmitInitLocal) doesn't work on byref types
                // But ilzero(&ty) only gets generated in the built-in get-address function so
                // we can just rely on zeroinit of all IL locals.
                if realloc then
                    match ilTy with
                    |  ILType.Byref _ -> ()
                    | _ -> EmitInitLocal cgbuf ilTy locIdx
                EmitGetLocal cgbuf ilTy locIdx
            )

//--------------------------------------------------------------------------
// Generate generic parameters
//--------------------------------------------------------------------------

and GenGenericParam cenv eenv (tp:Typar) =
    let subTypeConstraints =
        tp.Constraints
        |> List.choose (function | TyparConstraint.CoercesTo(ty, _) -> Some(ty) | _ -> None)
        |> List.map (GenTypeAux cenv.amap tp.Range eenv.tyenv VoidNotOK PtrTypesNotOK)

    let refTypeConstraint =
        tp.Constraints
        |> List.exists (function TyparConstraint.IsReferenceType _ -> true | TyparConstraint.SupportsNull _ -> true | _ -> false)

    let notNullableValueTypeConstraint =
        tp.Constraints |> List.exists (function TyparConstraint.IsNonNullableStruct _ -> true | _ -> false)

    let defaultConstructorConstraint =
        tp.Constraints |> List.exists (function TyparConstraint.RequiresDefaultConstructor _ -> true | _ -> false)

    let tpName =
          // use the CompiledName if given
          // Inference variables get given an IL name "TA, TB" etc.
          let nm =
              match tp.ILName with
              | None -> tp.Name
              | Some nm -> nm
          // Some special rules apply when compiling Fsharp.Core.dll to avoid a proliferation of [<CompiledName>] attributes on type parameters
          if cenv.g.compilingFslib then
              match nm with
              | "U" -> "TResult"
              | "U1" -> "TResult1"
              | "U2" -> "TResult2"
              | _ ->
                  if nm.TrimEnd([| '0' .. '9' |]).Length = 1 then nm
                  elif nm.Length >= 1 && nm.[0] = 'T' && (nm.Length = 1 || not (System.Char.IsLower nm.[1]))  then nm
                  else "T" + (String.capitalize nm)
          else
               nm

    let tpAttrs = mkILCustomAttrs (GenAttrs cenv eenv tp.Attribs)

    { Name = tpName
      Constraints = subTypeConstraints
      Variance = NonVariant
      CustomAttrsStored = storeILCustomAttrs tpAttrs
      MetadataIndex = NoMetadataIdx
      HasReferenceTypeConstraint = refTypeConstraint
      HasNotNullableValueTypeConstraint = notNullableValueTypeConstraint
      HasDefaultConstructorConstraint = defaultConstructorConstraint }

//--------------------------------------------------------------------------
// Generate object expressions as ILX "closures"
//--------------------------------------------------------------------------

/// Generates the data used for parameters at definitions of abstract method slots such as interface methods or override methods.
and GenSlotParam m cenv eenv (TSlotParam(nm, ty, inFlag, outFlag, optionalFlag, attribs)) : ILParameter =
    let ilTy = GenParamType cenv.amap m eenv.tyenv true ty
    let inFlag2, outFlag2, optionalFlag2, defaultParamValue, paramMarshal2, attribs = GenParamAttribs cenv ty attribs

    let ilAttribs = GenAttrs cenv eenv attribs

    let ilAttribs =
        match GenReadOnlyAttributeIfNecessary cenv.g ty with
        | Some attr -> ilAttribs @ [attr]
        | None -> ilAttribs

    { Name=nm
      Type= ilTy
      Default=defaultParamValue
      Marshal=paramMarshal2
      IsIn=inFlag || inFlag2
      IsOut=outFlag || outFlag2
      IsOptional=optionalFlag || optionalFlag2
      CustomAttrsStored = storeILCustomAttrs (mkILCustomAttrs ilAttribs)
      MetadataIndex = NoMetadataIdx }

and GenFormalSlotsig m cenv eenv (TSlotSig(_, ty, ctps, mtps, paraml, returnTy)) =
    let paraml = List.concat paraml
    let ilTy = GenType cenv.amap m eenv.tyenv ty
    let eenvForSlotSig = EnvForTypars (ctps @ mtps) eenv
    let ilParams = paraml |> List.map (GenSlotParam m cenv eenvForSlotSig)
    let ilRetTy = GenReturnType cenv.amap m eenvForSlotSig.tyenv returnTy
    let ilRet = mkILReturn  ilRetTy
    let ilRet =
        match returnTy with
        | None -> ilRet
        | Some ty ->
        match GenReadOnlyAttributeIfNecessary cenv.g ty with
        | Some attr -> ilRet.WithCustomAttrs (mkILCustomAttrs (ilRet.CustomAttrs.AsList @ [attr]))
        | None -> ilRet
    ilTy, ilParams, ilRet

and instSlotParam inst (TSlotParam(nm, ty, inFlag, fl2, fl3, attrs)) = TSlotParam(nm, instType inst ty, inFlag, fl2, fl3, attrs)

and GenActualSlotsig m cenv eenv (TSlotSig(_, ty, ctps, mtps, ilSlotParams, ilSlotRetTy)) methTyparsOfOverridingMethod (methodParams: Val list) =
    let ilSlotParams = List.concat ilSlotParams
    let instForSlotSig = mkTyparInst (ctps@mtps) (argsOfAppTy cenv.g ty @ generalizeTypars methTyparsOfOverridingMethod)
    let ilParams = ilSlotParams |> List.map (instSlotParam instForSlotSig >> GenSlotParam m cenv eenv)

    // Use the better names if available
    let ilParams =
        if ilParams.Length = methodParams.Length then
            (ilParams, methodParams) ||> List.map2 (fun p pv -> { p with Name = Some (nameOfVal pv) })
        else ilParams

    let ilRetTy = GenReturnType cenv.amap m eenv.tyenv (Option.map (instType instForSlotSig) ilSlotRetTy)
    let iLRet = mkILReturn ilRetTy
    ilParams, iLRet

and GenNameOfOverridingMethod cenv (useMethodImpl, (TSlotSig(nameOfOverridenMethod, enclTypOfOverridenMethod, _, _, _, _))) =
    if useMethodImpl then qualifiedMangledNameOfTyconRef (tcrefOfAppTy cenv.g enclTypOfOverridenMethod) nameOfOverridenMethod else nameOfOverridenMethod

and GenMethodImpl cenv eenv (useMethodImpl, (TSlotSig(nameOfOverridenMethod, _, _, _, _, _) as slotsig)) m =
    let ilOverrideTy, ilOverrideParams, ilOverrideRet = GenFormalSlotsig m cenv eenv slotsig

    let nameOfOverridingMethod = GenNameOfOverridingMethod cenv (useMethodImpl, slotsig)
    nameOfOverridingMethod,
    (fun (ilTyForOverriding, methTyparsOfOverridingMethod) ->
        let ilOverrideTyRef = ilOverrideTy.TypeRef
        let ilOverrideMethRef = mkILMethRef(ilOverrideTyRef, ILCallingConv.Instance, nameOfOverridenMethod, List.length (DropErasedTypars methTyparsOfOverridingMethod), typesOfILParams ilOverrideParams, ilOverrideRet.Type)
        let eenvForOverrideBy = AddTyparsToEnv methTyparsOfOverridingMethod eenv
        let ilParamsOfOverridingMethod, ilReturnOfOverridingMethod = GenActualSlotsig m cenv eenvForOverrideBy slotsig methTyparsOfOverridingMethod []
        let ilOverrideMethGenericParams = GenGenericParams cenv eenvForOverrideBy methTyparsOfOverridingMethod
        let ilOverrideMethGenericArgs = mkILFormalGenericArgs 0 ilOverrideMethGenericParams
        let ilOverrideBy = mkILInstanceMethSpecInTy(ilTyForOverriding, nameOfOverridingMethod, typesOfILParams ilParamsOfOverridingMethod, ilReturnOfOverridingMethod.Type, ilOverrideMethGenericArgs)
        { Overrides = OverridesSpec(ilOverrideMethRef, ilOverrideTy)
          OverrideBy = ilOverrideBy })

and bindBaseOrThisVarOpt cenv eenv baseValOpt =
    match baseValOpt with
    | None -> eenv
    | Some basev -> AddStorageForVal cenv.g (basev, notlazy (Arg 0))  eenv

and fixupVirtualSlotFlags (mdef:ILMethodDef) =
    mdef.WithHideBySig()

and renameMethodDef nameOfOverridingMethod (mdef : ILMethodDef) =
    mdef.With(name=nameOfOverridingMethod)

and fixupMethodImplFlags (mdef:ILMethodDef) =
    mdef.WithAccess(ILMemberAccess.Private).WithHideBySig().WithFinal(true).WithNewSlot

and GenObjectMethod cenv eenvinner (cgbuf:CodeGenBuffer) useMethodImpl tmethod =

    // Check if we're compiling the property as a .NET event
    let (TObjExprMethod(slotsig, attribs, methTyparsOfOverridingMethod, methodParams, methodBodyExpr, m)) = tmethod
    let (TSlotSig(nameOfOverridenMethod, _, _, _, _, _)) = slotsig
    if CompileAsEvent cenv.g attribs  then
        []
    else
        let eenvUnderTypars = AddTyparsToEnv methTyparsOfOverridingMethod eenvinner
        let methodParams = List.concat methodParams
        let methodParamsNonSelf = match methodParams with [] -> [] | _::t -> t // drop the 'this' arg when computing better argument names for IL parameters
        let ilParamsOfOverridingMethod, ilReturnOfOverridingMethod =
            GenActualSlotsig m cenv eenvUnderTypars slotsig methTyparsOfOverridingMethod methodParamsNonSelf

        let ilAttribs = GenAttrs cenv eenvinner attribs

        // Args are stored starting at #1
        let eenvForMeth = AddStorageForLocalVals cenv.g (methodParams  |> List.mapi (fun i v -> (v, Arg i)))  eenvUnderTypars
        let sequel = (if slotSigHasVoidReturnTy slotsig then discardAndReturnVoid else Return)
        let ilMethodBody = CodeGenMethodForExpr cenv cgbuf.mgbuf (SPAlways, [], nameOfOverridenMethod, eenvForMeth, 0, methodBodyExpr, sequel)

        let nameOfOverridingMethod, methodImplGenerator = GenMethodImpl cenv eenvinner (useMethodImpl, slotsig) methodBodyExpr.Range

        let mdef =
            mkILGenericVirtualMethod
              (nameOfOverridingMethod,
               ILMemberAccess.Public,
               GenGenericParams cenv eenvUnderTypars methTyparsOfOverridingMethod,
               ilParamsOfOverridingMethod,
               ilReturnOfOverridingMethod,
               MethodBody.IL ilMethodBody)
        // fixup attributes to generate a method impl
        let mdef = if useMethodImpl then fixupMethodImplFlags mdef else mdef
        let mdef = fixupVirtualSlotFlags mdef
        let mdef = mdef.With(customAttrs = mkILCustomAttrs ilAttribs)
        [(useMethodImpl, methodImplGenerator, methTyparsOfOverridingMethod), mdef]

and GenObjectExpr cenv cgbuf eenvouter expr (baseType, baseValOpt, basecall, overrides, interfaceImpls, m)  sequel =
    let cloinfo, _, eenvinner  = GetIlxClosureInfo cenv m false None eenvouter expr

    let cloAttribs = cloinfo.cloAttribs
    let cloFreeVars = cloinfo.cloFreeVars
    let ilCloLambdas = cloinfo.ilCloLambdas
    let cloName = cloinfo.cloName

    let ilxCloSpec = cloinfo.cloSpec
    let ilCloFreeVars = cloinfo.cloILFreeVars
    let ilCloGenericFormals = cloinfo.cloILGenericParams
    assert (isNil cloinfo.localTypeFuncDirectILGenericParams)
    let ilCloGenericActuals = cloinfo.cloSpec.GenericArgs
    let ilCloRetTy = cloinfo.cloILFormalRetTy
    let ilCloTypeRef = cloinfo.cloSpec.TypeRef
    let ilTyForOverriding = mkILBoxedTy ilCloTypeRef ilCloGenericActuals

    let eenvinner = bindBaseOrThisVarOpt cenv eenvinner baseValOpt
    let ilCtorBody = CodeGenMethodForExpr cenv cgbuf.mgbuf (SPAlways, [], cloName, eenvinner, 1, basecall, discardAndReturnVoid)

    let genMethodAndOptionalMethodImpl tmethod useMethodImpl =
        [ for ((useMethodImpl, methodImplGeneratorFunction, methTyparsOfOverridingMethod), mdef) in GenObjectMethod cenv eenvinner cgbuf useMethodImpl tmethod do
              let mimpl = (if useMethodImpl then Some(methodImplGeneratorFunction (ilTyForOverriding, methTyparsOfOverridingMethod)) else None)
              yield (mimpl, mdef) ]

    let mimpls, mdefs =
        [ for ov in overrides do
              yield! genMethodAndOptionalMethodImpl ov (isInterfaceTy cenv.g baseType)
          for (_, tmethods) in interfaceImpls do
             for tmethod in tmethods do
                 yield! genMethodAndOptionalMethodImpl tmethod true ]
        |> List.unzip

    let mimpls = mimpls |> List.choose id // choose the ones that actually have method impls

    let interfaceTys = interfaceImpls |> List.map (fst >> GenType cenv.amap m eenvinner.tyenv)

    let attrs = GenAttrs cenv eenvinner cloAttribs
    let super = (if isInterfaceTy cenv.g baseType then cenv.g.ilg.typ_Object else ilCloRetTy)
    let interfaceTys = interfaceTys @ (if isInterfaceTy cenv.g baseType then [ilCloRetTy] else [])
    let cloTypeDefs = GenClosureTypeDefs cenv (ilCloTypeRef, ilCloGenericFormals, attrs, ilCloFreeVars, ilCloLambdas, ilCtorBody, mdefs, mimpls, super, interfaceTys)

    for cloTypeDef in cloTypeDefs do
        cgbuf.mgbuf.AddTypeDef(ilCloTypeRef, cloTypeDef, false, false, None)
    CountClosure()
    GenGetLocalVals cenv cgbuf eenvouter m cloFreeVars
    CG.EmitInstr cgbuf (pop ilCloFreeVars.Length) (Push [ EraseClosures.mkTyOfLambdas cenv.g.ilxPubCloEnv ilCloLambdas]) (I_newobj (ilxCloSpec.Constructor, None))
    GenSequel cenv eenvouter.cloc cgbuf sequel

and GenSequenceExpr
        cenv
        (cgbuf:CodeGenBuffer)
        eenvouter
        (nextEnumeratorValRef:ValRef, pcvref:ValRef, currvref:ValRef, stateVars, generateNextExpr, closeExpr, checkCloseExpr:Expr, seqElemTy, m) sequel =

    let stateVars = [ pcvref; currvref ] @ stateVars
    let stateVarsSet = stateVars |> List.map (fun vref -> vref.Deref) |> Zset.ofList valOrder

    // pretend that the state variables are bound
    let eenvouter =
        eenvouter |> AddStorageForLocalVals cenv.g (stateVars |> List.map (fun v -> v.Deref, Local(0, false, None)))

    // Get the free variables. Make a lambda to pretend that the 'nextEnumeratorValRef' is bound (it is an argument to GenerateNext)
    let (cloAttribs, _, _, cloFreeTyvars, cloFreeVars, ilCloTypeRef:ILTypeRef, ilCloFreeVars, eenvinner) =
         GetIlxClosureFreeVars cenv m None eenvouter [] (mkLambda m nextEnumeratorValRef.Deref (generateNextExpr, cenv.g.int32_ty))

    let ilCloSeqElemTy = GenType cenv.amap m eenvinner.tyenv seqElemTy
    let cloRetTy = mkSeqTy cenv.g seqElemTy
    let ilCloRetTyInner = GenType cenv.amap m eenvinner.tyenv cloRetTy
    let ilCloRetTyOuter = GenType cenv.amap m eenvouter.tyenv cloRetTy
    let ilCloEnumeratorTy = GenType cenv.amap m eenvinner.tyenv (mkIEnumeratorTy cenv.g seqElemTy)
    let ilCloEnumerableTy = GenType cenv.amap m eenvinner.tyenv (mkSeqTy cenv.g seqElemTy)
    let ilCloBaseTy = GenType cenv.amap m eenvinner.tyenv (mkAppTy cenv.g.seq_base_tcr [seqElemTy])
    let ilCloGenericParams = GenGenericParams cenv eenvinner cloFreeTyvars

    // Create a new closure class with a single "MoveNext" method that implements the iterator.
    let ilCloTyInner = mkILFormalBoxedTy ilCloTypeRef ilCloGenericParams
    let ilCloLambdas = Lambdas_return ilCloRetTyInner
    let cloref = IlxClosureRef(ilCloTypeRef, ilCloLambdas, ilCloFreeVars)
    let ilxCloSpec = IlxClosureSpec.Create(cloref, GenGenericArgs m eenvouter.tyenv cloFreeTyvars)
    let formalClospec = IlxClosureSpec.Create(cloref, mkILFormalGenericArgs 0 ilCloGenericParams)

    let getFreshMethod =
        let _, mbody =
            CodeGenMethod cenv cgbuf.mgbuf
                ([], "GetFreshEnumerator", eenvinner, 1,
                 (fun cgbuf eenv ->
                    for fv in cloFreeVars do
                        /// State variables always get zero-initialized
                        if stateVarsSet.Contains fv then
                            GenDefaultValue cenv cgbuf eenv (fv.Type, m)
                        else
                            GenGetLocalVal cenv cgbuf eenv m fv None
                    CG.EmitInstr cgbuf (pop ilCloFreeVars.Length) (Push [ilCloRetTyInner]) (I_newobj (formalClospec.Constructor, None))
                    GenSequel cenv eenv.cloc cgbuf Return),
                 m)
        mkILNonGenericVirtualMethod("GetFreshEnumerator", ILMemberAccess.Public, [], mkILReturn ilCloEnumeratorTy, MethodBody.IL mbody)
        |> AddNonUserCompilerGeneratedAttribs cenv.g

    let closeMethod =
        // Note: We suppress the first sequence point in the body of this method since it is the initial state machine jump
        let spReq = SPSuppress
        let ilCode = CodeGenMethodForExpr cenv cgbuf.mgbuf (spReq, [], "Close", eenvinner, 1, closeExpr, discardAndReturnVoid)
        mkILNonGenericVirtualMethod("Close", ILMemberAccess.Public, [], mkILReturn ILType.Void, MethodBody.IL ilCode)

    let checkCloseMethod =
        // Note: We suppress the first sequence point in the body of this method since it is the initial state machine jump
        let spReq = SPSuppress
        let ilCode = CodeGenMethodForExpr cenv cgbuf.mgbuf (spReq, [], "get_CheckClose", eenvinner, 1, checkCloseExpr, Return)
        mkILNonGenericVirtualMethod("get_CheckClose", ILMemberAccess.Public, [], mkILReturn cenv.g.ilg.typ_Bool, MethodBody.IL ilCode)

    let generateNextMethod =
        // Note: We suppress the first sequence point in the body of this method since it is the initial state machine jump
        let spReq = SPSuppress
        // the 'next enumerator' byref arg is at arg position 1
        let eenvinner = eenvinner |> AddStorageForLocalVals cenv.g [ (nextEnumeratorValRef.Deref, Arg 1) ]
        let ilParams = [mkILParamNamed("next", ILType.Byref ilCloEnumerableTy)]
        let ilReturn = mkILReturn cenv.g.ilg.typ_Int32
        let ilCode = MethodBody.IL (CodeGenMethodForExpr cenv cgbuf.mgbuf (spReq, [], "GenerateNext", eenvinner, 2, generateNextExpr, Return))
        mkILNonGenericVirtualMethod("GenerateNext", ILMemberAccess.Public, ilParams, ilReturn, ilCode)

    let lastGeneratedMethod =
        let ilCode = CodeGenMethodForExpr cenv cgbuf.mgbuf (SPSuppress, [], "get_LastGenerated", eenvinner, 1, exprForValRef m currvref, Return)
        mkILNonGenericVirtualMethod("get_LastGenerated", ILMemberAccess.Public, [], mkILReturn ilCloSeqElemTy, MethodBody.IL ilCode)
        |> AddNonUserCompilerGeneratedAttribs cenv.g

    let ilCtorBody =
        mkILSimpleStorageCtor(None, Some ilCloBaseTy.TypeSpec, ilCloTyInner, [], [], ILMemberAccess.Assembly).MethodBody

    let attrs = GenAttrs cenv eenvinner cloAttribs
    let cloTypeDefs = GenClosureTypeDefs cenv (ilCloTypeRef, ilCloGenericParams, attrs, ilCloFreeVars, ilCloLambdas, ilCtorBody, [generateNextMethod;closeMethod;checkCloseMethod;lastGeneratedMethod;getFreshMethod], [], ilCloBaseTy, [])

    for cloTypeDef in cloTypeDefs do
        cgbuf.mgbuf.AddTypeDef(ilCloTypeRef, cloTypeDef, false, false, None)

    CountClosure()

    for fv in cloFreeVars do
       /// State variables always get zero-initialized
       if stateVarsSet.Contains fv then
           GenDefaultValue cenv cgbuf eenvouter (fv.Type, m)
       else
           GenGetLocalVal cenv cgbuf eenvouter m fv None
   
    CG.EmitInstr cgbuf (pop ilCloFreeVars.Length) (Push [ilCloRetTyOuter]) (I_newobj (ilxCloSpec.Constructor, None))
    GenSequel cenv eenvouter.cloc cgbuf sequel



/// Generate the class for a closure type definition
and GenClosureTypeDefs cenv (tref:ILTypeRef, ilGenParams, attrs, ilCloFreeVars, ilCloLambdas, ilCtorBody, mdefs, mimpls, ext, ilIntfTys) =

  let cloInfo =
      { cloFreeVars=ilCloFreeVars
        cloStructure=ilCloLambdas
        cloCode=notlazy ilCtorBody }

  let tdef =
    ILTypeDef(name = tref.Name,
              layout = ILTypeDefLayout.Auto,
              attributes = enum 0,
              genericParams = ilGenParams,
              customAttrs = mkILCustomAttrs(attrs @ [mkCompilationMappingAttr cenv.g (int SourceConstructFlags.Closure) ]),
              fields = emptyILFields,
              events= emptyILEvents,
              properties = emptyILProperties,
              methods= mkILMethods mdefs,
              methodImpls= mkILMethodImpls mimpls,
              nestedTypes=emptyILTypeDefs,
              implements = ilIntfTys,
              extends= Some ext,
              securityDecls= emptyILSecurityDecls)
        .WithSealed(true)
        .WithSerializable(true)
        .WithSpecialName(true)
        .WithAccess(ComputeTypeAccess tref true)
        .WithLayout(ILTypeDefLayout.Auto)
        .WithEncoding(ILDefaultPInvokeEncoding.Auto)
        .WithInitSemantics(ILTypeInit.BeforeField)

  let tdefs = EraseClosures.convIlxClosureDef cenv.g.ilxPubCloEnv tref.Enclosing tdef cloInfo
  tdefs
      
and GenGenericParams cenv eenv tps = 
    tps |> DropErasedTypars |> List.map (GenGenericParam cenv eenv)

and GenGenericArgs m (tyenv:TypeReprEnv) tps =
    tps |> DropErasedTypars |> List.map (fun c -> (mkILTyvarTy tyenv.[c, m]))

/// Generate the closure class for a function
and GenLambdaClosure cenv (cgbuf: CodeGenBuffer) eenv isLocalTypeFunc selfv expr =
    match expr with
    | Expr.Lambda (_, _, _, _, _, m, _)
    | Expr.TyLambda(_, _, _, m, _) ->
      
        let cloinfo, body, eenvinner  = GetIlxClosureInfo cenv m isLocalTypeFunc selfv eenv expr
      
        let entryPointInfo =
          match selfv with
          | Some v -> [(v, BranchCallClosure (cloinfo.cloArityInfo))]
          | _ -> []

        let ilCloBody = CodeGenMethodForExpr cenv cgbuf.mgbuf (SPAlways, entryPointInfo, cloinfo.cloName, eenvinner, 1, body, Return)
        let ilCloTypeRef = cloinfo.cloSpec.TypeRef
        let cloTypeDefs =
            if isLocalTypeFunc then

                // Work out the contract type and generate a class with an abstract method for this type
                let (ilContractGenericParams, ilContractMethTyargs, ilContractTySpec:ILTypeSpec, ilContractFormalRetTy) = GenNamedLocalTypeFuncContractInfo cenv eenv m cloinfo
                let ilContractTypeRef = ilContractTySpec.TypeRef
                let ilContractTy = mkILFormalBoxedTy ilContractTypeRef ilContractGenericParams
                let ilContractCtor =  mkILNonGenericEmptyCtor None cenv.g.ilg.typ_Object

                let ilContractMeths = [ilContractCtor; mkILGenericVirtualMethod("DirectInvoke", ILMemberAccess.Assembly, ilContractMethTyargs, [], mkILReturn ilContractFormalRetTy, MethodBody.Abstract) ]
                let ilContractTypeDef =
                    ILTypeDef(name = ilContractTypeRef.Name,
                              layout = ILTypeDefLayout.Auto,
                              attributes = enum 0,
                              genericParams = ilContractGenericParams,
                              customAttrs = mkILCustomAttrs [mkCompilationMappingAttr cenv.g (int SourceConstructFlags.Closure) ],
                              fields = emptyILFields,
                              events= emptyILEvents,
                              properties = emptyILProperties,
                              methods= mkILMethods ilContractMeths,
                              methodImpls= emptyILMethodImpls,
                              nestedTypes=emptyILTypeDefs,
                              implements = [],
                              extends= Some cenv.g.ilg.typ_Object,
                              securityDecls= emptyILSecurityDecls)

                // the contract type is an abstract type and not sealed
                let ilContractTypeDef =
                    ilContractTypeDef
                        .WithAbstract(true)
                        .WithAccess(ComputeTypeAccess ilContractTypeRef true)
                        .WithSerializable(true)
                        .WithSpecialName(true)
                        .WithLayout(ILTypeDefLayout.Auto)
                        .WithInitSemantics(ILTypeInit.BeforeField)
                        .WithEncoding(ILDefaultPInvokeEncoding.Auto)

                cgbuf.mgbuf.AddTypeDef(ilContractTypeRef, ilContractTypeDef, false, false, None)
            
                let ilCtorBody =  mkILMethodBody (true, [], 8, nonBranchingInstrsToCode (mkCallBaseConstructor(ilContractTy, [])), None )
                let cloMethods = [ mkILGenericVirtualMethod("DirectInvoke", ILMemberAccess.Assembly, cloinfo.localTypeFuncDirectILGenericParams, [], mkILReturn (cloinfo.cloILFormalRetTy), MethodBody.IL ilCloBody) ]
                let cloTypeDefs = GenClosureTypeDefs cenv (ilCloTypeRef, cloinfo.cloILGenericParams, [], cloinfo.cloILFreeVars, cloinfo.ilCloLambdas, ilCtorBody, cloMethods, [], ilContractTy, [])
                cloTypeDefs
            
            else
                GenClosureTypeDefs cenv (ilCloTypeRef, cloinfo.cloILGenericParams, [], cloinfo.cloILFreeVars, cloinfo.ilCloLambdas, ilCloBody, [], [], cenv.g.ilg.typ_Object, [])
        CountClosure()
        for cloTypeDef in cloTypeDefs do
            cgbuf.mgbuf.AddTypeDef(ilCloTypeRef, cloTypeDef, false, false, None)
        cloinfo, m

    |     _ -> failwith "GenLambda: not a lambda"
    
and GenLambdaVal cenv (cgbuf:CodeGenBuffer) eenv (cloinfo, m) =
    GenGetLocalVals cenv cgbuf eenv m cloinfo.cloFreeVars
    CG.EmitInstr cgbuf
        (pop cloinfo.cloILFreeVars.Length)
        (Push [EraseClosures.mkTyOfLambdas cenv.g.ilxPubCloEnv cloinfo.ilCloLambdas])
        (I_newobj (cloinfo.cloSpec.Constructor, None))

and GenLambda cenv cgbuf eenv isLocalTypeFunc selfv expr sequel =
    let cloinfo, m = GenLambdaClosure cenv cgbuf eenv isLocalTypeFunc selfv expr
    GenLambdaVal cenv cgbuf eenv (cloinfo, m)
    GenSequel cenv eenv.cloc cgbuf sequel

and GenTypeOfVal cenv eenv (v:Val) =
    GenType cenv.amap v.Range eenv.tyenv v.Type

and GenFreevar cenv m eenvouter tyenvinner (fv:Val) =
    match StorageForVal m fv eenvouter with
    // Local type functions
    | Local(_, _, Some _) | Env(_, _, _, Some _) -> cenv.g.ilg.typ_Object
#if DEBUG
    // Check for things that should never make it into the free variable set. Only do this in debug for performance reasons
    | (StaticField _ | StaticProperty _ | Method _ | Null) -> error(InternalError("GenFreevar: compiler error: unexpected unrealized value", fv.Range))
#endif
    | _ -> GenType cenv.amap m tyenvinner fv.Type

and GetIlxClosureFreeVars cenv m selfv eenvouter takenNames expr =

    // Choose a base name for the closure
    let basename =
        let boundv = eenvouter.letBoundVars |> List.tryFind (fun v -> not v.IsCompilerGenerated)
        match boundv with
        | Some v -> v.CompiledName
        | None -> "clo"

    // Get a unique stamp for the closure. This must be stable for things that can be part of a let rec.
    let uniq =
        match expr with
        | Expr.Obj (uniq, _, _, _, _, _, _)
        | Expr.Lambda (uniq, _, _, _, _, _, _)
        | Expr.TyLambda(uniq, _, _, _, _) -> uniq
        | _ -> newUnique()

    // Choose a name for the closure
    let ilCloTypeRef =
        // FSharp 1.0 bug 3404: System.Reflection doesn't like '.' and '`' in type names
        let basenameSafeForUseAsTypename = CleanUpGeneratedTypeName basename
        let suffixmark = expr.Range
        let cloName = globalStableNameGenerator.GetUniqueCompilerGeneratedName(basenameSafeForUseAsTypename, suffixmark, uniq)
        NestedTypeRefForCompLoc eenvouter.cloc cloName

    // Collect the free variables of the closure
    let cloFreeVarResults =  freeInExpr CollectTyparsAndLocals expr

    // Partition the free variables when some can be accessed from places besides the immediate environment
    // Also filter out the current value being bound, if any, as it is available from the "this"
    // pointer which gives the current closure itself. This is in the case e.g. let rec f = ... f ...
    let cloFreeVars =
        cloFreeVarResults.FreeLocals
        |> Zset.elements
        |> List.filter (fun fv ->
            match StorageForVal m fv eenvouter with
            | (StaticField _ | StaticProperty _ | Method _ | Null) -> false
            | _ ->
                match selfv with
                | Some v -> not (valRefEq cenv.g (mkLocalValRef fv) v)
                | _ -> true)

    // The general shape is:
    //    {LAM <tyfunc-typars>. expr }[free-typars] : overall-type[contract-typars]
    // Then
    //    internal-typars = free-typars - contract-typars
    //
    // In other words, the free type variables get divided into two sets
    //  -- "contract" ones, which are part of the return type. We separate these to enable use to
    //     bake our own function base contracts for local type functions
    //
    //  -- "internal" ones, which get used internally in the implementation
    let cloContractFreeTyvarSet = (freeInType CollectTypars (tyOfExpr cenv.g expr)).FreeTypars

    let cloInternalFreeTyvars = Zset.diff  cloFreeVarResults.FreeTyvars.FreeTypars cloContractFreeTyvarSet |> Zset.elements
    let cloContractFreeTyvars = cloContractFreeTyvarSet |> Zset.elements

    let cloFreeTyvars = cloContractFreeTyvars @ cloInternalFreeTyvars

    let cloAttribs = []

    let eenvinner = eenvouter |> EnvForTypars cloFreeTyvars

    let ilCloTyInner =
        let ilCloGenericParams = GenGenericParams cenv eenvinner cloFreeTyvars
        mkILFormalBoxedTy ilCloTypeRef ilCloGenericParams

    // If generating a named closure, add the closure itself as a var, available via "arg0" .
    // The latter doesn't apply for the delegate implementation of closures.
    // Build the environment that is active inside the closure itself
    let eenvinner = eenvinner |> AddStorageForLocalVals cenv.g (match selfv with | Some v  -> [(v.Deref, Arg 0)] | _ -> [])

    let ilCloFreeVars =
        let ilCloFreeVarNames = ChooseFreeVarNames takenNames (List.map nameOfVal cloFreeVars)
        let ilCloFreeVars = (cloFreeVars, ilCloFreeVarNames) ||> List.map2 (fun fv nm -> mkILFreeVar (nm, fv.IsCompilerGenerated, GenFreevar cenv m eenvouter eenvinner.tyenv fv))
        ilCloFreeVars

    let ilCloFreeVarStorage =
        (cloFreeVars, ilCloFreeVars) ||> List.mapi2 (fun i v fv ->
            let localCloInfo =
                match StorageForVal m v eenvouter with
                | Local(_, _, localCloInfo)
                | Env(_, _, _, localCloInfo) -> localCloInfo
                | _ -> None
            let ilField = mkILFieldSpecInTy (ilCloTyInner, fv.fvName, fv.fvType)

            (v, Env(ilCloTyInner, i, ilField, localCloInfo)))

    let eenvinner = eenvinner |> AddStorageForLocalVals cenv.g ilCloFreeVarStorage

    // Return a various results
    (cloAttribs, cloInternalFreeTyvars, cloContractFreeTyvars, cloFreeTyvars, cloFreeVars, ilCloTypeRef, Array.ofList ilCloFreeVars, eenvinner)


and GetIlxClosureInfo cenv m isLocalTypeFunc selfv eenvouter expr =
    let returnTy =
      match expr with
      | Expr.Lambda (_, _, _, _, _, _, returnTy) | Expr.TyLambda(_, _, _, _, returnTy) -> returnTy
      | Expr.Obj(_, ty, _, _, _, _, _) -> ty
      | _ -> failwith "GetIlxClosureInfo: not a lambda expression"

    // Determine the structure of the closure. We do this before analyzing free variables to
    // determine the taken argument names.
    let tvsl, vs, body, returnTy =
        let rec getCallStructure tvacc vacc (e, ety) =
            match e with
            | Expr.TyLambda(_, tvs, body, _m, bty) ->
                getCallStructure ((DropErasedTypars tvs) :: tvacc) vacc (body, bty)
            | Expr.Lambda (_, _, _, vs, body, _, bty) when not isLocalTypeFunc ->
                // Transform a lambda taking untupled arguments into one
                // taking only a single tupled argument if necessary.  REVIEW: do this earlier
                let tupledv, body =  MultiLambdaToTupledLambda cenv.g vs body
                getCallStructure tvacc (tupledv :: vacc) (body, bty)
            | _ ->
                (List.rev tvacc, List.rev vacc, e, ety)
        getCallStructure [] [] (expr, returnTy)

    let takenNames = vs |> List.map (fun v -> v.CompiledName)

    // Get the free variables and the information about the closure, add the free variables to the environment
    let (cloAttribs, cloInternalFreeTyvars, cloContractFreeTyvars, _, cloFreeVars, ilCloTypeRef, ilCloFreeVars, eenvinner) = GetIlxClosureFreeVars cenv m selfv eenvouter takenNames expr

    // Put the type and value arguments into the environment
    let rec getClosureArgs eenv ntmargs tvsl (vs:Val list) =
        match tvsl, vs with
        | tvs :: rest, _ ->
            let eenv = AddTyparsToEnv tvs eenv
            let l, eenv = getClosureArgs eenv ntmargs rest vs
            let lambdas = (tvs, l) ||> List.foldBack (fun tv sofar -> Lambdas_forall(GenGenericParam cenv eenv tv, sofar))
            lambdas, eenv
        | [], v :: rest ->
            let nm = v.CompiledName
            let l, eenv =
                let eenv = AddStorageForVal cenv.g (v, notlazy (Arg ntmargs)) eenv
                getClosureArgs eenv (ntmargs+1) [] rest
            let lambdas = Lambdas_lambda (mkILParamNamed(nm, GenTypeOfVal cenv eenv v), l)
            lambdas, eenv
        | _ ->
            let returnTy' = GenType cenv.amap m eenv.tyenv returnTy
            Lambdas_return returnTy', eenv

    // start at arg number 1 as "this" pointer holds the current closure
    let ilCloLambdas, eenvinner = getClosureArgs eenvinner 1 tvsl vs

    // Arity info: one argument at each position
    let narginfo = vs |> List.map (fun _ -> 1)

    // Generate the ILX view of the lambdas
    let ilReturnTy = GenType cenv.amap m eenvinner.tyenv returnTy

    // The general shape is:
    //    {LAM <tyfunc-typars>. expr }[free-typars] : overall-type[contract-typars]
    // Then
    //    internal-typars = free-typars - contract-typars
    //
    // For a local type function closure, this becomes
    //    class Contract<contract-typars> {
    //        abstract DirectInvoke<tyfunc-typars> : overall-type
    //    }
    //
    //    class ContractImplementation<contract-typars, internal-typars> : Contract<contract-typars>  {
    //        override DirectInvoke<tyfunc-typars> : overall-type { expr }
    //    }
    //
    // For a non-local type function closure, this becomes
    //
    //    class FunctionImplementation<contract-typars, internal-typars> : FSharpTypeFunc  {
    //        override Specialize<tyfunc-typars> : overall-type { expr }
    //    }
    //
    // For a normal function closure, <tyfunc-typars> is empty, and this becomes
    //
    //    class FunctionImplementation<contract-typars, internal-typars> : overall-type<contract-typars>  {
    //        override Invoke(..) { expr }
    //    }

    // In other words, the free type variables get divided into two sets
    //  -- "contract" ones, which are part of the return type. We separate these to enable use to
    //     bake our own function base contracts for local type functions
    //
    //  -- "internal" ones, which get used internally in the implementation
    //
    // There are also "direct" and "indirect" type variables, which are part of the lambdas of the type function.
    // Direct type variables are only used for local type functions, and indirect type variables only used for first class
    // function values.

    /// Compute the contract if it is a local type function
    let ilContractGenericParams  = GenGenericParams cenv eenvinner cloContractFreeTyvars
    let ilContractGenericActuals = GenGenericArgs m eenvouter.tyenv cloContractFreeTyvars
    let ilInternalGenericParams  = GenGenericParams cenv eenvinner cloInternalFreeTyvars
    let ilInternalGenericActuals = GenGenericArgs m eenvouter.tyenv cloInternalFreeTyvars

    let ilCloGenericFormals = ilContractGenericParams @ ilInternalGenericParams
    let ilCloGenericActuals = ilContractGenericActuals @ ilInternalGenericActuals

    let ilDirectGenericParams, ilReturnTy, ilCloLambdas =
        if isLocalTypeFunc then
            let rec strip lambdas acc =
                match lambdas with
                | Lambdas_forall(gp, r) -> strip r  (gp::acc)
                | Lambdas_return returnTy -> List.rev acc, returnTy, lambdas
                | _ -> failwith "AdjustNamedLocalTypeFuncIlxClosureInfo: local functions can currently only be type functions"
            strip ilCloLambdas []
        else
            [], ilReturnTy, ilCloLambdas
    

    let ilxCloSpec = IlxClosureSpec.Create(IlxClosureRef(ilCloTypeRef, ilCloLambdas, ilCloFreeVars), ilCloGenericActuals)
    let cloinfo =
        { cloExpr=expr
          cloName=ilCloTypeRef.Name
          cloArityInfo =narginfo
          ilCloLambdas=ilCloLambdas
          cloILFreeVars = ilCloFreeVars
          cloILFormalRetTy=ilReturnTy
          cloSpec = ilxCloSpec
          cloILGenericParams = ilCloGenericFormals
          cloFreeVars=cloFreeVars
          cloAttribs=cloAttribs
          localTypeFuncContractFreeTypars = cloContractFreeTyvars
          localTypeFuncInternalFreeTypars = cloInternalFreeTyvars
          localTypeFuncILGenericArgs = ilContractGenericActuals
          localTypeFuncDirectILGenericParams = ilDirectGenericParams }
    cloinfo, body, eenvinner

//--------------------------------------------------------------------------
// Named local type functions
//--------------------------------------------------------------------------

and IsNamedLocalTypeFuncVal g (v:Val) expr =
    not v.IsCompiledAsTopLevel &&
    IsGenericValWithGenericContraints g v &&
    (match stripExpr expr with Expr.TyLambda _ -> true | _ -> false)

/// Generate the information relevant to the contract portion of a named local type function
and GenNamedLocalTypeFuncContractInfo cenv eenv m cloinfo =
    let ilCloTypeRef = cloinfo.cloSpec.TypeRef
    let ilContractTypeRef = ILTypeRef.Create(scope=ilCloTypeRef.Scope, enclosing=ilCloTypeRef.Enclosing, name=ilCloTypeRef.Name + "$contract")
    let eenvForContract  = EnvForTypars cloinfo.localTypeFuncContractFreeTypars eenv
    let ilContractGenericParams = GenGenericParams cenv eenv cloinfo.localTypeFuncContractFreeTypars
    let tvs, contractRetTy  =
        match cloinfo.cloExpr with
        | Expr.TyLambda(_, tvs, _, _, bty) -> tvs, bty
        | e -> [], tyOfExpr cenv.g e
    let eenvForContract = AddTyparsToEnv tvs eenvForContract
    let ilContractMethTyargs = GenGenericParams cenv eenvForContract tvs
    let ilContractFormalRetTy = GenType cenv.amap m eenvForContract.tyenv contractRetTy
    ilContractGenericParams, ilContractMethTyargs, mkILTySpec(ilContractTypeRef, cloinfo.localTypeFuncILGenericArgs), ilContractFormalRetTy

/// Generate a new delegate construction including a closure class if necessary. This is a lot like generating function closures
/// and object expression closures, and most of the code is shared.
and GenDelegateExpr cenv cgbuf eenvouter expr (TObjExprMethod((TSlotSig(_, delegateTy, _, _, _, _) as slotsig), _attribs, methTyparsOfOverridingMethod, tmvs, body, _), m) sequel =
    // Get the instantiation of the delegate type
    let ilCtxtDelTy = GenType cenv.amap m eenvouter.tyenv delegateTy
    let tmvs = List.concat tmvs

    // Yuck. TLBIMP.EXE generated APIs use UIntPtr for the delegate ctor.
    let useUIntPtrForDelegateCtor =
        try
            if isILAppTy cenv.g delegateTy then
                let tcref = tcrefOfAppTy cenv.g delegateTy
                let tdef = tcref.ILTyconRawMetadata
                match tdef.Methods.FindByName ".ctor" with
                | [ctorMDef] ->
                    match ctorMDef.Parameters with
                    | [ _;p2 ] -> (p2.Type.TypeSpec.Name = "System.UIntPtr")
                    | _ -> false
                | _ -> false
            else
                false
         with _ ->
            false
    
    // Work out the free type variables for the morphing thunk
    let takenNames = List.map nameOfVal tmvs
    let (cloAttribs, _, _, cloFreeTyvars, cloFreeVars, ilDelegeeTypeRef, ilCloFreeVars, eenvinner) = GetIlxClosureFreeVars cenv m None eenvouter takenNames expr
    let ilDelegeeGenericParams = GenGenericParams cenv eenvinner cloFreeTyvars
    let ilDelegeeGenericActualsInner = mkILFormalGenericArgs 0 ilDelegeeGenericParams

    // Create a new closure class with a single "delegee" method that implements the delegate.
    let delegeeMethName = "Invoke"
    let ilDelegeeTyInner = mkILBoxedTy ilDelegeeTypeRef ilDelegeeGenericActualsInner

    let envForDelegeeUnderTypars = AddTyparsToEnv methTyparsOfOverridingMethod eenvinner

    let numthis = 1
    let tmvs, body = BindUnitVars cenv.g (tmvs, List.replicate (List.concat slotsig.FormalParams).Length ValReprInfo.unnamedTopArg1, body)

    // The slot sig contains a formal instantiation.  When creating delegates we're only
    // interested in the actual instantiation since we don't have to emit a method impl.
    let ilDelegeeParams, ilDelegeeRet = GenActualSlotsig m cenv envForDelegeeUnderTypars slotsig methTyparsOfOverridingMethod tmvs

    let envForDelegeeMeth = AddStorageForLocalVals cenv.g (List.mapi (fun i v -> (v, Arg (i+numthis))) tmvs)  envForDelegeeUnderTypars
    let ilMethodBody = CodeGenMethodForExpr cenv cgbuf.mgbuf (SPAlways, [], delegeeMethName, envForDelegeeMeth, 1, body, (if slotSigHasVoidReturnTy slotsig then discardAndReturnVoid else Return))
    let delegeeInvokeMeth =
        mkILNonGenericInstanceMethod
            (delegeeMethName, ILMemberAccess.Assembly,
             ilDelegeeParams,
             ilDelegeeRet,
             MethodBody.IL ilMethodBody)
    let delegeeCtorMeth = mkILSimpleStorageCtor(None, Some cenv.g.ilg.typ_Object.TypeSpec, ilDelegeeTyInner, [], [], ILMemberAccess.Assembly)
    let ilCtorBody = delegeeCtorMeth.MethodBody

    let ilCloLambdas = Lambdas_return ilCtxtDelTy
    let ilAttribs = GenAttrs cenv eenvinner cloAttribs
    let cloTypeDefs = GenClosureTypeDefs cenv (ilDelegeeTypeRef, ilDelegeeGenericParams, ilAttribs, ilCloFreeVars, ilCloLambdas, ilCtorBody, [delegeeInvokeMeth], [], cenv.g.ilg.typ_Object, [])
    for cloTypeDef in cloTypeDefs do
        cgbuf.mgbuf.AddTypeDef(ilDelegeeTypeRef, cloTypeDef, false, false, None)
    CountClosure()

    let ctxtGenericArgsForDelegee = GenGenericArgs m eenvouter.tyenv cloFreeTyvars
    let ilxCloSpec = IlxClosureSpec.Create(IlxClosureRef(ilDelegeeTypeRef, ilCloLambdas, ilCloFreeVars), ctxtGenericArgsForDelegee)
    GenGetLocalVals cenv cgbuf eenvouter m cloFreeVars
    CG.EmitInstr cgbuf (pop ilCloFreeVars.Length) (Push [EraseClosures.mkTyOfLambdas cenv.g.ilxPubCloEnv ilCloLambdas]) (I_newobj (ilxCloSpec.Constructor, None))

    let ilDelegeeTyOuter = mkILBoxedTy ilDelegeeTypeRef ctxtGenericArgsForDelegee
    let ilDelegeeInvokeMethOuter = mkILNonGenericInstanceMethSpecInTy (ilDelegeeTyOuter, "Invoke", typesOfILParams ilDelegeeParams, ilDelegeeRet.Type)
    let ilDelegeeCtorMethOuter = mkCtorMethSpecForDelegate cenv.g.ilg (ilCtxtDelTy, useUIntPtrForDelegateCtor)
    CG.EmitInstr cgbuf (pop 0) (Push [cenv.g.ilg.typ_IntPtr]) (I_ldftn ilDelegeeInvokeMethOuter)
    CG.EmitInstr cgbuf (pop 2) (Push [ilCtxtDelTy]) (I_newobj(ilDelegeeCtorMethOuter, None))
    GenSequel cenv eenvouter.cloc cgbuf sequel

/// Generate statically-resolved conditionals used for type-directed optimizations.
and GenStaticOptimization cenv cgbuf eenv (constraints, e2, e3, _m) sequel =
    let e =
      if DecideStaticOptimizations cenv.g constraints = StaticOptimizationAnswer.Yes then e2
      else e3
    GenExpr cenv cgbuf eenv SPSuppress e sequel

//-------------------------------------------------------------------------
// Generate discrimination trees
//-------------------------------------------------------------------------

and IsSequelImmediate  sequel =
    match sequel with
    (* All of these can be done at the end of each branch - we don't need a real join point *)
    | Return | ReturnVoid | Br _ | LeaveHandler _  -> true
    | DiscardThen sequel -> IsSequelImmediate  sequel
    | _ -> false

/// Generate a point where several branches of control flow can merge back together, e.g. after a conditional
/// or 'match'.
and GenJoinPoint cenv cgbuf pos eenv ty m sequel =

    // What the join point does depends on the contents of the sequel. For example, if the sequal is "return" then
    // each branch can just return and no true join point is needed.
    match sequel with
    // All of these can be done at the end of each branch - we don't need a real join point
    | _ when IsSequelImmediate sequel ->
        let stackAfterJoin = cgbuf.GetCurrentStack()
        let afterJoin = CG.GenerateDelayMark cgbuf (pos + "_join")
        sequel, afterJoin, stackAfterJoin, Continue

    // We end scopes at the join point, if any
    | EndLocalScope(sq, mark) ->
        let sequelNow, afterJoin, stackAfterJoin, sequelAfterJoin = GenJoinPoint cenv cgbuf pos eenv ty m sq
        sequelNow, afterJoin, stackAfterJoin, EndLocalScope(sequelAfterJoin, mark)

    // If something non-trivial happens after a discard then generate a join point, but first discard the value (often this means we won't generate it at all)
    | DiscardThen sequel ->
        let stackAfterJoin =  cgbuf.GetCurrentStack()
        let afterJoin = CG.GenerateDelayMark cgbuf (pos + "_join")
        DiscardThen (Br afterJoin), afterJoin, stackAfterJoin, sequel

    // The others (e.g. Continue, LeaveFilter and CmpThenBrOrContinue) can't be done at the end of each branch. We must create a join point.
    | _ ->
        let pushed = GenType cenv.amap m eenv.tyenv ty
        let stackAfterJoin = (pushed :: (cgbuf.GetCurrentStack()))
        let afterJoin = CG.GenerateDelayMark cgbuf (pos + "_join")
        // go to the join point
        Br afterJoin, afterJoin, stackAfterJoin, sequel
    
and GenMatch cenv cgbuf eenv (spBind, _exprm, tree, targets, m, ty) sequel =

    match spBind with
    | SequencePointAtBinding m -> CG.EmitSeqPoint cgbuf m
    | NoSequencePointAtDoBinding
    | NoSequencePointAtLetBinding
    | NoSequencePointAtInvisibleBinding
    | NoSequencePointAtStickyBinding -> ()

    // The target of branch needs a sequence point.
    // If we don't give it one it will get entirely the wrong sequence point depending on earlier codegen
    // Note we're not interested in having pattern matching and decision trees reveal their inner working.
    // Hence at each branch target we 'reassert' the overall sequence point that was active as we came into the match.
    //
    // NOTE: sadly this causes multiple sequence points to appear for the "initial" location of an if/then/else or match.
    let activeSP = cgbuf.GetLastSequencePoint()
    let repeatSP() =
        match activeSP with
        | None -> ()
        | Some src ->
            if activeSP <> cgbuf.GetLastSequencePoint() then
                CG.EmitSeqPoint cgbuf src

    // First try the common cases where we don't need a join point.
    match tree with
    | TDSuccess _ ->
        failwith "internal error: matches that immediately succeed should have been normalized using mkAndSimplifyMatch"

    | _ ->
        // Create a join point
        let stackAtTargets = cgbuf.GetCurrentStack() // the stack at the target of each clause
        let (sequelOnBranches, afterJoin, stackAfterJoin, sequelAfterJoin) = GenJoinPoint cenv cgbuf "match" eenv ty m sequel

        // Stack: "stackAtTargets" is "stack prior to any match-testing" and also "stack at the start of each branch-RHS".
        //        match-testing (dtrees) should not contribute to the stack.
        //        Each branch-RHS (targets) may contribute to the stack, leaving it in the "stackAfterJoin" state, for the join point.
        //        Since code is branching and joining, the cgbuf stack is maintained manually.
        GenDecisionTreeAndTargets cenv cgbuf stackAtTargets eenv tree targets repeatSP sequelOnBranches
        CG.SetMarkToHere cgbuf afterJoin

        //assert(cgbuf.GetCurrentStack() = stackAfterJoin)  // REVIEW: Since gen_dtree* now sets stack, stack should be stackAfterJoin at this point...
        CG.SetStack cgbuf stackAfterJoin
        // If any values are left on the stack after the join then we're certainly going to do something with them
        // For example, we may be about to execute a 'stloc' for
        //
        //   let y2 = if System.DateTime.Now.Year < 2000 then 1 else 2
        //
        // or a 'stelem' for
        //
        //   arr.[0] <- if System.DateTime.Now.Year > 2000 then 1 else 2
        //
        // In both cases, any instructions that come after this point will be falsely associated with the last branch of the control
        // prior to the join point. This is base, e.g. see FSharp 1.0 bug 5155
        if not (isNil stackAfterJoin) then
            cgbuf.EmitStartOfHiddenCode()

        GenSequel cenv eenv.cloc cgbuf sequelAfterJoin

// Accumulate the decision graph as we go
and GenDecisionTreeAndTargets cenv cgbuf stackAtTargets eenv tree targets repeatSP sequel =
    let targetInfos = GenDecisionTreeAndTargetsInner cenv cgbuf None stackAtTargets eenv tree targets repeatSP (IntMap.empty()) sequel
    GenPostponedDecisionTreeTargets cenv cgbuf stackAtTargets targetInfos sequel

and TryFindTargetInfo targetInfos n =
    match IntMap.tryFind n targetInfos  with
    | Some (targetInfo, _) -> Some targetInfo
    | None -> None

/// When inplabOpt is None, we are assuming a branch or fallthrough to the current code location
///
/// When inplabOpt is "Some inplab", we are assuming an existing branch to "inplab" and can optionally
/// set inplab to point to another location if no codegen is required.
and GenDecisionTreeAndTargetsInner cenv cgbuf inplabOpt stackAtTargets eenv tree targets repeatSP targetInfos sequel =
    CG.SetStack cgbuf stackAtTargets              // Set the expected initial stack.
    match tree with
    | TDBind(bind, rest) ->
       match inplabOpt with Some inplab -> CG.SetMarkToHere cgbuf inplab | None -> ()
       let startScope, endScope as scopeMarks = StartDelayedLocalScope "dtreeBind" cgbuf
       let eenv = AllocStorageForBind cenv cgbuf scopeMarks eenv bind
       let sp = GenSequencePointForBind cenv cgbuf bind
       GenBindingAfterSequencePoint cenv cgbuf eenv sp bind (Some startScope)
       // We don't get the scope marks quite right for dtree-bound variables.  This is because
       // we effectively lose an EndLocalScope for all dtrees that go to the same target
       // So we just pretend that the variable goes out of scope here.
       CG.SetMarkToHere cgbuf endScope
       GenDecisionTreeAndTargetsInner cenv cgbuf None stackAtTargets eenv rest targets repeatSP targetInfos sequel

    | TDSuccess (es, targetIdx) ->
       GenDecisionTreeSuccess cenv cgbuf inplabOpt stackAtTargets eenv es targetIdx targets repeatSP targetInfos sequel

    | TDSwitch(e, cases, dflt, m)  ->
       GenDecisionTreeSwitch cenv cgbuf inplabOpt stackAtTargets eenv e cases dflt m targets repeatSP targetInfos sequel

and GetTarget (targets:_[]) n =
    if n >= targets.Length then failwith "GetTarget: target not found in decision tree"
    targets.[n]

and GenDecisionTreeSuccess cenv cgbuf inplabOpt stackAtTargets eenv es targetIdx targets repeatSP targetInfos sequel =
    let (TTarget(vs, successExpr, spTarget)) = GetTarget targets targetIdx
    match TryFindTargetInfo targetInfos targetIdx with
    | Some (_, targetMarkAfterBinds:Mark, eenvAtTarget, _, _, _, _, _, _, _) ->

        // If not binding anything we can go directly to the targetMarkAfterBinds point
        // This is useful to avoid lots of branches e.g. in match A | B | C -> e
        // In this case each case will just go straight to "e"
        if isNil vs then
            match inplabOpt with
            | None -> CG.EmitInstr cgbuf (pop 0) Push0 (I_br targetMarkAfterBinds.CodeLabel)
            | Some inplab -> CG.SetMark cgbuf inplab targetMarkAfterBinds
        else
            match inplabOpt with None -> () | Some inplab -> CG.SetMarkToHere cgbuf inplab
            repeatSP()
            // It would be better not to emit any expressions here, and instead push these assignments into the postponed target
            // However not all targets are currently postponed (we only postpone in debug code), pending further testing of the performance
            // impact of postponing.
            (vs, es) ||> List.iter2 (GenBindingRhs cenv cgbuf eenv SPSuppress)
            vs |> List.rev |> List.iter (fun v -> GenStoreVal cgbuf eenvAtTarget v.Range v)
            CG.EmitInstr cgbuf (pop 0) Push0 (I_br targetMarkAfterBinds.CodeLabel)

        targetInfos

    | None ->

        match inplabOpt with None -> () | Some inplab -> CG.SetMarkToHere cgbuf inplab
        let targetMarkBeforeBinds = CG.GenerateDelayMark cgbuf "targetBeforeBinds"
        let targetMarkAfterBinds = CG.GenerateDelayMark cgbuf "targetAfterBinds"
        let startScope, endScope as scopeMarks = StartDelayedLocalScope "targetBinds" cgbuf
        let binds = mkInvisibleBinds vs es
        let eenvAtTarget = AllocStorageForBinds cenv cgbuf scopeMarks eenv binds
        let targetInfo = (targetMarkBeforeBinds, targetMarkAfterBinds, eenvAtTarget, successExpr, spTarget, repeatSP, vs, binds, startScope, endScope)
    
        // In debug mode push all decision tree targets to after the switching
        let isTargetPostponed =
            if cenv.opts.localOptimizationsAreOn then
                GenDecisionTreeTarget cenv cgbuf stackAtTargets targetIdx targetInfo sequel
                false
            else
                CG.EmitInstr cgbuf (pop 0) Push0 (I_br targetMarkBeforeBinds.CodeLabel)
                true

        let targetInfos = IntMap.add targetIdx (targetInfo, isTargetPostponed) targetInfos
        targetInfos

and GenPostponedDecisionTreeTargets cenv cgbuf stackAtTargets targetInfos sequel =
    let targetInfos = targetInfos |> Seq.sortBy (fun (KeyValue(targetIdx, _)) -> targetIdx)
    for (KeyValue(targetIdx, (targetInfo, isTargetPostponed))) in targetInfos do    
        if isTargetPostponed then
            GenDecisionTreeTarget cenv cgbuf stackAtTargets targetIdx targetInfo sequel

and GenDecisionTreeTarget cenv cgbuf stackAtTargets _targetIdx (targetMarkBeforeBinds, targetMarkAfterBinds, eenvAtTarget, successExpr, spTarget, repeatSP, vs, binds, startScope, endScope) sequel =
    CG.SetMarkToHere cgbuf targetMarkBeforeBinds
    let spExpr = (match spTarget with SequencePointAtTarget -> SPAlways | SuppressSequencePointAtTarget _ -> SPSuppress)

    // Repeat the sequence point to make sure each target branch has some sequence point (instead of inheriting
    // a random sequence point from the previously generated IL code from the previous block. See comment on
    // repeatSP() above.
    //
    // Only repeat the sequence point if we really have to, i.e. if the target expression doesn't start with a
    // sequence point anyway
    if isNil vs && DoesGenExprStartWithSequencePoint cenv.g spExpr successExpr then
       ()
    else
       match spTarget with
       | SequencePointAtTarget -> repeatSP()
       | SuppressSequencePointAtTarget -> cgbuf.EmitStartOfHiddenCode()

    CG.SetMarkToHere cgbuf startScope
    GenBindings cenv cgbuf eenvAtTarget binds
    CG.SetMarkToHere cgbuf targetMarkAfterBinds
    CG.SetStack cgbuf stackAtTargets
    GenExpr cenv cgbuf eenvAtTarget spExpr successExpr (EndLocalScope(sequel, endScope))


and GenDecisionTreeSwitch cenv cgbuf inplabOpt stackAtTargets eenv e cases defaultTargetOpt switchm targets repeatSP targetInfos sequel =
    let m = e.Range
    match inplabOpt with None -> () | Some inplab -> CG.SetMarkToHere cgbuf inplab

    repeatSP()
    match cases with
      // optimize a test against a boolean value, i.e. the all-important if-then-else
      | TCase(DecisionTreeTest.Const(Const.Bool b), successTree) :: _  ->
       let failureTree = (match defaultTargetOpt with None -> cases.Tail.Head.CaseTree | Some d -> d)
       GenDecisionTreeTest cenv eenv.cloc cgbuf stackAtTargets e None eenv (if b then successTree else  failureTree) (if b then failureTree else successTree) targets repeatSP targetInfos sequel

      // // Remove a single test for a union case . Union case tests are always exa
      //| [ TCase(DecisionTreeTest.UnionCase _, successTree) ] when (defaultTargetOpt.IsNone)  ->
      //  GenDecisionTreeAndTargetsInner cenv cgbuf inplabOpt stackAtTargets eenv successTree targets repeatSP targetInfos sequel
      //   //GenDecisionTree cenv eenv.cloc cgbuf stackAtTargets e (Some (pop 1, Push [cenv.g.ilg.typ_Bool], Choice1Of2 (avoidHelpers, cuspec, idx))) eenv successTree failureTree targets repeatSP targetInfos sequel

      // Optimize a single test for a union case to an "isdata" test - much
      // more efficient code, and this case occurs in the generated equality testers where perf is important
      | TCase(DecisionTreeTest.UnionCase(c, tyargs), successTree) :: rest when rest.Length = (match defaultTargetOpt with None -> 1 | Some _ -> 0)  ->
        let failureTree =
            match defaultTargetOpt with
            | None -> rest.Head.CaseTree
            | Some tg -> tg
        let cuspec = GenUnionSpec cenv.amap m eenv.tyenv c.TyconRef tyargs
        let idx = c.Index
        let avoidHelpers = entityRefInThisAssembly cenv.g.compilingFslib c.TyconRef
        GenDecisionTreeTest cenv eenv.cloc cgbuf stackAtTargets e (Some (pop 1, Push [cenv.g.ilg.typ_Bool], Choice1Of2 (avoidHelpers, cuspec, idx))) eenv successTree failureTree targets repeatSP targetInfos sequel

      | _ ->
        let caseLabels = List.map (fun _ -> CG.GenerateDelayMark cgbuf "switch_case") cases
        let firstDiscrim =  cases.Head.Discriminator
        match firstDiscrim with
        // Iterated tests, e.g. exception constructors, nulltests, typetests and active patterns.
        // These should always have one positive and one negative branch
        | DecisionTreeTest.IsInst _
        | DecisionTreeTest.ArrayLength _
        | DecisionTreeTest.IsNull
        | DecisionTreeTest.Const(Const.Zero) ->
            if not (isSingleton cases) || Option.isNone defaultTargetOpt then failwith "internal error: GenDecisionTreeSwitch: DecisionTreeTest.IsInst/isnull/query"
            let bi =
              match firstDiscrim with
              | DecisionTreeTest.Const(Const.Zero) ->
                  GenExpr cenv cgbuf eenv SPSuppress e Continue
                  BI_brfalse
              | DecisionTreeTest.IsNull ->
                  GenExpr cenv cgbuf eenv SPSuppress e Continue
                  let srcTy = tyOfExpr cenv.g e
                  if isTyparTy cenv.g srcTy then
                      let ilFromTy = GenType cenv.amap m eenv.tyenv srcTy
                      CG.EmitInstr cgbuf (pop 1) (Push [cenv.g.ilg.typ_Object]) (I_box ilFromTy)
                  BI_brfalse
              | DecisionTreeTest.IsInst (_srcty, tgty) ->
                  let e = mkCallTypeTest cenv.g m tgty e
                  GenExpr cenv cgbuf eenv SPSuppress e Continue
                  BI_brtrue
              | _ -> failwith "internal error: GenDecisionTreeSwitch"
            CG.EmitInstr cgbuf (pop 1) Push0 (I_brcmp (bi, (List.head caseLabels).CodeLabel))
            GenDecisionTreeCases cenv cgbuf stackAtTargets eenv targets repeatSP targetInfos defaultTargetOpt caseLabels cases sequel
          
        | DecisionTreeTest.ActivePatternCase _ -> error(InternalError("internal error in codegen: DecisionTreeTest.ActivePatternCase", switchm))
        | DecisionTreeTest.UnionCase (hdc, tyargs) ->
            GenExpr cenv cgbuf eenv SPSuppress e Continue
            let cuspec = GenUnionSpec cenv.amap m eenv.tyenv hdc.TyconRef tyargs
            let dests =
              if cases.Length <> caseLabels.Length then failwith "internal error: DecisionTreeTest.UnionCase"
              (cases , caseLabels) ||> List.map2 (fun case label  ->
                  match case with
                  | TCase(DecisionTreeTest.UnionCase (c, _), _) -> (c.Index, label.CodeLabel)
                  | _ -> failwith "error: mixed constructor/const test?")
        
            let avoidHelpers = entityRefInThisAssembly cenv.g.compilingFslib hdc.TyconRef
            EraseUnions.emitDataSwitch cenv.g.ilg (UnionCodeGen cgbuf) (avoidHelpers, cuspec, dests)
            CG.EmitInstrs cgbuf (pop 1) Push0 [ ] // push/pop to match the line above
            GenDecisionTreeCases cenv cgbuf stackAtTargets eenv  targets repeatSP targetInfos defaultTargetOpt caseLabels cases sequel
          
        | DecisionTreeTest.Const c ->
            GenExpr cenv cgbuf eenv SPSuppress e Continue
            match c with
            | Const.Bool _ -> failwith "should have been done earlier"
            | Const.SByte _        
            | Const.Int16 _       
            | Const.Int32 _       
            | Const.Byte _      
            | Const.UInt16 _      
            | Const.UInt32 _
            | Const.Char _ ->
                if List.length cases <> List.length caseLabels then failwith "internal error: "
                let dests =
                  (cases, caseLabels) ||> List.map2 (fun case label  ->
                      let i =
                        match case.Discriminator with
                          DecisionTreeTest.Const c' ->
                            match c' with
                            | Const.SByte i -> int32 i
                            | Const.Int16 i -> int32 i
                            | Const.Int32 i -> i
                            | Const.Byte i -> int32 i
                            | Const.UInt16 i -> int32 i
                            | Const.UInt32 i -> int32 i
                            | Const.Char c -> int32 c
                            | _ -> failwith "internal error: badly formed const test"

                        | _ -> failwith "internal error: badly formed const test"
                      (i, label.CodeLabel))
                let mn = List.foldBack (fst >> Operators.min) dests (fst(List.head dests))
                let mx = List.foldBack (fst >> Operators.max) dests (fst(List.head dests))
                // Check if it's worth using a switch
                // REVIEW: this is using switches even for single integer matches!
                if mx - mn = (List.length dests - 1) then
                    let destinationLabels = dests |> List.sortBy fst |> List.map snd
                    if mn <> 0 then
                      CG.EmitInstrs cgbuf (pop 0) (Push [cenv.g.ilg.typ_Int32]) [ mkLdcInt32 mn]
                      CG.EmitInstrs cgbuf (pop 1) Push0 [ AI_sub ]
                    CG.EmitInstr cgbuf (pop 1) Push0 (I_switch destinationLabels)
                else
                  error(InternalError("non-dense integer matches not implemented in codegen - these should have been removed by the pattern match compiler", switchm))
                GenDecisionTreeCases cenv cgbuf stackAtTargets eenv  targets repeatSP targetInfos defaultTargetOpt caseLabels cases sequel
            | _ -> error(InternalError("these matches should never be needed", switchm))

and GenDecisionTreeCases cenv cgbuf stackAtTargets eenv targets repeatSP targetInfos defaultTargetOpt caseLabels cases sequel =
    assert(cgbuf.GetCurrentStack() = stackAtTargets) // cgbuf stack should be unchanged over tests. [bug://1750].

    let targetInfos =
        match defaultTargetOpt with
        | Some defaultTarget -> GenDecisionTreeAndTargetsInner cenv cgbuf None stackAtTargets eenv defaultTarget targets repeatSP targetInfos sequel
        | None -> targetInfos

    let targetInfos =
        (targetInfos, caseLabels, cases) |||> List.fold2 (fun targetInfos caseLabel (TCase(_, caseTree)) ->
            GenDecisionTreeAndTargetsInner cenv cgbuf (Some caseLabel) stackAtTargets eenv caseTree targets repeatSP targetInfos sequel)
    targetInfos

// Used for the peephole optimization below
and (|BoolExpr|_|) = function Expr.Const(Const.Bool b1, _, _) -> Some(b1) | _ -> None

and GenDecisionTreeTest cenv cloc cgbuf stackAtTargets e tester eenv successTree failureTree targets repeatSP targetInfos sequel =

    match successTree, failureTree with

    // Peephole: if generating a boolean value or its negation then just leave it on the stack
    // This comes up in the generated equality functions.  REVIEW: do this as a peephole optimization elsewhere
    | TDSuccess(es1, n1),
      TDSuccess(es2, n2) when
         isNil es1 && isNil es2 &&
         (match GetTarget targets n1, GetTarget targets n2 with
          | TTarget(_, BoolExpr(b1), _), TTarget(_, BoolExpr(b2), _) -> b1 = not b2
          | _ -> false) ->

             match GetTarget targets n1, GetTarget targets n2 with

             | TTarget(_, BoolExpr(b1), _), _ ->
                 GenExpr cenv cgbuf eenv SPSuppress e Continue
                 match tester with
                 | Some (pops, pushes, i) ->
                    match i with
                    | Choice1Of2 (avoidHelpers, cuspec, idx) -> CG.EmitInstrs cgbuf pops pushes (EraseUnions.mkIsData cenv.g.ilg (avoidHelpers, cuspec, idx))
                    | Choice2Of2 i -> CG.EmitInstr cgbuf pops pushes i
                 | _ -> ()
                 if not b1 then
                   CG.EmitInstrs cgbuf (pop 0) (Push [cenv.g.ilg.typ_Bool]) [mkLdcInt32 (0) ]
                   CG.EmitInstrs cgbuf (pop 1) Push0 [AI_ceq]
                 GenSequel cenv cloc cgbuf sequel
                 targetInfos

             | _ -> failwith "internal error: GenDecisionTreeTest during bool elim"

    | _ ->
        let failure = CG.GenerateDelayMark cgbuf "testFailure"
        match tester with
        | None ->
            // generate the expression, then test it for "false"
            GenExpr cenv cgbuf eenv SPSuppress e (CmpThenBrOrContinue(pop 1, [ I_brcmp (BI_brfalse, failure.CodeLabel) ]))

        // Turn 'isdata' tests that branch into EI_brisdata tests
        | Some (_, _, Choice1Of2 (avoidHelpers, cuspec, idx)) ->
            GenExpr cenv cgbuf eenv SPSuppress e (CmpThenBrOrContinue(pop 1, EraseUnions.mkBrIsData cenv.g.ilg false (avoidHelpers, cuspec, idx, failure.CodeLabel)))

        | Some (pops, pushes, i) ->
            GenExpr cenv cgbuf eenv SPSuppress e Continue
            match i with
            | Choice1Of2 (avoidHelpers, cuspec, idx) -> CG.EmitInstrs cgbuf pops pushes (EraseUnions.mkIsData cenv.g.ilg (avoidHelpers, cuspec, idx))
            | Choice2Of2 i -> CG.EmitInstr cgbuf pops pushes i
            CG.EmitInstr cgbuf (pop 1) Push0  (I_brcmp (BI_brfalse, failure.CodeLabel))

        let targetInfos = GenDecisionTreeAndTargetsInner cenv cgbuf None stackAtTargets eenv successTree targets repeatSP targetInfos sequel

        GenDecisionTreeAndTargetsInner cenv cgbuf (Some failure) stackAtTargets eenv failureTree targets repeatSP targetInfos sequel

/// Generate fixups for letrec bindings
and GenLetRecFixup cenv cgbuf eenv (ilxCloSpec:IlxClosureSpec, e, ilField:ILFieldSpec, e2, _m) =
    GenExpr cenv cgbuf eenv SPSuppress  e Continue
    CG.EmitInstrs cgbuf (pop 0) Push0 [ I_castclass ilxCloSpec.ILType ]
    GenExpr cenv cgbuf eenv SPSuppress  e2 Continue
    CG.EmitInstrs cgbuf (pop 2) Push0 [ mkNormalStfld (mkILFieldSpec(ilField.FieldRef, ilxCloSpec.ILType)) ]

/// Generate letrec bindings
and GenLetRecBindings cenv (cgbuf:CodeGenBuffer) eenv (allBinds: Bindings, m) =
    // Fix up recursion for non-toplevel recursive bindings
    let bindsPossiblyRequiringFixup =
        allBinds |> List.filter (fun b ->
            match (StorageForVal m b.Var eenv) with
            | StaticProperty _
            | Method _
            // Note: Recursive data stored in static fields may require fixups e.g. let x = C(x)
            // | StaticField _
            | Null -> false
            | _ -> true)

    let computeFixupsForOneRecursiveVar boundv forwardReferenceSet fixups selfv access set e =
        match e with
        | Expr.Lambda _ | Expr.TyLambda _ | Expr.Obj _ ->
            let isLocalTypeFunc = Option.isSome selfv && (IsNamedLocalTypeFuncVal cenv.g (Option.get selfv) e)
            let selfv = (match e with Expr.Obj _ -> None | _ when isLocalTypeFunc -> None | _ -> Option.map mkLocalValRef selfv)
            let clo, _, eenvclo =  GetIlxClosureInfo cenv m isLocalTypeFunc selfv {eenv with  letBoundVars=(mkLocalValRef boundv)::eenv.letBoundVars}  e
            clo.cloFreeVars |> List.iter (fun fv ->
                if Zset.contains fv forwardReferenceSet then
                    match StorageForVal m fv eenvclo with
                    | Env (_, _, ilField, _) -> fixups := (boundv, fv, (fun () -> GenLetRecFixup cenv cgbuf eenv (clo.cloSpec, access, ilField, exprForVal m fv, m))) :: !fixups
                    | _ -> error (InternalError("GenLetRec: " + fv.LogicalName + " was not in the environment", m)) )
          
        | Expr.Val  (vref, _, _) ->
            let fv = vref.Deref
            let needsFixup = Zset.contains fv forwardReferenceSet
            if needsFixup then fixups := (boundv, fv, (fun () -> GenExpr cenv cgbuf eenv SPSuppress  (set e) discard)) :: !fixups
        | _ -> failwith "compute real fixup vars"


    let fixups = ref []
    let recursiveVars = Zset.addList (bindsPossiblyRequiringFixup |> List.map (fun v -> v.Var)) (Zset.empty valOrder)
    let _ =
        (recursiveVars, bindsPossiblyRequiringFixup) ||> List.fold (fun forwardReferenceSet (bind:Binding) ->
            // Compute fixups
            bind.Expr |> IterateRecursiveFixups cenv.g (Some bind.Var)
                               (computeFixupsForOneRecursiveVar bind.Var forwardReferenceSet fixups)
                               (exprForVal m bind.Var,
                                  (fun _ -> failwith ("internal error: should never need to set non-delayed recursive val: " + bind.Var.LogicalName)))
            // Record the variable as defined
            let forwardReferenceSet = Zset.remove bind.Var forwardReferenceSet
            forwardReferenceSet)

    // Generate the actual bindings
    let _ =
        (recursiveVars, allBinds) ||> List.fold (fun forwardReferenceSet (bind:Binding) ->
            GenBinding cenv cgbuf eenv bind
            // Record the variable as defined
            let forwardReferenceSet = Zset.remove bind.Var forwardReferenceSet
            // Execute and discard any fixups that can now be committed
            fixups := !fixups |> List.filter (fun (boundv, fv, action) -> if (Zset.contains boundv forwardReferenceSet || Zset.contains fv forwardReferenceSet) then  true else (action(); false))
            forwardReferenceSet)
    ()

and GenLetRec cenv cgbuf eenv (binds, body, m) sequel =
    let _, endScope as scopeMarks = StartLocalScope "letrec" cgbuf
    let eenv = AllocStorageForBinds cenv cgbuf scopeMarks eenv binds
    GenLetRecBindings cenv cgbuf eenv (binds, m)
    GenExpr cenv cgbuf eenv SPAlways body (EndLocalScope(sequel, endScope))

//-------------------------------------------------------------------------
// Generate simple bindings
//-------------------------------------------------------------------------

and GenSequencePointForBind cenv cgbuf bind =
    let _, pt, sp = ComputeSequencePointInfoForBinding cenv.g bind
    pt |> Option.iter (CG.EmitSeqPoint cgbuf)
    sp

and GenBinding cenv cgbuf eenv bind =
    let sp = GenSequencePointForBind cenv cgbuf bind
    GenBindingAfterSequencePoint cenv cgbuf eenv sp bind None

and ComputeMemberAccessRestrictedBySig eenv vspec =
    let isHidden =
        IsHiddenVal eenv.sigToImplRemapInfo vspec ||  // anything hidden by a signature gets assembly visibility
        not vspec.IsMemberOrModuleBinding ||          // anything that's not a module or member binding gets assembly visibility
        vspec.IsIncrClassGeneratedMember              // compiler generated members for class function 'let' bindings get assembly visibility
    ComputeMemberAccess isHidden

and ComputeMethodAccessRestrictedBySig eenv vspec =
    let isHidden =
        IsHiddenVal eenv.sigToImplRemapInfo vspec ||  // anything hidden by a signature gets assembly visibility
        not vspec.IsMemberOrModuleBinding ||          // anything that's not a module or member binding gets assembly visibility
        vspec.IsIncrClassGeneratedMember              // compiler generated members for class function 'let' bindings get assembly visibility
    ComputeMemberAccess isHidden

and GenBindingAfterSequencePoint cenv cgbuf eenv sp (TBind(vspec, rhsExpr, _)) startScopeMarkOpt =

    // Record the closed reflection definition if publishing
    // There is no real reason we're doing this so late in the day
    match vspec.PublicPath, vspec.ReflectedDefinition with
    | Some _, Some e -> cgbuf.mgbuf.AddReflectedDefinition(vspec, e)
    | _  -> ()

    let eenv = {eenv with letBoundVars= (mkLocalValRef vspec) :: eenv.letBoundVars}

    let access = ComputeMethodAccessRestrictedBySig eenv vspec

    // Workaround for .NET and Visual Studio restriction w.r.t debugger type proxys
    // Mark internal constructors in internal classes as public.
    let access =
        if access = ILMemberAccess.Assembly && vspec.IsConstructor && IsHiddenTycon eenv.sigToImplRemapInfo vspec.MemberApparentEntity.Deref then
            ILMemberAccess.Public
        else
            access

    let m = vspec.Range

    match StorageForVal m vspec eenv with

    | Null ->
        GenExpr cenv cgbuf eenv SPSuppress rhsExpr discard
        CommitStartScope cgbuf startScopeMarkOpt

    // The initialization code for static 'let' and 'do' bindings gets compiled into the initialization .cctor for the whole file
    | _ when vspec.IsClassConstructor && isNil vspec.TopValDeclaringEntity.TyparsNoRange ->
        let tps, _, _, _, cctorBody, _ = IteratedAdjustArityOfLambda cenv.g cenv.amap vspec.ValReprInfo.Value rhsExpr
        let eenv = EnvForTypars tps eenv
        CommitStartScope cgbuf startScopeMarkOpt
        GenExpr cenv cgbuf eenv SPSuppress cctorBody discard
    
    | Method (topValInfo, _, mspec, _, paramInfos, methodArgTys, retInfo)  ->
        let tps, ctorThisValOpt, baseValOpt, vsl, body', bodyty = IteratedAdjustArityOfLambda cenv.g cenv.amap topValInfo rhsExpr
        let methodVars = List.concat vsl
        CommitStartScope cgbuf startScopeMarkOpt
        GenMethodForBinding cenv cgbuf eenv (vspec, mspec, access, paramInfos, retInfo) (topValInfo, ctorThisValOpt, baseValOpt, tps, methodVars, methodArgTys, body', bodyty)

    | StaticProperty (ilGetterMethSpec, optShadowLocal) ->

        let ilAttribs = GenAttrs cenv eenv vspec.Attribs
        let ilTy = ilGetterMethSpec.FormalReturnType
        let ilPropDef =
            ILPropertyDef(name = PrettyNaming.ChopPropertyName ilGetterMethSpec.Name,
                          attributes = PropertyAttributes.None,
                          setMethod = None,
                          getMethod = Some ilGetterMethSpec.MethodRef,
                          callingConv = ILThisConvention.Static,
                          propertyType = ilTy,
                          init = None,
                          args = [],
                          customAttrs = mkILCustomAttrs ilAttribs)
        cgbuf.mgbuf.AddOrMergePropertyDef(ilGetterMethSpec.MethodRef.DeclaringTypeRef, ilPropDef, m)

        let ilMethodDef =
            let ilMethodBody = MethodBody.IL(CodeGenMethodForExpr cenv cgbuf.mgbuf (SPSuppress, [], ilGetterMethSpec.Name, eenv, 0, rhsExpr, Return))
            (mkILStaticMethod ([], ilGetterMethSpec.Name, access, [], mkILReturn ilTy, ilMethodBody)).WithSpecialName
            |> AddNonUserCompilerGeneratedAttribs cenv.g

        CountMethodDef()
        cgbuf.mgbuf.AddMethodDef(ilGetterMethSpec.MethodRef.DeclaringTypeRef, ilMethodDef)

        CommitStartScope cgbuf startScopeMarkOpt
        match optShadowLocal with
        | NoShadowLocal -> ()
        | ShadowLocal storage ->
            CG.EmitInstr cgbuf (pop 0) (Push [ilTy])  (I_call (Normalcall, ilGetterMethSpec, None))
            GenSetStorage m cgbuf storage

    | StaticField (fspec, vref, hasLiteralAttr, ilTyForProperty, ilPropName, fty, ilGetterMethRef, ilSetterMethRef, optShadowLocal) ->
        let mut = vspec.IsMutable
    
        let canTarget(targets, goal : System.AttributeTargets) =
            match targets with
            | None -> true
            | Some tgts -> 0 <> int(tgts &&& goal)

        /// Generate a static field definition...
        let ilFieldDefs =
            let access = ComputeMemberAccess (not hasLiteralAttr || IsHiddenVal eenv.sigToImplRemapInfo vspec)
            let ilFieldDef = mkILStaticField (fspec.Name, fty, None, None, access)
            let ilFieldDef =
                match vref.LiteralValue with
                | Some konst -> ilFieldDef.WithLiteralDefaultValue( Some (GenFieldInit m konst) )
                | None  -> ilFieldDef
          
            let ilFieldDef =
                let isClassInitializer = (cgbuf.MethodName = ".cctor")
                ilFieldDef.WithInitOnly(not (mut || cenv.opts.isInteractiveItExpr || not isClassInitializer || hasLiteralAttr))

            let ilAttribs =
                if not hasLiteralAttr then
                    vspec.Attribs
                    |> List.filter (fun (Attrib(_, _, _, _, _, targets, _)) -> canTarget(targets, System.AttributeTargets.Field))
                    |> GenAttrs cenv eenv // backing field only gets attributes that target fields
                else
                    GenAttrs cenv eenv vspec.Attribs  // literals have no property, so preserve all the attributes on the field itself

            let ilFieldDef = ilFieldDef.With(customAttrs = mkILCustomAttrs (ilAttribs @ [ cenv.g.DebuggerBrowsableNeverAttribute ]))

            [ (fspec.DeclaringTypeRef, ilFieldDef) ]
      
        let ilTypeRefForProperty = ilTyForProperty.TypeRef

        for (tref, ilFieldDef) in ilFieldDefs do
            cgbuf.mgbuf.AddFieldDef(tref, ilFieldDef)
            CountStaticFieldDef()

        // ... and the get/set properties to access it.
        if not hasLiteralAttr then
            let ilAttribs =
                vspec.Attribs
                |> List.filter (fun (Attrib(_, _, _, _, _, targets, _)) -> canTarget(targets, System.AttributeTargets.Property))
                |> GenAttrs cenv eenv // property only gets attributes that target properties
            let ilPropDef =
                ILPropertyDef(name=ilPropName,
                              attributes = PropertyAttributes.None,
                              setMethod=(if mut || cenv.opts.isInteractiveItExpr then Some ilSetterMethRef else None),
                              getMethod=Some ilGetterMethRef,
                              callingConv=ILThisConvention.Static,
                              propertyType=fty,
                              init=None,
                              args = [],
                              customAttrs=mkILCustomAttrs (ilAttribs @ [mkCompilationMappingAttr cenv.g (int SourceConstructFlags.Value)]))
            cgbuf.mgbuf.AddOrMergePropertyDef(ilTypeRefForProperty, ilPropDef, m)

            let getterMethod =
                mkILStaticMethod([], ilGetterMethRef.Name, access, [], mkILReturn fty,
                               mkMethodBody(true, [], 2, nonBranchingInstrsToCode [ mkNormalLdsfld fspec ], None)).WithSpecialName
            cgbuf.mgbuf.AddMethodDef(ilTypeRefForProperty, getterMethod)
            if mut || cenv.opts.isInteractiveItExpr then
                let setterMethod =
                    mkILStaticMethod([], ilSetterMethRef.Name, access, [mkILParamNamed("value", fty)], mkILReturn ILType.Void,
                                   mkMethodBody(true, [], 2, nonBranchingInstrsToCode [ mkLdarg0;mkNormalStsfld fspec], None)).WithSpecialName
                cgbuf.mgbuf.AddMethodDef(ilTypeRefForProperty, setterMethod)

            GenBindingRhs cenv cgbuf eenv sp vspec rhsExpr
            match optShadowLocal with
            | NoShadowLocal ->
                CommitStartScope cgbuf startScopeMarkOpt
                EmitSetStaticField cgbuf fspec
            | ShadowLocal storage->
                CommitStartScope cgbuf startScopeMarkOpt
                CG.EmitInstr cgbuf (pop 0) (Push [fty])  AI_dup
                EmitSetStaticField cgbuf fspec
                GenSetStorage m cgbuf storage

    | _ ->
        let storage = StorageForVal m vspec eenv
        match storage, rhsExpr with
        // locals are zero-init, no need to initialize them
        | Local (_, realloc, _), Expr.Const(Const.Zero, _, _) when not realloc ->
            CommitStartScope cgbuf startScopeMarkOpt
        | _ ->
            GenBindingRhs cenv cgbuf eenv SPSuppress vspec rhsExpr
            CommitStartScope cgbuf startScopeMarkOpt
            GenStoreVal cgbuf eenv vspec.Range vspec

//-------------------------------------------------------------------------
// Generate method bindings
//-------------------------------------------------------------------------

/// Generate encoding P/Invoke and COM marshalling information
and GenMarshal cenv attribs =
    let otherAttribs =
        // For IlReflect backend, we rely on Reflection.Emit API to emit the pseudo-custom attributes
        // correctly, so we do not filter them out.
        // For IlWriteBackend, we filter MarshalAs attributes
        match cenv.opts.ilxBackend with
        | IlReflectBackend -> attribs
        | IlWriteBackend ->
            attribs |> List.filter (IsMatchingFSharpAttributeOpt cenv.g cenv.g.attrib_MarshalAsAttribute >> not)

    match TryFindFSharpAttributeOpt cenv.g cenv.g.attrib_MarshalAsAttribute attribs with
    | Some (Attrib(_, _, [ AttribInt32Arg unmanagedType ], namedArgs, _, _, m))  ->
        let decoder = AttributeDecoder namedArgs
        let rec decodeUnmanagedType unmanagedType =
            // enumeration values for System.Runtime.InteropServices.UnmanagedType taken from mscorlib.il
            match  unmanagedType with
            | 0x0 -> ILNativeType.Empty
            | 0x01 -> ILNativeType.Void
            | 0x02 -> ILNativeType.Bool
            | 0x03 -> ILNativeType.Int8
            | 0x04 -> ILNativeType.Byte
            | 0x05 -> ILNativeType.Int16
            | 0x06 -> ILNativeType.UInt16
            | 0x07 -> ILNativeType.Int32
            | 0x08 -> ILNativeType.UInt32
            | 0x09 -> ILNativeType.Int64
            | 0x0A -> ILNativeType.UInt64
            | 0x0B -> ILNativeType.Single
            | 0x0C -> ILNativeType.Double
            | 0x0F -> ILNativeType.Currency
            | 0x13 -> ILNativeType.BSTR
            | 0x14 -> ILNativeType.LPSTR
            | 0x15 -> ILNativeType.LPWSTR
            | 0x16 -> ILNativeType.LPTSTR
            | 0x17 -> ILNativeType.FixedSysString (decoder.FindInt32 "SizeConst" 0x0)
            | 0x19 -> ILNativeType.IUnknown
            | 0x1A -> ILNativeType.IDispatch
            | 0x1B -> ILNativeType.Struct
            | 0x1C -> ILNativeType.Interface
            | 0x1D ->
                let safeArraySubType =
                    match decoder.FindInt32 "SafeArraySubType" 0x0 with
                    (* enumeration values for System.Runtime.InteropServices.VarType taken from mscorlib.il *)
                    | 0x0 -> ILNativeVariant.Empty
                    | 0x1 -> ILNativeVariant.Null              
                    | 0x02 -> ILNativeVariant.Int16            
                    | 0x03 -> ILNativeVariant.Int32            
                    | 0x0C -> ILNativeVariant.Variant          
                    | 0x04 -> ILNativeVariant.Single          
                    | 0x05 -> ILNativeVariant.Double          
                    | 0x06 -> ILNativeVariant.Currency         
                    | 0x07 -> ILNativeVariant.Date             
                    | 0x08 -> ILNativeVariant.BSTR             
                    | 0x09 -> ILNativeVariant.IDispatch        
                    | 0x0a -> ILNativeVariant.Error            
                    | 0x0b -> ILNativeVariant.Bool             
                    | 0x0d -> ILNativeVariant.IUnknown         
                    | 0x0e -> ILNativeVariant.Decimal          
                    | 0x10 -> ILNativeVariant.Int8             
                    | 0x11 -> ILNativeVariant.UInt8    
                    | 0x12 -> ILNativeVariant.UInt16   
                    | 0x13 -> ILNativeVariant.UInt32   
                    | 0x15 -> ILNativeVariant.UInt64   
                    | 0x16 -> ILNativeVariant.Int              
                    | 0x17 -> ILNativeVariant.UInt     
                    | 0x18 -> ILNativeVariant.Void             
                    | 0x19 -> ILNativeVariant.HRESULT          
                    | 0x1a -> ILNativeVariant.PTR              
                    | 0x1c -> ILNativeVariant.CArray           
                    | 0x1d -> ILNativeVariant.UserDefined      
                    | 0x1e -> ILNativeVariant.LPSTR            
                    | 0x1B -> ILNativeVariant.SafeArray        
                    | 0x1f -> ILNativeVariant.LPWSTR           
                    | 0x24 -> ILNativeVariant.Record           
                    | 0x40 -> ILNativeVariant.FileTime         
                    | 0x41 -> ILNativeVariant.Blob             
                    | 0x42 -> ILNativeVariant.Stream           
                    | 0x43 -> ILNativeVariant.Storage          
                    | 0x44 -> ILNativeVariant.StreamedObject  
                    | 0x45 -> ILNativeVariant.StoredObject    
                    | 0x46 -> ILNativeVariant.BlobObject      
                    | 0x47 -> ILNativeVariant.CF               
                    | 0x48 -> ILNativeVariant.CLSID            
                    | 0x14 -> ILNativeVariant.Int64            
                    | _ -> ILNativeVariant.Empty
                let safeArrayUserDefinedSubType =
                    // the argument is a System.Type obj, but it's written to MD as a UTF8 string
                    match decoder.FindTypeName "SafeArrayUserDefinedSubType" "" with
                    | "" -> None
                    | res -> if (safeArraySubType = ILNativeVariant.IDispatch) || (safeArraySubType = ILNativeVariant.IUnknown) then Some(res) else None
                ILNativeType.SafeArray(safeArraySubType, safeArrayUserDefinedSubType)
            | 0x1E -> ILNativeType.FixedArray  (decoder.FindInt32 "SizeConst" 0x0)
            | 0x1F -> ILNativeType.Int
            | 0x20 -> ILNativeType.UInt
            | 0x22 -> ILNativeType.ByValStr
            | 0x23 -> ILNativeType.ANSIBSTR
            | 0x24 -> ILNativeType.TBSTR
            | 0x25 -> ILNativeType.VariantBool
            | 0x26 -> ILNativeType.Method
            | 0x28 -> ILNativeType.AsAny
            | 0x2A ->
               let sizeParamIndex =
                    match decoder.FindInt16 "SizeParamIndex" -1s with
                    | -1s -> None
                    | res -> Some ((int)res, None)
               let arraySubType =
                    match decoder.FindInt32 "ArraySubType" -1 with
                    | -1 -> None
                    | res -> Some (decodeUnmanagedType res)
               ILNativeType.Array(arraySubType, sizeParamIndex)
            | 0x2B -> ILNativeType.LPSTRUCT
            | 0x2C ->
               error(Error(FSComp.SR.ilCustomMarshallersCannotBeUsedInFSharp(), m))
               (* ILNativeType.Custom of bytes * string * string * bytes (* GUID, nativeTypeName, custMarshallerName, cookieString *) *)
               //ILNativeType.Error
            | 0x2D -> ILNativeType.Error
            | 0x30 -> ILNativeType.LPUTF8STR
            | _ -> ILNativeType.Empty
        Some(decodeUnmanagedType unmanagedType), otherAttribs
    | Some (Attrib(_, _, _, _, _, _, m))  ->
        errorR(Error(FSComp.SR.ilMarshalAsAttributeCannotBeDecoded(), m))
        None, attribs
    | _ ->
        // No MarshalAs detected
        None, attribs

/// Generate special attributes on an IL parameter
and GenParamAttribs cenv paramTy attribs =
    let inFlag = HasFSharpAttribute cenv.g cenv.g.attrib_InAttribute attribs || isInByrefTy cenv.g paramTy
    let outFlag = HasFSharpAttribute cenv.g cenv.g.attrib_OutAttribute attribs || isOutByrefTy cenv.g paramTy
    let optionalFlag = HasFSharpAttributeOpt cenv.g cenv.g.attrib_OptionalAttribute attribs

    let defaultValue = TryFindFSharpAttributeOpt cenv.g cenv.g.attrib_DefaultParameterValueAttribute attribs
                       |> Option.bind OptionalArgInfo.FieldInitForDefaultParameterValueAttrib
    // Return the filtered attributes. Do not generate In, Out, Optional or DefaultParameterValue attributes
    // as custom attributes in the code - they are implicit from the IL bits for these
    let attribs =
        attribs
        |> List.filter (IsMatchingFSharpAttribute cenv.g cenv.g.attrib_InAttribute >> not)
        |> List.filter (IsMatchingFSharpAttribute cenv.g cenv.g.attrib_OutAttribute >> not)
        |> List.filter (IsMatchingFSharpAttributeOpt cenv.g cenv.g.attrib_OptionalAttribute >> not)
        |> List.filter (IsMatchingFSharpAttributeOpt cenv.g cenv.g.attrib_DefaultParameterValueAttribute >> not)

    let Marshal, attribs =  GenMarshal cenv attribs
    inFlag, outFlag, optionalFlag, defaultValue, Marshal, attribs

/// Generate IL parameters
and GenParams cenv eenv (mspec:ILMethodSpec) (attribs:ArgReprInfo list) methodArgTys (implValsOpt: Val list option) =
    let ilArgTys = mspec.FormalArgTypes
    let argInfosAndTypes =
        if List.length attribs = List.length ilArgTys then List.zip ilArgTys attribs
        else ilArgTys |> List.map (fun ilArgTy -> ilArgTy, ValReprInfo.unnamedTopArg1)

    let argInfosAndTypes =
        match implValsOpt with
        | Some(implVals) when (implVals.Length = ilArgTys.Length) ->
            List.map2 (fun x y -> x, Some y) argInfosAndTypes implVals
        | _ ->
            List.map (fun x -> x, None) argInfosAndTypes

    (Set.empty, List.zip methodArgTys argInfosAndTypes)
    ||> List.mapFold (fun takenNames (methodArgTy, ((ilArgTy, topArgInfo), implValOpt)) ->
        let inFlag, outFlag, optionalFlag, defaultParamValue, Marshal, attribs = GenParamAttribs cenv methodArgTy topArgInfo.Attribs
    
        let idOpt = (match topArgInfo.Name with
                     | Some v -> Some v
                     | None -> match implValOpt with
                               | Some v -> Some v.Id
                               | None -> None)

        let nmOpt, takenNames =
            match idOpt with
            | Some id ->
                let nm = if takenNames.Contains(id.idText) then globalNng.FreshCompilerGeneratedName (id.idText, id.idRange) else id.idText
                Some nm, takenNames.Add(nm)
            | None ->
                None, takenNames
        

        let ilAttribs = GenAttrs cenv eenv attribs
    
        let ilAttribs =
            match GenReadOnlyAttributeIfNecessary cenv.g methodArgTy with
            | Some attr -> ilAttribs @ [attr]
            | None -> ilAttribs

        let param : ILParameter =
            { Name=nmOpt
              Type= ilArgTy
              Default=defaultParamValue
              Marshal=Marshal
              IsIn=inFlag
              IsOut=outFlag
              IsOptional=optionalFlag
              CustomAttrsStored = storeILCustomAttrs (mkILCustomAttrs ilAttribs)
              MetadataIndex = NoMetadataIdx }

        param, takenNames)
    |> fst

/// Generate IL method return information
and GenReturnInfo cenv eenv ilRetTy (retInfo : ArgReprInfo) : ILReturn =
    let marshal, attribs = GenMarshal cenv retInfo.Attribs
    { Type=ilRetTy
      Marshal=marshal
      CustomAttrsStored= storeILCustomAttrs (mkILCustomAttrs (GenAttrs cenv eenv attribs))
      MetadataIndex = NoMetadataIdx }
   
/// Generate an IL property for a member
and GenPropertyForMethodDef compileAsInstance tref mdef (v: Val) (memberInfo: ValMemberInfo) ilArgTys ilPropTy ilAttrs compiledName =
    let name = match compiledName with | Some n -> n | _ -> v.PropertyName in  (* chop "get_" *)

    ILPropertyDef(name = name,
                  attributes = PropertyAttributes.None,
                  setMethod = (if memberInfo.MemberFlags.MemberKind= MemberKind.PropertySet then Some(mkRefToILMethod(tref, mdef)) else None),
                  getMethod = (if memberInfo.MemberFlags.MemberKind= MemberKind.PropertyGet then Some(mkRefToILMethod(tref, mdef)) else None),
                  callingConv = (if compileAsInstance then ILThisConvention.Instance else ILThisConvention.Static),
                  propertyType = ilPropTy,
                  init = None,
                  args = ilArgTys,
                  customAttrs = ilAttrs)

/// Generate an ILEventDef for a [<CLIEvent>] member
and GenEventForProperty cenv eenvForMeth (mspec:ILMethodSpec) (v:Val) ilAttrsThatGoOnPrimaryItem m returnTy =
    let evname = v.PropertyName
    let delegateTy = Infos.FindDelegateTypeOfPropertyEvent cenv.g cenv.amap evname m returnTy
    let ilDelegateTy = GenType cenv.amap m eenvForMeth.tyenv delegateTy
    let ilThisTy = mspec.DeclaringType
    let addMethRef    = mkILMethRef (ilThisTy.TypeRef, mspec.CallingConv, "add_"    + evname, 0, [ilDelegateTy], ILType.Void)
    let removeMethRef = mkILMethRef (ilThisTy.TypeRef, mspec.CallingConv, "remove_" + evname, 0, [ilDelegateTy], ILType.Void)
    ILEventDef(eventType = Some ilDelegateTy,
               name= evname,
               attributes = EventAttributes.None,
               addMethod = addMethRef,
               removeMethod = removeMethRef,
               fireMethod= None,
               otherMethods= [],
               customAttrs = mkILCustomAttrs ilAttrsThatGoOnPrimaryItem)

and ComputeFlagFixupsForMemberBinding cenv (v:Val, memberInfo:ValMemberInfo) =
     if isNil memberInfo.ImplementedSlotSigs then
         [fixupVirtualSlotFlags]
     else
         memberInfo.ImplementedSlotSigs |> List.map (fun slotsig ->
             let oty = slotsig.ImplementedType
             let otcref = tcrefOfAppTy cenv.g oty
             let tcref = v.MemberApparentEntity
         
             let useMethodImpl =
                // REVIEW: it would be good to get rid of this special casing of Compare and GetHashCode during code generation
                isInterfaceTy cenv.g oty &&
                (let isCompare =
                    Option.isSome tcref.GeneratedCompareToValues &&
                     (typeEquiv cenv.g oty cenv.g.mk_IComparable_ty ||
                      tyconRefEq cenv.g cenv.g.system_GenericIComparable_tcref otcref)
             
                 not isCompare) &&

                (let isGenericEquals =
                    Option.isSome tcref.GeneratedHashAndEqualsWithComparerValues && tyconRefEq cenv.g cenv.g.system_GenericIEquatable_tcref otcref
             
                 not isGenericEquals) &&
                (let isStructural =
                    (Option.isSome tcref.GeneratedCompareToWithComparerValues && typeEquiv cenv.g oty cenv.g.mk_IStructuralComparable_ty) ||
                    (Option.isSome tcref.GeneratedHashAndEqualsWithComparerValues && typeEquiv cenv.g oty cenv.g.mk_IStructuralEquatable_ty)

                 not isStructural)

             let nameOfOverridingMethod = GenNameOfOverridingMethod cenv (useMethodImpl, slotsig)

             if useMethodImpl then
                fixupMethodImplFlags >> renameMethodDef nameOfOverridingMethod
             else
                fixupVirtualSlotFlags >> renameMethodDef nameOfOverridingMethod)
          
and ComputeMethodImplAttribs cenv (_v:Val) attrs =
    let implflags =
        match TryFindFSharpAttribute cenv.g cenv.g.attrib_MethodImplAttribute attrs with
        | Some (Attrib(_, _, [ AttribInt32Arg flags ], _, _, _, _))  -> flags
        | _ -> 0x0

    let hasPreserveSigAttr =
        match TryFindFSharpAttributeOpt cenv.g cenv.g.attrib_PreserveSigAttribute attrs with
        | Some _ -> true
        | _ -> false

    // strip the MethodImpl pseudo-custom attribute
    // The following method implementation flags are used here
    // 0x80 - hasPreserveSigImplFlag
    // 0x20 - synchronize
    // (See ECMA 335, Partition II, section 23.1.11 - Flags for methods [MethodImplAttributes])
    let attrs =
        attrs
        |> List.filter (IsMatchingFSharpAttribute cenv.g cenv.g.attrib_MethodImplAttribute >> not)
        |> List.filter (IsMatchingFSharpAttributeOpt cenv.g cenv.g.attrib_PreserveSigAttribute >> not)

    let hasPreserveSigImplFlag = ((implflags &&& 0x80) <> 0x0) || hasPreserveSigAttr
    let hasSynchronizedImplFlag = (implflags &&& 0x20) <> 0x0
    let hasNoInliningImplFlag = (implflags &&& 0x08) <> 0x0
    let hasAggressiveInliningImplFlag = (implflags &&& 0x0100) <> 0x0
    hasPreserveSigImplFlag, hasSynchronizedImplFlag, hasNoInliningImplFlag, hasAggressiveInliningImplFlag, attrs

and GenMethodForBinding
        cenv cgbuf eenv
        (v:Val, mspec, access, paramInfos, retInfo)
        (topValInfo, ctorThisValOpt, baseValOpt, tps, methodVars, methodArgTys, body, returnTy) =

    let m = v.Range
    let selfMethodVars, nonSelfMethodVars, compileAsInstance =
        match v.MemberInfo with
        | Some _ when ValSpecIsCompiledAsInstance cenv.g v ->
            match methodVars with
            | [] -> error(InternalError("Internal error: empty argument list for instance method", v.Range))
            | h::t -> [h], t, true
        |  _ -> [], methodVars, false

    let nonUnitNonSelfMethodVars, body = BindUnitVars cenv.g (nonSelfMethodVars, paramInfos, body)
    let nonUnitMethodVars = selfMethodVars@nonUnitNonSelfMethodVars
    let cmtps, curriedArgInfos, _, _ = GetTopValTypeInCompiledForm cenv.g topValInfo v.Type v.Range

    let eenv = bindBaseOrThisVarOpt cenv eenv ctorThisValOpt
    let eenv = bindBaseOrThisVarOpt cenv eenv baseValOpt

    // The type parameters of the method's type are different to the type parameters
    // for the big lambda ("tlambda") of the implementation of the method.
    let eenvUnderMethLambdaTypars = EnvForTypars tps eenv
    let eenvUnderMethTypeTypars = EnvForTypars cmtps eenv

    // Add the arguments to the environment.  We add an implicit 'this' argument to constructors
    let isCtor = v.IsConstructor
    let eenvForMeth =
        let eenvForMeth = eenvUnderMethLambdaTypars
        let numImplicitArgs = if isCtor then 1 else 0
        let eenvForMeth = AddStorageForLocalVals cenv.g (List.mapi (fun i v -> (v, Arg (numImplicitArgs+i))) nonUnitMethodVars) eenvForMeth
        eenvForMeth

    let tailCallInfo = [(mkLocalValRef v, BranchCallMethod (topValInfo.AritiesOfArgs, curriedArgInfos, tps, nonUnitMethodVars.Length, v.NumObjArgs))]

    // Discard the result on a 'void' return type. For a constructor just return 'void'
    let sequel =
        if isUnitTy cenv.g returnTy then discardAndReturnVoid
        elif isCtor then ReturnVoid
        else Return

    // Now generate the code.
    let hasPreserveSigNamedArg, ilMethodBody, hasDllImport =
        match TryFindFSharpAttributeOpt cenv.g cenv.g.attrib_DllImportAttribute v.Attribs with
        | Some (Attrib(_, _, [ AttribStringArg(dll) ], namedArgs, _, _, m))  ->
            if not (isNil tps) then error(Error(FSComp.SR.ilSignatureForExternalFunctionContainsTypeParameters(), m))
            let hasPreserveSigNamedArg, mbody = GenPInvokeMethod (v.CompiledName, dll, namedArgs)
            hasPreserveSigNamedArg, mbody, true

        | Some (Attrib(_, _, _, _, _, _, m))  ->
            error(Error(FSComp.SR.ilDllImportAttributeCouldNotBeDecoded(), m))

        | _ ->
            // Replace the body of ValInline.PseudoVal "must inline" methods with a 'throw'
            // However still generate the code for reflection etc.
            let bodyExpr =
                if HasFSharpAttribute cenv.g cenv.g.attrib_NoDynamicInvocationAttribute v.Attribs then
                    let exnArg = mkString cenv.g m (FSComp.SR.ilDynamicInvocationNotSupported(v.CompiledName))
                    let exnExpr = MakeNotSupportedExnExpr cenv eenv (exnArg, m)
                    mkThrow m returnTy exnExpr
                else
                    body
            
            let ilCode = CodeGenMethodForExpr cenv cgbuf.mgbuf (SPAlways, tailCallInfo, mspec.Name, eenvForMeth, 0, bodyExpr, sequel)

            // This is the main code generation for most methods
            false, MethodBody.IL ilCode, false

    // Do not generate DllImport attributes into the code - they are implicit from the P/Invoke
    let attrs =
        v.Attribs
            |> List.filter (IsMatchingFSharpAttributeOpt cenv.g cenv.g.attrib_DllImportAttribute >> not)
            |> List.filter (IsMatchingFSharpAttribute cenv.g cenv.g.attrib_CompiledNameAttribute >> not)
        
    let attrsAppliedToGetterOrSetter, attrs =
        List.partition (fun (Attrib(_, _, _, _, isAppliedToGetterOrSetter, _, _)) -> isAppliedToGetterOrSetter) attrs
        
    let sourceNameAttribs, compiledName =
        match v.Attribs |> List.tryFind (IsMatchingFSharpAttribute cenv.g cenv.g.attrib_CompiledNameAttribute) with
        | Some (Attrib(_, _, [ AttribStringArg(b) ], _, _, _, _))  -> [ mkCompilationSourceNameAttr cenv.g v.LogicalName ], Some b
        | _ -> [], None

    // check if the hasPreserveSigNamedArg and hasSynchronizedImplFlag implementation flags have been specified
    let hasPreserveSigImplFlag, hasSynchronizedImplFlag, hasNoInliningFlag, hasAggressiveInliningImplFlag, attrs = ComputeMethodImplAttribs cenv v attrs
    
    let securityAttributes, attrs = attrs |> List.partition (fun a -> IsSecurityAttribute cenv.g cenv.amap cenv.casApplied a m)

    let permissionSets = CreatePermissionSets cenv eenv securityAttributes

    let secDecls = if List.isEmpty securityAttributes then emptyILSecurityDecls else mkILSecurityDecls permissionSets

    // Do not push the attributes to the method for events and properties
    let ilAttrsCompilerGenerated = if v.IsCompilerGenerated then [  cenv.g.CompilerGeneratedAttribute ] else []

    let ilAttrsThatGoOnPrimaryItem =
        [ yield! GenAttrs cenv eenv attrs
          yield! GenCompilationArgumentCountsAttr cenv v ]

    let ilTypars = GenGenericParams cenv eenvUnderMethLambdaTypars tps
    let ilParams = GenParams cenv eenv mspec paramInfos methodArgTys (Some(nonUnitNonSelfMethodVars))
    let ilReturn = GenReturnInfo cenv eenv mspec.FormalReturnType retInfo
    let methName = mspec.Name
    let tref = mspec.MethodRef.DeclaringTypeRef

    let EmitTheMethodDef (mdef:ILMethodDef) =
        // Does the function have an explicit [<EntryPoint>] attribute?
        let isExplicitEntryPoint = HasFSharpAttribute cenv.g cenv.g.attrib_EntryPointAttribute attrs

        let mdef =
            mdef
              .WithSecurity(not (List.isEmpty securityAttributes))
              .WithPInvoke(hasDllImport)
              .WithPreserveSig(hasPreserveSigImplFlag || hasPreserveSigNamedArg)
              .WithSynchronized(hasSynchronizedImplFlag)
              .WithNoInlining(hasNoInliningFlag)
              .WithAggressiveInlining(hasAggressiveInliningImplFlag)
              .With(isEntryPoint=isExplicitEntryPoint, securityDecls=secDecls)

        let mdef =
            if // operator names
               mdef.Name.StartsWithOrdinal("op_") ||
               // active pattern names
               mdef.Name.StartsWithOrdinal("|") ||
               // event add/remove method
               v.val_flags.IsGeneratedEventVal then
                mdef.WithSpecialName
            else
                mdef
        CountMethodDef()
        cgbuf.mgbuf.AddMethodDef(tref, mdef)
            

    match v.MemberInfo with
    // don't generate unimplemented abstracts
    | Some(memberInfo) when memberInfo.MemberFlags.IsDispatchSlot && not memberInfo.IsImplemented ->
         // skipping unimplemented abstract method
         ()
    | Some(memberInfo) when not v.IsExtensionMember ->

       let ilMethTypars = ilTypars |> List.drop mspec.DeclaringType.GenericArgs.Length
       if memberInfo.MemberFlags.MemberKind = MemberKind.Constructor then
           assert (isNil ilMethTypars)
           let mdef = mkILCtor (access, ilParams, ilMethodBody)
           let mdef = mdef.With(customAttrs= mkILCustomAttrs (ilAttrsThatGoOnPrimaryItem @ sourceNameAttribs @ ilAttrsCompilerGenerated))
           EmitTheMethodDef mdef

       elif memberInfo.MemberFlags.MemberKind = MemberKind.ClassConstructor then
           assert (isNil ilMethTypars)
           let mdef = mkILClassCtor ilMethodBody
           let mdef = mdef.With(customAttrs= mkILCustomAttrs (ilAttrsThatGoOnPrimaryItem @ sourceNameAttribs @ ilAttrsCompilerGenerated))
           EmitTheMethodDef mdef

       // Generate virtual/override methods + method-impl information if needed
       else
           let mdef =
               if not compileAsInstance then
                   mkILStaticMethod (ilMethTypars, v.CompiledName, access, ilParams, ilReturn, ilMethodBody)

               elif (memberInfo.MemberFlags.IsDispatchSlot && memberInfo.IsImplemented) ||
                    memberInfo.MemberFlags.IsOverrideOrExplicitImpl then

                   let flagFixups = ComputeFlagFixupsForMemberBinding cenv (v, memberInfo)
                   let mdef = mkILGenericVirtualMethod (v.CompiledName, ILMemberAccess.Public, ilMethTypars, ilParams, ilReturn, ilMethodBody)
                   let mdef = List.fold (fun mdef f -> f mdef) mdef flagFixups

                   // fixup can potentially change name of reflected definition that was already recorded - patch it if necessary
                   cgbuf.mgbuf.ReplaceNameOfReflectedDefinition(v, mdef.Name)
                   mdef
               else
                   mkILGenericNonVirtualMethod (v.CompiledName, access, ilMethTypars, ilParams, ilReturn, ilMethodBody)

           let isAbstract =
               memberInfo.MemberFlags.IsDispatchSlot &&
               let tcref =  v.MemberApparentEntity
               not tcref.Deref.IsFSharpDelegateTycon

           let mdef =
               if mdef.IsVirtual then
                    mdef.WithFinal(memberInfo.MemberFlags.IsFinal).WithAbstract(isAbstract)
               else mdef

           match memberInfo.MemberFlags.MemberKind with
           
           | (MemberKind.PropertySet | MemberKind.PropertyGet)  ->
               if not (isNil ilMethTypars) then
                   error(InternalError("A property may not be more generic than the enclosing type - constrain the polymorphism in the expression", v.Range))
               
               // Check if we're compiling the property as a .NET event
               if CompileAsEvent cenv.g v.Attribs  then

                   // Emit the pseudo-property as an event, but not if its a private method impl
                   if mdef.Access <> ILMemberAccess.Private then
                       let edef = GenEventForProperty cenv eenvForMeth mspec v ilAttrsThatGoOnPrimaryItem m returnTy
                       cgbuf.mgbuf.AddEventDef(tref, edef)
                   // The method def is dropped on the floor here
               
               else
                   // Emit the property, but not if its a private method impl
                   if mdef.Access <> ILMemberAccess.Private then
                       let vtyp = ReturnTypeOfPropertyVal cenv.g v
                       let ilPropTy = GenType cenv.amap m eenvUnderMethTypeTypars.tyenv vtyp
                       let ilArgTys = v |> ArgInfosOfPropertyVal cenv.g |> List.map fst |> GenTypes cenv.amap m eenvUnderMethTypeTypars.tyenv
                       let ilPropDef = GenPropertyForMethodDef compileAsInstance tref mdef v memberInfo ilArgTys ilPropTy (mkILCustomAttrs ilAttrsThatGoOnPrimaryItem) compiledName
                       cgbuf.mgbuf.AddOrMergePropertyDef(tref, ilPropDef, m)

                   // Add the special name flag for all properties               
                   let mdef = mdef.WithSpecialName.With(customAttrs= mkILCustomAttrs ((GenAttrs cenv eenv attrsAppliedToGetterOrSetter) @ sourceNameAttribs @ ilAttrsCompilerGenerated))
                   EmitTheMethodDef mdef
           | _ ->
               let mdef = mdef.With(customAttrs= mkILCustomAttrs (ilAttrsThatGoOnPrimaryItem @ sourceNameAttribs @ ilAttrsCompilerGenerated))
               EmitTheMethodDef mdef

    | _ ->
        let mdef = mkILStaticMethod (ilTypars, methName, access, ilParams, ilReturn, ilMethodBody)

        // For extension properties, also emit attrsAppliedToGetterOrSetter on the getter or setter method
        let ilAttrs =
            match v.MemberInfo with
            | Some memberInfo when v.IsExtensionMember ->
                 match memberInfo.MemberFlags.MemberKind with
                 | (MemberKind.PropertySet | MemberKind.PropertyGet)  -> ilAttrsThatGoOnPrimaryItem @ GenAttrs cenv eenv attrsAppliedToGetterOrSetter
                 | _ -> ilAttrsThatGoOnPrimaryItem
            | _ -> ilAttrsThatGoOnPrimaryItem

        let ilCustomAttrs = mkILCustomAttrs (ilAttrs @ sourceNameAttribs @ ilAttrsCompilerGenerated)
        let mdef = mdef.With(customAttrs= ilCustomAttrs)
        EmitTheMethodDef mdef
    
and GenPInvokeMethod (nm, dll, namedArgs) =
    let decoder = AttributeDecoder namedArgs

    let hasPreserveSigNamedArg = decoder.FindBool "PreserveSig" true
    hasPreserveSigNamedArg,
    MethodBody.PInvoke
      { Where=mkSimpleModRef dll
        Name=decoder.FindString "EntryPoint" nm
        CallingConv=
            match decoder.FindInt32 "CallingConvention" 0 with
            | 1 -> PInvokeCallingConvention.WinApi
            | 2 -> PInvokeCallingConvention.Cdecl
            | 3 -> PInvokeCallingConvention.Stdcall
            | 4 -> PInvokeCallingConvention.Thiscall
            | 5 -> PInvokeCallingConvention.Fastcall
            | _ -> PInvokeCallingConvention.WinApi
        CharEncoding=
            match decoder.FindInt32 "CharSet" 0 with
            | 1 -> PInvokeCharEncoding.None
            | 2 -> PInvokeCharEncoding.Ansi
            | 3 -> PInvokeCharEncoding.Unicode
            | 4 -> PInvokeCharEncoding.Auto
            | _  -> PInvokeCharEncoding.None
        NoMangle= decoder.FindBool "ExactSpelling" false
        LastError= decoder.FindBool "SetLastError" false
        ThrowOnUnmappableChar= if (decoder.FindBool "ThrowOnUnmappableChar" false) then PInvokeThrowOnUnmappableChar.Enabled else PInvokeThrowOnUnmappableChar.UseAssembly
        CharBestFit=if (decoder.FindBool "BestFitMapping" false) then PInvokeCharBestFit.Enabled else PInvokeCharBestFit.UseAssembly }
  
and GenBindings cenv cgbuf eenv binds = List.iter (GenBinding cenv cgbuf eenv) binds

//-------------------------------------------------------------------------
// Generate locals and other storage of values
//-------------------------------------------------------------------------

and GenSetVal cenv cgbuf eenv (vref, e, m) sequel =
    let storage = StorageForValRef m vref eenv
    match storage with
    | Env (ilCloTy, _, _, _) ->
        CG.EmitInstr cgbuf (pop 0) (Push [ilCloTy]) mkLdarg0
    | _ ->
        ()
    GenExpr cenv cgbuf eenv SPSuppress e Continue
    GenSetStorage vref.Range cgbuf storage
    GenUnitThenSequel cenv eenv m eenv.cloc cgbuf sequel
  
and GenGetValRefAndSequel cenv cgbuf eenv m (v:ValRef) fetchSequel =
    let ty = v.Type
    GenGetStorageAndSequel cenv cgbuf eenv m (ty, GenType cenv.amap m eenv.tyenv ty) (StorageForValRef m v eenv)  fetchSequel

and GenGetVal cenv cgbuf eenv (v:ValRef, m) sequel =
    GenGetValRefAndSequel cenv cgbuf eenv m v None
    GenSequel cenv eenv.cloc cgbuf sequel
  
and GenBindingRhs cenv cgbuf eenv sp (vspec:Val) e =
    match e with
    | Expr.TyLambda _ | Expr.Lambda _ ->
        let isLocalTypeFunc = IsNamedLocalTypeFuncVal cenv.g vspec e
     
        match e with
        | Expr.TyLambda(_, tyargs, body, _, ttype) when
            (
                tyargs |> List.forall (fun tp -> tp.IsErased) &&
                (match StorageForVal vspec.Range vspec eenv with Local _ -> true | _ -> false) && 
                (isLocalTypeFunc || 
                    (match ttype with 
                     TType_var(typar, _) -> match typar.Solution with Some(TType_app(t, _, _))-> t.IsStructOrEnumTycon | _ -> false
                     | _ -> false))
            ) ->
            // type lambda with erased type arguments that is stored as local variable (not method or property)- inline body
            GenExpr cenv cgbuf eenv sp body Continue
        | _ ->
            let selfv = if isLocalTypeFunc then None else Some (mkLocalValRef vspec)
            GenLambda cenv cgbuf eenv isLocalTypeFunc selfv e Continue
    | _ ->
        GenExpr cenv cgbuf eenv sp e Continue

and CommitStartScope cgbuf startScopeMarkOpt =
    match startScopeMarkOpt with
    | None -> ()
    | Some ss -> cgbuf.SetMarkToHere(ss)
    
and EmitInitLocal cgbuf ty idx = CG.EmitInstrs cgbuf (pop 0) Push0  [I_ldloca (uint16 idx);  (I_initobj ty) ]

and EmitSetLocal cgbuf idx = CG.EmitInstr cgbuf (pop 1) Push0 (mkStloc (uint16 idx))

and EmitGetLocal cgbuf ty idx = CG.EmitInstr cgbuf (pop 0) (Push [ty]) (mkLdloc (uint16 idx))

and EmitSetStaticField cgbuf fspec = CG.EmitInstr cgbuf (pop 1) Push0 (mkNormalStsfld fspec)

and EmitGetStaticFieldAddr cgbuf ty fspec = CG.EmitInstr cgbuf (pop 0) (Push [ty]) (I_ldsflda fspec)

and EmitGetStaticField cgbuf ty fspec = CG.EmitInstr cgbuf (pop 0) (Push [ty]) (mkNormalLdsfld fspec)

and GenSetStorage m cgbuf storage =
    match storage with
    | Local (idx, _, _) ->
        EmitSetLocal cgbuf idx

    | StaticField (_, _, hasLiteralAttr, ilContainerTy, _, _, _, ilSetterMethRef, _) ->
        if hasLiteralAttr then errorR(Error(FSComp.SR.ilLiteralFieldsCannotBeSet(), m))
        CG.EmitInstr cgbuf (pop 1) Push0  (I_call(Normalcall, mkILMethSpecForMethRefInTy(ilSetterMethRef, ilContainerTy, []), None))

    | StaticProperty (ilGetterMethSpec, _) ->
        error(Error(FSComp.SR.ilStaticMethodIsNotLambda(ilGetterMethSpec.Name), m))

    | Method (_, _, mspec, m, _, _, _) ->
        error(Error(FSComp.SR.ilStaticMethodIsNotLambda(mspec.Name), m))

    | Null ->
        CG.EmitInstr cgbuf (pop 1) Push0 AI_pop

    | Arg _ ->
        error(Error(FSComp.SR.ilMutableVariablesCannotEscapeMethod(), m))

    | Env (_, _, ilField, _) ->
        // Note: ldarg0 has already been emitted in GenSetVal
        CG.EmitInstr cgbuf (pop 2) Push0  (mkNormalStfld ilField)

and CommitGetStorageSequel cenv cgbuf eenv m ty localCloInfo storeSequel =
    match localCloInfo, storeSequel with
    | Some {contents =NamedLocalIlxClosureInfoGenerator _cloinfo}, _ -> error(InternalError("Unexpected generator", m))
    | Some {contents =NamedLocalIlxClosureInfoGenerated cloinfo}, Some (tyargs, args, m, sequel) when not (isNil tyargs) ->
        let actualRetTy = GenNamedLocalTyFuncCall cenv cgbuf eenv ty cloinfo tyargs m
        CommitGetStorageSequel cenv cgbuf eenv m actualRetTy None (Some ([], args, m, sequel))
    | _, None -> ()
    | _, Some ([], [], _, sequel) ->
        GenSequel cenv eenv.cloc cgbuf sequel
    | _, Some (tyargs, args, m, sequel) ->
        GenArgsAndIndirectCall cenv cgbuf eenv (ty, tyargs, args, m) sequel

and GenGetStorageAndSequel cenv cgbuf eenv m (ty, ilTy) storage storeSequel =
    match storage with
    | Local (idx, _, localCloInfo) ->
        EmitGetLocal cgbuf ilTy idx
        CommitGetStorageSequel cenv cgbuf eenv m ty localCloInfo storeSequel

    | StaticField (fspec, _, hasLiteralAttr, ilContainerTy, _, _, ilGetterMethRef, _, _) ->
        // References to literals go directly to the field - no property is used
        if hasLiteralAttr then
            EmitGetStaticField cgbuf ilTy fspec
        else
            CG.EmitInstr cgbuf (pop 0) (Push [ilTy])  (I_call(Normalcall, mkILMethSpecForMethRefInTy (ilGetterMethRef, ilContainerTy, []), None))
        CommitGetStorageSequel cenv cgbuf eenv m ty None storeSequel

    | StaticProperty (ilGetterMethSpec, _) ->
        CG.EmitInstr cgbuf (pop 0) (Push [ilTy])  (I_call (Normalcall, ilGetterMethSpec, None))
        CommitGetStorageSequel cenv cgbuf eenv m ty None storeSequel

    | Method (topValInfo, vref, mspec, _, _, _, _) ->
        // Get a toplevel value as a first-class value.
        // We generate a lambda expression and that simply calls
        // the toplevel method. However we optimize the case where we are
        // immediately applying the value anyway (to insufficient arguments).

        // First build a lambda expression for the saturated use of the toplevel value...
        // REVIEW: we should NOT be doing this in the backend...
        let expr, exprty = AdjustValForExpectedArity cenv.g m vref NormalValUse topValInfo

        // Then reduce out any arguments (i.e. apply the sequel immediately if we can...)
        match storeSequel with
        | None ->
            GenLambda cenv cgbuf eenv false None expr Continue
        | Some (tyargs', args, m, sequel) ->
            let specializedExpr =
                if isNil args && isNil tyargs' then failwith ("non-lambda at use of method " + mspec.Name)
                MakeApplicationAndBetaReduce cenv.g (expr, exprty, [tyargs'], args, m)
            GenExpr cenv cgbuf eenv SPSuppress specializedExpr sequel

    | Null  ->
        CG.EmitInstr cgbuf (pop 0) (Push [ilTy]) (AI_ldnull)
        CommitGetStorageSequel cenv cgbuf eenv m ty None storeSequel

    | Arg i ->
        CG.EmitInstr cgbuf (pop 0) (Push [ilTy]) (mkLdarg (uint16 i))
        CommitGetStorageSequel cenv cgbuf eenv m ty None storeSequel

    | Env (_, _, ilField, localCloInfo) ->
        // Note: ldarg 0 is emitted in 'cu_erase' erasure of the ldenv instruction
        CG.EmitInstrs cgbuf (pop 0) (Push [ilTy]) [ mkLdarg0; mkNormalLdfld ilField ]
        CommitGetStorageSequel cenv cgbuf eenv m ty localCloInfo storeSequel

and GenGetLocalVals cenv cgbuf eenvouter m fvs =
    List.iter (fun v -> GenGetLocalVal cenv cgbuf eenvouter m v None) fvs

and GenGetLocalVal cenv cgbuf eenv m (vspec:Val) fetchSequel =
    GenGetStorageAndSequel cenv cgbuf eenv m (vspec.Type, GenTypeOfVal cenv eenv vspec) (StorageForVal m vspec eenv) fetchSequel

and GenGetLocalVRef cenv cgbuf eenv m (vref:ValRef) fetchSequel =
    GenGetStorageAndSequel cenv cgbuf eenv m (vref.Type, GenTypeOfVal cenv eenv vref.Deref) (StorageForValRef m vref eenv) fetchSequel

and GenStoreVal cgbuf eenv m (vspec:Val) =
    GenSetStorage vspec.Range cgbuf (StorageForVal m vspec eenv)

/// Allocate IL locals 
and AllocLocal cenv cgbuf eenv compgen (v, ty, isFixed) (scopeMarks: Mark * Mark) =
     // The debug range for the local
     let ranges = if compgen then [] else [(v, scopeMarks)]
     // Get an index for the local
     let j, realloc =
        if cenv.opts.localOptimizationsAreOn then
            cgbuf.ReallocLocal((fun i (_, ty', isFixed') -> not isFixed' && not isFixed && not (IntMap.mem i eenv.liveLocals) && (ty = ty')), ranges, ty, isFixed)
        else
            cgbuf.AllocLocal(ranges, ty, isFixed), false
     j, realloc, { eenv with liveLocals =  IntMap.add j () eenv.liveLocals  }

/// Decide storage for local value and if necessary allocate an ILLocal for it
and AllocLocalVal cenv cgbuf v eenv repr scopeMarks =
    let repr, eenv =
        let ty = v.Type
        if isUnitTy cenv.g ty && not v.IsMutable then Null, eenv
        else
            match repr with 
            | Some r when IsNamedLocalTypeFuncVal cenv.g v r ->
                // known, named, non-escaping type functions 
                let cloinfoGenerate eenv =
                    let eenvinner =
                        {eenv with
                             letBoundVars=(mkLocalValRef v)::eenv.letBoundVars}
                    let cloinfo, _, _ = GetIlxClosureInfo cenv v.Range true None eenvinner (Option.get repr)
                    cloinfo
        
                let idx, realloc, eenv = AllocLocal cenv cgbuf eenv v.IsCompilerGenerated (v.CompiledName, cenv.g.ilg.typ_Object, false) scopeMarks
                Local (idx, realloc, Some(ref (NamedLocalIlxClosureInfoGenerator cloinfoGenerate))), eenv
            | _ -> 
                // normal local 
                let idx, realloc, eenv = AllocLocal cenv cgbuf eenv v.IsCompilerGenerated (v.CompiledName, GenTypeOfVal cenv eenv v, v.IsFixed) scopeMarks
                Local (idx, realloc, None), eenv
    let eenv = AddStorageForVal cenv.g (v, notlazy repr) eenv
    Some repr, eenv

and AllocStorageForBind cenv cgbuf scopeMarks eenv bind =
    AllocStorageForBinds cenv cgbuf scopeMarks eenv [bind]

and AllocStorageForBinds cenv cgbuf scopeMarks eenv binds =
    // phase 1 - decide representations - most are very simple.
    let reps, eenv = List.mapFold (AllocValForBind cenv cgbuf scopeMarks) eenv binds

    // Phase 2 - run the cloinfo generators for NamedLocalClosure values against the environment recording the
    // representation choices.
    reps |> List.iter (fun reprOpt ->
       match reprOpt with
       | Some repr ->
           match repr with
           | Local(_, _, Some g)
           | Env(_, _, _, Some g) ->
               match !g with
               | NamedLocalIlxClosureInfoGenerator f -> g := NamedLocalIlxClosureInfoGenerated (f eenv)
               | NamedLocalIlxClosureInfoGenerated _ -> ()
           | _ -> ()
       | _ -> ())

    eenv

and AllocValForBind cenv cgbuf (scopeMarks: Mark * Mark) eenv (TBind(v, repr, _)) =
    match v.ValReprInfo with
    | None ->
        AllocLocalVal cenv cgbuf v eenv (Some repr) scopeMarks
    | Some _ ->
        None, AllocTopValWithinExpr cenv cgbuf eenv.cloc scopeMarks v eenv


and AllocTopValWithinExpr cenv cgbuf cloc scopeMarks v eenv =
    // decide whether to use a shadow local or not
    let useShadowLocal =
        cenv.opts.generateDebugSymbols &&
        not cenv.opts.localOptimizationsAreOn &&
        not v.IsCompilerGenerated &&
        not v.IsMutable &&
        // Don't use shadow locals for things like functions which are not compiled as static values/properties
        IsCompiledAsStaticProperty cenv.g v

    let optShadowLocal, eenv =
        if useShadowLocal then
            let storageOpt, eenv = AllocLocalVal cenv cgbuf v eenv None scopeMarks
            match storageOpt with
            | None -> NoShadowLocal, eenv
            | Some storage -> ShadowLocal storage, eenv
        
        else
            NoShadowLocal, eenv

    ComputeAndAddStorageForLocalTopVal (cenv.amap, cenv.g, cenv.intraAssemblyInfo, cenv.opts.isInteractive, optShadowLocal) cloc v eenv



//--------------------------------------------------------------------------
// Generate stack save/restore and assertions - pulled into letrec by alloc*
//--------------------------------------------------------------------------

/// Save the stack
/// - [gross] because IL flushes the stack at the exn. handler
/// - and     because IL requires empty stack following a forward br (jump).
and EmitSaveStack cenv cgbuf eenv m scopeMarks =
    let savedStack = (cgbuf.GetCurrentStack())
    let savedStackLocals, eenvinner =
        (eenv, savedStack) ||> List.mapFold (fun eenv ty ->
            let idx, _realloc, eenv = AllocLocal cenv cgbuf eenv true (ilxgenGlobalNng.FreshCompilerGeneratedName ("spill", m), ty, false) scopeMarks
            idx, eenv)
    List.iter (EmitSetLocal cgbuf) savedStackLocals
    cgbuf.AssertEmptyStack()
    (savedStack, savedStackLocals), eenvinner (* need to return, it marks locals "live" *)

/// Restore the stack and load the result
and EmitRestoreStack cgbuf (savedStack, savedStackLocals) =
    cgbuf.AssertEmptyStack()
    List.iter2 (EmitGetLocal cgbuf) (List.rev savedStack) (List.rev savedStackLocals)

//-------------------------------------------------------------------------
//GenAttr: custom attribute generation
//-------------------------------------------------------------------------

and GenAttribArg amap g eenv x (ilArgTy:ILType) =

    match x, ilArgTy with

    // Detect 'null' used for an array argument
    | Expr.Const(Const.Zero, _, _), ILType.Array  _ ->
        ILAttribElem.Null

    // Detect standard constants
    | Expr.Const(c, m, _), _ ->
        let tynm = ilArgTy.TypeSpec.Name
        let isobj = (tynm = "System.Object")

        match c with
        | Const.Bool b -> ILAttribElem.Bool b
        | Const.Int32 i when isobj || tynm = "System.Int32" ->  ILAttribElem.Int32 ( i)
        | Const.Int32 i when tynm = "System.SByte" ->  ILAttribElem.SByte (sbyte i)
        | Const.Int32 i when tynm = "System.Int16"  -> ILAttribElem.Int16 (int16 i)
        | Const.Int32 i when tynm = "System.Byte"  -> ILAttribElem.Byte (byte i)
        | Const.Int32 i when tynm = "System.UInt16" ->ILAttribElem.UInt16 (uint16 i)
        | Const.Int32 i when tynm = "System.UInt32" ->ILAttribElem.UInt32 (uint32 i)
        | Const.Int32 i when tynm = "System.UInt64" ->ILAttribElem.UInt64 (uint64 (int64 i))
        | Const.SByte  i  -> ILAttribElem.SByte i
        | Const.Int16  i  -> ILAttribElem.Int16 i
        | Const.Int32 i   -> ILAttribElem.Int32 i
        | Const.Int64 i   -> ILAttribElem.Int64 i
        | Const.Byte i    -> ILAttribElem.Byte i
        | Const.UInt16 i  -> ILAttribElem.UInt16 i
        | Const.UInt32 i  -> ILAttribElem.UInt32 i
        | Const.UInt64 i  -> ILAttribElem.UInt64 i
        | Const.Double i   -> ILAttribElem.Double i
        | Const.Single i -> ILAttribElem.Single i
        | Const.Char i    -> ILAttribElem.Char i
        | Const.Zero when   isobj    -> ILAttribElem.Null
        | Const.Zero when   tynm = "System.String"   -> ILAttribElem.String None
        | Const.Zero when   tynm = "System.Type"   -> ILAttribElem.Type None
        | Const.String i  when isobj || tynm = "System.String" ->  ILAttribElem.String (Some i)
        | _ -> error (InternalError ( "The type '" + tynm + "' may not be used as a custom attribute value", m))

    // Detect '[| ... |]' nodes
    | Expr.Op(TOp.Array, [elemTy], args, m), _ ->
        let ilElemTy = GenType amap m eenv.tyenv elemTy
        ILAttribElem.Array (ilElemTy, List.map (fun arg -> GenAttribArg amap g eenv arg ilElemTy) args)

    // Detect 'typeof<ty>' calls
    | TypeOfExpr g ty, _    ->
        ILAttribElem.Type (Some (GenType amap x.Range eenv.tyenv ty))

    // Detect 'typedefof<ty>' calls
    | TypeDefOfExpr g ty, _    ->
        ILAttribElem.TypeRef (Some (GenType amap x.Range eenv.tyenv ty).TypeRef)

    // Ignore upcasts
    | Expr.Op(TOp.Coerce, _, [arg2], _), _ ->
        GenAttribArg amap g eenv arg2 ilArgTy

    // Detect explicit enum values
    | EnumExpr g arg1, _ ->
        GenAttribArg amap g eenv arg1 ilArgTy


    // Detect bitwise or of attribute flags: one case of constant folding (a more general treatment is needed)

    | AttribBitwiseOrExpr g (arg1, arg2), _ ->
        let v1 = GenAttribArg amap g eenv arg1 ilArgTy
        let v2 = GenAttribArg amap g eenv arg2 ilArgTy
        match v1, v2 with
        | ILAttribElem.SByte i1, ILAttribElem.SByte i2 -> ILAttribElem.SByte (i1 ||| i2)
        | ILAttribElem.Int16 i1, ILAttribElem.Int16 i2-> ILAttribElem.Int16 (i1 ||| i2)
        | ILAttribElem.Int32 i1, ILAttribElem.Int32 i2-> ILAttribElem.Int32 (i1 ||| i2)
        | ILAttribElem.Int64 i1, ILAttribElem.Int64 i2-> ILAttribElem.Int64 (i1 ||| i2)
        | ILAttribElem.Byte i1, ILAttribElem.Byte i2-> ILAttribElem.Byte (i1 ||| i2)
        | ILAttribElem.UInt16 i1, ILAttribElem.UInt16 i2-> ILAttribElem.UInt16 (i1 ||| i2)
        | ILAttribElem.UInt32 i1, ILAttribElem.UInt32 i2-> ILAttribElem.UInt32 (i1 ||| i2)
        | ILAttribElem.UInt64 i1, ILAttribElem.UInt64 i2-> ILAttribElem.UInt64 (i1 ||| i2)
        |  _ -> error (InternalError ("invalid custom attribute value (not a valid constant): " + showL (exprL x), x.Range))

    // Other expressions are not valid custom attribute values
    | _ ->
        error (InternalError ("invalid custom attribute value (not a constant): " + showL (exprL x), x.Range))


and GenAttr amap g eenv (Attrib(_, k, args, props, _, _, _)) =
    let props =
        props |> List.map (fun (AttribNamedArg(s, ty, fld, AttribExpr(_, expr))) ->
            let m = expr.Range
            let ilTy = GenType amap m eenv.tyenv ty
            let cval = GenAttribArg amap g eenv expr ilTy
            (s, ilTy, fld, cval))
    let mspec =
        match k with
        | ILAttrib(mref) -> mkILMethSpec(mref, AsObject, [], [])
        | FSAttrib(vref) ->
             assert(vref.IsMember)
             let mspec, _, _, _, _, _ = GetMethodSpecForMemberVal amap g (Option.get vref.MemberInfo) vref
             mspec
    let ilArgs = List.map2 (fun (AttribExpr(_, vexpr)) ty -> GenAttribArg amap g eenv vexpr ty) args mspec.FormalArgTypes
    mkILCustomAttribMethRef g.ilg (mspec, ilArgs, props)

and GenAttrs cenv eenv attrs = List.map (GenAttr cenv.amap cenv.g eenv) attrs

and GenCompilationArgumentCountsAttr cenv (v:Val) =
    [ match v.ValReprInfo with
      | Some(tvi) when v.IsMemberOrModuleBinding ->
          let arities = if ValSpecIsCompiledAsInstance cenv.g v then List.tail tvi.AritiesOfArgs else tvi.AritiesOfArgs
          if arities.Length > 1 then
              yield mkCompilationArgumentCountsAttr cenv.g arities
      |  _ ->
          () ]      

// Create a permission set for a list of security attributes
and CreatePermissionSets cenv eenv (securityAttributes : Attrib list) =
    [for ((Attrib(tcref, _, actions, _, _, _, _)) as attr) in securityAttributes do
        let action = match actions with | [AttribInt32Arg act] -> act | _ -> failwith "internal error: unrecognized security action"
        let secaction = (List.assoc action (Lazy.force ILSecurityActionRevMap))
        let tref = tcref.CompiledRepresentationForNamedType
        let ilattr = GenAttr cenv.amap cenv.g eenv attr
        let _, ilNamedArgs =
            match TryDecodeILAttribute cenv.g tref (mkILCustomAttrs [ilattr]) with
            | Some(ae, na) -> ae, na
            | _ -> [], []
        let setArgs = ilNamedArgs |> List.map (fun (n, ilt, _, ilae) -> (n, ilt, ilae))
        yield IL.mkPermissionSet cenv.g.ilg (secaction, [(tref, setArgs)])]

//--------------------------------------------------------------------------
// Generate the set of modules for an assembly, and the declarations in each module
//--------------------------------------------------------------------------

/// Generate a static class at the given cloc
and GenTypeDefForCompLoc (cenv, eenv, mgbuf: AssemblyBuilder, cloc, hidden, attribs, initTrigger, eliminateIfEmpty, addAtEnd)  =
    let tref = TypeRefForCompLoc cloc
    let tdef =
      mkILSimpleClass cenv.g.ilg
        (tref.Name,
         ComputeTypeAccess tref hidden,
         emptyILMethods,
         emptyILFields,
         emptyILTypeDefs,
         emptyILProperties,
         emptyILEvents,
         mkILCustomAttrs
           (GenAttrs cenv eenv attribs @
            (if List.contains tref.Name [TypeNameForImplicitMainMethod cloc; TypeNameForInitClass cloc; TypeNameForPrivateImplementationDetails cloc]
             then [ ]
             else [mkCompilationMappingAttr cenv.g (int SourceConstructFlags.Module)])),
         initTrigger)
    let tdef = tdef.WithSealed(true).WithAbstract(true)
    mgbuf.AddTypeDef(tref, tdef, eliminateIfEmpty, addAtEnd, None)


and GenModuleExpr cenv cgbuf qname lazyInitInfo eenv x   =
    let (ModuleOrNamespaceExprWithSig(mty, def, _)) = x
    // REVIEW: the scopeMarks are used for any shadow locals we create for the module bindings
    // We use one scope for all the bindings in the module, which makes them all appear with their "default" values
    // rather than incrementally as we step through the  initializations in the module. This is a little unfortunate
    // but stems from the way we add module values all at once before we generate the module itself.
    LocalScope "module" cgbuf (fun scopeMarks ->
        let sigToImplRemapInfo = ComputeRemappingFromImplementationToSignature cenv.g def mty
        let eenv = AddSignatureRemapInfo "defs" sigToImplRemapInfo eenv
        let eenv =
            // Allocate all the values, including any shadow locals for static fields
            let allocVal cloc v = AllocTopValWithinExpr cenv cgbuf cloc scopeMarks v
            AddBindingsForModuleDef allocVal eenv.cloc eenv def
        GenModuleDef cenv cgbuf qname lazyInitInfo eenv def)

and GenModuleDefs cenv cgbuf qname lazyInitInfo eenv  mdefs =
    mdefs |> List.iter (GenModuleDef cenv cgbuf qname lazyInitInfo eenv)

and GenModuleDef cenv (cgbuf:CodeGenBuffer) qname lazyInitInfo eenv  x =
    match x with
    | TMDefRec(_isRec, tycons, mbinds, m) ->
        tycons |> List.iter (fun tc ->
            if tc.IsExceptionDecl
            then GenExnDef cenv cgbuf.mgbuf eenv m tc
            else GenTypeDef cenv cgbuf.mgbuf lazyInitInfo eenv m tc)
        mbinds |> List.iter (GenModuleBinding cenv cgbuf qname lazyInitInfo eenv m)

    | TMDefLet(bind, _) ->
        GenBindings cenv cgbuf eenv [bind]

    | TMDefDo(e, _) ->
        GenExpr cenv cgbuf eenv SPAlways e discard

    | TMAbstract(mexpr) ->
        GenModuleExpr cenv cgbuf qname lazyInitInfo eenv mexpr

    | TMDefs(mdefs) ->
        GenModuleDefs cenv cgbuf qname lazyInitInfo eenv  mdefs


// Generate a module binding
and GenModuleBinding cenv (cgbuf:CodeGenBuffer) (qname:QualifiedNameOfFile) lazyInitInfo eenv m x =
  match x with
  | ModuleOrNamespaceBinding.Binding bind ->
    GenLetRecBindings cenv cgbuf eenv ([bind], m)

  | ModuleOrNamespaceBinding.Module (mspec, mdef) ->
    let hidden = IsHiddenTycon eenv.sigToImplRemapInfo mspec

    let eenvinner =
        if mspec.IsNamespace then eenv else
        {eenv with cloc = CompLocForFixedModule cenv.opts.fragName qname.Text mspec }

    // Create the class to hold the contents of this module.  No class needed if
    // we're compiling it as a namespace.
    //
    // Most module static fields go into the "InitClass" static class.
    // However mutable static fields go into the class for the module itself.
    // So this static class ends up with a .cctor if it has mutable fields.
    //
    if not mspec.IsNamespace then
        // The use of ILTypeInit.OnAny prevents the execution of the cctor before the
        // "main" method in the case where the "main" method is implicit.
        let staticClassTrigger = (* if eenv.isFinalFile then *) ILTypeInit.OnAny (* else ILTypeInit.BeforeField *)

        GenTypeDefForCompLoc (cenv, eenvinner, cgbuf.mgbuf, eenvinner.cloc, hidden, mspec.Attribs, staticClassTrigger, false, (* atEnd= *) true)

    // Generate the declarations in the module and its initialization code
    GenModuleDef cenv cgbuf qname lazyInitInfo eenvinner mdef

    // If the module has a .cctor for some mutable fields, we need to ensure that when
    // those fields are "touched" the InitClass .cctor is forced. The InitClass .cctor will
    // then fill in the value of the mutable fields.
    if not mspec.IsNamespace && (cgbuf.mgbuf.GetCurrentFields(TypeRefForCompLoc eenvinner.cloc) |> Seq.isEmpty |> not) then
        GenForceWholeFileInitializationAsPartOfCCtor cenv cgbuf.mgbuf lazyInitInfo (TypeRefForCompLoc eenvinner.cloc) mspec.Range


/// Generate the namespace fragments in a single file
and GenTopImpl cenv (mgbuf: AssemblyBuilder) mainInfoOpt eenv (TImplFile(qname, _, mexpr, hasExplicitEntryPoint, isScript, anonRecdTypes), optimizeDuringCodeGen)  =

    let m = qname.Range

    // Generate all the anonymous record types mentioned anywhere in this module
    for anonInfo in anonRecdTypes.Values do
        mgbuf.GenerateAnonType((fun ilThisTy -> GenToStringMethod cenv eenv ilThisTy m), anonInfo) |> ignore

    let eenv = {eenv with cloc = { eenv.cloc with TopImplQualifiedName = qname.Text } }

    cenv.optimizeDuringCodeGen <- optimizeDuringCodeGen

    // This is used to point the inner classes back to the startup module for initialization purposes
    let isFinalFile = Option.isSome mainInfoOpt

    let initClassCompLoc = CompLocForInitClass eenv.cloc
    let initClassTy = mkILTyForCompLoc initClassCompLoc

    let initClassTrigger = (* if isFinalFile then *) ILTypeInit.OnAny (* else ILTypeInit.BeforeField *)

    let eenv = {eenv with cloc = initClassCompLoc
                          isFinalFile = isFinalFile
                          someTypeInThisAssembly = initClassTy }

    // Create the class to hold the initialization code and static fields for this file.
    //     internal static class $<StartupCode...> {}
    // Put it at the end since that gives an approximation of dependency order (to aid FSI.EXE's code generator - see FSharp 1.0 5548)
    GenTypeDefForCompLoc (cenv, eenv, mgbuf, initClassCompLoc, useHiddenInitCode, [], initClassTrigger, false, (*atEnd=*)true)

    // lazyInitInfo is an accumulator of functions which add the forced initialization of the storage module to
    //    - mutable fields in public modules
    //    - static "let" bindings in types
    // These functions only get executed/committed if we actually end up producing some code for the .cctor for the storage module.
    // The existence of .cctors adds costs to execution, so this is a half-sensible attempt to avoid adding them when possible.
    let lazyInitInfo = new ResizeArray<ILFieldSpec -> ILInstr list -> ILInstr list -> unit>()

    // codegen .cctor/main for outer module
    let clocCcu = CompLocForCcu cenv.viewCcu

    // This method name is only used internally in ilxgen.fs to aid debugging
    let methodName =
        match mainInfoOpt with
        //   Library file
        | None -> ".cctor"
        //   Final file, explicit entry point
        | Some _ when hasExplicitEntryPoint -> ".cctor"
        //   Final file, implicit entry point
        | Some _ -> mainMethName
    
    // topInstrs is ILInstr[] and contains the abstract IL for this file's top-level actions. topCode is the ILMethodBody for that same code.
    let topInstrs, topCode =
        CodeGenMethod cenv mgbuf
            ([], methodName, eenv, 0,
             (fun cgbuf eenv ->
                  GenModuleExpr cenv cgbuf qname lazyInitInfo eenv mexpr
                  CG.EmitInstr cgbuf (pop 0) Push0 I_ret), m)

    // The code generation for the initialization is now complete and the IL code is in topCode.
    // Make a .cctor and/or main method to contain the code.  This initializes all modules.
    //   Library file (mainInfoOpt = None) : optional .cctor if topCode has initialization effect
    //   Final file, explicit entry point (mainInfoOpt = Some _, GetExplicitEntryPointInfo() = Some) : main + optional .cctor if topCode has initialization effect
    //   Final file, implicit entry point (mainInfoOpt = Some _, GetExplicitEntryPointInfo() = None) : main + initialize + optional .cctor calling initialize
    let doesSomething = CheckCodeDoesSomething topCode.Code

    // Make a FEEFEE instruction to mark hidden code regions
    // We expect the first instruction to be a sequence point when generating debug symbols
    let feefee, seqpt =
        if topInstrs.Length > 1 then
            match topInstrs.[0] with
            | I_seqpoint sp as i -> [ FeeFeeInstr cenv sp.Document ], [ i ]
            | _ -> [], []
        else
            [], []

    begin

        match mainInfoOpt with

        // Final file in .EXE
        | Some mainInfo ->

            // Generate an explicit main method. If necessary, make a class constructor as
            // well for the bindings earlier in the file containing the entrypoint.
            match mgbuf.GetExplicitEntryPointInfo() with

            // Final file, explicit entry point : place the code in a .cctor, and add code to main that forces the .cctor (if topCode has initialization effect).
            | Some tref ->       
                if doesSomething then
                    lazyInitInfo.Add (fun fspec feefee seqpt ->
                        // This adds the explicit init of the .cctor to the explicit entrypoint main method
                        mgbuf.AddExplicitInitToSpecificMethodDef((fun md -> md.IsEntryPoint), tref, fspec, GenPossibleILSourceMarker cenv m, feefee, seqpt))

                    let cctorMethDef = mkILClassCtor (MethodBody.IL topCode)
                    mgbuf.AddMethodDef(initClassTy.TypeRef, cctorMethDef)

            // Final file, implicit entry point. We generate no .cctor.
            //       void main@() {
            //             <topCode>
            //    }
            | None ->

                let ilAttrs = mkILCustomAttrs (GenAttrs cenv eenv mainInfo)
                if not cenv.opts.isInteractive && not doesSomething then
                    let errorM = m.EndRange
                    warning (Error(FSComp.SR.ilMainModuleEmpty(), errorM))

                // generate main@
                let ilMainMethodDef =
                    let mdef = mkILNonGenericStaticMethod(mainMethName, ILMemberAccess.Public, [], mkILReturn ILType.Void, MethodBody.IL topCode)
                    mdef.With(isEntryPoint= true, customAttrs = ilAttrs)

                mgbuf.AddMethodDef(initClassTy.TypeRef, ilMainMethodDef)


        //   Library file : generate an optional .cctor if topCode has initialization effect
        | None ->
            if doesSomething then

                // Add the cctor
                let cctorMethDef =  mkILClassCtor (MethodBody.IL topCode)
                mgbuf.AddMethodDef(initClassTy.TypeRef, cctorMethDef)


    end

    // Commit the directed initializations
    if doesSomething then
        // Create the field to act as the target for the forced initialization.
        // Why do this for the final file?
        // There is no need to do this for a final file with an implicit entry point. For an explicit entry point in lazyInitInfo.
        let initFieldName = CompilerGeneratedName "init"
        let ilFieldDef =
            mkILStaticField (initFieldName, cenv.g.ilg.typ_Int32, None, None, ComputeMemberAccess true)
            |> cenv.g.AddFieldNeverAttrs
            |> cenv.g.AddFieldGeneratedAttrs

        let fspec = mkILFieldSpecInTy (initClassTy, initFieldName, cenv. g.ilg.typ_Int32)
        CountStaticFieldDef()
        mgbuf.AddFieldDef(initClassTy.TypeRef, ilFieldDef)

        // Run the imperative (yuck!) actions that force the generation
        // of references to the cctor for nested modules etc.
        lazyInitInfo |> Seq.iter (fun f -> f fspec feefee seqpt)

        if isScript && not(isFinalFile) then
            mgbuf.AddScriptInitFieldSpec(fspec, m)

    // Compute the ilxgenEnv after the generation of the module, i.e. the residue need to generate anything that
    // uses the constructs exported from this module.
    // We add the module type all over again. Note no shadow locals for static fields needed here since they are only relevant to the main/.cctor
    let eenvafter =
        let allocVal = ComputeAndAddStorageForLocalTopVal (cenv.amap, cenv.g, cenv.intraAssemblyInfo, cenv.opts.isInteractive, NoShadowLocal)
        AddBindingsForLocalModuleType allocVal  clocCcu eenv mexpr.Type

    eenvafter

and GenForceWholeFileInitializationAsPartOfCCtor cenv (mgbuf:AssemblyBuilder) (lazyInitInfo: ResizeArray<_>) tref m =
    // Authoring a .cctor with effects forces the cctor for the 'initialization' module by doing a dummy store & load of a field
    // Doing both a store and load keeps FxCop happier because it thinks the field is useful
    lazyInitInfo.Add (fun fspec feefee seqpt -> mgbuf.AddExplicitInitToSpecificMethodDef((fun md -> md.Name = ".cctor"), tref, fspec, GenPossibleILSourceMarker cenv m, feefee, seqpt))


/// Generate an Equals method.
and GenEqualsOverrideCallingIComparable cenv (tcref:TyconRef, ilThisTy, _ilThatTy) =
    let mspec = mkILNonGenericInstanceMethSpecInTy (cenv.g.iltyp_IComparable, "CompareTo", [cenv.g.ilg.typ_Object], cenv.g.ilg.typ_Int32)

    mkILNonGenericVirtualMethod
        ("Equals", ILMemberAccess.Public,
         [mkILParamNamed ("obj", cenv.g.ilg.typ_Object)],
         mkILReturn cenv.g.ilg.typ_Bool,
         mkMethodBody(true, [], 2,
                         nonBranchingInstrsToCode
                            [ yield mkLdarg0
                              yield mkLdarg 1us
                              if tcref.IsStructOrEnumTycon then
                                  yield I_callconstraint ( Normalcall, ilThisTy, mspec, None)
                              else
                                  yield I_callvirt ( Normalcall, mspec, None)
                              yield mkLdcInt32 (0)
                              yield AI_ceq ],
                         None))
    |> AddNonUserCompilerGeneratedAttribs cenv.g

and GenFieldInit m c =
    match c with
    | ConstToILFieldInit fieldInit -> fieldInit
    | _ -> error(Error(FSComp.SR.ilTypeCannotBeUsedForLiteralField(), m))

and GenAbstractBinding cenv eenv tref (vref:ValRef) =
    assert(vref.IsMember)
    let m = vref.Range
    let memberInfo = Option.get vref.MemberInfo
    let attribs = vref.Attribs
    let hasPreserveSigImplFlag, hasSynchronizedImplFlag, hasNoInliningFlag, hasAggressiveInliningImplFlag, attribs = ComputeMethodImplAttribs cenv vref.Deref attribs
    if memberInfo.MemberFlags.IsDispatchSlot && not memberInfo.IsImplemented then
        let ilAttrs =
            [ yield! GenAttrs cenv eenv attribs
              yield! GenCompilationArgumentCountsAttr cenv vref.Deref ]
    
        let mspec, ctps, mtps, argInfos, retInfo, methodArgTys = GetMethodSpecForMemberVal cenv.amap cenv.g memberInfo vref
        let eenvForMeth = EnvForTypars (ctps@mtps) eenv
        let ilMethTypars = GenGenericParams cenv eenvForMeth mtps
        let ilReturn = GenReturnInfo cenv eenvForMeth mspec.FormalReturnType retInfo
        let ilParams = GenParams cenv eenvForMeth mspec argInfos methodArgTys None
    
        let compileAsInstance = ValRefIsCompiledAsInstanceMember cenv.g vref
        let mdef = mkILGenericVirtualMethod (vref.CompiledName, ILMemberAccess.Public, ilMethTypars, ilParams, ilReturn, MethodBody.Abstract)

        let mdef = fixupVirtualSlotFlags mdef
        let mdef =
            if mdef.IsVirtual then
                mdef.WithFinal(memberInfo.MemberFlags.IsFinal).WithAbstract(memberInfo.MemberFlags.IsDispatchSlot)
            else mdef
        let mdef = mdef.WithPreserveSig(hasPreserveSigImplFlag).WithSynchronized(hasSynchronizedImplFlag).WithNoInlining(hasNoInliningFlag).WithAggressiveInlining(hasAggressiveInliningImplFlag)
    
        match memberInfo.MemberFlags.MemberKind with
        | MemberKind.ClassConstructor
        | MemberKind.Constructor
        | MemberKind.Member ->
             let mdef = mdef.With(customAttrs= mkILCustomAttrs ilAttrs)
             [mdef], [], []
        | MemberKind.PropertyGetSet -> error(Error(FSComp.SR.ilUnexpectedGetSetAnnotation(), m))
        | MemberKind.PropertySet | MemberKind.PropertyGet ->
             let v = vref.Deref
             let vtyp = ReturnTypeOfPropertyVal cenv.g v
             if CompileAsEvent cenv.g attribs then
               
                 let edef = GenEventForProperty cenv eenvForMeth mspec v ilAttrs m vtyp
                 [], [], [edef]
             else
                 let ilPropDef =
                     let ilPropTy = GenType cenv.amap m eenvForMeth.tyenv vtyp
                     let ilArgTys = v |> ArgInfosOfPropertyVal cenv.g |> List.map fst |> GenTypes cenv.amap m eenvForMeth.tyenv
                     GenPropertyForMethodDef compileAsInstance tref mdef v memberInfo ilArgTys ilPropTy (mkILCustomAttrs ilAttrs) None
                 let mdef = mdef.WithSpecialName
                 [mdef], [ilPropDef], []

    else
        [], [], []

/// Generate a ToString method that calls 'sprintf "%A"'
and GenToStringMethod cenv eenv ilThisTy m = 
    let g = cenv.g
    [ match (eenv.valsInScope.TryFind cenv.g.sprintf_vref.Deref,
             eenv.valsInScope.TryFind cenv.g.new_format_vref.Deref) with
      | Some(Lazy(Method(_, _, sprintfMethSpec, _, _, _, _))), Some(Lazy(Method(_, _, newFormatMethSpec, _, _, _, _))) ->
               // The type returned by the 'sprintf' call
               let funcTy = EraseClosures.mkILFuncTy g.ilxPubCloEnv ilThisTy g.ilg.typ_String
               // Give the instantiation of the printf format object, i.e. a Format`5 object compatible with StringFormat<ilThisTy>
               let newFormatMethSpec = mkILMethSpec(newFormatMethSpec.MethodRef, AsObject,
                                               [// 'T -> string'
                                               funcTy
                                               // rest follow from 'StringFormat<T>'
                                               GenUnitTy cenv eenv m  
                                               g.ilg.typ_String 
                                               g.ilg.typ_String 
                                               ilThisTy], [])
               // Instantiate with our own type
               let sprintfMethSpec = mkILMethSpec(sprintfMethSpec.MethodRef, AsObject, [], [funcTy])
               // Here's the body of the method. Call printf, then invoke the function it returns
               let callInstrs = EraseClosures.mkCallFunc g.ilxPubCloEnv (fun _ -> 0us) eenv.tyenv.Count Normalcall (Apps_app(ilThisTy, Apps_done g.ilg.typ_String))
               let mdef = 
                   mkILNonGenericVirtualMethod ("ToString", ILMemberAccess.Public, [],
                        mkILReturn g.ilg.typ_String,
                        mkMethodBody (true, [], 2, nonBranchingInstrsToCode 
                                ([ // load the hardwired format string
                                    yield I_ldstr "%+A"
                                    // make the printf format object
                                    yield mkNormalNewobj newFormatMethSpec
                                    // call sprintf
                                    yield mkNormalCall sprintfMethSpec
                                    // call the function returned by sprintf
                                    yield mkLdarg0
                                    if ilThisTy.Boxity = ILBoxity.AsValue then
                                        yield mkNormalLdobj ilThisTy  ] @
                                    callInstrs),
                                None))
               let mdef = mdef.With(customAttrs = mkILCustomAttrs [ g.CompilerGeneratedAttribute ])
               yield mdef
      | _ -> () ]

and GenTypeDef cenv mgbuf lazyInitInfo eenv m (tycon:Tycon) =
    let g = cenv.g
    let tcref = mkLocalTyconRef tycon
    if tycon.IsTypeAbbrev then () else
    match tycon.TypeReprInfo with
#if !NO_EXTENSIONTYPING
    | TProvidedNamespaceExtensionPoint _ -> ()
    | TProvidedTypeExtensionPoint _ -> ()
#endif
    | TNoRepr -> ()
    | TAsmRepr _ | TILObjectRepr _ | TMeasureableRepr _ -> ()
    | TFSharpObjectRepr _ | TRecdRepr _ | TUnionRepr _ ->
        let eenvinner = ReplaceTyenv (TypeReprEnv.ForTycon tycon) eenv
        let thisTy = generalizedTyOfTyconRef g tcref

        let ilThisTy      = GenType cenv.amap m eenvinner.tyenv thisTy
        let tref = ilThisTy.TypeRef
        let ilGenParams   = GenGenericParams cenv eenvinner tycon.TyparsNoRange
        let ilIntfTys     = tycon.ImmediateInterfaceTypesOfFSharpTycon |> List.map (GenType cenv.amap m eenvinner.tyenv)
        let ilTypeName    = tref.Name

        let hidden     = IsHiddenTycon eenv.sigToImplRemapInfo tycon
        let hiddenRepr = hidden || IsHiddenTyconRepr eenv.sigToImplRemapInfo tycon
        let access     = ComputeTypeAccess tref hidden

        // The implicit augmentation doesn't actually create CompareTo(object) or Object.Equals
        // So we do it here.
        //
        // Note you only have to implement 'System.IComparable' to customize structural comparison AND equality on F# types
        // See also FinalTypeDefinitionChecksAtEndOfInferenceScope in tc.fs
        //  
        // Generate an Equals method implemented via IComparable if the type EXPLICITLY implements IComparable.
        // HOWEVER, if the type doesn't override Object.Equals already.
        let augmentOverrideMethodDefs =

              (if Option.isNone tycon.GeneratedCompareToValues &&
                  Option.isNone tycon.GeneratedHashAndEqualsValues &&
                  tycon.HasInterface g g.mk_IComparable_ty &&
                  not (tycon.HasOverride g "Equals" [g.obj_ty]) &&
                  not tycon.IsFSharpInterfaceTycon
               then
                  [ GenEqualsOverrideCallingIComparable cenv (tcref, ilThisTy, ilThisTy) ]
               else [])

        // Generate the interface slots and abstract slots.
        let abstractMethodDefs, abstractPropDefs, abstractEventDefs =
            if tycon.IsFSharpDelegateTycon then
                [], [], []
            else
                // sort by order of declaration
                // REVIEW: this should be based off tcaug_adhoc_list, which is in declaration order
                tycon.MembersOfFSharpTyconSorted
                |> List.sortWith (fun v1 v2 -> rangeOrder.Compare(v1.DefinitionRange, v2.DefinitionRange))
                |> List.map (GenAbstractBinding cenv eenv tref)
                |> List.unzip3
                |> mapTriple (List.concat, List.concat, List.concat)


        let abstractPropDefs = abstractPropDefs |> MergePropertyDefs m
        let isAbstract =  isAbstractTycon tycon

        // Generate all the method impls showing how various abstract slots and interface slots get implemented
        // REVIEW: no method impl generated for IStructuralHash or ICompare
        let methodImpls =
            [ for vref in tycon.MembersOfFSharpTyconByName |> NameMultiMap.range  do
                 assert(vref.IsMember)
                 let memberInfo = vref.MemberInfo.Value
                 if memberInfo.MemberFlags.IsOverrideOrExplicitImpl && not (CompileAsEvent g vref.Attribs) then

                     for slotsig in memberInfo.ImplementedSlotSigs do

                         if isInterfaceTy g slotsig.ImplementedType then

                             match vref.ValReprInfo with
                             | Some _ ->

                                 let memberParentTypars, memberMethodTypars =
                                     match PartitionValRefTypars g vref with
                                     | Some(_, memberParentTypars, memberMethodTypars, _, _) -> memberParentTypars, memberMethodTypars
                                     | None -> [], []

                                 let useMethodImpl = true
                                 let eenvUnderTypars = EnvForTypars memberParentTypars eenv
                                 let _, methodImplGenerator = GenMethodImpl cenv eenvUnderTypars (useMethodImpl, slotsig) m
                                 if useMethodImpl then
                                     yield methodImplGenerator (ilThisTy, memberMethodTypars)

                             | _ -> () ]
    
        // Try to add a DefaultMemberAttribute for the 'Item' property
        let defaultMemberAttrs =
            // REVIEW: this should be based off tcaug_adhoc_list, which is in declaration order
            tycon.MembersOfFSharpTyconSorted
            |> List.tryPick (fun vref ->
                let name = vref.DisplayName
                match vref.MemberInfo with
                | None -> None
                | Some memberInfo -> 
                    match name, memberInfo.MemberFlags.MemberKind with 
                    | ("Item" | "op_IndexedLookup"), (MemberKind.PropertyGet  | MemberKind.PropertySet) when not (isNil (ArgInfosOfPropertyVal g vref.Deref)) ->
                        Some( mkILCustomAttribute g.ilg (g.FindSysILTypeRef "System.Reflection.DefaultMemberAttribute", [g.ilg.typ_String], [ILAttribElem.String(Some(name))], []) ) 
                    | _ -> None)
            |> Option.toList

        let tyconRepr = tycon.TypeReprInfo

        // DebugDisplayAttribute gets copied to the subtypes generated as part of DU compilation
        let debugDisplayAttrs, normalAttrs = tycon.Attribs |> List.partition (IsMatchingFSharpAttribute g g.attrib_DebuggerDisplayAttribute)
        let securityAttrs, normalAttrs = normalAttrs |> List.partition (fun a -> IsSecurityAttribute g cenv.amap cenv.casApplied a m)
        let generateDebugDisplayAttribute = not g.compilingFslib && tycon.IsUnionTycon && isNil debugDisplayAttrs
        let generateDebugProxies =
            (not (tyconRefEq g tcref g.unit_tcr_canon) &&
             not (HasFSharpAttribute g g.attrib_DebuggerTypeProxyAttribute tycon.Attribs))

        let permissionSets = CreatePermissionSets cenv eenv securityAttrs
        let secDecls = if List.isEmpty securityAttrs then emptyILSecurityDecls else mkILSecurityDecls permissionSets
    
        let ilDebugDisplayAttributes =
            [ yield! GenAttrs cenv eenv debugDisplayAttrs
              if generateDebugDisplayAttribute then
                  yield g.mkDebuggerDisplayAttribute ("{" + debugDisplayMethodName + "(),nq}")  ]

        let ilCustomAttrs =
          [ yield! defaultMemberAttrs
            yield! normalAttrs
                      |> List.filter (IsMatchingFSharpAttribute g g.attrib_StructLayoutAttribute >> not)
                      |> GenAttrs cenv eenv
            yield! ilDebugDisplayAttributes  ]

        let reprAccess = ComputeMemberAccess hiddenRepr


        let ilTypeDefKind =
           match  tyconRepr with
           | TFSharpObjectRepr o ->
               match o.fsobjmodel_kind with
               | TTyconClass      -> ILTypeDefKind.Class
               | TTyconStruct     -> ILTypeDefKind.ValueType
               | TTyconInterface  -> ILTypeDefKind.Interface
               | TTyconEnum       -> ILTypeDefKind.Enum
               | TTyconDelegate _ -> ILTypeDefKind.Delegate
           | TRecdRepr _ | TUnionRepr _ when tycon.IsStructOrEnumTycon -> ILTypeDefKind.ValueType
           | _ -> ILTypeDefKind.Class

        let requiresExtraField =
            let isEmptyStruct =
                (match ilTypeDefKind with ILTypeDefKind.ValueType -> true | _ -> false) &&
                // All structs are sequential by default
                // Structs with no instance fields get size 1, pack 0
                tycon.AllFieldsArray |> Array.forall (fun f -> f.IsStatic)

            isEmptyStruct && cenv.opts.workAroundReflectionEmitBugs && not tycon.TyparsNoRange.IsEmpty
        
        // Compute a bunch of useful things for each field
        let isCLIMutable = (TryFindFSharpBoolAttribute  g g.attrib_CLIMutableAttribute tycon.Attribs = Some true)
        let fieldSummaries =

             [ for fspec in tycon.AllFieldsArray do

                   let useGenuineField = useGenuineField tycon fspec

                   // The property (or genuine IL field) is hidden in these circumstances:
                   //     - secret fields apart from "__value" fields for enums
                   //     - the representation of the type is hidden
                   //     - the F# field is hidden by a signature or private declaration
                   let isPropHidden =
                        // Enums always have public cases irrespective of Enum Visibility
                        if tycon.IsEnumTycon then false
                        else
                            (fspec.IsCompilerGenerated || hiddenRepr ||
                             IsHiddenRecdField eenv.sigToImplRemapInfo (tcref.MakeNestedRecdFieldRef fspec))
                   let ilType = GenType cenv.amap m eenvinner.tyenv fspec.FormalType
                   let ilFieldName = ComputeFieldName tycon fspec
                    
                   yield (useGenuineField, ilFieldName, fspec.IsMutable, fspec.IsStatic, fspec.PropertyAttribs, ilType, isPropHidden, fspec) ]
                
        // Generate the IL fields
        let ilFieldDefs =
             [ for (useGenuineField, ilFieldName, isFSharpMutable, isStatic, _, ilPropType, isPropHidden, fspec) in fieldSummaries do

                  let ilFieldOffset =
                     match TryFindFSharpAttribute g g.attrib_FieldOffsetAttribute fspec.FieldAttribs with
                     | Some (Attrib(_, _, [ AttribInt32Arg(fieldOffset) ], _, _, _, _))  ->
                         Some fieldOffset
                     | Some (Attrib(_, _, _, _, _, _, m))  ->
                         errorR(Error(FSComp.SR.ilFieldOffsetAttributeCouldNotBeDecoded(), m))
                         None
                     | _ ->
                         None

                  let attribs =
                      [ // If using a field then all the attributes go on the field
                        // See also FSharp 1.0 Bug 4727: once we start compiling them as real mutable fields, you should not be able to target both "property" for "val mutable" fields in classes

                        if useGenuineField then yield! fspec.PropertyAttribs
                        yield! fspec.FieldAttribs ]

                            
                  let ilNotSerialized = HasFSharpAttributeOpt g g.attrib_NonSerializedAttribute attribs
                  
                  let fattribs = 
                      attribs
                      // Do not generate FieldOffset as a true CLI custom attribute, since it is implied by other corresponding CLI metadata 
                      |> List.filter (IsMatchingFSharpAttribute g g.attrib_FieldOffsetAttribute >> not) 
                      // Do not generate NonSerialized as a true CLI custom attribute, since it is implied by other corresponding CLI metadata 
                      |> List.filter (IsMatchingFSharpAttributeOpt g g.attrib_NonSerializedAttribute >> not) 

                  let ilFieldMarshal, fattribs = GenMarshal cenv fattribs

                  // The IL field is hidden if the property/field is hidden OR we're using a property AND the field is not mutable (because we can take the address of a mutable field).
                  // Otherwise fields are always accessed via their property getters/setters
                  let isFieldHidden = isPropHidden || (not useGenuineField && not isFSharpMutable)
                  
                  let extraAttribs = 
                     match tyconRepr with 
                     | TRecdRepr _ when not useGenuineField -> [ g.DebuggerBrowsableNeverAttribute ] // hide fields in records in debug display
                     | _ -> [] // don't hide fields in classes in debug display

                  let access = ComputeMemberAccess isFieldHidden
                  let literalValue = Option.map (GenFieldInit m) fspec.LiteralValue
              
                  let fdef =
                      ILFieldDef(name          = ilFieldName,
                                 fieldType          = ilPropType,
                                 attributes    = enum 0,
                                 data          = None,
                                 literalValue  = None,
                                 offset        = ilFieldOffset,
                                 marshal       = None,
                                 customAttrs   = mkILCustomAttrs (GenAttrs cenv eenv fattribs @ extraAttribs))
                        .WithAccess(access)
                        .WithStatic(isStatic)
                        .WithSpecialName(ilFieldName="value__" && tycon.IsEnumTycon)
                        .WithNotSerialized(ilNotSerialized)
                        .WithLiteralDefaultValue(literalValue)
                        .WithFieldMarshal(ilFieldMarshal)
                  yield fdef

<<<<<<< HEAD
               if requiresExtraField then 
                   yield mkILInstanceField("__dummy", g.ilg.typ_Int32, None, ILMemberAccess.Assembly) ]
         
        // Generate property definitions for the fields compiled as properties 
        let ilPropertyDefsForFields = 
             [ for (i, (useGenuineField, _, isFSharpMutable, isStatic, propAttribs, ilPropType, _, fspec)) in markup fieldSummaries do
                 if not useGenuineField then 
=======
               if requiresExtraField then
                   yield mkILInstanceField("__dummy", cenv.g.ilg.typ_Int32, None, ILMemberAccess.Assembly) ]
     
        // Generate property definitions for the fields compiled as properties
        let ilPropertyDefsForFields =
             [ for (i, (useGenuineField, _, isFSharpMutable, isStatic, propAttribs, ilPropType, _, fspec)) in Seq.indexed fieldSummaries do
                 if not useGenuineField then
>>>>>>> 32c75cabcff0c9b7ee05bf67f63eea4f9259cf88
                     let ilCallingConv = if isStatic then ILCallingConv.Static else ILCallingConv.Instance
                     let ilPropName = fspec.Name
                     let ilHasSetter = isCLIMutable || isFSharpMutable
                     let ilFieldAttrs = GenAttrs cenv eenv propAttribs @ [mkCompilationMappingAttrWithSeqNum g (int SourceConstructFlags.Field) i]
                     yield
                       ILPropertyDef(name= ilPropName,
                                     attributes= PropertyAttributes.None,
                                     setMethod= (if ilHasSetter then Some(mkILMethRef(tref, ilCallingConv, "set_" + ilPropName, 0, [ilPropType], ILType.Void)) else None),
                                     getMethod= Some(mkILMethRef(tref, ilCallingConv, "get_" + ilPropName, 0, [], ilPropType)),
                                     callingConv= ilCallingConv.ThisConv,
                                     propertyType= ilPropType,
                                     init= None,
                                     args= [],
                                     customAttrs     = mkILCustomAttrs ilFieldAttrs) ]
     
        let methodDefs =
            [ // Generate property getter methods for those fields that have properties
              for (useGenuineField, ilFieldName, _, isStatic, _, ilPropType, isPropHidden, fspec) in fieldSummaries do
                if not useGenuineField then
                    let ilPropName = fspec.Name
                    let ilMethName = "get_" + ilPropName
                    let access = ComputeMemberAccess isPropHidden
                    yield mkLdfldMethodDef (ilMethName, access, isStatic, ilThisTy, ilFieldName, ilPropType)

              // Generate property setter methods for the mutable fields
              for (useGenuineField, ilFieldName, isFSharpMutable, isStatic, _, ilPropType, isPropHidden, fspec) in fieldSummaries do
                let ilHasSetter = (isCLIMutable || isFSharpMutable) && not useGenuineField
                if ilHasSetter then
                    let ilPropName = fspec.Name
                    let ilFieldSpec = mkILFieldSpecInTy(ilThisTy, ilFieldName, ilPropType)
                    let ilMethName = "set_" + ilPropName
                    let ilParams = [mkILParamNamed("value", ilPropType)]
                    let ilReturn = mkILReturn ILType.Void
                    let iLAccess = ComputeMemberAccess isPropHidden
                    let ilMethodDef =
                         if isStatic then
                             mkILNonGenericStaticMethod
                               (ilMethName, iLAccess, ilParams, ilReturn,
                                  mkMethodBody(true, [], 2, nonBranchingInstrsToCode ([ mkLdarg0;mkNormalStsfld ilFieldSpec]), None))
                         else
                             mkILNonGenericInstanceMethod
                               (ilMethName, iLAccess, ilParams, ilReturn,
                                  mkMethodBody(true, [], 2, nonBranchingInstrsToCode ([ mkLdarg0;mkLdarg 1us;mkNormalStfld ilFieldSpec]), None))
                    yield ilMethodDef.WithSpecialName

              if generateDebugDisplayAttribute then
                  let (|Lazy|) (x:Lazy<_>) = x.Force()
                  match (eenv.valsInScope.TryFind g.sprintf_vref.Deref,
                         eenv.valsInScope.TryFind g.new_format_vref.Deref) with
                  | Some(Lazy(Method(_, _, sprintfMethSpec, _, _, _, _))), Some(Lazy(Method(_, _, newFormatMethSpec, _, _, _, _))) ->
                      // The type returned by the 'sprintf' call
                      let funcTy = EraseClosures.mkILFuncTy g.ilxPubCloEnv ilThisTy g.ilg.typ_String
                      // Give the instantiation of the printf format object, i.e. a Format`5 object compatible with StringFormat<ilThisTy>
                      let newFormatMethSpec = mkILMethSpec(newFormatMethSpec.MethodRef, AsObject,
                                                      [// 'T -> string'
                                                       funcTy
                                                       // rest follow from 'StringFormat<T>'
                                                       GenUnitTy cenv eenv m  
                                                       g.ilg.typ_String 
                                                       g.ilg.typ_String 
                                                       g.ilg.typ_String], [])
                      // Instantiate with our own type
                      let sprintfMethSpec = mkILMethSpec(sprintfMethSpec.MethodRef, AsObject, [], [funcTy])
                      // Here's the body of the method. Call printf, then invoke the function it returns
                      let callInstrs = EraseClosures.mkCallFunc g.ilxPubCloEnv (fun _ -> 0us) eenv.tyenv.Count Normalcall (Apps_app(ilThisTy, Apps_done g.ilg.typ_String))
                      let ilMethodDef = mkILNonGenericInstanceMethod (debugDisplayMethodName,ILMemberAccess.Assembly, [],
                                                   mkILReturn g.ilg.typ_Object,
                                                   mkMethodBody 
                                                         (true, [], 2,
                                                          nonBranchingInstrsToCode 
                                                            ([ // load the hardwired format string
                                                               yield I_ldstr "%+0.8A"
                                                               // make the printf format object
                                                               yield mkNormalNewobj newFormatMethSpec
                                                               // call sprintf
                                                               yield mkNormalCall sprintfMethSpec
                                                               // call the function returned by sprintf
                                                               yield mkLdarg0
                                                               if ilThisTy.Boxity = ILBoxity.AsValue then
                                                                  yield mkNormalLdobj ilThisTy  ] @
                                                             callInstrs),
                                                          None))
                      yield ilMethodDef.WithSpecialName |> AddNonUserCompilerGeneratedAttribs g
                  | None, _ ->
                      //printfn "sprintf not found"
                      ()
                  | _, None ->
                      //printfn "new formatnot found"
                      ()
                  | _ ->
                      //printfn "neither found, or non-method"
                      ()

              // Build record constructors and the funky methods that go with records and delegate types.
              // Constructors and delegate methods have the same access as the representation
              match tyconRepr with
              | TRecdRepr _ when not (tycon.IsEnumTycon) ->
                 // No constructor for enum types
                 // Otherwise find all the non-static, non zero-init fields and build a constructor
                 let relevantFields =
                     fieldSummaries
                     |> List.filter (fun (_, _, _, isStatic, _, _, _, fspec) -> not isStatic && not fspec.IsZeroInit)

                 let fieldNamesAndTypes =
                     relevantFields
                     |> List.map (fun (_, ilFieldName, _, _, _, ilPropType, _, fspec) -> (fspec.Name, ilFieldName, ilPropType))

                 let isStructRecord = tycon.IsStructRecordOrUnionTycon

                 // No type spec if the record is a value type
                 let spec = if isStructRecord then None else Some(g.ilg.typ_Object.TypeSpec)
                 let ilMethodDef = mkILSimpleStorageCtorWithParamNames(None, spec, ilThisTy, [], ChooseParamNames fieldNamesAndTypes, reprAccess)

                 yield ilMethodDef
                 // FSharp 1.0 bug 1988: Explicitly setting the ComVisible(true)  attribute on an F# type causes an F# record to be emitted in a way that enables mutation for COM interop scenarios
                 // FSharp 3.0 feature: adding CLIMutable to a record type causes emit of default constructor, and all fields get property setters
                 // Records that are value types do not create a default constructor with CLIMutable or ComVisible
                 if not isStructRecord && (isCLIMutable || (TryFindFSharpBoolAttribute g g.attrib_ComVisibleAttribute tycon.Attribs = Some true)) then
                     yield mkILSimpleStorageCtor(None, Some g.ilg.typ_Object.TypeSpec, ilThisTy, [], [], reprAccess) 
                 
                 if not (tycon.HasMember g "ToString" []) then
                    yield! GenToStringMethod cenv eenv ilThisTy m

              | TFSharpObjectRepr r when tycon.IsFSharpDelegateTycon ->

                 // Build all the methods that go with a delegate type
                 match r.fsobjmodel_kind with
                 | TTyconDelegate ss ->
                     let p, r =
                         // When "type delegateTy = delegate of unit -> returnTy",
                         // suppress the unit arg from delegate .Invoke vslot.
                         let (TSlotSig(nm, ty, ctps, mtps, paraml, returnTy)) = ss
                         let paraml =
                             match paraml with
                             | [[tsp]] when isUnitTy g tsp.Type -> [] (* suppress unit arg *)
                             | paraml -> paraml
                         GenActualSlotsig m cenv eenvinner (TSlotSig(nm, ty, ctps, mtps, paraml, returnTy)) [] []
                     yield! mkILDelegateMethods reprAccess g.ilg (g.iltyp_AsyncCallback, g.iltyp_IAsyncResult) (p, r)
                 | _ -> 
                     ()
              | TUnionRepr _ when not (tycon.HasMember g "ToString" []) -> 
                  yield! GenToStringMethod cenv eenv ilThisTy m
              | _ -> () ]
          
        let ilMethods = methodDefs @ augmentOverrideMethodDefs @ abstractMethodDefs
        let ilProperties = mkILProperties (ilPropertyDefsForFields @ abstractPropDefs)
        let ilEvents = mkILEvents abstractEventDefs
        let ilFields = mkILFields ilFieldDefs
        
        let tdef, tdefDiscards =
           let isSerializable = (TryFindFSharpBoolAttribute g g.attrib_AutoSerializableAttribute tycon.Attribs <> Some(false))

           match tycon.TypeReprInfo with
           | TILObjectRepr _ ->
               let tdef = tycon.ILTyconRawMetadata.WithAccess(access)
               let tdef = tdef.With(customAttrs = mkILCustomAttrs ilCustomAttrs, genericParams = ilGenParams)
               tdef, None

           | TRecdRepr _ | TFSharpObjectRepr _ as tyconRepr  ->
               let super = superOfTycon g tycon
               let ilBaseTy = GenType cenv.amap m eenvinner.tyenv super
           
               // Build a basic type definition
               let isObjectType = (match tyconRepr with TFSharpObjectRepr _ -> true | _ -> false)
               let ilAttrs = 
                   ilCustomAttrs @ 
                   [mkCompilationMappingAttr g
                       (int (if isObjectType
                             then SourceConstructFlags.ObjectType
                             elif hiddenRepr then SourceConstructFlags.RecordType ||| SourceConstructFlags.NonPublicRepresentation
                             else SourceConstructFlags.RecordType)) ]
                            
               // For now, generic types always use ILTypeInit.BeforeField. This is because
               // there appear to be some cases where ILTypeInit.OnAny causes problems for
               // the .NET CLR when used in conjunction with generic classes in cross-DLL
               // and NGEN scenarios.
               //
               // We don't apply this rule to the final file. This is because ALL classes with .cctors in
               // the final file (which may in turn trigger the .cctor for the .EXE itself, which
               // in turn calls the main() method) must have deterministic initialization
               // that is not triggered prior to execution of the main() method.
               // If this property doesn't hold then the .cctor can end up running
               // before the main method even starts.
               let typeDefTrigger =
                   if eenv.isFinalFile || tycon.TyparsNoRange.IsEmpty then
                       ILTypeInit.OnAny
                   else
                       ILTypeInit.BeforeField

               let tdef = mkILGenericClass (ilTypeName, access, ilGenParams, ilBaseTy, ilIntfTys,
                                            mkILMethods ilMethods, ilFields, emptyILTypeDefs, ilProperties, ilEvents, mkILCustomAttrs ilAttrs,
                                            typeDefTrigger)

               // Set some the extra entries in the definition 
               let isTheSealedAttribute = tyconRefEq g tcref g.attrib_SealedAttribute.TyconRef

               let tdef = tdef.WithSealed(isSealedTy g thisTy || isTheSealedAttribute).WithSerializable(isSerializable).WithAbstract(isAbstract).WithImport(isComInteropTy g thisTy)
               let tdef = tdef.With(methodImpls=mkILMethodImpls methodImpls)

               let tdLayout,tdEncoding = 
                    match TryFindFSharpAttribute g g.attrib_StructLayoutAttribute tycon.Attribs with
                    | Some (Attrib(_, _, [ AttribInt32Arg(layoutKind) ], namedArgs, _, _, _))  -> 
                        let decoder = AttributeDecoder namedArgs
                        let ilPack = decoder.FindInt32 "Pack" 0x0
                        let ilSize = decoder.FindInt32 "Size" 0x0
                        let tdEncoding =
                            match (decoder.FindInt32 "CharSet" 0x0) with
                            (* enumeration values for System.Runtime.InteropServices.CharSet taken from mscorlib.il *)
                            | 0x03 -> ILDefaultPInvokeEncoding.Unicode
                            | 0x04 -> ILDefaultPInvokeEncoding.Auto
                            | _ -> ILDefaultPInvokeEncoding.Ansi
                        let layoutInfo =
                            if ilPack = 0x0 && ilSize = 0x0
                            then { Size=None; Pack=None }
                            else { Size = Some ilSize; Pack = Some (uint16 ilPack) }
                        let tdLayout =
                          match layoutKind with
                          (* enumeration values for System.Runtime.InteropServices.LayoutKind taken from mscorlib.il *)
                          | 0x0 -> ILTypeDefLayout.Sequential layoutInfo
                          | 0x2 -> ILTypeDefLayout.Explicit layoutInfo
                          | _ -> ILTypeDefLayout.Auto
                        tdLayout, tdEncoding
                    | Some (Attrib(_, _, _, _, _, _, m))  ->
                        errorR(Error(FSComp.SR.ilStructLayoutAttributeCouldNotBeDecoded(), m))
                        ILTypeDefLayout.Auto, ILDefaultPInvokeEncoding.Ansi

                    | _ when (match ilTypeDefKind with ILTypeDefKind.ValueType -> true | _ -> false) ->
                    
                        // All structs are sequential by default
                        // Structs with no instance fields get size 1, pack 0
                        if tycon.AllFieldsArray |> Array.exists (fun f -> not f.IsStatic) ||
                            // Reflection emit doesn't let us emit 'pack' and 'size' for generic structs.
                            // In that case we generate a dummy field instead
                           (cenv.opts.workAroundReflectionEmitBugs && not tycon.TyparsNoRange.IsEmpty)
                           then
                            ILTypeDefLayout.Sequential { Size=None; Pack=None }, ILDefaultPInvokeEncoding.Ansi
                        else
                            ILTypeDefLayout.Sequential { Size=Some 1; Pack=Some 0us }, ILDefaultPInvokeEncoding.Ansi
                    
                    | _ ->
                        ILTypeDefLayout.Auto, ILDefaultPInvokeEncoding.Ansi
           
               // if the type's layout is Explicit, ensure that each field has a valid offset
               let validateExplicit (fdef: ILFieldDef) =
                    match fdef.Offset with
                    // Remove field suffix "@" for pretty printing
                    | None -> errorR(Error(FSComp.SR.ilFieldDoesNotHaveValidOffsetForStructureLayout(tdef.Name, fdef.Name.Replace("@", "")), (trimRangeToLine m)))
                    | _ -> ()
           
               // if the type's layout is Sequential, no offsets should be applied
               let validateSequential (fdef: ILFieldDef) =
                    match fdef.Offset with
                    | Some _ -> errorR(Error(FSComp.SR.ilFieldHasOffsetForSequentialLayout(), (trimRangeToLine m)))
                    | _ -> ()
            
               match tdLayout with
               | ILTypeDefLayout.Explicit(_) -> List.iter validateExplicit ilFieldDefs
               | ILTypeDefLayout.Sequential(_) -> List.iter validateSequential ilFieldDefs
               | _ -> ()
           
               let tdef = tdef.WithKind(ilTypeDefKind).WithLayout(tdLayout).WithEncoding(tdEncoding)
               tdef, None

           | TUnionRepr _ ->
               let alternatives =
                   tycon.UnionCasesArray |> Array.mapi (fun i ucspec ->
                       { altName=ucspec.CompiledName
                         altFields=GenUnionCaseRef cenv.amap m eenvinner.tyenv i ucspec.RecdFieldsArray
                         altCustomAttrs= mkILCustomAttrs (GenAttrs cenv eenv ucspec.Attribs @ [mkCompilationMappingAttrWithSeqNum g (int SourceConstructFlags.UnionCase) i]) })
               let cuinfo =
                  { cudReprAccess=reprAccess
                    cudNullPermitted=IsUnionTypeWithNullAsTrueValue g tycon
                    cudHelpersAccess=reprAccess
                    cudHasHelpers=ComputeUnionHasHelpers g tcref
                    cudDebugProxies= generateDebugProxies
                    cudDebugDisplayAttributes= ilDebugDisplayAttributes
                    cudAlternatives= alternatives
                    cudWhere = None}

               let layout = 
                   if isStructTy g thisTy then 
                       if (match ilTypeDefKind with ILTypeDefKind.ValueType -> true | _ -> false) then
                           // Structs with no instance fields get size 1, pack 0
                           ILTypeDefLayout.Sequential { Size=Some 1; Pack=Some 0us }
                       else
                           ILTypeDefLayout.Sequential { Size=None; Pack=None }
                   else
                       ILTypeDefLayout.Auto

               let cattrs = 
                   mkILCustomAttrs (ilCustomAttrs @ 
                                    [mkCompilationMappingAttr g
                                        (int (if hiddenRepr
                                              then SourceConstructFlags.SumType ||| SourceConstructFlags.NonPublicRepresentation
                                              else SourceConstructFlags.SumType)) ])
               let tdef =
                   ILTypeDef(name = ilTypeName,
                             layout =  layout,
                             attributes = enum 0,
                             genericParams = ilGenParams,
                             customAttrs = cattrs,
                             fields = ilFields,
                             events= ilEvents,
                             properties = ilProperties,
                             methods= mkILMethods ilMethods,
                             methodImpls= mkILMethodImpls methodImpls,
                             nestedTypes=emptyILTypeDefs,
                             implements = ilIntfTys,
                             extends= Some (if tycon.IsStructOrEnumTycon then g.iltyp_ValueType else g.ilg.typ_Object),
                             securityDecls= emptyILSecurityDecls)
                         .WithLayout(layout)
                         .WithSerializable(isSerializable)
                         .WithSealed(true)
                         .WithEncoding(ILDefaultPInvokeEncoding.Auto)
                         .WithAccess(access)
                         .WithInitSemantics(ILTypeInit.BeforeField)

               let tdef2 = g.eraseClassUnionDef tref tdef cuinfo
   
               // Discard the user-supplied (i.e. prim-type.fs) implementations of the get_Empty, get_IsEmpty, get_Value and get_None and Some methods. 
               // This is because we will replace their implementations by ones that load the unique 
               // private static field for lists etc.
               //
               // Also discard the F#-compiler supplied implementation of the Empty, IsEmpty, Value and None properties.
               let tdefDiscards =
                  Some ((fun (md: ILMethodDef) ->
                            (cuinfo.cudHasHelpers = SpecialFSharpListHelpers && (md.Name = "get_Empty" || md.Name = "Cons" || md.Name = "get_IsEmpty")) ||
                            (cuinfo.cudHasHelpers = SpecialFSharpOptionHelpers && (md.Name = "get_Value" || md.Name = "get_None" || md.Name = "Some"))),

                        (fun (pd: ILPropertyDef) ->
                            (cuinfo.cudHasHelpers = SpecialFSharpListHelpers && (pd.Name = "Empty"  || pd.Name = "IsEmpty"  )) ||
                            (cuinfo.cudHasHelpers = SpecialFSharpOptionHelpers && (pd.Name = "Value" || pd.Name = "None"))))

               tdef2, tdefDiscards

           | _ -> failwith "??"

        let tdef = tdef.WithHasSecurity(not (List.isEmpty securityAttrs))
        let tdef = tdef.With(securityDecls = secDecls)
        mgbuf.AddTypeDef(tref, tdef, false, false, tdefDiscards)

        // If a non-generic type is written with "static let" and "static do" (i.e. it has a ".cctor")
        // then the code for the .cctor is placed into .cctor for the backing static class for the file.
        // It is not placed in its own .cctor as there is no feasible way for this to be given a coherent
        // order in the sequential initialization of the file.
        //
        // In this case, the .cctor for this type must force the .cctor of the backing static class for the file.
        if tycon.TyparsNoRange.IsEmpty && tycon.MembersOfFSharpTyconSorted |> List.exists (fun vref -> vref.Deref.IsClassConstructor) then
          GenForceWholeFileInitializationAsPartOfCCtor cenv mgbuf lazyInitInfo tref m


    
/// Generate the type for an F# exception declaration.
and GenExnDef cenv mgbuf eenv m (exnc:Tycon) =
    let g = cenv.g
    let exncref  = mkLocalEntityRef exnc
    match exnc.ExceptionInfo with
    | TExnAbbrevRepr _ | TExnAsmRepr _ | TExnNone -> ()
    | TExnFresh _ ->
        let ilThisTy = GenExnType cenv.amap m eenv.tyenv exncref
        let tref = ilThisTy.TypeRef
        let isHidden = IsHiddenTycon eenv.sigToImplRemapInfo exnc
        let access = ComputeTypeAccess tref isHidden
        let reprAccess = ComputeMemberAccess isHidden
        let fspecs = exnc.TrueInstanceFieldsAsList

        let ilMethodDefsForProperties, ilFieldDefs, ilPropertyDefs, fieldNamesAndTypes =
            [ for i, fld in Seq.indexed fspecs do
               let ilPropName = fld.Name
               let ilPropType = GenType cenv.amap m eenv.tyenv fld.FormalType
               let ilMethName = "get_" + fld.Name
               let ilFieldName = ComputeFieldName exnc fld
               let ilMethodDef = mkLdfldMethodDef (ilMethName, reprAccess, false, ilThisTy, ilFieldName, ilPropType)
               let ilFieldDef = IL.mkILInstanceField(ilFieldName, ilPropType, None, ILMemberAccess.Assembly)
               let ilPropDef =
                   ILPropertyDef(name = ilPropName,
                                 attributes = PropertyAttributes.None,
                                 setMethod = None,
                                 getMethod = Some(mkILMethRef(tref, ILCallingConv.Instance, ilMethName, 0, [], ilPropType)),
                                 callingConv = ILThisConvention.Instance,
                                 propertyType = ilPropType,
                                 init = None,
                                 args = [],
                                 customAttrs=mkILCustomAttrs (GenAttrs cenv eenv fld.PropertyAttribs @ [mkCompilationMappingAttrWithSeqNum g (int SourceConstructFlags.Field) i]))
               yield (ilMethodDef, ilFieldDef, ilPropDef, (ilPropName, ilFieldName, ilPropType)) ] 
             |> List.unzip4

        let ilCtorDef = 
            mkILSimpleStorageCtorWithParamNames(None, Some g.iltyp_Exception.TypeSpec, ilThisTy, [], ChooseParamNames fieldNamesAndTypes, reprAccess) 

        // In compiled code, all exception types get a parameterless constructor for use with XML serialization
        // This does default-initialization of all fields
        let ilCtorDefNoArgs = 
            if not (isNil fieldNamesAndTypes) then 
                [ mkILSimpleStorageCtor(None, Some g.iltyp_Exception.TypeSpec, ilThisTy, [], [], reprAccess) ]
            else
                []

        let serializationRelatedMembers =
          // do not emit serialization related members if target framework lacks SerializationInfo or StreamingContext
          match g.iltyp_SerializationInfo, g.iltyp_StreamingContext with 
          | Some serializationInfoType, Some streamingContextType -> 
            let ilCtorDefForSerialziation = 
                mkILCtor(ILMemberAccess.Family,
                        [mkILParamNamed("info", serializationInfoType); mkILParamNamed("context", streamingContextType)],
                        mkMethodBody
                          (false, [], 8,
                           nonBranchingInstrsToCode
                              [ mkLdarg0
                                mkLdarg 1us
                                mkLdarg 2us
                                mkNormalCall (mkILCtorMethSpecForTy (g.iltyp_Exception, [serializationInfoType; streamingContextType])) ]
                           ,None))
                
//#if BE_SECURITY_TRANSPARENT
            [ilCtorDefForSerialziation]
//#else
(*
            let getObjectDataMethodForSerialization =
        
                let ilMethodDef =
                    mkILNonGenericVirtualMethod
                        ("GetObjectData", ILMemberAccess.Public,
                         [mkILParamNamed ("info", serializationInfoType);mkILParamNamed("context", cenv.g.iltyp_StreamingContext)],
                         mkILReturn ILType.Void,
                         (let code =
                            nonBranchingInstrsToCode
                              [ mkLdarg0
                                mkLdarg 1us
                                mkLdarg 2us
                                mkNormalCall (mkILNonGenericInstanceMethSpecInTy (cenv.g.iltyp_Exception, "GetObjectData", [serializationInfoType; cenv.g.iltyp_StreamingContext], ILType.Void))
                              ]
                          mkMethodBody(true, [], 8, code, None)))
                // Here we must encode: [SecurityPermission(SecurityAction.Demand, SerializationFormatter = true)]
                // In ILDASM this is: .permissionset demand = {[mscorlib]System.Security.Permissions.SecurityPermissionAttribute = {property bool 'SerializationFormatter' = bool(true)}}
                match cenv.g.tref_SecurityPermissionAttribute with
                | None -> ilMethodDef
                | Some securityPermissionAttributeType ->
                    { ilMethodDef with
                           SecurityDecls=mkILSecurityDecls [ IL.mkPermissionSet cenv.g.ilg (ILSecurityAction.Demand, [(securityPermissionAttributeType, [("SerializationFormatter", cenv.g.ilg.typ_Bool, ILAttribElem.Bool(true))])])]
                           HasSecurity=true }
            [ilCtorDefForSerialziation; getObjectDataMethodForSerialization]
*)
//#endif            
          | _ -> []

        let ilTypeName = tref.Name
    
        let interfaces =  exnc.ImmediateInterfaceTypesOfFSharpTycon |> List.map (GenType cenv.amap m eenv.tyenv)
        let tdef =
          mkILGenericClass
            (ilTypeName, access, [], cenv.g.iltyp_Exception,
             interfaces,
             mkILMethods ([ilCtorDef] @ ilCtorDefNoArgs @ serializationRelatedMembers @ ilMethodDefsForProperties),
             mkILFields ilFieldDefs,
             emptyILTypeDefs,
             mkILProperties ilPropertyDefs,
             emptyILEvents,
             mkILCustomAttrs [mkCompilationMappingAttr cenv.g (int SourceConstructFlags.Exception)],
             ILTypeInit.BeforeField)
        let tdef = tdef.WithSerializable(true)
        mgbuf.AddTypeDef(tref, tdef, false, false, None)


let CodegenAssembly cenv eenv mgbuf fileImpls =
    if not (isNil fileImpls) then
      let a, b = List.frontAndBack fileImpls
      let eenv = List.fold (GenTopImpl cenv mgbuf None) eenv a
      let eenv = GenTopImpl cenv mgbuf cenv.opts.mainMethodInfo eenv b

      // Some constructs generate residue types and bindings.  Generate these now.  They don't result in any
      // top-level initialization code.
      begin
          let extraBindings = mgbuf.GrabExtraBindingsToGenerate()
          //printfn "#extraBindings = %d" extraBindings.Length
          if extraBindings.Length > 0 then
              let mexpr = TMDefs [ for b in extraBindings -> TMDefLet(b, range0) ]
              let _emptyTopInstrs, _emptyTopCode =
                 CodeGenMethod cenv mgbuf ([], "unused", eenv, 0, (fun cgbuf eenv ->
                     let lazyInitInfo = ResizeArray()
                     let qname = QualifiedNameOfFile(mkSynId range0 "unused")
                     LocalScope "module" cgbuf (fun scopeMarks ->
                        let eenv = AddBindingsForModuleDef (fun cloc v -> AllocTopValWithinExpr cenv cgbuf cloc scopeMarks v) eenv.cloc eenv mexpr
                        GenModuleDef cenv cgbuf qname lazyInitInfo eenv mexpr)), range0)
              //printfn "#_emptyTopInstrs = %d" _emptyTopInstrs.Length
              ()
      end

      mgbuf.AddInitializeScriptsInOrderToEntryPoint()

//-------------------------------------------------------------------------
// When generating a module we just write into mutable
// structures representing the contents of the module.
//-------------------------------------------------------------------------

let GetEmptyIlxGenEnv (ilg : ILGlobals) ccu =
    let thisCompLoc = CompLocForCcu ccu
    { tyenv=TypeReprEnv.Empty
      cloc = thisCompLoc
      valsInScope=ValMap<_>.Empty
      someTypeInThisAssembly=ilg.typ_Object (* dummy value *)
      isFinalFile = false
      letBoundVars=[]
      liveLocals=IntMap.empty()
      innerVals = []
      sigToImplRemapInfo = [] (* "module remap info" *)
      withinSEH = false }

type IlxGenResults =
    { ilTypeDefs: ILTypeDef list
      ilAssemAttrs : ILAttribute list
      ilNetModuleAttrs: ILAttribute list
      topAssemblyAttrs : Attribs
      permissionSets : ILSecurityDecl list
      quotationResourceInfo: (ILTypeRef list * byte[]) list }


let GenerateCode (cenv, anonTypeTable, eenv, TypedAssemblyAfterOptimization fileImpls, assemAttribs, moduleAttribs) =

    use unwindBuildPhase = PushThreadBuildPhaseUntilUnwind BuildPhase.IlxGen

    // Generate the implementations into the mgbuf
    let mgbuf = new AssemblyBuilder(cenv, anonTypeTable)
    let eenv = { eenv with cloc = CompLocForFragment cenv.opts.fragName cenv.viewCcu }

    // Generate the PrivateImplementationDetails type
    GenTypeDefForCompLoc (cenv, eenv, mgbuf, CompLocForPrivateImplementationDetails eenv.cloc, useHiddenInitCode, [], ILTypeInit.BeforeField, true, (* atEnd= *) true)

    // Generate the whole assembly
    CodegenAssembly cenv eenv mgbuf fileImpls

    let ilAssemAttrs = GenAttrs cenv eenv assemAttribs

    let tdefs, reflectedDefinitions = mgbuf.Close()


    // Generate the quotations
    let quotationResourceInfo =
        match reflectedDefinitions with
        | [] -> []
        | _ ->
            let qscope = QuotationTranslator.QuotationGenerationScope.Create (cenv.g, cenv.amap, cenv.viewCcu, QuotationTranslator.IsReflectedDefinition.Yes)
            let defns =
              reflectedDefinitions |> List.choose (fun ((methName, v), e) ->
                    try
                      let ety = tyOfExpr cenv.g e
                      let tps, taue, _ =
                        match e with
                        | Expr.TyLambda (_, tps, b, _, _) -> tps, b, applyForallTy cenv.g ety (List.map mkTyparTy tps)
                        | _ -> [], e, ety
                      let env = QuotationTranslator.QuotationTranslationEnv.Empty.BindTypars tps
                      let astExpr = QuotationTranslator.ConvExprPublic qscope env taue
                      let mbaseR = QuotationTranslator.ConvMethodBase qscope env (methName, v)
                  
                      Some(mbaseR, astExpr)
                    with
                    | QuotationTranslator.InvalidQuotedTerm e -> warning(e); None)

            let referencedTypeDefs, freeTypes, spliceArgExprs = qscope.Close()

            for (_freeType, m) in freeTypes do
                error(InternalError("A free type variable was detected in a reflected definition", m))

            for (_spliceArgExpr, m) in spliceArgExprs do
                error(Error(FSComp.SR.ilReflectedDefinitionsCannotUseSliceOperator(), m))

            let defnsResourceBytes = defns |> QuotationPickler.PickleDefns

            [ (referencedTypeDefs, defnsResourceBytes) ]

    let ilNetModuleAttrs = GenAttrs cenv eenv moduleAttribs

    let casApplied = new Dictionary<Stamp, bool>()
    let securityAttrs, topAssemblyAttrs = assemAttribs |> List.partition (fun a -> IsSecurityAttribute cenv.g cenv.amap casApplied a rangeStartup)
    // remove any security attributes from the top-level assembly attribute list
    let permissionSets = CreatePermissionSets cenv eenv securityAttrs

    { ilTypeDefs= tdefs
      ilAssemAttrs = ilAssemAttrs
      ilNetModuleAttrs = ilNetModuleAttrs
      topAssemblyAttrs = topAssemblyAttrs
      permissionSets = permissionSets
      quotationResourceInfo = quotationResourceInfo }


//-------------------------------------------------------------------------
// For printing values in fsi we want to lookup the value of given vrefs.
// The storage in the eenv says if the vref is stored in a static field.
// If we know how/where the field was generated, then we can lookup via reflection.
//-------------------------------------------------------------------------

open System
open System.Reflection

/// The lookup* functions are the conversions available from ilreflect.
type ExecutionContext =
    { LookupFieldRef : (ILFieldRef -> FieldInfo)
      LookupMethodRef : (ILMethodRef -> MethodInfo)
      LookupTypeRef : (ILTypeRef -> Type)
      LookupType : (ILType -> Type) }

// A helper to generate a default value for any System.Type. I couldn't find a System.Reflection
// method to do this.
let defaultOf =
    let gminfo =
       lazy
          (match <@@ Unchecked.defaultof<int> @@> with
           | Quotations.Patterns.Call(_, minfo, _) -> minfo.GetGenericMethodDefinition()
           | _ -> failwith "unexpected failure decoding quotation at ilxgen startup")
    fun ty -> gminfo.Value.MakeGenericMethod([| ty |]).Invoke(null, [| |])

/// Top-level val bindings are stored (for example) in static fields.
/// In the FSI case, these fields are be created and initialised, so we can recover the object.
/// IlxGen knows how v was stored, and then ilreflect knows how this storage was generated.
/// IlxGen converts (v:Tast.Val) to AbsIL datastructures.
/// Ilreflect converts from AbsIL datastructures to emitted Type, FieldInfo, MethodInfo etc.
let LookupGeneratedValue (amap:ImportMap) (ctxt: ExecutionContext) eenv (v:Val) =
  try
    // Convert the v.Type into a System.Type according to ilxgen and ilreflect.
    let objTyp() =
        let ilTy = GenType amap v.Range TypeReprEnv.Empty v.Type (* TypeReprEnv.Empty ok, not expecting typars *)
        ctxt.LookupType ilTy
    // Lookup the compiled v value (as an object).
    match StorageForVal v.Range v eenv with
      | StaticField (fspec, _, hasLiteralAttr, ilContainerTy, _, _, ilGetterMethRef, _, _) ->
          let obj =
              if hasLiteralAttr then
                  let staticTy = ctxt.LookupTypeRef fspec.DeclaringTypeRef
                  // Checked: This FieldInfo (FieldBuilder) supports GetValue().
                  staticTy.GetField(fspec.Name).GetValue(null:obj)
              else
                  let staticTy = ctxt.LookupTypeRef ilContainerTy.TypeRef
                  // We can't call .Invoke on the ILMethodRef's MethodInfo,
                  // because it is the MethodBuilder and that does not support Invoke.
                  // Rather, we look for the getter MethodInfo from the built type and .Invoke on that.
                  let methInfo = staticTy.GetMethod(ilGetterMethRef.Name, BindingFlags.Static ||| BindingFlags.Public ||| BindingFlags.NonPublic)
                  methInfo.Invoke((null:obj), (null:obj[]))
          Some (obj, objTyp())

      | StaticProperty (ilGetterMethSpec, _) ->
          let obj =
              let staticTy = ctxt.LookupTypeRef ilGetterMethSpec.MethodRef.DeclaringTypeRef
              // We can't call .Invoke on the ILMethodRef's MethodInfo,
              // because it is the MethodBuilder and that does not support Invoke.
              // Rather, we look for the getter MethodInfo from the built type and .Invoke on that.
              let methInfo = staticTy.GetMethod(ilGetterMethSpec.Name, BindingFlags.Static ||| BindingFlags.Public ||| BindingFlags.NonPublic)
              methInfo.Invoke((null:obj), (null:obj[]))
          Some (obj, objTyp())

      | Null ->
          Some (null, objTyp())
      | Local _ -> None 
      | Method _ -> None
      | Arg _ -> None
      | Env _ -> None
  with
    e ->
#if DEBUG  
      printf "ilxGen.LookupGeneratedValue for v=%s caught exception:\n%A\n\n" v.LogicalName e
#endif
      None

// Invoke the set_Foo method for a declaration with a default/null value. Used to release storage in fsi.exe
let ClearGeneratedValue (ctxt: ExecutionContext) (_g:TcGlobals) eenv (v:Val) =
  try
    match StorageForVal v.Range v eenv with
      | StaticField (fspec, _, hasLiteralAttr, _, _, _, _ilGetterMethRef, ilSetterMethRef, _) ->
          if not hasLiteralAttr && v.IsMutable then
              let staticTy = ctxt.LookupTypeRef ilSetterMethRef.DeclaringTypeRef
              let ty = ctxt.LookupType fspec.ActualType

              let methInfo = staticTy.GetMethod(ilSetterMethRef.Name, BindingFlags.Static ||| BindingFlags.Public ||| BindingFlags.NonPublic)
              methInfo.Invoke (null, [| defaultOf ty |]) |> ignore
      | _ -> ()
  with
    e ->
#if DEBUG  
      printf "ilxGen.ClearGeneratedValue for v=%s caught exception:\n%A\n\n" v.LogicalName e
#endif
      ()


/// The published API from the ILX code generator
type IlxAssemblyGenerator(amap: ImportMap, tcGlobals: TcGlobals, tcVal : ConstraintSolver.TcValF, ccu: Tast.CcuThunk) =

    // The incremental state held by the ILX code generator
    let mutable ilxGenEnv = GetEmptyIlxGenEnv tcGlobals.ilg ccu
    let anonTypeTable = AnonTypeGenerationTable()
    let intraAssemblyInfo = { StaticFieldInfo = new Dictionary<_, _>(HashIdentity.Structural) }
    let casApplied = new Dictionary<Stamp, bool>()

    /// Register a set of referenced assemblies with the ILX code generator
    member __.AddExternalCcus ccus =
        ilxGenEnv <- AddExternalCcusToIlxGenEnv amap tcGlobals ilxGenEnv ccus

    /// Register a fragment of the current assembly with the ILX code generator. If 'isIncrementalFragment' is true then the input
    /// is assumed to be a fragment 'typed' into FSI.EXE, otherwise the input is assumed to be the result of a '#load'
    member __.AddIncrementalLocalAssemblyFragment  (isIncrementalFragment, fragName, typedImplFiles) =
        ilxGenEnv <- AddIncrementalLocalAssemblyFragmentToIlxGenEnv (amap, isIncrementalFragment, tcGlobals, ccu, fragName, intraAssemblyInfo, ilxGenEnv, typedImplFiles)

    /// Generate ILX code for an assembly fragment
    member __.GenerateCode (codeGenOpts, typedAssembly, assemAttribs, moduleAttribs) =
        let cenv : cenv =
            { g=tcGlobals
              TcVal = tcVal
              viewCcu = ccu
              ilUnitTy = None
              amap = amap
              casApplied = casApplied
              intraAssemblyInfo = intraAssemblyInfo
              opts = codeGenOpts
              optimizeDuringCodeGen = (fun x -> x) }
        GenerateCode (cenv, anonTypeTable, ilxGenEnv, typedAssembly, assemAttribs, moduleAttribs)

    /// Invert the compilation of the given value and clear the storage of the value
    member __.ClearGeneratedValue (ctxt, v) = ClearGeneratedValue ctxt tcGlobals ilxGenEnv v

    /// Invert the compilation of the given value and return its current dynamic value and its compiled System.Type
    member __.LookupGeneratedValue (ctxt, v) = LookupGeneratedValue amap ctxt ilxGenEnv v

<|MERGE_RESOLUTION|>--- conflicted
+++ resolved
@@ -515,15 +515,14 @@
     ignore voidOK
 #endif
     match stripTyEqnsAndMeasureEqns g ty with
-    | TType_app (tcref, tinst, _nullness) -> GenNamedTyAppAux amap m tyenv ptrsOK tcref tinst
+    | TType_app (tcref, tinst, _nullness) ->
+        GenNamedTyAppAux amap m tyenv ptrsOK tcref tinst
     
-    | TType_tuple (tupInfo, args) -> GenTypeAux amap m tyenv VoidNotOK ptrsOK (mkCompiledTupleTy g (evalTupInfoIsStruct tupInfo) args)
-
-<<<<<<< HEAD
-    | TType_fun (dty, returnTy, _nullness) -> EraseClosures.mkILFuncTy g.ilxPubCloEnv  (GenTypeArgAux amap m tyenv dty) (GenTypeArgAux amap m tyenv returnTy)
-=======
-    | TType_fun (dty, returnTy) -> EraseClosures.mkILFuncTy g.ilxPubCloEnv  (GenTypeArgAux amap m tyenv dty) (GenTypeArgAux amap m tyenv returnTy)
->>>>>>> 32c75cabcff0c9b7ee05bf67f63eea4f9259cf88
+    | TType_tuple (tupInfo, args) ->
+        GenTypeAux amap m tyenv VoidNotOK ptrsOK (mkCompiledTupleTy g (evalTupInfoIsStruct tupInfo) args)
+
+    | TType_fun (dty, returnTy, _nullness) ->
+        EraseClosures.mkILFuncTy g.ilxPubCloEnv  (GenTypeArgAux amap m tyenv dty) (GenTypeArgAux amap m tyenv returnTy)
 
     | TType_anon (anonInfo, tinst) ->
         let tref = anonInfo.ILTypeRef
@@ -2848,12 +2847,7 @@
             GenBinding cenv cgbuf eenvinner bind
             let tys = destRefTupleTy cenv.g ty
             assert (tys.Length = numRequiredExprs)
-<<<<<<< HEAD
             argInfos |> List.iteri (fun i _ -> GenGetTupleField cenv cgbuf eenvinner (tupInfoRef, loce, tys, i, m) Continue)
-=======
-            // TODO - tupInfoRef
-            argInfos |> List.iteri (fun i _ -> GenGetTupleField cenv cgbuf eenvinner (tupInfoRef (* TODO *), loce, tys, i, m) Continue)
->>>>>>> 32c75cabcff0c9b7ee05bf67f63eea4f9259cf88
             GenSequel cenv eenv.cloc cgbuf sequel
         )
 
@@ -6877,23 +6871,13 @@
                         .WithFieldMarshal(ilFieldMarshal)
                   yield fdef
 
-<<<<<<< HEAD
                if requiresExtraField then 
                    yield mkILInstanceField("__dummy", g.ilg.typ_Int32, None, ILMemberAccess.Assembly) ]
          
         // Generate property definitions for the fields compiled as properties 
         let ilPropertyDefsForFields = 
-             [ for (i, (useGenuineField, _, isFSharpMutable, isStatic, propAttribs, ilPropType, _, fspec)) in markup fieldSummaries do
+             [ for (i, (useGenuineField, _, isFSharpMutable, isStatic, propAttribs, ilPropType, _, fspec)) in Seq.indexed fieldSummaries do
                  if not useGenuineField then 
-=======
-               if requiresExtraField then
-                   yield mkILInstanceField("__dummy", cenv.g.ilg.typ_Int32, None, ILMemberAccess.Assembly) ]
-     
-        // Generate property definitions for the fields compiled as properties
-        let ilPropertyDefsForFields =
-             [ for (i, (useGenuineField, _, isFSharpMutable, isStatic, propAttribs, ilPropType, _, fspec)) in Seq.indexed fieldSummaries do
-                 if not useGenuineField then
->>>>>>> 32c75cabcff0c9b7ee05bf67f63eea4f9259cf88
                      let ilCallingConv = if isStatic then ILCallingConv.Static else ILCallingConv.Instance
                      let ilPropName = fspec.Name
                      let ilHasSetter = isCLIMutable || isFSharpMutable
