--- conflicted
+++ resolved
@@ -1757,11 +1757,7 @@
                             Construct.NewRecdField false None (mkSynId m propName) false (mkTyparTy tp) true false [] [] XmlDoc.Empty taccessPublic false)))
 
             let tcref = mkLocalTyconRef tycon
-<<<<<<< HEAD
-            let _, typ = generalizeTyconRef cenv.g tcref
-=======
             let typ = generalizedTyconRef g tcref
->>>>>>> 709c50aa
             let tcaug = tcref.TypeContents
 
             tcaug.tcaug_interfaces <-
