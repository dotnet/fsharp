--- conflicted
+++ resolved
@@ -1531,11 +1531,7 @@
         let cloc = { cloc with TopImplQualifiedName = qname.Text }
         if isIncrementalFragment then
             match mexpr with
-<<<<<<< HEAD
-            | ModuleOrNamespaceExprWithSig(_, mdef, _) -> AddBindingsForContentOfModuleOrNamespace allocVal cloc eenv mdef
-=======
-            | ModuleOrNamespaceContentsWithSig(_, mdef, _) -> AddBindingsForModuleDef allocVal cloc eenv mdef
->>>>>>> 01e5bbb5
+            | ModuleOrNamespaceContentsWithSig(_, mdef, _) -> AddBindingsForContentOfModuleOrNamespace allocVal cloc eenv mdef
         else
             AddBindingsForLocalModuleType allocVal cloc eenv mexpr.Type)
 
@@ -7457,14 +7453,8 @@
     let tdef = tdef.WithSealed(true).WithAbstract(true)
     mgbuf.AddTypeDef(tref, tdef, eliminateIfEmpty, addAtEnd, None)
 
-<<<<<<< HEAD
-and GenContentOfNamespaceOrModuleWithSig cenv cgbuf qname lazyInitInfo eenv mexprWithSig =
-    let (ModuleOrNamespaceExprWithSig(mty, def, _)) = mexprWithSig
-=======
-
-and GenModuleExpr cenv cgbuf qname lazyInitInfo eenv x =
-    let (ModuleOrNamespaceContentsWithSig(mty, def, _)) = x
->>>>>>> 01e5bbb5
+and GenModuleOrNamespaceContentsWithSig cenv cgbuf qname lazyInitInfo eenv mexprWithSig =
+    let (ModuleOrNamespaceContentsWithSig(mty, def, _)) = mexprWithSig
     // REVIEW: the scopeMarks are used for any shadow locals we create for the module bindings
     // We use one scope for all the bindings in the module, which makes them all appear with their "default" values
     // rather than incrementally as we step through the initializations in the module. This is a little unfortunate
@@ -7525,13 +7515,8 @@
         GenExpr cenv cgbuf eenv e discard
         eenv
 
-<<<<<<< HEAD
-    | TMAbstract mexpr ->
-        GenContentOfNamespaceOrModuleWithSig cenv cgbuf qname lazyInitInfo eenv mexpr
-=======
     | TMWithSig mexpr ->
-        GenModuleExpr cenv cgbuf qname lazyInitInfo eenv mexpr
->>>>>>> 01e5bbb5
+        GenModuleOrNamespaceContentsWithSig cenv cgbuf qname lazyInitInfo eenv mexpr
         eenv
 
     | TMDefs mdefs ->
@@ -7631,7 +7616,7 @@
         CodeGenMethod cenv mgbuf
             ([], methodName, eenv, 0, None,
              (fun cgbuf eenv ->
-                  GenContentOfNamespaceOrModuleWithSig cenv cgbuf qname lazyInitInfo eenv mexpr
+                  GenModuleOrNamespaceContentsWithSig cenv cgbuf qname lazyInitInfo eenv mexpr
                   CG.EmitInstr cgbuf (pop 0) Push0 I_ret), m)
 
     // The code generation for the initialization is now complete and the IL code is in topCode.
