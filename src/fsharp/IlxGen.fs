--- conflicted
+++ resolved
@@ -225,15 +225,9 @@
       /// The ImportMap for reading IL
       amap: ImportMap
       
-<<<<<<< HEAD
       /// A callback for tcVal in the typechecker.  Used to generalize values when finding witnesses. 
-      /// It is unfortunate this is needed but it is until we supply witnesses through the compiation.
+      /// It is unfortunate this is needed but it is until we supply witnesses through the compilation.
       tcVal: ConstraintSolver.TcValF
-=======
-      /// A callback for TcVal in the typechecker. Used to generalize values when finding witnesses. 
-      /// It is unfortunate this is needed but it is until we supply witnesses through the compilation.
-      TcVal: ConstraintSolver.TcValF
->>>>>>> 24407d57
       
       /// The TAST for the assembly being emitted
       viewCcu: CcuThunk
