--- conflicted
+++ resolved
@@ -22,23 +22,14 @@
 open FSharp.Compiler.AttributeChecking
 open FSharp.Compiler.CompilerGlobalState
 open FSharp.Compiler.ErrorLogger
-<<<<<<< HEAD
 open FSharp.Compiler.Features
 open FSharp.Compiler.Infos
-=======
->>>>>>> 6b1af129
 open FSharp.Compiler.Import
 open FSharp.Compiler.Infos
 open FSharp.Compiler.LowerCallsAndSeqs
-<<<<<<< HEAD
 open FSharp.Compiler.LowerStateMachines
-open FSharp.Compiler.PrettyNaming
-open FSharp.Compiler.Range
-open FSharp.Compiler.SyntaxTree
-=======
 open FSharp.Compiler.Syntax
 open FSharp.Compiler.Syntax.PrettyNaming
->>>>>>> 6b1af129
 open FSharp.Compiler.SyntaxTreeOps
 open FSharp.Compiler.TcGlobals
 open FSharp.Compiler.Text.Range
@@ -4509,7 +4500,7 @@
         let eenvinner = eenvinner |> AddStorageForLocalVals g [(moveNextMethodThisVar, Arg 0) ] 
         let eenvinner = eenvinner |> AddStorageForLocalVals g (thisVars |> List.map (fun v -> (v.Deref, Arg 0)))
         let ilCode = CodeGenMethodForExpr cenv cgbuf.mgbuf (SPSuppress, [], "MoveNext", eenvinner, 1, moveNextExpr, discardAndReturnVoid)
-        mkILNonGenericVirtualMethod("MoveNext", ILMemberAccess.Public, [], mkILReturn ILType.Void, MethodBody.IL ilCode)
+        mkILNonGenericVirtualMethod("MoveNext", ILMemberAccess.Public, [], mkILReturn ILType.Void, MethodBody.IL (lazy ilCode))
 
     let setStateMachineMethod =
         let v0, v1, bodyExpr = match setMachineStateBodyExpr with NewDelegateExpr g ([[v0; v1]], e, _) -> v0, v1, e | _ -> failwith "invalid setStateMachineExpr, expected a new delegate of two vars"
@@ -4522,7 +4513,7 @@
         let eenvinner = eenvinner |> AddStorageForLocalVals g [(v0, Arg 0); (v1, Arg 1)] 
         let ilCode = CodeGenMethodForExpr cenv cgbuf.mgbuf (SPSuppress, [], "SetStateMachine", eenvinner, 2, bodyExpr, discardAndReturnVoid)
         let ilParams = ilArgTys |> List.map (fun ty -> mkILParamNamed("machine", ty))
-        mkILNonGenericVirtualMethod("SetStateMachine", ILMemberAccess.Public, ilParams, mkILReturn ILType.Void, MethodBody.IL ilCode)
+        mkILNonGenericVirtualMethod("SetStateMachine", ILMemberAccess.Public, ilParams, mkILReturn ILType.Void, MethodBody.IL (lazy ilCode))
 
     let mdefs = [moveNextMethod; setStateMachineMethod]
 
