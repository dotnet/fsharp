--- conflicted
+++ resolved
@@ -2132,11 +2132,7 @@
         | LexCont.TripleQuoteString (ifdef=ifd)
         | LexCont.StringInComment (ifdef=ifd)
         | LexCont.VerbatimStringInComment (ifdef=ifd)
-<<<<<<< HEAD
-        | LexCont.TripleQuoteStringInComment (ifdef=ifd)
-=======
         | LexCont.TripleQuoteStringInComment (ifdef=ifd) -> ifd
->>>>>>> 03a3733e
         | LexCont.EndLine endl -> endl.LexerIfdefStack
 
 and LexCont = LexerWhitespaceContinuation
