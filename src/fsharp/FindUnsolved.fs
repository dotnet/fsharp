// Copyright (c) Microsoft Corporation.  All Rights Reserved.  See License.txt in the project root for license information.

/// Find unsolved, uninstantiated type variables
module internal FSharp.Compiler.FindUnsolved

open Internal.Utilities.Collections
open Internal.Utilities.Library
open Internal.Utilities.Library.Extras
open FSharp.Compiler
open FSharp.Compiler.ErrorLogger
open FSharp.Compiler.TypedTree
open FSharp.Compiler.TypedTreeBasics
open FSharp.Compiler.TypedTreeOps
open FSharp.Compiler.TcGlobals
open FSharp.Compiler.TypeRelations

type env = | NoEnv

let FindUnsolvedStackGuardDepth = StackGuard.GetDepthOption "FindUnsolved"

/// The environment and collector
type cenv = 
    { g: TcGlobals 
      amap: Import.ImportMap 
      denv: DisplayEnv 
      mutable unsolved: Typars 
      stackGuard: StackGuard }

    override _.ToString() = "<cenv>"

/// Walk types, collecting type variables
let accTy cenv _env ty =
    let normalizedTy = tryNormalizeMeasureInType cenv.g ty
    (freeInType CollectTyparsNoCaching normalizedTy).FreeTypars |> Zset.iter (fun tp -> 
        if (tp.Rigidity <> TyparRigidity.Rigid) then 
            cenv.unsolved <- tp :: cenv.unsolved) 

let accTypeInst cenv env tyargs =
    tyargs |> List.iter (accTy cenv env)

/// Walk expressions, collecting type variables
let rec accExpr (cenv: cenv) (env: env) expr =
    cenv.stackGuard.Guard <| fun () ->

    let expr = stripExpr expr 
    match expr with
    | Expr.Sequential (e1, e2, _, _) -> 
        accExpr cenv env e1 
        accExpr cenv env e2

    | Expr.Let (bind, body, _, _) ->  
        accBind cenv env bind  
        accExpr cenv env body

    | Expr.Const (_, _, ty) -> 
        accTy cenv env ty 
    
    | Expr.Val (_v, _vFlags, _m) -> ()

    | Expr.Quote (ast, _, _, _m, ty) -> 
        accExpr cenv env ast
        accTy cenv env ty

    | Expr.Obj (_, ty, basev, basecall, overrides, iimpls, _m) -> 
        accTy cenv env ty
        accExpr cenv env basecall
        accMethods cenv env basev overrides 
        accIntfImpls cenv env basev iimpls

    | LinearOpExpr (_op, tyargs, argsHead, argLast, _m) ->
        // Note, LinearOpExpr doesn't include any of the "special" cases for accOp
        accTypeInst cenv env tyargs
        accExprs cenv env argsHead
        // tailcall
        accExpr cenv env argLast

    | Expr.Op (c, tyargs, args, m) ->
        accOp cenv env (c, tyargs, args, m) 

    | Expr.App (f, fty, tyargs, argsl, _m) ->
        accTy cenv env fty
        accTypeInst cenv env tyargs
        accExpr cenv env f
        accExprs cenv env argsl

    | Expr.Lambda (_, _ctorThisValOpt, _baseValOpt, argvs, _body, m, bodyTy) -> 
        let topValInfo = ValReprInfo ([], [argvs |> List.map (fun _ -> ValReprInfo.unnamedTopArg1)], ValReprInfo.unnamedRetVal) 
        let ty = mkMultiLambdaTy cenv.g m argvs bodyTy 
        accLambdas cenv env topValInfo expr ty

    | Expr.TyLambda (_, tps, _body, _m, bodyTy)  -> 
        let topValInfo = ValReprInfo (ValReprInfo.InferTyparInfo tps, [], ValReprInfo.unnamedRetVal) 
        accTy cenv env bodyTy
        let ty = mkForallTyIfNeeded tps bodyTy 
        accLambdas cenv env topValInfo expr ty

    | Expr.TyChoose (_tps, e1, _m)  -> 
        accExpr cenv env e1 

    | Expr.Match (_, _exprm, dtree, targets, m, ty) -> 
        accTy cenv env ty
        accDTree cenv env dtree
        accTargets cenv env m ty targets

    | Expr.LetRec (binds, e, _m, _) ->  
        accBinds cenv env binds
        accExpr cenv env e

    | Expr.StaticOptimization (constraints, e2, e3, _m) -> 
        accExpr cenv env e2
        accExpr cenv env e3
        constraints |> List.iter (function 
            | TTyconEqualsTycon(ty1, ty2) -> 
                accTy cenv env ty1
                accTy cenv env ty2
            | TTyconIsStruct(ty1) -> 
                accTy cenv env ty1)

    | Expr.WitnessArg (traitInfo, _m) ->
        accTraitInfo cenv env traitInfo

    | Expr.Link eref ->
        accExpr cenv env eref.Value

    | Expr.DebugPoint (_, innerExpr) ->
        accExpr cenv env innerExpr

and accMethods cenv env baseValOpt l = 
    List.iter (accMethod cenv env baseValOpt) l

and accMethod cenv env _baseValOpt (TObjExprMethod(_slotsig, _attribs, _tps, vs, bodyExpr, _m)) = 
    vs |> List.iterSquared (accVal cenv env)
    accExpr cenv env bodyExpr

and accIntfImpls cenv env baseValOpt l = 
    List.iter (accIntfImpl cenv env baseValOpt) l

and accIntfImpl cenv env baseValOpt (ty, overrides) = 
    accTy cenv env ty
    accMethods cenv env baseValOpt overrides 

and accOp cenv env (op, tyargs, args, _m) =
    // Special cases 
    accTypeInst cenv env tyargs
    accExprs cenv env args
    match op with 
    // Handle these as special cases since mutables are allowed inside their bodies 
    | TOp.ILCall (_, _, _, _, _, _, _, _, enclTypeInst, methInst, retTys) ->
        accTypeInst cenv env enclTypeInst
        accTypeInst cenv env methInst
        accTypeInst cenv env retTys
    | TOp.TraitCall traitInfo -> 
        accTraitInfo cenv env traitInfo
        
    | TOp.ILAsm (_, retTys) ->
        accTypeInst cenv env retTys
    | _ ->    ()

<<<<<<< HEAD
and accTraitInfo cenv env (TTrait(tys, _nm, _, argtys, rty, _sln, _traitCtxt)) =
    argtys |> accTypeInst cenv env 
    rty |> Option.iter (accTy cenv env)
=======
and accTraitInfo cenv env (TTrait(tys, _nm, _, argTys, retTy, _sln)) =
    argTys |> accTypeInst cenv env 
    retTy |> Option.iter (accTy cenv env)
>>>>>>> f9b72061
    tys |> List.iter (accTy cenv env)

and accLambdas cenv env topValInfo expr exprTy =
    match stripDebugPoints expr with
    | Expr.TyChoose (_tps, bodyExpr, _m)  -> accLambdas cenv env topValInfo bodyExpr exprTy      
    | Expr.Lambda _
    | Expr.TyLambda _ ->
        let _tps, ctorThisValOpt, baseValOpt, vsl, body, bodyTy = destTopLambda cenv.g cenv.amap topValInfo (expr, exprTy) 
        accTy cenv env bodyTy
        vsl |> List.iterSquared (accVal cenv env)
        baseValOpt |> Option.iter (accVal cenv env)
        ctorThisValOpt |> Option.iter (accVal cenv env)
        accExpr cenv env body
    | _ -> 
        accExpr cenv env expr

and accExprs cenv env exprs = 
    exprs |> List.iter (accExpr cenv env) 

and accTargets cenv env m ty targets = 
    Array.iter (accTarget cenv env m ty) targets

and accTarget cenv env _m _ty (TTarget(_vs, e, _)) = 
    accExpr cenv env e

and accDTree cenv env dtree =
    match dtree with 
    | TDSuccess (es, _n) -> accExprs cenv env es
    | TDBind(bind, rest) -> accBind cenv env bind; accDTree cenv env rest 
    | TDSwitch (e, cases, dflt, m) -> accSwitch cenv env (e, cases, dflt, m)

and accSwitch cenv env (e, cases, dflt, _m) =
    accExpr cenv env e
    cases |> List.iter (fun (TCase(discrim, e)) -> accDiscrim cenv env discrim; accDTree cenv env e) 
    dflt |> Option.iter (accDTree cenv env) 

and accDiscrim cenv env d =
    match d with 
    | DecisionTreeTest.UnionCase(_ucref, tinst) -> accTypeInst cenv env tinst 
    | DecisionTreeTest.ArrayLength(_, ty) -> accTy cenv env ty
    | DecisionTreeTest.Const _
    | DecisionTreeTest.IsNull -> ()
    | DecisionTreeTest.IsInst (srcty, tgty) -> accTy cenv env srcty; accTy cenv env tgty
    | DecisionTreeTest.ActivePatternCase (exp, tys, _, _, _, _) -> 
        accExpr cenv env exp
        accTypeInst cenv env tys
    | DecisionTreeTest.Error _ -> ()

and accAttrib cenv env (Attrib(_, _k, args, props, _, _, _m)) = 
    args |> List.iter (fun (AttribExpr(expr1, expr2)) -> 
        accExpr cenv env expr1
        accExpr cenv env expr2)
    props |> List.iter (fun (AttribNamedArg(_nm, ty, _flg, AttribExpr(expr, expr2))) -> 
        accExpr cenv env expr
        accExpr cenv env expr2
        accTy cenv env ty)
  
and accAttribs cenv env attribs = 
    List.iter (accAttrib cenv env) attribs

and accValReprInfo cenv env (ValReprInfo(_, args, ret)) =
    args |> List.iterSquared (accArgReprInfo cenv env)
    ret |> accArgReprInfo cenv env

and accArgReprInfo cenv env (argInfo: ArgReprInfo) = 
    accAttribs cenv env argInfo.Attribs

and accVal cenv env v =
    v.Attribs |> accAttribs cenv env
    v.ValReprInfo |> Option.iter (accValReprInfo cenv env)
    v.Type |> accTy cenv env 

and accBind cenv env (bind: Binding) =
    accVal cenv env bind.Var    
    let topValInfo  = match bind.Var.ValReprInfo with Some info -> info | _ -> ValReprInfo.emptyValData
    accLambdas cenv env topValInfo bind.Expr bind.Var.Type

and accBinds cenv env binds = 
    binds |> List.iter (accBind cenv env) 

let accTyconRecdField cenv env _tycon (rfield:RecdField) = 
    accAttribs cenv env rfield.PropertyAttribs
    accAttribs cenv env rfield.FieldAttribs

let accTycon cenv env (tycon:Tycon) =
    accAttribs cenv env tycon.Attribs
    abstractSlotValsOfTycons [tycon] |> List.iter (accVal cenv env) 
    tycon.AllFieldsArray |> Array.iter (accTyconRecdField cenv env tycon)
    if tycon.IsUnionTycon then                             (* This covers finite unions. *)
      tycon.UnionCasesArray |> Array.iter (fun uc ->
          accAttribs cenv env uc.Attribs
          uc.RecdFieldsArray |> Array.iter (accTyconRecdField cenv env tycon))

let accTycons cenv env tycons = 
    List.iter (accTycon cenv env) tycons

let rec accModuleOrNamespaceExpr cenv env x = 
    match x with  
    | ModuleOrNamespaceExprWithSig(_mty, def, _m) -> accModuleOrNamespaceDef cenv env def
    
and accModuleOrNamespaceDefs cenv env defs = 
    List.iter (accModuleOrNamespaceDef cenv env) defs

and accModuleOrNamespaceDef cenv env def = 
    match def with 
    | TMDefRec(_, _opens, tycons, mbinds, _m) -> 
        accTycons cenv env tycons
        accModuleOrNamespaceBinds cenv env mbinds 
    | TMDefLet(bind, _m)  -> accBind cenv env bind 
    | TMDefDo(e, _m)  -> accExpr cenv env e
    | TMDefOpens __ -> ()
    | TMAbstract(def)  -> accModuleOrNamespaceExpr cenv env def
    | TMDefs(defs) -> accModuleOrNamespaceDefs cenv env defs 

and accModuleOrNamespaceBinds cenv env xs = 
    List.iter (accModuleOrNamespaceBind cenv env) xs

and accModuleOrNamespaceBind cenv env x = 
    match x with 
    | ModuleOrNamespaceBinding.Binding bind -> 
        accBind cenv env bind
    | ModuleOrNamespaceBinding.Module(mspec, rhs) -> 
        accTycon cenv env mspec
        accModuleOrNamespaceDef cenv env rhs 

let UnsolvedTyparsOfModuleDef g amap denv (mdef, extraAttribs) =
    let cenv = 
        { g =g  
          amap=amap 
          denv=denv 
          unsolved = [] 
          stackGuard = StackGuard(FindUnsolvedStackGuardDepth) }
    accModuleOrNamespaceDef cenv NoEnv mdef
    accAttribs cenv NoEnv extraAttribs
    List.rev cenv.unsolved

let UnsolvedTyparsOfExpr g amap denv expr =
   let cenv = 
      { g =g  
        amap=amap 
        denv=denv 
        unsolved = [] }
   accExpr cenv Nix expr
   List.rev cenv.unsolved

<|MERGE_RESOLUTION|>--- conflicted
+++ resolved
@@ -156,15 +156,9 @@
         accTypeInst cenv env retTys
     | _ ->    ()
 
-<<<<<<< HEAD
-and accTraitInfo cenv env (TTrait(tys, _nm, _, argtys, rty, _sln, _traitCtxt)) =
-    argtys |> accTypeInst cenv env 
-    rty |> Option.iter (accTy cenv env)
-=======
-and accTraitInfo cenv env (TTrait(tys, _nm, _, argTys, retTy, _sln)) =
+and accTraitInfo cenv env (TTrait(tys, _nm, _, argTys, retTy, _sln, _traitCtxt)) =
     argTys |> accTypeInst cenv env 
     retTy |> Option.iter (accTy cenv env)
->>>>>>> f9b72061
     tys |> List.iter (accTy cenv env)
 
 and accLambdas cenv env topValInfo expr exprTy =
