﻿// Copyright (c) Microsoft Corporation. All Rights Reserved. See License.txt in the project root for license information.

/// The typechecker. Left-to-right constrained type checking 
/// with generalization at appropriate points.
module internal FSharp.Compiler.CheckComputationExpressions

open Internal.Utilities.Library
open FSharp.Compiler.AccessibilityLogic
open FSharp.Compiler.AttributeChecking
open FSharp.Compiler.CheckExpressions
open FSharp.Compiler.ConstraintSolver
open FSharp.Compiler.ErrorLogger
open FSharp.Compiler.Features
open FSharp.Compiler.Infos
open FSharp.Compiler.InfoReader
open FSharp.Compiler.NameResolution
open FSharp.Compiler.PatternMatchCompilation
open FSharp.Compiler.Syntax.PrettyNaming
open FSharp.Compiler.Syntax
open FSharp.Compiler.SyntaxTreeOps
open FSharp.Compiler.Text
open FSharp.Compiler.Text.Range
open FSharp.Compiler.TypedTree
open FSharp.Compiler.TypedTreeOps

type cenv = TcFileState

/// Used to flag if this is the first or a sebsequent translation pass through a computation expression
type CompExprTranslationPass = Initial | Subsequent

/// Used to flag if computation expression custom operations are allowed in a given context
type CustomOperationsMode = Allowed | Denied

let TryFindIntrinsicOrExtensionMethInfo collectionSettings (cenv: cenv) (env: TcEnv) m ad nm ty = 
    AllMethInfosOfTypeInScope collectionSettings cenv.infoReader env.NameEnv (Some nm) ad IgnoreOverrides m ty

/// Ignores an attribute
let IgnoreAttribute _ = None

let (|ExprAsPat|_|) (f: SynExpr) =    
    match f with 
    | SingleIdent v1 | SynExprParen(SingleIdent v1, _, _, _) -> Some (mkSynPatVar None v1)
    | SynExprParen(SynExpr.Tuple (false, elems, _, _), _, _, _) -> 
        let elems = elems |> List.map (|SingleIdent|_|) 
        if elems |> List.forall (fun x -> x.IsSome) then 
            Some (SynPat.Tuple(false, (elems |> List.map (fun x -> mkSynPatVar None x.Value)), f.Range))
        else
            None
    | _ -> None

// For join clauses that join on nullable, we syntactically insert the creation of nullable values on the appropriate side of the condition, 
// then pull the syntax apart again
let (|JoinRelation|_|) cenv env (e: SynExpr) = 
    let m = e.Range
    let ad = env.eAccessRights

    let isOpName opName vref s =
        (s = opName) &&
        match ResolveExprLongIdent cenv.tcSink cenv.nameResolver m ad env.eNameResEnv TypeNameResolutionInfo.Default [ident(opName, m)] with
        | Result (_, Item.Value vref2, []) -> valRefEq cenv.g vref vref2
        | _ -> false

    match e with 
    | BinOpExpr(opId, a, b) when isOpName opNameEquals cenv.g.equals_operator_vref opId.idText -> Some (a, b)

    | BinOpExpr(opId, a, b) when isOpName opNameEqualsNullable cenv.g.equals_nullable_operator_vref opId.idText -> 

        let a = SynExpr.App (ExprAtomicFlag.Atomic, false, mkSynLidGet a.Range [MangledGlobalName;"System"] "Nullable", a, a.Range)
        Some (a, b)

    | BinOpExpr(opId, a, b) when isOpName opNameNullableEquals cenv.g.nullable_equals_operator_vref opId.idText -> 

        let b = SynExpr.App (ExprAtomicFlag.Atomic, false, mkSynLidGet b.Range [MangledGlobalName;"System"] "Nullable", b, b.Range)
        Some (a, b)

    | BinOpExpr(opId, a, b) when isOpName opNameNullableEqualsNullable cenv.g.nullable_equals_nullable_operator_vref opId.idText -> 

        Some (a, b)

    | _ -> None

let elimFastIntegerForLoop (spBind, id, start, dir, finish, innerExpr, m) = 
    let pseudoEnumExpr = 
        if dir then mkSynInfix m start ".." finish
        else mkSynTrifix m ".. .." start (SynExpr.Const (SynConst.Int32 -1, start.Range)) finish
    SynExpr.ForEach (spBind, SeqExprOnly false, true, mkSynPatVar None id, pseudoEnumExpr, innerExpr, m)

/// Check if a computation or sequence expression is syntactically free of 'yield' (though not yield!)
let YieldFree (cenv: cenv) expr =
    if cenv.g.langVersion.SupportsFeature LanguageFeature.ImplicitYield then

        // Implement yield free logic for F# Language including the LanguageFeature.ImplicitYield
        let rec YieldFree expr =
            match expr with
            | SynExpr.Sequential (_, _, e1, e2, _) ->
                YieldFree e1 && YieldFree e2

            | SynExpr.IfThenElse (_, _, _, _, e2, _, e3opt, _, _, _, _) ->
                YieldFree e2 && Option.forall YieldFree e3opt

            | SynExpr.TryWith (e1, _, clauses, _, _, _, _) ->
                YieldFree e1 && clauses |> List.forall (fun (SynMatchClause(resultExpr = e)) -> YieldFree e)

            | SynExpr.Match (_, _, clauses, _) | SynExpr.MatchBang (_, _, clauses, _) ->
                clauses |> List.forall (fun (SynMatchClause(resultExpr = e)) -> YieldFree e)

            | SynExpr.For (_, _, _, _, _, body, _)
            | SynExpr.TryFinally (body, _, _, _, _)
            | SynExpr.LetOrUse (_, _, _, body, _)
            | SynExpr.While (_, _, body, _)
            | SynExpr.ForEach (_, _, _, _, _, body, _) ->
                YieldFree body

            | SynExpr.LetOrUseBang(_, _, _, _, _, _, body, _) ->
                YieldFree body

            | SynExpr.YieldOrReturn((true, _), _, _) -> false

            | _ -> true

        YieldFree expr
    else
        // Implement yield free logic for F# Language without the LanguageFeature.ImplicitYield
        let rec YieldFree expr =
            match expr with
            | SynExpr.Sequential (_, _, e1, e2, _) ->
                YieldFree e1 && YieldFree e2

            | SynExpr.IfThenElse (_, _, _, _, e2, _, e3opt, _, _, _, _) ->
                YieldFree e2 && Option.forall YieldFree e3opt

            | SynExpr.TryWith (e1, _, clauses, _, _, _, _) ->
                YieldFree e1 && clauses |> List.forall (fun (SynMatchClause(resultExpr = e)) -> YieldFree e)

            | SynExpr.Match (_, _, clauses, _) | SynExpr.MatchBang (_, _, clauses, _) ->
                clauses |> List.forall (fun (SynMatchClause(resultExpr = e)) -> YieldFree e)

            | SynExpr.For (_, _, _, _, _, body, _)
            | SynExpr.TryFinally (body, _, _, _, _)
            | SynExpr.LetOrUse (_, _, _, body, _)
            | SynExpr.While (_, _, body, _)
            | SynExpr.ForEach (_, _, _, _, _, body, _) ->
                YieldFree body

            | SynExpr.LetOrUseBang _
            | SynExpr.YieldOrReturnFrom _
            | SynExpr.YieldOrReturn _
            | SynExpr.ImplicitZero _
            | SynExpr.Do _ -> false

            | _ -> true

        YieldFree expr


/// Determine if a syntactic expression inside 'seq { ... }' or '[...]' counts as a "simple sequence
/// of semicolon separated values". For example [1;2;3].
/// 'acceptDeprecated' is true for the '[ ... ]' case, where we allow the syntax '[ if g then t else e ]' but ask it to be parenthesized
///
let (|SimpleSemicolonSequence|_|) cenv acceptDeprecated cexpr = 

    let IsSimpleSemicolonSequenceElement expr = 
        match expr with
        | SynExpr.IfThenElse _ when acceptDeprecated && YieldFree cenv expr -> true
        | SynExpr.IfThenElse _
        | SynExpr.TryWith _ 
        | SynExpr.Match _ 
        | SynExpr.For _ 
        | SynExpr.ForEach _ 
        | SynExpr.TryFinally _ 
        | SynExpr.YieldOrReturnFrom _ 
        | SynExpr.YieldOrReturn _ 
        | SynExpr.LetOrUse _ 
        | SynExpr.Do _ 
        | SynExpr.MatchBang _ 
        | SynExpr.LetOrUseBang _ 
        | SynExpr.While _ -> false
        | _ -> true

    let rec TryGetSimpleSemicolonSequenceOfComprehension expr acc = 
        match expr with 
        | SynExpr.Sequential (_, true, e1, e2, _) -> 
            if IsSimpleSemicolonSequenceElement e1 then 
                TryGetSimpleSemicolonSequenceOfComprehension e2 (e1 :: acc)
            else
                None 
        | e -> 
            if IsSimpleSemicolonSequenceElement e then 
                Some(List.rev (e :: acc))
            else 
                None 

    TryGetSimpleSemicolonSequenceOfComprehension cexpr []

let RecordNameAndTypeResolutions_IdeallyWithoutHavingOtherEffects cenv env tpenv expr =
    // This function is motivated by cases like
    //    query { for ... join(for x in f(). }
    // where there is incomplete code in a query, and we are current just dropping a piece of the AST on the floor (above, the bit inside the 'join').
    // 
    // The problem with dropping the AST on the floor is that we get no captured resolutions, which means no Intellisense/QuickInfo/ParamHelp.
    //
    // The idea behind the fix is to semi-typecheck this AST-fragment, just to get resolutions captured.
    //
    // The tricky bit is to not also have any other effects from typechecking, namely producing error diagnostics (which may be spurious) or having 
    // side-effects on the typecheck environment.
    //
    // REVIEW: We are yet to deal with the tricky bit. As it stands, we turn off error logging, but still have typechecking environment effects. As a result, 
    // at the very least, you cannot call this function unless you're already reported a typechecking error (the 'worst' possible outcome would be 
    // to incorrectly solve typecheck constraints as a result of effects in this function, and then have the code compile successfully and behave 
    // in some weird way; so ensure the code can't possibly compile before calling this function as an expedient way to get better IntelliSense).
    suppressErrorReporting (fun () -> 
        try ignore(TcExprOfUnknownType cenv env tpenv expr)
        with e -> ())

/// Used for all computation expressions except sequence expressions
let TcComputationExpression cenv env (overallTy: OverallTy) tpenv (mWhole, interpExpr: Expr, builderTy, comp: SynExpr) = 
    let overallTy = overallTy.Commit
    
    //dprintfn "TcComputationExpression, comp = \n%A\n-------------------\n" comp
    let ad = env.eAccessRights

    let mkSynDelay2 (e: SynExpr) = mkSynDelay (e.Range.MakeSynthetic()) e
    
    let builderValName = CompilerGeneratedName "builder"
    let mBuilderVal = interpExpr.Range
    
    // Give bespoke error messages for the FSharp.Core "query" builder
    let isQuery = 
        match interpExpr with 
        | Expr.Val (vf, _, m) -> 
            let item = Item.CustomBuilder (vf.DisplayName, vf)
            CallNameResolutionSink cenv.tcSink (m, env.NameEnv, item, emptyTyparInst, ItemOccurence.Use, env.eAccessRights)
            valRefEq cenv.g vf cenv.g.query_value_vref 
        | _ -> false

    /// Make a builder.Method(...) call
    let mkSynCall nm (m: range) args = 
        let m = m.MakeSynthetic() // Mark as synthetic so the language service won't pick it up.
        let args = 
            match args with 
            | [] -> SynExpr.Const (SynConst.Unit, m)
            | [arg] -> SynExpr.Paren (SynExpr.Paren (arg, range0, None, m), range0, None, m)
            | args -> SynExpr.Paren (SynExpr.Tuple (false, args, [], m), range0, None, m)
                
        let builderVal = mkSynIdGet m builderValName
        mkSynApp1 (SynExpr.DotGet (builderVal, range0, LongIdentWithDots([mkSynId m nm], []), m)) args m

    let hasMethInfo nm = TryFindIntrinsicOrExtensionMethInfo ResultCollectionSettings.AtMostOneResult cenv env mBuilderVal ad nm builderTy |> isNil |> not

    let sourceMethInfo = TryFindIntrinsicOrExtensionMethInfo ResultCollectionSettings.AtMostOneResult cenv env mBuilderVal ad "Source" builderTy 

    // Optionally wrap sources of "let!", "yield!", "use!" in "query.Source"
    let mkSourceExpr callExpr = 
        match sourceMethInfo with 
        | [] -> callExpr
        | _ -> mkSynCall "Source" callExpr.Range [callExpr]

    let mkSourceExprConditional isFromSource callExpr = 
        if isFromSource then mkSourceExpr callExpr else callExpr

    /// Decide if the builder is an auto-quote builder
    let isAutoQuote = hasMethInfo "Quote"

    let customOperationMethods = 
        AllMethInfosOfTypeInScope ResultCollectionSettings.AllResults cenv.infoReader env.NameEnv None ad IgnoreOverrides mBuilderVal builderTy
        |> List.choose (fun methInfo -> 
                if not (IsMethInfoAccessible cenv.amap mBuilderVal ad methInfo) then None else
                let nameSearch = 
                    TryBindMethInfoAttribute cenv.g mBuilderVal cenv.g.attrib_CustomOperationAttribute methInfo 
                        IgnoreAttribute // We do not respect this attribute for IL methods
                        (function Attrib(_, _, [ AttribStringArg msg ], _, _, _, _) -> Some msg | _ -> None)
                        IgnoreAttribute // We do not respect this attribute for provided methods

                match nameSearch with
                | None -> None
                | Some nm ->
                    let joinConditionWord =
                        TryBindMethInfoAttribute cenv.g mBuilderVal cenv.g.attrib_CustomOperationAttribute methInfo 
                            IgnoreAttribute // We do not respect this attribute for IL methods
                            (function Attrib(_, _, _, ExtractAttribNamedArg "JoinConditionWord" (AttribStringArg s), _, _, _) -> Some s | _ -> None)
                            IgnoreAttribute // We do not respect this attribute for provided methods

                    let flagSearch (propName: string) = 
                        TryBindMethInfoAttribute cenv.g mBuilderVal cenv.g.attrib_CustomOperationAttribute methInfo 
                            IgnoreAttribute // We do not respect this attribute for IL methods
                            (function Attrib(_, _, _, ExtractAttribNamedArg propName (AttribBoolArg b), _, _, _) -> Some b | _ -> None)
                            IgnoreAttribute // We do not respect this attribute for provided methods

                    let maintainsVarSpaceUsingBind = defaultArg (flagSearch "MaintainsVariableSpaceUsingBind") false
                    let maintainsVarSpace = defaultArg (flagSearch "MaintainsVariableSpace") false
                    let allowInto = defaultArg (flagSearch "AllowIntoPattern") false
                    let isLikeZip = defaultArg (flagSearch "IsLikeZip") false
                    let isLikeJoin = defaultArg (flagSearch "IsLikeJoin") false
                    let isLikeGroupJoin = defaultArg (flagSearch "IsLikeGroupJoin") false

                    Some (nm, maintainsVarSpaceUsingBind, maintainsVarSpace, allowInto, isLikeZip, isLikeJoin, isLikeGroupJoin, joinConditionWord, methInfo))

    let customOperationMethodsIndexedByKeyword = 
        if cenv.g.langVersion.SupportsFeature LanguageFeature.OverloadsForCustomOperations then
            customOperationMethods
            |> Seq.groupBy (fun (nm, _, _, _, _, _, _, _, _) -> nm)
            |> Seq.map (fun (nm, group) ->
                (nm,
                    group
                    |> Seq.toList))
        else
            customOperationMethods
            |> Seq.groupBy (fun (nm, _, _, _, _, _, _, _, _) -> nm)
            |> Seq.map (fun (nm, g) -> (nm, Seq.toList g))
        |> dict

    // Check for duplicates by method name (keywords and method names must be 1:1)
    let customOperationMethodsIndexedByMethodName = 
        if cenv.g.langVersion.SupportsFeature LanguageFeature.OverloadsForCustomOperations then
            customOperationMethods
            |> Seq.groupBy (fun (_, _, _, _, _, _, _, _, methInfo) -> methInfo.LogicalName)
            |> Seq.map (fun (nm, group) ->
                (nm,
                    group
                    |> Seq.toList))
        else
            customOperationMethods
            |> Seq.groupBy (fun (_, _, _, _, _, _, _, _, methInfo) -> methInfo.LogicalName)
            |> Seq.map (fun (nm, g) -> (nm, Seq.toList g))
        |> dict

    /// Decide if the identifier represents a use of a custom query operator
    let tryGetDataForCustomOperation (nm: Ident) = 
        match customOperationMethodsIndexedByKeyword.TryGetValue nm.idText with 
        | true, opDatas when (opDatas.Length = 1 || (opDatas.Length > 0 && cenv.g.langVersion.SupportsFeature LanguageFeature.OverloadsForCustomOperations)) -> 
            for opData in opDatas do
                let opName, maintainsVarSpaceUsingBind, maintainsVarSpace, _allowInto, isLikeZip, isLikeJoin, isLikeGroupJoin, _joinConditionWord, methInfo = opData
                if (maintainsVarSpaceUsingBind && maintainsVarSpace) || (isLikeZip && isLikeJoin) || (isLikeZip && isLikeGroupJoin) || (isLikeJoin && isLikeGroupJoin) then 
                     errorR(Error(FSComp.SR.tcCustomOperationInvalid opName, nm.idRange))
                if not (cenv.g.langVersion.SupportsFeature LanguageFeature.OverloadsForCustomOperations) then
                    match customOperationMethodsIndexedByMethodName.TryGetValue methInfo.LogicalName with 
                    | true, [_] -> ()
                    | _ -> errorR(Error(FSComp.SR.tcCustomOperationMayNotBeOverloaded nm.idText, nm.idRange))
            Some opDatas
        | true, opData :: _ -> errorR(Error(FSComp.SR.tcCustomOperationMayNotBeOverloaded nm.idText, nm.idRange)); Some [opData]
        | _ -> None

    /// Decide if the identifier represents a use of a custom query operator
    let hasCustomOperations () = if isNil customOperationMethods then CustomOperationsMode.Denied else CustomOperationsMode.Allowed

    let isCustomOperation nm = tryGetDataForCustomOperation nm |> Option.isSome

    let customOperationCheckValidity m f opDatas = 
        let vs = opDatas |> List.map f
        let v0 = vs.[0]
        let opName, _maintainsVarSpaceUsingBind, _maintainsVarSpace, _allowInto, _isLikeZip, _isLikeJoin, _isLikeGroupJoin, _joinConditionWord, _methInfo = opDatas.[0]
        if not (List.allEqual vs) then 
            errorR(Error(FSComp.SR.tcCustomOperationInvalid opName, m))
        v0

    // Check for the MaintainsVariableSpace on custom operation
    let customOperationMaintainsVarSpace (nm: Ident) = 
        match tryGetDataForCustomOperation nm with 
        | None -> false
        | Some opDatas ->
            opDatas |> customOperationCheckValidity nm.idRange (fun (_nm, _maintainsVarSpaceUsingBind, maintainsVarSpace, _allowInto, _isLikeZip, _isLikeJoin, _isLikeGroupJoin, _joinConditionWord, _methInfo) -> maintainsVarSpace)

    let customOperationMaintainsVarSpaceUsingBind (nm: Ident) = 
        match tryGetDataForCustomOperation nm with 
        | None -> false
        | Some opDatas ->
            opDatas |> customOperationCheckValidity nm.idRange (fun (_nm, maintainsVarSpaceUsingBind, _maintainsVarSpace, _allowInto, _isLikeZip, _isLikeJoin, _isLikeGroupJoin, _joinConditionWord, _methInfo) -> maintainsVarSpaceUsingBind)

    let customOperationIsLikeZip (nm: Ident) = 
        match tryGetDataForCustomOperation nm with 
        | None -> false
        | Some opDatas ->
            opDatas |> customOperationCheckValidity nm.idRange (fun (_nm, _maintainsVarSpaceUsingBind, _maintainsVarSpace, _allowInto, isLikeZip, _isLikeJoin, _isLikeGroupJoin, _joinConditionWord, _methInfo) -> isLikeZip)

    let customOperationIsLikeJoin (nm: Ident) = 
        match tryGetDataForCustomOperation nm with 
        | None -> false
        | Some opDatas ->
            opDatas |> customOperationCheckValidity nm.idRange (fun (_nm, _maintainsVarSpaceUsingBind, _maintainsVarSpace, _allowInto, _isLikeZip, isLikeJoin, _isLikeGroupJoin, _joinConditionWord, _methInfo) -> isLikeJoin)

    let customOperationIsLikeGroupJoin (nm: Ident) = 
        match tryGetDataForCustomOperation nm with 
        | None -> false
        | Some opDatas ->
            opDatas |> customOperationCheckValidity nm.idRange (fun (_nm, _maintainsVarSpaceUsingBind, _maintainsVarSpace, _allowInto, _isLikeZip, _isLikeJoin, isLikeGroupJoin, _joinConditionWord, _methInfo) -> isLikeGroupJoin)

    let customOperationJoinConditionWord (nm: Ident) = 
        match tryGetDataForCustomOperation nm with 
        | Some opDatas ->
            opDatas |> customOperationCheckValidity nm.idRange (fun (_nm, _maintainsVarSpaceUsingBind, _maintainsVarSpace, _allowInto, _isLikeZip, _isLikeJoin, _isLikeGroupJoin, joinConditionWord, _methInfo) -> joinConditionWord)
             |> function None -> "on" | Some v -> v
        | _ -> "on"  

    let customOperationAllowsInto (nm: Ident) = 
        match tryGetDataForCustomOperation nm with 
        | None -> false
        | Some opDatas ->
            opDatas |> customOperationCheckValidity nm.idRange (fun (_nm, _maintainsVarSpaceUsingBind, _maintainsVarSpace, allowInto, _isLikeZip, _isLikeJoin, _isLikeGroupJoin, _joinConditionWord, _methInfo) -> allowInto)

    let customOpUsageText nm = 
        match tryGetDataForCustomOperation nm with
        | Some ((_nm, _maintainsVarSpaceUsingBind, _maintainsVarSpace, _allowInto, isLikeZip, isLikeJoin, isLikeGroupJoin, _joinConditionWord, _methInfo) :: _) ->
            if isLikeGroupJoin then
                Some (FSComp.SR.customOperationTextLikeGroupJoin(nm.idText, customOperationJoinConditionWord nm, customOperationJoinConditionWord nm))
            elif isLikeJoin then
                Some (FSComp.SR.customOperationTextLikeJoin(nm.idText, customOperationJoinConditionWord nm, customOperationJoinConditionWord nm))
            elif isLikeZip then
                Some (FSComp.SR.customOperationTextLikeZip(nm.idText))
            else
                None
        | _ -> None 

    /// Inside the 'query { ... }' use a modified name environment that contains fake 'CustomOperation' entries
    /// for all custom operations. This adds them to the completion lists and prevents them being used as values inside
    /// the query.
    let env = 
        if List.isEmpty customOperationMethods then env else
        { env with 
            eNameResEnv =
                (env.eNameResEnv, customOperationMethods) 
                ||> Seq.fold (fun nenv (nm, _, _, _, _, _, _, _, methInfo) -> 
                    AddFakeNameToNameEnv nm nenv (Item.CustomOperation (nm, (fun () -> customOpUsageText (ident (nm, mBuilderVal))), Some methInfo))) }

    // Environment is needed for completions
    CallEnvSink cenv.tcSink (comp.Range, env.NameEnv, ad)

    let tryGetArgAttribsForCustomOperator (nm: Ident) = 
        match tryGetDataForCustomOperation nm with 
        | Some argInfos -> 
            argInfos 
            |> List.map (fun (_nm, __maintainsVarSpaceUsingBind, _maintainsVarSpace, _allowInto, _isLikeZip, _isLikeJoin, _isLikeGroupJoin, _joinConditionWord, methInfo) -> 
                match methInfo.GetParamAttribs(cenv.amap, mWhole) with 
                | [curriedArgInfo] -> Some curriedArgInfo // one for the actual argument group
                | _ -> None)
            |> Some
        | _ -> None

    let tryGetArgInfosForCustomOperator (nm: Ident) = 
        match tryGetDataForCustomOperation nm with 
        | Some argInfos -> 
            argInfos 
            |> List.map (fun (_nm, __maintainsVarSpaceUsingBind, _maintainsVarSpace, _allowInto, _isLikeZip, _isLikeJoin, _isLikeGroupJoin, _joinConditionWord, methInfo) -> 
                match methInfo with
                | FSMeth(_, _, vref, _) ->
                    match ArgInfosOfMember cenv.g vref with
                    | [curriedArgInfo] -> Some curriedArgInfo
                    | _ -> None
                | _ -> None)
            |> Some
        | _ -> None

    let tryExpectedArgCountForCustomOperator (nm: Ident) = 
        match tryGetArgAttribsForCustomOperator nm with 
        | None -> None
        | Some argInfosForOverloads -> 
            let nums = argInfosForOverloads |> List.map (function None -> -1 | Some argInfos -> List.length argInfos)

            // Prior to 'OverloadsForCustomOperations' we count exact arguments.
            //
            // With 'OverloadsForCustomOperations' we don't compute an exact expected argument count
            // if any arguments are optional, out or ParamArray.
            let isSpecial = 
                if cenv.g.langVersion.SupportsFeature LanguageFeature.OverloadsForCustomOperations then
                    argInfosForOverloads |> List.exists (fun info -> 
                        match info with 
                        | None -> false
                        | Some args -> 
                            args |> List.exists (fun (isParamArrayArg, _isInArg, isOutArg, optArgInfo, _callerInfo, _reflArgInfo) -> isParamArrayArg || isOutArg || optArgInfo.IsOptional))
                else
                    false

            if not isSpecial && nums |> List.forall (fun v -> v >= 0 && v = nums.[0]) then 
                Some (max (nums.[0] - 1) 0) // drop the computation context argument
            else
                None

    // Check for the [<ProjectionParameter>] attribute on an argument position
    let isCustomOperationProjectionParameter i (nm: Ident) = 
        match tryGetArgInfosForCustomOperator nm with
        | None -> false
        | Some argInfosForOverloads ->
            let vs = 
                argInfosForOverloads |> List.map (function 
                    | None -> false
                    | Some argInfos -> 
                        i < argInfos.Length && 
                        let _, argInfo = List.item i argInfos
                        HasFSharpAttribute cenv.g cenv.g.attrib_ProjectionParameterAttribute argInfo.Attribs)
            if List.allEqual vs then vs.[0]
            else 
                let opDatas = (tryGetDataForCustomOperation nm).Value
                let opName, _, _, _, _, _, _, _j, _ = opDatas.[0]
                errorR(Error(FSComp.SR.tcCustomOperationInvalid opName, nm.idRange))
                false

    let (|ForEachThen|_|) e = 
        match e with 
        | SynExpr.ForEach (_spBind, SeqExprOnly false, isFromSource, pat1, expr1, SynExpr.Sequential (_, true, clause, rest, _), _) -> Some (isFromSource, pat1, expr1, clause, rest)
        | _ -> None

    let (|CustomOpId|_|) predicate e = 
        match e with 
        | SingleIdent nm when isCustomOperation nm && predicate nm -> Some nm
        | _ -> None

    // e1 in e2 ('in' is parsed as 'JOIN_IN')
    let (|InExpr|_|) (e: SynExpr) = 
        match e with 
        | SynExpr.JoinIn (e1, _, e2, mApp) -> Some (e1, e2, mApp)
        | _ -> None

    // e1 on e2 (note: 'on' is the 'JoinConditionWord')
    let (|OnExpr|_|) nm (e: SynExpr) = 
        match tryGetDataForCustomOperation nm with 
        | None -> None
        | Some _ -> 
            match e with 
            | SynExpr.App (_, _, SynExpr.App (_, _, e1, SingleIdent opName, _), e2, _) when opName.idText = customOperationJoinConditionWord nm -> 
                let item = Item.CustomOperation (opName.idText, (fun () -> None), None)
                CallNameResolutionSink cenv.tcSink (opName.idRange, env.NameEnv, item, emptyTyparInst, ItemOccurence.Use, env.AccessRights)
                Some (e1, e2)
            | _ -> None

    // e1 into e2
    let (|IntoSuffix|_|) (e: SynExpr) = 
        match e with 
        | SynExpr.App (_, _, SynExpr.App (_, _, x, SingleIdent nm2, _), ExprAsPat intoPat, _) when nm2.idText = CustomOperations.Into -> 
            Some (x, nm2.idRange, intoPat)
        | _ -> 
            None

    let arbPat (m: range) = mkSynPatVar None (mkSynId (m.MakeSynthetic()) "_missingVar")

    let MatchIntoSuffixOrRecover alreadyGivenError (nm: Ident) (e: SynExpr) = 
        match e with 
        | IntoSuffix (x, intoWordRange, intoPat) -> 
            // record the "into" as a custom operation for colorization
            let item = Item.CustomOperation ("into", (fun () -> None), None)
            CallNameResolutionSink cenv.tcSink (intoWordRange, env.NameEnv, item, emptyTyparInst, ItemOccurence.Use, env.eAccessRights)
            (x, intoPat, alreadyGivenError)
        | _ -> 
            if not alreadyGivenError then 
                errorR(Error(FSComp.SR.tcOperatorIncorrectSyntax(nm.idText, Option.get (customOpUsageText nm)), nm.idRange))
            (e, arbPat e.Range, true)

    let MatchOnExprOrRecover alreadyGivenError nm (onExpr: SynExpr) = 
        match onExpr with 
        | OnExpr nm (innerSource, SynExprParen(keySelectors, _, _, _)) -> 
            (innerSource, keySelectors)
        | _ -> 
            if not alreadyGivenError then 
                suppressErrorReporting (fun () -> TcExprOfUnknownType cenv env tpenv onExpr) |> ignore
                errorR(Error(FSComp.SR.tcOperatorIncorrectSyntax(nm.idText, Option.get (customOpUsageText nm)), nm.idRange))
            (arbExpr("_innerSource", onExpr.Range), mkSynBifix onExpr.Range "=" (arbExpr("_keySelectors", onExpr.Range)) (arbExpr("_keySelector2", onExpr.Range)))

    let JoinOrGroupJoinOp detector e = 
        match e with 
        | SynExpr.App (_, _, CustomOpId detector nm, ExprAsPat innerSourcePat, mJoinCore) ->
            Some(nm, innerSourcePat, mJoinCore, false)
        // join with bad pattern (gives error on "join" and continues)
        | SynExpr.App (_, _, CustomOpId detector nm, _innerSourcePatExpr, mJoinCore) ->
            errorR(Error(FSComp.SR.tcBinaryOperatorRequiresVariable(nm.idText, Option.get (customOpUsageText nm)), nm.idRange))
            Some(nm, arbPat mJoinCore, mJoinCore, true)
        // join (without anything after - gives error on "join" and continues)
        | CustomOpId detector nm -> 
            errorR(Error(FSComp.SR.tcBinaryOperatorRequiresVariable(nm.idText, Option.get (customOpUsageText nm)), nm.idRange))
            Some(nm, arbPat e.Range, e.Range, true)
        | _ -> 
            None
            // JoinOrGroupJoinOp customOperationIsLikeJoin

    let (|JoinOp|_|) (e: SynExpr) = JoinOrGroupJoinOp customOperationIsLikeJoin e
    let (|GroupJoinOp|_|) (e: SynExpr) = JoinOrGroupJoinOp customOperationIsLikeGroupJoin e

    let arbKeySelectors m = mkSynBifix m "=" (arbExpr("_keySelectors", m)) (arbExpr("_keySelector2", m))

    let (|JoinExpr|_|) (e: SynExpr) = 
        match e with 
        | InExpr (JoinOp(nm, innerSourcePat, _, alreadyGivenError), onExpr, mJoinCore) -> 
            let innerSource, keySelectors = MatchOnExprOrRecover alreadyGivenError nm onExpr
            Some(nm, innerSourcePat, innerSource, keySelectors, mJoinCore)
        | JoinOp (nm, innerSourcePat, mJoinCore, alreadyGivenError) ->
            if alreadyGivenError then 
                errorR(Error(FSComp.SR.tcOperatorRequiresIn(nm.idText, Option.get (customOpUsageText nm)), nm.idRange))
            Some (nm, innerSourcePat, arbExpr("_innerSource", e.Range), arbKeySelectors e.Range, mJoinCore)
        | _ -> None

    let (|GroupJoinExpr|_|) (e: SynExpr) = 
        match e with 
        | InExpr (GroupJoinOp (nm, innerSourcePat, _, alreadyGivenError), intoExpr, mGroupJoinCore) ->
            let onExpr, intoPat, alreadyGivenError = MatchIntoSuffixOrRecover alreadyGivenError nm intoExpr 
            let innerSource, keySelectors = MatchOnExprOrRecover alreadyGivenError nm onExpr
            Some (nm, innerSourcePat, innerSource, keySelectors, intoPat, mGroupJoinCore)
        | GroupJoinOp (nm, innerSourcePat, mGroupJoinCore, alreadyGivenError) ->
            if alreadyGivenError then 
               errorR(Error(FSComp.SR.tcOperatorRequiresIn(nm.idText, Option.get (customOpUsageText nm)), nm.idRange))
            Some (nm, innerSourcePat, arbExpr("_innerSource", e.Range), arbKeySelectors e.Range, arbPat e.Range, mGroupJoinCore)
        | _ -> 
            None


    let (|JoinOrGroupJoinOrZipClause|_|) (e: SynExpr) = 
        match e with 

        // join innerSourcePat in innerSource on (keySelector1 = keySelector2)
        | JoinExpr (nm, innerSourcePat, innerSource, keySelectors, mJoinCore) -> 
                Some(nm, innerSourcePat, innerSource, Some keySelectors, None, mJoinCore)

        // groupJoin innerSourcePat in innerSource on (keySelector1 = keySelector2) into intoPat
        | GroupJoinExpr (nm, innerSourcePat, innerSource, keySelectors, intoPat, mGroupJoinCore) -> 
                Some(nm, innerSourcePat, innerSource, Some keySelectors, Some intoPat, mGroupJoinCore)

        // zip intoPat in secondSource 
        | InExpr (SynExpr.App (_, _, CustomOpId customOperationIsLikeZip nm, ExprAsPat secondSourcePat, _), secondSource, mZipCore) -> 
                Some(nm, secondSourcePat, secondSource, None, None, mZipCore)

        // zip (without secondSource or in - gives error)
        | CustomOpId customOperationIsLikeZip nm -> 
                errorR(Error(FSComp.SR.tcOperatorIncorrectSyntax(nm.idText, Option.get (customOpUsageText nm)), nm.idRange))
                Some(nm, arbPat e.Range, arbExpr("_secondSource", e.Range), None, None, e.Range)

        // zip secondSource (without in - gives error)
        | SynExpr.App (_, _, CustomOpId customOperationIsLikeZip nm, ExprAsPat secondSourcePat, mZipCore) -> 
                errorR(Error(FSComp.SR.tcOperatorIncorrectSyntax(nm.idText, Option.get (customOpUsageText nm)), mZipCore))
                Some(nm, secondSourcePat, arbExpr("_innerSource", e.Range), None, None, mZipCore)

        | _ -> 
            None

    let (|ForEachThenJoinOrGroupJoinOrZipClause|_|) strict e = 
        match e with 
        | ForEachThen (isFromSource, firstSourcePat, firstSource, JoinOrGroupJoinOrZipClause(nm, secondSourcePat, secondSource, keySelectorsOpt, pat3opt, mOpCore), innerComp) 
            when 
               (let _firstSourceSimplePats, later1 = 
                    use _holder = TemporarilySuspendReportingTypecheckResultsToSink cenv.tcSink
                    SimplePatsOfPat cenv.synArgNameGenerator firstSourcePat 
                Option.isNone later1)

             -> Some (isFromSource, firstSourcePat, firstSource, nm, secondSourcePat, secondSource, keySelectorsOpt, pat3opt, mOpCore, innerComp)

        | JoinOrGroupJoinOrZipClause(nm, pat2, expr2, expr3, pat3opt, mOpCore) when strict -> 
            errorR(Error(FSComp.SR.tcBinaryOperatorRequiresBody(nm.idText, Option.get (customOpUsageText nm)), nm.idRange))
            Some (true, arbPat e.Range, arbExpr("_outerSource", e.Range), nm, pat2, expr2, expr3, pat3opt, mOpCore, arbExpr("_innerComp", e.Range))

        | _ -> 
            None

    let (|StripApps|) e = 
        let rec strip e = 
            match e with 
            | SynExpr.FromParseError (SynExpr.App (_, _, f, arg, _), _)
            | SynExpr.App (_, _, f, arg, _) -> 
                let g, acc = strip f 
                g, (arg :: acc) 
            | _ -> e, []
        let g, acc = strip e
        g, List.rev acc

    let (|OptionalIntoSuffix|) e = 
        match e with 
        | IntoSuffix (body, intoWordRange, optInfo) -> (body, Some (intoWordRange, optInfo))
        | body -> (body, None)

    let (|CustomOperationClause|_|) e = 
        match e with 
        | OptionalIntoSuffix(StripApps(SingleIdent nm, _) as core, optInto) when isCustomOperation nm ->  
            // Now we know we have a custom operation, commit the name resolution
            let optIntoInfo = 
                match optInto with 
                | Some (intoWordRange, optInfo) -> 
                    let item = Item.CustomOperation ("into", (fun () -> None), None)
                    CallNameResolutionSink cenv.tcSink (intoWordRange, env.NameEnv, item, emptyTyparInst, ItemOccurence.Use, env.eAccessRights)
                    Some optInfo
                | None -> None

            Some (nm, Option.get (tryGetDataForCustomOperation nm), core, core.Range, optIntoInfo)
        | _ -> None

    let mkSynLambda p e m = SynExpr.Lambda (false, false, p, None, e, None, m)

    let mkExprForVarSpace m (patvs: Val list) = 
        match patvs with 
        | [] -> SynExpr.Const (SynConst.Unit, m)
        | [v] -> SynExpr.Ident v.Id
        | vs -> SynExpr.Tuple (false, (vs |> List.map (fun v -> SynExpr.Ident v.Id)), [], m)  

    let mkSimplePatForVarSpace m (patvs: Val list) = 
        let spats = 
            match patvs with 
            | [] -> []
            | [v] -> [mkSynSimplePatVar false v.Id]
            | vs -> vs |> List.map (fun v -> mkSynSimplePatVar false v.Id)
        SynSimplePats.SimplePats (spats, m)

    let mkPatForVarSpace m (patvs: Val list) = 
        match patvs with 
        | [] -> SynPat.Const (SynConst.Unit, m)
        | [v] -> mkSynPatVar None v.Id
        | vs -> SynPat.Tuple(false, (vs |> List.map (fun x -> mkSynPatVar None x.Id)), m)

    let (|OptionalSequential|) e = 
        match e with 
        | SynExpr.Sequential (_sp, true, dataComp1, dataComp2, _) -> (dataComp1, Some dataComp2)
        | _ -> (e, None)

    // "cexpr; cexpr" is treated as builder.Combine(cexpr1, cexpr1)
    // This is not pretty - we have to decide which range markers we use for the calls to Combine and Delay
    // NOTE: we should probably suppress these sequence points altogether
    let rangeForCombine innerComp1 = 
        match innerComp1 with 
        | SynExpr.IfThenElse (_, _, _, _, _, _, _, _, _, mIfToThen, _m) -> mIfToThen
        | SynExpr.Match (DebugPointAtBinding.Yes mMatch, _, _, _) -> mMatch
        | SynExpr.TryWith (_, _, _, _, _, DebugPointAtTry.Yes mTry, _) -> mTry
        | SynExpr.TryFinally (_, _, _, DebugPointAtTry.Yes mTry, _)  -> mTry
        | SynExpr.For (DebugPointAtFor.Yes mBind, _, _, _, _, _, _) -> mBind
        | SynExpr.ForEach (DebugPointAtFor.Yes mBind, _, _, _, _, _, _) -> mBind
        | SynExpr.While (DebugPointAtWhile.Yes mWhile, _, _, _) -> mWhile
        | _ -> innerComp1.Range

    // Check for 'where x > y', 'select x, y' and other mis-applications of infix operators, give a good error message, and return a flag
    let checkForBinaryApp comp = 
        match comp with 
        | StripApps(SingleIdent nm, [StripApps(SingleIdent nm2, args); arg2]) when 
                  IsInfixOperator nm.idText && 
                  (match tryExpectedArgCountForCustomOperator nm2 with Some n -> n > 0 | _ -> false) &&
                  not (List.isEmpty args) -> 
            let estimatedRangeOfIntendedLeftAndRightArguments = unionRanges (List.last args).Range arg2.Range
            errorR(Error(FSComp.SR.tcUnrecognizedQueryBinaryOperator(), estimatedRangeOfIntendedLeftAndRightArguments))
            true
        | SynExpr.Tuple (false, StripApps(SingleIdent nm2, args) :: _, _, m) when 
                  (match tryExpectedArgCountForCustomOperator nm2 with Some n -> n > 0 | _ -> false) &&
                  not (List.isEmpty args) -> 
            let estimatedRangeOfIntendedLeftAndRightArguments = unionRanges (List.last args).Range m.EndRange
            errorR(Error(FSComp.SR.tcUnrecognizedQueryBinaryOperator(), estimatedRangeOfIntendedLeftAndRightArguments))
            true
        | _ ->  
            false
                    
    let addVarsToVarSpace (varSpace: LazyWithContext<Val list * TcEnv, range>) f = 
        LazyWithContext.Create
            ((fun m ->
                  let (patvs: Val list, env) = varSpace.Force m 
                  let vs, envinner = f m env 
                  let patvs = List.append patvs (vs |> List.filter (fun v -> not (patvs |> List.exists (fun v2 -> v.LogicalName = v2.LogicalName))))
                  patvs, envinner), 
              id)

    let emptyVarSpace = LazyWithContext.NotLazy ([], env)

    // If there are no 'yield' in the computation expression, and the builder supports 'Yield',
    // then allow the type-directed rule interpreting non-unit-typed expressions in statement
    // positions as 'yield'.  'yield!' may be present in the computation expression.
    let enableImplicitYield =
        cenv.g.langVersion.SupportsFeature LanguageFeature.ImplicitYield
        && (hasMethInfo "Yield" && hasMethInfo "Combine"  && hasMethInfo "Delay" && YieldFree cenv comp)

    // q              - a flag indicating if custom operators are allowed. They are not allowed inside try/with, try/finally, if/then/else etc.
    // varSpace       - a lazy data structure indicating the variables bound so far in the overall computation
    // comp           - the computation expression being analyzed
    // translatedCtxt - represents the translation of the context in which the computation expression 'comp' occurs, up to a
    //                  hole to be filled by (part of) the results of translating 'comp'.
    let rec tryTrans firstTry q varSpace comp translatedCtxt =

        match comp with 

        // for firstSourcePat in firstSource do 
        // join secondSourcePat in expr2 on (expr3 = expr4)
        // ...
        //    --> 
        // join expr1 expr2 (fun firstSourcePat -> expr3) (fun secondSourcePat -> expr4) (fun firstSourcePat secondSourcePat -> ...)

        // for firstSourcePat in firstSource do 
        // groupJoin secondSourcePat in expr2 on (expr3 = expr4) into groupPat
        // ...
        //    --> 
        // groupJoin expr1 expr2 (fun firstSourcePat -> expr3) (fun secondSourcePat -> expr4) (fun firstSourcePat groupPat -> ...)

        // for firstSourcePat in firstSource do 
        // zip secondSource into secondSourcePat
        // ...
        //    --> 
        // zip expr1 expr2 (fun pat1 pat3 -> ...)
        | ForEachThenJoinOrGroupJoinOrZipClause true (isFromSource, firstSourcePat, firstSource, nm, secondSourcePat, secondSource, keySelectorsOpt, secondResultPatOpt, mOpCore, innerComp) -> 


            if q = CustomOperationsMode.Denied then error(Error(FSComp.SR.tcCustomOperationMayNotBeUsedHere(), nm.idRange))
            let firstSource = mkSourceExprConditional isFromSource firstSource
            let secondSource = mkSourceExpr secondSource

            // Add the variables to the variable space, on demand
            let varSpaceWithFirstVars = 
                addVarsToVarSpace varSpace (fun _mCustomOp env -> 
                        use _holder = TemporarilySuspendReportingTypecheckResultsToSink cenv.tcSink
                        let _, _, vspecs, envinner, _ = TcMatchPattern cenv (NewInferenceType()) env tpenv (firstSourcePat, None)
                        vspecs, envinner)

            let varSpaceWithSecondVars = 
                addVarsToVarSpace varSpaceWithFirstVars (fun _mCustomOp env -> 
                        use _holder = TemporarilySuspendReportingTypecheckResultsToSink cenv.tcSink
                        let _, _, vspecs, envinner, _ = TcMatchPattern cenv (NewInferenceType()) env tpenv (secondSourcePat, None)
                        vspecs, envinner)

            let varSpaceWithGroupJoinVars = 
                match secondResultPatOpt with 
                | Some pat3 -> 
                    addVarsToVarSpace varSpaceWithFirstVars (fun _mCustomOp env -> 
                        use _holder = TemporarilySuspendReportingTypecheckResultsToSink cenv.tcSink
                        let _, _, vspecs, envinner, _ = TcMatchPattern cenv (NewInferenceType()) env tpenv (pat3, None)
                        vspecs, envinner)
                | None -> varSpace

            let firstSourceSimplePats, later1 = SimplePatsOfPat cenv.synArgNameGenerator firstSourcePat 
            let secondSourceSimplePats, later2 = SimplePatsOfPat cenv.synArgNameGenerator secondSourcePat

            if Option.isSome later1 then errorR (Error (FSComp.SR.tcJoinMustUseSimplePattern(nm.idText), firstSourcePat.Range))
            if Option.isSome later2 then errorR (Error (FSComp.SR.tcJoinMustUseSimplePattern(nm.idText), secondSourcePat.Range))

              // check 'join' or 'groupJoin' or 'zip' is permitted for this builder
            match tryGetDataForCustomOperation nm with 
            | None -> error(Error(FSComp.SR.tcMissingCustomOperation(nm.idText), nm.idRange))
            | Some opDatas -> 
            let opName, _, _, _, _, _, _, _, methInfo = opDatas.[0]

            // Record the resolution of the custom operation for posterity
            let item = Item.CustomOperation (opName, (fun () -> customOpUsageText nm), Some methInfo)

            // FUTURE: consider whether we can do better than emptyTyparInst here, in order to display instantiations
            // of type variables in the quick info provided in the IDE.
            CallNameResolutionSink cenv.tcSink (nm.idRange, env.NameEnv, item, emptyTyparInst, ItemOccurence.Use, env.eAccessRights)

            let mkJoinExpr keySelector1 keySelector2 innerPat e = 
                let mSynthetic = mOpCore.MakeSynthetic()
                mkSynCall methInfo.DisplayName mOpCore
                        [ firstSource
                          secondSource
                          (mkSynLambda firstSourceSimplePats keySelector1 mSynthetic)
                          (mkSynLambda secondSourceSimplePats keySelector2 mSynthetic)
                          (mkSynLambda firstSourceSimplePats (mkSynLambda innerPat e mSynthetic) mSynthetic) ]

            let mkZipExpr e = 
                let mSynthetic = mOpCore.MakeSynthetic()
                mkSynCall methInfo.DisplayName mOpCore
                        [ firstSource
                          secondSource
                          (mkSynLambda firstSourceSimplePats (mkSynLambda secondSourceSimplePats e mSynthetic) mSynthetic) ]
            
            // wraps given expression into sequence with result produced by arbExpr so result will look like: 
            // l; SynExpr.ArbitraryAfterError (...)
            // this allows to handle cases like 'on (a > b)' // '>' is not permitted as correct join relation
            // after wrapping a and b can still be typechecked (so we'll have correct completion inside 'on' part)
            // but presence of SynExpr.ArbitraryAfterError allows to avoid errors about incompatible types in cases like
            // query { 
            //      for a in [1] do
            //      join b in [""] on (a > b)
            //      }
            // if we typecheck raw 'a' and 'b' then we'll end up with 2 errors:
            // 1. incorrect join relation
            // 2. incompatible types: int and string
            // with SynExpr.ArbitraryAfterError we have only first one
            let wrapInArbErrSequence l caption = 
                SynExpr.Sequential (DebugPointAtSequential.SuppressNeither, true, l, (arbExpr(caption, l.Range.EndRange)), l.Range)

            let mkOverallExprGivenVarSpaceExpr, varSpaceInner =
                let isNullableOp opId =
                    match DecompileOpName opId with "?=" | "=?" | "?=?" -> true | _ -> false
                match secondResultPatOpt, keySelectorsOpt with 
                // groupJoin 
                | Some secondResultPat, Some relExpr when customOperationIsLikeGroupJoin nm -> 
                    let secondResultSimplePats, later3 = SimplePatsOfPat cenv.synArgNameGenerator secondResultPat
                    if Option.isSome later3 then errorR (Error (FSComp.SR.tcJoinMustUseSimplePattern(nm.idText), secondResultPat.Range))
                    match relExpr with 
                    | JoinRelation cenv env (keySelector1, keySelector2) -> 
                        mkJoinExpr keySelector1 keySelector2 secondResultSimplePats, varSpaceWithGroupJoinVars
                    | BinOpExpr (opId, l, r) ->
                        if isNullableOp opId.idText then 
                            // When we cannot resolve NullableOps, recommend the relevant namespace to be added
                            errorR(Error(FSComp.SR.cannotResolveNullableOperators(DecompileOpName opId.idText), relExpr.Range))
                        else
                            errorR(Error(FSComp.SR.tcInvalidRelationInJoin(nm.idText), relExpr.Range))
                        let l = wrapInArbErrSequence l "_keySelector1"
                        let r = wrapInArbErrSequence r "_keySelector2"
                        // this is not correct JoinRelation but it is still binary operation
                        // we've already reported error now we can use operands of binary operation as join components
                        mkJoinExpr l r secondResultSimplePats, varSpaceWithGroupJoinVars
                    | _ ->
                        errorR(Error(FSComp.SR.tcInvalidRelationInJoin(nm.idText), relExpr.Range))
                        // since the shape of relExpr doesn't match our expectations (JoinRelation) 
                        // then we assume that this is l.h.s. of the join relation 
                        // so typechecker will treat relExpr as body of outerKeySelector lambda parameter in GroupJoin method
                        mkJoinExpr relExpr (arbExpr("_keySelector2", relExpr.Range)) secondResultSimplePats, varSpaceWithGroupJoinVars
                        
                | None, Some relExpr when customOperationIsLikeJoin nm -> 
                    match relExpr with 
                    | JoinRelation cenv env (keySelector1, keySelector2) -> 
                        mkJoinExpr keySelector1 keySelector2 secondSourceSimplePats, varSpaceWithSecondVars
                    | BinOpExpr (opId, l, r) ->
                        if isNullableOp opId.idText then
                            // When we cannot resolve NullableOps, recommend the relevant namespace to be added
                            errorR(Error(FSComp.SR.cannotResolveNullableOperators(DecompileOpName opId.idText), relExpr.Range))
                        else
                            errorR(Error(FSComp.SR.tcInvalidRelationInJoin(nm.idText), relExpr.Range))
                        // this is not correct JoinRelation but it is still binary operation
                        // we've already reported error now we can use operands of binary operation as join components
                        let l = wrapInArbErrSequence l "_keySelector1"
                        let r = wrapInArbErrSequence r "_keySelector2"
                        mkJoinExpr l r secondSourceSimplePats, varSpaceWithGroupJoinVars
                    | _ -> 
                        errorR(Error(FSComp.SR.tcInvalidRelationInJoin(nm.idText), relExpr.Range))
                        // since the shape of relExpr doesn't match our expectations (JoinRelation) 
                        // then we assume that this is l.h.s. of the join relation 
                        // so typechecker will treat relExpr as body of outerKeySelector lambda parameter in Join method
                        mkJoinExpr relExpr (arbExpr("_keySelector2", relExpr.Range)) secondSourceSimplePats, varSpaceWithGroupJoinVars

                | None, None when customOperationIsLikeZip nm -> 
                    mkZipExpr, varSpaceWithSecondVars

                | _ -> 
                    assert false
                    failwith "unreachable"


            // Case from C# spec: A query expression with a join clause with an into followed by something other than a select clause
            // Case from C# spec: A query expression with a join clause without an into followed by something other than a select clause
            let valsInner, _env = varSpaceInner.Force mOpCore
            let varSpaceExpr = mkExprForVarSpace mOpCore valsInner
            let varSpacePat = mkPatForVarSpace mOpCore valsInner
            let joinExpr = mkOverallExprGivenVarSpaceExpr varSpaceExpr
            Some (trans CompExprTranslationPass.Initial q varSpaceInner (SynExpr.ForEach (DebugPointAtFor.No, SeqExprOnly false, false, varSpacePat, joinExpr, innerComp, mOpCore)) translatedCtxt)


        | SynExpr.ForEach (spForLoop, SeqExprOnly _seqExprOnly, isFromSource, pat, sourceExpr, innerComp, _) -> 
            let sourceExpr =
                match RewriteRangeExpr sourceExpr with
                | Some e -> e
                | None -> sourceExpr
            let wrappedSourceExpr = mkSourceExprConditional isFromSource sourceExpr
            let mFor = match spForLoop with DebugPointAtFor.Yes m -> m.NoteDebugPoint(RangeDebugPointKind.For) | _ -> pat.Range
            let mPat = pat.Range
            let spBind = match spForLoop with DebugPointAtFor.Yes m -> DebugPointAtBinding.Yes m | DebugPointAtFor.No -> DebugPointAtBinding.NoneAtSticky
            if isNil (TryFindIntrinsicOrExtensionMethInfo ResultCollectionSettings.AtMostOneResult cenv env mFor ad "For" builderTy) then
                error(Error(FSComp.SR.tcRequireBuilderMethod("For"), mFor))

            // Add the variables to the query variable space, on demand
            let varSpace = 
                addVarsToVarSpace varSpace (fun _mCustomOp env -> 
                    use _holder = TemporarilySuspendReportingTypecheckResultsToSink cenv.tcSink
                    let _, _, vspecs, envinner, _ = TcMatchPattern cenv (NewInferenceType()) env tpenv (pat, None) 
                    vspecs, envinner)

            Some (trans CompExprTranslationPass.Initial q varSpace innerComp
                    (fun holeFill -> 
                        translatedCtxt (mkSynCall "For" mFor [wrappedSourceExpr; SynExpr.MatchLambda (false, sourceExpr.Range, [SynMatchClause(pat, None, None, holeFill, mPat, DebugPointForTarget.Yes)], spBind, mFor) ])) )

        | SynExpr.For (spBind, id, start, dir, finish, innerComp, m) ->
            let mFor = match spBind with DebugPointAtFor.Yes m -> m.NoteDebugPoint(RangeDebugPointKind.For) | _ -> m
            if isQuery then errorR(Error(FSComp.SR.tcNoIntegerForLoopInQuery(), mFor))
            Some (trans CompExprTranslationPass.Initial q varSpace (elimFastIntegerForLoop (spBind, id, start, dir, finish, innerComp, m)) translatedCtxt )

        | SynExpr.While (spWhile, guardExpr, innerComp, _) -> 
            let mGuard = guardExpr.Range
            let mWhile = match spWhile with DebugPointAtWhile.Yes m -> m.NoteDebugPoint(RangeDebugPointKind.While) | _ -> mGuard
            if isQuery then error(Error(FSComp.SR.tcNoWhileInQuery(), mWhile))
            if isNil (TryFindIntrinsicOrExtensionMethInfo ResultCollectionSettings.AtMostOneResult cenv env mWhile ad "While" builderTy) then
                error(Error(FSComp.SR.tcRequireBuilderMethod("While"), mWhile))
            if isNil (TryFindIntrinsicOrExtensionMethInfo ResultCollectionSettings.AtMostOneResult cenv env mWhile ad "Delay" builderTy) then
                error(Error(FSComp.SR.tcRequireBuilderMethod("Delay"), mWhile))
            Some(trans CompExprTranslationPass.Initial q varSpace innerComp (fun holeFill -> translatedCtxt (mkSynCall "While" mWhile [mkSynDelay2 guardExpr; mkSynCall "Delay" mWhile [mkSynDelay innerComp.Range holeFill]])) )

        | SynExpr.TryFinally (innerComp, unwindExpr, mTryToLast, spTry, _spFinally) ->

            let mTry = match spTry with DebugPointAtTry.Yes m -> m.NoteDebugPoint(RangeDebugPointKind.Try) | _ -> mTryToLast
            if isQuery then error(Error(FSComp.SR.tcNoTryFinallyInQuery(), mTry))
            if isNil (TryFindIntrinsicOrExtensionMethInfo ResultCollectionSettings.AtMostOneResult cenv env mTry ad "TryFinally" builderTy) then
                error(Error(FSComp.SR.tcRequireBuilderMethod("TryFinally"), mTry))
            if isNil (TryFindIntrinsicOrExtensionMethInfo ResultCollectionSettings.AtMostOneResult cenv env mTry ad "Delay" builderTy) then
                error(Error(FSComp.SR.tcRequireBuilderMethod("Delay"), mTry))
            Some (translatedCtxt (mkSynCall "TryFinally" mTry [mkSynCall "Delay" mTry [mkSynDelay innerComp.Range (transNoQueryOps innerComp)]; mkSynDelay2 unwindExpr]))

        | SynExpr.Paren (_, _, _, m) -> 
            error(Error(FSComp.SR.tcConstructIsAmbiguousInComputationExpression(), m))

        // In some cases the node produced by `mkSynCall "Zero" m []` may be discarded in the case
        // of implicit yields - for example "list { 1; 2 }" when each expression checks as an implicit yield.
        // If it is not discarded, the syntax node will later be checked and the existence/non-existence of the Zero method
        // will be checked/reported appropriately (though the error message won't mention computation expressions
        // like our other error messages for missing methods).
        | SynExpr.ImplicitZero m -> 
            if (not enableImplicitYield) && 
               isNil (TryFindIntrinsicOrExtensionMethInfo ResultCollectionSettings.AtMostOneResult cenv env m ad "Zero" builderTy) then error(Error(FSComp.SR.tcRequireBuilderMethod("Zero"), m))
            Some (translatedCtxt (mkSynCall "Zero" m []))
            
        | OptionalSequential (JoinOrGroupJoinOrZipClause (_, _, _, _, _, mClause), _) 
                      when firstTry = CompExprTranslationPass.Initial ->

            // 'join' clauses preceded by 'let' and other constructs get processed by repackaging with a 'for' loop.
            let patvs, _env = varSpace.Force comp.Range
            let varSpaceExpr = mkExprForVarSpace mClause patvs
            let varSpacePat = mkPatForVarSpace mClause patvs
            
            let dataCompPrior = 
                translatedCtxt (transNoQueryOps (SynExpr.YieldOrReturn ((true, false), varSpaceExpr, mClause)))

            // Rebind using for ... 
            let rebind = 
                SynExpr.ForEach (DebugPointAtFor.No, SeqExprOnly false, false, varSpacePat, dataCompPrior, comp, comp.Range)
                    
            // Retry with the 'for' loop packaging. Set firstTry=false just in case 'join' processing fails
            tryTrans CompExprTranslationPass.Subsequent q varSpace rebind id


        | OptionalSequential (CustomOperationClause (nm, _, opExpr, mClause, _), _) -> 

            if q = CustomOperationsMode.Denied then error(Error(FSComp.SR.tcCustomOperationMayNotBeUsedHere(), opExpr.Range))

            let patvs, _env = varSpace.Force comp.Range
            let varSpaceExpr = mkExprForVarSpace mClause patvs
            
            let dataCompPriorToOp = 
                let isYield = not (customOperationMaintainsVarSpaceUsingBind nm)
                translatedCtxt (transNoQueryOps (SynExpr.YieldOrReturn ((isYield, false), varSpaceExpr, mClause)))
            

            // Now run the consumeCustomOpClauses
            Some (consumeCustomOpClauses q varSpace dataCompPriorToOp comp false mClause)

        | SynExpr.Sequential (sp, true, innerComp1, innerComp2, m) -> 

            // Check for 'where x > y' and other mis-applications of infix operators. If detected, give a good error message, and just ignore innerComp1
          if isQuery && checkForBinaryApp innerComp1 then 
            Some (trans CompExprTranslationPass.Initial q varSpace innerComp2 translatedCtxt)

          else
            
            if isQuery && not(innerComp1.IsArbExprAndThusAlreadyReportedError) then 
                match innerComp1 with 
                | SynExpr.JoinIn _ -> () // an error will be reported later when we process innerComp1 as a sequential
                | _ -> errorR(Error(FSComp.SR.tcUnrecognizedQueryOperator(), innerComp1.RangeOfFirstPortion))

            match tryTrans CompExprTranslationPass.Initial CustomOperationsMode.Denied varSpace innerComp1 id with
            | Some c -> 
                // "cexpr; cexpr" is treated as builder.Combine(cexpr1, cexpr1)
                // This is not pretty - we have to decide which range markers we use for the calls to Combine and Delay
                // NOTE: we should probably suppress these sequence points altogether
                let m1 = rangeForCombine innerComp1
                if isNil (TryFindIntrinsicOrExtensionMethInfo ResultCollectionSettings.AtMostOneResult cenv env m ad "Combine" builderTy) then
                    error(Error(FSComp.SR.tcRequireBuilderMethod("Combine"), m))
                if isNil (TryFindIntrinsicOrExtensionMethInfo ResultCollectionSettings.AtMostOneResult cenv env m ad "Delay" builderTy) then
                    error(Error(FSComp.SR.tcRequireBuilderMethod("Delay"), m))
                Some (translatedCtxt (mkSynCall "Combine" m1 [c; mkSynCall "Delay" m1 [mkSynDelay innerComp2.Range (transNoQueryOps innerComp2)]]))
            | None -> 
                // "do! expr; cexpr" is treated as { let! () = expr in cexpr }
                match innerComp1 with 
                | SynExpr.DoBang (rhsExpr, m) -> 
                    let sp = 
                        match sp with 
                        | DebugPointAtSequential.SuppressExpr -> DebugPointAtBinding.NoneAtDo 
                        | DebugPointAtSequential.SuppressBoth -> DebugPointAtBinding.NoneAtDo 
                        | DebugPointAtSequential.SuppressStmt -> DebugPointAtBinding.Yes m
                        | DebugPointAtSequential.SuppressNeither -> DebugPointAtBinding.Yes m
                    Some(trans CompExprTranslationPass.Initial q varSpace (SynExpr.LetOrUseBang (sp, false, true, SynPat.Const(SynConst.Unit, rhsExpr.Range), rhsExpr, [], innerComp2, m)) translatedCtxt)

                // "expr; cexpr" is treated as sequential execution
                | _ -> 
                    Some (trans CompExprTranslationPass.Initial q varSpace innerComp2 (fun holeFill ->
                        let fillExpr = 
                            if enableImplicitYield then
                                // When implicit yields are enabled, then if the 'innerComp1' checks as type
                                // 'unit' we interpret the expression as a sequential, and when it doesn't
                                // have type 'unit' we interpret it as a 'Yield + Combine'.
                                let combineExpr = 
                                    let m1 = rangeForCombine innerComp1
                                    let implicitYieldExpr = mkSynCall "Yield" comp.Range [innerComp1]
                                    mkSynCall "Combine" m1 [implicitYieldExpr; mkSynCall "Delay" m1 [mkSynDelay holeFill.Range holeFill]]
                                SynExpr.SequentialOrImplicitYield(sp, innerComp1, holeFill, combineExpr, m)
                            else
                                SynExpr.Sequential(sp, true, innerComp1, holeFill, m)
                        translatedCtxt fillExpr))

        | SynExpr.IfThenElse (ifKw, isElif, guardExpr, thenKw, thenComp, elseKw, elseCompOpt, spIfToThen, isRecovery, mIfToThen, mIfToEndOfElseBranch) ->
            match elseCompOpt with 
            | Some elseComp -> 
                if isQuery then error(Error(FSComp.SR.tcIfThenElseMayNotBeUsedWithinQueries(), mIfToThen))
                Some (translatedCtxt (SynExpr.IfThenElse (ifKw, isElif, guardExpr, thenKw, transNoQueryOps thenComp, elseKw, Some(transNoQueryOps elseComp), spIfToThen, isRecovery, mIfToThen, mIfToEndOfElseBranch)))
            | None -> 
                let elseComp = 
                    if isNil (TryFindIntrinsicOrExtensionMethInfo ResultCollectionSettings.AtMostOneResult cenv env mIfToThen ad "Zero" builderTy) then
                        error(Error(FSComp.SR.tcRequireBuilderMethod("Zero"), mIfToThen))
                    mkSynCall "Zero" mIfToThen []
                Some (trans CompExprTranslationPass.Initial q varSpace thenComp (fun holeFill -> translatedCtxt (SynExpr.IfThenElse (ifKw, isElif, guardExpr, thenKw, holeFill, None, Some elseComp, spIfToThen, isRecovery, mIfToThen, mIfToEndOfElseBranch))))

        // 'let binds in expr'
        | SynExpr.LetOrUse (isRec, false, binds, innerComp, m) ->

            // For 'query' check immediately
            if isQuery then
                match (List.map (BindingNormalization.NormalizeBinding ValOrMemberBinding cenv env) binds) with 
                | [NormalizedBinding(_, SynBindingKind.Normal, (*inline*)false, (*mutable*)false, _, _, _, _, _, _, _, _)] when not isRec -> 
                    ()
                | normalizedBindings -> 
                    let failAt m = error(Error(FSComp.SR.tcNonSimpleLetBindingInQuery(), m))
                    match normalizedBindings with 
                    | NormalizedBinding(_, _, _, _, _, _, _, _, _, _, mBinding, _) :: _ -> failAt mBinding 
                    | _ -> failAt m

            // Add the variables to the query variable space, on demand
            let varSpace = 
                addVarsToVarSpace varSpace (fun mQueryOp env -> 
                    // Normalize the bindings before detecting the bound variables
                    match (List.map (BindingNormalization.NormalizeBinding ValOrMemberBinding cenv env) binds) with 
                    | [NormalizedBinding(_vis, SynBindingKind.Normal, false, false, _, _, _, _, pat, _, _, _)] -> 
                        // successful case
                        use _holder = TemporarilySuspendReportingTypecheckResultsToSink cenv.tcSink
                        let _, _, vspecs, envinner, _ = TcMatchPattern cenv (NewInferenceType()) env tpenv (pat, None) 
                        vspecs, envinner
                    | _ -> 
                        // error case
                        error(Error(FSComp.SR.tcCustomOperationMayNotBeUsedInConjunctionWithNonSimpleLetBindings(), mQueryOp)))

            Some (trans CompExprTranslationPass.Initial q varSpace innerComp (fun holeFill -> translatedCtxt (SynExpr.LetOrUse (isRec, false, binds, holeFill, m))))

        // 'use x = expr in expr'
        | SynExpr.LetOrUse (_, true, [SynBinding (_, SynBindingKind.Normal, _, _, _, _, _, pat, _, rhsExpr, _, spBind)], innerComp, _) ->
            let bindRange = match spBind with DebugPointAtBinding.Yes m -> m | _ -> rhsExpr.Range
            if isQuery then error(Error(FSComp.SR.tcUseMayNotBeUsedInQueries(), bindRange))
            let innerCompRange = innerComp.Range
            let consumeExpr = SynExpr.MatchLambda(false, innerCompRange, [SynMatchClause(pat, None, None, transNoQueryOps innerComp, innerCompRange, DebugPointForTarget.Yes)], spBind, innerCompRange)
            if isNil (TryFindIntrinsicOrExtensionMethInfo ResultCollectionSettings.AtMostOneResult cenv env bindRange ad "Using" builderTy) then
                error(Error(FSComp.SR.tcRequireBuilderMethod("Using"), bindRange))
            Some (translatedCtxt (mkSynCall "Using" bindRange [rhsExpr; consumeExpr ]))

        // 'let! pat = expr in expr' 
        //    --> build.Bind(e1, (fun _argN -> match _argN with pat -> expr))
        //  or
        //    --> build.BindReturn(e1, (fun _argN -> match _argN with pat -> expr-without-return))
        | SynExpr.LetOrUseBang (spBind, false, isFromSource, pat, rhsExpr, [], innerComp, _) -> 

            let bindRange = match spBind with DebugPointAtBinding.Yes m -> m | _ -> rhsExpr.Range
            if isQuery then error(Error(FSComp.SR.tcBindMayNotBeUsedInQueries(), bindRange))
                
            // Add the variables to the query variable space, on demand
            let varSpace = 
                addVarsToVarSpace varSpace (fun _mCustomOp env -> 
                        use _holder = TemporarilySuspendReportingTypecheckResultsToSink cenv.tcSink
                        let _, _, vspecs, envinner, _ = TcMatchPattern cenv (NewInferenceType()) env tpenv (pat, None) 
                        vspecs, envinner)

            let rhsExpr = mkSourceExprConditional isFromSource rhsExpr
            Some (transBind q varSpace bindRange "Bind" [rhsExpr] pat spBind innerComp translatedCtxt)

        // 'use! pat = e1 in e2' --> build.Bind(e1, (function  _argN -> match _argN with pat -> build.Using(x, (fun _argN -> match _argN with pat -> e2))))
        | SynExpr.LetOrUseBang (spBind, true, isFromSource, (SynPat.Named (id, false, _, _) as pat) , rhsExpr, [], innerComp, _)
        | SynExpr.LetOrUseBang (spBind, true, isFromSource, (SynPat.LongIdent (longDotId=LongIdentWithDots([id], _)) as pat), rhsExpr, [], innerComp, _) ->

            let bindRange = match spBind with DebugPointAtBinding.Yes m -> m | _ -> rhsExpr.Range
            if isQuery then error(Error(FSComp.SR.tcBindMayNotBeUsedInQueries(), bindRange))

            if isNil (TryFindIntrinsicOrExtensionMethInfo ResultCollectionSettings.AtMostOneResult cenv env bindRange ad "Using" builderTy) then
                error(Error(FSComp.SR.tcRequireBuilderMethod("Using"), bindRange))
            if isNil (TryFindIntrinsicOrExtensionMethInfo ResultCollectionSettings.AtMostOneResult cenv env bindRange ad "Bind" builderTy) then
                error(Error(FSComp.SR.tcRequireBuilderMethod("Bind"), bindRange))

            let consumeExpr = SynExpr.MatchLambda(false, bindRange, [SynMatchClause(pat, None, None, transNoQueryOps innerComp, innerComp.Range, DebugPointForTarget.Yes)], spBind, bindRange)
            let consumeExpr = mkSynCall "Using" bindRange [SynExpr.Ident(id); consumeExpr ]
            let consumeExpr = SynExpr.MatchLambda(false, bindRange, [SynMatchClause(pat, None, None, consumeExpr, id.idRange, DebugPointForTarget.Yes)], spBind, bindRange)
            let rhsExpr = mkSourceExprConditional isFromSource rhsExpr
            // TODO: consider allowing translation to BindReturn
            Some(translatedCtxt (mkSynCall "Bind" bindRange [rhsExpr; consumeExpr]))

        // 'use! pat = e1 ... in e2' where 'pat' is not a simple name --> error
        | SynExpr.LetOrUseBang (_spBind, true, _isFromSource, pat, _rhsExpr, andBangs, _innerComp, _) ->
            if isNil andBangs then
                error(Error(FSComp.SR.tcInvalidUseBangBinding(), pat.Range))
            else
                error(Error(FSComp.SR.tcInvalidUseBangBindingNoAndBangs(), comp.Range))

        // 'let! pat1 = expr1 and! pat2 = expr2 in ...' -->
        //     build.BindN(expr1, expr2, ...)
        // or
        //     build.BindNReturn(expr1, expr2, ...)
        // or
        //     build.Bind(build.MergeSources(expr1, expr2), ...)
        | SynExpr.LetOrUseBang(letSpBind, false, isFromSource, letPat, letRhsExpr, andBangBindings, innerComp, letBindRange) ->
            if cenv.g.langVersion.SupportsFeature LanguageFeature.AndBang then
                if isQuery then error(Error(FSComp.SR.tcBindMayNotBeUsedInQueries(), letBindRange))
                let bindRange = match letSpBind with DebugPointAtBinding.Yes m -> m | _ -> letRhsExpr.Range
                let sources = (letRhsExpr :: [for _, _, _, _, andExpr, _ in andBangBindings -> andExpr ]) |> List.map (mkSourceExprConditional isFromSource)
                let pats = letPat :: [for _, _, _, andPat, _, _ in andBangBindings -> andPat ]
                let sourcesRange = sources |> List.map (fun e -> e.Range) |> List.reduce unionRanges

                let numSources = sources.Length
                let bindReturnNName = "Bind"+string numSources+"Return"
                let bindNName = "Bind"+string numSources

                // Check if this is a Bind2Return etc.
                let hasBindReturnN = not (isNil (TryFindIntrinsicOrExtensionMethInfo ResultCollectionSettings.AtMostOneResult cenv env bindRange ad bindReturnNName builderTy))
                if hasBindReturnN && Option.isSome (convertSimpleReturnToExpr varSpace innerComp) then 
                    let consumePat = SynPat.Tuple(false, pats, letPat.Range)

                    // Add the variables to the query variable space, on demand
                    let varSpace = 
                        addVarsToVarSpace varSpace (fun _mCustomOp env -> 
                                use _holder = TemporarilySuspendReportingTypecheckResultsToSink cenv.tcSink
                                let _, _, vspecs, envinner, _ = TcMatchPattern cenv (NewInferenceType()) env tpenv (consumePat, None) 
                                vspecs, envinner)

                    Some (transBind q varSpace bindRange bindNName sources consumePat letSpBind innerComp translatedCtxt)

                else

                    // Check if this is a Bind2 etc.
                    let hasBindN = not (isNil (TryFindIntrinsicOrExtensionMethInfo ResultCollectionSettings.AtMostOneResult cenv env bindRange ad bindNName builderTy))
                    if hasBindN then 
                        let consumePat = SynPat.Tuple(false, pats, letPat.Range)

                        // Add the variables to the query variable space, on demand
                        let varSpace = 
                            addVarsToVarSpace varSpace (fun _mCustomOp env -> 
                                    use _holder = TemporarilySuspendReportingTypecheckResultsToSink cenv.tcSink
                                    let _, _, vspecs, envinner, _ = TcMatchPattern cenv (NewInferenceType()) env tpenv (consumePat, None) 
                                    vspecs, envinner)

                        Some (transBind q varSpace bindRange bindNName sources consumePat letSpBind innerComp translatedCtxt)
                    else

                        // Look for the maximum supported MergeSources, MergeSources3, ... 
                        let mkMergeSourcesName n = if n = 2 then "MergeSources" else "MergeSources"+(string n)

                        let maxMergeSources =
                            let rec loop (n: int) = 
                                let mergeSourcesName = mkMergeSourcesName n
                                if isNil (TryFindIntrinsicOrExtensionMethInfo ResultCollectionSettings.AtMostOneResult cenv env bindRange ad mergeSourcesName builderTy) then
                                    (n-1)
                                else
                                    loop (n+1)
                            loop 2

                        if maxMergeSources = 1 then error(Error(FSComp.SR.tcRequireMergeSourcesOrBindN(bindNName), bindRange))

                        let rec mergeSources (sourcesAndPats: (SynExpr * SynPat) list) = 
                            let numSourcesAndPats = sourcesAndPats.Length
                            assert (numSourcesAndPats <> 0)
                            if numSourcesAndPats = 1 then 
                                sourcesAndPats.[0]

                            elif numSourcesAndPats <= maxMergeSources then 

                                // Call MergeSources2(e1, e2), MergeSources3(e1, e2, e3) etc
                                let mergeSourcesName = mkMergeSourcesName numSourcesAndPats

                                if isNil (TryFindIntrinsicOrExtensionMethInfo ResultCollectionSettings.AtMostOneResult cenv env bindRange ad mergeSourcesName builderTy) then
                                    error(Error(FSComp.SR.tcRequireMergeSourcesOrBindN(bindNName), bindRange))

                                let source = mkSynCall mergeSourcesName sourcesRange (List.map fst sourcesAndPats)
                                let pat = SynPat.Tuple(false, List.map snd sourcesAndPats, letPat.Range)
                                source, pat

                            else

                                // Call MergeSourcesMax(e1, e2, e3, e4, (...))
                                let nowSourcesAndPats, laterSourcesAndPats = List.splitAt (maxMergeSources - 1) sourcesAndPats
                                let mergeSourcesName = mkMergeSourcesName maxMergeSources

                                if isNil (TryFindIntrinsicOrExtensionMethInfo ResultCollectionSettings.AtMostOneResult cenv env bindRange ad mergeSourcesName builderTy) then
                                    error(Error(FSComp.SR.tcRequireMergeSourcesOrBindN(bindNName), bindRange))

                                let laterSource, laterPat = mergeSources laterSourcesAndPats
                                let source = mkSynCall mergeSourcesName sourcesRange (List.map fst nowSourcesAndPats @ [laterSource])
                                let pat = SynPat.Tuple(false, List.map snd nowSourcesAndPats @ [laterPat], letPat.Range)
                                source, pat

                        let mergedSources, consumePat = mergeSources (List.zip sources pats)
                    
                        // Add the variables to the query variable space, on demand
                        let varSpace = 
                            addVarsToVarSpace varSpace (fun _mCustomOp env -> 
                                    use _holder = TemporarilySuspendReportingTypecheckResultsToSink cenv.tcSink
                                    let _, _, vspecs, envinner, _ = TcMatchPattern cenv (NewInferenceType()) env tpenv (consumePat, None) 
                                    vspecs, envinner)

                        // Build the 'Bind' call
                        Some (transBind q varSpace bindRange "Bind" [mergedSources] consumePat letSpBind innerComp translatedCtxt)
            else
                error(Error(FSComp.SR.tcAndBangNotSupported(), comp.Range))

        | SynExpr.Match (spMatch, expr, clauses, m) ->
            let mMatch = match spMatch with DebugPointAtBinding.Yes mMatch -> mMatch | _ -> m
            if isQuery then error(Error(FSComp.SR.tcMatchMayNotBeUsedWithQuery(), mMatch))
            let clauses = clauses |> List.map (fun (SynMatchClause(pat, cond, arrow, innerComp, patm, sp)) -> SynMatchClause(pat, cond, arrow, transNoQueryOps innerComp, patm, sp))
            Some(translatedCtxt (SynExpr.Match (spMatch, expr, clauses, m)))

        // 'match! expr with pats ...' --> build.Bind(e1, (function pats ...))
        | SynExpr.MatchBang (spMatch, expr, clauses, m) ->
            let matchExpr = mkSourceExpr expr
            let mMatch = match spMatch with DebugPointAtBinding.Yes mMatch -> mMatch | _ -> m
            if isQuery then error(Error(FSComp.SR.tcMatchMayNotBeUsedWithQuery(), mMatch))

            if isNil (TryFindIntrinsicOrExtensionMethInfo ResultCollectionSettings.AtMostOneResult cenv env mMatch ad "Bind" builderTy) then
                error(Error(FSComp.SR.tcRequireBuilderMethod("Bind"), mMatch))

            let clauses = clauses |> List.map (fun (SynMatchClause(pat, cond, arrow, innerComp, patm, sp)) -> SynMatchClause(pat, cond, arrow, transNoQueryOps innerComp, patm, sp))
            let consumeExpr = SynExpr.MatchLambda (false, mMatch, clauses, spMatch, mMatch)

            // TODO: consider allowing translation to BindReturn
            Some(translatedCtxt (mkSynCall "Bind" mMatch [matchExpr; consumeExpr]))

        | SynExpr.TryWith (innerComp, _mTryToWith, clauses, _mWithToLast, mTryToLast, spTry, _spWith) ->
            let mTry = match spTry with DebugPointAtTry.Yes m -> m.NoteDebugPoint(RangeDebugPointKind.Try) | _ -> mTryToLast
            
            if isQuery then error(Error(FSComp.SR.tcTryWithMayNotBeUsedInQueries(), mTry))
            let clauses = clauses |> List.map (fun (SynMatchClause(pat, cond, arrow, clauseComp, patm, sp)) -> SynMatchClause(pat, cond, arrow, transNoQueryOps clauseComp, patm, sp))
            let consumeExpr = SynExpr.MatchLambda(true, mTryToLast, clauses, DebugPointAtBinding.NoneAtSticky, mTryToLast)

            if isNil (TryFindIntrinsicOrExtensionMethInfo ResultCollectionSettings.AtMostOneResult cenv env mTry ad "TryWith" builderTy) then
                error(Error(FSComp.SR.tcRequireBuilderMethod("TryWith"), mTry))
            if isNil (TryFindIntrinsicOrExtensionMethInfo ResultCollectionSettings.AtMostOneResult cenv env mTry ad "Delay" builderTy) then
                error(Error(FSComp.SR.tcRequireBuilderMethod("Delay"), mTry))

            Some(translatedCtxt (mkSynCall "TryWith" mTry [mkSynCall "Delay" mTry [mkSynDelay2 (transNoQueryOps innerComp)]; consumeExpr]))

        | SynExpr.YieldOrReturnFrom ((isYield, _), yieldExpr, m) -> 
            let yieldExpr = mkSourceExpr yieldExpr
            if isYield then 
                if isNil (TryFindIntrinsicOrExtensionMethInfo ResultCollectionSettings.AtMostOneResult cenv env m ad "YieldFrom" builderTy) then
                    error(Error(FSComp.SR.tcRequireBuilderMethod("YieldFrom"), m))
                Some (translatedCtxt (mkSynCall "YieldFrom" m [yieldExpr]))
  
            else
                if isQuery then error(Error(FSComp.SR.tcReturnMayNotBeUsedInQueries(), m))
                if isNil (TryFindIntrinsicOrExtensionMethInfo ResultCollectionSettings.AtMostOneResult cenv env m ad "ReturnFrom" builderTy) then 
                    errorR(Error(FSComp.SR.tcRequireBuilderMethod("ReturnFrom"), m))
                    Some (translatedCtxt yieldExpr)
                else
                    Some (translatedCtxt (mkSynCall "ReturnFrom" m [yieldExpr]))

        | SynExpr.YieldOrReturn ((isYield, _), yieldExpr, m) -> 
            let methName = (if isYield then "Yield" else "Return")
            if isQuery && not isYield then error(Error(FSComp.SR.tcReturnMayNotBeUsedInQueries(), m))
            if isNil (TryFindIntrinsicOrExtensionMethInfo ResultCollectionSettings.AtMostOneResult cenv env m ad methName builderTy) then
                error(Error(FSComp.SR.tcRequireBuilderMethod(methName), m))
            Some(translatedCtxt (mkSynCall methName m [yieldExpr]))

        | _ -> None

    and consumeCustomOpClauses q (varSpace: LazyWithContext<_, _>) dataCompPrior compClausesExpr lastUsesBind mClause =

                // Substitute 'yield <var-space>' into the context

                let patvs, _env = varSpace.Force comp.Range
                let varSpaceSimplePat = mkSimplePatForVarSpace mClause patvs
                let varSpacePat = mkPatForVarSpace mClause patvs

                match compClausesExpr with 
                
                // Detect one custom operation... This clause will always match at least once...
                | OptionalSequential
                      (CustomOperationClause
                          (nm, opDatas,
                           opExpr, mClause, optionalIntoPat),
                       optionalCont) ->

                    let opName, _, _, _, _, _, _, _, methInfo = opDatas.[0]
                    let isLikeZip = customOperationIsLikeZip nm
                    let isLikeJoin = customOperationIsLikeJoin nm
                    let isLikeGroupJoin = customOperationIsLikeZip nm

                    // Record the resolution of the custom operation for posterity
                    let item = Item.CustomOperation (opName, (fun () -> customOpUsageText nm), Some methInfo)

                    // FUTURE: consider whether we can do better than emptyTyparInst here, in order to display instantiations
                    // of type variables in the quick info provided in the IDE.
                    CallNameResolutionSink cenv.tcSink (nm.idRange, env.NameEnv, item, emptyTyparInst, ItemOccurence.Use, env.eAccessRights)

                    if isLikeZip || isLikeJoin || isLikeGroupJoin then
                        errorR(Error(FSComp.SR.tcBinaryOperatorRequiresBody(nm.idText, Option.get (customOpUsageText nm)), nm.idRange))
                        match optionalCont with 
                        | None -> 
                            // we are about to drop the 'opExpr' AST on the floor. we've already reported an error. attempt to get name resolutions before dropping it
                            RecordNameAndTypeResolutions_IdeallyWithoutHavingOtherEffects cenv env tpenv opExpr
                            dataCompPrior
                        | Some contExpr -> consumeCustomOpClauses q varSpace dataCompPrior contExpr lastUsesBind mClause
                    else

                        let maintainsVarSpace = customOperationMaintainsVarSpace nm
                        let maintainsVarSpaceUsingBind = customOperationMaintainsVarSpaceUsingBind nm

                        let expectedArgCount = tryExpectedArgCountForCustomOperator nm

                        let dataCompAfterOp = 
                            match opExpr with 
                            | StripApps(SingleIdent nm, args) ->
                                let argCountsMatch =
                                    match expectedArgCount with
                                    | Some n -> n = args.Length
                                    | None -> cenv.g.langVersion.SupportsFeature LanguageFeature.OverloadsForCustomOperations
                                if argCountsMatch then
                                    // Check for the [<ProjectionParameter>] attribute on each argument position
                                    let args = args |> List.mapi (fun i arg -> 
                                        if isCustomOperationProjectionParameter (i+1) nm then 
                                            SynExpr.Lambda (false, false, varSpaceSimplePat, None, arg, None, arg.Range.MakeSynthetic())
                                        else arg)
                                    mkSynCall methInfo.DisplayName mClause (dataCompPrior :: args)
                                else 
                                    let expectedArgCount = defaultArg expectedArgCount 0
                                    errorR(Error(FSComp.SR.tcCustomOperationHasIncorrectArgCount(nm.idText, expectedArgCount, args.Length), nm.idRange))
                                    mkSynCall methInfo.DisplayName mClause ([ dataCompPrior ] @ List.init expectedArgCount (fun i -> arbExpr("_arg" + string i, mClause)))
                            | _ -> failwith "unreachable"

                        match optionalCont with 
                        | None -> 
                            match optionalIntoPat with 
                            | Some intoPat -> errorR(Error(FSComp.SR.tcIntoNeedsRestOfQuery(), intoPat.Range))
                            | None -> ()
                            dataCompAfterOp

                        | Some contExpr -> 

                                // select a.Name into name; ...
                                // distinct into d; ...
                                //
                                // Rebind the into pattern and process the rest of the clauses
                                match optionalIntoPat with 
                                | Some intoPat -> 
                                    if not (customOperationAllowsInto nm) then 
                                        error(Error(FSComp.SR.tcOperatorDoesntAcceptInto(nm.idText), intoPat.Range))

                                    // Rebind using either for ... or let!....
                                    let rebind = 
                                        if maintainsVarSpaceUsingBind then 
                                            SynExpr.LetOrUseBang (DebugPointAtBinding.NoneAtLet, false, false, intoPat, dataCompAfterOp, [], contExpr, intoPat.Range) 
                                        else 
                                            SynExpr.ForEach (DebugPointAtFor.No, SeqExprOnly false, false, intoPat, dataCompAfterOp, contExpr, intoPat.Range)

                                    trans CompExprTranslationPass.Initial q emptyVarSpace rebind id

                                // select a.Name; ...
                                // distinct; ...
                                //
                                // Process the rest of the clauses
                                | None -> 
                                    if maintainsVarSpace || maintainsVarSpaceUsingBind then
                                        consumeCustomOpClauses q varSpace dataCompAfterOp contExpr maintainsVarSpaceUsingBind mClause
                                    else
                                        consumeCustomOpClauses q emptyVarSpace dataCompAfterOp contExpr false mClause

                // No more custom operator clauses in compClausesExpr, but there may be clauses like join, yield etc. 
                // Bind/iterate the dataCompPrior and use compClausesExpr as the body.
                | _ -> 
                    // Rebind using either for ... or let!....
                    let rebind = 
                        if lastUsesBind then 
                            SynExpr.LetOrUseBang (DebugPointAtBinding.NoneAtLet, false, false, varSpacePat, dataCompPrior, [], compClausesExpr, compClausesExpr.Range) 
                        else 
                            SynExpr.ForEach (DebugPointAtFor.No, SeqExprOnly false, false, varSpacePat, dataCompPrior, compClausesExpr, compClausesExpr.Range)
                    
                    trans CompExprTranslationPass.Initial q varSpace rebind id
    and transNoQueryOps comp =
        trans CompExprTranslationPass.Initial CustomOperationsMode.Denied emptyVarSpace comp id

    and trans firstTry q varSpace comp translatedCtxt = 
        match tryTrans firstTry q varSpace comp translatedCtxt with 
        | Some e -> e
        | None -> 
            // This only occurs in final position in a sequence
            match comp with 
            // "do! expr;" in final position is treated as { let! () = expr in return () } when Return is provided (and no Zero with Default attribute is available) or as { let! () = expr in zero } otherwise
            | SynExpr.DoBang (rhsExpr, m) -> 
                let mUnit = rhsExpr.Range
                let rhsExpr = mkSourceExpr rhsExpr
                if isQuery then error(Error(FSComp.SR.tcBindMayNotBeUsedInQueries(), m))
                let bodyExpr =
                    if isNil (TryFindIntrinsicOrExtensionMethInfo ResultCollectionSettings.AtMostOneResult cenv env m ad "Return" builderTy) then
                        SynExpr.ImplicitZero m
                    else
                        match TryFindIntrinsicOrExtensionMethInfo ResultCollectionSettings.AtMostOneResult cenv env m ad "Zero" builderTy with
                        | minfo :: _ when MethInfoHasAttribute cenv.g m cenv.g.attrib_DefaultValueAttribute minfo -> SynExpr.ImplicitZero m
                        | _ -> SynExpr.YieldOrReturn ((false, true), SynExpr.Const (SynConst.Unit, m), m)
                trans CompExprTranslationPass.Initial q varSpace (SynExpr.LetOrUseBang (DebugPointAtBinding.NoneAtDo, false, false, SynPat.Const(SynConst.Unit, mUnit), rhsExpr, [], bodyExpr, m)) translatedCtxt

            // "expr;" in final position is treated as { expr; zero }
            // Suppress the sequence point on the "zero"
            | _ -> 
                // Check for 'where x > y' and other mis-applications of infix operators. If detected, give a good error message, and just ignore comp
                if isQuery && checkForBinaryApp comp then 
                    trans CompExprTranslationPass.Initial q varSpace (SynExpr.ImplicitZero comp.Range) translatedCtxt
                else
                    if isQuery && not comp.IsArbExprAndThusAlreadyReportedError then 
                        match comp with 
                        | SynExpr.JoinIn _ -> () // an error will be reported later when we process innerComp1 as a sequential
                        | _ -> errorR(Error(FSComp.SR.tcUnrecognizedQueryOperator(), comp.RangeOfFirstPortion))
                    trans CompExprTranslationPass.Initial q varSpace (SynExpr.ImplicitZero comp.Range) (fun holeFill ->
                        let fillExpr = 
                            if enableImplicitYield then 
                                let implicitYieldExpr = mkSynCall "Yield" comp.Range [comp]
                                SynExpr.SequentialOrImplicitYield(DebugPointAtSequential.SuppressExpr, comp, holeFill, implicitYieldExpr, comp.Range)
                            else
                                SynExpr.Sequential(DebugPointAtSequential.SuppressExpr, true, comp, holeFill, comp.Range)
                        translatedCtxt fillExpr) 

    and transBind q varSpace bindRange bindName bindArgs (consumePat: SynPat) spBind (innerComp: SynExpr) translatedCtxt = 

        let innerRange = innerComp.Range
        
        let innerCompReturn = 
            if cenv.g.langVersion.SupportsFeature LanguageFeature.AndBang then
                convertSimpleReturnToExpr varSpace innerComp
            else None

        match innerCompReturn with 
        | Some (innerExpr, customOpInfo) when 
              (let bindName = bindName + "Return"
               not (isNil (TryFindIntrinsicOrExtensionMethInfo ResultCollectionSettings.AtMostOneResult cenv env bindRange ad bindName  builderTy))) ->

            let bindName = bindName + "Return"
        
            // Build the `BindReturn` call
            let dataCompPriorToOp =
                let consumeExpr = SynExpr.MatchLambda(false, consumePat.Range, [SynMatchClause(consumePat, None, None, innerExpr, innerRange, DebugPointForTarget.Yes)], spBind, innerRange)
                translatedCtxt (mkSynCall bindName bindRange (bindArgs @ [consumeExpr]))

            match customOpInfo with 
            | None -> dataCompPriorToOp
            | Some (innerComp, mClause) -> 
                // If the `BindReturn` was forced by a custom operation, continue to process the clauses of the CustomOp
                consumeCustomOpClauses q varSpace dataCompPriorToOp innerComp false mClause

        | _ -> 

            if isNil (TryFindIntrinsicOrExtensionMethInfo ResultCollectionSettings.AtMostOneResult cenv env bindRange ad bindName  builderTy) then
                error(Error(FSComp.SR.tcRequireBuilderMethod(bindName), bindRange))

            // Build the `Bind` call
            trans CompExprTranslationPass.Initial q varSpace innerComp (fun holeFill ->
                let consumeExpr = SynExpr.MatchLambda(false, consumePat.Range, [SynMatchClause(consumePat, None, None, holeFill, innerRange, DebugPointForTarget.Yes)], spBind, innerRange)
                translatedCtxt (mkSynCall bindName bindRange (bindArgs @ [consumeExpr])))

    and convertSimpleReturnToExpr varSpace innerComp =
        match innerComp with 
        | SynExpr.YieldOrReturn ((false, _), returnExpr, _) -> Some (returnExpr, None)
        | SynExpr.Match (spMatch, expr, clauses, m) ->
            let clauses = 
                clauses |> List.map (fun (SynMatchClause(pat, cond, arrow, innerComp2, patm, sp)) -> 
                    match convertSimpleReturnToExpr varSpace innerComp2 with
                    | None -> None // failure
                    | Some (_, Some _) -> None // custom op on branch = failure
                    | Some (innerExpr2, None) -> Some (SynMatchClause(pat, cond, arrow, innerExpr2, patm, sp)))
            if clauses |> List.forall Option.isSome then
                Some (SynExpr.Match (spMatch, expr, (clauses |> List.map Option.get), m), None)
            else
                None

        | SynExpr.IfThenElse (ifKw, isElif, guardExpr, thenKw, thenComp, elseKw, elseCompOpt, spIfToThen, isRecovery, mIfToThen, mIfToEndOfElseBranch) ->
            match convertSimpleReturnToExpr varSpace thenComp with
            | None -> None
            | Some (_, Some _) -> None
            | Some (thenExpr, None) ->
            let elseExprOptOpt  = 
                match elseCompOpt with 
                | None -> Some None 
                | Some elseComp -> 
                    match convertSimpleReturnToExpr varSpace elseComp with
                    | None -> None // failure
                    | Some (_, Some _) -> None // custom op on branch = failure
                    | Some (elseExpr, None) -> Some (Some elseExpr)
            match elseExprOptOpt with 
            | None -> None
            | Some elseExprOpt -> Some (SynExpr.IfThenElse (ifKw, isElif, guardExpr, thenKw, thenExpr, elseKw, elseExprOpt, spIfToThen, isRecovery, mIfToThen, mIfToEndOfElseBranch), None)

        | SynExpr.LetOrUse (isRec, false, binds, innerComp, m) ->
            match convertSimpleReturnToExpr varSpace innerComp with
            | None -> None
            | Some (_, Some _) -> None 
            | Some (innerExpr, None) -> Some (SynExpr.LetOrUse (isRec, false, binds, innerExpr, m), None)

        | OptionalSequential (CustomOperationClause (nm, _, _, mClause, _), _) when customOperationMaintainsVarSpaceUsingBind nm -> 

            let patvs, _env = varSpace.Force comp.Range
            let varSpaceExpr = mkExprForVarSpace mClause patvs
            
            Some (varSpaceExpr, Some (innerComp, mClause))

        | SynExpr.Sequential (sp, true, innerComp1, innerComp2, m) -> 

            // Check the first part isn't a computation expression construct
            if isSimpleExpr innerComp1 then
                // Check the second part is a simple return
                match convertSimpleReturnToExpr varSpace innerComp2 with
                | None -> None
                | Some (innerExpr2, optionalCont) -> Some (SynExpr.Sequential (sp, true, innerComp1, innerExpr2, m), optionalCont)
            else
                None

        | _ -> None

    /// Check is an expression has no computation expression constructs
    and isSimpleExpr comp =

        match comp with 
        | ForEachThenJoinOrGroupJoinOrZipClause false _ -> false
        | SynExpr.ForEach _ -> false
        | SynExpr.For _ -> false
        | SynExpr.While _ -> false
        | SynExpr.TryFinally _ -> false
        | SynExpr.ImplicitZero _ -> false
        | OptionalSequential (JoinOrGroupJoinOrZipClause _, _) -> false
        | OptionalSequential (CustomOperationClause _, _) -> false
        | SynExpr.Sequential (_, _, innerComp1, innerComp2, _) -> isSimpleExpr innerComp1 && isSimpleExpr innerComp2
        | SynExpr.IfThenElse (_, _, _, _, thenComp, _, elseCompOpt, _, _, _, _) -> 
             isSimpleExpr thenComp && (match elseCompOpt with None -> true | Some c -> isSimpleExpr c)
        | SynExpr.LetOrUse (_, _, _, innerComp, _) -> isSimpleExpr innerComp
        | SynExpr.LetOrUseBang _ -> false
        | SynExpr.Match (_, _, clauses, _) ->
            clauses |> List.forall (fun (SynMatchClause(resultExpr = innerComp)) -> isSimpleExpr innerComp)
        | SynExpr.MatchBang _ -> false
        | SynExpr.TryWith (innerComp, _, clauses, _, _, _, _) -> 
            isSimpleExpr innerComp && 
            clauses |> List.forall (fun (SynMatchClause(resultExpr = clauseComp)) -> isSimpleExpr clauseComp)
        | SynExpr.YieldOrReturnFrom _ -> false
        | SynExpr.YieldOrReturn _ -> false
        | SynExpr.DoBang _ -> false
        | _ -> true

    let basicSynExpr = 
        trans CompExprTranslationPass.Initial (hasCustomOperations ()) (LazyWithContext.NotLazy ([], env)) comp id

    let delayedExpr = 
        match TryFindIntrinsicOrExtensionMethInfo ResultCollectionSettings.AtMostOneResult cenv env mBuilderVal ad "Delay" builderTy with 
        | [] -> basicSynExpr
        | _ -> mkSynCall "Delay" mBuilderVal [(mkSynDelay2 basicSynExpr)]

    let quotedSynExpr = 
        if isAutoQuote then 
            SynExpr.Quote (mkSynIdGet (mBuilderVal.MakeSynthetic()) (CompileOpName "<@ @>"), (*isRaw=*)false, delayedExpr, (*isFromQueryExpression=*)true, mWhole) 
        else delayedExpr
            
    let runExpr = 
        match TryFindIntrinsicOrExtensionMethInfo ResultCollectionSettings.AtMostOneResult cenv env mBuilderVal ad "Run" builderTy with 
        | [] -> quotedSynExpr
        | _ -> mkSynCall "Run" mBuilderVal [quotedSynExpr]

    let lambdaExpr = 
        let mBuilderVal = mBuilderVal.MakeSynthetic()
        SynExpr.Lambda (false, false, SynSimplePats.SimplePats ([mkSynSimplePatVar false (mkSynId mBuilderVal builderValName)], mBuilderVal), None, runExpr, None, mBuilderVal)

    let env =
        match comp with
        | SynExpr.YieldOrReturn ((true, _), _, _) -> { env with eContextInfo = ContextInfo.YieldInComputationExpression }
        | SynExpr.YieldOrReturn ((_, true), _, _) -> { env with eContextInfo = ContextInfo.ReturnInComputationExpression }
        | _ -> env

    let lambdaExpr, tpenv= TcExpr cenv (MustEqual (builderTy --> overallTy)) env tpenv lambdaExpr
    // beta-var-reduce to bind the builder using a 'let' binding
    let coreExpr = mkApps cenv.g ((lambdaExpr, tyOfExpr cenv.g lambdaExpr), [], [interpExpr], mBuilderVal)

    coreExpr, tpenv

let mkSeqEmpty (cenv: cenv) env m genTy =
    // We must discover the 'zero' of the monadic algebra being generated in order to compile failing matches.
    let genResultTy = NewInferenceType ()
    UnifyTypes cenv env m genTy (mkSeqTy cenv.g genResultTy)
    mkCallSeqEmpty cenv.g m genResultTy 

let mkSeqCollect (cenv: cenv) env m enumElemTy genTy lam enumExpr =
    let genResultTy = NewInferenceType ()
    UnifyTypes cenv env m genTy (mkSeqTy cenv.g genResultTy)
    let enumExpr = mkCoerceIfNeeded cenv.g (mkSeqTy cenv.g enumElemTy) (tyOfExpr cenv.g enumExpr) enumExpr
    mkCallSeqCollect cenv.g m enumElemTy genResultTy lam enumExpr

let mkSeqUsing (cenv: cenv) (env: TcEnv) m resourceTy genTy resourceExpr lam =
    AddCxTypeMustSubsumeType ContextInfo.NoContext env.DisplayEnv cenv.css m NoTrace cenv.g.system_IDisposable_ty resourceTy
    let genResultTy = NewInferenceType ()
    UnifyTypes cenv env m genTy (mkSeqTy cenv.g genResultTy)
    mkCallSeqUsing cenv.g m resourceTy genResultTy resourceExpr lam 

let mkSeqDelay (cenv: cenv) env m genTy lam =
    let genResultTy = NewInferenceType ()
    UnifyTypes cenv env m genTy (mkSeqTy cenv.g genResultTy)
    mkCallSeqDelay cenv.g m genResultTy (mkUnitDelayLambda cenv.g m lam) 

let mkSeqAppend (cenv: cenv) env m genTy e1 e2 =
    let genResultTy = NewInferenceType ()
    UnifyTypes cenv env m genTy (mkSeqTy cenv.g genResultTy)
    let e1 = mkCoerceIfNeeded cenv.g (mkSeqTy cenv.g genResultTy) (tyOfExpr cenv.g e1) e1
    let e2 = mkCoerceIfNeeded cenv.g (mkSeqTy cenv.g genResultTy) (tyOfExpr cenv.g e2) e2
    mkCallSeqAppend cenv.g m genResultTy e1 e2 

let mkSeqFromFunctions (cenv: cenv) env m genTy e1 e2 =
    let genResultTy = NewInferenceType ()
    UnifyTypes cenv env m genTy (mkSeqTy cenv.g genResultTy)
    let e2 = mkCoerceIfNeeded cenv.g (mkSeqTy cenv.g genResultTy) (tyOfExpr cenv.g e2) e2
    mkCallSeqGenerated cenv.g m genResultTy e1 e2 

let mkSeqFinally (cenv: cenv) env m genTy e1 e2 =
    let genResultTy = NewInferenceType ()
    UnifyTypes cenv env m genTy (mkSeqTy cenv.g genResultTy)
    let e1 = mkCoerceIfNeeded cenv.g (mkSeqTy cenv.g genResultTy) (tyOfExpr cenv.g e1) e1
    mkCallSeqFinally cenv.g m genResultTy e1 e2 

let mkSeqExprMatchClauses (pat', vspecs) innerExpr = 
    [TClause(pat', None, TTarget(vspecs, innerExpr, DebugPointForTarget.Yes, None), pat'.Range) ] 

let compileSeqExprMatchClauses (cenv: cenv) env inputExprMark (pat: Pattern, vspecs) innerExpr inputExprOpt bindPatTy genInnerTy = 
    let patMark = pat.Range
    let tclauses = mkSeqExprMatchClauses (pat, vspecs) innerExpr 
    CompilePatternForMatchClauses cenv env inputExprMark patMark false ThrowIncompleteMatchException inputExprOpt bindPatTy genInnerTy tclauses 

/// This case is used for computation expressions which are sequence expressions. Technically the code path is different because it
/// typechecks rather than doing a shallow syntactic translation, and generates calls into the Seq.* library
/// and helpers rather than to the builder methods (there is actually no builder for 'seq' in the library). 
/// These are later detected by state machine compilation. 
///
/// Also "ienumerable extraction" is performed on arguments to "for".
let TcSequenceExpression (cenv: cenv) env tpenv comp (overallTy: OverallTy) m = 

    let genEnumElemTy = NewInferenceType ()
    UnifyTypes cenv env m overallTy.Commit (mkSeqTy cenv.g genEnumElemTy)

    // Allow subsumption at 'yield' if the element type is nominal prior to the analysis of the body of the sequence expression
    let flex = not (isTyparTy cenv.g genEnumElemTy)

    // If there are no 'yield' in the computation expression then allow the type-directed rule
    // interpreting non-unit-typed expressions in statement positions as 'yield'.  'yield!' may be  
    // present in the computation expression.
    let enableImplicitYield =
        cenv.g.langVersion.SupportsFeature LanguageFeature.ImplicitYield
        && (YieldFree cenv comp)

    let mkDelayedExpr m (coreExpr: Expr) = 
        let overallTy = tyOfExpr cenv.g coreExpr
        mkSeqDelay cenv env m overallTy coreExpr

    let rec tryTcSequenceExprBody env genOuterTy tpenv comp =
        match comp with 
        | SynExpr.ForEach (spFor, SeqExprOnly _seqExprOnly, _isFromSource, pat, pseudoEnumExpr, innerComp, m) -> 
            let pseudoEnumExpr =
                match RewriteRangeExpr pseudoEnumExpr with
                | Some e -> e
                | None -> pseudoEnumExpr
            // This expression is not checked with the knowledge it is an IEnumerable, since we permit other enumerable types with GetEnumerator/MoveNext methods, as does C# 
            let pseudoEnumExpr, arb_ty, tpenv = TcExprOfUnknownType cenv env tpenv pseudoEnumExpr
            let enumExpr, enumElemTy = ConvertArbitraryExprToEnumerable cenv arb_ty env pseudoEnumExpr
            let pat', _, (vspecs: Val list), envinner, tpenv = TcMatchPattern cenv enumElemTy env tpenv (pat, None)
            let innerExpr, tpenv = tcSequenceExprBody envinner genOuterTy tpenv innerComp
                
            let enumExprMark = enumExpr.Range
            // We attach the debug point to the lambda expression so we can fetch it out again in LowerComputedListOrArraySeqExpr
            let mFor = 
                match spFor with 
                | DebugPointAtFor.Yes m -> m.NoteDebugPoint(RangeDebugPointKind.For)
                | _ -> enumExprMark

            match pat', vspecs, innerExpr with 
            // peephole optimization: "for x in e1 -> e2" == "e1 |> List.map (fun x -> e2)" *)
            | (TPat_as (TPat_wild _, PBind (v, _), _), 
                vs, 
                Expr.App (Expr.Val (vf, _, _), _, [genEnumElemTy], [yexpr], _)) 
                    when vs.Length = 1 && valRefEq cenv.g vf cenv.g.seq_singleton_vref ->
          
                let lam = mkLambda mFor v (yexpr, genEnumElemTy)
                    
                // SEQUENCE POINTS: need to build a let here consuming spBind
                let enumExpr = mkCoerceIfNeeded cenv.g (mkSeqTy cenv.g enumElemTy) (tyOfExpr cenv.g enumExpr) enumExpr
                Some(mkCallSeqMap cenv.g m enumElemTy genEnumElemTy lam enumExpr, tpenv)

            | _ -> 
                let enumExprMark = enumExpr.Range

                // SEQUENCE POINTS: need to build a let here consuming spBind

                let matchv, matchExpr = compileSeqExprMatchClauses cenv env enumExprMark (pat', vspecs) innerExpr None enumElemTy genOuterTy
                let lam = mkLambda mFor matchv (matchExpr, tyOfExpr cenv.g matchExpr)
                Some(mkSeqCollect cenv env m enumElemTy genOuterTy lam enumExpr, tpenv)

        | SynExpr.For (spBind, id, start, dir, finish, innerComp, m) ->
            Some(tcSequenceExprBody env genOuterTy tpenv (elimFastIntegerForLoop (spBind, id, start, dir, finish, innerComp, m)))

        | SynExpr.While (spWhile, guardExpr, innerComp, _m) -> 
            let guardExpr, tpenv = TcExpr cenv (MustEqual cenv.g.bool_ty) env tpenv guardExpr
            let innerExpr, tpenv = tcSequenceExprBody env genOuterTy tpenv innerComp
    
            let guardExprMark = guardExpr.Range
            let guardExpr = mkUnitDelayLambda cenv.g guardExprMark guardExpr
            
            // We attach the debug point to the lambda expression so we can fetch it out again in LowerComputedListOrArraySeqExpr
            let mWhile = 
                match spWhile with 
                | DebugPointAtWhile.Yes m -> m.NoteDebugPoint(RangeDebugPointKind.While)
                | _ -> guardExprMark

            let innerExpr = mkDelayedExpr mWhile innerExpr
            Some(mkSeqFromFunctions cenv env guardExprMark genOuterTy guardExpr innerExpr, tpenv)

        | SynExpr.TryFinally (innerComp, unwindExpr, mTryToLast, spTry, spFinally) ->
            let innerExpr, tpenv = tcSequenceExprBody env genOuterTy tpenv innerComp
            let unwindExpr, tpenv = TcExpr cenv (MustEqual cenv.g.unit_ty) env tpenv unwindExpr
            
            // We attach the debug points to the lambda expressions so we can fetch it out again in LowerComputedListOrArraySeqExpr
            let mTry = 
                match spTry with 
                | DebugPointAtTry.Yes m -> m.NoteDebugPoint(RangeDebugPointKind.Try)
                | _ -> unwindExpr.Range

            let mFinally = 
                match spFinally with 
                | DebugPointAtFinally.Yes m -> m.NoteDebugPoint(RangeDebugPointKind.Finally)
                | _ -> unwindExpr.Range

            let innerExpr = mkDelayedExpr mTry innerExpr
            let unwindExpr = mkUnitDelayLambda cenv.g mFinally unwindExpr
                
            Some(mkSeqFinally cenv env mTryToLast genOuterTy innerExpr unwindExpr, tpenv)

        | SynExpr.Paren (_, _, _, m) when not (cenv.g.langVersion.SupportsFeature LanguageFeature.ImplicitYield)->
            error(Error(FSComp.SR.tcConstructIsAmbiguousInSequenceExpression(), m))

        | SynExpr.ImplicitZero m -> 
            Some(mkSeqEmpty cenv env m genOuterTy, tpenv )

        | SynExpr.DoBang (_rhsExpr, m) -> 
            error(Error(FSComp.SR.tcDoBangIllegalInSequenceExpression(), m))

        | SynExpr.Sequential (sp, true, innerComp1, innerComp2, m) -> 
            // "expr; cexpr" is treated as sequential execution
            // "cexpr; cexpr" is treated as append
            let res, tpenv = tcSequenceExprBodyAsSequenceOrStatement env genOuterTy tpenv innerComp1 
            match res with 
            | Choice1Of2 innerExpr1 -> 
                let innerExpr2, tpenv = tcSequenceExprBody env genOuterTy tpenv innerComp2
                let innerExpr2 = mkDelayedExpr innerExpr2.Range innerExpr2
                Some(mkSeqAppend cenv env innerComp1.Range genOuterTy innerExpr1 innerExpr2, tpenv)
            | Choice2Of2 stmt1 -> 
                let innerExpr2, tpenv = tcSequenceExprBody env genOuterTy tpenv innerComp2
                Some(Expr.Sequential(stmt1, innerExpr2, NormalSeq, sp, m), tpenv)

        | SynExpr.IfThenElse (_, _, guardExpr, _, thenComp, _, elseCompOpt, spIfToThen, _isRecovery, mIfToThen, mIfToEndOfElseBranch) ->
            let guardExpr', tpenv = TcExpr cenv (MustEqual cenv.g.bool_ty) env tpenv guardExpr
            let thenExpr, tpenv = tcSequenceExprBody env genOuterTy tpenv thenComp
            let elseComp = (match elseCompOpt with Some c -> c | None -> SynExpr.ImplicitZero mIfToThen)
            let elseExpr, tpenv = tcSequenceExprBody env genOuterTy tpenv elseComp
            Some(mkCond spIfToThen DebugPointForTarget.Yes mIfToEndOfElseBranch genOuterTy guardExpr' thenExpr elseExpr, tpenv)

        // 'let x = expr in expr'
        | SynExpr.LetOrUse (_, false (* not a 'use' binding *), _, _, _) ->
            TcLinearExprs 
                (fun overallTy envinner tpenv e -> tcSequenceExprBody envinner overallTy.Commit tpenv e) 
                cenv env overallTy 
                tpenv 
                true
                comp 
                id |> Some

        // 'use x = expr in expr'
        | SynExpr.LetOrUse (_isRec, true, [SynBinding (_vis, SynBindingKind.Normal, _, _, _, _, _, pat, _, rhsExpr, _, spBind)], innerComp, wholeExprMark) ->

            let bindPatTy = NewInferenceType ()
            let inputExprTy = NewInferenceType ()
            let pat', _, vspecs, envinner, tpenv = TcMatchPattern cenv bindPatTy env tpenv (pat, None)
            UnifyTypes cenv env m inputExprTy bindPatTy
            let inputExpr, tpenv = TcExpr cenv (MustEqual inputExprTy) env tpenv rhsExpr
            let innerExpr, tpenv = tcSequenceExprBody envinner genOuterTy tpenv innerComp
            let mBind = 
                match spBind with 
                | DebugPointAtBinding.Yes m -> m.NoteDebugPoint(RangeDebugPointKind.Binding)
                | _ -> inputExpr.Range
            let inputExprMark = inputExpr.Range
            let matchv, matchExpr = compileSeqExprMatchClauses cenv env inputExprMark (pat', vspecs) innerExpr (Some inputExpr) bindPatTy genOuterTy 
            let consumeExpr = mkLambda mBind matchv (matchExpr, genOuterTy)
            //SEQPOINT NEEDED - we must consume spBind on this path
            Some(mkSeqUsing cenv env wholeExprMark bindPatTy genOuterTy inputExpr consumeExpr, tpenv)

        | SynExpr.LetOrUseBang (range=m) -> 
            error(Error(FSComp.SR.tcUseForInSequenceExpression(), m))

        | SynExpr.Match (spMatch, expr, clauses, _) ->
            let inputExpr, matchty, tpenv = TcExprOfUnknownType cenv env tpenv expr
            let tclauses, tpenv = 
                List.mapFold 
                    (fun tpenv (SynMatchClause(pat, cond, _, innerComp, _, sp)) ->
                          let pat', cond', vspecs, envinner, tpenv = TcMatchPattern cenv matchty env tpenv (pat, cond)
                          let innerExpr, tpenv = tcSequenceExprBody envinner genOuterTy tpenv innerComp
                          TClause(pat', cond', TTarget(vspecs, innerExpr, sp, None), pat'.Range), tpenv)
                    tpenv
                    clauses
            let inputExprTy = tyOfExpr cenv.g inputExpr
            let inputExprMark = inputExpr.Range
            let matchv, matchExpr = CompilePatternForMatchClauses cenv env inputExprMark inputExprMark true ThrowIncompleteMatchException (Some inputExpr) inputExprTy genOuterTy tclauses 
            Some(mkLet spMatch inputExprMark matchv inputExpr matchExpr, tpenv)

        | SynExpr.TryWith (tryRange=mTryToWith) ->
            error(Error(FSComp.SR.tcTryIllegalInSequenceExpression(), mTryToWith))

        | SynExpr.YieldOrReturnFrom ((isYield, _), yieldExpr, m) -> 
            let resultExpr, genExprTy, tpenv = TcExprOfUnknownType cenv env tpenv yieldExpr

            if not isYield then errorR(Error(FSComp.SR.tcUseYieldBangForMultipleResults(), m)) 

            AddCxTypeMustSubsumeType ContextInfo.NoContext env.DisplayEnv cenv.css m NoTrace genOuterTy genExprTy
            Some(mkCoerceExpr(resultExpr, genOuterTy, m, genExprTy), tpenv)

        | SynExpr.YieldOrReturn ((isYield, _), yieldExpr, m) -> 
            let genResultTy = NewInferenceType ()
            if not isYield then errorR(Error(FSComp.SR.tcSeqResultsUseYield(), m)) 
            UnifyTypes cenv env m genOuterTy (mkSeqTy cenv.g genResultTy)

            let resultExpr, tpenv = TcExprFlex cenv flex true genResultTy env tpenv yieldExpr
            Some(mkCallSeqSingleton cenv.g m genResultTy resultExpr, tpenv )

        | _ -> None
                
    and tcSequenceExprBody env (genOuterTy: TType) tpenv comp =
        let res, tpenv = tcSequenceExprBodyAsSequenceOrStatement env genOuterTy tpenv comp 
        match res with 
        | Choice1Of2 expr -> 
            expr, tpenv
        | Choice2Of2 stmt -> 
            let m = comp.Range
            let resExpr = Expr.Sequential(stmt, mkSeqEmpty cenv env m genOuterTy, NormalSeq, DebugPointAtSequential.SuppressExpr, m)
            resExpr, tpenv

    and tcSequenceExprBodyAsSequenceOrStatement env genOuterTy tpenv comp =
        match tryTcSequenceExprBody env genOuterTy tpenv comp with 
        | Some (expr, tpenv) -> Choice1Of2 expr, tpenv
        | None -> 
            let env = { env with eContextInfo = ContextInfo.SequenceExpression genOuterTy }
            if enableImplicitYield then 
                let hasTypeUnit, expr, tpenv = TryTcStmt cenv env tpenv comp
                if hasTypeUnit then 
                    Choice2Of2 expr, tpenv
                else
                    let genResultTy = NewInferenceType ()
                    UnifyTypes cenv env m genOuterTy (mkSeqTy cenv.g genResultTy)
                    let exprTy = tyOfExpr cenv.g expr
                    AddCxTypeMustSubsumeType env.eContextInfo env.DisplayEnv cenv.css m  NoTrace genResultTy exprTy
                    let resExpr = mkCallSeqSingleton cenv.g m genResultTy (mkCoerceExpr(expr, genResultTy, m, exprTy))
                    Choice1Of2 resExpr, tpenv
            else
                let stmt, tpenv = TcStmtThatCantBeCtorBody cenv env tpenv comp
                Choice2Of2 stmt, tpenv

    let coreExpr, tpenv = tcSequenceExprBody env overallTy.Commit tpenv comp
    let delayedExpr = mkDelayedExpr coreExpr.Range coreExpr
    delayedExpr, tpenv

<<<<<<< HEAD
let TcSequenceExpressionEntry (cenv: cenv) env overallTy tpenv (hasBuilder, comp) m =
    match RewriteRangeExpr comp with
    | Some replacementExpr -> 
        TcExpr cenv overallTy env tpenv replacementExpr
    | None ->

=======
let TcSequenceExpressionEntry (cenv: cenv) env (overallTy: OverallTy) tpenv (isArrayOrList, isNotNakedRefCell, comp) m =
>>>>>>> d5cc1167
    let implicitYieldEnabled = cenv.g.langVersion.SupportsFeature LanguageFeature.ImplicitYield
    let validateObjectSequenceOrRecordExpression = not implicitYieldEnabled
    match comp with 
    | SynExpr.New _ -> 
        errorR(Error(FSComp.SR.tcInvalidObjectExpressionSyntaxForm(), m))
    | SimpleSemicolonSequence cenv false _ when validateObjectSequenceOrRecordExpression ->
        errorR(Error(FSComp.SR.tcInvalidObjectSequenceOrRecordExpression(), m))
    | _ -> 
        ()
    if not hasBuilder && not cenv.g.compilingFslib then 
        error(Error(FSComp.SR.tcInvalidSequenceExpressionSyntaxForm(), m))
        
    TcSequenceExpression cenv env tpenv comp overallTy m

let TcArrayOrListComputedExpression (cenv: cenv) env overallTy tpenv (isArray, comp) m  =
    // The syntax '[ n .. m ]' and '[ n .. step .. m ]' is not really part of array or list syntax.
    // It could be in the future, e.g. '[ 1; 2..30; 400 ]'
    //
    // The elaborated form of '[ n .. m ]' is 'List.ofSeq (seq (op_Range n m))' and this shouldn't change
    match RewriteRangeExpr comp with
    | Some replacementExpr -> 
        let genCollElemTy = NewInferenceType ()

        let genCollTy = (if isArray then mkArrayType else mkListTy) cenv.g genCollElemTy

        UnifyTypes cenv env m overallTy genCollTy

        let exprTy = mkSeqTy cenv.g genCollElemTy

        let expr, tpenv = TcExpr cenv exprTy env tpenv replacementExpr
        let expr = 
            if cenv.g.compilingFslib then 
                //warning(Error(FSComp.SR.fslibUsingComputedListOrArray(), expr.Range))
                expr 
            else 
                // We add a call to 'seq ... ' to make sure sequence expression compilation gets applied to the contents of the
                // comprehension. But don't do this in FSharp.Core.dll since 'seq' may not yet be defined.
                mkCallSeq cenv.g m genCollElemTy expr
                   
        let expr = mkCoerceExpr(expr, exprTy, expr.Range, overallTy)

        let expr = 
            if isArray then 
                mkCallSeqToArray cenv.g m genCollElemTy expr
            else 
                mkCallSeqToList cenv.g m genCollElemTy expr
        expr, tpenv

    | None ->

    // LanguageFeatures.ImplicitYield do not require this validation
    let implicitYieldEnabled = cenv.g.langVersion.SupportsFeature LanguageFeature.ImplicitYield
    let validateExpressionWithIfRequiresParenthesis = not implicitYieldEnabled
    let acceptDeprecatedIfThenExpression = not implicitYieldEnabled

    match comp with 
    | SimpleSemicolonSequence cenv acceptDeprecatedIfThenExpression elems -> 
        match comp with
        | SimpleSemicolonSequence cenv false _ -> ()
        | _ when validateExpressionWithIfRequiresParenthesis -> errorR(Deprecated(FSComp.SR.tcExpressionWithIfRequiresParenthesis(), m))
        | _ -> ()

        let replacementExpr = 
            if isArray then 
                // This are to improve parsing/processing speed for parser tables by converting to an array blob ASAP 
                let nelems = elems.Length 
                if nelems > 0 && List.forall (function SynExpr.Const (SynConst.UInt16 _, _) -> true | _ -> false) elems 
                then SynExpr.Const (SynConst.UInt16s (Array.ofList (List.map (function SynExpr.Const (SynConst.UInt16 x, _) -> x | _ -> failwith "unreachable") elems)), m)
                elif nelems > 0 && List.forall (function SynExpr.Const (SynConst.Byte _, _) -> true | _ -> false) elems 
                then SynExpr.Const (SynConst.Bytes (Array.ofList (List.map (function SynExpr.Const (SynConst.Byte x, _) -> x | _ -> failwith "unreachable") elems), SynByteStringKind.Regular, m), m)
                else SynExpr.ArrayOrList (isArray, elems, m)
            else 
                if elems.Length > 500 then 
                    error(Error(FSComp.SR.tcListLiteralMaxSize(), m))
                SynExpr.ArrayOrList (isArray, elems, m)

        TcExprUndelayed cenv overallTy env tpenv replacementExpr
    | _ -> 

      let genCollElemTy = NewInferenceType ()

      let genCollTy = (if isArray then mkArrayType else mkListTy) cenv.g genCollElemTy

<<<<<<< HEAD
        let exprTy = mkSeqTy cenv.g genCollElemTy

        // Check the comprehension as a sequence
        let expr, tpenv = TcSequenceExpression cenv env tpenv comp exprTy m
=======
      // Propagating type directed conversion, e.g. for 
      //     let x : seq<int64>  = [ yield 1; if true then yield 2 ]
      TcPropagatingExprLeafThenConvert cenv overallTy genCollTy env (* canAdhoc  *) m (fun () ->
        
        let exprty = mkSeqTy cenv.g genCollElemTy

        // Check the comprehension
        let expr, tpenv = TcExpr cenv (MustEqual exprty) env tpenv comp
>>>>>>> d5cc1167

        let expr = mkCoerceIfNeeded cenv.g exprTy (tyOfExpr cenv.g expr) expr

        let expr = 
            if cenv.g.compilingFslib then 
                //warning(Error(FSComp.SR.fslibUsingComputedListOrArray(), expr.Range))
                expr 
            else 
                // We add a call to 'seq ... ' to make sure sequence expression compilation gets applied to the contents of the
                // comprehension. But don't do this in FSharp.Core.dll since 'seq' may not yet be defined.
                mkCallSeq cenv.g m genCollElemTy expr
                   
<<<<<<< HEAD
        let expr = mkCoerceExpr(expr, exprTy, expr.Range, overallTy)
=======
        let expr = mkCoerceExpr(expr, exprty, expr.Range, overallTy.Commit)
>>>>>>> d5cc1167

        let expr = 
            if isArray then 
                mkCallSeqToArray cenv.g m genCollElemTy expr
            else 
                mkCallSeqToList cenv.g m genCollElemTy expr
                
        expr, tpenv)<|MERGE_RESOLUTION|>--- conflicted
+++ resolved
@@ -1940,16 +1940,12 @@
     let delayedExpr = mkDelayedExpr coreExpr.Range coreExpr
     delayedExpr, tpenv
 
-<<<<<<< HEAD
-let TcSequenceExpressionEntry (cenv: cenv) env overallTy tpenv (hasBuilder, comp) m =
+let TcSequenceExpressionEntry (cenv: cenv) env (overallTy: OverallTy) tpenv (isArrayOrList, hasBuilder, comp) m =
     match RewriteRangeExpr comp with
     | Some replacementExpr -> 
         TcExpr cenv overallTy env tpenv replacementExpr
     | None ->
 
-=======
-let TcSequenceExpressionEntry (cenv: cenv) env (overallTy: OverallTy) tpenv (isArrayOrList, isNotNakedRefCell, comp) m =
->>>>>>> d5cc1167
     let implicitYieldEnabled = cenv.g.langVersion.SupportsFeature LanguageFeature.ImplicitYield
     let validateObjectSequenceOrRecordExpression = not implicitYieldEnabled
     match comp with 
@@ -2033,12 +2029,6 @@
 
       let genCollTy = (if isArray then mkArrayType else mkListTy) cenv.g genCollElemTy
 
-<<<<<<< HEAD
-        let exprTy = mkSeqTy cenv.g genCollElemTy
-
-        // Check the comprehension as a sequence
-        let expr, tpenv = TcSequenceExpression cenv env tpenv comp exprTy m
-=======
       // Propagating type directed conversion, e.g. for 
       //     let x : seq<int64>  = [ yield 1; if true then yield 2 ]
       TcPropagatingExprLeafThenConvert cenv overallTy genCollTy env (* canAdhoc  *) m (fun () ->
@@ -2046,8 +2036,7 @@
         let exprty = mkSeqTy cenv.g genCollElemTy
 
         // Check the comprehension
-        let expr, tpenv = TcExpr cenv (MustEqual exprty) env tpenv comp
->>>>>>> d5cc1167
+        let expr, tpenv = TcSequenceExpression cenv env tpenv comp (MustEqual exprty) m
 
         let expr = mkCoerceIfNeeded cenv.g exprTy (tyOfExpr cenv.g expr) expr
 
@@ -2060,11 +2049,7 @@
                 // comprehension. But don't do this in FSharp.Core.dll since 'seq' may not yet be defined.
                 mkCallSeq cenv.g m genCollElemTy expr
                    
-<<<<<<< HEAD
-        let expr = mkCoerceExpr(expr, exprTy, expr.Range, overallTy)
-=======
-        let expr = mkCoerceExpr(expr, exprty, expr.Range, overallTy.Commit)
->>>>>>> d5cc1167
+        let expr = mkCoerceExpr(expr, exprTy, expr.Range, overallTy.Commit)
 
         let expr = 
             if isArray then 
