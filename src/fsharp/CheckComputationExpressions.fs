--- conflicted
+++ resolved
@@ -1823,13 +1823,8 @@
                 let innerExpr2, tpenv = tcSequenceExprBody env genOuterTy tpenv innerComp2
                 Some(Expr.Sequential(stmt1, innerExpr2, NormalSeq, sp, m), tpenv)
 
-<<<<<<< HEAD
-        | SynExpr.IfThenElse (guardExpr, thenComp, elseCompOpt, spIfToThen, _isRecovery, mIfToThen, mIfToEndOfElseBranch) ->
+        | SynExpr.IfThenElse (_, _, guardExpr, _, thenComp, _, elseCompOpt, spIfToThen, _isRecovery, mIfToThen, mIfToEndOfElseBranch) ->
             let guardExpr', tpenv = TcExpr cenv (MustEqual cenv.g.bool_ty) env tpenv guardExpr
-=======
-        | SynExpr.IfThenElse (_, _, guardExpr, _, thenComp, _, elseCompOpt, spIfToThen, _isRecovery, mIfToThen, mIfToEndOfElseBranch) ->
-            let guardExpr', tpenv = TcExpr cenv cenv.g.bool_ty env tpenv guardExpr
->>>>>>> 11d81eaf
             let thenExpr, tpenv = tcSequenceExprBody env genOuterTy tpenv thenComp
             let elseComp = (match elseCompOpt with Some c -> c | None -> SynExpr.ImplicitZero mIfToThen)
             let elseExpr, tpenv = tcSequenceExprBody env genOuterTy tpenv elseComp
