// Copyright (c) Microsoft Corporation.  All Rights Reserved.  See License.txt in the project root for license information.

/// Some general F# utilities for mangling / unmangling / manipulating names.
/// Anything to do with special names of identifiers and other lexical rules
module public FSharp.Compiler.Syntax.PrettyNaming

open FSharp.Compiler.Text

[<Literal>]
val internal parenGet: string = ".()"

[<Literal>]
val internal parenSet: string = ".()<-"

[<Literal>]
val internal qmark: string = "?"

[<Literal>]
val internal qmarkSet: string = "?<-"

/// Prefix for compiled (mangled) operator names.
[<Literal>]
val internal opNamePrefix: string = "op_"

/// Returns `true` if given string is an operator display name, e.g.
///    ( |>> )
///    |>>
///    ..
val IsOperatorDisplayName: name: string -> bool

/// Is the name a valid F# identifier
///     A            --> true
///     A'           --> true
///     _A           --> true
///     A0           --> true
///     |A|B|        --> false
///     op_Addition  --> true
///     +            --> false
val IsIdentifierName: name: string -> bool

/// Determines if the specified name is a valid name for an active pattern.
///     |A|_|        --> true
///     |A|B|        --> true
///     |A|          --> true
///     |            --> false
///     ||           --> false
///     op_Addition  --> false
val IsActivePatternName: name: string -> bool

/// Returns `true` if given string requires double backticks to be a valid identifier, e.g.
///     +     true, e.g. ``+``    (this is not op_Addition)
///     |>>   true, e.g. ``|>>``  (this is not op_Addition)
///     A-B   true, e.g. ``A-B``
///     AB    false, e.g. AB
///     |A|_| false   // this is an active pattern name, needs parens not backticks
val DoesIdentifierNeedBackticks: name: string -> bool

/// Adds double backticks if necessary to make a valid identifier, e.g.
///     op_Addition  -->  op_Addition
///     +            -->  ``+``    (this is not op_Addition)
///     |>>          -->  ``|>>``  (this is not an op_)
///     A-B          -->  ``A-B``
///     AB           -->  AB
///     |A|_|        -->  |A|_|    this is an active pattern name, needs parens not backticks
val AddBackticksToIdentifierIfNeeded: name: string -> string

/// Removes double backticks if not necessary to make a valid identifier, e.g.
///     ``A``        --> A
///     ``A-B``      --> ``A-B``
val NormalizeIdentifierBackticks: name: string -> string

/// Is the name a mangled operator name (approximate)
///    op_Addition - yes
///    op_Quack - yes
val IsMangledOpName: name: string -> bool

/// Compiles an operator into a mangled operator name. For example,
///    +  --> op_Addition
///    !%  --> op_DereferencePercent
/// Only used on actual operator names
val CompileOpName: string -> string

/// Decompiles a potentially-mangled operator name back into a display name. For example:
///     Foo                   --> Foo
///     +                     --> +
///     op_Addition           --> +
///     op_DereferencePercent --> !%
///     A-B                   --> A-B
///     |A|_|                 --> |A|_|
/// Used on names of all kinds
val DecompileOpName: string -> string

/// Take a core display name (e.g. "List" or "Strange module name") and convert it to display text
/// by adding backticks if necessary.
///     Foo                   --> Foo
///     +                     --> ``+``
///     A-B                   --> ``A-B``
val internal ConvertNameToDisplayName: name: string -> string

/// Take a core display name for a value (e.g. op_Addition or PropertyName) and convert it to display text
///     Foo                   --> Foo
///     +                     --> ``+``
///     op_Addition           --> (+)
///     op_Multiply           --> ( * )
///     op_DereferencePercent --> (!%)
///     A-B                   --> ``A-B``
///     |A|_|                 --> (|A|_|)
///     base                  --> base
///     or                    --> or
///     mod                   --> mod
val internal ConvertValNameToDisplayName: isBaseVal: bool -> name: string -> string

/// Like ConvertNameToDisplayName but produces a tagged layout
val internal ConvertNameToDisplayLayout: nonOpLayout: (string -> Layout) -> name: string -> Layout

/// Like ConvertValNameToDisplayName but produces a tagged layout
val internal ConvertValNameToDisplayLayout: isBaseVal: bool -> nonOpLayout: (string -> Layout) -> name: string -> Layout

val internal opNameCons: string

val internal opNameNil: string

val internal opNameEquals: string

val internal opNameEqualsNullable: string

val internal opNameNullableEquals: string

val internal opNameNullableEqualsNullable: string

/// The characters that are allowed to be the first character of an identifier.
val IsIdentifierFirstCharacter: c: char -> bool

/// The characters that are allowed to be in an identifier.
val IsIdentifierPartCharacter: c: char -> bool

/// Is this character a part of a long identifier?
val IsLongIdentifierPartCharacter: c: char -> bool

val internal isTildeOnlyString: s: string -> bool

val internal IsValidPrefixOperatorUse: s: string -> bool

val internal IsValidPrefixOperatorDefinitionName: s: string -> bool

val IsPrefixOperator: s: string -> bool

val IsPunctuation: s: string -> bool

val IsTernaryOperator: s: string -> bool

val IsMangledInfixOperator: string -> bool

val internal (|Control|Equality|Relational|Indexer|FixedTypes|Other|):
    opName: string -> Choice<unit, unit, unit, unit, unit, unit>

val IsCompilerGeneratedName: nm: string -> bool

val internal CompilerGeneratedName: nm: string -> string

val internal GetBasicNameOfPossibleCompilerGeneratedName: name: string -> string

val internal CompilerGeneratedNameSuffix: basicName: string -> suffix: string -> string

<<<<<<< HEAD
val internal CompilerGeneratedNameSuffixSpaces: basicName:string -> suffix:string -> string

val internal TryDemangleGenericNameAndPos: n:string -> int voption
=======
val internal TryDemangleGenericNameAndPos: n: string -> int voption
>>>>>>> 01e5bbb5

type internal NameArityPair = NameArityPair of string * int

val internal DemangleGenericTypeNameWithPos: pos: int -> mangledName: string -> string

val internal DecodeGenericTypeNameWithPos: pos: int -> mangledName: string -> NameArityPair

val internal DemangleGenericTypeName: mangledName: string -> string

val internal DecodeGenericTypeName: mangledName: string -> NameArityPair

/// Try to chop "get_" or "set_" from a string
val TryChopPropertyName: s: string -> string option

/// Try to chop "get_" or "set_" from a string.
/// If the string does not start with "get_" or "set_", this function raises an exception.
val internal ChopPropertyName: s: string -> string

val internal SplitNamesForILPath: s: string -> string list

[<Literal>]
val internal FSharpModuleSuffix: string = "Module"

[<Literal>]
val internal MangledGlobalName: string = "`global`"

val internal IllegalCharactersInTypeAndNamespaceNames: char []

type internal ActivePatternInfo =
    | APInfo of bool * (string * range) list * range

    member ActiveTags: string list
    member ActiveTagsWithRanges: (string * range) list
    member IsTotal: bool
    member Range: range

val internal ActivePatternInfoOfValName: nm: string -> m: range -> ActivePatternInfo option

exception internal InvalidMangledStaticArg of string

val internal demangleProvidedTypeName: typeLogicalName: string -> string * (string * string) []

/// Mangle the static parameters for a provided type or method
val internal mangleProvidedTypeName: typeLogicalName: string * nonDefaultArgs: (string * string) [] -> string

/// Mangle the static parameters for a provided type or method
val internal computeMangledNameWithoutDefaultArgValues:
    nm: string * staticArgs: 'a [] * defaultArgValues: (string * string option) [] -> string

val internal outArgCompilerGeneratedName: string

val internal ExtraWitnessMethodName: nm: string -> string

/// Reuses generated union case field name objects for common field numbers
val internal mkUnionCaseFieldName: (int -> int -> string)

/// Reuses generated exception field name objects for common field numbers
val internal mkExceptionFieldName: (int -> string)

/// The prefix of the names used for the fake namespace path added to all dynamic code entries in FSI.EXE
val FsiDynamicModulePrefix: string

module internal FSharpLib =
    val Root: string
    val RootPath: string list
    val Core: string
    val CorePath: string list

module internal CustomOperations =
    [<Literal>]
    val Into: string = "into"

val internal unassignedTyparName: string

val internal FSharpOptimizationDataResourceName: string

val internal FSharpSignatureDataResourceName: string

val internal FSharpOptimizationDataResourceName2: string

val internal FSharpSignatureDataResourceName2: string

val GetLongNameFromString: string -> string list

val FormatAndOtherOverloadsString: int -> string

val FSharpSignatureDataResourceName2: string

/// Mark some variables (the ones we introduce via abstractBigTargets) as don't-eliminate
[<Literal>]
val internal suffixForVariablesThatMayNotBeEliminated: string = "$cont"

/// Indicates a ValRef generated to facilitate tuple eliminations
[<Literal>]
val internal suffixForTupleElementAssignmentTarget: string = "$tupleElem"

[<Literal>]
val internal stackVarPrefix: string = "__stack_"

/// Keywords paired with their descriptions. Used in completion and quick info.
val internal keywordsWithDescription: (string * string) list<|MERGE_RESOLUTION|>--- conflicted
+++ resolved
@@ -162,13 +162,9 @@
 
 val internal CompilerGeneratedNameSuffix: basicName: string -> suffix: string -> string
 
-<<<<<<< HEAD
-val internal CompilerGeneratedNameSuffixSpaces: basicName:string -> suffix:string -> string
-
-val internal TryDemangleGenericNameAndPos: n:string -> int voption
-=======
+val internal CompilerGeneratedNameSuffixSpaces: basicName: string -> suffix: string -> string
+
 val internal TryDemangleGenericNameAndPos: n: string -> int voption
->>>>>>> 01e5bbb5
 
 type internal NameArityPair = NameArityPair of string * int
 
