--- conflicted
+++ resolved
@@ -8,14 +8,8 @@
 open FSharp.Compiler.Text
 open FSharp.Compiler.TypedTree
 
-<<<<<<< HEAD
-val TcSequenceExpressionEntry: cenv:TcFileState -> env:TcEnv -> overallTy:TType -> tpenv:UnscopedTyparEnv -> hasBuilder:bool * comp:SynExpr -> m:range -> Expr * UnscopedTyparEnv    
+val TcSequenceExpressionEntry: cenv:TcFileState -> env:TcEnv -> overallTy:OverallTy -> tpenv:UnscopedTyparEnv -> hasBuilder:bool * comp:SynExpr -> m:range -> Expr * UnscopedTyparEnv    
 
-val TcArrayOrListComputedExpression: cenv:TcFileState -> env:TcEnv -> overallTy:TType -> tpenv:UnscopedTyparEnv -> isArray:bool * comp:SynExpr -> m:range -> Expr * UnscopedTyparEnv    
-=======
-val TcSequenceExpressionEntry: cenv:TcFileState -> env:TcEnv -> overallTy:OverallTy -> tpenv:UnscopedTyparEnv -> isArrayOrList:bool * isNotNakedRefCell:bool ref * comp:SynExpr -> m:range -> Expr * UnscopedTyparEnv
-
-val TcArrayOrListSequenceExpression: cenv:TcFileState -> env:TcEnv -> overallTy:OverallTy -> tpenv:UnscopedTyparEnv -> isArray:bool * comp:SynExpr -> m:range -> Expr * UnscopedTyparEnv    
->>>>>>> d5cc1167
+val TcArrayOrListComputedExpression: cenv:TcFileState -> env:TcEnv -> overallTy:OverallTy -> tpenv:UnscopedTyparEnv -> isArray:bool * comp:SynExpr -> m:range -> Expr * UnscopedTyparEnv    
 
 val TcComputationExpression: cenv:TcFileState -> env:TcEnv -> overallTy:OverallTy -> tpenv:UnscopedTyparEnv -> mWhole:range * interpExpr:Expr * builderTy:TType * comp:SynExpr -> Expr * UnscopedTyparEnv    
