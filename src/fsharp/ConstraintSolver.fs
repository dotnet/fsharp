--- conflicted
+++ resolved
@@ -2752,22 +2752,12 @@
          (fun res -> ErrorD (ErrorFromAddingConstraint(denv, res, m)))
     |> RaiseOperationResult
 
-<<<<<<< HEAD
 let CreateCodegenState tcVal g amap = 
     { g = g
       amap = amap
       TcVal = tcVal
       ExtraCxs = HashMultiMap(10, HashIdentity.Structural)
       InfoReader = new InfoReader(g, amap) }
-=======
-let CodegenWitnessThatTypeSupportsTraitConstraint tcVal g amap m (traitInfo: TraitConstraintInfo) argExprs = trackErrors {
-    let css = 
-        { g = g
-          amap = amap
-          TcVal = tcVal
-          ExtraCxs = HashMultiMap(10, HashIdentity.Structural)
-          InfoReader = new InfoReader(g, amap) }
->>>>>>> d5f5bd00
 
 let CodegenWitnessThatTypeSupportsTraitConstraint tcVal g amap m (traitInfo:TraitConstraintInfo) argExprs = trackErrors {
     let css = CreateCodegenState tcVal g amap
