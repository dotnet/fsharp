--- conflicted
+++ resolved
@@ -1991,13 +1991,8 @@
 
 // ty1: actual
 // ty2: expected
-<<<<<<< HEAD
 and private SolveTypEqualsTypWithReport (csenv:ConstraintSolverEnv) ndeep  m trace cxsln actual expected = 
     TryD (fun () -> SolveTypEqualsTypKeepAbbrevsWithCxsln csenv ndeep m trace cxsln actual expected)
-=======
-and private SolveTypEqualsTypWithReport (csenv:ConstraintSolverEnv) ndeep  m trace cxsln ty1 ty2 = 
-    TryD (fun () -> SolveTypEqualsTypKeepAbbrevsWithCxsln csenv ndeep m trace cxsln ty1 ty2)
->>>>>>> b233057d
          (function
           | LocallyAbortOperationThatFailsToResolveOverload -> CompleteD
           | res -> ErrorD (ErrorFromAddingTypeEquation(csenv.g, csenv.DisplayEnv, actual, expected, res, m)))
@@ -2521,11 +2516,7 @@
 // No error recovery here: we do that on a per-expression basis.
 //------------------------------------------------------------------------- 
 
-<<<<<<< HEAD
-let AddCxTypeEqualsType contextInfo denv css m actual expected = 
-=======
 let AddCxTypeEqualsType contextInfo denv css m actual expected  = 
->>>>>>> b233057d
     SolveTypEqualsTypWithReport (MakeConstraintSolverEnv contextInfo css m denv) 0 m NoTrace None actual expected
     |> RaiseOperationResult
 
