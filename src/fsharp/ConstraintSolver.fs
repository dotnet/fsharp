// Copyright (c) Microsoft Corporation.  All Rights Reserved.  See License.txt in the project root for license information.


//-------------------------------------------------------------------------
// Incremental type inference constraint solving.  
//
// Primary constraints are:
//   - type equations        ty1 = ty2
//   - subtype inequations   ty1 :> ty2
//   - trait constraints     tyname: (static member op_Addition: 'a * 'b -> 'c)
//
// Plus some other constraints inherited from .NET generics.
// 
// The constraints are immediately processed into a normal form, in particular
//   - type equations on inference parameters: 'tp = ty
//   - type inequations on inference parameters: 'tp :> ty
//   - other constraints on inference paramaters
//
// The state of the inference engine is kept in imperative mutations to inference
// type variables.
//
// The use of the normal form allows the state of the inference engine to 
// be queried for type-directed name resolution, type-directed overload 
// resolution and when generating warning messages.
//
// The inference engine can be used in 'undo' mode to implement
// can-unify predicates used in method overload resolution and trait constraint
// satisfaction.
//
//------------------------------------------------------------------------- 


module internal Microsoft.FSharp.Compiler.ConstraintSolver

open Internal.Utilities.Collections

open Microsoft.FSharp.Compiler 
open Microsoft.FSharp.Compiler.AbstractIL 
open Microsoft.FSharp.Compiler.AbstractIL.Internal.Library
open Microsoft.FSharp.Compiler.Ast
open Microsoft.FSharp.Compiler.ErrorLogger
open Microsoft.FSharp.Compiler.Infos
open Microsoft.FSharp.Compiler.AccessibilityLogic
open Microsoft.FSharp.Compiler.AttributeChecking
open Microsoft.FSharp.Compiler.Lib
open Microsoft.FSharp.Compiler.MethodCalls
open Microsoft.FSharp.Compiler.PrettyNaming
open Microsoft.FSharp.Compiler.Range
open Microsoft.FSharp.Compiler.Rational
open Microsoft.FSharp.Compiler.InfoReader
open Microsoft.FSharp.Compiler.Tast
open Microsoft.FSharp.Compiler.Tastops
open Microsoft.FSharp.Compiler.TcGlobals
open Microsoft.FSharp.Compiler.TypeRelations

//-------------------------------------------------------------------------
// Generate type variables and record them in within the scope of the
// compilation environment, which currently corresponds to the scope
// of the constraint resolution carried out by type checking.
//------------------------------------------------------------------------- 
   
let compgenId = mkSynId range0 unassignedTyparName

let NewCompGenTypar (kind, rigid, staticReq, dynamicReq, error) = 
    NewTypar(kind, rigid, Typar(compgenId, staticReq, true), error, dynamicReq, [], false, false) 
    
let anon_id m = mkSynId m unassignedTyparName

let NewAnonTypar (kind, m, rigid, var, dyn) = 
    NewTypar (kind, rigid, Typar(anon_id m, var, true), false, dyn, [], false, false)
    
let NewNamedInferenceMeasureVar (_m, rigid, var, id) = 
    NewTypar(TyparKind.Measure, rigid, Typar(id, var, false), false, TyparDynamicReq.No, [], false, false) 

let NewInferenceMeasurePar () = NewCompGenTypar (TyparKind.Measure, TyparRigidity.Flexible, NoStaticReq, TyparDynamicReq.No, false)

let NewErrorTypar () = NewCompGenTypar (TyparKind.Type, TyparRigidity.Flexible, NoStaticReq, TyparDynamicReq.No, true)
let NewErrorMeasureVar () = NewCompGenTypar (TyparKind.Measure, TyparRigidity.Flexible, NoStaticReq, TyparDynamicReq.No, true)
let NewInferenceType () = mkTyparTy (NewTypar (TyparKind.Type, TyparRigidity.Flexible, Typar(compgenId, NoStaticReq, true), false, TyparDynamicReq.No, [], false, false))
let NewErrorType () = mkTyparTy (NewErrorTypar ())
let NewErrorMeasure () = Measure.Var (NewErrorMeasureVar ())

let NewByRefKindInferenceType (g: TcGlobals) m = 
    let tp = NewTypar (TyparKind.Type, TyparRigidity.Flexible, Typar(compgenId, HeadTypeStaticReq, true), false, TyparDynamicReq.No, [], false, false)
    if g.byrefkind_InOut_tcr.CanDeref then
        tp.SetConstraints [TyparConstraint.DefaultsTo(10, TType_app(g.byrefkind_InOut_tcr, []), m)]
    mkTyparTy tp

let NewInferenceTypes l = l |> List.map (fun _ -> NewInferenceType ()) 

// QUERY: should 'rigid' ever really be 'true'? We set this when we know 
// we are going to have to generalize a typar, e.g. when implementing a 
// abstract generic method slot. But we later check the generalization 
// condition anyway, so we could get away with a non-rigid typar. This 
// would sort of be cleaner, though give errors later. 
let FreshenAndFixupTypars m rigid fctps tinst tpsorig = 
    let copy_tyvar (tp:Typar) =  NewCompGenTypar (tp.Kind, rigid, tp.StaticReq, (if rigid=TyparRigidity.Rigid then TyparDynamicReq.Yes else TyparDynamicReq.No), false)
    let tps = tpsorig |> List.map copy_tyvar 
    let renaming, tinst = FixupNewTypars m fctps tinst tpsorig tps
    tps, renaming, tinst

let FreshenTypeInst m tpsorig = FreshenAndFixupTypars m TyparRigidity.Flexible [] [] tpsorig 
let FreshMethInst m fctps tinst tpsorig = FreshenAndFixupTypars m TyparRigidity.Flexible fctps tinst tpsorig 

let FreshenTypars m tpsorig = 
    match tpsorig with 
    | [] -> []
    | _ -> 
        let _, _, tptys = FreshenTypeInst m tpsorig
        tptys

let FreshenMethInfo m (minfo:MethInfo) =
    let _, _, tptys = FreshMethInst m (minfo.GetFormalTyparsOfDeclaringType m) minfo.DeclaringTypeInst minfo.FormalMethodTypars
    tptys


//-------------------------------------------------------------------------
// Unification of types: solve/record equality constraints
// Subsumption of types: solve/record subtyping constraints
//------------------------------------------------------------------------- 

[<RequireQualifiedAccess>] 
/// Information about the context of a type equation.
type ContextInfo =
    /// No context was given.
    | NoContext
    /// The type equation comes from an IF expression.
    | IfExpression of range
    /// The type equation comes from an omitted else branch.
    | OmittedElseBranch of range
    /// The type equation comes from a type check of the result of an else branch.
    | ElseBranchResult of range
    /// The type equation comes from the verification of record fields.
    | RecordFields
    /// The type equation comes from the verification of a tuple in record fields.
    | TupleInRecordFields
    /// The type equation comes from a list or array constructor
    | CollectionElement of bool * range
    /// The type equation comes from a return in a computation expression.
    | ReturnInComputationExpression
    /// The type equation comes from a yield in a computation expression.
    | YieldInComputationExpression
    /// The type equation comes from a runtime type test.
    | RuntimeTypeTest of bool
    /// The type equation comes from an downcast where a upcast could be used.
    | DowncastUsedInsteadOfUpcast of bool
    /// The type equation comes from a return type of a pattern match clause (not the first clause).
    | FollowingPatternMatchClause of range
    /// The type equation comes from a pattern match guard.
    | PatternMatchGuard of range
    /// The type equation comes from a sequence expression.
    | SequenceExpression of TType

exception ConstraintSolverTupleDiffLengths of DisplayEnv * TType list * TType list * range  * range 
exception ConstraintSolverInfiniteTypes of ContextInfo * DisplayEnv * TType * TType * range * range
exception ConstraintSolverTypesNotInEqualityRelation of DisplayEnv * TType * TType * range * range * ContextInfo
exception ConstraintSolverTypesNotInSubsumptionRelation of DisplayEnv * TType * TType * range  * range 
exception ConstraintSolverMissingConstraint of DisplayEnv * Tast.Typar * Tast.TyparConstraint * range  * range 
exception ConstraintSolverError of string * range * range
exception ConstraintSolverRelatedInformation of string option * range * exn 

exception ErrorFromApplyingDefault of TcGlobals * DisplayEnv * Tast.Typar * TType * exn * range
exception ErrorFromAddingTypeEquation of TcGlobals * DisplayEnv * TType * TType * exn * range
exception ErrorsFromAddingSubsumptionConstraint of TcGlobals * DisplayEnv * TType * TType * exn * ContextInfo * range
exception ErrorFromAddingConstraint of  DisplayEnv * exn * range
exception PossibleOverload of DisplayEnv * string * exn * range
exception UnresolvedOverloading of DisplayEnv * exn list * string * range
exception UnresolvedConversionOperator of DisplayEnv * TType * TType * range

let GetPossibleOverloads  amap m denv (calledMethGroup: (CalledMeth<_> * exn) list) = 
    calledMethGroup |> List.map (fun (cmeth, e) -> PossibleOverload(denv, NicePrint.stringOfMethInfo amap m denv cmeth.Method, e, m))

type TcValF = (ValRef -> ValUseFlag -> TType list -> range -> Expr * TType)

type ConstraintSolverState = 
    { 
      g: TcGlobals
      amap: Import.ImportMap 
      InfoReader: InfoReader
      TcVal: TcValF
      /// This table stores all unsolved, ungeneralized trait constraints, indexed by free type variable.
      /// That is, there will be one entry in this table for each free type variable in 
      /// each outstanding, unsolved, ungeneralized trait constraint. Constraints are removed from the table and resolved 
      /// each time a solution to an index variable is found. 
      mutable ExtraCxs: HashMultiMap<Stamp, (TraitConstraintInfo * range)>
    }

    static member New(g, amap, infoReader, tcVal) = 
        { g = g 
          amap = amap 
          ExtraCxs = HashMultiMap(10, HashIdentity.Structural)
          InfoReader = infoReader
          TcVal = tcVal } 


type ConstraintSolverEnv = 
    { 
      SolverState: ConstraintSolverState
      eContextInfo: ContextInfo
      MatchingOnly: bool
      m: range
      EquivEnv: TypeEquivEnv
      DisplayEnv: DisplayEnv
    }
    member csenv.InfoReader = csenv.SolverState.InfoReader
    member csenv.g = csenv.SolverState.g
    member csenv.amap = csenv.SolverState.amap
    
let MakeConstraintSolverEnv contextInfo css m denv = 
    { SolverState = css
      m = m
      eContextInfo = contextInfo
      // Indicates that when unifiying ty1 = ty2, only type variables in ty1 may be solved 
      MatchingOnly = false
      EquivEnv = TypeEquivEnv.Empty 
      DisplayEnv = denv }


//-------------------------------------------------------------------------
// Occurs check
//------------------------------------------------------------------------- 

/// Check whether a type variable occurs in the r.h.s. of a type, e.g. to catch
/// infinite equations such as 
///    'a = list<'a>
let rec occursCheck g un ty = 
    match stripTyEqns g ty with 
    | TType_ucase(_, l)
    | TType_app (_, l) 
    | TType_tuple (_, l) -> List.exists (occursCheck g un) l
    | TType_fun (d, r) -> occursCheck g un d || occursCheck g un r
    | TType_var r   ->  typarEq un r 
    | TType_forall (_, tau) -> occursCheck g un tau
    | _ -> false 


//-------------------------------------------------------------------------
// Predicates on types
//------------------------------------------------------------------------- 

let rec isNativeIntegerTy g ty =
    typeEquivAux EraseMeasures g g.nativeint_ty ty || 
    typeEquivAux EraseMeasures g g.unativeint_ty ty ||
    (isEnumTy g ty && isNativeIntegerTy g (underlyingTypeOfEnumTy g ty))

let isSignedIntegerTy g ty =
    typeEquivAux EraseMeasures g g.sbyte_ty ty || 
    typeEquivAux EraseMeasures g g.int16_ty ty || 
    typeEquivAux EraseMeasures g g.int32_ty ty || 
    typeEquivAux EraseMeasures g g.nativeint_ty ty || 
    typeEquivAux EraseMeasures g g.int64_ty ty 

let isUnsignedIntegerTy g ty =
    typeEquivAux EraseMeasures g g.byte_ty ty || 
    typeEquivAux EraseMeasures g g.uint16_ty ty || 
    typeEquivAux EraseMeasures g g.uint32_ty ty || 
    typeEquivAux EraseMeasures g g.unativeint_ty ty || 
    typeEquivAux EraseMeasures g g.uint64_ty ty 

let rec isIntegerOrIntegerEnumTy g ty =
    isSignedIntegerTy g ty || 
    isUnsignedIntegerTy g ty || 
    (isEnumTy g ty && isIntegerOrIntegerEnumTy g (underlyingTypeOfEnumTy g ty))
    
let isIntegerTy g ty =
    isSignedIntegerTy g ty || 
    isUnsignedIntegerTy g ty 
    
let isStringTy g ty = typeEquiv g g.string_ty ty 

let isCharTy g ty = typeEquiv g g.char_ty ty 

let isBoolTy g ty = typeEquiv g g.bool_ty ty 

/// float or float32 or float<_> or float32<_> 
let isFpTy g ty =
    typeEquivAux EraseMeasures g g.float_ty ty || 
    typeEquivAux EraseMeasures g g.float32_ty ty 

/// decimal or decimal<_>
let isDecimalTy g ty = 
    typeEquivAux EraseMeasures g g.decimal_ty ty 

let IsNonDecimalNumericOrIntegralEnumType g ty = isIntegerOrIntegerEnumTy g ty || isFpTy g ty
let IsNumericOrIntegralEnumType g ty = IsNonDecimalNumericOrIntegralEnumType g ty || isDecimalTy g ty
let IsNonDecimalNumericType g ty = isIntegerTy g ty || isFpTy g ty
let IsNumericType g ty = IsNonDecimalNumericType g ty || isDecimalTy g ty
let IsRelationalType g ty = IsNumericType g ty || isStringTy g ty || isCharTy g ty || isBoolTy g ty

// Get measure of type, float<_> or float32<_> or decimal<_> but not float=float<1> or float32=float32<1> or decimal=decimal<1> 
let GetMeasureOfType g ty =
    match ty with 
    | AppTy g (tcref, [tyarg]) ->
        match stripTyEqns g tyarg with  
        | TType_measure ms when not (measureEquiv g ms Measure.One) -> Some (tcref, ms)
        | _ -> None
    | _ -> None

type TraitConstraintSolution = 
    | TTraitUnsolved
    | TTraitBuiltIn
    | TTraitSolved of MethInfo * TypeInst
    | TTraitSolvedRecdProp of RecdFieldInfo * bool

let BakedInTraitConstraintNames =
    [ "op_Division" ; "op_Multiply"; "op_Addition" 
      "op_Equality" ; "op_Inequality"; "op_GreaterThan" ; "op_LessThan"; "op_LessThanOrEqual"; "op_GreaterThanOrEqual"
      "op_Subtraction"; "op_Modulus"; 
      "get_Zero"; "get_One";
      "DivideByInt";"get_Item"; "set_Item";
      "op_BitwiseAnd"; "op_BitwiseOr"; "op_ExclusiveOr"; "op_LeftShift";
      "op_RightShift"; "op_UnaryPlus"; "op_UnaryNegation"; "get_Sign"; "op_LogicalNot"
      "op_OnesComplement"; "Abs"; "Sqrt"; "Sin"; "Cos"; "Tan";
      "Sinh";  "Cosh"; "Tanh"; "Atan"; "Acos"; "Asin"; "Exp"; "Ceiling"; "Floor"; "Round"; "Log10"; "Log"; "Sqrt";
      "Truncate"; "op_Explicit";
      "Pow"; "Atan2" ]
    |> set
    
//-------------------------------------------------------------------------
// Run the constraint solver with undo (used during method overload resolution)

type Trace = 
    { mutable actions: ((unit -> unit) * (unit -> unit)) list }
    
    static member New () =  { actions = [] }

    member t.Undo () = List.iter (fun (_, a) -> a ()) t.actions
    member t.Push f undo = t.actions <- (f, undo) :: t.actions

type OptionalTrace = 
    | NoTrace
    | WithTrace of Trace

    member x.HasTrace = match x with NoTrace -> false | WithTrace _ -> true

    member t.Exec f undo = 
        match t with        
        | WithTrace trace -> trace.Push f undo; f()
        | NoTrace -> f()

    member t.AddFromReplay source =
        source.actions |> List.rev |>
            match t with        
            | WithTrace trace -> List.iter (fun (action, undo) -> trace.Push action undo; action())
            | NoTrace         -> List.iter (fun (action, _   ) -> action())

    member t.CollectThenUndoOrCommit predicate f =
        let newTrace = Trace.New()
        let res = f newTrace
        match predicate res, t with
        | false, _           -> newTrace.Undo()
        | true , WithTrace t -> t.actions <- newTrace.actions @ t.actions
        | true , NoTrace     -> ()
        res

let CollectThenUndo f = 
    let trace = Trace.New()
    let res = f trace
    trace.Undo()
    res

let FilterEachThenUndo f meths = 
    meths 
    |> List.choose (fun calledMeth -> 
        let trace = Trace.New()        
        let res = f trace calledMeth
        trace.Undo()
        match CheckNoErrorsAndGetWarnings res with 
        | None -> None 
        | Some warns -> Some (calledMeth, warns, trace))

let ShowAccessDomain ad =
    match ad with 
    | AccessibleFromEverywhere -> "public" 
    | AccessibleFrom(_, _) -> "accessible"
    | AccessibleFromSomeFSharpCode -> "public, protected or internal" 
    | AccessibleFromSomewhere -> ""

//-------------------------------------------------------------------------
// Solve

exception NonRigidTypar of DisplayEnv * string option * range * TType * TType * range
exception LocallyAbortOperationThatFailsToResolveOverload
exception LocallyAbortOperationThatLosesAbbrevs 
let localAbortD = ErrorD LocallyAbortOperationThatLosesAbbrevs

/// Return true if we would rather unify this variable v1 := v2 than vice versa
let PreferUnifyTypar (v1:Typar) (v2:Typar) =
    match v1.Rigidity, v2.Rigidity with 
    // Rigid > all
    | TyparRigidity.Rigid, _ -> false
    // Prefer to unify away WillBeRigid in favour of Rigid
    | TyparRigidity.WillBeRigid, TyparRigidity.Rigid -> true
    | TyparRigidity.WillBeRigid, TyparRigidity.WillBeRigid -> true
    | TyparRigidity.WillBeRigid, TyparRigidity.WarnIfNotRigid -> false
    | TyparRigidity.WillBeRigid, TyparRigidity.Anon -> false
    | TyparRigidity.WillBeRigid, TyparRigidity.Flexible -> false
    // Prefer to unify away WarnIfNotRigid in favour of Rigid
    | TyparRigidity.WarnIfNotRigid, TyparRigidity.Rigid -> true
    | TyparRigidity.WarnIfNotRigid, TyparRigidity.WillBeRigid -> true
    | TyparRigidity.WarnIfNotRigid, TyparRigidity.WarnIfNotRigid -> true
    | TyparRigidity.WarnIfNotRigid, TyparRigidity.Anon -> false
    | TyparRigidity.WarnIfNotRigid, TyparRigidity.Flexible -> false
    // Prefer to unify away anonymous variables in favour of Rigid, WarnIfNotRigid 
    | TyparRigidity.Anon, TyparRigidity.Rigid -> true
    | TyparRigidity.Anon, TyparRigidity.WillBeRigid -> true
    | TyparRigidity.Anon, TyparRigidity.WarnIfNotRigid -> true
    | TyparRigidity.Anon, TyparRigidity.Anon -> true
    | TyparRigidity.Anon, TyparRigidity.Flexible -> false
    // Prefer to unify away Flexible in favour of Rigid, WarnIfNotRigid or Anon
    | TyparRigidity.Flexible, TyparRigidity.Rigid -> true
    | TyparRigidity.Flexible, TyparRigidity.WillBeRigid -> true
    | TyparRigidity.Flexible, TyparRigidity.WarnIfNotRigid -> true
    | TyparRigidity.Flexible, TyparRigidity.Anon -> true
    | TyparRigidity.Flexible, TyparRigidity.Flexible -> 

      // Prefer to unify away compiler generated type vars
      match v1.IsCompilerGenerated, v2.IsCompilerGenerated with
      | true, false -> true
      | false, true -> false
      | _ -> 
         // Prefer to unify away non-error vars - gives better error recovery since we keep
         // error vars lying around, and can avoid giving errors about illegal polymorphism 
         // if they occur 
         match v1.IsFromError, v2.IsFromError with
         | true, false -> false
         | _ -> true



/// Reorder a list of (variable, exponent) pairs so that a variable that is Preferred
/// is at the head of the list, if possible
let FindPreferredTypar vs =
    let rec find vs = 
        match vs with
        | [] -> vs
        | (v:Typar, e)::vs ->
            match find vs with
            | [] -> [(v, e)]
            | (v', e')::vs' -> 
                if PreferUnifyTypar v v'
                then (v, e) :: vs
                else (v', e') :: (v, e) :: vs'
    find vs
  
let SubstMeasure (r:Typar) ms = 
    if r.Rigidity = TyparRigidity.Rigid then error(InternalError("SubstMeasure: rigid", r.Range)); 
    if r.Kind = TyparKind.Type then error(InternalError("SubstMeasure: kind=type", r.Range));

    match r.typar_solution with
    | None -> r.typar_solution <- Some (TType_measure ms)
    | Some _ -> error(InternalError("already solved", r.Range));

let rec TransactStaticReq (csenv:ConstraintSolverEnv) (trace:OptionalTrace) (tpr:Typar) req = 
    let m = csenv.m
    if tpr.Rigidity.ErrorIfUnified && tpr.StaticReq <> req then 
        ErrorD(ConstraintSolverError(FSComp.SR.csTypeCannotBeResolvedAtCompileTime(tpr.Name), m, m)) 
    else
        let orig = tpr.StaticReq
        trace.Exec (fun () -> tpr.SetStaticReq req) (fun () -> tpr.SetStaticReq orig)
        CompleteD

and SolveTypStaticReqTypar (csenv:ConstraintSolverEnv) trace req (tpr:Typar) =
    let orig = tpr.StaticReq
    let req2 = JoinTyparStaticReq req orig
    if orig <> req2 then TransactStaticReq csenv trace tpr req2 else CompleteD

and SolveTypStaticReq (csenv:ConstraintSolverEnv) trace req ty =
    match req with 
    | NoStaticReq -> CompleteD
    | HeadTypeStaticReq -> 
        // requires that a type constructor be known at compile time 
        match stripTyparEqns ty with
        | TType_measure ms ->
            let vs = ListMeasureVarOccsWithNonZeroExponents ms
            IterateD (fun ((tpr:Typar), _) -> SolveTypStaticReqTypar csenv trace req tpr) vs
        | _ -> 
            match tryAnyParTy csenv.g ty with
            | Some tpr -> SolveTypStaticReqTypar csenv trace req tpr
            | None -> CompleteD
      
let rec TransactDynamicReq (trace:OptionalTrace) (tpr:Typar) req = 
    let orig = tpr.DynamicReq
    trace.Exec (fun () -> tpr.SetDynamicReq req) (fun () -> tpr.SetDynamicReq orig)
    CompleteD

and SolveTypDynamicReq (csenv:ConstraintSolverEnv) trace req ty =
    match req with 
    | TyparDynamicReq.No -> CompleteD
    | TyparDynamicReq.Yes -> 
        match tryAnyParTy csenv.g ty with
        | Some tpr when tpr.DynamicReq <> TyparDynamicReq.Yes ->
            TransactDynamicReq trace tpr TyparDynamicReq.Yes
        | _ -> CompleteD

let SubstMeasureWarnIfRigid (csenv:ConstraintSolverEnv) trace (v:Typar) ms =
    if v.Rigidity.WarnIfUnified && not (isAnyParTy csenv.g (TType_measure ms)) then         
        // NOTE: we grab the name eagerly to make sure the type variable prints as a type variable 
        let tpnmOpt = if v.IsCompilerGenerated then None else Some v.Name 
        SolveTypStaticReq csenv trace v.StaticReq (TType_measure ms) ++ (fun () -> 
        SubstMeasure v ms
        WarnD(NonRigidTypar(csenv.DisplayEnv, tpnmOpt, v.Range, TType_measure (Measure.Var v), TType_measure ms, csenv.m)))
    else 
        // Propagate static requirements from 'tp' to 'ty'
        SolveTypStaticReq csenv trace v.StaticReq (TType_measure ms) ++ (fun () -> 
        SubstMeasure v ms
        if v.Rigidity = TyparRigidity.Anon && measureEquiv csenv.g ms Measure.One then 
            WarnD(Error(FSComp.SR.csCodeLessGeneric(), v.Range))
        else CompleteD)

/// Imperatively unify the unit-of-measure expression ms against 1.
/// There are three cases
/// - ms is (equivalent to) 1
/// - ms contains no non-rigid unit variables, and so cannot be unified with 1
/// - ms has the form v^e * ms' for some non-rigid variable v, non-zero exponent e, and measure expression ms'
///   the most general unifier is then simply v := ms' ^ -(1/e)
let UnifyMeasureWithOne (csenv:ConstraintSolverEnv) trace ms = 
    // Gather the rigid and non-rigid unit variables in this measure expression together with their exponents
    let rigidVars, nonRigidVars = 
        ListMeasureVarOccsWithNonZeroExponents ms
        |> List.partition (fun (v, _) -> v.Rigidity = TyparRigidity.Rigid) 

    // If there is at least one non-rigid variable v with exponent e, then we can unify 
    match FindPreferredTypar nonRigidVars with
    | (v, e)::vs ->
        let unexpandedCons = ListMeasureConOccsWithNonZeroExponents csenv.g false ms
        let newms = ProdMeasures (List.map (fun (c, e') -> Measure.RationalPower (Measure.Con c, NegRational (DivRational e' e))) unexpandedCons 
                                @ List.map (fun (v, e') -> Measure.RationalPower (Measure.Var v, NegRational (DivRational e' e))) (vs @ rigidVars))

        SubstMeasureWarnIfRigid csenv trace v newms

    // Otherwise we require ms to be 1
    | [] -> if measureEquiv csenv.g ms Measure.One then CompleteD else localAbortD
    
/// Imperatively unify unit-of-measure expression ms1 against ms2
let UnifyMeasures (csenv:ConstraintSolverEnv) trace ms1 ms2 = 
    UnifyMeasureWithOne csenv trace (Measure.Prod(ms1, Measure.Inv ms2))

/// Simplify a unit-of-measure expression ms that forms part of a type scheme. 
/// We make substitutions for vars, which are the (remaining) bound variables
///   in the scheme that we wish to simplify. 
let SimplifyMeasure g vars ms =
    let rec simp vars = 
        match FindPreferredTypar (List.filter (fun (_, e) -> SignRational e<>0) (List.map (fun v -> (v, MeasureVarExponent v ms)) vars)) with
        | [] -> 
          (vars, None)

        | (v, e)::vs -> 
          let newvar = if v.IsCompilerGenerated then NewAnonTypar (TyparKind.Measure, v.Range, TyparRigidity.Flexible, v.StaticReq, v.DynamicReq)
                                                else NewNamedInferenceMeasureVar (v.Range, TyparRigidity.Flexible, v.StaticReq, v.Id)
          let remainingvars = ListSet.remove typarEq v vars
          let newvarExpr = if SignRational e < 0 then Measure.Inv (Measure.Var newvar) else Measure.Var newvar
          let newms = (ProdMeasures (List.map (fun (c, e') -> Measure.RationalPower (Measure.Con c, NegRational (DivRational e' e))) (ListMeasureConOccsWithNonZeroExponents g false ms)
                                   @ List.map (fun (v', e') -> if typarEq v v' then newvarExpr else Measure.RationalPower (Measure.Var v', NegRational (DivRational e' e))) (ListMeasureVarOccsWithNonZeroExponents ms)));
          SubstMeasure v newms
          match vs with 
          | [] -> (remainingvars, Some newvar) 
          | _ -> simp (newvar::remainingvars)
    simp vars

// Normalize a type ty that forms part of a unit-of-measure-polymorphic type scheme. 
//  Generalizable are the unit-of-measure variables that remain to be simplified. Generalized
// is a list of unit-of-measure variables that have already been generalized. 
let rec SimplifyMeasuresInType g resultFirst ((generalizable, generalized) as param) ty =
    match stripTyparEqns ty with 
    | TType_ucase(_, l)
    | TType_app (_, l) 
    | TType_tuple (_, l) -> SimplifyMeasuresInTypes g param l

    | TType_fun (d, r) -> if resultFirst then SimplifyMeasuresInTypes g param [r;d] else SimplifyMeasuresInTypes g param [d;r]        
    | TType_var _   -> param
    | TType_forall (_, tau) -> SimplifyMeasuresInType g resultFirst param tau
    | TType_measure unt -> 
        let generalizable', newlygeneralized = SimplifyMeasure g generalizable unt   
        match newlygeneralized with
        | None -> (generalizable', generalized)
        | Some v -> (generalizable', v::generalized)

and SimplifyMeasuresInTypes g param tys = 
    match tys with
    | [] -> param
    | ty::tys -> 
        let param' = SimplifyMeasuresInType g false param ty 
        SimplifyMeasuresInTypes g param' tys

let SimplifyMeasuresInConstraint g param c =
    match c with
    | TyparConstraint.DefaultsTo (_, ty, _) 
    | TyparConstraint.CoercesTo(ty, _) -> SimplifyMeasuresInType g false param ty
    | TyparConstraint.SimpleChoice (tys, _) -> SimplifyMeasuresInTypes g param tys
    | TyparConstraint.IsDelegate (ty1, ty2, _) -> SimplifyMeasuresInTypes g param [ty1;ty2]
    | _ -> param

let rec SimplifyMeasuresInConstraints g param cs = 
    match cs with
    | [] -> param
    | c::cs ->
        let param' = SimplifyMeasuresInConstraint g param c
        SimplifyMeasuresInConstraints g param' cs

let rec GetMeasureVarGcdInType v ty =
    match stripTyparEqns ty with 
    | TType_ucase(_, l)
    | TType_app (_, l) 
    | TType_tuple (_, l) -> GetMeasureVarGcdInTypes v l

    | TType_fun (d, r) -> GcdRational (GetMeasureVarGcdInType v d) (GetMeasureVarGcdInType v r)
    | TType_var _   -> ZeroRational
    | TType_forall (_, tau) -> GetMeasureVarGcdInType v tau
    | TType_measure unt -> MeasureVarExponent v unt

and GetMeasureVarGcdInTypes v tys =
    match tys with
    | [] -> ZeroRational
    | ty::tys -> GcdRational (GetMeasureVarGcdInType v ty) (GetMeasureVarGcdInTypes v tys)
  
// Normalize the exponents on generalizable variables in a type
// by dividing them by their "rational gcd". For example, the type
// float<'u^(2/3)> -> float<'u^(4/3)> would be normalized to produce
// float<'u> -> float<'u^2> by dividing the exponents by 2/3.
let NormalizeExponentsInTypeScheme uvars ty =
  uvars |> List.map (fun v ->
    let expGcd = AbsRational (GetMeasureVarGcdInType v ty)
    if expGcd = OneRational || expGcd = ZeroRational then
        v 
    else
        let v' = NewAnonTypar (TyparKind.Measure, v.Range, TyparRigidity.Flexible, v.StaticReq, v.DynamicReq)
        SubstMeasure v (Measure.RationalPower (Measure.Var v', DivRational OneRational expGcd))
        v')
    
  
// We normalize unit-of-measure-polymorphic type schemes. There  
// are three reasons for doing this:
//   (1) to present concise and consistent type schemes to the programmer
//   (2) so that we can compute equivalence of type schemes in signature matching
//   (3) in order to produce a list of type parameters ordered as they appear in the (normalized) scheme.
//
// Representing the normal form as a matrix, with a row for each variable or base unit, 
// and a column for each unit-of-measure expression in the "skeleton" of the type. 
// Entries for generalizable variables are integers; other rows may contain non-integer exponents.
//  
// ( 0...0  a1  as1    b1  bs1    c1  cs1    ...)
// ( 0...0  0   0...0  b2  bs2    c2  cs2    ...)
// ( 0...0  0   0...0  0   0...0  c3  cs3    ...)
//...
// ( 0...0  0   0...0  0   0...0  0   0...0  ...)
//
// The normal form is unique; what's more, it can be used to force a variable ordering 
// because the first occurrence of a variable in a type is in a unit-of-measure expression with no 
// other "new" variables (a1, b2, c3, above). 
//
// The corner entries a1, b2, c3 are all positive. Entries lying above them (b1, c1, c2, etc) are
// non-negative and smaller than the corresponding corner entry. Entries as1, bs1, bs2, etc are arbitrary.
//
// Essentially this is the *reduced row echelon* matrix from linear algebra, with adjustment to ensure that
// exponents are integers where possible (in the reduced row echelon form, a1, b2, etc. would be 1, possibly
// forcing other entries to be non-integers).
let SimplifyMeasuresInTypeScheme g resultFirst (generalizable:Typar list) ty constraints =
    // Only bother if we're generalizing over at least one unit-of-measure variable 
    let uvars, vars = 
        generalizable
        |> List.partition (fun v -> v.Kind = TyparKind.Measure && v.Rigidity <> TyparRigidity.Rigid) 
 
    match uvars with
    | [] -> generalizable
    | _::_ ->
    let (_, generalized) = SimplifyMeasuresInType g resultFirst (SimplifyMeasuresInConstraints g (uvars, []) constraints) ty
    let generalized' = NormalizeExponentsInTypeScheme generalized ty 
    vars @ List.rev generalized'

let freshMeasure () = Measure.Var (NewInferenceMeasurePar ())

let CheckWarnIfRigid (csenv:ConstraintSolverEnv) ty1 (r:Typar) ty =
    let g = csenv.g
    let denv = csenv.DisplayEnv
    if not r.Rigidity.WarnIfUnified then CompleteD else
    let needsWarning =
        match tryAnyParTy g ty with
        | None -> true
        | Some tp2 ->
            not tp2.IsCompilerGenerated &&
                (r.IsCompilerGenerated ||
                 // exclude this warning for two identically named user-specified type parameters, e.g. from different mutually recursive functions or types
                 r.DisplayName <> tp2.DisplayName)

    if needsWarning then
        // NOTE: we grab the name eagerly to make sure the type variable prints as a type variable 
        let tpnmOpt = if r.IsCompilerGenerated then None else Some r.Name 
        WarnD(NonRigidTypar(denv, tpnmOpt, r.Range, ty1, ty, csenv.m)) 
    else 
        CompleteD

/// Add the constraint "ty1 = ty" to the constraint problem, where ty1 is a type variable. 
/// Propagate all effects of adding this constraint, e.g. to solve other variables 
let rec SolveTyparEqualsType (csenv:ConstraintSolverEnv) ndeep m2 (trace:OptionalTrace) ty1 ty =
    let m = csenv.m
    
    DepthCheck ndeep m  ++ (fun () -> 
    match ty1 with 
    | TType_var r | TType_measure (Measure.Var r) ->
      // The types may still be equivalent due to abbreviations, which we are trying not to eliminate 
      if typeEquiv csenv.g ty1 ty then CompleteD else

      // The famous 'occursCheck' check to catch "infinite types" like 'a = list<'a> - see also https://github.com/Microsoft/visualfsharp/issues/1170
      if occursCheck csenv.g r ty then ErrorD (ConstraintSolverInfiniteTypes(csenv.eContextInfo, csenv.DisplayEnv, ty1, ty, m, m2)) else

      // Note: warn _and_ continue! 
      CheckWarnIfRigid csenv ty1 r ty ++ (fun () ->

      // Record the solution before we solve the constraints, since 
      // We may need to make use of the equation when solving the constraints. 
      // Record a entry in the undo trace if one is provided 
      trace.Exec (fun () -> r.typar_solution <- Some ty) (fun () -> r.typar_solution <- None)
      
      (* dprintf "setting typar %d to type %s at %a\n" r.Stamp ((DebugPrint.showType ty)) outputRange m; *)

      // Only solve constraints if this is not an error var 
      if r.IsFromError then CompleteD else
      
      // Check to see if this type variable is relevant to any trait constraints. 
      // If so, re-solve the relevant constraints. 
      (if csenv.SolverState.ExtraCxs.ContainsKey r.Stamp then 
           RepeatWhileD ndeep (fun ndeep -> SolveRelevantMemberConstraintsForTypar csenv ndeep false trace r)
       else 
           CompleteD) ++ (fun _ ->
      
      // Re-solve the other constraints associated with this type variable 
      solveTypMeetsTyparConstraints csenv ndeep m2 trace ty (r.DynamicReq, r.StaticReq, r.Constraints)))

    | _ -> failwith "SolveTyparEqualsType")
    

/// Given a type 'ty' and a set of constraints on that type, solve those constraints. 
and solveTypMeetsTyparConstraints (csenv:ConstraintSolverEnv) ndeep m2 trace ty (dreq, sreq, cs) =
    let g = csenv.g
    // Propagate dynamic requirements from 'tp' to 'ty'
    SolveTypDynamicReq csenv trace dreq ty ++ (fun () -> 
    // Propagate static requirements from 'tp' to 'ty' 
    SolveTypStaticReq csenv trace sreq ty ++ (fun () -> 
    
    // Solve constraints on 'tp' w.r.t. 'ty' 
    cs |> IterateD (function
      | TyparConstraint.DefaultsTo (priority, dty, m) -> 
          if typeEquiv g ty dty then 
              CompleteD
          else
              match tryDestTyparTy g ty with
              | None -> CompleteD
              | Some destTypar ->
                  AddConstraint csenv ndeep m2 trace destTypar (TyparConstraint.DefaultsTo(priority, dty, m))
          
      | TyparConstraint.SupportsNull m2                -> SolveTypeSupportsNull               csenv ndeep m2 trace ty
      | TyparConstraint.IsEnum(underlying, m2)         -> SolveTypeIsEnum                     csenv ndeep m2 trace ty underlying
      | TyparConstraint.SupportsComparison(m2)         -> SolveTypeSupportsComparison         csenv ndeep m2 trace ty
      | TyparConstraint.SupportsEquality(m2)           -> SolveTypeSupportsEquality           csenv ndeep m2 trace ty
      | TyparConstraint.IsDelegate(aty, bty, m2)       -> SolveTypeIsDelegate                 csenv ndeep m2 trace ty aty bty
      | TyparConstraint.IsNonNullableStruct m2         -> SolveTypeIsNonNullableValueType     csenv ndeep m2 trace ty
      | TyparConstraint.IsUnmanaged m2                 -> SolveTypeIsUnmanaged                csenv ndeep m2 trace ty
      | TyparConstraint.IsReferenceType m2             -> SolveTypeIsReferenceType            csenv ndeep m2 trace ty
      | TyparConstraint.RequiresDefaultConstructor m2  -> SolveTypeRequiresDefaultConstructor csenv ndeep m2 trace ty
      | TyparConstraint.SimpleChoice(tys, m2)          -> SolveTypeChoice                     csenv ndeep m2 trace ty tys
      | TyparConstraint.CoercesTo(ty2, m2)             -> SolveTypeSubsumesTypeKeepAbbrevs    csenv ndeep m2 trace None ty2 ty
      | TyparConstraint.MayResolveMember(traitInfo, m2) -> 
          SolveMemberConstraint csenv false false ndeep m2 trace traitInfo ++ (fun _ -> CompleteD) 
    )))

        
/// Add the constraint "ty1 = ty2" to the constraint problem. 
/// Propagate all effects of adding this constraint, e.g. to solve type variables 
and SolveTypeEqualsType (csenv:ConstraintSolverEnv) ndeep m2 (trace: OptionalTrace) (cxsln:(TraitConstraintInfo * TraitConstraintSln) option) ty1 ty2 = 
    let ndeep = ndeep + 1
    let aenv = csenv.EquivEnv
    let g = csenv.g

    match cxsln with
    | Some (traitInfo, traitSln) when traitInfo.Solution.IsNone -> 
        // If this is an overload resolution at this point it's safe to assume the candidate member being evaluated solves this member constraint.
        TransactMemberConstraintSolution traitInfo trace traitSln
    | _ -> ()

    if ty1 === ty2 then CompleteD else

    let canShortcut = not trace.HasTrace
    let sty1 = stripTyEqnsA csenv.g canShortcut ty1
    let sty2 = stripTyEqnsA csenv.g canShortcut ty2

    match sty1, sty2 with 
    // type vars inside forall-types may be alpha-equivalent 
    | TType_var tp1, TType_var tp2 when typarEq tp1 tp2 || (match aenv.EquivTypars.TryFind tp1 with | Some v when typeEquiv g v ty2 -> true | _ -> false) -> CompleteD

    | TType_var tp1, TType_var tp2 when PreferUnifyTypar tp1 tp2 -> SolveTyparEqualsType csenv ndeep m2 trace sty1 ty2
    | TType_var tp1, TType_var tp2 when not csenv.MatchingOnly && PreferUnifyTypar tp2 tp1 -> SolveTyparEqualsType csenv ndeep m2 trace sty2 ty1

    | TType_var r, _ when (r.Rigidity <> TyparRigidity.Rigid) -> SolveTyparEqualsType csenv ndeep m2 trace sty1 ty2
    | _, TType_var r when (r.Rigidity <> TyparRigidity.Rigid) && not csenv.MatchingOnly -> SolveTyparEqualsType csenv ndeep m2 trace sty2 ty1

    // Catch float<_>=float<1>, float32<_>=float32<1> and decimal<_>=decimal<1> 
    | (_, TType_app (tc2, [ms])) when (tc2.IsMeasureableReprTycon && typeEquiv csenv.g sty1 (reduceTyconRefMeasureableOrProvided csenv.g tc2 [ms]))
        -> SolveTypeEqualsType csenv ndeep m2 trace None ms (TType_measure Measure.One)
    | (TType_app (tc2, [ms]), _) when (tc2.IsMeasureableReprTycon && typeEquiv csenv.g sty2 (reduceTyconRefMeasureableOrProvided csenv.g tc2 [ms]))
        -> SolveTypeEqualsType csenv ndeep m2 trace None ms (TType_measure Measure.One)

    | TType_app (tc1, l1)  , TType_app (tc2, l2) when tyconRefEq g tc1 tc2  -> SolveTypeEqualsTypeEqns csenv ndeep m2 trace None l1 l2
    | TType_app (_, _)   , TType_app (_, _)   ->  localAbortD
    | TType_tuple (tupInfo1, l1)      , TType_tuple (tupInfo2, l2)      -> 
        if evalTupInfoIsStruct tupInfo1 <> evalTupInfoIsStruct tupInfo2 then ErrorD (ConstraintSolverError(FSComp.SR.tcTupleStructMismatch(), csenv.m, m2)) else
        SolveTypeEqualsTypeEqns csenv ndeep m2 trace None l1 l2
    | TType_fun (d1, r1)   , TType_fun (d2, r2)   -> SolveFunTypeEqn csenv ndeep m2 trace None d1 d2 r1 r2
    | TType_measure ms1   , TType_measure ms2   -> UnifyMeasures csenv trace ms1 ms2
    | TType_forall(tps1, rty1), TType_forall(tps2, rty2) -> 
        if tps1.Length <> tps2.Length then localAbortD else
        let aenv = aenv.BindEquivTypars tps1 tps2 
        let csenv = {csenv with EquivEnv = aenv }
        if not (typarsAEquiv g aenv tps1 tps2) then localAbortD else
        SolveTypeEqualsTypeKeepAbbrevs csenv ndeep m2 trace rty1 rty2 

    | TType_ucase (uc1, l1)  , TType_ucase (uc2, l2) when g.unionCaseRefEq uc1 uc2  -> SolveTypeEqualsTypeEqns csenv ndeep m2 trace None l1 l2
    | _  -> localAbortD


and SolveTypeEqualsTypeKeepAbbrevs csenv ndeep m2 trace ty1 ty2 = SolveTypeEqualsTypeKeepAbbrevsWithCxsln csenv ndeep m2 trace None ty1 ty2

and private SolveTypeEqualsTypeKeepAbbrevsWithCxsln csenv ndeep m2 trace cxsln ty1 ty2 = 
   // Back out of expansions of type abbreviations to give improved error messages. 
   // Note: any "normalization" of equations on type variables must respect the trace parameter
   TryD (fun () -> SolveTypeEqualsType csenv ndeep m2 trace cxsln ty1 ty2)
        (function LocallyAbortOperationThatLosesAbbrevs -> ErrorD(ConstraintSolverTypesNotInEqualityRelation(csenv.DisplayEnv, ty1, ty2, csenv.m, m2, csenv.eContextInfo))
                | err -> ErrorD err)

and SolveTypeEqualsTypeEqns csenv ndeep m2 trace cxsln origl1 origl2 = 
   match origl1, origl2 with 
   | [], [] -> CompleteD 
   | _ -> 
       // We unwind Iterate2D by hand here for performance reasons.
       let rec loop l1 l2 = 
           match l1, l2 with 
           | [], [] -> CompleteD 
           | h1::t1, h2::t2 -> 
               SolveTypeEqualsTypeKeepAbbrevsWithCxsln csenv ndeep m2 trace cxsln h1 h2 ++ (fun () -> loop t1 t2) 
           | _ -> 
               ErrorD(ConstraintSolverTupleDiffLengths(csenv.DisplayEnv, origl1, origl2, csenv.m, m2)) 
       loop origl1 origl2

and SolveFunTypeEqn csenv ndeep m2 trace cxsln d1 d2 r1 r2 = 
    SolveTypeEqualsTypeKeepAbbrevsWithCxsln csenv ndeep m2 trace cxsln d1 d2 ++ (fun () -> 
    SolveTypeEqualsTypeKeepAbbrevsWithCxsln csenv ndeep m2 trace cxsln r1 r2)

// ty1: expected
// ty2: actual
//
// "ty2 casts to ty1"
// "a value of type ty2 can be used where a value of type ty1 is expected"
and SolveTypeSubsumesType (csenv:ConstraintSolverEnv) ndeep m2 (trace: OptionalTrace) cxsln ty1 ty2 = 
    // 'a :> obj ---> <solved> 
    let ndeep = ndeep + 1
    let g = csenv.g
    if isObjTy g ty1 then CompleteD else 
    let canShortcut = not trace.HasTrace
    let sty1 = stripTyEqnsA csenv.g canShortcut ty1
    let sty2 = stripTyEqnsA csenv.g canShortcut ty2

    let amap = csenv.amap
    let aenv = csenv.EquivEnv
    let denv = csenv.DisplayEnv
    match sty1, sty2 with 
    | TType_var tp1, _ ->
        match aenv.EquivTypars.TryFind tp1 with
        | Some v -> SolveTypeSubsumesType csenv ndeep m2 trace cxsln v ty2
        | _ ->
        match sty2 with
        | TType_var r2 when typarEq tp1 r2 -> CompleteD
        | TType_var r when not csenv.MatchingOnly -> SolveTyparSubtypeOfType csenv ndeep m2 trace r ty1
        | _ ->  SolveTypeEqualsTypeKeepAbbrevsWithCxsln csenv ndeep m2 trace cxsln ty1 ty2

    | _, TType_var r when not csenv.MatchingOnly -> SolveTyparSubtypeOfType csenv ndeep m2 trace r ty1

    | TType_tuple (tupInfo1, l1)      , TType_tuple (tupInfo2, l2)      -> 
        if evalTupInfoIsStruct tupInfo1 <> evalTupInfoIsStruct tupInfo2 then ErrorD (ConstraintSolverError(FSComp.SR.tcTupleStructMismatch(), csenv.m, m2)) else
        SolveTypeEqualsTypeEqns csenv ndeep m2 trace cxsln l1 l2 (* nb. can unify since no variance *)
    | TType_fun (d1, r1)  , TType_fun (d2, r2)   -> SolveFunTypeEqn csenv ndeep m2 trace cxsln d1 d2 r1 r2 (* nb. can unify since no variance *)
    | TType_measure ms1, TType_measure ms2    -> UnifyMeasures csenv trace ms1 ms2

    // Enforce the identities float=float<1>, float32=float32<1> and decimal=decimal<1> 
    | (_, TType_app (tc2, [ms])) when (tc2.IsMeasureableReprTycon && typeEquiv csenv.g sty1 (reduceTyconRefMeasureableOrProvided csenv.g tc2 [ms]))
        -> SolveTypeEqualsTypeKeepAbbrevsWithCxsln csenv ndeep m2 trace cxsln ms (TType_measure Measure.One)
    | (TType_app (tc2, [ms]), _) when (tc2.IsMeasureableReprTycon && typeEquiv csenv.g sty2 (reduceTyconRefMeasureableOrProvided csenv.g tc2 [ms]))
        -> SolveTypeEqualsTypeKeepAbbrevsWithCxsln csenv ndeep m2 trace cxsln ms (TType_measure Measure.One)

    // Special subsumption rule for byref tags
    | TType_app (tc1, l1)  , TType_app (tc2, l2) when tyconRefEq g tc1 tc2  && g.byref2_tcr.CanDeref && tyconRefEq g g.byref2_tcr tc1 ->
        match l1, l2 with 
        | [ h1; tag1 ], [ h2; tag2 ] -> 
            SolveTypeEqualsType csenv ndeep m2 trace None h1 h2 ++ (fun () -> 
            match stripTyEqnsA csenv.g canShortcut tag1, stripTyEqnsA csenv.g canShortcut tag2 with 
<<<<<<< HEAD
            | TType_app(tagc1, []), TType_app(tagc2, choices) 
                when (tyconRefEq g tagc2 g.choice2_tcr && 
                      choices |> List.exists (function AppTy g (choicetc, []) -> tyconRefEq g tagc1 choicetc | _ -> false)) -> CompleteD
            | _ -> SolveTypeEqualsType csenv ndeep m2 trace cxsln tag1 tag2)
        | _ -> SolveTypeEqualsTypeEqns csenv ndeep m2 trace cxsln l1 l2
=======
            | TType_app(tagc1, []), TType_app(tagc2, []) 
                when (tyconRefEq g tagc2 g.byrefkind_InOut_tcr && 
                      (tyconRefEq g tagc1 g.byrefkind_In_tcr || tyconRefEq g tagc1 g.byrefkind_Out_tcr) ) -> CompleteD
            | _ -> SolveTypEqualsTyp csenv ndeep m2 trace cxsln tag1 tag2)
        | _ -> SolveTypEqualsTypEqns csenv ndeep m2 trace cxsln l1 l2
>>>>>>> 4a052ae0

    | TType_app (tc1, l1)  , TType_app (tc2, l2) when tyconRefEq g tc1 tc2  -> 
        SolveTypeEqualsTypeEqns csenv ndeep m2 trace cxsln l1 l2

    | TType_ucase (uc1, l1)  , TType_ucase (uc2, l2) when g.unionCaseRefEq uc1 uc2  -> 
        SolveTypeEqualsTypeEqns csenv ndeep m2 trace cxsln l1 l2

    | _ ->  
        // By now we know the type is not a variable type 

        // C :> obj ---> <solved> 
        if isObjTy g ty1 then CompleteD else
        
        let m = csenv.m

        // 'a[] :> IList<'b>   ---> 'a = 'b  
        // 'a[] :> ICollection<'b>   ---> 'a = 'b  
        // 'a[] :> IEnumerable<'b>   ---> 'a = 'b  
        // 'a[] :> IReadOnlyList<'b>   ---> 'a = 'b  
        // 'a[] :> IReadOnlyCollection<'b>   ---> 'a = 'b  
        // Note we don't support co-variance on array types nor 
        // the special .NET conversions for these types 
        match ty1 with
        | AppTy g (tcr1, tinst) when
            isArray1DTy g ty2 &&
                (tyconRefEq g tcr1 g.tcref_System_Collections_Generic_IList || 
                 tyconRefEq g tcr1 g.tcref_System_Collections_Generic_ICollection || 
                 tyconRefEq g tcr1 g.tcref_System_Collections_Generic_IReadOnlyList || 
                 tyconRefEq g tcr1 g.tcref_System_Collections_Generic_IReadOnlyCollection || 
                 tyconRefEq g tcr1 g.tcref_System_Collections_Generic_IEnumerable) ->
            match tinst with 
            | [ty1arg] -> 
                let ty2arg = destArrayTy g ty2
                SolveTypeEqualsTypeKeepAbbrevsWithCxsln csenv ndeep m2 trace cxsln ty1arg ty2arg
            | _ -> error(InternalError("destArrayTy", m))
        | _ ->
            // D<inst> :> Head<_> --> C<inst'> :> Head<_> for the 
            // first interface or super-class C supported by D which 
            // may feasibly convert to Head. 
            match FindUniqueFeasibleSupertype g amap m ty1 ty2 with 
            | None -> ErrorD(ConstraintSolverTypesNotInSubsumptionRelation(denv, ty1, ty2, m, m2))
            | Some t -> SolveTypeSubsumesType csenv ndeep m2 trace cxsln ty1 t

and SolveTypeSubsumesTypeKeepAbbrevs csenv ndeep m2 trace cxsln ty1 ty2 = 
   let denv = csenv.DisplayEnv
   TryD (fun () -> SolveTypeSubsumesType csenv ndeep m2 trace cxsln ty1 ty2)
        (function LocallyAbortOperationThatLosesAbbrevs -> ErrorD(ConstraintSolverTypesNotInSubsumptionRelation(denv, ty1, ty2, csenv.m, m2))
                | err -> ErrorD err)

//-------------------------------------------------------------------------
// Solve and record non-equality constraints
//------------------------------------------------------------------------- 

      
and SolveTyparSubtypeOfType (csenv:ConstraintSolverEnv) ndeep m2 trace tp ty1 = 
    let g = csenv.g
    if isObjTy g ty1 then CompleteD
    elif typeEquiv g ty1 (mkTyparTy tp) then CompleteD
    elif isSealedTy g ty1 then 
        SolveTypeEqualsTypeKeepAbbrevs csenv ndeep m2 trace (mkTyparTy tp) ty1
    else
        AddConstraint csenv ndeep m2 trace tp (TyparConstraint.CoercesTo(ty1, csenv.m))

and DepthCheck ndeep m = 
  if ndeep > 300 then error(Error(FSComp.SR.csTypeInferenceMaxDepth(), m)) else CompleteD

// If this is a type that's parameterized on a unit-of-measure (expected to be numeric), unify its measure with 1
and SolveDimensionlessNumericType (csenv:ConstraintSolverEnv) ndeep m2 trace ty =
    match GetMeasureOfType csenv.g ty with
    | Some (tcref, _) -> 
        SolveTypeEqualsTypeKeepAbbrevs csenv ndeep m2 trace ty (mkAppTy tcref [TType_measure Measure.One])
    | None ->
        CompleteD

/// We do a bunch of fakery to pretend that primitive types have certain members. 
/// We pretend int and other types support a number of operators.  In the actual IL for mscorlib they 
/// don't, however the type-directed static optimization rules in the library code that makes use of this 
/// will deal with the problem. 
and SolveMemberConstraint (csenv:ConstraintSolverEnv) ignoreUnresolvedOverload permitWeakResolution ndeep m2 trace (TTrait(tys, nm, memFlags, argtys, rty, sln)): OperationResult<bool> =
    // Do not re-solve if already solved
    if sln.Value.IsSome then ResultD true else
    let g = csenv.g
    let m = csenv.m
    let amap = csenv.amap
    let aenv = csenv.EquivEnv
    let denv = csenv.DisplayEnv
    let ndeep = ndeep + 1
    DepthCheck ndeep m  ++ (fun () -> 

    // Remove duplicates from the set of types in the support 
    let tys = ListSet.setify (typeAEquiv g aenv) tys
    // Rebuild the trait info after removing duplicates 
    let traitInfo = TTrait(tys, nm, memFlags, argtys, rty, sln)
    let rty = GetFSharpViewOfReturnType g rty    
    
    // Assert the object type if the constraint is for an instance member    
    if memFlags.IsInstance then 
        match tys, argtys with 
        | [ty], (h :: _) -> SolveTypeEqualsTypeKeepAbbrevs csenv ndeep m2 trace h ty
        | _ -> ErrorD (ConstraintSolverError(FSComp.SR.csExpectedArguments(), m, m2))
    else CompleteD
    ++ (fun () -> 
    
    // Trait calls are only supported on pseudo type (variables) 
    tys |> IterateD (SolveTypStaticReq csenv trace HeadTypeStaticReq)) ++ (fun () -> 
    
    let argtys = if memFlags.IsInstance then List.tail argtys else argtys

    let minfos = GetRelevantMethodsForTrait csenv permitWeakResolution nm traitInfo
        
    match minfos, tys, memFlags.IsInstance, nm, argtys with 
      | _, _, false, ("op_Division" | "op_Multiply"), [argty1;argty2]
          when 
               // This simulates the existence of 
               //    float * float -> float
               //    float32 * float32 -> float32
               //    float<'u> * float<'v> -> float<'u 'v>
               //    float32<'u> * float32<'v> -> float32<'u 'v>
               //    decimal<'u> * decimal<'v> -> decimal<'u 'v>
               //    decimal<'u> * decimal -> decimal<'u>
               //    float32<'u> * float32<'v> -> float32<'u 'v>
               //    int * int -> int
               //    int64 * int64 -> int64
               //
               // The rule is triggered by these sorts of inputs when permitWeakResolution=false
               //    float * float 
               //    float * float32 // will give error 
               //    decimal<m> * decimal<m>
               //    decimal<m> * decimal  <-- Note this one triggers even though "decimal" has some possibly-relevant methods
               //    float * Matrix // the rule doesn't trigger for this one since Matrix has overloads we can use and we prefer those instead
               //    float * Matrix // the rule doesn't trigger for this one since Matrix has overloads we can use and we prefer those instead
               //
               // The rule is triggered by these sorts of inputs when permitWeakResolution=true
               //    float * 'a 
               //    'a * float 
               //    decimal<'u> * 'a <---
                  (let checkRuleAppliesInPreferenceToMethods argty1 argty2 = 
                     // Check that at least one of the argument types is numeric
                     (IsNumericOrIntegralEnumType g argty1) && 
                     // Check that the support of type variables is empty. That is, 
                     // if we're canonicalizing, then having one of the types nominal is sufficient.
                     // If not, then both must be nominal (i.e. not a type variable).
                     (permitWeakResolution || not (isTyparTy g argty2)) &&
                     // This next condition checks that either 
                     //   - Neither type contributes any methods OR
                     //   - We have the special case "decimal<_> * decimal". In this case we have some 
                     //     possibly-relevant methods from "decimal" but we ignore them in this case.
                     (isNil minfos || (Option.isSome (GetMeasureOfType g argty1) && isDecimalTy g argty2)) in

                   checkRuleAppliesInPreferenceToMethods argty1 argty2 || 
                   checkRuleAppliesInPreferenceToMethods argty2 argty1) ->
                   
          match GetMeasureOfType g argty1 with
          | Some (tcref, ms1) ->
            let ms2 = freshMeasure ()
            SolveTypeEqualsTypeKeepAbbrevs csenv ndeep m2 trace argty2 (mkAppTy tcref [TType_measure ms2]) ++ (fun () ->
            SolveTypeEqualsTypeKeepAbbrevs csenv ndeep m2 trace rty (mkAppTy tcref [TType_measure (Measure.Prod(ms1, if nm = "op_Multiply" then ms2 else Measure.Inv ms2))]) ++ (fun () ->
            ResultD TTraitBuiltIn))
          | _ ->
            match GetMeasureOfType g argty2 with
            | Some (tcref, ms2) ->
              let ms1 = freshMeasure ()
              SolveTypeEqualsTypeKeepAbbrevs csenv ndeep m2 trace argty1 (mkAppTy tcref [TType_measure ms1]) ++ (fun () ->
              SolveTypeEqualsTypeKeepAbbrevs csenv ndeep m2 trace rty (mkAppTy tcref [TType_measure (Measure.Prod(ms1, if nm = "op_Multiply" then ms2 else Measure.Inv ms2))]) ++ (fun () ->
              ResultD TTraitBuiltIn))
            | _ ->
              SolveTypeEqualsTypeKeepAbbrevs csenv ndeep m2 trace argty2 argty1 ++ (fun () -> 
              SolveTypeEqualsTypeKeepAbbrevs csenv ndeep m2 trace rty argty1 ++ (fun () -> 
              ResultD TTraitBuiltIn))

      | _, _, false, ("op_Addition" | "op_Subtraction" | "op_Modulus"), [argty1;argty2] 
          when // Ignore any explicit +/- overloads from any basic integral types
               (minfos |> List.forall (fun minfo -> isIntegerTy g minfo.ApparentEnclosingType ) &&
                (   (IsNumericOrIntegralEnumType g argty1 || (nm = "op_Addition" && (isCharTy g argty1 || isStringTy g argty1))) && (permitWeakResolution || not (isTyparTy g argty2))
                 || (IsNumericOrIntegralEnumType g argty2 || (nm = "op_Addition" && (isCharTy g argty2 || isStringTy g argty2))) && (permitWeakResolution || not (isTyparTy g argty1)))) ->
          SolveTypeEqualsTypeKeepAbbrevs csenv ndeep m2 trace argty2 argty1 ++ (fun () -> 
          SolveTypeEqualsTypeKeepAbbrevs csenv ndeep m2 trace rty argty1 ++ (fun () -> 
          ResultD TTraitBuiltIn))

      | _, _, false, ("op_LessThan" | "op_LessThanOrEqual" | "op_GreaterThan" | "op_GreaterThanOrEqual" | "op_Equality" | "op_Inequality" ), [argty1;argty2] 
          when // Ignore any explicit overloads from any basic integral types
               (minfos |> List.forall (fun minfo -> isIntegerTy g minfo.ApparentEnclosingType ) &&
                (   (IsRelationalType g argty1 && (permitWeakResolution || not (isTyparTy g argty2)))
                 || (IsRelationalType g argty2 && (permitWeakResolution || not (isTyparTy g argty1))))) ->
          SolveTypeEqualsTypeKeepAbbrevs csenv ndeep m2 trace argty2 argty1 ++ (fun () -> 
          SolveTypeEqualsTypeKeepAbbrevs csenv ndeep m2 trace rty g.bool_ty ++ (fun () -> 
          ResultD TTraitBuiltIn))

      // We pretend for uniformity that the numeric types have a static property called Zero and One 
      // As with constants, only zero is polymorphic in its units
      | [], [ty], false, "get_Zero", [] 
          when IsNumericType g ty ->
          SolveTypeEqualsTypeKeepAbbrevs csenv ndeep m2 trace rty ty ++ (fun () -> 
          ResultD TTraitBuiltIn)

      | [], [ty], false, "get_One", [] 
          when IsNumericType g ty || isCharTy g ty ->
          SolveDimensionlessNumericType csenv ndeep m2 trace ty ++ (fun () -> 
          SolveTypeEqualsTypeKeepAbbrevs csenv ndeep m2 trace rty ty ++ (fun () -> 
          ResultD TTraitBuiltIn))

      | [], _, false, ("DivideByInt"), [argty1;argty2] 
          when isFpTy g argty1 || isDecimalTy g argty1 ->
          SolveTypeEqualsTypeKeepAbbrevs csenv ndeep m2 trace argty2 g.int_ty ++ (fun () -> 
          SolveTypeEqualsTypeKeepAbbrevs csenv ndeep m2 trace rty argty1 ++ (fun () -> 
          ResultD TTraitBuiltIn))

      // We pretend for uniformity that the 'string' and 'array' types have an indexer property called 'Item' 
      | [], [ty], true, ("get_Item"), [argty1] 
          when isStringTy g ty ->

          SolveTypeEqualsTypeKeepAbbrevs csenv ndeep m2 trace argty1 g.int_ty ++ (fun () -> 
          SolveTypeEqualsTypeKeepAbbrevs csenv ndeep m2 trace rty g.char_ty ++ (fun () -> 
          ResultD TTraitBuiltIn))

      | [], [ty], true, ("get_Item"), argtys
          when isArrayTy g ty ->

          (if rankOfArrayTy g ty <> argtys.Length then ErrorD(ConstraintSolverError(FSComp.SR.csIndexArgumentMismatch((rankOfArrayTy g ty), argtys.Length), m, m2)) else CompleteD) ++ (fun () ->
          (argtys |> IterateD (fun argty -> SolveTypeEqualsTypeKeepAbbrevs csenv ndeep m2 trace argty g.int_ty)) ++ (fun () -> 
          let ety = destArrayTy g ty
          SolveTypeEqualsTypeKeepAbbrevs csenv ndeep m2 trace rty ety ++ (fun () -> 
          ResultD TTraitBuiltIn)))

      | [], [ty], true, ("set_Item"), argtys
          when isArrayTy g ty ->
          
          (if rankOfArrayTy g ty <> argtys.Length - 1 then ErrorD(ConstraintSolverError(FSComp.SR.csIndexArgumentMismatch((rankOfArrayTy g ty), (argtys.Length - 1)), m, m2)) else CompleteD) ++ (fun () ->
          let argtys, ety = List.frontAndBack argtys
          (argtys |> IterateD (fun argty -> SolveTypeEqualsTypeKeepAbbrevs csenv ndeep m2 trace argty g.int_ty)) ++ (fun () -> 
          let etys = destArrayTy g ty
          SolveTypeEqualsTypeKeepAbbrevs csenv ndeep m2 trace ety etys ++ (fun () -> 
          ResultD TTraitBuiltIn)))

      | [], _, false, ("op_BitwiseAnd" | "op_BitwiseOr" | "op_ExclusiveOr"), [argty1;argty2] 
          when    (isIntegerOrIntegerEnumTy g argty1 || (isEnumTy g argty1)) && (permitWeakResolution || not (isTyparTy g argty2))
               || (isIntegerOrIntegerEnumTy g argty2 || (isEnumTy g argty2)) && (permitWeakResolution || not (isTyparTy g argty1)) ->

          SolveTypeEqualsTypeKeepAbbrevs csenv ndeep m2 trace argty2 argty1 ++ (fun () -> 
          SolveTypeEqualsTypeKeepAbbrevs csenv ndeep m2 trace rty argty1 ++ (fun () -> 
          SolveDimensionlessNumericType csenv ndeep m2 trace argty1 ++ (fun () -> 
          ResultD TTraitBuiltIn)));

      | [], _, false, ("op_LeftShift" | "op_RightShift"), [argty1;argty2] 
          when    isIntegerOrIntegerEnumTy g argty1  ->

          SolveTypeEqualsTypeKeepAbbrevs csenv ndeep m2 trace argty2 g.int_ty ++ (fun () -> 
          SolveTypeEqualsTypeKeepAbbrevs csenv ndeep m2 trace rty argty1 ++ (fun () -> 
          SolveDimensionlessNumericType csenv ndeep m2 trace argty1 ++ (fun () -> 
          ResultD TTraitBuiltIn)))

      | _, _, false, ("op_UnaryPlus"), [argty] 
          when IsNumericOrIntegralEnumType g argty ->  

          SolveTypeEqualsTypeKeepAbbrevs csenv ndeep m2 trace rty argty ++ (fun () -> 
          ResultD TTraitBuiltIn)

      | _, _, false, ("op_UnaryNegation"), [argty] 
          when isSignedIntegerTy g argty || isFpTy g argty || isDecimalTy g argty ->

          SolveTypeEqualsTypeKeepAbbrevs csenv ndeep m2 trace rty argty ++ (fun () -> 
          ResultD TTraitBuiltIn)

      | _, _, true, ("get_Sign"), [] 
          when (let argty = tys.Head in isSignedIntegerTy g argty || isFpTy g argty || isDecimalTy g argty) ->

          SolveTypeEqualsTypeKeepAbbrevs csenv ndeep m2 trace rty g.int32_ty ++ (fun () -> 
          ResultD TTraitBuiltIn)

      | _, _, false, ("op_LogicalNot" | "op_OnesComplement"), [argty] 
          when isIntegerOrIntegerEnumTy g argty  ->

          SolveTypeEqualsTypeKeepAbbrevs csenv ndeep m2 trace rty argty ++ (fun () -> 
          SolveDimensionlessNumericType csenv ndeep m2 trace argty ++ (fun () -> 
          ResultD TTraitBuiltIn))

      | _, _, false, ("Abs"), [argty] 
          when isSignedIntegerTy g argty || isFpTy g argty || isDecimalTy g argty ->

          SolveTypeEqualsTypeKeepAbbrevs csenv ndeep m2 trace rty argty ++ (fun () -> 
          ResultD TTraitBuiltIn)

      | _, _, false, "Sqrt", [argty1] 
          when isFpTy g argty1 ->
          match GetMeasureOfType g argty1 with
            | Some (tcref, _) ->
              let ms1 = freshMeasure () 
              SolveTypeEqualsTypeKeepAbbrevs csenv ndeep m2 trace argty1 (mkAppTy tcref [TType_measure (Measure.Prod (ms1, ms1))]) ++ (fun () ->
              SolveTypeEqualsTypeKeepAbbrevs csenv ndeep m2 trace rty (mkAppTy tcref [TType_measure ms1]) ++ (fun () ->
              ResultD TTraitBuiltIn))
            | None ->
              SolveTypeEqualsTypeKeepAbbrevs csenv ndeep m2 trace rty argty1 ++ (fun () -> 
              ResultD TTraitBuiltIn)

      | _, _, false, ("Sin" | "Cos" | "Tan" | "Sinh" | "Cosh" | "Tanh" | "Atan" | "Acos" | "Asin" | "Exp" | "Ceiling" | "Floor" | "Round" | "Truncate" | "Log10" | "Log" | "Sqrt"), [argty] 
          when isFpTy g argty ->

          SolveDimensionlessNumericType csenv ndeep m2 trace argty ++ (fun () -> 
          SolveTypeEqualsTypeKeepAbbrevs csenv ndeep m2 trace rty argty ++ (fun () -> 
          ResultD TTraitBuiltIn))

      | _, _, false, ("op_Explicit"), [argty] 
          when (// The input type. 
                (IsNonDecimalNumericOrIntegralEnumType g argty || isStringTy g argty || isCharTy g argty) &&
                // The output type
                (IsNonDecimalNumericOrIntegralEnumType g rty || isCharTy g rty) && 
                // Exclusion: IntPtr and UIntPtr do not support .Parse() from string 
                not (isStringTy g argty && isNativeIntegerTy g rty) &&
                // Exclusion: No conversion from char to decimal
                not (isCharTy g argty && isDecimalTy g rty)) -> 

          ResultD TTraitBuiltIn


      | _, _, false, ("op_Explicit"), [argty] 
          when (// The input type. 
                (IsNumericOrIntegralEnumType g argty || isStringTy g argty) &&
                // The output type
                (isDecimalTy g rty)) -> 

          ResultD TTraitBuiltIn

      | [], _, false, "Pow", [argty1; argty2] 
          when isFpTy g argty1 ->
          
          SolveDimensionlessNumericType csenv ndeep m2 trace argty1 ++ (fun () -> 
          SolveTypeEqualsTypeKeepAbbrevs csenv ndeep m2 trace argty2 argty1 ++ (fun () -> 
          SolveTypeEqualsTypeKeepAbbrevs csenv ndeep m2 trace rty argty1 ++ (fun () -> 
          ResultD TTraitBuiltIn)))

      | _, _, false, ("Atan2"), [argty1; argty2] 
          when isFpTy g argty1 ->
          SolveTypeEqualsTypeKeepAbbrevs csenv ndeep m2 trace argty2 argty1 ++ (fun () ->
          match GetMeasureOfType g argty1 with
          | None -> SolveTypeEqualsTypeKeepAbbrevs csenv ndeep m2 trace rty argty1
          | Some (tcref, _) -> SolveTypeEqualsTypeKeepAbbrevs csenv ndeep m2 trace rty (mkAppTy tcref [TType_measure Measure.One])) ++ (fun () ->
          ResultD TTraitBuiltIn)

      | _ -> 
          // OK, this is not solved by a built-in constraint.
          // Now look for real solutions

          // First look for a solution by a record property
          let recdPropSearch = 
              let isGetProp = nm.StartsWith "get_" 
              let isSetProp = nm.StartsWith "set_" 
              if argtys.IsEmpty && isGetProp || isSetProp then 
                  let propName = nm.[4..]
                  let props = 
                    tys |> List.choose (fun ty -> 
                        match TryFindIntrinsicNamedItemOfType csenv.InfoReader (propName, AccessibleFromEverywhere) FindMemberFlag.IgnoreOverrides m ty with
                        | Some (RecdFieldItem rfinfo) 
                              when (isGetProp || rfinfo.RecdField.IsMutable) && 
                                   (rfinfo.IsStatic = not memFlags.IsInstance) && 
                                   IsRecdFieldAccessible amap m AccessibleFromEverywhere rfinfo.RecdFieldRef &&
                                   not rfinfo.LiteralValue.IsSome && 
                                   not rfinfo.RecdField.IsCompilerGenerated -> 
                            Some (rfinfo, isSetProp)
                        | _ -> None)
                  match props with 
                  | [ prop ] -> Some prop
                  | _ -> None
              else
                  None

          // Now check if there are no feasible solutions at all
          match minfos, recdPropSearch with 
          | [], None when not (tys |> List.exists (isAnyParTy g)) ->
              if tys |> List.exists (isFunTy g) then 
                  ErrorD (ConstraintSolverError(FSComp.SR.csExpectTypeWithOperatorButGivenFunction(DecompileOpName nm), m, m2)) 
              elif tys |> List.exists (isAnyTupleTy g) then 
                  ErrorD (ConstraintSolverError(FSComp.SR.csExpectTypeWithOperatorButGivenTuple(DecompileOpName nm), m, m2)) 
              else
                  match nm, argtys with 
                  | "op_Explicit", [argty] -> ErrorD (ConstraintSolverError(FSComp.SR.csTypeDoesNotSupportConversion((NicePrint.prettyStringOfTy denv argty), (NicePrint.prettyStringOfTy denv rty)), m, m2))
                  | _ -> 
                      let tyString = 
                         match tys with 
                         | [ty] -> NicePrint.minimalStringOfType denv ty
                         | _ -> tys |> List.map (NicePrint.minimalStringOfType denv) |> String.concat ", "
                      let opName = DecompileOpName nm
                      let err = 
                          match opName with 
                          | "?>="  | "?>"  | "?<="  | "?<"  | "?="  | "?<>" 
                          | ">=?"  | ">?"  | "<=?"  | "<?"  | "=?"  | "<>?" 
                          | "?>=?" | "?>?" | "?<=?" | "?<?" | "?=?" | "?<>?" ->
                             if tys.Length = 1 then FSComp.SR.csTypeDoesNotSupportOperatorNullable(tyString, opName)
                             else FSComp.SR.csTypesDoNotSupportOperatorNullable(tyString, opName)
                          | _ -> 
                             if tys.Length = 1 then FSComp.SR.csTypeDoesNotSupportOperator(tyString, opName)
                             else FSComp.SR.csTypesDoNotSupportOperator(tyString, opName)
                      ErrorD(ConstraintSolverError(err, m, m2))

          | _ -> 

              let dummyExpr = mkUnit g m
              let calledMethGroup = 
                  minfos 
                    // curried members may not be used to satisfy constraints
                    |> List.choose (fun minfo ->
                          if minfo.IsCurried then None else
                          let callerArgs = argtys |> List.map (fun argty -> CallerArg(argty, m, false, dummyExpr))
                          let minst = FreshenMethInfo m minfo
                          let objtys = minfo.GetObjArgTypes(amap, m, minst)
                          Some(CalledMeth<Expr>(csenv.InfoReader, None, false, FreshenMethInfo, m, AccessibleFromEverywhere, minfo, minst, minst, None, objtys, [(callerArgs, [])], false, false, None)))
              
              let methOverloadResult, errors = 
                  trace.CollectThenUndoOrCommit (fun (a, _) -> Option.isSome a) (fun trace -> ResolveOverloading csenv (WithTrace trace) nm ndeep (Some traitInfo) (0, 0) AccessibleFromEverywhere calledMethGroup false (Some rty))

              match recdPropSearch, methOverloadResult with 
              | Some (rfinfo, isSetProp), None -> 
                  // OK, the constraint is solved by a record property. Assert that the return types match.
                  let rty2 = if isSetProp then g.unit_ty else rfinfo.FieldType
                  SolveTypeEqualsTypeKeepAbbrevs csenv ndeep m2 trace rty rty2 ++ (fun () -> 
                  ResultD (TTraitSolvedRecdProp(rfinfo, isSetProp)))
              | None, Some (calledMeth:CalledMeth<_>) -> 
                  // OK, the constraint is solved.
                  let minfo = calledMeth.Method

                  errors ++ (fun () -> 
                      let isInstance = minfo.IsInstance
                      if isInstance <> memFlags.IsInstance then 
                          if isInstance then
                              ErrorD(ConstraintSolverError(FSComp.SR.csMethodFoundButIsNotStatic((NicePrint.minimalStringOfType denv minfo.ApparentEnclosingType), (DecompileOpName nm), nm), m, m2 ))
                          else
                              ErrorD(ConstraintSolverError(FSComp.SR.csMethodFoundButIsStatic((NicePrint.minimalStringOfType denv minfo.ApparentEnclosingType), (DecompileOpName nm), nm), m, m2 ))
                      else 
                          CheckMethInfoAttributes g m None minfo ++ (fun () -> 
                          ResultD (TTraitSolved (minfo, calledMeth.CalledTyArgs))))
                          
              | _ ->
                  let support = GetSupportOfMemberConstraint csenv traitInfo
                  let frees = GetFreeTyparsOfMemberConstraint csenv traitInfo

                  // If there's nothing left to learn then raise the errors 
                  (if (permitWeakResolution && isNil support) || isNil frees then errors  
                   // Otherwise re-record the trait waiting for canonicalization 
                   else AddMemberConstraint csenv ndeep m2 trace traitInfo support frees) ++ (fun () -> 
                       match errors with
                       | ErrorResult (_, UnresolvedOverloading _) when not ignoreUnresolvedOverload && (not (nm = "op_Explicit" || nm = "op_Implicit")) -> ErrorD LocallyAbortOperationThatFailsToResolveOverload
                       | _ -> ResultD TTraitUnsolved)
    ) 
    ++ 
    (fun res -> RecordMemberConstraintSolution csenv.SolverState m trace traitInfo res))


/// Record the solution to a member constraint in the mutable reference cell attached to 
/// each member constraint.
and RecordMemberConstraintSolution css m trace traitInfo res =
    match res with 
    | TTraitUnsolved -> 
        ResultD false

    | TTraitSolved (minfo, minst) -> 
        let sln = MemberConstraintSolutionOfMethInfo css m minfo minst
        TransactMemberConstraintSolution traitInfo trace sln;
        ResultD true

    | TTraitBuiltIn -> 
        TransactMemberConstraintSolution traitInfo trace BuiltInSln;
        ResultD true

    | TTraitSolvedRecdProp (rfinfo, isSetProp) -> 
        let sln = MemberConstraintSolutionOfRecdFieldInfo rfinfo isSetProp
        TransactMemberConstraintSolution traitInfo trace sln;
        ResultD true

/// Convert a MethInfo into the data we save in the TAST
and MemberConstraintSolutionOfMethInfo css m minfo minst = 
#if !NO_EXTENSIONTYPING
#else
    // to prevent unused parameter warning
    ignore css
#endif
    match minfo with 
    | ILMeth(_, ilMeth, _) ->
       let mref = IL.mkRefToILMethod (ilMeth.DeclaringTyconRef.CompiledRepresentationForNamedType, ilMeth.RawMetadata)
       let iltref = ilMeth.ILExtensionMethodDeclaringTyconRef |> Option.map (fun tcref -> tcref.CompiledRepresentationForNamedType)
       ILMethSln(ilMeth.ApparentEnclosingType, iltref, mref, minst)
    | FSMeth(_, ty, vref, _) ->  
       FSMethSln(ty, vref, minst)
    | MethInfo.DefaultStructCtor _ -> 
       error(InternalError("the default struct constructor was the unexpected solution to a trait constraint", m))
#if !NO_EXTENSIONTYPING
    | ProvidedMeth(amap, mi, _, m) -> 
        let g = amap.g
        let minst = []   // GENERIC TYPE PROVIDERS: for generics, we would have an minst here
        let allArgVars, allArgs = minfo.GetParamTypes(amap, m, minst) |> List.concat |> List.mapi (fun i ty -> mkLocal m ("arg"+string i) ty) |> List.unzip
        let objArgVars, objArgs = (if minfo.IsInstance then [mkLocal m "this" minfo.ApparentEnclosingType] else []) |> List.unzip
        let callMethInfoOpt, callExpr, callExprTy = ProvidedMethodCalls.BuildInvokerExpressionForProvidedMethodCall css.TcVal (g, amap, mi, objArgs, NeverMutates, false, ValUseFlag.NormalValUse, allArgs, m) 
        let closedExprSln = ClosedExprSln (mkLambdas m [] (objArgVars@allArgVars) (callExpr, callExprTy) )
        // If the call is a simple call to an IL method with all the arguments in the natural order, then revert to use ILMethSln.
        // This is important for calls to operators on generated provided types. There is an (unchecked) condition
        // that generative providers do not re=order arguments or insert any more information into operator calls.
        match callMethInfoOpt, callExpr with 
        | Some methInfo, Expr.Op(TOp.ILCall(_useCallVirt, _isProtected, _, _isNewObj, NormalValUse, _isProp, _noTailCall, ilMethRef, _actualTypeInst, actualMethInst, _ilReturnTys), [], args, m)
             when (args, (objArgVars@allArgVars)) ||> List.lengthsEqAndForall2 (fun a b -> match a with Expr.Val(v, _, _) -> valEq v.Deref b | _ -> false) ->
                let declaringType = Import.ImportProvidedType amap m (methInfo.PApply((fun x -> x.DeclaringType), m))
                if isILAppTy g declaringType then 
                    let extOpt = None  // EXTENSION METHODS FROM TYPE PROVIDERS: for extension methods coming from the type providers we would have something here.
                    ILMethSln(declaringType, extOpt, ilMethRef, actualMethInst)
                else
                    closedExprSln
        | _ -> 
                closedExprSln

#endif

and MemberConstraintSolutionOfRecdFieldInfo rfinfo isSet =
    FSRecdFieldSln(rfinfo.TypeInst, rfinfo.RecdFieldRef, isSet)

/// Write into the reference cell stored in the TAST and add to the undo trace if necessary
and TransactMemberConstraintSolution traitInfo (trace:OptionalTrace) sln  =
    let prev = traitInfo.Solution 
    trace.Exec (fun () -> traitInfo.Solution <- Some sln) (fun () -> traitInfo.Solution <- prev)

/// Only consider overload resolution if canonicalizing or all the types are now nominal. 
/// That is, don't perform resolution if more nominal information may influence the set of available overloads 
and GetRelevantMethodsForTrait (csenv:ConstraintSolverEnv) permitWeakResolution nm (TTrait(tys, _, memFlags, argtys, rty, soln) as traitInfo): MethInfo list =
    let results = 
        if permitWeakResolution || isNil (GetSupportOfMemberConstraint csenv traitInfo) then
            let m = csenv.m
            let minfos = 
                match memFlags.MemberKind with
                | MemberKind.Constructor ->
                    tys |> List.map (GetIntrinsicConstructorInfosOfType csenv.SolverState.InfoReader m)
                | _ ->
                    tys |> List.map (GetIntrinsicMethInfosOfType csenv.SolverState.InfoReader (Some nm, AccessibleFromSomeFSharpCode, AllowMultiIntfInstantiations.Yes) IgnoreOverrides m) 
            /// Merge the sets so we don't get the same minfo from each side 
            /// We merge based on whether minfos use identical metadata or not. 

            /// REVIEW: Consider the pathological cases where this may cause a loss of distinction 
            /// between potential overloads because a generic instantiation derived from the left hand type differs 
            /// to a generic instantiation for an operator based on the right hand type. 
            
            let minfos = List.reduce (ListSet.unionFavourLeft MethInfo.MethInfosUseIdenticalDefinitions) minfos
            minfos
        else 
            []
    // The trait name "op_Explicit" also covers "op_Implicit", so look for that one too.
    if nm = "op_Explicit" then 
        results @ GetRelevantMethodsForTrait (csenv:ConstraintSolverEnv) permitWeakResolution "op_Implicit" (TTrait(tys, "op_Implicit", memFlags, argtys, rty, soln))
    else
        results


/// The nominal support of the member constraint 
and GetSupportOfMemberConstraint (csenv:ConstraintSolverEnv) (TTrait(tys, _, _, _, _, _)) =
    tys |> List.choose (tryAnyParTy csenv.g)
    
/// All the typars relevant to the member constraint *)
and GetFreeTyparsOfMemberConstraint (csenv:ConstraintSolverEnv) (TTrait(tys, _, _, argtys, rty, _)) =
    freeInTypesLeftToRightSkippingConstraints csenv.g (tys@argtys@ Option.toList rty)

/// Re-solve the global constraints involving any of the given type variables. 
/// Trait constraints can't always be solved using the pessimistic rules. We only canonicalize 
/// them forcefully (permitWeakResolution=true) prior to generalization. 
and SolveRelevantMemberConstraints (csenv:ConstraintSolverEnv) ndeep permitWeakResolution trace tps =
    RepeatWhileD ndeep
        (fun ndeep -> 
            tps 
            |> AtLeastOneD (fun tp -> 
                /// Normalize the typar 
                let ty = mkTyparTy tp
                match tryAnyParTy csenv.g ty with
                | Some tp ->
                    SolveRelevantMemberConstraintsForTypar csenv ndeep permitWeakResolution trace tp
                | None -> 
                    ResultD false)) 

and SolveRelevantMemberConstraintsForTypar (csenv:ConstraintSolverEnv) ndeep permitWeakResolution (trace:OptionalTrace) tp =
    let cxst = csenv.SolverState.ExtraCxs
    let tpn = tp.Stamp
    let cxs = cxst.FindAll tpn
    if isNil cxs then ResultD false else
    
    trace.Exec (fun () -> cxs |> List.iter (fun _ -> cxst.Remove tpn)) (fun () -> cxs |> List.iter (fun cx -> cxst.Add(tpn, cx)))
    assert (isNil (cxst.FindAll tpn)) 

    cxs 
    |> AtLeastOneD (fun (traitInfo, m2) -> 
        let csenv = { csenv with m = m2 }
        SolveMemberConstraint csenv true permitWeakResolution (ndeep+1) m2 trace traitInfo)

and CanonicalizeRelevantMemberConstraints (csenv:ConstraintSolverEnv) ndeep trace tps =
    SolveRelevantMemberConstraints csenv ndeep true trace tps
  
and AddMemberConstraint (csenv:ConstraintSolverEnv) ndeep m2 trace traitInfo support frees =
    let g = csenv.g
    let aenv = csenv.EquivEnv
    let cxst = csenv.SolverState.ExtraCxs

    // Write the constraint into the global table. That is, 
    // associate the constraint with each type variable in the free variables of the constraint.
    // This will mean the constraint gets resolved whenever one of these free variables gets solved.
    frees 
    |> List.iter (fun tp -> 
        let tpn = tp.Stamp

        let cxs = cxst.FindAll tpn

        // check the constraint is not already listed for this type variable
        if not (cxs |> List.exists (fun (traitInfo2, _) -> traitsAEquiv g aenv traitInfo traitInfo2)) then 
            trace.Exec (fun () -> csenv.SolverState.ExtraCxs.Add (tpn, (traitInfo, m2))) (fun () -> csenv.SolverState.ExtraCxs.Remove tpn)
    )

    // Associate the constraint with each type variable in the support, so if the type variable
    // gets generalized then this constraint is attached at the binding site.
    support |> IterateD (fun tp -> AddConstraint csenv ndeep m2 trace tp (TyparConstraint.MayResolveMember(traitInfo, m2)))

    
/// Record a constraint on an inference type variable. 
and AddConstraint (csenv:ConstraintSolverEnv) ndeep m2 trace tp newConstraint  =
    let g = csenv.g
    let aenv = csenv.EquivEnv
    let amap = csenv.amap
    let denv = csenv.DisplayEnv
    let m = csenv.m

    // Type variable sets may not have two trait constraints with the same name, nor
    // be constrained by different instantiations of the same interface type.
    //
    // This results in limitations on generic code, especially "inline" code, which 
    // may require type annotations. See FSharp 1.0 bug 6477.
    let consistent tpc1 tpc2 =
        match tpc1, tpc2 with           
        | (TyparConstraint.MayResolveMember(TTrait(tys1, nm1, memFlags1, argtys1, rty1, _), _), 
           TyparConstraint.MayResolveMember(TTrait(tys2, nm2, memFlags2, argtys2, rty2, _), _))  
              when (memFlags1 = memFlags2 &&
                    nm1 = nm2 &&
                    // Multiple op_Explicit and op_Implicit constraints can exist for the same type variable.
                    // See FSharp 1.0 bug 6477.
                    not (nm1 = "op_Explicit" || nm1 = "op_Implicit") &&
                    argtys1.Length = argtys2.Length &&
                    List.lengthsEqAndForall2 (typeEquiv g) tys1 tys2) -> 

                  let rty1 = GetFSharpViewOfReturnType g rty1
                  let rty2 = GetFSharpViewOfReturnType g rty2
                  Iterate2D (SolveTypeEqualsTypeKeepAbbrevs csenv ndeep m2 trace) argtys1 argtys2 ++ (fun () -> 
                      SolveTypeEqualsTypeKeepAbbrevs csenv ndeep m2 trace rty1 rty2 ++ (fun () -> 
                         CompleteD))
          
        | (TyparConstraint.CoercesTo(ty1, _), 
           TyparConstraint.CoercesTo(ty2, _)) ->
              // Record at most one subtype constraint for each head type. 
              // That is, we forbid constraints by both I<string> and I<int>. 
              // This works because the types on the r.h.s. of subtype 
              // constraints are head-types and so any further inferences are equational. 
              let collect ty = 
                  let res = ref [] 
                  IterateEntireHierarchyOfType (fun x -> res := x :: !res) g amap m AllowMultiIntfInstantiations.No ty
                  List.rev !res
              let parents1 = collect ty1
              let parents2 = collect ty2
              parents1 |> IterateD (fun ty1Parent -> 
                 parents2 |> IterateD (fun ty2Parent ->  
                     if not (HaveSameHeadType g ty1Parent ty2Parent) then CompleteD else
                     SolveTypeEqualsTypeKeepAbbrevs csenv ndeep m2 trace ty1Parent ty2Parent))

        | (TyparConstraint.IsEnum (u1, _), 
           TyparConstraint.IsEnum (u2, m2)) ->   
            SolveTypeEqualsTypeKeepAbbrevs csenv ndeep m2 trace u1 u2
            
        | (TyparConstraint.IsDelegate (aty1, bty1, _), 
           TyparConstraint.IsDelegate (aty2, bty2, m2)) ->   
            SolveTypeEqualsTypeKeepAbbrevs csenv ndeep m2 trace aty1 aty2 ++ (fun () -> 
            SolveTypeEqualsTypeKeepAbbrevs csenv ndeep m2 trace bty1 bty2)

        | TyparConstraint.SupportsComparison _, TyparConstraint.IsDelegate _  
        | TyparConstraint.IsDelegate _ , TyparConstraint.SupportsComparison _
        | TyparConstraint.IsNonNullableStruct _, TyparConstraint.IsReferenceType _     
        | TyparConstraint.IsReferenceType _, TyparConstraint.IsNonNullableStruct _   ->
            ErrorD (Error(FSComp.SR.csStructConstraintInconsistent(), m))


        | TyparConstraint.SupportsComparison _, TyparConstraint.SupportsComparison _  
        | TyparConstraint.SupportsEquality _, TyparConstraint.SupportsEquality _  
        | TyparConstraint.SupportsNull _, TyparConstraint.SupportsNull _  
        | TyparConstraint.IsNonNullableStruct _, TyparConstraint.IsNonNullableStruct _     
        | TyparConstraint.IsUnmanaged _, TyparConstraint.IsUnmanaged _
        | TyparConstraint.IsReferenceType _, TyparConstraint.IsReferenceType _ 
        | TyparConstraint.RequiresDefaultConstructor _, TyparConstraint.RequiresDefaultConstructor _ 
        | TyparConstraint.SimpleChoice (_, _), TyparConstraint.SimpleChoice (_, _) -> 
            CompleteD
            
        | _ -> CompleteD

    // See when one constraint implies implies another. 
    // 'a :> ty1  implies 'a :> 'ty2 if the head type name of ty2 (say T2) occursCheck anywhere in the hierarchy of ty1 
    // If it does occur, e.g. at instantiation T2<inst2>, then the check above will have enforced that 
    // T2<inst2> = ty2 
    let implies tpc1 tpc2 = 
        match tpc1, tpc2 with           
        | TyparConstraint.MayResolveMember(trait1, _), 
          TyparConstraint.MayResolveMember(trait2, _) -> 
            traitsAEquiv g aenv trait1 trait2

        | TyparConstraint.CoercesTo(ty1, _), TyparConstraint.CoercesTo(ty2, _) -> 
            ExistsSameHeadTypeInHierarchy g amap m ty1 ty2

        | TyparConstraint.IsEnum(u1, _), TyparConstraint.IsEnum(u2, _) -> typeEquiv g u1 u2

        | TyparConstraint.IsDelegate(aty1, bty1, _), TyparConstraint.IsDelegate(aty2, bty2, _) -> 
            typeEquiv g aty1 aty2 && typeEquiv g bty1 bty2 

        | TyparConstraint.SupportsComparison _, TyparConstraint.SupportsComparison _
        | TyparConstraint.SupportsEquality _, TyparConstraint.SupportsEquality _
        // comparison implies equality
        | TyparConstraint.SupportsComparison _, TyparConstraint.SupportsEquality _
        | TyparConstraint.SupportsNull _, TyparConstraint.SupportsNull _
        | TyparConstraint.IsNonNullableStruct _, TyparConstraint.IsNonNullableStruct _
        | TyparConstraint.IsUnmanaged _, TyparConstraint.IsUnmanaged _
        | TyparConstraint.IsReferenceType _, TyparConstraint.IsReferenceType _
        | TyparConstraint.RequiresDefaultConstructor _, TyparConstraint.RequiresDefaultConstructor _ -> true
        | TyparConstraint.SimpleChoice (tys1, _), TyparConstraint.SimpleChoice (tys2, _) -> ListSet.isSubsetOf (typeEquiv g) tys1 tys2
        | TyparConstraint.DefaultsTo (priority1, dty1, _), TyparConstraint.DefaultsTo (priority2, dty2, _) -> 
             (priority1 = priority2) && typeEquiv g dty1 dty2
        | _ -> false
        
    
    // First ensure constraint conforms with existing constraints 
    // NOTE: QUADRATIC 
    let existingConstraints = tp.Constraints

    let allCxs = newConstraint :: List.rev existingConstraints
    begin 
        let rec enforceMutualConsistency i cxs = 
            match cxs with 
            | [] ->  CompleteD
            | cx :: rest -> IterateIdxD (fun j cx2 -> if i = j then CompleteD else consistent cx cx2) allCxs ++ (fun () -> enforceMutualConsistency (i+1) rest)

        enforceMutualConsistency 0 allCxs 
    end ++ (fun ()  ->
    
    let impliedByExistingConstraints = existingConstraints |> List.exists (fun tpc2 -> implies tpc2 newConstraint) 
    
    if impliedByExistingConstraints then 
        CompleteD
    // "Default" constraints propagate softly and can be omitted from explicit declarations of type parameters
    elif (match tp.Rigidity, newConstraint with 
          | (TyparRigidity.Rigid | TyparRigidity.WillBeRigid), TyparConstraint.DefaultsTo _ -> true
          | _ -> false) then 
        CompleteD
    elif tp.Rigidity = TyparRigidity.Rigid then 
        ErrorD (ConstraintSolverMissingConstraint(denv, tp, newConstraint, m, m2)) 
    else
       (// It is important that we give a warning if a constraint is missing from a 
        // will-be-made-rigid type variable. This is because the existence of these warnings
        // is relevant to the overload resolution rules (see 'candidateWarnCount' in the overload resolution
        // implementation). See also FSharp 1.0 bug 5461
        (if tp.Rigidity.WarnIfMissingConstraint then
            WarnD (ConstraintSolverMissingConstraint(denv, tp, newConstraint, m, m2)) 
         else
            CompleteD) ++ (fun () -> 

        let newConstraints = 
              // Eliminate any constraints where one constraint implies another 
              // Keep constraints in the left-to-right form according to the order they are asserted. 
              // NOTE: QUADRATIC 
              let rec eliminateRedundant cxs acc = 
                  match cxs with 
                  | [] -> acc
                  | cx :: rest -> 
                      eliminateRedundant rest (if List.exists (fun cx2 -> implies cx2 cx) acc then acc else (cx::acc))
                  
              eliminateRedundant allCxs []
              

        // Write the constraint into the type variable 
        // Record a entry in the undo trace if one is provided 
        let orig = tp.Constraints
        trace.Exec (fun () -> tp.SetConstraints newConstraints) (fun () -> tp.SetConstraints orig)

        CompleteD)))

and SolveTypeSupportsNull (csenv:ConstraintSolverEnv) ndeep m2 trace ty =
    let g = csenv.g
    let m = csenv.m
    let denv = csenv.DisplayEnv
    match tryDestTyparTy g ty with
    | Some destTypar ->
        AddConstraint csenv ndeep m2 trace destTypar (TyparConstraint.SupportsNull m)
    | None ->
        if TypeSatisfiesNullConstraint g m ty then CompleteD else 
        match ty with 
        | NullableTy g _ ->
            ErrorD (ConstraintSolverError(FSComp.SR.csNullableTypeDoesNotHaveNull(NicePrint.minimalStringOfType denv ty), m, m2))
        | _ -> 
            ErrorD (ConstraintSolverError(FSComp.SR.csTypeDoesNotHaveNull(NicePrint.minimalStringOfType denv ty), m, m2))

and SolveTypeSupportsComparison (csenv:ConstraintSolverEnv) ndeep m2 trace ty =
    let g = csenv.g
    let m = csenv.m
    let amap = csenv.amap
    let denv = csenv.DisplayEnv
    match tryDestTyparTy g ty with
    | Some destTypar ->
        AddConstraint csenv ndeep m2 trace destTypar (TyparConstraint.SupportsComparison m)
    | None ->
        // Check it isn't ruled out by the user
        match tryDestAppTy g ty with 
        | Some tcref when HasFSharpAttribute g g.attrib_NoComparisonAttribute tcref.Attribs ->
            ErrorD (ConstraintSolverError(FSComp.SR.csTypeDoesNotSupportComparison1(NicePrint.minimalStringOfType denv ty), m, m2))
        | _ ->
            match ty with 
            | SpecialComparableHeadType g tinst -> 
                tinst |> IterateD (SolveTypeSupportsComparison (csenv:ConstraintSolverEnv) ndeep m2 trace)
            | _ -> 
               // Check the basic requirement - IComparable or IStructuralComparable or assumed
               if ExistsSameHeadTypeInHierarchy g amap m2 ty g.mk_IComparable_ty  ||
                  ExistsSameHeadTypeInHierarchy g amap m2 ty g.mk_IStructuralComparable_ty
               then 
                   // The type is comparable because it implements IComparable
                    match ty with
                    | AppTy g (tcref, tinst) ->
                        // Check the (possibly inferred) structural dependencies
                        (tinst, tcref.TyparsNoRange) ||> Iterate2D (fun ty tp -> 
                            if tp.ComparisonConditionalOn then 
                                SolveTypeSupportsComparison (csenv:ConstraintSolverEnv) ndeep m2 trace ty 
                            else 
                                CompleteD) 
                    | _ ->
                        CompleteD

               // Give a good error for structural types excluded from the comparison relation because of their fields
               elif (isAppTy g ty && 
                     let tcref = tcrefOfAppTy g ty 
                     AugmentWithHashCompare.TyconIsCandidateForAugmentationWithCompare g tcref.Deref && 
                     Option.isNone tcref.GeneratedCompareToWithComparerValues) then
 
                   ErrorD (ConstraintSolverError(FSComp.SR.csTypeDoesNotSupportComparison3(NicePrint.minimalStringOfType denv ty), m, m2))

               else 
                   ErrorD (ConstraintSolverError(FSComp.SR.csTypeDoesNotSupportComparison2(NicePrint.minimalStringOfType denv ty), m, m2))

and SolveTypeSupportsEquality (csenv:ConstraintSolverEnv) ndeep m2 trace ty =
    let g = csenv.g
    let m = csenv.m
    let denv = csenv.DisplayEnv
    match tryDestTyparTy g ty with
    | Some destTypar ->
        AddConstraint csenv ndeep m2 trace destTypar (TyparConstraint.SupportsEquality m)
    | None ->
        match tryDestAppTy g ty with 
        | Some tcref when HasFSharpAttribute g g.attrib_NoEqualityAttribute tcref.Attribs ->
            ErrorD (ConstraintSolverError(FSComp.SR.csTypeDoesNotSupportEquality1(NicePrint.minimalStringOfType denv ty), m, m2))
        | _ ->
            match ty with 
            | SpecialEquatableHeadType g tinst -> 
                tinst |> IterateD (SolveTypeSupportsEquality (csenv:ConstraintSolverEnv) ndeep m2 trace)
            | SpecialNotEquatableHeadType g _ -> 
                ErrorD (ConstraintSolverError(FSComp.SR.csTypeDoesNotSupportEquality2(NicePrint.minimalStringOfType denv ty), m, m2))
            | _ -> 
               // The type is equatable because it has Object.Equals(...)
               match ty with
               | AppTy g (tcref, tinst) ->
                   // Give a good error for structural types excluded from the equality relation because of their fields
                   if AugmentWithHashCompare.TyconIsCandidateForAugmentationWithEquals g tcref.Deref && 
                       Option.isNone tcref.GeneratedHashAndEqualsWithComparerValues 
                   then
                       ErrorD (ConstraintSolverError(FSComp.SR.csTypeDoesNotSupportEquality3(NicePrint.minimalStringOfType denv ty), m, m2))
                   else
                       // Check the (possibly inferred) structural dependencies
                       (tinst, tcref.TyparsNoRange) ||> Iterate2D (fun ty tp -> 
                           if tp.EqualityConditionalOn then 
                               SolveTypeSupportsEquality (csenv:ConstraintSolverEnv) ndeep m2 trace ty 
                           else 
                               CompleteD) 
               | _ ->
                   CompleteD
           
and SolveTypeIsEnum (csenv:ConstraintSolverEnv) ndeep m2 trace ty underlying =
    trackErrors {
        let g = csenv.g
        let m = csenv.m
        let denv = csenv.DisplayEnv
        match tryDestTyparTy g ty with
        | Some destTypar ->
            return! AddConstraint csenv ndeep m2 trace destTypar (TyparConstraint.IsEnum(underlying, m))
        | None ->
            if isEnumTy g ty then 
                do! SolveTypeEqualsTypeKeepAbbrevs csenv ndeep m2 trace underlying (underlyingTypeOfEnumTy g ty) 
                return! CompleteD
            else 
                return! ErrorD (ConstraintSolverError(FSComp.SR.csTypeIsNotEnumType(NicePrint.minimalStringOfType denv ty), m, m2))
    }

and SolveTypeIsDelegate (csenv:ConstraintSolverEnv) ndeep m2 trace ty aty bty =
    trackErrors {
        let g = csenv.g
        let m = csenv.m
        let denv = csenv.DisplayEnv
        match tryDestTyparTy g ty with
        | Some destTypar ->
            return! AddConstraint csenv ndeep m2 trace destTypar (TyparConstraint.IsDelegate(aty, bty, m))
        | None ->
            if isDelegateTy g ty then 
                match TryDestStandardDelegateType csenv.InfoReader m AccessibleFromSomewhere ty with 
                | Some (tupledArgTy, rty) ->
                    do! SolveTypeEqualsTypeKeepAbbrevs csenv ndeep m2 trace aty tupledArgTy 
                    do! SolveTypeEqualsTypeKeepAbbrevs csenv ndeep m2 trace bty rty 
                | None ->
                    return! ErrorD (ConstraintSolverError(FSComp.SR.csTypeHasNonStandardDelegateType(NicePrint.minimalStringOfType denv ty), m, m2))
            else 
                return! ErrorD (ConstraintSolverError(FSComp.SR.csTypeIsNotDelegateType(NicePrint.minimalStringOfType denv ty), m, m2))
    }
    
and SolveTypeIsNonNullableValueType (csenv:ConstraintSolverEnv) ndeep m2 trace ty =
    trackErrors {
        let g = csenv.g
        let m = csenv.m
        let denv = csenv.DisplayEnv
        match tryDestTyparTy g ty with
        | Some destTypar ->
            return! AddConstraint csenv ndeep m2 trace destTypar (TyparConstraint.IsNonNullableStruct m)
        | None ->
            let underlyingTy = stripTyEqnsAndMeasureEqns g ty
            if isStructTy g underlyingTy then
                if tyconRefEq g g.system_Nullable_tcref (tcrefOfAppTy g underlyingTy) then
                    return! ErrorD (ConstraintSolverError(FSComp.SR.csTypeParameterCannotBeNullable(), m, m))
            else
                return! ErrorD (ConstraintSolverError(FSComp.SR.csGenericConstructRequiresStructType(NicePrint.minimalStringOfType denv ty), m, m2))
    }            

and SolveTypeIsUnmanaged (csenv:ConstraintSolverEnv) ndeep m2 trace ty =
    let g = csenv.g
    let m = csenv.m
    let denv = csenv.DisplayEnv
    match tryDestTyparTy g ty with
    | Some destTypar ->
        AddConstraint csenv ndeep m2 trace destTypar (TyparConstraint.IsUnmanaged m)
    | None ->
        if isUnmanagedTy g ty then
            CompleteD
        else
            ErrorD (ConstraintSolverError(FSComp.SR.csGenericConstructRequiresUnmanagedType(NicePrint.minimalStringOfType denv ty), m, m2))


and SolveTypeChoice (csenv:ConstraintSolverEnv) ndeep m2 trace ty tys =
    let g = csenv.g
    let m = csenv.m
    let denv = csenv.DisplayEnv
    match tryDestTyparTy g ty with
    | Some destTypar ->
        AddConstraint csenv ndeep m2 trace destTypar (TyparConstraint.SimpleChoice(tys, m)) 
    | None ->
        if List.exists (typeEquivAux Erasure.EraseMeasures g ty) tys then CompleteD
        else ErrorD (ConstraintSolverError(FSComp.SR.csTypeNotCompatibleBecauseOfPrintf((NicePrint.minimalStringOfType denv ty), (String.concat "," (List.map (NicePrint.prettyStringOfTy denv) tys))), m, m2))


and SolveTypeIsReferenceType (csenv:ConstraintSolverEnv) ndeep m2 trace ty =
    let g = csenv.g
    let m = csenv.m
    let denv = csenv.DisplayEnv
    match tryDestTyparTy g ty with
    | Some destTypar ->
        AddConstraint csenv ndeep m2 trace destTypar (TyparConstraint.IsReferenceType m)
    | None ->
        if isRefTy g ty then CompleteD
        else ErrorD (ConstraintSolverError(FSComp.SR.csGenericConstructRequiresReferenceSemantics(NicePrint.minimalStringOfType denv ty), m, m))

and SolveTypeRequiresDefaultConstructor (csenv:ConstraintSolverEnv) ndeep m2 trace ty =
    let g = csenv.g
    let amap = csenv.amap
    let m = csenv.m
    let denv = csenv.DisplayEnv
    let ty = stripTyEqnsAndMeasureEqns g ty
    match tryDestTyparTy g ty with
    | Some destTypar ->
        AddConstraint csenv ndeep m2 trace destTypar (TyparConstraint.RequiresDefaultConstructor m)
    | None ->
        if isStructTy g ty && TypeHasDefaultValue g m ty then 
            CompleteD
        else
            if GetIntrinsicConstructorInfosOfType csenv.InfoReader m ty 
               |> List.exists (fun x -> x.IsNullary && IsMethInfoAccessible amap m AccessibleFromEverywhere x)
            then 
                match tryDestAppTy g ty with
                | Some tcref when HasFSharpAttribute g g.attrib_AbstractClassAttribute tcref.Attribs ->
                    ErrorD (ConstraintSolverError(FSComp.SR.csGenericConstructRequiresNonAbstract(NicePrint.minimalStringOfType denv ty), m, m2))
                | _ ->
                    CompleteD
            else
                match tryDestAppTy g ty with
                | Some tcref when
                    tcref.PreEstablishedHasDefaultConstructor || 
                    // F# 3.1 feature: records with CLIMutable attribute should satisfy 'default constructor' constraint
                    (tcref.IsRecordTycon && HasFSharpAttribute g g.attrib_CLIMutableAttribute tcref.Attribs) ->
                    CompleteD
                | _ -> 
                    ErrorD (ConstraintSolverError(FSComp.SR.csGenericConstructRequiresPublicDefaultConstructor(NicePrint.minimalStringOfType denv ty), m, m2))

// Parameterized compatibility relation between member signatures.  The real work
// is done by "equateTypes" and "subsumeTypes" and "subsumeArg"
and CanMemberSigsMatchUpToCheck 
      (csenv:ConstraintSolverEnv) 
      permitOptArgs // are we allowed to supply optional and/or "param" arguments?
      alwaysCheckReturn // always check the return type?
      unifyTypes   // used to equate the formal method instantiation with the actual method instantiation for a generic method, and the return types
      subsumeTypes  // used to compare the "obj" type 
      (subsumeArg: CalledArg -> CallerArg<_> -> OperationResult<unit>)    // used to compare the arguments for compatibility
      reqdRetTyOpt 
      (calledMeth:CalledMeth<_>): ImperativeOperationResult =

    let g    = csenv.g
    let amap = csenv.amap
    let m    = csenv.m
    
    let minfo = calledMeth.Method
    let minst = calledMeth.CalledTyArgs
    let uminst = calledMeth.CallerTyArgs
    let callerObjArgTys = calledMeth.CallerObjArgTys
    let assignedItemSetters = calledMeth.AssignedItemSetters
    let unnamedCalledOptArgs = calledMeth.UnnamedCalledOptArgs
    let unnamedCalledOutArgs = calledMeth.UnnamedCalledOutArgs

    // First equate the method instantiation (if any) with the method type parameters 
    if minst.Length <> uminst.Length then ErrorD(Error(FSComp.SR.csTypeInstantiationLengthMismatch(), m)) else
    
    Iterate2D unifyTypes minst uminst ++ (fun () -> 

    if not (permitOptArgs || isNil unnamedCalledOptArgs) then ErrorD(Error(FSComp.SR.csOptionalArgumentNotPermittedHere(), m)) else
    

    let calledObjArgTys = calledMeth.CalledObjArgTys(m)
    
    // Check all the argument types. 

    if calledObjArgTys.Length <> callerObjArgTys.Length then 
        if (calledObjArgTys.Length <> 0) then
            ErrorD(Error (FSComp.SR.csMemberIsNotStatic(minfo.LogicalName), m))
        else
            ErrorD(Error (FSComp.SR.csMemberIsNotInstance(minfo.LogicalName), m))
    else
        Iterate2D subsumeTypes calledObjArgTys callerObjArgTys ++ (fun () -> 
        (calledMeth.ArgSets |> IterateD (fun argSet -> 
            if argSet.UnnamedCalledArgs.Length <> argSet.UnnamedCallerArgs.Length then ErrorD(Error(FSComp.SR.csArgumentLengthMismatch(), m)) else
            Iterate2D subsumeArg argSet.UnnamedCalledArgs argSet.UnnamedCallerArgs)) ++ (fun () -> 
        (calledMeth.ParamArrayCalledArgOpt |> OptionD (fun calledArg ->
            if isArray1DTy g calledArg.CalledArgumentType then 
                let paramArrayElemTy = destArrayTy g calledArg.CalledArgumentType
                let reflArgInfo = calledArg.ReflArgInfo // propgate the reflected-arg info to each param array argument
                calledMeth.ParamArrayCallerArgs |> OptionD (IterateD (fun callerArg -> subsumeArg (CalledArg((0, 0), false, NotOptional, NoCallerInfo, false, false, None, reflArgInfo, paramArrayElemTy)) callerArg))
            else
                CompleteD)
        
        ) ++ (fun () -> 
        (calledMeth.ArgSets |> IterateD (fun argSet -> 
            argSet.AssignedNamedArgs |> IterateD (fun arg -> subsumeArg arg.CalledArg arg.CallerArg)))  ++ (fun () -> 
        (assignedItemSetters |> IterateD (fun (AssignedItemSetter(_, item, caller)) -> 
            let name, calledArgTy = 
                match item with
                | AssignedPropSetter(_, pminfo, pminst) -> 
                    let calledArgTy = List.head (List.head (pminfo.GetParamTypes(amap, m, pminst)))
                    pminfo.LogicalName, calledArgTy

                | AssignedILFieldSetter(finfo) ->
                    (* Get or set instance IL field *)
                    let calledArgTy = finfo.FieldType(amap, m)
                    finfo.FieldName, calledArgTy
                
                | AssignedRecdFieldSetter(rfinfo) ->
                    let calledArgTy = rfinfo.FieldType
                    rfinfo.Name, calledArgTy
            
            subsumeArg (CalledArg((-1, 0), false, NotOptional, NoCallerInfo, false, false, Some (mkSynId m name), ReflectedArgInfo.None, calledArgTy)) caller) )) ++ (fun () -> 
        
        // - Always take the return type into account for
        //      -- op_Explicit, op_Implicit
        //      -- methods using tupling of unfilled out args
        // - Never take into account return type information for constructors 
        match reqdRetTyOpt with 
        | None -> CompleteD 
        | Some _  when minfo.IsConstructor -> CompleteD 
        | Some _  when not alwaysCheckReturn && isNil unnamedCalledOutArgs -> CompleteD 
        | Some reqdRetTy -> 
            let methodRetTy = calledMeth.CalledReturnTypeAfterOutArgTupling
            unifyTypes reqdRetTy methodRetTy )))))

// Assert a subtype constraint, and wrap an ErrorsFromAddingSubsumptionConstraint error around any failure 
// to allow us to report the outer types involved in the constraint 
//
// ty1: expected
// ty2: actual
//
// "ty2 casts to ty1"
// "a value of type ty2 can be used where a value of type ty1 is expected"
and private SolveTypeSubsumesTypeWithReport (csenv:ConstraintSolverEnv) ndeep m trace cxsln ty1 ty2 =
    TryD (fun () -> SolveTypeSubsumesTypeKeepAbbrevs csenv ndeep m trace cxsln ty1 ty2)
         (function
          | LocallyAbortOperationThatFailsToResolveOverload -> CompleteD
          | res ->
                match csenv.eContextInfo with
                | ContextInfo.RuntimeTypeTest isOperator ->
                    // test if we can cast other way around
                    match CollectThenUndo (fun newTrace -> SolveTypeSubsumesTypeKeepAbbrevs csenv ndeep m (OptionalTrace.WithTrace newTrace) cxsln ty2 ty1) with 
                    | OkResult _ -> ErrorD (ErrorsFromAddingSubsumptionConstraint(csenv.g, csenv.DisplayEnv, ty1, ty2, res, ContextInfo.DowncastUsedInsteadOfUpcast isOperator, m))
                    | _ -> ErrorD (ErrorsFromAddingSubsumptionConstraint(csenv.g, csenv.DisplayEnv, ty1, ty2, res, ContextInfo.NoContext, m))
                | _ -> ErrorD (ErrorsFromAddingSubsumptionConstraint(csenv.g, csenv.DisplayEnv, ty1, ty2, res, csenv.eContextInfo, m)))

// ty1: actual
// ty2: expected
and private SolveTypeEqualsTypeWithReport (csenv:ConstraintSolverEnv) ndeep  m trace cxsln actual expected = 
    TryD (fun () -> SolveTypeEqualsTypeKeepAbbrevsWithCxsln csenv ndeep m trace cxsln actual expected)
         (function
          | LocallyAbortOperationThatFailsToResolveOverload -> CompleteD
          | res -> ErrorD (ErrorFromAddingTypeEquation(csenv.g, csenv.DisplayEnv, actual, expected, res, m)))
  
and ArgsMustSubsumeOrConvert 
        (csenv:ConstraintSolverEnv)
        ndeep
        trace
        cxsln
        isConstraint
        (calledArg: CalledArg) 
        (callerArg: CallerArg<'T>)  = 
        
    let g = csenv.g
    let m = callerArg.Range
    let calledArgTy = AdjustCalledArgType csenv.InfoReader isConstraint calledArg callerArg    
    SolveTypeSubsumesTypeWithReport csenv ndeep m trace cxsln calledArgTy callerArg.Type ++ (fun () -> 

    if calledArg.IsParamArray && isArray1DTy g calledArgTy && not (isArray1DTy g callerArg.Type) then 
        ErrorD(Error(FSComp.SR.csMethodExpectsParams(), m))
    else
        CompleteD)

and MustUnify csenv ndeep trace cxsln ty1 ty2 = 
    SolveTypeEqualsTypeWithReport csenv ndeep csenv.m trace cxsln ty1 ty2

and MustUnifyInsideUndo csenv ndeep trace cxsln ty1 ty2 = 
    SolveTypeEqualsTypeWithReport csenv ndeep csenv.m (WithTrace trace) cxsln ty1 ty2

and ArgsMustSubsumeOrConvertInsideUndo (csenv:ConstraintSolverEnv) ndeep trace cxsln isConstraint calledArg (CallerArg(callerArgTy, m, _, _) as callerArg) = 
    let calledArgTy = AdjustCalledArgType csenv.InfoReader isConstraint calledArg callerArg
    SolveTypeSubsumesTypeWithReport csenv ndeep  m (WithTrace trace) cxsln calledArgTy callerArgTy 

and TypesMustSubsumeOrConvertInsideUndo (csenv:ConstraintSolverEnv) ndeep trace cxsln m calledArgTy callerArgTy = 
    SolveTypeSubsumesTypeWithReport csenv ndeep m trace cxsln calledArgTy callerArgTy 

and ArgsEquivInsideUndo (csenv:ConstraintSolverEnv) isConstraint calledArg (CallerArg(callerArgTy, m, _, _) as callerArg) = 
    let calledArgTy = AdjustCalledArgType csenv.InfoReader isConstraint calledArg callerArg
    if typeEquiv csenv.g calledArgTy callerArgTy then CompleteD else ErrorD(Error(FSComp.SR.csArgumentTypesDoNotMatch(), m))

and ReportNoCandidatesError (csenv:ConstraintSolverEnv) (nUnnamedCallerArgs, nNamedCallerArgs) methodName ad (calledMethGroup:CalledMeth<_> list) isSequential =

    let amap = csenv.amap
    let m    = csenv.m
    let denv = csenv.DisplayEnv

    match (calledMethGroup |> List.partition (CalledMeth.GetMethod >> IsMethInfoAccessible amap m ad)), 
          (calledMethGroup |> List.partition (fun cmeth -> cmeth.HasCorrectObjArgs(m))), 
          (calledMethGroup |> List.partition (fun cmeth -> cmeth.HasCorrectArity)), 
          (calledMethGroup |> List.partition (fun cmeth -> cmeth.HasCorrectGenericArity)), 
          (calledMethGroup |> List.partition (fun cmeth -> cmeth.AssignsAllNamedArgs)) with

    // No version accessible 
    | ([], others), _, _, _, _ ->  
        if isNil others then
            Error (FSComp.SR.csMemberIsNotAccessible(methodName, (ShowAccessDomain ad)), m)
        else
            Error (FSComp.SR.csMemberIsNotAccessible2(methodName, (ShowAccessDomain ad)), m)
    | _, ([], (cmeth::_)), _, _, _ ->  
    
        // Check all the argument types.
        if cmeth.CalledObjArgTys(m).Length <> 0 then
            Error (FSComp.SR.csMethodIsNotAStaticMethod(methodName), m)
        else
            Error (FSComp.SR.csMethodIsNotAnInstanceMethod(methodName), m)

    // One method, incorrect name/arg assignment 
    | _, _, _, _, ([], [cmeth]) -> 
        let minfo = cmeth.Method
        let msgNum, msgText = FSComp.SR.csRequiredSignatureIs(NicePrint.stringOfMethInfo amap m denv minfo)
        match cmeth.UnassignedNamedArgs with 
        | CallerNamedArg(id, _) :: _ -> 
            if minfo.IsConstructor then
                let predictFields() =
                    minfo.DeclaringTyconRef.AllInstanceFieldsAsList
                    |> List.map (fun p -> p.Name.Replace("@", ""))
                    |> System.Collections.Generic.HashSet

                ErrorWithSuggestions((msgNum, FSComp.SR.csCtorHasNoArgumentOrReturnProperty(methodName, id.idText, msgText)), id.idRange, id.idText, predictFields)
            else
                Error((msgNum, FSComp.SR.csMemberHasNoArgumentOrReturnProperty(methodName, id.idText, msgText)), id.idRange)
        | [] -> Error((msgNum, msgText), m)

    // One method, incorrect number of arguments provided by the user
    | _, _, ([], [cmeth]), _, _ when not cmeth.HasCorrectArity ->  
        let minfo = cmeth.Method
        let nReqd = cmeth.TotalNumUnnamedCalledArgs
        let nActual = cmeth.TotalNumUnnamedCallerArgs
        let signature = NicePrint.stringOfMethInfo amap m denv minfo
        if nActual = nReqd then 
            let nreqdTyArgs = cmeth.NumCalledTyArgs
            let nactualTyArgs = cmeth.NumCallerTyArgs
            Error (FSComp.SR.csMemberSignatureMismatchArityType(methodName, nreqdTyArgs, nactualTyArgs, signature), m)
        else
            let nReqdNamed = cmeth.TotalNumAssignedNamedArgs

            if nReqdNamed = 0 && cmeth.NumAssignedProps = 0 then
                if minfo.IsConstructor then
                    let couldBeNameArgs =
                        cmeth.ArgSets
                        |> List.exists (fun argSet ->
                            argSet.UnnamedCallerArgs 
                            |> List.exists (fun c -> isSequential c.Expr))

                    if couldBeNameArgs then
                        Error (FSComp.SR.csCtorSignatureMismatchArityProp(methodName, nReqd, nActual, signature), m)
                    else
                        Error (FSComp.SR.csCtorSignatureMismatchArity(methodName, nReqd, nActual, signature), m)
                else
                    Error (FSComp.SR.csMemberSignatureMismatchArity(methodName, nReqd, nActual, signature), m)
            else
                if nReqd > nActual then
                    let diff = nReqd - nActual
                    let missingArgs = List.drop nReqd cmeth.AllUnnamedCalledArgs
                    match NamesOfCalledArgs missingArgs with 
                    | [] ->
                        if nActual = 0 then 
                            Error (FSComp.SR.csMemberSignatureMismatch(methodName, diff, signature), m)
                        else 
                            Error (FSComp.SR.csMemberSignatureMismatch2(methodName, diff, signature), m)
                    | names -> 
                        let str = String.concat ";" (pathOfLid names)
                        if nActual = 0 then 
                            Error (FSComp.SR.csMemberSignatureMismatch3(methodName, diff, signature, str), m)
                        else 
                            Error (FSComp.SR.csMemberSignatureMismatch4(methodName, diff, signature, str), m)
                else 
                    Error (FSComp.SR.csMemberSignatureMismatchArityNamed(methodName, (nReqd+nReqdNamed), nActual, nReqdNamed, signature), m)

    // One or more accessible, all the same arity, none correct 
    | ((cmeth :: cmeths2), _), _, _, _, _ when not cmeth.HasCorrectArity && cmeths2 |> List.forall (fun cmeth2 -> cmeth.TotalNumUnnamedCalledArgs = cmeth2.TotalNumUnnamedCalledArgs) -> 
        Error (FSComp.SR.csMemberNotAccessible(methodName, nUnnamedCallerArgs, methodName, cmeth.TotalNumUnnamedCalledArgs), m)
    // Many methods, all with incorrect number of generic arguments
    | _, _, _, ([], (cmeth :: _)), _ -> 
        let msg = FSComp.SR.csIncorrectGenericInstantiation((ShowAccessDomain ad), methodName, cmeth.NumCallerTyArgs)
        Error (msg, m)
    // Many methods of different arities, all incorrect 
    | _, _, ([], (cmeth :: _)), _, _ -> 
        let minfo = cmeth.Method
        Error (FSComp.SR.csMemberOverloadArityMismatch(methodName, cmeth.TotalNumUnnamedCallerArgs, (List.sum minfo.NumArgs)), m)
    | _ -> 
        let msg = 
            if nNamedCallerArgs = 0 then 
                FSComp.SR.csNoMemberTakesTheseArguments((ShowAccessDomain ad), methodName, nUnnamedCallerArgs)
            else 
                let s = calledMethGroup |> List.map (fun cmeth -> cmeth.UnassignedNamedArgs |> List.map (fun na -> na.Name)|> Set.ofList) |> Set.intersectMany
                if s.IsEmpty then 
                    FSComp.SR.csNoMemberTakesTheseArguments2((ShowAccessDomain ad), methodName, nUnnamedCallerArgs, nNamedCallerArgs)
                else 
                    let sample = s.MinimumElement
                    FSComp.SR.csNoMemberTakesTheseArguments3((ShowAccessDomain ad), methodName, nUnnamedCallerArgs, sample)
        Error (msg, m)
    |> ErrorD

and ReportNoCandidatesErrorExpr csenv callerArgCounts methodName ad calledMethGroup =
    let isSequential e = match e with | Expr.Sequential (_, _, _, _, _) -> true | _ -> false
    ReportNoCandidatesError csenv callerArgCounts methodName ad calledMethGroup isSequential

and ReportNoCandidatesErrorSynExpr csenv callerArgCounts methodName ad calledMethGroup =
    let isSequential e = match e with | SynExpr.Sequential (_, _, _, _, _) -> true | _ -> false
    ReportNoCandidatesError csenv callerArgCounts methodName ad calledMethGroup isSequential

// Resolve the overloading of a method 
// This is used after analyzing the types of arguments 
and ResolveOverloading 
         (csenv:ConstraintSolverEnv) 
         trace           // The undo trace, if any
         methodName      // The name of the method being called, for error reporting
         ndeep           // Depth of inference
         cx              // We're doing overload resolution as part of constraint solving, where special rules apply for op_Explicit and op_Implicit constraints.
         callerArgCounts // How many named/unnamed args id the caller provide? 
         ad              // The access domain of the caller, e.g. a module, type etc. 
         calledMethGroup // The set of methods being called 
         permitOptArgs   // Can we supply optional arguments?
         reqdRetTyOpt    // The expected return type, if known 
     =
    let g = csenv.g
    let amap = csenv.amap
    let m    = csenv.m
    let denv = csenv.DisplayEnv
    let isOpConversion = methodName = "op_Explicit" || methodName = "op_Implicit"
    // See what candidates we have based on name and arity 
    let candidates = calledMethGroup |> List.filter (fun cmeth -> cmeth.IsCandidate(m, ad))
    let calledMethOpt, errors, calledMethTrace = 

        match calledMethGroup, candidates with 
        | _, [calledMeth] when not isOpConversion -> 
            Some calledMeth, CompleteD, NoTrace

        | [], _ when not isOpConversion -> 
            None, ErrorD (Error (FSComp.SR.csMethodNotFound(methodName), m)), NoTrace

        | _, [] when not isOpConversion -> 
            None, ReportNoCandidatesErrorExpr csenv callerArgCounts methodName ad calledMethGroup, NoTrace
            
        | _, _ -> 

          // - Always take the return type into account for
          //      -- op_Explicit, op_Implicit
          //      -- candidate method sets that potentially use tupling of unfilled out args
          let alwaysCheckReturn = isOpConversion || candidates |> List.exists (fun cmeth -> cmeth.HasOutArgs)

          // Exact match rule.
          //
          // See what candidates we have based on current inferred type information 
          // and _exact_ matches of argument types. 
          match candidates |> FilterEachThenUndo (fun newTrace calledMeth -> 
                     let cxsln = Option.map (fun traitInfo -> (traitInfo, MemberConstraintSolutionOfMethInfo csenv.SolverState m calledMeth.Method calledMeth.CalledTyArgs)) cx
                     CanMemberSigsMatchUpToCheck 
                         csenv 
                         permitOptArgs 
                         alwaysCheckReturn
                         (MustUnifyInsideUndo csenv ndeep newTrace cxsln) 
                         (TypesMustSubsumeOrConvertInsideUndo csenv ndeep (WithTrace newTrace) cxsln m)
                         (ArgsEquivInsideUndo csenv cx.IsSome) 
                         reqdRetTyOpt 
                         calledMeth) with
          | [(calledMeth, warns, _)] ->
              Some calledMeth, OkResult (warns, ()), NoTrace // Can't re-play the trace since ArgsEquivInsideUndo was used

          | _ -> 
            // Now determine the applicable methods.
            // Subsumption on arguments is allowed.
            let applicable = candidates |> FilterEachThenUndo (fun newTrace candidate -> 
                               let cxsln = Option.map (fun traitInfo -> (traitInfo, MemberConstraintSolutionOfMethInfo csenv.SolverState m candidate.Method candidate.CalledTyArgs)) cx
                               CanMemberSigsMatchUpToCheck 
                                   csenv 
                                   permitOptArgs
                                   alwaysCheckReturn
                                   (MustUnifyInsideUndo csenv ndeep newTrace cxsln) 
                                   (TypesMustSubsumeOrConvertInsideUndo csenv ndeep (WithTrace newTrace) cxsln m)
                                   (ArgsMustSubsumeOrConvertInsideUndo csenv ndeep newTrace cxsln cx.IsSome) 
                                   reqdRetTyOpt 
                                   candidate)

            let failOverloading (msg: string) errors = 
                // Try to extract information to give better error for ambiguous op_Explicit and op_Implicit 
                let convOpData = 
                    if isOpConversion then 
                        match calledMethGroup, reqdRetTyOpt with 
                        | h :: _, Some rty -> 
                            Some (h.Method.ApparentEnclosingType, rty)
                        | _ -> None 
                    else
                        None

                match convOpData with 
                | Some (fromTy, toTy) -> 
                    UnresolvedConversionOperator (denv, fromTy, toTy, m)
                | None -> 
                    // Otherwise collect a list of possible overloads
                    let overloads = GetPossibleOverloads amap m denv errors
                    // if list of overloads is not empty - append line with "The available overloads are shown below..."
                    let msg = if isNil overloads then msg else sprintf "%s %s" msg (FSComp.SR.csSeeAvailableOverloads ())
                    UnresolvedOverloading (denv, overloads, msg, m)

            match applicable with 
            | [] ->
                // OK, we failed. Collect up the errors from overload resolution and the possible overloads
                let errors = 
                    candidates 
                    |> List.choose (fun calledMeth -> 
                            match CollectThenUndo (fun newTrace -> 
                                         let cxsln = Option.map (fun traitInfo -> (traitInfo, MemberConstraintSolutionOfMethInfo csenv.SolverState m calledMeth.Method calledMeth.CalledTyArgs)) cx
                                         CanMemberSigsMatchUpToCheck 
                                             csenv 
                                             permitOptArgs
                                             alwaysCheckReturn
                                             (MustUnifyInsideUndo csenv ndeep newTrace cxsln) 
                                             (TypesMustSubsumeOrConvertInsideUndo csenv ndeep (WithTrace newTrace) cxsln m)
                                             (ArgsMustSubsumeOrConvertInsideUndo csenv ndeep newTrace cxsln cx.IsSome) 
                                             reqdRetTyOpt 
                                             calledMeth) with 
                            | OkResult _ -> None
                            | ErrorResult(_, exn) -> Some (calledMeth, exn))

                None, ErrorD (failOverloading (FSComp.SR.csNoOverloadsFound methodName) errors), NoTrace

            | [(calledMeth, warns, t)] ->
                Some calledMeth, OkResult (warns, ()), WithTrace t

            | applicableMeths -> 
                
                /// Compare two things by the given predicate. 
                /// If the predicate returns true for x1 and false for x2, then x1 > x2
                /// If the predicate returns false for x1 and true for x2, then x1 < x2
                /// Otherwise x1 = x2
                
                // Note: Relies on 'compare' respecting true > false
                let compareCond (p: 'T -> 'T -> bool) x1 x2 = 
                    compare (p x1 x2) (p x2 x1)

                /// Compare types under the feasibly-subsumes ordering
                let compareTypes ty1 ty2 = 
                    (ty1, ty2) ||> compareCond (fun x1 x2 -> TypeFeasiblySubsumesType ndeep csenv.g csenv.amap m x2 CanCoerce x1) 
                    
                /// Compare arguments under the feasibly-subsumes ordering and the adhoc Func-is-better-than-other-delegates rule
                let compareArg (calledArg1:CalledArg) (calledArg2:CalledArg) =
                    let c = compareTypes calledArg1.CalledArgumentType calledArg2.CalledArgumentType
                    if c <> 0 then c else

                    let c = 
                        (calledArg1.CalledArgumentType, calledArg2.CalledArgumentType) ||> compareCond (fun ty1 ty2 -> 

                            // Func<_> is always considered better than any other delegate type
                            match tryDestAppTy csenv.g ty1 with 
                            | Some tcref1 when 
                                tcref1.DisplayName = "Func" &&  
                                (match tcref1.PublicPath with Some p -> p.EnclosingPath = [| "System" |] | _ -> false) && 
                                isDelegateTy g ty1 &&
                                isDelegateTy g ty2 -> true

                            // T is always better than inref<T>
                            | _ when isInByrefTy csenv.g ty2 && typeEquiv csenv.g ty1 (destByrefTy csenv.g ty2) -> 
                                true

                            | _ -> false)
                                 
                    if c <> 0 then c else
                    0

                let better (candidate:CalledMeth<_>, candidateWarnings, _) (other:CalledMeth<_>, otherwarnings, _) =
                    let candidateWarnCount = List.length candidateWarnings
                    let otherWarnCount = List.length otherwarnings
                    // Prefer methods that don't give "this code is less generic" warnings
                    // Note: Relies on 'compare' respecting true > false
                    let c = compare (candidateWarnCount = 0) (otherWarnCount = 0)
                    if c <> 0 then c else
                    
                    // Prefer methods that don't use param array arg
                    // Note: Relies on 'compare' respecting true > false
                    let c =  compare (not candidate.UsesParamArrayConversion) (not other.UsesParamArrayConversion) 
                    if c <> 0 then c else

                    // Prefer methods with more precise param array arg type
                    let c = 
                        if candidate.UsesParamArrayConversion && other.UsesParamArrayConversion then
                            compareTypes candidate.ParamArrayElementType other.ParamArrayElementType
                        else
                            0
                    if c <> 0 then c else
                    
                    // Prefer methods that don't use out args
                    // Note: Relies on 'compare' respecting true > false
                    let c = compare (not candidate.HasOutArgs) (not other.HasOutArgs)
                    if c <> 0 then c else

                    // Prefer methods that don't use optional args
                    // Note: Relies on 'compare' respecting true > false
                    let c = compare (not candidate.HasOptArgs) (not other.HasOptArgs)
                    if c <> 0 then c else

                    // check regular args. The argument counts will only be different if one is using param args
                    let c = 
                        if candidate.TotalNumUnnamedCalledArgs = other.TotalNumUnnamedCalledArgs then
                           // For extension members, we also include the object argument type, if any in the comparison set
                           // This matches C#, where all extension members are treated and resolved as "static" methods calls
                           let cs = 
                               (if candidate.Method.IsExtensionMember && other.Method.IsExtensionMember then 
                                   let objArgTys1 = candidate.CalledObjArgTys(m) 
                                   let objArgTys2 = other.CalledObjArgTys(m) 
                                   if objArgTys1.Length = objArgTys2.Length then 
                                       List.map2 compareTypes objArgTys1 objArgTys2
                                   else
                                       []
                                else 
                                    []) @
                               ((candidate.AllUnnamedCalledArgs, other.AllUnnamedCalledArgs) ||> List.map2 compareArg) 
                           // "all args are at least as good, and one argument is actually better"
                           if cs |> List.forall (fun x -> x >= 0) && cs |> List.exists (fun x -> x > 0) then 
                               1
                           // "all args are at least as bad, and one argument is actually worse"
                           elif cs |> List.forall (fun x -> x <= 0) && cs |> List.exists (fun x -> x < 0) then 
                               -1
                           // "argument lists are incomparable"
                           else
                               0
                        else
                            0
                    if c <> 0 then c else

                    // prefer non-extension methods 
                    let c = compare (not candidate.Method.IsExtensionMember) (not other.Method.IsExtensionMember)
                    if c <> 0 then c else

                    // between extension methods, prefer most recently opened
                    let c = 
                        if candidate.Method.IsExtensionMember && other.Method.IsExtensionMember then 
                            compare candidate.Method.ExtensionMemberPriority other.Method.ExtensionMemberPriority 
                        else 
                            0
                    if c <> 0 then c else


                    // Prefer non-generic methods 
                    // Note: Relies on 'compare' respecting true > false
                    let c = compare candidate.CalledTyArgs.IsEmpty other.CalledTyArgs.IsEmpty
                    if c <> 0 then c else
                    
                    0
                    

                let bestMethods =
                    let indexedApplicableMeths = applicableMeths |> List.indexed
                    indexedApplicableMeths |> List.choose (fun (i, candidate) -> 
                        if indexedApplicableMeths |> List.forall (fun (j, other) -> 
                             i = j ||
                             let res = better candidate other
                             //eprintfn "\n-------\nCandidate: %s\nOther: %s\nResult: %d\n" (NicePrint.stringOfMethInfo amap m denv (fst candidate).Method) (NicePrint.stringOfMethInfo amap m denv (fst other).Method) res
                             res > 0) then 
                           Some candidate
                        else 
                           None) 
                match bestMethods with 
                | [(calledMeth, warns, t)] -> Some calledMeth, OkResult (warns, ()), WithTrace t
                | bestMethods -> 
                    let methodNames =
                        let methods = 
                            // use the most precise set
                            // - if after filtering bestMethods still contains something - use it
                            // - otherwise use applicableMeths or initial set of candidate methods
                            match bestMethods with
                            | [] -> 
                                match applicableMeths with
                                | [] -> candidates
                                | m -> m |> List.map (fun (x, _, _) -> x)
                            | m -> m |> List.map (fun (x, _, _) -> x)

                        methods
                        |> List.map (fun cmeth -> NicePrint.stringOfMethInfo amap m denv cmeth.Method)
                        |> List.sort
                    let msg = FSComp.SR.csMethodIsOverloaded methodName
                    let msg = 
                        match methodNames with
                        | [] -> msg
                        | names -> sprintf "%s %s" msg (FSComp.SR.csCandidates (String.concat ", " names))
                    None, ErrorD (failOverloading msg []), NoTrace

    // If we've got a candidate solution: make the final checks - no undo here! 
    // Allow subsumption on arguments. Include the return type.
    // Unify return types.
    match calledMethOpt with 
    | Some calledMeth -> 
        calledMethOpt, 
        errors ++ (fun () -> 
                        let cxsln = Option.map (fun traitInfo -> (traitInfo, MemberConstraintSolutionOfMethInfo csenv.SolverState m calledMeth.Method calledMeth.CalledTyArgs)) cx
                        match calledMethTrace with
                        | NoTrace ->

                            // No trace available for CanMemberSigsMatchUpToCheck with ArgsMustSubsumeOrConvert
                            CanMemberSigsMatchUpToCheck 
                                 csenv 
                                 permitOptArgs
                                 true
                                 (MustUnify csenv ndeep trace cxsln) 
                                 (TypesMustSubsumeOrConvertInsideUndo csenv ndeep trace cxsln m)// REVIEW: this should not be an "InsideUndo" operation
                                 (ArgsMustSubsumeOrConvert csenv ndeep trace cxsln cx.IsSome) 
                                 reqdRetTyOpt 
                                 calledMeth
                        | WithTrace calledMethTrc ->

                            // Re-play existing trace
                            trace.AddFromReplay calledMethTrc

                            // Unify return type
                            match reqdRetTyOpt with 
                            | None -> CompleteD 
                            | Some _  when calledMeth.Method.IsConstructor -> CompleteD 
                            | Some reqdRetTy ->
                                let actualRetTy = calledMeth.CalledReturnTypeAfterOutArgTupling
                                if isByrefTy g reqdRetTy then 
                                    ErrorD(Error(FSComp.SR.tcByrefReturnImplicitlyDereferenced(), m))
                                else
                                    MustUnify csenv ndeep trace cxsln reqdRetTy actualRetTy)

    | None -> 
        None, errors        


/// This is used before analyzing the types of arguments in a single overload resolution
let UnifyUniqueOverloading 
         (csenv:ConstraintSolverEnv) 
         callerArgCounts 
         methodName 
         ad 
         (calledMethGroup:CalledMeth<SynExpr> list) 
         reqdRetTy    // The expected return type, if known 
   =
    let m = csenv.m
    // See what candidates we have based on name and arity 
    let candidates = calledMethGroup |> List.filter (fun cmeth -> cmeth.IsCandidate(m, ad)) 
    let ndeep = 0
    match calledMethGroup, candidates with 
    | _, [calledMeth] -> 
        // Only one candidate found - we thus know the types we expect of arguments 
        CanMemberSigsMatchUpToCheck 
            csenv 
            true // permitOptArgs
            true // always check return type
            (MustUnify csenv ndeep NoTrace None) 
            (TypesMustSubsumeOrConvertInsideUndo csenv ndeep NoTrace None m)
            (ArgsMustSubsumeOrConvert csenv ndeep NoTrace None false) // UnifyUniqueOverloading is not called in case of trait call - pass isConstraint=false 
            (Some reqdRetTy)
            calledMeth
        ++ (fun () -> ResultD true)
        
    | [], _ -> 
        ErrorD (Error (FSComp.SR.csMethodNotFound(methodName), m))
    | _, [] -> 
        ReportNoCandidatesErrorSynExpr csenv callerArgCounts methodName ad calledMethGroup 
        ++ (fun () -> ResultD false)
    | _ -> 
        ResultD false

let EliminateConstraintsForGeneralizedTypars csenv (trace:OptionalTrace) (generalizedTypars: Typars) =
    // Remove the global constraints where this type variable appears in the support of the constraint 
    generalizedTypars 
    |> List.iter (fun tp -> 
        let tpn = tp.Stamp
        let cxst = csenv.SolverState.ExtraCxs
        let cxs = cxst.FindAll tpn
        cxs |> List.iter (fun cx -> trace.Exec (fun () -> cxst.Remove tpn) (fun () -> (csenv.SolverState.ExtraCxs.Add (tpn, cx))))
    )


//-------------------------------------------------------------------------
// Main entry points to constraint solver (some backdoors are used for 
// some constructs)
//
// No error recovery here: we do that on a per-expression basis.
//------------------------------------------------------------------------- 

let AddCxTypeEqualsType contextInfo denv css m actual expected  = 
    SolveTypeEqualsTypeWithReport (MakeConstraintSolverEnv contextInfo css m denv) 0 m NoTrace None actual expected
    |> RaiseOperationResult

let UndoIfFailed f =
    let trace = Trace.New()
    let res = 
        try 
            f trace 
            |> CheckNoErrorsAndGetWarnings
        with e -> None
    match res with 
    | None -> 
        // Don't report warnings if we failed
        trace.Undo()
        false
    | Some warns -> 
        // Report warnings if we succeeded
        ReportWarnings warns
        true

let AddCxTypeEqualsTypeUndoIfFailed denv css m ty1 ty2 =
    UndoIfFailed (fun trace -> SolveTypeEqualsTypeKeepAbbrevs (MakeConstraintSolverEnv ContextInfo.NoContext css m denv) 0 m (WithTrace trace) ty1 ty2)

let AddCxTypeEqualsTypeMatchingOnlyUndoIfFailed denv css m ty1 ty2 =
    let csenv = { MakeConstraintSolverEnv ContextInfo.NoContext css m denv with MatchingOnly = true }
    UndoIfFailed (fun trace -> SolveTypeEqualsTypeKeepAbbrevs csenv 0 m (WithTrace trace) ty1 ty2)

let AddCxTypeMustSubsumeTypeUndoIfFailed denv css m ty1 ty2 = 
    UndoIfFailed (fun trace -> SolveTypeSubsumesTypeKeepAbbrevs (MakeConstraintSolverEnv ContextInfo.NoContext css m denv) 0 m (WithTrace trace) None ty1 ty2)

let AddCxTypeMustSubsumeTypeMatchingOnlyUndoIfFailed denv css m ty1 ty2 = 
    let csenv = MakeConstraintSolverEnv ContextInfo.NoContext css m denv
    let csenv = { csenv with MatchingOnly = true }
    UndoIfFailed (fun trace -> SolveTypeSubsumesTypeKeepAbbrevs csenv 0 m (WithTrace trace) None ty1 ty2)

let AddCxTypeMustSubsumeType contextInfo denv css m trace ty1 ty2 = 
    SolveTypeSubsumesTypeWithReport (MakeConstraintSolverEnv contextInfo css m denv) 0 m trace None ty1 ty2
    |> RaiseOperationResult

let AddCxMethodConstraint denv css m trace traitInfo  =
    TryD (fun () -> SolveMemberConstraint (MakeConstraintSolverEnv ContextInfo.NoContext css m denv) true false 0 m trace traitInfo ++ (fun _ -> CompleteD))
         (fun res -> ErrorD (ErrorFromAddingConstraint(denv, res, m)))
    |> RaiseOperationResult

let AddCxTypeMustSupportNull denv css m trace ty =
    TryD (fun () -> SolveTypeSupportsNull (MakeConstraintSolverEnv ContextInfo.NoContext css m denv) 0 m trace ty)
         (fun res -> ErrorD (ErrorFromAddingConstraint(denv, res, m)))
    |> RaiseOperationResult

let AddCxTypeMustSupportComparison denv css m trace ty =
    TryD (fun () -> SolveTypeSupportsComparison (MakeConstraintSolverEnv ContextInfo.NoContext css m denv) 0 m trace ty)
         (fun res -> ErrorD (ErrorFromAddingConstraint(denv, res, m)))
    |> RaiseOperationResult

let AddCxTypeMustSupportEquality denv css m trace ty =
    TryD (fun () -> SolveTypeSupportsEquality (MakeConstraintSolverEnv ContextInfo.NoContext css m denv) 0 m trace ty)
         (fun res -> ErrorD (ErrorFromAddingConstraint(denv, res, m)))
    |> RaiseOperationResult

let AddCxTypeMustSupportDefaultCtor denv css m trace ty =
    TryD (fun () -> SolveTypeRequiresDefaultConstructor (MakeConstraintSolverEnv ContextInfo.NoContext css m denv) 0 m trace ty)
         (fun res -> ErrorD (ErrorFromAddingConstraint(denv, res, m)))
    |> RaiseOperationResult

let AddCxTypeIsReferenceType denv css m trace ty =
    TryD (fun () -> SolveTypeIsReferenceType (MakeConstraintSolverEnv ContextInfo.NoContext css m denv) 0 m trace ty)
         (fun res -> ErrorD (ErrorFromAddingConstraint(denv, res, m)))
    |> RaiseOperationResult

let AddCxTypeIsValueType denv css m trace ty =
    TryD (fun () -> SolveTypeIsNonNullableValueType (MakeConstraintSolverEnv ContextInfo.NoContext css m denv) 0 m trace ty)
         (fun res -> ErrorD (ErrorFromAddingConstraint(denv, res, m)))
    |> RaiseOperationResult
    
let AddCxTypeIsUnmanaged denv css m trace ty =
    TryD (fun () -> SolveTypeIsUnmanaged (MakeConstraintSolverEnv ContextInfo.NoContext css m denv) 0 m trace ty)
         (fun res -> ErrorD (ErrorFromAddingConstraint(denv, res, m)))
    |> RaiseOperationResult

let AddCxTypeIsEnum denv css m trace ty underlying =
    TryD (fun () -> SolveTypeIsEnum (MakeConstraintSolverEnv ContextInfo.NoContext css m denv) 0 m trace ty underlying)
         (fun res -> ErrorD (ErrorFromAddingConstraint(denv, res, m)))
    |> RaiseOperationResult

let AddCxTypeIsDelegate denv css m trace ty aty bty =
    TryD (fun () -> SolveTypeIsDelegate (MakeConstraintSolverEnv ContextInfo.NoContext css m denv) 0 m trace ty aty bty)
         (fun res -> ErrorD (ErrorFromAddingConstraint(denv, res, m)))
    |> RaiseOperationResult

let CodegenWitnessThatTypeSupportsTraitConstraint tcVal g amap m (traitInfo:TraitConstraintInfo) argExprs = 
    let css = 
        { g = g
          amap = amap
          TcVal = tcVal
          ExtraCxs = HashMultiMap(10, HashIdentity.Structural)
          InfoReader = new InfoReader(g, amap) }

    let csenv = MakeConstraintSolverEnv ContextInfo.NoContext css m (DisplayEnv.Empty g)
    SolveMemberConstraint csenv true true 0 m NoTrace traitInfo ++ (fun _res -> 
        let sln = 
              match traitInfo.Solution with 
              | None -> Choice4Of4()
              | Some sln ->
                  match sln with 
                  | ILMethSln(origTy, extOpt, mref, minst) ->
                       let metadataTy = convertToTypeWithMetadataIfPossible g origTy
                       let tcref, _tinst = destAppTy g metadataTy
                       let mdef = IL.resolveILMethodRef tcref.ILTyconRawMetadata mref
                       let ilMethInfo =
                           match extOpt with 
                           | None -> MethInfo.CreateILMeth(amap, m, origTy, mdef)
                           | Some ilActualTypeRef -> 
                               let actualTyconRef = Import.ImportILTypeRef amap m ilActualTypeRef 
                               MethInfo.CreateILExtensionMeth(amap, m, origTy, actualTyconRef, None, mdef)
                       Choice1Of4 (ilMethInfo, minst)
                  | FSMethSln(ty, vref, minst) ->
                       Choice1Of4  (FSMeth(g, ty, vref, None), minst)
                  | FSRecdFieldSln(tinst, rfref, isSetProp) ->
                       Choice2Of4  (tinst, rfref, isSetProp)
                  | BuiltInSln -> 
                       Choice4Of4 ()
                  | ClosedExprSln expr -> 
                       Choice3Of4 expr
        match sln with
        | Choice1Of4(minfo, methArgTys) -> 
            let argExprs = 
                // FIX for #421894 - typechecker assumes that coercion can be applied for the trait calls arguments but codegen doesn't emit coercion operations
                // result - generation of non-verifyable code
                // fix - apply coercion for the arguments (excluding 'receiver' argument in instance calls)

                // flatten list of argument types (looks like trait calls with curried arguments are not supported so we can just convert argument list in straighforward way)
                let argTypes =
                    minfo.GetParamTypes(amap, m, methArgTys) 
                    |> List.concat 
                // do not apply coercion to the 'receiver' argument
                let receiverArgOpt, argExprs = 
                    if minfo.IsInstance then
                        match argExprs with
                        | h::t -> Some h, t
                        | argExprs -> None, argExprs
                    else None, argExprs
                let convertedArgs = (argExprs, argTypes) ||> List.map2 (fun expr expectedTy -> mkCoerceIfNeeded g expectedTy (tyOfExpr g expr) expr)
                match receiverArgOpt with
                | Some r -> r::convertedArgs
                | None -> convertedArgs

            // Fix bug 1281: If we resolve to an instance method on a struct and we haven't yet taken 
            // the address of the object then go do that 
            if minfo.IsStruct && minfo.IsInstance && (match argExprs with [] -> false | h :: _ -> not (isByrefTy g (tyOfExpr g h))) then 
                let h, t = List.headAndTail argExprs
                let wrap, h', _readonly, _writeonly = mkExprAddrOfExpr g true false PossiblyMutates h None m 
                ResultD (Some (wrap (Expr.Op(TOp.TraitCall(traitInfo), [], (h' :: t), m))))
            else        
                ResultD (Some (MakeMethInfoCall amap m minfo methArgTys argExprs ))

        | Choice2Of4 (tinst, rfref, isSet) -> 
            let res = 
                match isSet, rfref.RecdField.IsStatic, argExprs.Length with 
                | true, true, 1 -> 
                        Some (mkStaticRecdFieldSet (rfref, tinst, argExprs.[0], m))
                | true, false, 2 -> 
                        // If we resolve to an instance field on a struct and we haven't yet taken 
                        // the address of the object then go do that 
                        if rfref.Tycon.IsStructOrEnumTycon && not (isByrefTy g (tyOfExpr g argExprs.[0])) then 
                            let h = List.head argExprs
                            let wrap, h', _readonly, _writeonly = mkExprAddrOfExpr g true false DefinitelyMutates h None m 
                            Some (wrap (mkRecdFieldSetViaExprAddr (h', rfref, tinst, argExprs.[1], m)))
                        else        
                            Some (mkRecdFieldSetViaExprAddr (argExprs.[0], rfref, tinst, argExprs.[1], m))
                | false, true, 0 -> 
                        Some (mkStaticRecdFieldGet (rfref, tinst, m))
                | false, false, 1 -> 
                        if rfref.Tycon.IsStructOrEnumTycon && isByrefTy g (tyOfExpr g argExprs.[0]) then 
                            Some (mkRecdFieldGetViaExprAddr (argExprs.[0], rfref, tinst, m))
                        else 
                            Some (mkRecdFieldGet g (argExprs.[0], rfref, tinst, m))
                | _ -> None 
            ResultD res
        | Choice3Of4 expr -> ResultD (Some (MakeApplicationAndBetaReduce g (expr, tyOfExpr g expr, [], argExprs, m)))
        | Choice4Of4 () -> ResultD None)


let ChooseTyparSolutionAndSolve css denv tp =
    let g = css.g
    let amap = css.amap
    let max, m = ChooseTyparSolutionAndRange g amap tp 
    let csenv = MakeConstraintSolverEnv ContextInfo.NoContext css m denv
    TryD (fun () -> SolveTyparEqualsType csenv 0 m NoTrace (mkTyparTy tp) max)
         (fun err -> ErrorD(ErrorFromApplyingDefault(g, denv, tp, max, err, m)))
    |> RaiseOperationResult


let CheckDeclaredTypars denv css m typars1 typars2 = 
    TryD (fun () -> 
            CollectThenUndo (fun trace -> 
               SolveTypeEqualsTypeEqns (MakeConstraintSolverEnv ContextInfo.NoContext css m denv) 0 m (WithTrace trace) None 
                   (List.map mkTyparTy typars1) 
                   (List.map mkTyparTy typars2)))
         (fun res -> ErrorD (ErrorFromAddingConstraint(denv, res, m)))
    |> RaiseOperationResult

/// An approximation used during name resolution for intellisense to eliminate extension members which will not
/// apply to a particular object argument. This is given as the isApplicableMeth argument to the partial name resolution
/// functions in nameres.fs.
let IsApplicableMethApprox g amap m (minfo:MethInfo) availObjTy = 
    // Prepare an instance of a constraint solver
    // If it's an instance method, then try to match the object argument against the required object argument
    if minfo.IsExtensionMember then 
        let css = 
            { g = g
              amap = amap
              TcVal = (fun _ -> failwith "should not be called")
              ExtraCxs = HashMultiMap(10, HashIdentity.Structural)
              InfoReader = new InfoReader(g, amap) }
        let csenv = MakeConstraintSolverEnv ContextInfo.NoContext css m (DisplayEnv.Empty g)
        let minst = FreshenMethInfo m minfo
        match minfo.GetObjArgTypes(amap, m, minst) with
        | [reqdObjTy] -> 
            TryD (fun () -> SolveTypeSubsumesType csenv 0 m NoTrace None reqdObjTy availObjTy ++ (fun () -> ResultD true))
                 (fun _err -> ResultD false)
            |> CommitOperationResult
        | _ -> true
    else
        true
<|MERGE_RESOLUTION|>--- conflicted
+++ resolved
@@ -892,19 +892,11 @@
         | [ h1; tag1 ], [ h2; tag2 ] -> 
             SolveTypeEqualsType csenv ndeep m2 trace None h1 h2 ++ (fun () -> 
             match stripTyEqnsA csenv.g canShortcut tag1, stripTyEqnsA csenv.g canShortcut tag2 with 
-<<<<<<< HEAD
-            | TType_app(tagc1, []), TType_app(tagc2, choices) 
-                when (tyconRefEq g tagc2 g.choice2_tcr && 
-                      choices |> List.exists (function AppTy g (choicetc, []) -> tyconRefEq g tagc1 choicetc | _ -> false)) -> CompleteD
-            | _ -> SolveTypeEqualsType csenv ndeep m2 trace cxsln tag1 tag2)
-        | _ -> SolveTypeEqualsTypeEqns csenv ndeep m2 trace cxsln l1 l2
-=======
             | TType_app(tagc1, []), TType_app(tagc2, []) 
                 when (tyconRefEq g tagc2 g.byrefkind_InOut_tcr && 
                       (tyconRefEq g tagc1 g.byrefkind_In_tcr || tyconRefEq g tagc1 g.byrefkind_Out_tcr) ) -> CompleteD
-            | _ -> SolveTypEqualsTyp csenv ndeep m2 trace cxsln tag1 tag2)
-        | _ -> SolveTypEqualsTypEqns csenv ndeep m2 trace cxsln l1 l2
->>>>>>> 4a052ae0
+            | _ -> SolveTypeEqualsType csenv ndeep m2 trace cxsln tag1 tag2)
+        | _ -> SolveTypeEqualsTypeEqns csenv ndeep m2 trace cxsln l1 l2
 
     | TType_app (tc1, l1)  , TType_app (tc2, l2) when tyconRefEq g tc1 tc2  -> 
         SolveTypeEqualsTypeEqns csenv ndeep m2 trace cxsln l1 l2
