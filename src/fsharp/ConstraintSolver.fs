// Copyright (c) Microsoft Corporation.  All Rights Reserved.  See License.txt in the project root for license information.


//-------------------------------------------------------------------------
// Incremental type inference constraint solving.  
//
// Primary constraints are:
//   - type equations        ty1 = ty2
//   - subtype inequations   ty1 :> ty2
//   - trait constraints     tyname: (static member op_Addition: 'a * 'b -> 'c)
//
// Plus some other constraints inherited from .NET generics.
// 
// The constraints are immediately processed into a normal form, in particular
//   - type equations on inference parameters: 'tp = ty
//   - type inequations on inference parameters: 'tp :> ty
//   - other constraints on inference parameters
//
// The state of the inference engine is kept in imperative mutations to inference
// type variables.
//
// The use of the normal form allows the state of the inference engine to 
// be queried for type-directed name resolution, type-directed overload 
// resolution and when generating warning messages.
//
// The inference engine can be used in 'undo' mode to implement
// can-unify predicates used in method overload resolution and trait constraint
// satisfaction.
//
// The two main principles are:
//   1. Ensure any solution that is found is sound (no logic is skipped), 
//   2. Because of method overloading and SRTP constraints and other constructs, processing of
//      constraints is algorithmic and must proceed in a definite, fixed order.
//      Once we start doing resolutions in a particular order we must keep doing them
//      in the same order.
//
// There is little use of back-tracking/undo or "retry" in the constraint solver, except in the
// limited case ofs of SRTP solving and method overloading, and some other adhoc limited cases
// like checking for "printf" format strings.  As a result there are cases involving
// method overloading and SRTP that the solver "can't solve". This is intentional and by-design.
//------------------------------------------------------------------------- 

module internal FSharp.Compiler.ConstraintSolver

open Internal.Utilities.Collections
open Internal.Utilities.Library
open Internal.Utilities.Library.Extras
open Internal.Utilities.Rational

open FSharp.Compiler 
open FSharp.Compiler.AbstractIL 
open FSharp.Compiler.AccessibilityLogic
open FSharp.Compiler.AttributeChecking
open FSharp.Compiler.ErrorLogger
open FSharp.Compiler.Features
open FSharp.Compiler.Import
open FSharp.Compiler.InfoReader
open FSharp.Compiler.Infos
open FSharp.Compiler.MethodCalls
open FSharp.Compiler.Syntax
open FSharp.Compiler.Syntax.PrettyNaming
open FSharp.Compiler.SyntaxTreeOps
open FSharp.Compiler.TcGlobals
open FSharp.Compiler.Text
open FSharp.Compiler.Text.Range
open FSharp.Compiler.TypedTree
open FSharp.Compiler.TypedTreeBasics
open FSharp.Compiler.TypedTreeOps
open FSharp.Compiler.TypeRelations

//-------------------------------------------------------------------------
// Generate type variables and record them in within the scope of the
// compilation environment, which currently corresponds to the scope
// of the constraint resolution carried out by type checking.
//------------------------------------------------------------------------- 
   
let compgenId = mkSynId range0 unassignedTyparName

let NewCompGenTypar (kind, rigid, staticReq, dynamicReq, error) = 
    Construct.NewTypar(kind, rigid, SynTypar(compgenId, staticReq, true), error, dynamicReq, [], false, false) 
    
let AnonTyparId m = mkSynId m unassignedTyparName

let NewAnonTypar (kind, m, rigid, var, dyn) = 
    Construct.NewTypar (kind, rigid, SynTypar(AnonTyparId m, var, true), false, dyn, [], false, false)
    
let NewNamedInferenceMeasureVar (_m, rigid, var, id) = 
    Construct.NewTypar(TyparKind.Measure, rigid, SynTypar(id, var, false), false, TyparDynamicReq.No, [], false, false) 

let NewInferenceMeasurePar () =
    NewCompGenTypar (TyparKind.Measure, TyparRigidity.Flexible, TyparStaticReq.None, TyparDynamicReq.No, false)

let NewErrorTypar () =
    NewCompGenTypar (TyparKind.Type, TyparRigidity.Flexible, TyparStaticReq.None, TyparDynamicReq.No, true)

let NewErrorMeasureVar () =
    NewCompGenTypar (TyparKind.Measure, TyparRigidity.Flexible, TyparStaticReq.None, TyparDynamicReq.No, true)

let NewInferenceType () =
    mkTyparTy (Construct.NewTypar (TyparKind.Type, TyparRigidity.Flexible, SynTypar(compgenId, TyparStaticReq.None, true), false, TyparDynamicReq.No, [], false, false))

let NewErrorType () =
    mkTyparTy (NewErrorTypar ())

let NewErrorMeasure () = Measure.Var (NewErrorMeasureVar ())

let NewByRefKindInferenceType (g: TcGlobals) m = 
    let tp = Construct.NewTypar (TyparKind.Type, TyparRigidity.Flexible, SynTypar(compgenId, TyparStaticReq.HeadType, true), false, TyparDynamicReq.No, [], false, false)
    if g.byrefkind_InOut_tcr.CanDeref then
        tp.SetConstraints [TyparConstraint.DefaultsTo(10, TType_app(g.byrefkind_InOut_tcr, []), m)]
    mkTyparTy tp

let NewInferenceTypes l = l |> List.map (fun _ -> NewInferenceType ()) 

// QUERY: should 'rigid' ever really be 'true'? We set this when we know 
// we are going to have to generalize a typar, e.g. when implementing a 
// abstract generic method slot. But we later check the generalization 
// condition anyway, so we could get away with a non-rigid typar. This 
// would sort of be cleaner, though give errors later. 
let FreshenAndFixupTypars m rigid fctps tinst tpsorig = 
    let copy_tyvar (tp: Typar) =  NewCompGenTypar (tp.Kind, rigid, tp.StaticReq, (if rigid=TyparRigidity.Rigid then TyparDynamicReq.Yes else TyparDynamicReq.No), false)
    let tps = tpsorig |> List.map copy_tyvar 
    let renaming, tinst = FixupNewTypars m fctps tinst tpsorig tps
    tps, renaming, tinst

let FreshenTypeInst m tpsorig = FreshenAndFixupTypars m TyparRigidity.Flexible [] [] tpsorig 

let FreshMethInst m fctps tinst tpsorig = FreshenAndFixupTypars m TyparRigidity.Flexible fctps tinst tpsorig 

let FreshenTypars m tpsorig = 
    match tpsorig with 
    | [] -> []
    | _ -> 
        let _, _, tptys = FreshenTypeInst m tpsorig
        tptys

let FreshenMethInfo m (minfo: MethInfo) =
    let _, _, tptys = FreshMethInst m (minfo.GetFormalTyparsOfDeclaringType m) minfo.DeclaringTypeInst minfo.FormalMethodTypars
    tptys

//-------------------------------------------------------------------------
// Unification of types: solve/record equality constraints
// Subsumption of types: solve/record subtyping constraints
//------------------------------------------------------------------------- 

[<RequireQualifiedAccess>] 
/// Information about the context of a type equation.
type ContextInfo =

    /// No context was given.
    | NoContext

    /// The type equation comes from an IF expression.
    | IfExpression of range

    /// The type equation comes from an omitted else branch.
    | OmittedElseBranch of range

    /// The type equation comes from a type check of the result of an else branch.
    | ElseBranchResult of range

    /// The type equation comes from the verification of record fields.
    | RecordFields

    /// The type equation comes from the verification of a tuple in record fields.
    | TupleInRecordFields

    /// The type equation comes from a list or array constructor
    | CollectionElement of bool * range

    /// The type equation comes from a return in a computation expression.

    | ReturnInComputationExpression

    /// The type equation comes from a yield in a computation expression.
    | YieldInComputationExpression

    /// The type equation comes from a runtime type test.
    | RuntimeTypeTest of bool

    /// The type equation comes from an downcast where a upcast could be used.
    | DowncastUsedInsteadOfUpcast of bool

    /// The type equation comes from a return type of a pattern match clause (not the first clause).
    | FollowingPatternMatchClause of range

    /// The type equation comes from a pattern match guard.
    | PatternMatchGuard of range

    /// The type equation comes from a sequence expression.
    | SequenceExpression of TType

/// Captures relevant information for a particular failed overload resolution.
type OverloadInformation = 
    {
        methodSlot: CalledMeth<Expr>
        infoReader : InfoReader
        error: exn
    }

/// Cases for overload resolution failure that exists in the implementation of the compiler.
type OverloadResolutionFailure =
  | NoOverloadsFound   of methodName: string
                        * candidates: OverloadInformation list 
                        * cx: TraitConstraintInfo option
  | PossibleCandidates of methodName: string 
                        * candidates: OverloadInformation list // methodNames may be different (with operators?), this is refactored from original logic to assemble overload failure message
                        * cx: TraitConstraintInfo option

type OverallTy = 
    /// Each branch of the expression must have the type indicated
    | MustEqual of TType

    /// Each branch of the expression must convert to the type indicated
    | MustConvertTo of ty: TType

    /// Represents a point where no subsumption/widening is possible
    member x.Commit = 
        match x with 
        | MustEqual ty -> ty
        | MustConvertTo ty -> ty

exception ConstraintSolverTupleDiffLengths of displayEnv: DisplayEnv * TType list * TType list * range * range

exception ConstraintSolverInfiniteTypes of displayEnv: DisplayEnv * contextInfo: ContextInfo * TType * TType * range * range

exception ConstraintSolverTypesNotInEqualityRelation of displayEnv: DisplayEnv * TType * TType * range * range * ContextInfo

exception ConstraintSolverTypesNotInSubsumptionRelation of displayEnv: DisplayEnv * argTy: TType * paramTy: TType * callRange: range * parameterRange: range

exception ConstraintSolverMissingConstraint of displayEnv: DisplayEnv * Typar * TyparConstraint * range  * range 

exception ConstraintSolverError of string * range * range

exception ConstraintSolverRelatedInformation of string option * range * exn 

exception ErrorFromApplyingDefault of tcGlobals: TcGlobals * displayEnv: DisplayEnv * Typar * TType * exn * range

exception ErrorFromAddingTypeEquation of tcGlobals: TcGlobals * displayEnv: DisplayEnv * actualTy: TType * expectedTy: TType * exn * range

exception ErrorsFromAddingSubsumptionConstraint of tcGlobals: TcGlobals * displayEnv: DisplayEnv * actualTy: TType * expectedTy: TType * exn * ContextInfo * parameterRange: range

exception ErrorFromAddingConstraint of displayEnv: DisplayEnv * exn * range

exception UnresolvedOverloading of displayEnv: DisplayEnv * callerArgs: CallerArgs<Expr> * failure: OverloadResolutionFailure * range

exception UnresolvedConversionOperator of displayEnv: DisplayEnv * TType * TType * range

type TcValF = ValRef -> ValUseFlag -> TType list -> range -> Expr * TType

type ConstraintSolverState = 
    { 
      g: TcGlobals

      amap: ImportMap 

      InfoReader: InfoReader

      /// The function used to freshen values we encounter during trait constraint solving
      TcVal: TcValF

      /// This table stores all unsolved, ungeneralized trait constraints, indexed by free type variable.
      /// That is, there will be one entry in this table for each free type variable in 
      /// each outstanding, unsolved, ungeneralized trait constraint. Constraints are removed from the table and resolved 
      /// each time a solution to an index variable is found. 
      mutable ExtraCxs: HashMultiMap<Stamp, TraitConstraintInfo * range>
    }

    static member New(g, amap, infoReader, tcVal) = 
        { g = g 
          amap = amap 
          ExtraCxs = HashMultiMap(10, HashIdentity.Structural)
          InfoReader = infoReader
          TcVal = tcVal } 

type ConstraintSolverEnv = 
    { 
      SolverState: ConstraintSolverState

      eContextInfo: ContextInfo

      MatchingOnly: bool

      m: range

      EquivEnv: TypeEquivEnv

      DisplayEnv: DisplayEnv
    }

    member csenv.InfoReader = csenv.SolverState.InfoReader

    member csenv.g = csenv.SolverState.g

    member csenv.amap = csenv.SolverState.amap
    
    override csenv.ToString() = "<ConstraintSolverEnv> @ " + csenv.m.ToString()

let MakeConstraintSolverEnv contextInfo css m denv = 
    { SolverState = css
      m = m
      eContextInfo = contextInfo
      // Indicates that when unifying ty1 = ty2, only type variables in ty1 may be solved 
      MatchingOnly = false
      EquivEnv = TypeEquivEnv.Empty 
      DisplayEnv = denv }

/// Check whether a type variable occurs in the r.h.s. of a type, e.g. to catch
/// infinite equations such as 
///    'a = list<'a>
let rec occursCheck g un ty = 
    match stripTyEqns g ty with 
    | TType_ucase(_, l)
    | TType_app (_, l) 
    | TType_anon(_, l)
    | TType_tuple (_, l) -> List.exists (occursCheck g un) l
    | TType_fun (d, r) -> occursCheck g un d || occursCheck g un r
    | TType_var r   ->  typarEq un r 
    | TType_forall (_, tau) -> occursCheck g un tau
    | _ -> false 


//-------------------------------------------------------------------------
// Predicates on types
//------------------------------------------------------------------------- 

/// Some additional solutions are forced prior to generalization (permitWeakResolution=true).  These are, roughly speaking, rules
/// for binary-operand constraints arising from constructs such as "1.0 + x" where "x" is an unknown type. THe constraint here
/// involves two type parameters - one for the left, and one for the right.  The left is already known to be Double.
/// In this situation (and in the absence of other evidence prior to generalization), constraint solving forces an assumption that 
/// the right is also Double - this is "weak" because there is only weak evidence for it.
///
/// permitWeakResolution also applies to resolutions of multi-type-variable constraints via method overloads.  Method overloading gets applied even if
/// only one of the two type variables is known.
///
/// During code gen we run with permitWeakResolution on, but we only apply it where one of the argument types for the built-in constraint resolution is
/// a variable type.
type PermitWeakResolution = 
    | Yes
    | No
    member x.Permit = match x with Yes -> true | No -> false

let rec isNativeIntegerTy g ty =
    typeEquivAux EraseMeasures g g.nativeint_ty ty || 
    typeEquivAux EraseMeasures g g.unativeint_ty ty ||
    (isEnumTy g ty && isNativeIntegerTy g (underlyingTypeOfEnumTy g ty))

let isSignedIntegerTy g ty =
    typeEquivAux EraseMeasures g g.sbyte_ty ty || 
    typeEquivAux EraseMeasures g g.int16_ty ty || 
    typeEquivAux EraseMeasures g g.int32_ty ty || 
    typeEquivAux EraseMeasures g g.nativeint_ty ty || 
    typeEquivAux EraseMeasures g g.int64_ty ty 

let isUnsignedIntegerTy g ty =
    typeEquivAux EraseMeasures g g.byte_ty ty || 
    typeEquivAux EraseMeasures g g.uint16_ty ty || 
    typeEquivAux EraseMeasures g g.uint32_ty ty || 
    typeEquivAux EraseMeasures g g.unativeint_ty ty || 
    typeEquivAux EraseMeasures g g.uint64_ty ty 

let rec IsIntegerOrIntegerEnumTy g ty =
    isSignedIntegerTy g ty || 
    isUnsignedIntegerTy g ty || 
    (isEnumTy g ty && IsIntegerOrIntegerEnumTy g (underlyingTypeOfEnumTy g ty))
    
let isIntegerTy g ty =
    isSignedIntegerTy g ty || 
    isUnsignedIntegerTy g ty 
    
let isStringTy g ty = typeEquiv g g.string_ty ty 

let isCharTy g ty = typeEquiv g g.char_ty ty 

let isBoolTy g ty = typeEquiv g g.bool_ty ty 

/// float or float32 or float<_> or float32<_> 
let isFpTy g ty =
    typeEquivAux EraseMeasures g g.float_ty ty || 
    typeEquivAux EraseMeasures g g.float32_ty ty 

/// decimal or decimal<_>
let isDecimalTy g ty = 
    typeEquivAux EraseMeasures g g.decimal_ty ty 

let IsNonDecimalNumericOrIntegralEnumType g ty = IsIntegerOrIntegerEnumTy g ty || isFpTy g ty

let IsNumericOrIntegralEnumType g ty = IsNonDecimalNumericOrIntegralEnumType g ty || isDecimalTy g ty

let IsNonDecimalNumericType g ty = isIntegerTy g ty || isFpTy g ty

let IsNumericType g ty = IsNonDecimalNumericType g ty || isDecimalTy g ty

let IsRelationalType g ty = IsNumericType g ty || isStringTy g ty || isCharTy g ty || isBoolTy g ty

let IsCharOrStringType g ty = isCharTy g ty || isStringTy g ty

/// Checks the argument type for a built-in solution to an op_Addition, op_Subtraction or op_Modulus constraint.
let IsAddSubModType nm g ty = IsNumericOrIntegralEnumType g ty || (nm = "op_Addition" && IsCharOrStringType g ty)

/// Checks the argument type for a built-in solution to a bitwise operator constraint
let IsBitwiseOpType g ty = IsIntegerOrIntegerEnumTy g ty || (isEnumTy g ty)

/// Check the other type in a built-in solution for a binary operator.
/// For weak resolution, require a relevant primitive on one side.
/// For strong resolution, a variable type is permitted.
let IsBinaryOpOtherArgType g permitWeakResolution ty = 
    match permitWeakResolution with 
    | PermitWeakResolution.No -> 
        not (isTyparTy g ty) 

    | PermitWeakResolution.Yes -> true

/// Checks the argument type for a built-in solution to a get_Sign constraint.
let IsSignType g ty =
    isSignedIntegerTy g ty || isFpTy g ty || isDecimalTy g ty

type TraitConstraintSolution = 
    | TTraitUnsolved
    | TTraitBuiltIn
    | TTraitSolved of MethInfo * TypeInst
    | TTraitSolvedRecdProp of RecdFieldInfo * bool
    | TTraitSolvedAnonRecdProp of AnonRecdTypeInfo * TypeInst * int 

let BakedInTraitConstraintNames =
    [ "op_Division" ; "op_Multiply"; "op_Addition" 
      "op_Equality" ; "op_Inequality"; "op_GreaterThan" ; "op_LessThan"; "op_LessThanOrEqual"; "op_GreaterThanOrEqual"
      "op_Subtraction"; "op_Modulus"
      "get_Zero"; "get_One"
      "DivideByInt";"get_Item"; "set_Item"
      "op_BitwiseAnd"; "op_BitwiseOr"; "op_ExclusiveOr"; "op_LeftShift"
      "op_RightShift"; "op_UnaryPlus"; "op_UnaryNegation"; "get_Sign"; "op_LogicalNot"
      "op_OnesComplement"; "Abs"; "Sqrt"; "Sin"; "Cos"; "Tan"
      "Sinh";  "Cosh"; "Tanh"; "Atan"; "Acos"; "Asin"; "Exp"; "Ceiling"; "Floor"; "Round"; "Log10"; "Log"; "Sqrt"
      "Truncate"; "op_Explicit"
      "Pow"; "Atan2" ]
    |> set
    
//-------------------------------------------------------------------------
// Run the constraint solver with undo (used during method overload resolution)

type Trace = 
    { mutable actions: ((unit -> unit) * (unit -> unit)) list }
    
    static member New () =  { actions = [] }

    member t.Undo () = List.iter (fun (_, a) -> a ()) t.actions
    member t.Push f undo = t.actions <- (f, undo) :: t.actions

type OptionalTrace = 
    | NoTrace
    | WithTrace of Trace

    member x.HasTrace = match x with NoTrace -> false | WithTrace _ -> true

    member t.Exec f undo = 
        match t with        
        | WithTrace trace -> trace.Push f undo; f()
        | NoTrace -> f()

    member t.AddFromReplay source =
        source.actions |> List.rev |>
            match t with        
            | WithTrace trace -> List.iter (fun (action, undo) -> trace.Push action undo; action())
            | NoTrace         -> List.iter (fun (action, _   ) -> action())

    member t.CollectThenUndoOrCommit predicate f =
        let newTrace = Trace.New()
        let res = f newTrace
        match predicate res, t with
        | false, _           -> newTrace.Undo()
        | true, WithTrace t -> t.actions <- newTrace.actions @ t.actions
        | true, NoTrace     -> ()
        res

let CollectThenUndo f = 
    let trace = Trace.New()
    let res = f trace
    trace.Undo()
    res

let FilterEachThenUndo f meths = 
    meths 
    |> List.choose (fun calledMeth -> 
        let trace = Trace.New()        
        let res = f trace calledMeth
        trace.Undo()
        match CheckNoErrorsAndGetWarnings res with 
        | None -> None 
        | Some (warns, res) -> Some (calledMeth, warns, trace, res))

let ShowAccessDomain ad =
    match ad with 
    | AccessibleFromEverywhere -> "public" 
    | AccessibleFrom _ -> "accessible"
    | AccessibleFromSomeFSharpCode -> "public, protected or internal" 
    | AccessibleFromSomewhere -> ""

//-------------------------------------------------------------------------
// Solve

exception NonRigidTypar of displayEnv: DisplayEnv * string option * range * TType * TType * range

/// Signal that there is still an unresolved overload in the constraint problem. The
/// unresolved overload constraint remains in the constraint state, and we skip any
/// further processing related to whichever overall adjustment to constraint solver state
/// is being processed.
///
// NOTE: The addition of this abort+skip appears to be a mistake which has crept into F# type inference,
// and its status is currently under review. See https://github.com/dotnet/fsharp/pull/8294 and others.
//
// Here is the history:
//    1. The local abort was added as part of an attempted performance optimization https://github.com/dotnet/fsharp/pull/1650
//       This change was released in the VS2017 GA release.
//
//    2. However, it also impacts the logic of type inference, by skipping checking.
//       Because of this an attempt was made to revert it in https://github.com/dotnet/fsharp/pull/4173.
//
//       Unfortunately, existing code had begun to depend on the new behaviours enabled by the
//       change, and the revert was abandoned before release in https://github.com/dotnet/fsharp/pull/4348
//
// Comments on soundness:
//    The use of the abort is normally sound because the SRTP constraint
//    will be subject to further processing at a later point.
//
//    However, it seems likely that the abort may result in other processing associated
//    with an overall constraint being skipped (e.g. the processing related to subsequent elements
//    of a tuple constraint).
exception AbortForFailedOverloadResolution

/// This is used at (nearly all) entry points into the constraint solver to make sure that the
/// AbortForFailedOverloadResolution is caught and processing continues.
let inline TryD_IgnoreAbortForFailedOverloadResolution f1 f2 =
    TryD f1 (function AbortForFailedOverloadResolution -> CompleteD | exn -> f2 exn)

/// used to provide detail about non matched argument in overload resolution error message
exception ArgDoesNotMatchError of error: ErrorsFromAddingSubsumptionConstraint * calledMeth: CalledMeth<Expr> * calledArg: CalledArg * callerArg: CallerArg<Expr>

/// Represents a very local condition where we prefer to report errors before stripping type abbreviations.
exception LocallyAbortOperationThatLosesAbbrevs 

let localAbortD = ErrorD LocallyAbortOperationThatLosesAbbrevs

/// Return true if we would rather unify this variable v1 := v2 than vice versa
let PreferUnifyTypar (v1: Typar) (v2: Typar) =
    match v1.Rigidity, v2.Rigidity with 
    // Rigid > all
    | TyparRigidity.Rigid, _ -> false
    // Prefer to unify away WillBeRigid in favour of Rigid
    | TyparRigidity.WillBeRigid, TyparRigidity.Rigid -> true
    | TyparRigidity.WillBeRigid, TyparRigidity.WillBeRigid -> true
    | TyparRigidity.WillBeRigid, TyparRigidity.WarnIfNotRigid -> false
    | TyparRigidity.WillBeRigid, TyparRigidity.Anon -> false
    | TyparRigidity.WillBeRigid, TyparRigidity.Flexible -> false
    // Prefer to unify away WarnIfNotRigid in favour of Rigid
    | TyparRigidity.WarnIfNotRigid, TyparRigidity.Rigid -> true
    | TyparRigidity.WarnIfNotRigid, TyparRigidity.WillBeRigid -> true
    | TyparRigidity.WarnIfNotRigid, TyparRigidity.WarnIfNotRigid -> true
    | TyparRigidity.WarnIfNotRigid, TyparRigidity.Anon -> false
    | TyparRigidity.WarnIfNotRigid, TyparRigidity.Flexible -> false
    // Prefer to unify away anonymous variables in favour of Rigid, WarnIfNotRigid 
    | TyparRigidity.Anon, TyparRigidity.Rigid -> true
    | TyparRigidity.Anon, TyparRigidity.WillBeRigid -> true
    | TyparRigidity.Anon, TyparRigidity.WarnIfNotRigid -> true
    | TyparRigidity.Anon, TyparRigidity.Anon -> true
    | TyparRigidity.Anon, TyparRigidity.Flexible -> false
    // Prefer to unify away Flexible in favour of Rigid, WarnIfNotRigid or Anon
    | TyparRigidity.Flexible, TyparRigidity.Rigid -> true
    | TyparRigidity.Flexible, TyparRigidity.WillBeRigid -> true
    | TyparRigidity.Flexible, TyparRigidity.WarnIfNotRigid -> true
    | TyparRigidity.Flexible, TyparRigidity.Anon -> true
    | TyparRigidity.Flexible, TyparRigidity.Flexible -> 

      // Prefer to unify away compiler generated type vars
      match v1.IsCompilerGenerated, v2.IsCompilerGenerated with
      | true, false -> true
      | false, true -> false
      | _ -> 
         // Prefer to unify away non-error vars - gives better error recovery since we keep
         // error vars lying around, and can avoid giving errors about illegal polymorphism 
         // if they occur 
         match v1.IsFromError, v2.IsFromError with
         | true, false -> false
         | _ -> true

/// Reorder a list of (variable, exponent) pairs so that a variable that is Preferred
/// is at the head of the list, if possible
let FindPreferredTypar vs =
    let rec find vs = 
        match vs with
        | [] -> vs
        | (v: Typar, e) :: vs ->
            match find vs with
            | [] -> [(v, e)]
            | (v', e') :: vs' -> 
                if PreferUnifyTypar v v'
                then (v, e) :: vs
                else (v', e') :: (v, e) :: vs'
    find vs
  
let SubstMeasure (r: Typar) ms = 
    if r.Rigidity = TyparRigidity.Rigid then error(InternalError("SubstMeasure: rigid", r.Range))
    if r.Kind = TyparKind.Type then error(InternalError("SubstMeasure: kind=type", r.Range))

    match r.typar_solution with
    | None -> r.typar_solution <- Some (TType_measure ms)
    | Some _ -> error(InternalError("already solved", r.Range))

let rec TransactStaticReq (csenv: ConstraintSolverEnv) (trace: OptionalTrace) (tpr: Typar) req = 
    let m = csenv.m
    if tpr.Rigidity.ErrorIfUnified && tpr.StaticReq <> req then 
        ErrorD(ConstraintSolverError(FSComp.SR.csTypeCannotBeResolvedAtCompileTime(tpr.Name), m, m)) 
    else
        let orig = tpr.StaticReq
        trace.Exec (fun () -> tpr.SetStaticReq req) (fun () -> tpr.SetStaticReq orig)
        CompleteD

and SolveTypStaticReqTypar (csenv: ConstraintSolverEnv) trace req (tpr: Typar) =
    let orig = tpr.StaticReq
    let req2 = JoinTyparStaticReq req orig
    if orig <> req2 then TransactStaticReq csenv trace tpr req2 else CompleteD

and SolveTypStaticReq (csenv: ConstraintSolverEnv) trace req ty =
    match req with 
    | TyparStaticReq.None -> CompleteD
    | TyparStaticReq.HeadType -> 
        // requires that a type constructor be known at compile time 
        match stripTyparEqns ty with
        | TType_measure ms ->
            let vs = ListMeasureVarOccsWithNonZeroExponents ms
            trackErrors {
                for tpr, _ in vs do 
                    return! SolveTypStaticReqTypar csenv trace req tpr
            }
        | _ -> 
            match tryAnyParTy csenv.g ty with
            | ValueSome tpr -> SolveTypStaticReqTypar csenv trace req tpr
            | ValueNone -> CompleteD
      
let TransactDynamicReq (trace: OptionalTrace) (tpr: Typar) req = 
    let orig = tpr.DynamicReq
    trace.Exec (fun () -> tpr.SetDynamicReq req) (fun () -> tpr.SetDynamicReq orig)
    CompleteD

let SolveTypDynamicReq (csenv: ConstraintSolverEnv) trace req ty =
    match req with 
    | TyparDynamicReq.No -> CompleteD
    | TyparDynamicReq.Yes -> 
        match tryAnyParTy csenv.g ty with
        | ValueSome tpr when tpr.DynamicReq <> TyparDynamicReq.Yes ->
            TransactDynamicReq trace tpr TyparDynamicReq.Yes
        | _ -> CompleteD

let TransactIsCompatFlex (trace: OptionalTrace) (tpr: Typar) req = 
    let orig = tpr.IsCompatFlex
    trace.Exec (fun () -> tpr.SetIsCompatFlex req) (fun () -> tpr.SetIsCompatFlex orig)
    CompleteD

let SolveTypIsCompatFlex (csenv: ConstraintSolverEnv) trace req ty =
    if req then 
        match tryAnyParTy csenv.g ty with
        | ValueSome tpr when not tpr.IsCompatFlex -> TransactIsCompatFlex trace tpr req
        | _ -> CompleteD
    else
        CompleteD

let SubstMeasureWarnIfRigid (csenv: ConstraintSolverEnv) trace (v: Typar) ms = trackErrors {
    if v.Rigidity.WarnIfUnified && not (isAnyParTy csenv.g (TType_measure ms)) then         
        // NOTE: we grab the name eagerly to make sure the type variable prints as a type variable 
        let tpnmOpt = if v.IsCompilerGenerated then None else Some v.Name
        do! SolveTypStaticReq csenv trace v.StaticReq (TType_measure ms)
        SubstMeasure v ms
        return! WarnD(NonRigidTypar(csenv.DisplayEnv, tpnmOpt, v.Range, TType_measure (Measure.Var v), TType_measure ms, csenv.m))
    else 
        // Propagate static requirements from 'tp' to 'ty'
        do! SolveTypStaticReq csenv trace v.StaticReq (TType_measure ms)
        SubstMeasure v ms
        if v.Rigidity = TyparRigidity.Anon && measureEquiv csenv.g ms Measure.One then 
            return! WarnD(Error(FSComp.SR.csCodeLessGeneric(), v.Range))
        else 
            ()
  }

/// Imperatively unify the unit-of-measure expression ms against 1.
/// There are three cases
/// - ms is (equivalent to) 1
/// - ms contains no non-rigid unit variables, and so cannot be unified with 1
/// - ms has the form v^e * ms' for some non-rigid variable v, non-zero exponent e, and measure expression ms'
///   the most general unifier is then simply v := ms' ^ -(1/e)
let UnifyMeasureWithOne (csenv: ConstraintSolverEnv) trace ms = 
    // Gather the rigid and non-rigid unit variables in this measure expression together with their exponents
    let rigidVars, nonRigidVars = 
        ListMeasureVarOccsWithNonZeroExponents ms
        |> List.partition (fun (v, _) -> v.Rigidity = TyparRigidity.Rigid) 

    // If there is at least one non-rigid variable v with exponent e, then we can unify 
    match FindPreferredTypar nonRigidVars with
    | (v, e) :: vs ->
        let unexpandedCons = ListMeasureConOccsWithNonZeroExponents csenv.g false ms
        let newms = ProdMeasures (List.map (fun (c, e') -> Measure.RationalPower (Measure.Con c, NegRational (DivRational e' e))) unexpandedCons 
                                @ List.map (fun (v, e') -> Measure.RationalPower (Measure.Var v, NegRational (DivRational e' e))) (vs @ rigidVars))

        SubstMeasureWarnIfRigid csenv trace v newms

    // Otherwise we require ms to be 1
    | [] -> if measureEquiv csenv.g ms Measure.One then CompleteD else localAbortD
    
/// Imperatively unify unit-of-measure expression ms1 against ms2
let UnifyMeasures (csenv: ConstraintSolverEnv) trace ms1 ms2 = 
    UnifyMeasureWithOne csenv trace (Measure.Prod(ms1, Measure.Inv ms2))

/// Simplify a unit-of-measure expression ms that forms part of a type scheme. 
/// We make substitutions for vars, which are the (remaining) bound variables
///   in the scheme that we wish to simplify. 
let SimplifyMeasure g vars ms =
    let rec simp vars = 
        match FindPreferredTypar (List.filter (fun (_, e) -> SignRational e<>0) (List.map (fun v -> (v, MeasureVarExponent v ms)) vars)) with
        | [] -> 
          (vars, None)

        | (v, e) :: vs -> 
          let newvar = if v.IsCompilerGenerated then NewAnonTypar (TyparKind.Measure, v.Range, TyparRigidity.Flexible, v.StaticReq, v.DynamicReq)
                                                else NewNamedInferenceMeasureVar (v.Range, TyparRigidity.Flexible, v.StaticReq, v.Id)
          let remainingvars = ListSet.remove typarEq v vars
          let newvarExpr = if SignRational e < 0 then Measure.Inv (Measure.Var newvar) else Measure.Var newvar
          let newms = (ProdMeasures (List.map (fun (c, e') -> Measure.RationalPower (Measure.Con c, NegRational (DivRational e' e))) (ListMeasureConOccsWithNonZeroExponents g false ms)
                                   @ List.map (fun (v', e') -> if typarEq v v' then newvarExpr else Measure.RationalPower (Measure.Var v', NegRational (DivRational e' e))) (ListMeasureVarOccsWithNonZeroExponents ms)))
          SubstMeasure v newms
          match vs with 
          | [] -> (remainingvars, Some newvar) 
          | _ -> simp (newvar :: remainingvars)
    simp vars

// Normalize a type ty that forms part of a unit-of-measure-polymorphic type scheme. 
//  Generalizable are the unit-of-measure variables that remain to be simplified. Generalized
// is a list of unit-of-measure variables that have already been generalized. 
let rec SimplifyMeasuresInType g resultFirst (generalizable, generalized as param) ty =
    match stripTyparEqns ty with 
    | TType_ucase(_, l)
    | TType_app (_, l) 
    | TType_anon (_,l)
    | TType_erased_union (_,l)
    | TType_tuple (_, l) -> SimplifyMeasuresInTypes g param l

    | TType_fun (d, r) -> if resultFirst then SimplifyMeasuresInTypes g param [r;d] else SimplifyMeasuresInTypes g param [d;r]        
    | TType_var _   -> param
    | TType_forall (_, tau) -> SimplifyMeasuresInType g resultFirst param tau
    | TType_measure unt -> 
        let generalizable', newlygeneralized = SimplifyMeasure g generalizable unt   
        match newlygeneralized with
        | None -> (generalizable', generalized)
        | Some v -> (generalizable', v :: generalized)

and SimplifyMeasuresInTypes g param tys = 
    match tys with
    | [] -> param
    | ty :: tys -> 
        let param' = SimplifyMeasuresInType g false param ty 
        SimplifyMeasuresInTypes g param' tys

let SimplifyMeasuresInConstraint g param c =
    match c with
    | TyparConstraint.DefaultsTo (_, ty, _) 
    | TyparConstraint.CoercesTo(ty, _) -> SimplifyMeasuresInType g false param ty
    | TyparConstraint.SimpleChoice (tys, _) -> SimplifyMeasuresInTypes g param tys
    | TyparConstraint.IsDelegate (ty1, ty2, _) -> SimplifyMeasuresInTypes g param [ty1;ty2]
    | _ -> param

let rec SimplifyMeasuresInConstraints g param cs = 
    match cs with
    | [] -> param
    | c :: cs ->
        let param' = SimplifyMeasuresInConstraint g param c
        SimplifyMeasuresInConstraints g param' cs

let rec GetMeasureVarGcdInType v ty =
    match stripTyparEqns ty with 
    | TType_ucase(_, l)
    | TType_app (_, l) 
    | TType_anon (_,l)
    | TType_erased_union (_,l)
    | TType_tuple (_, l) -> GetMeasureVarGcdInTypes v l

    | TType_fun (d, r) -> GcdRational (GetMeasureVarGcdInType v d) (GetMeasureVarGcdInType v r)
    | TType_var _   -> ZeroRational
    | TType_forall (_, tau) -> GetMeasureVarGcdInType v tau
    | TType_measure unt -> MeasureVarExponent v unt

and GetMeasureVarGcdInTypes v tys =
    match tys with
    | [] -> ZeroRational
    | ty :: tys -> GcdRational (GetMeasureVarGcdInType v ty) (GetMeasureVarGcdInTypes v tys)
  
// Normalize the exponents on generalizable variables in a type
// by dividing them by their "rational gcd". For example, the type
// float<'u^(2/3)> -> float<'u^(4/3)> would be normalized to produce
// float<'u> -> float<'u^2> by dividing the exponents by 2/3.
let NormalizeExponentsInTypeScheme uvars ty =
  uvars |> List.map (fun v ->
    let expGcd = AbsRational (GetMeasureVarGcdInType v ty)
    if expGcd = OneRational || expGcd = ZeroRational then
        v 
    else
        let v' = NewAnonTypar (TyparKind.Measure, v.Range, TyparRigidity.Flexible, v.StaticReq, v.DynamicReq)
        SubstMeasure v (Measure.RationalPower (Measure.Var v', DivRational OneRational expGcd))
        v')
    
// We normalize unit-of-measure-polymorphic type schemes. There  
// are three reasons for doing this:
//   (1) to present concise and consistent type schemes to the programmer
//   (2) so that we can compute equivalence of type schemes in signature matching
//   (3) in order to produce a list of type parameters ordered as they appear in the (normalized) scheme.
//
// Representing the normal form as a matrix, with a row for each variable or base unit, 
// and a column for each unit-of-measure expression in the "skeleton" of the type. 
// Entries for generalizable variables are integers; other rows may contain non-integer exponents.
//  
// ( 0...0  a1  as1    b1  bs1    c1  cs1    ...)
// ( 0...0  0   0...0  b2  bs2    c2  cs2    ...)
// ( 0...0  0   0...0  0   0...0  c3  cs3    ...)
//...
// ( 0...0  0   0...0  0   0...0  0   0...0  ...)
//
// The normal form is unique; what's more, it can be used to force a variable ordering 
// because the first occurrence of a variable in a type is in a unit-of-measure expression with no 
// other "new" variables (a1, b2, c3, above). 
//
// The corner entries a1, b2, c3 are all positive. Entries lying above them (b1, c1, c2, etc) are
// non-negative and smaller than the corresponding corner entry. Entries as1, bs1, bs2, etc are arbitrary.
//
// Essentially this is the *reduced row echelon* matrix from linear algebra, with adjustment to ensure that
// exponents are integers where possible (in the reduced row echelon form, a1, b2, etc. would be 1, possibly
// forcing other entries to be non-integers).
let SimplifyMeasuresInTypeScheme g resultFirst (generalizable: Typar list) ty constraints =
    // Only bother if we're generalizing over at least one unit-of-measure variable 
    let uvars, vars = 
        generalizable
        |> List.partition (fun v -> v.Kind = TyparKind.Measure && v.Rigidity <> TyparRigidity.Rigid) 
 
    match uvars with
    | [] -> generalizable
    | _ :: _ ->
    let _, generalized = SimplifyMeasuresInType g resultFirst (SimplifyMeasuresInConstraints g (uvars, []) constraints) ty
    let generalized' = NormalizeExponentsInTypeScheme generalized ty 
    vars @ List.rev generalized'

let freshMeasure () = Measure.Var (NewInferenceMeasurePar ())

let CheckWarnIfRigid (csenv: ConstraintSolverEnv) ty1 (r: Typar) ty =
    let g = csenv.g
    let denv = csenv.DisplayEnv
    if not r.Rigidity.WarnIfUnified then CompleteD else
    let needsWarning =
        match tryAnyParTy g ty with
        | ValueNone -> true
        | ValueSome tp2 ->
            not tp2.IsCompilerGenerated &&
                (r.IsCompilerGenerated ||
                 // exclude this warning for two identically named user-specified type parameters, e.g. from different mutually recursive functions or types
                 r.DisplayName <> tp2.DisplayName)

    if needsWarning then
        // NOTE: we grab the name eagerly to make sure the type variable prints as a type variable 
        let tpnmOpt = if r.IsCompilerGenerated then None else Some r.Name 
        WarnD(NonRigidTypar(denv, tpnmOpt, r.Range, ty1, ty, csenv.m)) 
    else 
        CompleteD

/// Add the constraint "ty1 = ty" to the constraint problem, where ty1 is a type variable. 
/// Propagate all effects of adding this constraint, e.g. to solve other variables 
let rec SolveTyparEqualsTypePart1 (csenv: ConstraintSolverEnv) m2 (trace: OptionalTrace) ty1 r ty = trackErrors {
    // The types may still be equivalent due to abbreviations, which we are trying not to eliminate 
    if typeEquiv csenv.g ty1 ty then () else
    // The famous 'occursCheck' check to catch "infinite types" like 'a = list<'a> - see also https://github.com/Microsoft/visualfsharp/issues/1170
    if occursCheck csenv.g r ty then return! ErrorD (ConstraintSolverInfiniteTypes(csenv.DisplayEnv, csenv.eContextInfo, ty1, ty, csenv.m, m2)) else
    // Note: warn _and_ continue! 
    do! CheckWarnIfRigid csenv ty1 r ty
    // Record the solution before we solve the constraints, since 
    // We may need to make use of the equation when solving the constraints. 
    // Record a entry in the undo trace if one is provided 
    trace.Exec (fun () -> r.typar_solution <- Some ty) (fun () -> r.typar_solution <- None)
 }  

and SolveTyparEqualsTypePart2 (csenv: ConstraintSolverEnv) ndeep m2 (trace: OptionalTrace) (r: Typar) ty = trackErrors {
    // Only solve constraints if this is not an error var 
    if r.IsFromError then () else

    // Check to see if this type variable is relevant to any trait constraints. 
    // If so, re-solve the relevant constraints. 
    if csenv.SolverState.ExtraCxs.ContainsKey r.Stamp then 
        do! RepeatWhileD ndeep (fun ndeep -> SolveRelevantMemberConstraintsForTypar csenv ndeep PermitWeakResolution.No trace r)

    // Re-solve the other constraints associated with this type variable 
    return! solveTypMeetsTyparConstraints csenv ndeep m2 trace ty r

  }

/// Apply the constraints on 'typar' to the type 'ty'
and solveTypMeetsTyparConstraints (csenv: ConstraintSolverEnv) ndeep m2 trace ty (r: Typar) = trackErrors {
    let g = csenv.g

    // Propagate compat flex requirements from 'tp' to 'ty'
    do! SolveTypIsCompatFlex csenv trace r.IsCompatFlex ty

    // Propagate dynamic requirements from 'tp' to 'ty'
    do! SolveTypDynamicReq csenv trace r.DynamicReq ty

    // Propagate static requirements from 'tp' to 'ty' 
    do! SolveTypStaticReq csenv trace r.StaticReq ty
    
    // Solve constraints on 'tp' w.r.t. 'ty' 
    for e in r.Constraints do
      do!
      match e with
      | TyparConstraint.DefaultsTo (priority, dty, m) -> 
          if typeEquiv g ty dty then 
              CompleteD
          else
              match tryDestTyparTy g ty with
              | ValueNone -> CompleteD
              | ValueSome destTypar ->
                  AddConstraint csenv ndeep m2 trace destTypar (TyparConstraint.DefaultsTo(priority, dty, m))
          
      | TyparConstraint.SupportsNull m2                -> SolveTypeSupportsNull               csenv ndeep m2 trace ty
      | TyparConstraint.IsEnum(underlying, m2)         -> SolveTypeIsEnum                     csenv ndeep m2 trace ty underlying
      | TyparConstraint.SupportsComparison(m2)         -> SolveTypeSupportsComparison         csenv ndeep m2 trace ty
      | TyparConstraint.SupportsEquality(m2)           -> SolveTypeSupportsEquality           csenv ndeep m2 trace ty
      | TyparConstraint.IsDelegate(aty, bty, m2)       -> SolveTypeIsDelegate                 csenv ndeep m2 trace ty aty bty
      | TyparConstraint.IsNonNullableStruct m2         -> SolveTypeIsNonNullableValueType     csenv ndeep m2 trace ty
      | TyparConstraint.IsUnmanaged m2                 -> SolveTypeIsUnmanaged                csenv ndeep m2 trace ty
      | TyparConstraint.IsReferenceType m2             -> SolveTypeIsReferenceType            csenv ndeep m2 trace ty
      | TyparConstraint.RequiresDefaultConstructor m2  -> SolveTypeRequiresDefaultConstructor csenv ndeep m2 trace ty
      | TyparConstraint.SimpleChoice(tys, m2)          -> SolveTypeChoice                     csenv ndeep m2 trace ty tys
      | TyparConstraint.CoercesTo(ty2, m2)             -> SolveTypeSubsumesTypeKeepAbbrevs    csenv ndeep m2 trace None ty2 ty
      | TyparConstraint.MayResolveMember(traitInfo, m2) -> 
          SolveMemberConstraint csenv false PermitWeakResolution.No ndeep m2 trace traitInfo |> OperationResult.ignore
  }

        
and SolveTyparEqualsType (csenv: ConstraintSolverEnv) ndeep m2 (trace: OptionalTrace) ty1 ty = trackErrors {
    let m = csenv.m
    do! DepthCheck ndeep m
    match ty1 with 
    | TType_var r | TType_measure (Measure.Var r) ->
        do! SolveTyparEqualsTypePart1 csenv m2 trace ty1 r ty 
        do! SolveTyparEqualsTypePart2 csenv ndeep m2 trace r ty 
    | _ -> failwith "SolveTyparEqualsType"
    }

// Like SolveTyparEqualsType but asserts all typar equalities simultaneously instead of one by one
and SolveTyparsEqualTypes (csenv: ConstraintSolverEnv) ndeep m2 (trace: OptionalTrace) tptys tys = trackErrors {
    do! (tptys, tys) ||> Iterate2D (fun tpty ty -> 
            match tpty with 
            | TType_var r | TType_measure (Measure.Var r) -> SolveTyparEqualsTypePart1 csenv m2 trace tpty r ty 
            | _ -> failwith "SolveTyparsEqualTypes")
    do! (tptys, tys) ||> Iterate2D (fun tpty ty -> 
            match tpty with 
            | TType_var r | TType_measure (Measure.Var r) -> SolveTyparEqualsTypePart2 csenv ndeep m2 trace r ty 
            | _ -> failwith "SolveTyparsEqualTypes")
 }

and SolveAnonInfoEqualsAnonInfo (csenv: ConstraintSolverEnv) m2 (anonInfo1: AnonRecdTypeInfo) (anonInfo2: AnonRecdTypeInfo) = 
    if evalTupInfoIsStruct anonInfo1.TupInfo <> evalTupInfoIsStruct anonInfo2.TupInfo then ErrorD (ConstraintSolverError(FSComp.SR.tcTupleStructMismatch(), csenv.m,m2)) else
    (match anonInfo1.Assembly, anonInfo2.Assembly with 
        | ccu1, ccu2 -> if not (ccuEq ccu1 ccu2) then ErrorD (ConstraintSolverError(FSComp.SR.tcAnonRecdCcuMismatch(ccu1.AssemblyName, ccu2.AssemblyName), csenv.m,m2)) else ResultD ()
        ) ++ (fun () -> 

    if not (anonInfo1.SortedNames = anonInfo2.SortedNames) then 
        let (|Subset|Superset|Overlap|CompletelyDifferent|) (first, second) =
            let first = Set first
            let second = Set second
            let secondOnly = Set.toList (second - first)
            let firstOnly = Set.toList (first - second)

            if second.IsSubsetOf first then
                Subset firstOnly
            elif second.IsSupersetOf first then
                Superset secondOnly
            elif Set.intersect first second <> Set.empty then
                Overlap(firstOnly, secondOnly)
            else
                CompletelyDifferent(Seq.toList first)
        
        let message =
            match anonInfo1.SortedNames, anonInfo2.SortedNames with
            | Subset missingFields ->
                FSComp.SR.tcAnonRecdFieldNameSubset(string missingFields)
            | Superset extraFields ->
                FSComp.SR.tcAnonRecdFieldNameSuperset(string extraFields)
            | Overlap (missingFields, extraFields) ->
                FSComp.SR.tcAnonRecdFieldNameMismatch(string missingFields, string extraFields)
            | CompletelyDifferent missingFields ->
                FSComp.SR.tcAnonRecdFieldNameDifferent(string missingFields)
        
        ErrorD (ConstraintSolverError(message, csenv.m,m2)) 
    else 
        ResultD ())
        
/// Add the constraint "ty1 = ty2" to the constraint problem. 
/// Propagate all effects of adding this constraint, e.g. to solve type variables 
and SolveTypeEqualsType (csenv: ConstraintSolverEnv) ndeep m2 (trace: OptionalTrace) (cxsln:(TraitConstraintInfo * TraitConstraintSln) option) ty1 ty2 = 
    let ndeep = ndeep + 1
    let aenv = csenv.EquivEnv
    let g = csenv.g

    match cxsln with
    | Some (traitInfo, traitSln) when traitInfo.Solution.IsNone -> 
        // If this is an overload resolution at this point it's safe to assume the candidate member being evaluated solves this member constraint.
        TransactMemberConstraintSolution traitInfo trace traitSln
    | _ -> ()

    if ty1 === ty2 then CompleteD else

    let canShortcut = not trace.HasTrace
    let sty1 = stripTyEqnsA csenv.g canShortcut ty1
    let sty2 = stripTyEqnsA csenv.g canShortcut ty2

    match sty1, sty2 with 
    // type vars inside forall-types may be alpha-equivalent 
    | TType_var tp1, TType_var tp2 when typarEq tp1 tp2 || (match aenv.EquivTypars.TryFind tp1 with | Some v when typeEquiv g v ty2 -> true | _ -> false) -> CompleteD

    | TType_var tp1, TType_var tp2 when PreferUnifyTypar tp1 tp2 -> SolveTyparEqualsType csenv ndeep m2 trace sty1 ty2
    | TType_var tp1, TType_var tp2 when not csenv.MatchingOnly && PreferUnifyTypar tp2 tp1 -> SolveTyparEqualsType csenv ndeep m2 trace sty2 ty1

    | TType_var r, _ when (r.Rigidity <> TyparRigidity.Rigid) -> SolveTyparEqualsType csenv ndeep m2 trace sty1 ty2
    | _, TType_var r when (r.Rigidity <> TyparRigidity.Rigid) && not csenv.MatchingOnly -> SolveTyparEqualsType csenv ndeep m2 trace sty2 ty1

    // Catch float<_>=float<1>, float32<_>=float32<1> and decimal<_>=decimal<1> 
    | _, TType_app (tc2, [ms]) when (tc2.IsMeasureableReprTycon && typeEquiv csenv.g sty1 (reduceTyconRefMeasureableOrProvided csenv.g tc2 [ms]))
        -> SolveTypeEqualsType csenv ndeep m2 trace None ms (TType_measure Measure.One)
    | TType_app (tc2, [ms]), _ when (tc2.IsMeasureableReprTycon && typeEquiv csenv.g sty2 (reduceTyconRefMeasureableOrProvided csenv.g tc2 [ms]))
        -> SolveTypeEqualsType csenv ndeep m2 trace None ms (TType_measure Measure.One)

    | TType_app (tc1, l1), TType_app (tc2, l2) when tyconRefEq g tc1 tc2  -> SolveTypeEqualsTypeEqns csenv ndeep m2 trace None l1 l2
<<<<<<< HEAD
    
    | TType_app (_, _), TType_app (_, _)   ->  localAbortD
=======
    | TType_app _, TType_app _   ->  localAbortD
>>>>>>> d90a828b
    | TType_tuple (tupInfo1, l1), TType_tuple (tupInfo2, l2)      -> 
        if evalTupInfoIsStruct tupInfo1 <> evalTupInfoIsStruct tupInfo2 then ErrorD (ConstraintSolverError(FSComp.SR.tcTupleStructMismatch(), csenv.m, m2)) else
        SolveTypeEqualsTypeEqns csenv ndeep m2 trace None l1 l2
    | TType_anon (anonInfo1, l1),TType_anon (anonInfo2, l2)      -> 
        SolveAnonInfoEqualsAnonInfo csenv m2 anonInfo1 anonInfo2 ++ (fun () -> 
        SolveTypeEqualsTypeEqns csenv ndeep m2 trace None l1 l2)
    | TType_fun (d1, r1), TType_fun (d2, r2)   -> SolveFunTypeEqn csenv ndeep m2 trace None d1 d2 r1 r2
    | TType_measure ms1, TType_measure ms2   -> UnifyMeasures csenv trace ms1 ms2
    | TType_forall(tps1, rty1), TType_forall(tps2, rty2) -> 
        if tps1.Length <> tps2.Length then localAbortD else
        let aenv = aenv.BindEquivTypars tps1 tps2 
        let csenv = {csenv with EquivEnv = aenv }
        if not (typarsAEquiv g aenv tps1 tps2) then localAbortD else
        SolveTypeEqualsTypeKeepAbbrevs csenv ndeep m2 trace rty1 rty2 

    | TType_ucase (uc1, l1), TType_ucase (uc2, l2) when g.unionCaseRefEq uc1 uc2  ->
        SolveTypeEqualsTypeEqns csenv ndeep m2 trace None l1 l2
    | TType_erased_union (_, cases1), TType_erased_union (_, cases2) -> 
        SolveTypeEqualsTypeEqns csenv ndeep m2 trace None cases1 cases2
    | _  -> localAbortD

and SolveTypeEqualsTypeKeepAbbrevs csenv ndeep m2 trace ty1 ty2 = SolveTypeEqualsTypeKeepAbbrevsWithCxsln csenv ndeep m2 trace None ty1 ty2

and private SolveTypeEqualsTypeKeepAbbrevsWithCxsln csenv ndeep m2 trace cxsln ty1 ty2 = 
   // Back out of expansions of type abbreviations to give improved error messages. 
   // Note: any "normalization" of equations on type variables must respect the trace parameter
   TryD (fun () -> SolveTypeEqualsType csenv ndeep m2 trace cxsln ty1 ty2)
        (function
        | LocallyAbortOperationThatLosesAbbrevs -> ErrorD(ConstraintSolverTypesNotInEqualityRelation(csenv.DisplayEnv, ty1, ty2, csenv.m, m2, csenv.eContextInfo))
        | err -> ErrorD err)

and SolveTypeEqualsTypeEqns csenv ndeep m2 trace cxsln origl1 origl2 = 
   match origl1, origl2 with 
   | [], [] -> CompleteD 
   | _ -> 
       // We unwind Iterate2D by hand here for performance reasons.
       let rec loop l1 l2 = 
           match l1, l2 with 
           | [], [] -> CompleteD 
           | h1 :: t1, h2 :: t2 -> 
               SolveTypeEqualsTypeKeepAbbrevsWithCxsln csenv ndeep m2 trace cxsln h1 h2 ++ (fun () -> loop t1 t2) 
           | _ -> 
               ErrorD(ConstraintSolverTupleDiffLengths(csenv.DisplayEnv, origl1, origl2, csenv.m, m2)) 
       loop origl1 origl2

and SolveFunTypeEqn csenv ndeep m2 trace cxsln d1 d2 r1 r2 = trackErrors {
    do! SolveTypeEqualsTypeKeepAbbrevsWithCxsln csenv ndeep m2 trace cxsln d1 d2
    return! SolveTypeEqualsTypeKeepAbbrevsWithCxsln csenv ndeep m2 trace cxsln r1 r2
  }

// ty1: expected
// ty2: actual
//
// "ty2 casts to ty1"
// "a value of type ty2 can be used where a value of type ty1 is expected"
and SolveTypeSubsumesType (csenv: ConstraintSolverEnv) ndeep m2 (trace: OptionalTrace) cxsln ty1 ty2 = 
    // 'a :> obj ---> <solved> 
    let ndeep = ndeep + 1
    let g = csenv.g
    if isObjTy g ty1 then CompleteD else 
    let canShortcut = not trace.HasTrace
    let sty1 = stripTyEqnsA csenv.g canShortcut ty1
    let sty2 = stripTyEqnsA csenv.g canShortcut ty2

    let amap = csenv.amap
    let aenv = csenv.EquivEnv
    let denv = csenv.DisplayEnv

    match sty1, sty2 with 
    | TType_var tp1, _ ->
        match aenv.EquivTypars.TryFind tp1 with
        | Some v -> SolveTypeSubsumesType csenv ndeep m2 trace cxsln v ty2
        | _ ->
        match sty2 with
        | TType_var r2 when typarEq tp1 r2 -> CompleteD
        | TType_var r when not csenv.MatchingOnly -> SolveTyparSubtypeOfType csenv ndeep m2 trace r ty1
        | _ ->  SolveTypeEqualsTypeKeepAbbrevsWithCxsln csenv ndeep m2 trace cxsln ty1 ty2

    | _, TType_var r when not csenv.MatchingOnly -> SolveTyparSubtypeOfType csenv ndeep m2 trace r ty1

    | TType_tuple (tupInfo1, l1), TType_tuple (tupInfo2, l2)      -> 
        if evalTupInfoIsStruct tupInfo1 <> evalTupInfoIsStruct tupInfo2 then ErrorD (ConstraintSolverError(FSComp.SR.tcTupleStructMismatch(), csenv.m, m2)) else
        SolveTypeEqualsTypeEqns csenv ndeep m2 trace cxsln l1 l2 (* nb. can unify since no variance *)

    | TType_anon (anonInfo1, l1), TType_anon (anonInfo2, l2)      -> 
        SolveAnonInfoEqualsAnonInfo csenv m2 anonInfo1 anonInfo2 ++ (fun () -> 
        SolveTypeEqualsTypeEqns csenv ndeep m2 trace cxsln l1 l2) (* nb. can unify since no variance *)

    | TType_fun (d1, r1), TType_fun (d2, r2)   -> SolveFunTypeEqn csenv ndeep m2 trace cxsln d1 d2 r1 r2 (* nb. can unify since no variance *)

    | TType_measure ms1, TType_measure ms2    -> UnifyMeasures csenv trace ms1 ms2

    // Enforce the identities float=float<1>, float32=float32<1> and decimal=decimal<1> 
    | _, TType_app (tc2, [ms]) when (tc2.IsMeasureableReprTycon && typeEquiv csenv.g sty1 (reduceTyconRefMeasureableOrProvided csenv.g tc2 [ms]))
        -> SolveTypeEqualsTypeKeepAbbrevsWithCxsln csenv ndeep m2 trace cxsln ms (TType_measure Measure.One)

    | TType_app (tc2, [ms]), _ when (tc2.IsMeasureableReprTycon && typeEquiv csenv.g sty2 (reduceTyconRefMeasureableOrProvided csenv.g tc2 [ms]))
        -> SolveTypeEqualsTypeKeepAbbrevsWithCxsln csenv ndeep m2 trace cxsln ms (TType_measure Measure.One)

    // Special subsumption rule for byref tags
    | TType_app (tc1, l1), TType_app (tc2, l2) when tyconRefEq g tc1 tc2  && g.byref2_tcr.CanDeref && tyconRefEq g g.byref2_tcr tc1 ->
        match l1, l2 with 
        | [ h1; tag1 ], [ h2; tag2 ] -> trackErrors {
            do! SolveTypeEqualsType csenv ndeep m2 trace None h1 h2
            match stripTyEqnsA csenv.g canShortcut tag1, stripTyEqnsA csenv.g canShortcut tag2 with 
            | TType_app(tagc1, []), TType_app(tagc2, []) 
                when (tyconRefEq g tagc2 g.byrefkind_InOut_tcr && 
                      (tyconRefEq g tagc1 g.byrefkind_In_tcr || tyconRefEq g tagc1 g.byrefkind_Out_tcr) ) -> ()
            | _ -> return! SolveTypeEqualsType csenv ndeep m2 trace cxsln tag1 tag2
           }
        | _ -> SolveTypeEqualsTypeEqns csenv ndeep m2 trace cxsln l1 l2

    | TType_app (tc1, l1), TType_app (tc2, l2) when tyconRefEq g tc1 tc2  -> 
        SolveTypeEqualsTypeEqns csenv ndeep m2 trace cxsln l1 l2

    | TType_ucase (uc1, l1), TType_ucase (uc2, l2) when g.unionCaseRefEq uc1 uc2  -> 
        SolveTypeEqualsTypeEqns csenv ndeep m2 trace cxsln l1 l2

    // (int|string) :> sty1 if
    //    int :> sty1 AND 
    //    string :> sty1 
    | _, TType_erased_union (_, cases2)  ->
        cases2 |> IterateD (fun ty2 -> SolveTypeSubsumesType csenv ndeep m2 trace cxsln sty1 ty2)
        
    // sty2 :> (IComparable|ICloneable) if
    //    sty2 :> IComparable OR
    //    sty2 :> ICloneable OR
    // when sty2 is not an erased union type
    | TType_erased_union (_, cases1), _ -> 
        match cases1 |> List.tryFind (fun ty1 -> TypeFeasiblySubsumesType ndeep g amap csenv.m ty1 CanCoerce sty2) with
        | Some ty1 ->
            SolveTypeSubsumesType csenv ndeep m2 trace cxsln ty1 sty2
        | None -> 
            ErrorD (ConstraintSolverError(FSComp.SR.csErasedUnionTypeNotContained(NicePrint.minimalStringOfType denv sty2, NicePrint.minimalStringOfType denv sty1), csenv.m, m2))
    | _ ->  
        // By now we know the type is not a variable type 

        // C :> obj ---> <solved> 
        if isObjTy g ty1 then CompleteD else
        
        let m = csenv.m

        // 'a[] :> IList<'b>   ---> 'a = 'b  
        // 'a[] :> ICollection<'b>   ---> 'a = 'b  
        // 'a[] :> IEnumerable<'b>   ---> 'a = 'b  
        // 'a[] :> IReadOnlyList<'b>   ---> 'a = 'b  
        // 'a[] :> IReadOnlyCollection<'b>   ---> 'a = 'b  
        // Note we don't support co-variance on array types nor 
        // the special .NET conversions for these types 
        match ty1 with
        | AppTy g (tcr1, tinst) when
            isArray1DTy g ty2 &&
                (tyconRefEq g tcr1 g.tcref_System_Collections_Generic_IList || 
                 tyconRefEq g tcr1 g.tcref_System_Collections_Generic_ICollection || 
                 tyconRefEq g tcr1 g.tcref_System_Collections_Generic_IReadOnlyList || 
                 tyconRefEq g tcr1 g.tcref_System_Collections_Generic_IReadOnlyCollection || 
                 tyconRefEq g tcr1 g.tcref_System_Collections_Generic_IEnumerable) ->
            match tinst with 
            | [ty1arg] -> 
                let ty2arg = destArrayTy g ty2
                SolveTypeEqualsTypeKeepAbbrevsWithCxsln csenv ndeep m2 trace cxsln ty1arg ty2arg
            | _ -> error(InternalError("destArrayTy", m))

        | _ ->
            // D<inst> :> Head<_> --> C<inst'> :> Head<_> for the 
            // first interface or super-class C supported by D which 
            // may feasibly convert to Head. 
            match FindUniqueFeasibleSupertype g amap m ty1 ty2 with 
            | None -> ErrorD(ConstraintSolverTypesNotInSubsumptionRelation(denv, ty1, ty2, m, m2))
            | Some t -> SolveTypeSubsumesType csenv ndeep m2 trace cxsln ty1 t

and SolveTypeSubsumesTypeKeepAbbrevs csenv ndeep m2 trace cxsln ty1 ty2 = 
   let denv = csenv.DisplayEnv
   TryD (fun () -> SolveTypeSubsumesType csenv ndeep m2 trace cxsln ty1 ty2)
        (function 
         | LocallyAbortOperationThatLosesAbbrevs -> ErrorD(ConstraintSolverTypesNotInSubsumptionRelation(denv, ty1, ty2, csenv.m, m2))
         | err -> ErrorD err)

//-------------------------------------------------------------------------
// Solve and record non-equality constraints
//------------------------------------------------------------------------- 

and SolveTyparSubtypeOfType (csenv: ConstraintSolverEnv) ndeep m2 trace tp ty1 = 
    let g = csenv.g
    if isObjTy g ty1 then CompleteD
    elif typeEquiv g ty1 (mkTyparTy tp) then CompleteD
    elif isSealedTy g ty1 then 
        SolveTypeEqualsTypeKeepAbbrevs csenv ndeep m2 trace (mkTyparTy tp) ty1
    else
        AddConstraint csenv ndeep m2 trace tp (TyparConstraint.CoercesTo(ty1, csenv.m))

and DepthCheck ndeep m = 
  if ndeep > 300 then error(Error(FSComp.SR.csTypeInferenceMaxDepth(), m)) else CompleteD

// If this is a type that's parameterized on a unit-of-measure (expected to be numeric), unify its measure with 1
and SolveDimensionlessNumericType (csenv: ConstraintSolverEnv) ndeep m2 trace ty =
    match getMeasureOfType csenv.g ty with
    | Some (tcref, _) -> 
        SolveTypeEqualsTypeKeepAbbrevs csenv ndeep m2 trace ty (mkAppTy tcref [TType_measure Measure.One])
    | None ->
        CompleteD

/// Attempt to solve a statically resolved member constraint.
///
/// 1. We do a bunch of fakery to pretend that primitive types have certain members. 
///    We pretend int and other types support a number of operators.  In the actual IL for mscorlib they 
///    don't. The type-directed static optimization rules in the library code that makes use of this 
///    will deal with the problem. 
///
/// 2. Some additional solutions are forced prior to generalization (permitWeakResolution= Yes or YesDuringCodeGen). See above
and SolveMemberConstraint (csenv: ConstraintSolverEnv) ignoreUnresolvedOverload permitWeakResolution ndeep m2 trace traitInfo : OperationResult<bool> = trackErrors {
    let (TTrait(tys, nm, memFlags, traitObjAndArgTys, rty, sln)) = traitInfo
    // Do not re-solve if already solved
    if sln.Value.IsSome then return true else
    let g = csenv.g
    let m = csenv.m
    let amap = csenv.amap
    let aenv = csenv.EquivEnv
    let denv = csenv.DisplayEnv
    let ndeep = ndeep + 1
    do! DepthCheck ndeep m

    // Remove duplicates from the set of types in the support 
    let tys = ListSet.setify (typeAEquiv g aenv) tys

    // Rebuild the trait info after removing duplicates 
    let traitInfo = TTrait(tys, nm, memFlags, traitObjAndArgTys, rty, sln)
    let rty = GetFSharpViewOfReturnType g rty    
    
    // Assert the object type if the constraint is for an instance member    
    if memFlags.IsInstance then 
        match tys, traitObjAndArgTys with 
        | [ty], h :: _ -> do! SolveTypeEqualsTypeKeepAbbrevs csenv ndeep m2 trace h ty 
        | _ -> do! ErrorD (ConstraintSolverError(FSComp.SR.csExpectedArguments(), m, m2))
    // Trait calls are only supported on pseudo type (variables) 
    for e in tys do
        do! SolveTypStaticReq csenv trace TyparStaticReq.HeadType e
    
    let argtys = if memFlags.IsInstance then List.tail traitObjAndArgTys else traitObjAndArgTys 

    let minfos = GetRelevantMethodsForTrait csenv permitWeakResolution nm traitInfo
        
    let! res = 
     trackErrors {
      match minfos, tys, memFlags.IsInstance, nm, argtys with 
      | _, _, false, ("op_Division" | "op_Multiply"), [argty1;argty2]
          when 
               // This simulates the existence of 
               //    float * float -> float
               //    float32 * float32 -> float32
               //    float<'u> * float<'v> -> float<'u 'v>
               //    float32<'u> * float32<'v> -> float32<'u 'v>
               //    decimal<'u> * decimal<'v> -> decimal<'u 'v>
               //    decimal<'u> * decimal -> decimal<'u>
               //    float32<'u> * float32<'v> -> float32<'u 'v>
               //    int * int -> int
               //    int64 * int64 -> int64
               //
               // The rule is triggered by these sorts of inputs when permitWeakResolution=false
               //    float * float 
               //    float * float32 // will give error 
               //    decimal<m> * decimal<m>
               //    decimal<m> * decimal  <-- Note this one triggers even though "decimal" has some possibly-relevant methods
               //    float * Matrix // the rule doesn't trigger for this one since Matrix has overloads we can use and we prefer those instead
               //    float * Matrix // the rule doesn't trigger for this one since Matrix has overloads we can use and we prefer those instead
               //
               // The rule is triggered by these sorts of inputs when permitWeakResolution=true
               //    float * 'a 
               //    'a * float 
               //    decimal<'u> * 'a
                  (let checkRuleAppliesInPreferenceToMethods argty1 argty2 = 
                     // Check that at least one of the argument types is numeric
                     IsNumericOrIntegralEnumType g argty1 && 
                     // Check the other type is nominal, unless using weak resolution
                     IsBinaryOpOtherArgType g permitWeakResolution argty2 &&
                     // This next condition checks that either 
                     //   - Neither type contributes any methods OR
                     //   - We have the special case "decimal<_> * decimal". In this case we have some 
                     //     possibly-relevant methods from "decimal" but we ignore them in this case.
                     (isNil minfos || (Option.isSome (getMeasureOfType g argty1) && isDecimalTy g argty2)) in

                   checkRuleAppliesInPreferenceToMethods argty1 argty2 || 
                   checkRuleAppliesInPreferenceToMethods argty2 argty1) ->
                   
          match getMeasureOfType g argty1 with
          | Some (tcref, ms1) -> 
            let ms2 = freshMeasure ()
            do! SolveTypeEqualsTypeKeepAbbrevs csenv ndeep m2 trace argty2 (mkAppTy tcref [TType_measure ms2])
            do! SolveTypeEqualsTypeKeepAbbrevs csenv ndeep m2 trace rty (mkAppTy tcref [TType_measure (Measure.Prod(ms1, if nm = "op_Multiply" then ms2 else Measure.Inv ms2))])
            return TTraitBuiltIn

          | _ ->

            match getMeasureOfType g argty2 with
            | Some (tcref, ms2) -> 
              let ms1 = freshMeasure ()
              do! SolveTypeEqualsTypeKeepAbbrevs csenv ndeep m2 trace argty1 (mkAppTy tcref [TType_measure ms1]) 
              do! SolveTypeEqualsTypeKeepAbbrevs csenv ndeep m2 trace rty (mkAppTy tcref [TType_measure (Measure.Prod(ms1, if nm = "op_Multiply" then ms2 else Measure.Inv ms2))])
              return TTraitBuiltIn

            | _ -> 

              do! SolveTypeEqualsTypeKeepAbbrevs csenv ndeep m2 trace argty2 argty1
              do! SolveTypeEqualsTypeKeepAbbrevs csenv ndeep m2 trace rty argty1
              return TTraitBuiltIn

      | _, _, false, ("op_Addition" | "op_Subtraction" | "op_Modulus"), [argty1;argty2] 
          when // Ignore any explicit +/- overloads from any basic integral types
               (minfos |> List.forall (fun minfo -> isIntegerTy g minfo.ApparentEnclosingType ) &&
                (   IsAddSubModType nm g argty1 && IsBinaryOpOtherArgType g permitWeakResolution argty2
                 || IsAddSubModType nm g argty2 && IsBinaryOpOtherArgType g permitWeakResolution argty1)) -> 
          do! SolveTypeEqualsTypeKeepAbbrevs csenv ndeep m2 trace argty2 argty1
          do! SolveTypeEqualsTypeKeepAbbrevs csenv ndeep m2 trace rty argty1
          return TTraitBuiltIn

      | _, _, false, ("op_LessThan" | "op_LessThanOrEqual" | "op_GreaterThan" | "op_GreaterThanOrEqual" | "op_Equality" | "op_Inequality" ), [argty1;argty2] 
          when // Ignore any explicit overloads from any basic integral types
               (minfos |> List.forall (fun minfo -> isIntegerTy g minfo.ApparentEnclosingType ) &&
                (   IsRelationalType g argty1 && IsBinaryOpOtherArgType g permitWeakResolution argty2
                 || IsRelationalType g argty2 && IsBinaryOpOtherArgType g permitWeakResolution argty1)) -> 
          do! SolveTypeEqualsTypeKeepAbbrevs csenv ndeep m2 trace argty2 argty1 
          do! SolveTypeEqualsTypeKeepAbbrevs csenv ndeep m2 trace rty g.bool_ty
          return TTraitBuiltIn

      // We pretend for uniformity that the numeric types have a static property called Zero and One 
      // As with constants, only zero is polymorphic in its units
      | [], [ty], false, "get_Zero", [] 
          when IsNumericType g ty || isCharTy g ty -> 
          do! SolveTypeEqualsTypeKeepAbbrevs csenv ndeep m2 trace rty ty
          return TTraitBuiltIn

      | [], [ty], false, "get_One", [] 
          when IsNumericType g ty || isCharTy g ty -> 
          do! SolveDimensionlessNumericType csenv ndeep m2 trace ty 
          do! SolveTypeEqualsTypeKeepAbbrevs csenv ndeep m2 trace rty ty
          return TTraitBuiltIn

      | [], _, false, "DivideByInt", [argty1;argty2] 
          when isFpTy g argty1 || isDecimalTy g argty1 -> 
          do! SolveTypeEqualsTypeKeepAbbrevs csenv ndeep m2 trace argty2 g.int_ty 
          do! SolveTypeEqualsTypeKeepAbbrevs csenv ndeep m2 trace rty argty1
          return TTraitBuiltIn

      // We pretend for uniformity that the 'string' and 'array' types have an indexer property called 'Item' 
      | [], [ty], true, "get_Item", [argty1] 
          when isStringTy g ty -> 

          do! SolveTypeEqualsTypeKeepAbbrevs csenv ndeep m2 trace argty1 g.int_ty 
          do! SolveTypeEqualsTypeKeepAbbrevs csenv ndeep m2 trace rty g.char_ty
          return TTraitBuiltIn

      | [], [ty], true, "get_Item", argtys
          when isArrayTy g ty -> 

          if rankOfArrayTy g ty <> argtys.Length then do! ErrorD(ConstraintSolverError(FSComp.SR.csIndexArgumentMismatch((rankOfArrayTy g ty), argtys.Length), m, m2))
          for argty in argtys do
              do! SolveTypeEqualsTypeKeepAbbrevs csenv ndeep m2 trace argty g.int_ty
          let ety = destArrayTy g ty
          do! SolveTypeEqualsTypeKeepAbbrevs csenv ndeep m2 trace rty ety
          return TTraitBuiltIn

      | [], [ty], true, "set_Item", argtys
          when isArrayTy g ty -> 
          
          if rankOfArrayTy g ty <> argtys.Length - 1 then do! ErrorD(ConstraintSolverError(FSComp.SR.csIndexArgumentMismatch((rankOfArrayTy g ty), (argtys.Length - 1)), m, m2))
          let argtys, ety = List.frontAndBack argtys
          for argty in argtys do
              do! SolveTypeEqualsTypeKeepAbbrevs csenv ndeep m2 trace argty g.int_ty
          let etys = destArrayTy g ty
          do! SolveTypeEqualsTypeKeepAbbrevs csenv ndeep m2 trace ety etys
          return TTraitBuiltIn

      | [], _, false, ("op_BitwiseAnd" | "op_BitwiseOr" | "op_ExclusiveOr"), [argty1;argty2] 
          when    IsBitwiseOpType g argty1 && IsBinaryOpOtherArgType g permitWeakResolution argty2
               || IsBitwiseOpType g argty2 && IsBinaryOpOtherArgType g permitWeakResolution argty1 -> 

          do! SolveTypeEqualsTypeKeepAbbrevs csenv ndeep m2 trace argty2 argty1
          do! SolveTypeEqualsTypeKeepAbbrevs csenv ndeep m2 trace rty argty1
          do! SolveDimensionlessNumericType csenv ndeep m2 trace argty1
          return TTraitBuiltIn

      | [], _, false, ("op_LeftShift" | "op_RightShift"), [argty1;argty2] 
          when    IsIntegerOrIntegerEnumTy g argty1  -> 

          do! SolveTypeEqualsTypeKeepAbbrevs csenv ndeep m2 trace argty2 g.int_ty
          do! SolveTypeEqualsTypeKeepAbbrevs csenv ndeep m2 trace rty argty1
          do! SolveDimensionlessNumericType csenv ndeep m2 trace argty1
          return TTraitBuiltIn

      | _, _, false, "op_UnaryPlus", [argty] 
          when IsNumericOrIntegralEnumType g argty -> 

          do! SolveTypeEqualsTypeKeepAbbrevs csenv ndeep m2 trace rty argty
          return TTraitBuiltIn

      | _, _, false, "op_UnaryNegation", [argty] 
          when isSignedIntegerTy g argty || isFpTy g argty || isDecimalTy g argty -> 

          do! SolveTypeEqualsTypeKeepAbbrevs csenv ndeep m2 trace rty argty
          return TTraitBuiltIn

      | _, _, true, "get_Sign", [] 
          when IsSignType g tys.Head -> 

          do! SolveTypeEqualsTypeKeepAbbrevs csenv ndeep m2 trace rty g.int32_ty
          return TTraitBuiltIn

      | _, _, false, ("op_LogicalNot" | "op_OnesComplement"), [argty] 
          when IsIntegerOrIntegerEnumTy g argty  -> 

          do! SolveTypeEqualsTypeKeepAbbrevs csenv ndeep m2 trace rty argty
          do! SolveDimensionlessNumericType csenv ndeep m2 trace argty
          return TTraitBuiltIn

      | _, _, false, "Abs", [argty] 
          when isSignedIntegerTy g argty || isFpTy g argty || isDecimalTy g argty -> 

          do! SolveTypeEqualsTypeKeepAbbrevs csenv ndeep m2 trace rty argty
          return TTraitBuiltIn

      | _, _, false, "Sqrt", [argty1] 
          when isFpTy g argty1 ->
          match getMeasureOfType g argty1 with
            | Some (tcref, _) -> 
              let ms1 = freshMeasure () 
              do! SolveTypeEqualsTypeKeepAbbrevs csenv ndeep m2 trace argty1 (mkAppTy tcref [TType_measure (Measure.Prod (ms1, ms1))])
              do! SolveTypeEqualsTypeKeepAbbrevs csenv ndeep m2 trace rty (mkAppTy tcref [TType_measure ms1])
              return TTraitBuiltIn
            | None -> 
              do! SolveTypeEqualsTypeKeepAbbrevs csenv ndeep m2 trace rty argty1
              return TTraitBuiltIn

      | _, _, false, ("Sin" | "Cos" | "Tan" | "Sinh" | "Cosh" | "Tanh" | "Atan" | "Acos" | "Asin" | "Exp" | "Ceiling" | "Floor" | "Round" | "Truncate" | "Log10" | "Log" | "Sqrt"), [argty] 
          when isFpTy g argty -> 

          do! SolveDimensionlessNumericType csenv ndeep m2 trace argty
          do! SolveTypeEqualsTypeKeepAbbrevs csenv ndeep m2 trace rty argty
          return TTraitBuiltIn

      | _, _, false, "op_Explicit", [argty] 
          when (// The input type. 
                (IsNonDecimalNumericOrIntegralEnumType g argty || isStringTy g argty || isCharTy g argty) &&
                // The output type
                (IsNonDecimalNumericOrIntegralEnumType g rty || isCharTy g rty) && 
                // Exclusion: IntPtr and UIntPtr do not support .Parse() from string 
                not (isStringTy g argty && isNativeIntegerTy g rty) &&
                // Exclusion: No conversion from char to decimal
                not (isCharTy g argty && isDecimalTy g rty)) -> 

          return TTraitBuiltIn


      | _, _, false, "op_Explicit", [argty] 
          when (// The input type. 
                (IsNumericOrIntegralEnumType g argty || isStringTy g argty) &&
                // The output type
                (isDecimalTy g rty)) -> 

          return TTraitBuiltIn

      | [], _, false, "Pow", [argty1; argty2] 
          when isFpTy g argty1 -> 
          
          do! SolveDimensionlessNumericType csenv ndeep m2 trace argty1
          do! SolveTypeEqualsTypeKeepAbbrevs csenv ndeep m2 trace argty2 argty1
          do! SolveTypeEqualsTypeKeepAbbrevs csenv ndeep m2 trace rty argty1
          return TTraitBuiltIn

      | _, _, false, "Atan2", [argty1; argty2] 
          when isFpTy g argty1 -> 
          do! SolveTypeEqualsTypeKeepAbbrevs csenv ndeep m2 trace argty2 argty1
          match getMeasureOfType g argty1 with
          | None -> do! SolveTypeEqualsTypeKeepAbbrevs csenv ndeep m2 trace rty argty1
          | Some (tcref, _) -> do! SolveTypeEqualsTypeKeepAbbrevs csenv ndeep m2 trace rty (mkAppTy tcref [TType_measure Measure.One])
          return TTraitBuiltIn

      | _ -> 
          // OK, this is not solved by a built-in constraint.
          // Now look for real solutions

          // First look for a solution by a record property
          let recdPropSearch = 
              let isGetProp = nm.StartsWithOrdinal("get_") 
              let isSetProp = nm.StartsWithOrdinal("set_") 
              if argtys.IsEmpty && isGetProp || isSetProp then 
                  let propName = nm.[4..]
                  let props = 
                    tys |> List.choose (fun ty -> 
                        match TryFindIntrinsicNamedItemOfType csenv.InfoReader (propName, AccessibleFromEverywhere) FindMemberFlag.IgnoreOverrides m ty with
                        | Some (RecdFieldItem rfinfo) 
                              when (isGetProp || rfinfo.RecdField.IsMutable) && 
                                   (rfinfo.IsStatic = not memFlags.IsInstance) && 
                                   IsRecdFieldAccessible amap m AccessibleFromEverywhere rfinfo.RecdFieldRef &&
                                   not rfinfo.LiteralValue.IsSome && 
                                   not rfinfo.RecdField.IsCompilerGenerated -> 
                            Some (rfinfo, isSetProp)
                        | _ -> None)
                  match props with 
                  | [ prop ] -> Some prop
                  | _ -> None
              else
                  None

          let anonRecdPropSearch = 
              let isGetProp = nm.StartsWith "get_" 
              if isGetProp && memFlags.IsInstance  then 
                  let propName = nm.[4..]
                  let props = 
                    tys |> List.choose (fun ty -> 
                        match NameResolution.TryFindAnonRecdFieldOfType g ty propName with
                        | Some (NameResolution.Item.AnonRecdField(anonInfo, tinst, i, _)) -> Some (anonInfo, tinst, i)
                        | _ -> None)
                  match props with 
                  | [ prop ] -> Some prop
                  | _ -> None
              else
                  None

          // Now check if there are no feasible solutions at all
          match minfos, recdPropSearch, anonRecdPropSearch with 
          | [], None, None when MemberConstraintIsReadyForStrongResolution csenv traitInfo ->
              if tys |> List.exists (isFunTy g) then 
                  return! ErrorD (ConstraintSolverError(FSComp.SR.csExpectTypeWithOperatorButGivenFunction(DecompileOpName nm), m, m2)) 
              elif tys |> List.exists (isAnyTupleTy g) then 
                  return! ErrorD (ConstraintSolverError(FSComp.SR.csExpectTypeWithOperatorButGivenTuple(DecompileOpName nm), m, m2)) 
              else
                  match nm, argtys with 
                  | "op_Explicit", [argty] -> return! ErrorD (ConstraintSolverError(FSComp.SR.csTypeDoesNotSupportConversion((NicePrint.prettyStringOfTy denv argty), (NicePrint.prettyStringOfTy denv rty)), m, m2))
                  | _ -> 
                      let tyString = 
                         match tys with 
                         | [ty] -> NicePrint.minimalStringOfType denv ty
                         | _ -> tys |> List.map (NicePrint.minimalStringOfType denv) |> String.concat ", "
                      let opName = DecompileOpName nm
                      let err = 
                          match opName with 
                          | "?>="  | "?>"  | "?<="  | "?<"  | "?="  | "?<>" 
                          | ">=?"  | ">?"  | "<=?"  | "<?"  | "=?"  | "<>?" 
                          | "?>=?" | "?>?" | "?<=?" | "?<?" | "?=?" | "?<>?" ->
                             if tys.Length = 1 then FSComp.SR.csTypeDoesNotSupportOperatorNullable(tyString, opName)
                             else FSComp.SR.csTypesDoNotSupportOperatorNullable(tyString, opName)
                          | _ -> 
                             if tys.Length = 1 then FSComp.SR.csTypeDoesNotSupportOperator(tyString, opName)
                             else FSComp.SR.csTypesDoNotSupportOperator(tyString, opName)
                      return! ErrorD(ConstraintSolverError(err, m, m2))

          | _ -> 
              let dummyExpr = mkUnit g m
              let calledMethGroup = 
                  minfos 
                    // curried members may not be used to satisfy constraints
                    |> List.choose (fun minfo ->
                          if minfo.IsCurried then None else
                          let callerArgs = 
                            { Unnamed = [ (argtys |> List.map (fun argty -> CallerArg(argty, m, false, dummyExpr))) ]
                              Named = [ [ ] ] }
                          let minst = FreshenMethInfo m minfo
                          let objtys = minfo.GetObjArgTypes(amap, m, minst)
                          Some(CalledMeth<Expr>(csenv.InfoReader, None, false, FreshenMethInfo, m, AccessibleFromEverywhere, minfo, minst, minst, None, objtys, callerArgs, false, false, None)))
              
              let methOverloadResult, errors = 
                  trace.CollectThenUndoOrCommit
                      (fun (a, _) -> Option.isSome a)
                      (fun trace -> ResolveOverloading csenv (WithTrace trace) nm ndeep (Some traitInfo) CallerArgs.Empty AccessibleFromEverywhere calledMethGroup false (Some (MustEqual rty)))

              match anonRecdPropSearch, recdPropSearch, methOverloadResult with 
              | Some (anonInfo, tinst, i), None, None -> 
                  // OK, the constraint is solved by a record property. Assert that the return types match.
                  let rty2 = List.item i tinst
                  do! SolveTypeEqualsTypeKeepAbbrevs csenv ndeep m2 trace rty rty2
                  return TTraitSolvedAnonRecdProp(anonInfo, tinst, i)

              | None, Some (rfinfo, isSetProp), None -> 
                  // OK, the constraint is solved by a record property. Assert that the return types match.
                  let rty2 = if isSetProp then g.unit_ty else rfinfo.FieldType
                  do! SolveTypeEqualsTypeKeepAbbrevs csenv ndeep m2 trace rty rty2
                  return TTraitSolvedRecdProp(rfinfo, isSetProp)

              | None, None, Some (calledMeth: CalledMeth<_>) -> 
                  // OK, the constraint is solved.
                  let minfo = calledMeth.Method

                  do! errors
                  let isInstance = minfo.IsInstance
                  if isInstance <> memFlags.IsInstance then 
                      return!
                          if isInstance then
                              ErrorD(ConstraintSolverError(FSComp.SR.csMethodFoundButIsNotStatic((NicePrint.minimalStringOfType denv minfo.ApparentEnclosingType), (DecompileOpName nm), nm), m, m2 ))
                          else
                              ErrorD(ConstraintSolverError(FSComp.SR.csMethodFoundButIsStatic((NicePrint.minimalStringOfType denv minfo.ApparentEnclosingType), (DecompileOpName nm), nm), m, m2 ))
                  else 
                      do! CheckMethInfoAttributes g m None minfo
                      return TTraitSolved (minfo, calledMeth.CalledTyArgs)
                          
              | _ -> 
                  let support = GetSupportOfMemberConstraint csenv traitInfo
                  let frees = GetFreeTyparsOfMemberConstraint csenv traitInfo

                  // If there's nothing left to learn then raise the errors.
                  // Note: we should likely call MemberConstraintIsReadyForResolution here when permitWeakResolution=false but for stability
                  // reasons we use the more restrictive isNil frees.
                  if (permitWeakResolution.Permit && MemberConstraintIsReadyForWeakResolution csenv traitInfo) || isNil frees then 
                      do! errors  
                  // Otherwise re-record the trait waiting for canonicalization 
                  else
                      do! AddMemberConstraint csenv ndeep m2 trace traitInfo support frees

                  match errors with
                  | ErrorResult (_, UnresolvedOverloading _) when not ignoreUnresolvedOverload && (not (nm = "op_Explicit" || nm = "op_Implicit")) ->
                      return! ErrorD AbortForFailedOverloadResolution
                  | _ -> 
                      return TTraitUnsolved
     }
    return! RecordMemberConstraintSolution csenv.SolverState m trace traitInfo res
  }

/// Record the solution to a member constraint in the mutable reference cell attached to 
/// each member constraint.
and RecordMemberConstraintSolution css m trace traitInfo res =
    match res with 
    | TTraitUnsolved -> 
        ResultD false

    | TTraitSolved (minfo, minst) -> 
        let sln = MemberConstraintSolutionOfMethInfo css m minfo minst
        TransactMemberConstraintSolution traitInfo trace sln
        ResultD true

    | TTraitBuiltIn -> 
        TransactMemberConstraintSolution traitInfo trace BuiltInSln
        ResultD true

    | TTraitSolvedRecdProp (rfinfo, isSet) -> 
        let sln = FSRecdFieldSln(rfinfo.TypeInst,rfinfo.RecdFieldRef,isSet)
        TransactMemberConstraintSolution traitInfo trace sln
        ResultD true

    | TTraitSolvedAnonRecdProp (anonInfo, tinst, i) -> 
        let sln = FSAnonRecdFieldSln(anonInfo, tinst, i)
        TransactMemberConstraintSolution traitInfo trace sln
        ResultD true

/// Convert a MethInfo into the data we save in the TAST
and MemberConstraintSolutionOfMethInfo css m minfo minst = 
#if !NO_EXTENSIONTYPING
#else
    // to prevent unused parameter warning
    ignore css
#endif
    match minfo with 
    | ILMeth(_, ilMeth, _) ->
       let mref = IL.mkRefToILMethod (ilMeth.DeclaringTyconRef.CompiledRepresentationForNamedType, ilMeth.RawMetadata)
       let iltref = ilMeth.ILExtensionMethodDeclaringTyconRef |> Option.map (fun tcref -> tcref.CompiledRepresentationForNamedType)
       ILMethSln(ilMeth.ApparentEnclosingType, iltref, mref, minst)

    | FSMeth(_, ty, vref, _) ->  
       FSMethSln(ty, vref, minst)

    | MethInfo.DefaultStructCtor _ -> 
       error(InternalError("the default struct constructor was the unexpected solution to a trait constraint", m))

#if !NO_EXTENSIONTYPING
    | ProvidedMeth(amap, mi, _, m) -> 
        let g = amap.g
        let minst = []   // GENERIC TYPE PROVIDERS: for generics, we would have an minst here
        let allArgVars, allArgs = minfo.GetParamTypes(amap, m, minst) |> List.concat |> List.mapi (fun i ty -> mkLocal m ("arg"+string i) ty) |> List.unzip
        let objArgVars, objArgs = (if minfo.IsInstance then [mkLocal m "this" minfo.ApparentEnclosingType] else []) |> List.unzip
        let callMethInfoOpt, callExpr, callExprTy = ProvidedMethodCalls.BuildInvokerExpressionForProvidedMethodCall css.TcVal (g, amap, mi, objArgs, NeverMutates, false, ValUseFlag.NormalValUse, allArgs, m) 
        let closedExprSln = ClosedExprSln (mkLambdas m [] (objArgVars@allArgVars) (callExpr, callExprTy) )

        // If the call is a simple call to an IL method with all the arguments in the natural order, then revert to use ILMethSln.
        // This is important for calls to operators on generated provided types. There is an (unchecked) condition
        // that generative providers do not re=order arguments or insert any more information into operator calls.
        match callMethInfoOpt, callExpr with 
        | Some methInfo, Expr.Op (TOp.ILCall (_, _, _, _, NormalValUse, _, _, ilMethRef, _, methInst, _), [], args, m)
             when (args, (objArgVars@allArgVars)) ||> List.lengthsEqAndForall2 (fun a b -> match a with Expr.Val (v, _, _) -> valEq v.Deref b | _ -> false) ->
                let declaringType = ImportProvidedType amap m (methInfo.PApply((fun x -> x.DeclaringType), m))
                if isILAppTy g declaringType then 
                    let extOpt = None  // EXTENSION METHODS FROM TYPE PROVIDERS: for extension methods coming from the type providers we would have something here.
                    ILMethSln(declaringType, extOpt, ilMethRef, methInst)
                else
                    closedExprSln
        | _ -> 
                closedExprSln

#endif

/// Write into the reference cell stored in the TAST and add to the undo trace if necessary
and TransactMemberConstraintSolution traitInfo (trace: OptionalTrace) sln  =
    let prev = traitInfo.Solution 
    trace.Exec (fun () -> traitInfo.Solution <- Some sln) (fun () -> traitInfo.Solution <- prev)

/// Only consider overload resolution if canonicalizing or all the types are now nominal. 
/// That is, don't perform resolution if more nominal information may influence the set of available overloads 
and GetRelevantMethodsForTrait (csenv: ConstraintSolverEnv) (permitWeakResolution: PermitWeakResolution) nm (TTrait(tys, _, memFlags, argtys, rty, soln) as traitInfo): MethInfo list =
    let results = 
        if permitWeakResolution.Permit || MemberConstraintSupportIsReadyForDeterminingOverloads csenv traitInfo then
            let m = csenv.m
            let minfos = 
                match memFlags.MemberKind with
                | SynMemberKind.Constructor ->
                    tys |> List.map (GetIntrinsicConstructorInfosOfType csenv.SolverState.InfoReader m)
                | _ ->
                    tys |> List.map (GetIntrinsicMethInfosOfType csenv.SolverState.InfoReader (Some nm) AccessibleFromSomeFSharpCode AllowMultiIntfInstantiations.Yes IgnoreOverrides m)

            // Merge the sets so we don't get the same minfo from each side 
            // We merge based on whether minfos use identical metadata or not. 
            let minfos = List.reduce (ListSet.unionFavourLeft MethInfo.MethInfosUseIdenticalDefinitions) minfos
            
            /// Check that the available members aren't hiding a member from the parent (depth 1 only)
            let relevantMinfos = minfos |> List.filter(fun minfo -> not minfo.IsDispatchSlot && not minfo.IsVirtual && minfo.IsInstance)
            minfos
            |> List.filter(fun minfo1 ->
                not(minfo1.IsDispatchSlot && 
                    relevantMinfos
                    |> List.exists (fun minfo2 -> MethInfosEquivByNameAndSig EraseAll true csenv.g csenv.amap m minfo2 minfo1)))
        else 
            []

    // The trait name "op_Explicit" also covers "op_Implicit", so look for that one too.
    if nm = "op_Explicit" then 
        results @ GetRelevantMethodsForTrait csenv permitWeakResolution "op_Implicit" (TTrait(tys, "op_Implicit", memFlags, argtys, rty, soln))
    else
        results


/// The nominal support of the member constraint 
and GetSupportOfMemberConstraint (csenv: ConstraintSolverEnv) (TTrait(tys, _, _, _, _, _)) =
    tys |> List.choose (tryAnyParTyOption csenv.g)
    
/// Check if the support is fully solved.  
and SupportOfMemberConstraintIsFullySolved (csenv: ConstraintSolverEnv) (TTrait(tys, _, _, _, _, _)) =
    tys |> List.forall (isAnyParTy csenv.g >> not)

// This may be relevant to future bug fixes, see https://github.com/Microsoft/visualfsharp/issues/3814
// /// Check if some part of the support is solved.  
// and SupportOfMemberConstraintIsPartiallySolved (csenv: ConstraintSolverEnv) (TTrait(tys, _, _, _, _, _)) =
//     tys |> List.exists (isAnyParTy csenv.g >> not)
    
/// Get all the unsolved typars (statically resolved or not) relevant to the member constraint
and GetFreeTyparsOfMemberConstraint (csenv: ConstraintSolverEnv) (TTrait(tys, _, _, argtys, rty, _)) =
    freeInTypesLeftToRightSkippingConstraints csenv.g (tys@argtys@ Option.toList rty)

and MemberConstraintIsReadyForWeakResolution csenv traitInfo =
   SupportOfMemberConstraintIsFullySolved csenv traitInfo

and MemberConstraintIsReadyForStrongResolution csenv traitInfo =
   SupportOfMemberConstraintIsFullySolved csenv traitInfo

and MemberConstraintSupportIsReadyForDeterminingOverloads csenv traitInfo =
   SupportOfMemberConstraintIsFullySolved csenv traitInfo

/// Re-solve the global constraints involving any of the given type variables. 
/// Trait constraints can't always be solved using the pessimistic rules. We only canonicalize 
/// them forcefully (permitWeakResolution=true) prior to generalization. 
and SolveRelevantMemberConstraints (csenv: ConstraintSolverEnv) ndeep permitWeakResolution trace tps =
    RepeatWhileD ndeep
        (fun ndeep -> 
            tps 
            |> AtLeastOneD (fun tp -> 
                /// Normalize the typar 
                let ty = mkTyparTy tp
                match tryAnyParTy csenv.g ty with
                | ValueSome tp ->
                    SolveRelevantMemberConstraintsForTypar csenv ndeep permitWeakResolution trace tp
                | ValueNone -> 
                    ResultD false)) 

and SolveRelevantMemberConstraintsForTypar (csenv: ConstraintSolverEnv) ndeep permitWeakResolution (trace: OptionalTrace) tp =
    let cxst = csenv.SolverState.ExtraCxs
    let tpn = tp.Stamp
    let cxs = cxst.FindAll tpn
    if isNil cxs then ResultD false else
    
    trace.Exec (fun () -> cxs |> List.iter (fun _ -> cxst.Remove tpn)) (fun () -> cxs |> List.iter (fun cx -> cxst.Add(tpn, cx)))
    assert (isNil (cxst.FindAll tpn)) 

    cxs 
    |> AtLeastOneD (fun (traitInfo, m2) -> 
        let csenv = { csenv with m = m2 }
        SolveMemberConstraint csenv true permitWeakResolution (ndeep+1) m2 trace traitInfo)

and CanonicalizeRelevantMemberConstraints (csenv: ConstraintSolverEnv) ndeep trace tps =
    SolveRelevantMemberConstraints csenv ndeep PermitWeakResolution.Yes trace tps
  
and AddMemberConstraint (csenv: ConstraintSolverEnv) ndeep m2 (trace: OptionalTrace) traitInfo support (frees: Typar list) =
    let g = csenv.g
    let aenv = csenv.EquivEnv
    let cxst = csenv.SolverState.ExtraCxs

    // Write the constraint into the global table. That is, 
    // associate the constraint with each type variable in the free variables of the constraint.
    // This will mean the constraint gets resolved whenever one of these free variables gets solved.
    frees 
    |> List.iter (fun tp -> 
        let tpn = tp.Stamp

        let cxs = cxst.FindAll tpn

        // check the constraint is not already listed for this type variable
        if not (cxs |> List.exists (fun (traitInfo2, _) -> traitsAEquiv g aenv traitInfo traitInfo2)) then 
            trace.Exec (fun () -> csenv.SolverState.ExtraCxs.Add (tpn, (traitInfo, m2))) (fun () -> csenv.SolverState.ExtraCxs.Remove tpn)
    )

    // Associate the constraint with each type variable in the support, so if the type variable
    // gets generalized then this constraint is attached at the binding site.
    trackErrors {
        for tp in support do
            do! AddConstraint csenv ndeep m2 trace tp (TyparConstraint.MayResolveMember(traitInfo, m2))
    }

    
/// Record a constraint on an inference type variable. 
and AddConstraint (csenv: ConstraintSolverEnv) ndeep m2 trace tp newConstraint  =
    let g = csenv.g
    let aenv = csenv.EquivEnv
    let amap = csenv.amap
    let denv = csenv.DisplayEnv
    let m = csenv.m

    // Type variable sets may not have two trait constraints with the same name, nor
    // be constrained by different instantiations of the same interface type.
    //
    // This results in limitations on generic code, especially "inline" code, which 
    // may require type annotations. See FSharp 1.0 bug 6477.
    let consistent tpc1 tpc2 =
        match tpc1, tpc2 with           
        | (TyparConstraint.MayResolveMember(TTrait(tys1, nm1, memFlags1, argtys1, rty1, _), _), 
           TyparConstraint.MayResolveMember(TTrait(tys2, nm2, memFlags2, argtys2, rty2, _), _))  
              when (memFlags1 = memFlags2 &&
                    nm1 = nm2 &&
                    // Multiple op_Explicit and op_Implicit constraints can exist for the same type variable.
                    // See FSharp 1.0 bug 6477.
                    not (nm1 = "op_Explicit" || nm1 = "op_Implicit") &&
                    argtys1.Length = argtys2.Length &&
                    List.lengthsEqAndForall2 (typeEquiv g) tys1 tys2) -> 

                  let rty1 = GetFSharpViewOfReturnType g rty1
                  let rty2 = GetFSharpViewOfReturnType g rty2
                  trackErrors {
                      do! Iterate2D (SolveTypeEqualsTypeKeepAbbrevs csenv ndeep m2 trace) argtys1 argtys2
                      do! SolveTypeEqualsTypeKeepAbbrevs csenv ndeep m2 trace rty1 rty2
                      ()
                  }
          
        | (TyparConstraint.CoercesTo(ty1, _), 
           TyparConstraint.CoercesTo(ty2, _)) ->
              // Record at most one subtype constraint for each head type. 
              // That is, we forbid constraints by both I<string> and I<int>. 
              // This works because the types on the r.h.s. of subtype 
              // constraints are head-types and so any further inferences are equational. 
              let collect ty = 
                  let mutable res = [] 
                  IterateEntireHierarchyOfType (fun x -> res <- x :: res) g amap m AllowMultiIntfInstantiations.No ty
                  List.rev res
              let parents1 = collect ty1
              let parents2 = collect ty2
              trackErrors {
                  for ty1Parent in parents1 do
                      for ty2Parent in parents2 do
                          do! if not (HaveSameHeadType g ty1Parent ty2Parent) then CompleteD else
                              SolveTypeEqualsTypeKeepAbbrevs csenv ndeep m2 trace ty1Parent ty2Parent
              }

        | (TyparConstraint.IsEnum (u1, _), 
           TyparConstraint.IsEnum (u2, m2)) ->   
            SolveTypeEqualsTypeKeepAbbrevs csenv ndeep m2 trace u1 u2
            
        | (TyparConstraint.IsDelegate (aty1, bty1, _), 
           TyparConstraint.IsDelegate (aty2, bty2, m2)) -> trackErrors {
            do! SolveTypeEqualsTypeKeepAbbrevs csenv ndeep m2 trace aty1 aty2
            return! SolveTypeEqualsTypeKeepAbbrevs csenv ndeep m2 trace bty1 bty2
          }

        | TyparConstraint.SupportsComparison _, TyparConstraint.IsDelegate _  
        | TyparConstraint.IsDelegate _, TyparConstraint.SupportsComparison _
        | TyparConstraint.IsNonNullableStruct _, TyparConstraint.IsReferenceType _     
        | TyparConstraint.IsReferenceType _, TyparConstraint.IsNonNullableStruct _   ->
            ErrorD (Error(FSComp.SR.csStructConstraintInconsistent(), m))


        | TyparConstraint.SupportsComparison _, TyparConstraint.SupportsComparison _  
        | TyparConstraint.SupportsEquality _, TyparConstraint.SupportsEquality _  
        | TyparConstraint.SupportsNull _, TyparConstraint.SupportsNull _  
        | TyparConstraint.IsNonNullableStruct _, TyparConstraint.IsNonNullableStruct _     
        | TyparConstraint.IsUnmanaged _, TyparConstraint.IsUnmanaged _
        | TyparConstraint.IsReferenceType _, TyparConstraint.IsReferenceType _ 
        | TyparConstraint.RequiresDefaultConstructor _, TyparConstraint.RequiresDefaultConstructor _ 
        | TyparConstraint.SimpleChoice _, TyparConstraint.SimpleChoice _ -> 
            CompleteD
            
        | _ -> CompleteD

    // See when one constraint implies implies another. 
    // 'a :> ty1  implies 'a :> 'ty2 if the head type name of ty2 (say T2) occursCheck anywhere in the hierarchy of ty1 
    // If it does occur, e.g. at instantiation T2<inst2>, then the check above will have enforced that 
    // T2<inst2> = ty2 
    let implies tpc1 tpc2 = 
        match tpc1, tpc2 with           
        | TyparConstraint.MayResolveMember(trait1, _), 
          TyparConstraint.MayResolveMember(trait2, _) -> 
            traitsAEquiv g aenv trait1 trait2

        | TyparConstraint.CoercesTo(ty1, _), TyparConstraint.CoercesTo(ty2, _) -> 
            ExistsSameHeadTypeInHierarchy g amap m ty1 ty2

        | TyparConstraint.IsEnum(u1, _), TyparConstraint.IsEnum(u2, _) -> typeEquiv g u1 u2

        | TyparConstraint.IsDelegate(aty1, bty1, _), TyparConstraint.IsDelegate(aty2, bty2, _) -> 
            typeEquiv g aty1 aty2 && typeEquiv g bty1 bty2 

        | TyparConstraint.SupportsComparison _, TyparConstraint.SupportsComparison _
        | TyparConstraint.SupportsEquality _, TyparConstraint.SupportsEquality _
        // comparison implies equality
        | TyparConstraint.SupportsComparison _, TyparConstraint.SupportsEquality _
        | TyparConstraint.SupportsNull _, TyparConstraint.SupportsNull _
        | TyparConstraint.IsNonNullableStruct _, TyparConstraint.IsNonNullableStruct _
        | TyparConstraint.IsUnmanaged _, TyparConstraint.IsUnmanaged _
        | TyparConstraint.IsReferenceType _, TyparConstraint.IsReferenceType _
        | TyparConstraint.RequiresDefaultConstructor _, TyparConstraint.RequiresDefaultConstructor _ -> true
        | TyparConstraint.SimpleChoice (tys1, _), TyparConstraint.SimpleChoice (tys2, _) -> ListSet.isSubsetOf (typeEquiv g) tys1 tys2
        | TyparConstraint.DefaultsTo (priority1, dty1, _), TyparConstraint.DefaultsTo (priority2, dty2, _) -> 
             (priority1 = priority2) && typeEquiv g dty1 dty2
        | _ -> false
        
    
    // First ensure constraint conforms with existing constraints 
    // NOTE: QUADRATIC 
    let existingConstraints = tp.Constraints

    let allCxs = newConstraint :: List.rev existingConstraints
    trackErrors {
        let rec enforceMutualConsistency i cxs = 
            match cxs with 
            | [] ->  CompleteD
            | cx :: rest -> 
                trackErrors {
                    do! IterateIdxD (fun j cx2 -> if i = j then CompleteD else consistent cx cx2) allCxs 
                    return! enforceMutualConsistency (i+1) rest
                }
        do! enforceMutualConsistency 0 allCxs
    
        let impliedByExistingConstraints = existingConstraints |> List.exists (fun tpc2 -> implies tpc2 newConstraint)
    
        if impliedByExistingConstraints then ()
        // "Default" constraints propagate softly and can be omitted from explicit declarations of type parameters
        elif (match tp.Rigidity, newConstraint with 
              | (TyparRigidity.Rigid | TyparRigidity.WillBeRigid), TyparConstraint.DefaultsTo _ -> true
              | _ -> false) then 
            ()
        elif tp.Rigidity = TyparRigidity.Rigid then
            return! ErrorD (ConstraintSolverMissingConstraint(denv, tp, newConstraint, m, m2)) 
        else
            // It is important that we give a warning if a constraint is missing from a 
            // will-be-made-rigid type variable. This is because the existence of these warnings
            // is relevant to the overload resolution rules (see 'candidateWarnCount' in the overload resolution
            // implementation).
            if tp.Rigidity.WarnIfMissingConstraint then
                do! WarnD (ConstraintSolverMissingConstraint(denv, tp, newConstraint, m, m2))

            let newConstraints = 
                  // Eliminate any constraints where one constraint implies another 
                  // Keep constraints in the left-to-right form according to the order they are asserted. 
                  // NOTE: QUADRATIC 
                  let rec eliminateRedundant cxs acc = 
                      match cxs with 
                      | [] -> acc
                      | cx :: rest -> 
                          let acc = 
                              if List.exists (fun cx2 -> implies cx2 cx) acc then acc
                              else (cx :: acc)
                          eliminateRedundant rest acc
                  
                  eliminateRedundant allCxs []

            // Write the constraint into the type variable 
            // Record a entry in the undo trace if one is provided 
            let orig = tp.Constraints
            trace.Exec (fun () -> tp.SetConstraints newConstraints) (fun () -> tp.SetConstraints orig)
            ()
    }


and SolveTypeSupportsNull (csenv: ConstraintSolverEnv) ndeep m2 trace ty =
    let g = csenv.g
    let m = csenv.m
    let denv = csenv.DisplayEnv
    match tryDestTyparTy g ty with
    | ValueSome destTypar ->
        AddConstraint csenv ndeep m2 trace destTypar (TyparConstraint.SupportsNull m)
    | ValueNone ->
        if TypeSatisfiesNullConstraint g m ty then CompleteD else 
        match ty with 
        | NullableTy g _ ->
            ErrorD (ConstraintSolverError(FSComp.SR.csNullableTypeDoesNotHaveNull(NicePrint.minimalStringOfType denv ty), m, m2))
        | _ -> 
            ErrorD (ConstraintSolverError(FSComp.SR.csTypeDoesNotHaveNull(NicePrint.minimalStringOfType denv ty), m, m2))

and SolveTypeSupportsComparison (csenv: ConstraintSolverEnv) ndeep m2 trace ty =
    let g = csenv.g
    let m = csenv.m
    let amap = csenv.amap
    let denv = csenv.DisplayEnv
    match tryDestTyparTy g ty with
    | ValueSome destTypar ->
        AddConstraint csenv ndeep m2 trace destTypar (TyparConstraint.SupportsComparison m)
    | ValueNone ->
        // Check it isn't ruled out by the user
        match tryTcrefOfAppTy g ty with 
        | ValueSome tcref when HasFSharpAttribute g g.attrib_NoComparisonAttribute tcref.Attribs ->
            ErrorD (ConstraintSolverError(FSComp.SR.csTypeDoesNotSupportComparison1(NicePrint.minimalStringOfType denv ty), m, m2))
        | _ ->
            match ty with 
            | SpecialComparableHeadType g tinst -> 
                tinst |> IterateD (SolveTypeSupportsComparison (csenv: ConstraintSolverEnv) ndeep m2 trace)
            | _ -> 
               // Check the basic requirement - IComparable or IStructuralComparable or assumed
               if ExistsSameHeadTypeInHierarchy g amap m2 ty g.mk_IComparable_ty  ||
                  ExistsSameHeadTypeInHierarchy g amap m2 ty g.mk_IStructuralComparable_ty
               then 
                   // The type is comparable because it implements IComparable
                    match ty with
                    | AppTy g (tcref, tinst) ->
                        // Check the (possibly inferred) structural dependencies
                        (tinst, tcref.TyparsNoRange) ||> Iterate2D (fun ty tp -> 
                            if tp.ComparisonConditionalOn then 
                                SolveTypeSupportsComparison (csenv: ConstraintSolverEnv) ndeep m2 trace ty 
                            else 
                                CompleteD) 
                    | _ ->
                        CompleteD

               // Give a good error for structural types excluded from the comparison relation because of their fields
               elif (isAppTy g ty && 
                     let tcref = tcrefOfAppTy g ty 
                     AugmentWithHashCompare.TyconIsCandidateForAugmentationWithCompare g tcref.Deref && 
                     Option.isNone tcref.GeneratedCompareToWithComparerValues) then
 
                   ErrorD (ConstraintSolverError(FSComp.SR.csTypeDoesNotSupportComparison3(NicePrint.minimalStringOfType denv ty), m, m2))

               else 
                   ErrorD (ConstraintSolverError(FSComp.SR.csTypeDoesNotSupportComparison2(NicePrint.minimalStringOfType denv ty), m, m2))

and SolveTypeSupportsEquality (csenv: ConstraintSolverEnv) ndeep m2 trace ty =
    let g = csenv.g
    let m = csenv.m
    let denv = csenv.DisplayEnv
    match tryDestTyparTy g ty with
    | ValueSome destTypar ->
        AddConstraint csenv ndeep m2 trace destTypar (TyparConstraint.SupportsEquality m)
    | _ ->
        match tryTcrefOfAppTy g ty with 
        | ValueSome tcref when HasFSharpAttribute g g.attrib_NoEqualityAttribute tcref.Attribs ->
            ErrorD (ConstraintSolverError(FSComp.SR.csTypeDoesNotSupportEquality1(NicePrint.minimalStringOfType denv ty), m, m2))
        | _ ->
            match ty with 
            | SpecialEquatableHeadType g tinst -> 
                tinst |> IterateD (SolveTypeSupportsEquality (csenv: ConstraintSolverEnv) ndeep m2 trace)
            | SpecialNotEquatableHeadType g _ -> 
                ErrorD (ConstraintSolverError(FSComp.SR.csTypeDoesNotSupportEquality2(NicePrint.minimalStringOfType denv ty), m, m2))
            | _ -> 
               // The type is equatable because it has Object.Equals(...)
               match ty with
               | AppTy g (tcref, tinst) ->
                   // Give a good error for structural types excluded from the equality relation because of their fields
                   if AugmentWithHashCompare.TyconIsCandidateForAugmentationWithEquals g tcref.Deref && 
                       Option.isNone tcref.GeneratedHashAndEqualsWithComparerValues 
                   then
                       ErrorD (ConstraintSolverError(FSComp.SR.csTypeDoesNotSupportEquality3(NicePrint.minimalStringOfType denv ty), m, m2))
                   else
                       // Check the (possibly inferred) structural dependencies
                       (tinst, tcref.TyparsNoRange) ||> Iterate2D (fun ty tp -> 
                           if tp.EqualityConditionalOn then 
                               SolveTypeSupportsEquality (csenv: ConstraintSolverEnv) ndeep m2 trace ty 
                           else 
                               CompleteD) 
               | _ ->
                   CompleteD
           
and SolveTypeIsEnum (csenv: ConstraintSolverEnv) ndeep m2 trace ty underlying =
    trackErrors {
        let g = csenv.g
        let m = csenv.m
        let denv = csenv.DisplayEnv
        match tryDestTyparTy g ty with
        | ValueSome destTypar ->
            return! AddConstraint csenv ndeep m2 trace destTypar (TyparConstraint.IsEnum(underlying, m))
        | _ ->
            if isEnumTy g ty then 
                do! SolveTypeEqualsTypeKeepAbbrevs csenv ndeep m2 trace underlying (underlyingTypeOfEnumTy g ty) 
                return! CompleteD
            else 
                return! ErrorD (ConstraintSolverError(FSComp.SR.csTypeIsNotEnumType(NicePrint.minimalStringOfType denv ty), m, m2))
    }

and SolveTypeIsDelegate (csenv: ConstraintSolverEnv) ndeep m2 trace ty aty bty =
    trackErrors {
        let g = csenv.g
        let m = csenv.m
        let denv = csenv.DisplayEnv
        match tryDestTyparTy g ty with
        | ValueSome destTypar ->
            return! AddConstraint csenv ndeep m2 trace destTypar (TyparConstraint.IsDelegate(aty, bty, m))
        | _ ->
            if isDelegateTy g ty then 
                match TryDestStandardDelegateType csenv.InfoReader m AccessibleFromSomewhere ty with 
                | Some (tupledArgTy, rty) ->
                    do! SolveTypeEqualsTypeKeepAbbrevs csenv ndeep m2 trace aty tupledArgTy 
                    do! SolveTypeEqualsTypeKeepAbbrevs csenv ndeep m2 trace bty rty 
                | None ->
                    return! ErrorD (ConstraintSolverError(FSComp.SR.csTypeHasNonStandardDelegateType(NicePrint.minimalStringOfType denv ty), m, m2))
            else 
                return! ErrorD (ConstraintSolverError(FSComp.SR.csTypeIsNotDelegateType(NicePrint.minimalStringOfType denv ty), m, m2))
    }
    
and SolveTypeIsNonNullableValueType (csenv: ConstraintSolverEnv) ndeep m2 trace ty =
    trackErrors {
        let g = csenv.g
        let m = csenv.m
        let denv = csenv.DisplayEnv
        match tryDestTyparTy g ty with
        | ValueSome destTypar ->
            return! AddConstraint csenv ndeep m2 trace destTypar (TyparConstraint.IsNonNullableStruct m)
        | _ ->
            let underlyingTy = stripTyEqnsAndMeasureEqns g ty
            if isStructTy g underlyingTy then
                if isNullableTy g underlyingTy then
                    return! ErrorD (ConstraintSolverError(FSComp.SR.csTypeParameterCannotBeNullable(), m, m))
                else
                    return! CompleteD
            else
                return! ErrorD (ConstraintSolverError(FSComp.SR.csGenericConstructRequiresStructType(NicePrint.minimalStringOfType denv ty), m, m2))
    }            

and SolveTypeIsUnmanaged (csenv: ConstraintSolverEnv) ndeep m2 trace ty =
    let g = csenv.g
    let m = csenv.m
    let denv = csenv.DisplayEnv
    match tryDestTyparTy g ty with
    | ValueSome destTypar ->
        AddConstraint csenv ndeep m2 trace destTypar (TyparConstraint.IsUnmanaged m)
    | _ ->
        if isUnmanagedTy g ty then
            CompleteD
        else
            ErrorD (ConstraintSolverError(FSComp.SR.csGenericConstructRequiresUnmanagedType(NicePrint.minimalStringOfType denv ty), m, m2))


and SolveTypeChoice (csenv: ConstraintSolverEnv) ndeep m2 trace ty tys =
    let g = csenv.g
    let m = csenv.m
    let denv = csenv.DisplayEnv
    match tryDestTyparTy g ty with
    | ValueSome destTypar ->
        AddConstraint csenv ndeep m2 trace destTypar (TyparConstraint.SimpleChoice(tys, m)) 
    | _ ->
        if List.exists (typeEquivAux Erasure.EraseMeasures g ty) tys then CompleteD
        else ErrorD (ConstraintSolverError(FSComp.SR.csTypeNotCompatibleBecauseOfPrintf((NicePrint.minimalStringOfType denv ty), (String.concat "," (List.map (NicePrint.prettyStringOfTy denv) tys))), m, m2))


and SolveTypeIsReferenceType (csenv: ConstraintSolverEnv) ndeep m2 trace ty =
    let g = csenv.g
    let m = csenv.m
    let denv = csenv.DisplayEnv
    match tryDestTyparTy g ty with
    | ValueSome destTypar ->
        AddConstraint csenv ndeep m2 trace destTypar (TyparConstraint.IsReferenceType m)
    | _ ->
        if isRefTy g ty then CompleteD
        else ErrorD (ConstraintSolverError(FSComp.SR.csGenericConstructRequiresReferenceSemantics(NicePrint.minimalStringOfType denv ty), m, m))

and SolveTypeRequiresDefaultConstructor (csenv: ConstraintSolverEnv) ndeep m2 trace origTy =
    let g = csenv.g
    let amap = csenv.amap
    let m = csenv.m
    let denv = csenv.DisplayEnv
    let ty = stripTyEqnsAndMeasureEqns g origTy
    match tryDestTyparTy g ty with
    | ValueSome tp ->
        AddConstraint csenv ndeep m2 trace tp (TyparConstraint.RequiresDefaultConstructor m)
    | _ ->
        if isStructTy g ty then
            if isStructTupleTy g ty then 
                destStructTupleTy g ty |> IterateD (SolveTypeRequiresDefaultValue csenv ndeep m trace)
            elif isStructAnonRecdTy g ty then 
                match tryDestAnonRecdTy g ty with
                | ValueNone -> CompleteD
                | ValueSome (_, ptys) -> ptys |> IterateD (SolveTypeRequiresDefaultValue csenv ndeep m trace)
            elif TypeHasDefaultValue g m ty then
                CompleteD
            else
                ErrorD (ConstraintSolverError(FSComp.SR.csGenericConstructRequiresPublicDefaultConstructor(NicePrint.minimalStringOfType denv origTy), m, m2))
        else
            if GetIntrinsicConstructorInfosOfType csenv.InfoReader m ty 
               |> List.exists (fun x -> x.IsNullary && IsMethInfoAccessible amap m AccessibleFromEverywhere x)
            then 
                match tryTcrefOfAppTy g ty with
                | ValueSome tcref when HasFSharpAttribute g g.attrib_AbstractClassAttribute tcref.Attribs ->
                    ErrorD (ConstraintSolverError(FSComp.SR.csGenericConstructRequiresNonAbstract(NicePrint.minimalStringOfType denv origTy), m, m2))
                | _ ->
                    CompleteD
            else
                match tryTcrefOfAppTy g ty with
                | ValueSome tcref when
                    tcref.PreEstablishedHasDefaultConstructor || 
                    // F# 3.1 feature: records with CLIMutable attribute should satisfy 'default constructor' constraint
                    (tcref.IsRecordTycon && HasFSharpAttribute g g.attrib_CLIMutableAttribute tcref.Attribs) ->
                    CompleteD
                | _ -> 
                    ErrorD (ConstraintSolverError(FSComp.SR.csGenericConstructRequiresPublicDefaultConstructor(NicePrint.minimalStringOfType denv origTy), m, m2))

// Note, this constraint arises structurally when processing the element types of struct tuples and struct anonymous records.
//
// In the case of type variables, it requires that the type variable already have been pre-established to be either a (non-nullable) struct
// or a reference type.
and SolveTypeRequiresDefaultValue (csenv: ConstraintSolverEnv) ndeep m2 trace origTy =
    let g = csenv.g
    let m = csenv.m
    let ty = stripTyEqnsAndMeasureEqns g origTy
    if isTyparTy g ty then
        if isNonNullableStructTyparTy g ty then
            SolveTypeRequiresDefaultConstructor csenv ndeep m2 trace ty 
        elif isReferenceTyparTy g ty then
            SolveTypeSupportsNull csenv ndeep m2 trace ty
        else
            ErrorD (ConstraintSolverError(FSComp.SR.csGenericConstructRequiresStructOrReferenceConstraint(), m, m2))
    else
        if isStructTy g ty then
             SolveTypeRequiresDefaultConstructor csenv ndeep m2 trace ty 
        else
             SolveTypeSupportsNull csenv ndeep m2 trace ty

// Parameterized compatibility relation between member signatures.  The real work
// is done by "equateTypes" and "subsumeTypes" and "subsumeArg"
and CanMemberSigsMatchUpToCheck 
      (csenv: ConstraintSolverEnv) 
      permitOptArgs // are we allowed to supply optional and/or "param" arguments?
      alwaysCheckReturn // always check the return type?
      (unifyTypes: TType -> TType -> OperationResult<TypeDirectedConversionUsed>)   // used to equate the formal method instantiation with the actual method instantiation for a generic method, and the return types
      (subsumeTypes: TType -> TType -> OperationResult<TypeDirectedConversionUsed>)  // used to compare the "obj" type 
      (subsumeOrConvertTypes: TType -> TType -> OperationResult<TypeDirectedConversionUsed>) // used to convert the "return" for MustConvertTo
      (subsumeOrConvertArg: CalledArg -> CallerArg<_> -> OperationResult<TypeDirectedConversionUsed>)    // used to convert the arguments
      (reqdRetTyOpt: OverallTy option) 
      (calledMeth: CalledMeth<_>): OperationResult<TypeDirectedConversionUsed> =
        trackErrors {
            let g    = csenv.g
            let amap = csenv.amap
            let m    = csenv.m
    
            let minfo = calledMeth.Method
            let minst = calledMeth.CalledTyArgs
            let uminst = calledMeth.CallerTyArgs
            let callerObjArgTys = calledMeth.CallerObjArgTys
            let assignedItemSetters = calledMeth.AssignedItemSetters
            let unnamedCalledOptArgs = calledMeth.UnnamedCalledOptArgs
            let unnamedCalledOutArgs = calledMeth.UnnamedCalledOutArgs

            // First equate the method instantiation (if any) with the method type parameters 
            if minst.Length <> uminst.Length then 
                return! ErrorD(Error(FSComp.SR.csTypeInstantiationLengthMismatch(), m))
            else
                let! usesTDC1 = MapCombineTDC2D unifyTypes minst uminst
                let! usesTDC2 =
                    trackErrors {
                        if not (permitOptArgs || isNil unnamedCalledOptArgs) then 
                            return! ErrorD(Error(FSComp.SR.csOptionalArgumentNotPermittedHere(), m)) 
                        else
                            let calledObjArgTys = calledMeth.CalledObjArgTys(m)
    
                            // Check all the argument types. 

                            if calledObjArgTys.Length <> callerObjArgTys.Length then 
                                if calledObjArgTys.Length <> 0 then
                                    return! ErrorD(Error (FSComp.SR.csMemberIsNotStatic(minfo.LogicalName), m))
                                else
                                    return! ErrorD(Error (FSComp.SR.csMemberIsNotInstance(minfo.LogicalName), m))
                            else
                                return! MapCombineTDC2D subsumeTypes calledObjArgTys callerObjArgTys
                    }

                let! usesTDC3 =
                    calledMeth.ArgSets |> MapCombineTDCD (fun argSet -> trackErrors {
                        if argSet.UnnamedCalledArgs.Length <> argSet.UnnamedCallerArgs.Length then 
                            return! ErrorD(Error(FSComp.SR.csArgumentLengthMismatch(), m))
                        else
                            return! MapCombineTDC2D subsumeOrConvertArg argSet.UnnamedCalledArgs argSet.UnnamedCallerArgs
                    })

                let! usesTDC4 =
                    match calledMeth.ParamArrayCalledArgOpt with
                    | Some calledArg ->
                        if isArray1DTy g calledArg.CalledArgumentType then 
                            let paramArrayElemTy = destArrayTy g calledArg.CalledArgumentType
                            let reflArgInfo = calledArg.ReflArgInfo // propagate the reflected-arg info to each param array argument
                            match calledMeth.ParamArrayCallerArgs with
                            | Some args ->
                                args |> MapCombineTDCD (fun callerArg -> 
                                    subsumeOrConvertArg (CalledArg((0, 0), false, NotOptional, NoCallerInfo, false, false, None, reflArgInfo, paramArrayElemTy)) callerArg
                                )


                            | _ -> ResultD TypeDirectedConversionUsed.No
                        else
                            ResultD TypeDirectedConversionUsed.No
                    | _ -> ResultD TypeDirectedConversionUsed.No

                let! usesTDC5 =
                    calledMeth.ArgSets |> MapCombineTDCD (fun argSet -> 
                        argSet.AssignedNamedArgs |> MapCombineTDCD (fun arg -> 
                            subsumeOrConvertArg arg.CalledArg arg.CallerArg
                        )
                    )

                let! usesTDC6 =
                  assignedItemSetters |> MapCombineTDCD (fun (AssignedItemSetter(_, item, caller)) ->
                    let name, calledArgTy = 
                        match item with
                        | AssignedPropSetter(_, pminfo, pminst) -> 
                            let calledArgTy = List.head (List.head (pminfo.GetParamTypes(amap, m, pminst)))
                            pminfo.LogicalName, calledArgTy

                        | AssignedILFieldSetter(finfo) ->
                            (* Get or set instance IL field *)
                            let calledArgTy = finfo.FieldType(amap, m)
                            finfo.FieldName, calledArgTy
                
                        | AssignedRecdFieldSetter(rfinfo) ->
                            let calledArgTy = rfinfo.FieldType
                            rfinfo.Name, calledArgTy
            
                    subsumeOrConvertArg (CalledArg((-1, 0), false, NotOptional, NoCallerInfo, false, false, Some (mkSynId m name), ReflectedArgInfo.None, calledArgTy)) caller
                  )

                // - Always take the return type into account for resolving overloading of
                //      -- op_Explicit, op_Implicit
                //      -- methods using tupling of unfilled out args
                // - Never take into account return type information for constructors 
                let! usesTDC7 =
                    match reqdRetTyOpt with
                    | Some _  when ( (* minfo.IsConstructor || *) not alwaysCheckReturn && isNil unnamedCalledOutArgs) ->
                        ResultD TypeDirectedConversionUsed.No
                    | Some (MustConvertTo(reqdTy)) when g.langVersion.SupportsFeature LanguageFeature.AdditionalTypeDirectedConversions ->
                        let methodRetTy = calledMeth.CalledReturnTypeAfterOutArgTupling
                        subsumeOrConvertTypes reqdTy methodRetTy
                    | Some reqdRetTy ->
                        let methodRetTy = calledMeth.CalledReturnTypeAfterOutArgTupling
                        unifyTypes reqdRetTy.Commit methodRetTy
                    | _ ->
                        ResultD TypeDirectedConversionUsed.No
                return Array.reduce TypeDirectedConversionUsed.Combine [| usesTDC1; usesTDC2; usesTDC3; usesTDC4; usesTDC5; usesTDC6; usesTDC7 |]
        }

// Assert a subtype constraint, and wrap an ErrorsFromAddingSubsumptionConstraint error around any failure 
// to allow us to report the outer types involved in the constraint 
//
// ty1: expected
// ty2: actual
//
// "ty2 casts to ty1"
// "a value of type ty2 can be used where a value of type ty1 is expected"
and private SolveTypeSubsumesTypeWithWrappedContextualReport (csenv: ConstraintSolverEnv) ndeep m trace cxsln ty1 ty2 wrapper =
    TryD_IgnoreAbortForFailedOverloadResolution
        (fun () -> SolveTypeSubsumesTypeKeepAbbrevs csenv ndeep m trace cxsln ty1 ty2)
        (fun res ->
            match csenv.eContextInfo with
            | ContextInfo.RuntimeTypeTest isOperator ->
                // test if we can cast other way around
                match CollectThenUndo (fun newTrace -> SolveTypeSubsumesTypeKeepAbbrevs csenv ndeep m (OptionalTrace.WithTrace newTrace) cxsln ty2 ty1) with 
                | OkResult _ -> ErrorD (wrapper (ErrorsFromAddingSubsumptionConstraint(csenv.g, csenv.DisplayEnv, ty1, ty2, res, ContextInfo.DowncastUsedInsteadOfUpcast isOperator, m)))
                | _ -> ErrorD (wrapper (ErrorsFromAddingSubsumptionConstraint(csenv.g, csenv.DisplayEnv, ty1, ty2, res, ContextInfo.NoContext, m)))
            | _ -> ErrorD (wrapper (ErrorsFromAddingSubsumptionConstraint(csenv.g, csenv.DisplayEnv, ty1, ty2, res, csenv.eContextInfo, m))))

and private SolveTypeSubsumesTypeWithReport (csenv: ConstraintSolverEnv) ndeep m trace cxsln ty1 ty2 =
    SolveTypeSubsumesTypeWithWrappedContextualReport csenv ndeep m trace cxsln ty1 ty2 id
        
// ty1: actual
// ty2: expected
and private SolveTypeEqualsTypeWithReport (csenv: ConstraintSolverEnv) ndeep  m trace cxsln actual expected = 
    TryD_IgnoreAbortForFailedOverloadResolution
        (fun () -> SolveTypeEqualsTypeKeepAbbrevsWithCxsln csenv ndeep m trace cxsln actual expected)
        (fun res -> ErrorD (ErrorFromAddingTypeEquation(csenv.g, csenv.DisplayEnv, actual, expected, res, m)))
  
and ArgsMustSubsumeOrConvert 
        (csenv: ConstraintSolverEnv)
        ad
        ndeep
        trace
        cxsln
        isConstraint
        enforceNullableOptionalsKnownTypes // use known types from nullable optional args?
        (calledArg: CalledArg) 
        (callerArg: CallerArg<'T>)  = trackErrors {
        
    let g = csenv.g
    let m = callerArg.Range
    let calledArgTy, usesTDC, eqn = AdjustCalledArgType csenv.InfoReader ad isConstraint enforceNullableOptionalsKnownTypes calledArg callerArg
    match eqn with 
    | Some (ty1, ty2, msg) ->
        do! SolveTypeEqualsTypeWithReport csenv ndeep m trace cxsln ty1 ty2
        msg csenv.DisplayEnv
    | None -> ()
    match usesTDC with 
    | TypeDirectedConversionUsed.Yes warn -> do! WarnD(warn csenv.DisplayEnv)
    | TypeDirectedConversionUsed.No -> ()
    do! SolveTypeSubsumesTypeWithReport csenv ndeep m trace cxsln calledArgTy callerArg.CallerArgumentType
    if calledArg.IsParamArray && isArray1DTy g calledArgTy && not (isArray1DTy g callerArg.CallerArgumentType) then 
        return! ErrorD(Error(FSComp.SR.csMethodExpectsParams(), m))
    else 
        return usesTDC
  }

// This is a slight variation on ArgsMustSubsumeOrConvert that adds contextual error report to the
// subsumption check.  The two could likely be combines.
and ArgsMustSubsumeOrConvertWithContextualReport
        (csenv: ConstraintSolverEnv)
        ad
        ndeep
        trace
        cxsln 
        isConstraint
        calledMeth
        calledArg
        (callerArg: CallerArg<Expr>) = 
    trackErrors {
        let callerArgTy = callerArg.CallerArgumentType
        let m = callerArg.Range
        let calledArgTy, usesTDC, eqn = AdjustCalledArgType csenv.InfoReader ad isConstraint true calledArg callerArg
        match eqn with 
        | Some (ty1, ty2, msg) ->
            do! SolveTypeEqualsType csenv ndeep m trace cxsln ty1 ty2
            msg csenv.DisplayEnv
        | None -> ()
        match usesTDC with 
        | TypeDirectedConversionUsed.Yes warn -> do! WarnD(warn csenv.DisplayEnv)
        | TypeDirectedConversionUsed.No -> ()
        do! SolveTypeSubsumesTypeWithWrappedContextualReport csenv ndeep  m trace cxsln calledArgTy callerArgTy (fun e -> ArgDoesNotMatchError(e :?> _, calledMeth, calledArg, callerArg))  
        return usesTDC
    }

and TypesEquiv csenv ndeep trace cxsln ty1 ty2 = 
    trackErrors {
        do! SolveTypeEqualsTypeWithReport csenv ndeep csenv.m trace cxsln ty1 ty2
        return TypeDirectedConversionUsed.No
    }

and TypesMustSubsume (csenv: ConstraintSolverEnv) ndeep trace cxsln m calledArgTy callerArgTy = 
    trackErrors {
        do! SolveTypeSubsumesTypeWithReport csenv ndeep m trace cxsln calledArgTy callerArgTy 
        return TypeDirectedConversionUsed.No
    }

and TypesMustSubsumeOrConvert (csenv: ConstraintSolverEnv) ad ndeep trace cxsln isConstraint m reqdTy actualTy = 
    trackErrors {
        let reqdTy, usesTDC, eqn = AdjustRequiredTypeForTypeDirectedConversions csenv.InfoReader ad isConstraint reqdTy actualTy m
        match eqn with 
        | Some (ty1, ty2, msg) ->
            do! SolveTypeEqualsType csenv ndeep m trace cxsln ty1 ty2 
            msg csenv.DisplayEnv
        | None -> ()
        match usesTDC with 
        | TypeDirectedConversionUsed.Yes warn -> do! WarnD(warn csenv.DisplayEnv)
        | TypeDirectedConversionUsed.No -> ()
        do! SolveTypeSubsumesTypeWithReport csenv ndeep m trace cxsln reqdTy actualTy 
        return usesTDC
    }

and ArgsEquivOrConvert (csenv: ConstraintSolverEnv) ad ndeep trace cxsln isConstraint calledArg (callerArg: CallerArg<_>) = 
    trackErrors {
        let callerArgTy = callerArg.CallerArgumentType
        let m = callerArg.Range
        let calledArgTy, usesTDC, eqn = AdjustCalledArgType csenv.InfoReader ad isConstraint true calledArg callerArg
        match eqn with 
        | Some (ty1, ty2, msg) ->
            do! SolveTypeEqualsType csenv ndeep m trace cxsln ty1 ty2 
            msg csenv.DisplayEnv
        | None -> ()
        match usesTDC with 
        | TypeDirectedConversionUsed.Yes warn -> do! WarnD(warn csenv.DisplayEnv)
        | TypeDirectedConversionUsed.No -> ()
        if not (typeEquiv csenv.g calledArgTy callerArgTy) then 
            return! ErrorD(Error(FSComp.SR.csArgumentTypesDoNotMatch(), m))
        else
            return usesTDC
    }

and ReportNoCandidatesError (csenv: ConstraintSolverEnv) (nUnnamedCallerArgs, nNamedCallerArgs) methodName ad (calledMethGroup: CalledMeth<_> list) isSequential =

    let amap = csenv.amap
    let m    = csenv.m
    let denv = csenv.DisplayEnv
    let infoReader = csenv.InfoReader

    match (calledMethGroup |> List.partition (CalledMeth.GetMethod >> IsMethInfoAccessible amap m ad)), 
          (calledMethGroup |> List.partition (fun cmeth -> cmeth.HasCorrectObjArgs(m))), 
          (calledMethGroup |> List.partition (fun cmeth -> cmeth.HasCorrectArity)), 
          (calledMethGroup |> List.partition (fun cmeth -> cmeth.HasCorrectGenericArity)), 
          (calledMethGroup |> List.partition (fun cmeth -> cmeth.AssignsAllNamedArgs)) with

    // No version accessible 
    | ([], others), _, _, _, _ ->  
        if isNil others then
            Error (FSComp.SR.csMemberIsNotAccessible(methodName, (ShowAccessDomain ad)), m)
        else
            Error (FSComp.SR.csMemberIsNotAccessible2(methodName, (ShowAccessDomain ad)), m)
    | _, ([], cmeth :: _), _, _, _ ->  
    
        // Check all the argument types.
        if cmeth.CalledObjArgTys(m).Length <> 0 then
            Error (FSComp.SR.csMethodIsNotAStaticMethod(methodName), m)
        else
            Error (FSComp.SR.csMethodIsNotAnInstanceMethod(methodName), m)

    // One method, incorrect name/arg assignment 
    | _, _, _, _, ([], [cmeth]) -> 
        let minfo = cmeth.Method
        let msgNum, msgText = FSComp.SR.csRequiredSignatureIs(NicePrint.stringOfMethInfo infoReader m denv minfo)
        match cmeth.UnassignedNamedArgs with 
        | CallerNamedArg(id, _) :: _ -> 
            if minfo.IsConstructor then
                let suggestFields (addToBuffer: string -> unit) =
                    for p in minfo.DeclaringTyconRef.AllInstanceFieldsAsList do
                        addToBuffer(p.Name.Replace("@", ""))

                ErrorWithSuggestions((msgNum, FSComp.SR.csCtorHasNoArgumentOrReturnProperty(methodName, id.idText, msgText)), id.idRange, id.idText, suggestFields)
            else
                Error((msgNum, FSComp.SR.csMemberHasNoArgumentOrReturnProperty(methodName, id.idText, msgText)), id.idRange)
        | [] -> Error((msgNum, msgText), m)

    // One method, incorrect number of arguments provided by the user
    | _, _, ([], [cmeth]), _, _ when not cmeth.HasCorrectArity ->  
        let minfo = cmeth.Method
        let nReqd = cmeth.TotalNumUnnamedCalledArgs
        let nActual = cmeth.TotalNumUnnamedCallerArgs
        let signature = NicePrint.stringOfMethInfo infoReader m denv minfo
        if nActual = nReqd then 
            let nreqdTyArgs = cmeth.NumCalledTyArgs
            let nactualTyArgs = cmeth.NumCallerTyArgs
            Error (FSComp.SR.csMemberSignatureMismatchArityType(methodName, nreqdTyArgs, nactualTyArgs, signature), m)
        else
            let nReqdNamed = cmeth.TotalNumAssignedNamedArgs

            if nReqdNamed = 0 && cmeth.NumAssignedProps = 0 then
                if minfo.IsConstructor then
                    let couldBeNameArgs =
                        cmeth.ArgSets
                        |> List.exists (fun argSet ->
                            argSet.UnnamedCallerArgs 
                            |> List.exists (fun c -> isSequential c.Expr))

                    if couldBeNameArgs then
                        Error (FSComp.SR.csCtorSignatureMismatchArityProp(methodName, nReqd, nActual, signature), m)
                    else
                        Error (FSComp.SR.csCtorSignatureMismatchArity(methodName, nReqd, nActual, signature), m)
                else
                    Error (FSComp.SR.csMemberSignatureMismatchArity(methodName, nReqd, nActual, signature), m)
            else
                if nReqd > nActual then
                    let diff = nReqd - nActual
                    let missingArgs = List.skip nReqd cmeth.AllUnnamedCalledArgs
                    match NamesOfCalledArgs missingArgs with 
                    | [] ->
                        if nActual = 0 then 
                            Error (FSComp.SR.csMemberSignatureMismatch(methodName, diff, signature), m)
                        else 
                            Error (FSComp.SR.csMemberSignatureMismatch2(methodName, diff, signature), m)
                    | names -> 
                        let str = String.concat ";" (pathOfLid names)
                        if nActual = 0 then 
                            Error (FSComp.SR.csMemberSignatureMismatch3(methodName, diff, signature, str), m)
                        else 
                            Error (FSComp.SR.csMemberSignatureMismatch4(methodName, diff, signature, str), m)
                else 
                    Error (FSComp.SR.csMemberSignatureMismatchArityNamed(methodName, (nReqd+nReqdNamed), nActual, nReqdNamed, signature), m)

    // One or more accessible, all the same arity, none correct 
    | (cmeth :: cmeths2, _), _, _, _, _ when not cmeth.HasCorrectArity && cmeths2 |> List.forall (fun cmeth2 -> cmeth.TotalNumUnnamedCalledArgs = cmeth2.TotalNumUnnamedCalledArgs) -> 
        Error (FSComp.SR.csMemberNotAccessible(methodName, nUnnamedCallerArgs, methodName, cmeth.TotalNumUnnamedCalledArgs), m)
    // Many methods, all with incorrect number of generic arguments
    | _, _, _, ([], cmeth :: _), _ -> 
        let msg = FSComp.SR.csIncorrectGenericInstantiation((ShowAccessDomain ad), methodName, cmeth.NumCallerTyArgs)
        Error (msg, m)
    // Many methods of different arities, all incorrect 
    | _, _, ([], cmeth :: _), _, _ -> 
        let minfo = cmeth.Method
        Error (FSComp.SR.csMemberOverloadArityMismatch(methodName, cmeth.TotalNumUnnamedCallerArgs, (List.sum minfo.NumArgs)), m)
    | _ -> 
        let msg = 
            if nNamedCallerArgs = 0 then 
                FSComp.SR.csNoMemberTakesTheseArguments((ShowAccessDomain ad), methodName, nUnnamedCallerArgs)
            else 
                let s = calledMethGroup |> List.map (fun cmeth -> cmeth.UnassignedNamedArgs |> List.map (fun na -> na.Name)|> Set.ofList) |> Set.intersectMany
                if s.IsEmpty then 
                    FSComp.SR.csNoMemberTakesTheseArguments2((ShowAccessDomain ad), methodName, nUnnamedCallerArgs, nNamedCallerArgs)
                else 
                    let sample = s.MinimumElement
                    FSComp.SR.csNoMemberTakesTheseArguments3((ShowAccessDomain ad), methodName, nUnnamedCallerArgs, sample)
        Error (msg, m)
    |> ErrorD

and ReportNoCandidatesErrorExpr csenv callerArgCounts methodName ad calledMethGroup =
    let isSequential e = match e with | Expr.Sequential _ -> true | _ -> false
    ReportNoCandidatesError csenv callerArgCounts methodName ad calledMethGroup isSequential

and ReportNoCandidatesErrorSynExpr csenv callerArgCounts methodName ad calledMethGroup =
    let isSequential e = match e with | SynExpr.Sequential _ -> true | _ -> false
    ReportNoCandidatesError csenv callerArgCounts methodName ad calledMethGroup isSequential

// Resolve the overloading of a method 
// This is used after analyzing the types of arguments 
and ResolveOverloading 
         (csenv: ConstraintSolverEnv) 
         trace           // The undo trace, if any
         methodName      // The name of the method being called, for error reporting
         ndeep           // Depth of inference
         cx              // We're doing overload resolution as part of constraint solving, where special rules apply for op_Explicit and op_Implicit constraints.
         (callerArgs: CallerArgs<Expr>)
         ad              // The access domain of the caller, e.g. a module, type etc. 
         calledMethGroup // The set of methods being called 
         permitOptArgs   // Can we supply optional arguments?
         (reqdRetTyOpt: OverallTy option) // The expected return type, if known 
         : CalledMeth<Expr> option * OperationResult<unit>
     =
    let g = csenv.g
    let infoReader = csenv.InfoReader
    let m    = csenv.m
    let denv = csenv.DisplayEnv
    let isOpConversion = methodName = "op_Explicit" || methodName = "op_Implicit"
    // See what candidates we have based on name and arity 
    let candidates = calledMethGroup |> List.filter (fun cmeth -> cmeth.IsCandidate(m, ad))
    let calledMethOpt, errors, calledMethTrace = 

        match calledMethGroup, candidates with 
        | _, [calledMeth] when not isOpConversion -> 
            Some calledMeth, CompleteD, NoTrace

        | [], _ when not isOpConversion -> 
            None, ErrorD (Error (FSComp.SR.csMethodNotFound(methodName), m)), NoTrace

        | _, [] when not isOpConversion -> 
            None, ReportNoCandidatesErrorExpr csenv callerArgs.CallerArgCounts methodName ad calledMethGroup, NoTrace
            
        | _, _ -> 

          // - Always take the return type into account for
          //      -- op_Explicit, op_Implicit
          //      -- candidate method sets that potentially use tupling of unfilled out args
          let alwaysCheckReturn = isOpConversion || candidates |> List.exists (fun cmeth -> cmeth.HasOutArgs)

          // Exact match rule.
          //
          // See what candidates we have based on current inferred type information 
          // and exact matches of argument types. 
          let exactMatchCandidates =
              candidates |> FilterEachThenUndo (fun newTrace calledMeth -> 
                     let cxsln = Option.map (fun traitInfo -> (traitInfo, MemberConstraintSolutionOfMethInfo csenv.SolverState m calledMeth.Method calledMeth.CalledTyArgs)) cx
                     CanMemberSigsMatchUpToCheck 
                         csenv 
                         permitOptArgs 
                         alwaysCheckReturn
                         (TypesEquiv csenv ndeep (WithTrace newTrace) cxsln)  // instantiations equivalent
                         (TypesMustSubsume csenv ndeep (WithTrace newTrace) cxsln m) // obj can subsume
                         (TypesMustSubsumeOrConvert csenv ad ndeep (WithTrace newTrace) cxsln cx.IsSome m) // return can subsume or convert
                         (ArgsEquivOrConvert csenv ad ndeep (WithTrace newTrace) cxsln cx.IsSome)  // args exact
                         reqdRetTyOpt 
                         calledMeth)

          match exactMatchCandidates with
          | [(calledMeth, warns, _, _usesTDC)] ->
               Some calledMeth, OkResult (warns, ()), NoTrace

          | _ -> 
            // Now determine the applicable methods.
            // Subsumption on arguments is allowed.
            let applicable =
                candidates |> FilterEachThenUndo (fun newTrace candidate -> 
                    let cxsln = Option.map (fun traitInfo -> (traitInfo, MemberConstraintSolutionOfMethInfo csenv.SolverState m candidate.Method candidate.CalledTyArgs)) cx
                    CanMemberSigsMatchUpToCheck 
                        csenv 
                        permitOptArgs
                        alwaysCheckReturn
                        (TypesEquiv csenv ndeep (WithTrace newTrace) cxsln)  // instantiations equivalent
                        (TypesMustSubsume csenv ndeep (WithTrace newTrace) cxsln m) // obj can subsume
                        (TypesMustSubsumeOrConvert csenv ad ndeep (WithTrace newTrace) cxsln cx.IsSome m) // return can subsume or convert
                        (ArgsMustSubsumeOrConvertWithContextualReport csenv ad ndeep (WithTrace newTrace) cxsln cx.IsSome candidate)  // args can subsume
                        reqdRetTyOpt 
                        candidate)

            let failOverloading overloadResolutionFailure = 
                // Try to extract information to give better error for ambiguous op_Explicit and op_Implicit 
                let convOpData = 
                    if isOpConversion then 
                        match calledMethGroup, reqdRetTyOpt with 
                        | h :: _, Some rty -> 
                            Some (h.Method.ApparentEnclosingType, rty)
                        | _ -> None 
                    else
                        None

                match convOpData with 
                | Some (fromTy, toTy) -> 
                    UnresolvedConversionOperator (denv, fromTy, toTy.Commit, m)
                | None -> 
                    // Otherwise pass the overload resolution failure for error printing in CompileOps
                    UnresolvedOverloading (denv, callerArgs, overloadResolutionFailure, m)

            match applicable with 
            | [] ->
                // OK, we failed. Collect up the errors from overload resolution and the possible overloads
                let errors = 
                    candidates 
                    |> List.choose (fun calledMeth -> 
                            match CollectThenUndo (fun newTrace -> 
                                         let cxsln = Option.map (fun traitInfo -> (traitInfo, MemberConstraintSolutionOfMethInfo csenv.SolverState m calledMeth.Method calledMeth.CalledTyArgs)) cx
                                         CanMemberSigsMatchUpToCheck 
                                             csenv 
                                             permitOptArgs
                                             alwaysCheckReturn
                                             (TypesEquiv csenv ndeep (WithTrace newTrace) cxsln) 
                                             (TypesMustSubsume csenv ndeep (WithTrace newTrace) cxsln m)
                                             (TypesMustSubsumeOrConvert csenv ad ndeep (WithTrace newTrace) cxsln cx.IsSome m)
                                             (ArgsMustSubsumeOrConvertWithContextualReport csenv ad ndeep (WithTrace newTrace) cxsln cx.IsSome calledMeth) 
                                             reqdRetTyOpt 
                                             calledMeth) with 
                            | OkResult _ -> None
                            | ErrorResult(_warnings, exn) ->
                                Some {methodSlot = calledMeth; infoReader = infoReader; error = exn })

                None, ErrorD (failOverloading (NoOverloadsFound (methodName, errors, cx))), NoTrace

            | [(calledMeth, warns, t, _usesTDC)] ->
                Some calledMeth, OkResult (warns, ()), WithTrace t

            | applicableMeths -> 
                
                /// Compare two things by the given predicate. 
                /// If the predicate returns true for x1 and false for x2, then x1 > x2
                /// If the predicate returns false for x1 and true for x2, then x1 < x2
                /// Otherwise x1 = x2
                
                // Note: Relies on 'compare' respecting true > false
                let compareCond (p: 'T -> 'T -> bool) x1 x2 = 
                    compare (p x1 x2) (p x2 x1)

                /// Compare types under the feasibly-subsumes ordering
                let compareTypes ty1 ty2 = 
                    (ty1, ty2) ||> compareCond (fun x1 x2 -> TypeFeasiblySubsumesType ndeep csenv.g csenv.amap m x2 CanCoerce x1) 
                    
                /// Compare arguments under the feasibly-subsumes ordering and the adhoc Func-is-better-than-other-delegates rule
                let compareArg (calledArg1: CalledArg) (calledArg2: CalledArg) =
                    let c = compareTypes calledArg1.CalledArgumentType calledArg2.CalledArgumentType
                    if c <> 0 then c else

                    let c = 
                        (calledArg1.CalledArgumentType, calledArg2.CalledArgumentType) ||> compareCond (fun ty1 ty2 -> 

                            // Func<_> is always considered better than any other delegate type
                            match tryTcrefOfAppTy csenv.g ty1 with 
                            | ValueSome tcref1 when 
                                tcref1.DisplayName = "Func" &&  
                                (match tcref1.PublicPath with Some p -> p.EnclosingPath = [| "System" |] | _ -> false) && 
                                isDelegateTy g ty1 &&
                                isDelegateTy g ty2 -> true

                            // T is always better than inref<T>
                            | _ when isInByrefTy csenv.g ty2 && typeEquiv csenv.g ty1 (destByrefTy csenv.g ty2) -> 
                                true

                            // T is always better than Nullable<T> from F# 5.0 onwards
                            | _ when g.langVersion.SupportsFeature(LanguageFeature.NullableOptionalInterop) &&
                                     isNullableTy csenv.g ty2 &&
                                     typeEquiv csenv.g ty1 (destNullableTy csenv.g ty2) -> 
                                true

                            | _ -> false)
                                 
                    if c <> 0 then c else
                    0

                /// Check whether one overload is better than another
                let better (candidate: CalledMeth<_>, candidateWarnings, _, usesTDC1) (other: CalledMeth<_>, otherWarnings, _, usesTDC2) =
                    let candidateWarnCount = List.length candidateWarnings
                    let otherWarnCount = List.length otherWarnings

                    // Prefer methods that don't use type-directed conversion
                    let c = compare (match usesTDC1 with TypeDirectedConversionUsed.No -> 1 | _ -> 0) (match usesTDC2 with TypeDirectedConversionUsed.No -> 1 | _ -> 0)
                    if c <> 0 then c else

                    // Prefer methods that don't give "this code is less generic" warnings
                    // Note: Relies on 'compare' respecting true > false
                    let c = compare (candidateWarnCount = 0) (otherWarnCount = 0)
                    if c <> 0 then c else
                    
                    // Prefer methods that don't use param array arg
                    // Note: Relies on 'compare' respecting true > false
                    let c =  compare (not candidate.UsesParamArrayConversion) (not other.UsesParamArrayConversion) 
                    if c <> 0 then c else

                    // Prefer methods with more precise param array arg type
                    let c = 
                        if candidate.UsesParamArrayConversion && other.UsesParamArrayConversion then
                            compareTypes (candidate.GetParamArrayElementType()) (other.GetParamArrayElementType())
                        else
                            0
                    if c <> 0 then c else
                    
                    // Prefer methods that don't use out args
                    // Note: Relies on 'compare' respecting true > false
                    let c = compare (not candidate.HasOutArgs) (not other.HasOutArgs)
                    if c <> 0 then c else

                    // Prefer methods that don't use optional args
                    // Note: Relies on 'compare' respecting true > false
                    let c = compare (not candidate.HasOptArgs) (not other.HasOptArgs)
                    if c <> 0 then c else

                    // check regular unnamed args. The argument counts will only be different if one is using param args
                    let c = 
                        if candidate.TotalNumUnnamedCalledArgs = other.TotalNumUnnamedCalledArgs then
                           // For extension members, we also include the object argument type, if any in the comparison set
                           // This matches C#, where all extension members are treated and resolved as "static" methods calls
                           let cs = 
                               (if candidate.Method.IsExtensionMember && other.Method.IsExtensionMember then 
                                   let objArgTys1 = candidate.CalledObjArgTys(m) 
                                   let objArgTys2 = other.CalledObjArgTys(m) 
                                   if objArgTys1.Length = objArgTys2.Length then 
                                       List.map2 compareTypes objArgTys1 objArgTys2
                                   else
                                       []
                                else 
                                    []) @
                               ((candidate.AllUnnamedCalledArgs, other.AllUnnamedCalledArgs) ||> List.map2 compareArg) 
                           // "all args are at least as good, and one argument is actually better"
                           if cs |> List.forall (fun x -> x >= 0) && cs |> List.exists (fun x -> x > 0) then 
                               1
                           // "all args are at least as bad, and one argument is actually worse"
                           elif cs |> List.forall (fun x -> x <= 0) && cs |> List.exists (fun x -> x < 0) then 
                               -1
                           // "argument lists are incomparable"
                           else
                               0
                        else
                            0
                    if c <> 0 then c else

                    // prefer non-extension methods 
                    let c = compare (not candidate.Method.IsExtensionMember) (not other.Method.IsExtensionMember)
                    if c <> 0 then c else

                    // between extension methods, prefer most recently opened
                    let c = 
                        if candidate.Method.IsExtensionMember && other.Method.IsExtensionMember then 
                            compare candidate.Method.ExtensionMemberPriority other.Method.ExtensionMemberPriority 
                        else 
                            0
                    if c <> 0 then c else

                    // Prefer non-generic methods 
                    // Note: Relies on 'compare' respecting true > false
                    let c = compare candidate.CalledTyArgs.IsEmpty other.CalledTyArgs.IsEmpty
                    if c <> 0 then c else
                    
                    // F# 5.0 rule - prior to F# 5.0 named arguments (on the caller side) were not being taken 
                    // into account when comparing overloads.  So adding a name to an argument might mean 
                    // overloads ould no longer be distinguished.  We thus look at *all* arguments (whether
                    // optional or not) as an additional comparison technique.
                    let c = 
                        if g.langVersion.SupportsFeature(LanguageFeature.NullableOptionalInterop) then
                            let cs = 
                                let args1 = candidate.AllCalledArgs |> List.concat
                                let args2 = other.AllCalledArgs |> List.concat
                                if args1.Length = args2.Length then 
                                    (args1, args2) ||> List.map2 compareArg
                                else
                                    []
                            // "all args are at least as good, and one argument is actually better"
                            if cs |> List.forall (fun x -> x >= 0) && cs |> List.exists (fun x -> x > 0) then 
                                1
                            // "all args are at least as bad, and one argument is actually worse"
                            elif cs |> List.forall (fun x -> x <= 0) && cs |> List.exists (fun x -> x < 0) then 
                                -1
                            // "argument lists are incomparable"
                            else
                                0
                        else
                            0
                    if c <> 0 then c else

                    0

                let bestMethods =
                    let indexedApplicableMeths = applicableMeths |> List.indexed
                    indexedApplicableMeths |> List.choose (fun (i, candidate) -> 
                        if indexedApplicableMeths |> List.forall (fun (j, other) -> 
                             i = j ||
                             let res = better candidate other
                             //eprintfn "\n-------\nCandidate: %s\nOther: %s\nResult: %d\n" (NicePrint.stringOfMethInfo amap m denv (fst candidate).Method) (NicePrint.stringOfMethInfo amap m denv (fst other).Method) res
                             res > 0) then 
                           Some candidate
                        else 
                           None) 
                match bestMethods with 
                | [(calledMeth, warns, t, _usesTDC)] -> Some calledMeth, OkResult (warns, ()), WithTrace t
                | bestMethods -> 
                    let methods = 
                        let getMethodSlotsAndErrors methodSlot errors =
                            [ match errors with
                              | [] -> yield { methodSlot = methodSlot; error = Unchecked.defaultof<exn>; infoReader = infoReader }
                              | errors -> for error in errors do yield { methodSlot = methodSlot; error = error; infoReader = infoReader } ]


                        // use the most precise set
                        // - if after filtering bestMethods still contains something - use it
                        // - otherwise use applicableMeths or initial set of candidate methods
                        [ match bestMethods with
                          | [] -> 
                              match applicableMeths with
                              | [] -> for methodSlot in candidates do yield getMethodSlotsAndErrors methodSlot []
                              | m -> for methodSlot, errors, _, _ in m do yield getMethodSlotsAndErrors methodSlot errors
                          | m -> for methodSlot, errors, _, _ in m do yield getMethodSlotsAndErrors methodSlot errors ]

                    let methods = List.concat methods

                    None, ErrorD (failOverloading (PossibleCandidates(methodName, methods,cx))), NoTrace

    // If we've got a candidate solution: make the final checks - no undo here! 
    // Allow subsumption on arguments. Include the return type.
    // Unify return types.
    match calledMethOpt with 
    | Some calledMeth ->
    
        // Static IL interfaces methods are not supported in lower F# versions.
        if calledMeth.Method.IsILMethod && not calledMeth.Method.IsInstance && isInterfaceTy g calledMeth.Method.ApparentEnclosingType then
            checkLanguageFeatureRuntimeErrorRecover csenv.InfoReader LanguageFeature.DefaultInterfaceMemberConsumption m
            checkLanguageFeatureErrorRecover g.langVersion LanguageFeature.DefaultInterfaceMemberConsumption m

        calledMethOpt, 
        trackErrors {
                        do! errors
                        let cxsln = Option.map (fun traitInfo -> (traitInfo, MemberConstraintSolutionOfMethInfo csenv.SolverState m calledMeth.Method calledMeth.CalledTyArgs)) cx
                        match calledMethTrace with
                        | NoTrace ->
                           let! _usesTDC =
                            CanMemberSigsMatchUpToCheck 
                                 csenv 
                                 permitOptArgs
                                 true
                                 (TypesEquiv csenv ndeep trace cxsln) // instantiations equal
                                 (TypesMustSubsume csenv ndeep trace cxsln m) // obj can subsume
                                 (TypesMustSubsumeOrConvert csenv ad ndeep trace cxsln cx.IsSome m) // return can subsume or convert
                                 (ArgsMustSubsumeOrConvert csenv ad ndeep trace cxsln cx.IsSome true)  // args can subsume or convert
                                 reqdRetTyOpt 
                                 calledMeth
                           return ()
                        | WithTrace calledMethTrc ->

                            // Re-play existing trace
                            trace.AddFromReplay calledMethTrc

                            // Unify return type
                            match reqdRetTyOpt with 
                            | None -> () 
                            | Some reqdRetTy -> 
                                let actualRetTy = calledMeth.CalledReturnTypeAfterOutArgTupling
                                if isByrefTy g reqdRetTy.Commit then 
                                    return! ErrorD(Error(FSComp.SR.tcByrefReturnImplicitlyDereferenced(), m))
                                else
                                    match reqdRetTy with
                                    | MustConvertTo(reqdRetTy) when g.langVersion.SupportsFeature LanguageFeature.AdditionalTypeDirectedConversions ->
                                        let! _usesTDC = TypesMustSubsumeOrConvert csenv ad ndeep trace cxsln true m reqdRetTy actualRetTy
                                        return ()
                                    | _ ->
                                        let! _usesTDC = TypesEquiv csenv ndeep trace cxsln reqdRetTy.Commit actualRetTy
                                        return ()

        }

    | None -> 
        None, errors        

let ResolveOverloadingForCall denv css m  methodName ndeep cx callerArgs ad calledMethGroup permitOptArgs reqdRetTyOpt =
    let csenv = MakeConstraintSolverEnv ContextInfo.NoContext css m denv
    ResolveOverloading csenv NoTrace methodName ndeep cx callerArgs ad calledMethGroup permitOptArgs reqdRetTyOpt

/// This is used before analyzing the types of arguments in a single overload resolution
let UnifyUniqueOverloading 
         denv
         css 
         m 
         callerArgCounts 
         methodName 
         ad 
         (calledMethGroup: CalledMeth<SynExpr> list) 
         reqdRetTy    // The expected return type, if known 
   =
    let csenv = MakeConstraintSolverEnv ContextInfo.NoContext css m denv
    let m = csenv.m
    // See what candidates we have based on name and arity 
    let candidates = calledMethGroup |> List.filter (fun cmeth -> cmeth.IsCandidate(m, ad)) 
    let ndeep = 0
    match calledMethGroup, candidates with 
    | _, [calledMeth] ->  trackErrors {
      let! _usesTDC =
        // Only one candidate found - we thus know the types we expect of arguments 
        CanMemberSigsMatchUpToCheck 
            csenv 
            true // permitOptArgs
            true // always check return type
            (TypesEquiv csenv ndeep NoTrace None) 
            (TypesMustSubsume csenv ndeep NoTrace None m)
            (TypesMustSubsumeOrConvert csenv ad ndeep NoTrace None false m)
            (ArgsMustSubsumeOrConvert csenv ad ndeep NoTrace None false false)
            (Some reqdRetTy)
            calledMeth
      return true
     }
        
    | [], _ -> 
        ErrorD (Error (FSComp.SR.csMethodNotFound(methodName), m))
    | _, [] -> trackErrors {
        do! ReportNoCandidatesErrorSynExpr csenv callerArgCounts methodName ad calledMethGroup 
        return false
      }
    | _ -> 
        ResultD false

/// Remove the global constraints where these type variables appear in the support of the constraint 
let EliminateConstraintsForGeneralizedTypars denv css m (trace: OptionalTrace) (generalizedTypars: Typars) =
    let csenv = MakeConstraintSolverEnv ContextInfo.NoContext css m denv
    for tp in generalizedTypars do
        let tpn = tp.Stamp
        let cxst = csenv.SolverState.ExtraCxs
        let cxs = cxst.FindAll tpn
        for cx in cxs do 
            trace.Exec
                (fun () -> cxst.Remove tpn)
                (fun () -> (csenv.SolverState.ExtraCxs.Add (tpn, cx)))


//-------------------------------------------------------------------------
// Main entry points to constraint solver (some backdoors are used for 
// some constructs)
//
// No error recovery here: we do that on a per-expression basis.
//------------------------------------------------------------------------- 

let AddCxTypeEqualsType contextInfo denv css m actual expected  = 
    let csenv = MakeConstraintSolverEnv contextInfo css m denv
    SolveTypeEqualsTypeWithReport csenv 0 m NoTrace None actual expected
    |> RaiseOperationResult

let UndoIfFailed f =
    let trace = Trace.New()
    let res = 
        try 
            f trace 
            |> CheckNoErrorsAndGetWarnings
        with e -> None
    match res with 
    | None -> 
        // Don't report warnings if we failed
        trace.Undo()
        false
    | Some (warns, _) -> 
        // Report warnings if we succeeded
        ReportWarnings warns
        true

let UndoIfFailedOrWarnings f =
    let trace = Trace.New()
    let res = 
        try 
            f trace 
            |> CheckNoErrorsAndGetWarnings
        with _ -> None
    match res with 
    | Some ([], _)-> 
        true
    | _ -> 
        trace.Undo()
        false

let AddCxTypeEqualsTypeUndoIfFailed denv css m ty1 ty2 =
    UndoIfFailed (fun trace -> 
     let csenv = MakeConstraintSolverEnv ContextInfo.NoContext css m denv
     SolveTypeEqualsTypeKeepAbbrevs csenv 0 m (WithTrace trace) ty1 ty2)

let AddCxTypeEqualsTypeUndoIfFailedOrWarnings denv css m ty1 ty2 =
    UndoIfFailedOrWarnings (fun trace -> 
        let csenv = MakeConstraintSolverEnv ContextInfo.NoContext css m denv
        SolveTypeEqualsTypeKeepAbbrevs csenv 0 m (WithTrace trace) ty1 ty2)

let AddCxTypeEqualsTypeMatchingOnlyUndoIfFailed denv css m ty1 ty2 =
    let csenv = { MakeConstraintSolverEnv ContextInfo.NoContext css m denv with MatchingOnly = true }
    UndoIfFailed (fun trace -> SolveTypeEqualsTypeKeepAbbrevs csenv 0 m (WithTrace trace) ty1 ty2)

let AddCxTypeMustSubsumeTypeUndoIfFailed denv css m ty1 ty2 = 
    UndoIfFailed (fun trace ->
        let csenv = MakeConstraintSolverEnv ContextInfo.NoContext css m denv
        SolveTypeSubsumesTypeKeepAbbrevs csenv 0 m (WithTrace trace) None ty1 ty2)

let AddCxTypeMustSubsumeTypeMatchingOnlyUndoIfFailed denv css m ty1 ty2 = 
    let csenv = MakeConstraintSolverEnv ContextInfo.NoContext css m denv
    let csenv = { csenv with MatchingOnly = true }
    UndoIfFailed (fun trace -> SolveTypeSubsumesTypeKeepAbbrevs csenv 0 m (WithTrace trace) None ty1 ty2)

let AddCxTypeMustSubsumeType contextInfo denv css m trace ty1 ty2 = 
    let csenv = MakeConstraintSolverEnv contextInfo css m denv
    SolveTypeSubsumesTypeWithReport csenv 0 m trace None ty1 ty2
    |> RaiseOperationResult

let AddCxMethodConstraint denv css m trace traitInfo  =
    let csenv = MakeConstraintSolverEnv ContextInfo.NoContext css m denv
    TryD_IgnoreAbortForFailedOverloadResolution
        (fun () ->
            trackErrors {
                do! 
                    SolveMemberConstraint csenv true PermitWeakResolution.No 0 m trace traitInfo
                    |> OperationResult.ignore
            })
        (fun res -> ErrorD (ErrorFromAddingConstraint(denv, res, m)))
    |> RaiseOperationResult

let AddCxTypeMustSupportNull denv css m trace ty =
    let csenv = MakeConstraintSolverEnv ContextInfo.NoContext css m denv
    TryD_IgnoreAbortForFailedOverloadResolution
        (fun () -> SolveTypeSupportsNull csenv 0 m trace ty)
        (fun res -> ErrorD (ErrorFromAddingConstraint(denv, res, m)))
    |> RaiseOperationResult

let AddCxTypeMustSupportComparison denv css m trace ty =
    let csenv = MakeConstraintSolverEnv ContextInfo.NoContext css m denv
    TryD_IgnoreAbortForFailedOverloadResolution
        (fun () -> SolveTypeSupportsComparison csenv 0 m trace ty)
        (fun res -> ErrorD (ErrorFromAddingConstraint(denv, res, m)))
    |> RaiseOperationResult

let AddCxTypeMustSupportEquality denv css m trace ty =
    let csenv = MakeConstraintSolverEnv ContextInfo.NoContext css m denv
    TryD_IgnoreAbortForFailedOverloadResolution
        (fun () -> SolveTypeSupportsEquality csenv 0 m trace ty)
        (fun res -> ErrorD (ErrorFromAddingConstraint(denv, res, m)))
    |> RaiseOperationResult

let AddCxTypeMustSupportDefaultCtor denv css m trace ty =
    let csenv = MakeConstraintSolverEnv ContextInfo.NoContext css m denv
    TryD_IgnoreAbortForFailedOverloadResolution
        (fun () -> SolveTypeRequiresDefaultConstructor csenv 0 m trace ty)
        (fun res -> ErrorD (ErrorFromAddingConstraint(denv, res, m)))
    |> RaiseOperationResult

let AddCxTypeIsReferenceType denv css m trace ty =
    let csenv = MakeConstraintSolverEnv ContextInfo.NoContext css m denv
    TryD_IgnoreAbortForFailedOverloadResolution
        (fun () -> SolveTypeIsReferenceType csenv 0 m trace ty)
        (fun res -> ErrorD (ErrorFromAddingConstraint(denv, res, m)))
    |> RaiseOperationResult

let AddCxTypeIsValueType denv css m trace ty =
    let csenv = MakeConstraintSolverEnv ContextInfo.NoContext css m denv
    TryD_IgnoreAbortForFailedOverloadResolution
        (fun () -> SolveTypeIsNonNullableValueType csenv 0 m trace ty)
        (fun res -> ErrorD (ErrorFromAddingConstraint(denv, res, m)))
    |> RaiseOperationResult
    
let AddCxTypeIsUnmanaged denv css m trace ty =
    let csenv = MakeConstraintSolverEnv ContextInfo.NoContext css m denv
    TryD_IgnoreAbortForFailedOverloadResolution
        (fun () -> SolveTypeIsUnmanaged csenv 0 m trace ty)
        (fun res -> ErrorD (ErrorFromAddingConstraint(denv, res, m)))
    |> RaiseOperationResult

let AddCxTypeIsEnum denv css m trace ty underlying =
    let csenv = MakeConstraintSolverEnv ContextInfo.NoContext css m denv
    TryD_IgnoreAbortForFailedOverloadResolution
        (fun () -> SolveTypeIsEnum csenv 0 m trace ty underlying)
        (fun res -> ErrorD (ErrorFromAddingConstraint(denv, res, m)))
    |> RaiseOperationResult

let AddCxTypeIsDelegate denv css m trace ty aty bty =
    let csenv = MakeConstraintSolverEnv ContextInfo.NoContext css m denv
    TryD_IgnoreAbortForFailedOverloadResolution
        (fun () -> SolveTypeIsDelegate csenv 0 m trace ty aty bty)
        (fun res -> ErrorD (ErrorFromAddingConstraint(denv, res, m)))
    |> RaiseOperationResult

let AddCxTyparDefaultsTo denv css m ctxtInfo tp ridx ty =
    let csenv = MakeConstraintSolverEnv ctxtInfo css m denv
    TryD_IgnoreAbortForFailedOverloadResolution
        (fun () -> AddConstraint csenv 0 m NoTrace tp (TyparConstraint.DefaultsTo(ridx, ty, m)))
        (fun res -> ErrorD (ErrorFromAddingConstraint(denv, res, m)))
    |> RaiseOperationResult

let SolveTypeAsError denv css m ty =
    let ty2 = NewErrorType ()
    assert (destTyparTy css.g ty2).IsFromError
    let csenv = MakeConstraintSolverEnv ContextInfo.NoContext css m denv
    SolveTypeEqualsTypeKeepAbbrevs csenv 0 m NoTrace ty ty2 |> ignore
    
let ApplyTyparDefaultAtPriority denv css priority (tp: Typar) =
    tp.Constraints |> List.iter (fun tpc -> 
        match tpc with 
        | TyparConstraint.DefaultsTo(priority2, ty2, m) when priority2 = priority -> 
            let ty1 = mkTyparTy tp
            if not tp.IsSolved && not (typeEquiv css.g ty1 ty2) then
                let csenv = MakeConstraintSolverEnv ContextInfo.NoContext css m denv
                TryD_IgnoreAbortForFailedOverloadResolution
                    (fun () ->
                        SolveTyparEqualsType csenv 0 m NoTrace ty1 ty2)
                    (fun res -> 
                        SolveTypeAsError denv css m ty1
                        ErrorD(ErrorFromApplyingDefault(css.g, denv, tp, ty2, res, m)))
                |> RaiseOperationResult
        | _ -> ())

let CreateCodegenState tcVal g amap = 
    { g = g
      amap = amap
      TcVal = tcVal
      ExtraCxs = HashMultiMap(10, HashIdentity.Structural)
      InfoReader = InfoReader(g, amap) }

/// Generate a witness expression if none is otherwise available, e.g. in legacy non-witness-passing code
let CodegenWitnessExprForTraitConstraint tcVal g amap m (traitInfo:TraitConstraintInfo) argExprs = trackErrors {
    let css = CreateCodegenState tcVal g amap
    let csenv = MakeConstraintSolverEnv ContextInfo.NoContext css m (DisplayEnv.Empty g)
    let! _res = SolveMemberConstraint csenv true PermitWeakResolution.Yes 0 m NoTrace traitInfo
    return GenWitnessExpr amap g m traitInfo argExprs
  }

/// Generate the lambda argument passed for a use of a generic construct that accepts trait witnesses
let CodegenWitnessesForTyparInst tcVal g amap m typars tyargs = trackErrors {
    let css = CreateCodegenState tcVal g amap
    let csenv = MakeConstraintSolverEnv ContextInfo.NoContext css m (DisplayEnv.Empty g)
    let ftps, _renaming, tinst = FreshenTypeInst m typars
    let traitInfos = GetTraitConstraintInfosOfTypars g ftps 
    do! SolveTyparsEqualTypes csenv 0 m NoTrace tinst tyargs
    return GenWitnessArgs amap g m traitInfos
  }

/// Generate the lambda argument passed for a use of a generic construct that accepts trait witnesses
let CodegenWitnessArgForTraitConstraint tcVal g amap m traitInfo = trackErrors {
    let css = CreateCodegenState tcVal g amap
    let csenv = MakeConstraintSolverEnv ContextInfo.NoContext css m (DisplayEnv.Empty g)
    let! _res = SolveMemberConstraint csenv true PermitWeakResolution.Yes 0 m NoTrace traitInfo
    return GenWitnessExprLambda amap g m traitInfo
  }

/// For some code like "let f() = ([] = [])", a free choice is made for a type parameter
/// for an interior type variable.  This chooses a solution for a type parameter subject
/// to its constraints and applies that solution by using a constraint.
let ChooseTyparSolutionAndSolve css denv tp =
    let g = css.g
    let amap = css.amap
    let max, m = ChooseTyparSolutionAndRange g amap tp 
    let csenv = MakeConstraintSolverEnv ContextInfo.NoContext css m denv
    TryD_IgnoreAbortForFailedOverloadResolution
        (fun () -> SolveTyparEqualsType csenv 0 m NoTrace (mkTyparTy tp) max)
        (fun err -> ErrorD(ErrorFromApplyingDefault(g, denv, tp, max, err, m)))
    |> RaiseOperationResult

let CheckDeclaredTypars denv css m typars1 typars2 = 
    let csenv = MakeConstraintSolverEnv ContextInfo.NoContext css m denv
    TryD_IgnoreAbortForFailedOverloadResolution
        (fun () -> 
            CollectThenUndo (fun trace -> 
               SolveTypeEqualsTypeEqns csenv 0 m (WithTrace trace) None 
                   (List.map mkTyparTy typars1) 
                   (List.map mkTyparTy typars2)))
        (fun res ->
            ErrorD (ErrorFromAddingConstraint(denv, res, m)))
    |> RaiseOperationResult

let CanonicalizePartialInferenceProblem css denv m tps =
    // Canonicalize constraints prior to generalization 
    let csenv = MakeConstraintSolverEnv ContextInfo.NoContext css m denv
    TryD_IgnoreAbortForFailedOverloadResolution
        (fun () -> CanonicalizeRelevantMemberConstraints csenv 0 NoTrace tps)
        (fun res -> ErrorD (ErrorFromAddingConstraint(denv, res, m))) 
    |> RaiseOperationResult

/// An approximation used during name resolution for intellisense to eliminate extension members which will not
/// apply to a particular object argument. This is given as the isApplicableMeth argument to the partial name resolution
/// functions in nameres.fs.
let IsApplicableMethApprox g amap m (minfo: MethInfo) availObjTy = 
    // Prepare an instance of a constraint solver
    // If it's an instance method, then try to match the object argument against the required object argument
    if minfo.IsExtensionMember then 
        let css = 
            { g = g
              amap = amap
              TcVal = (fun _ -> failwith "should not be called")
              ExtraCxs = HashMultiMap(10, HashIdentity.Structural)
              InfoReader = InfoReader(g, amap) }
        let csenv = MakeConstraintSolverEnv ContextInfo.NoContext css m (DisplayEnv.Empty g)
        let minst = FreshenMethInfo m minfo
        match minfo.GetObjArgTypes(amap, m, minst) with
        | [reqdObjTy] -> 
            let reqdObjTy = if isByrefTy g reqdObjTy then destByrefTy g reqdObjTy else reqdObjTy // This is to support byref extension methods.
            TryD (fun () -> SolveTypeSubsumesType csenv 0 m NoTrace None reqdObjTy availObjTy ++ (fun () -> ResultD true))
                 (fun _err -> ResultD false)
            |> CommitOperationResult
        | _ -> true
    else
        true
<|MERGE_RESOLUTION|>--- conflicted
+++ resolved
@@ -1032,12 +1032,7 @@
         -> SolveTypeEqualsType csenv ndeep m2 trace None ms (TType_measure Measure.One)
 
     | TType_app (tc1, l1), TType_app (tc2, l2) when tyconRefEq g tc1 tc2  -> SolveTypeEqualsTypeEqns csenv ndeep m2 trace None l1 l2
-<<<<<<< HEAD
-    
-    | TType_app (_, _), TType_app (_, _)   ->  localAbortD
-=======
     | TType_app _, TType_app _   ->  localAbortD
->>>>>>> d90a828b
     | TType_tuple (tupInfo1, l1), TType_tuple (tupInfo2, l2)      -> 
         if evalTupInfoIsStruct tupInfo1 <> evalTupInfoIsStruct tupInfo2 then ErrorD (ConstraintSolverError(FSComp.SR.tcTupleStructMismatch(), csenv.m, m2)) else
         SolveTypeEqualsTypeEqns csenv ndeep m2 trace None l1 l2
