--- conflicted
+++ resolved
@@ -1492,14 +1492,8 @@
 ///    will deal with the problem. 
 ///
 /// 2. Some additional solutions are forced prior to generalization (permitWeakResolution= Yes or YesDuringCodeGen). See above
-<<<<<<< HEAD
-and SolveMemberConstraint (csenv: ConstraintSolverEnv) ignoreUnresolvedOverload (permitWeakResolution: PermitWeakResolution) ndeep m2 trace traitInfo : OperationResult<bool> = trackErrors {
-    let (TTrait(tys, nm, memFlags, traitObjAndArgTys, rty, sln, traitCtxt)) = traitInfo
-    let traitAD = match traitCtxt with None -> AccessorDomain.AccessibleFromEverywhere | Some c -> (c.AccessRights :?> AccessorDomain)
-=======
 and SolveMemberConstraint (csenv: ConstraintSolverEnv) ignoreUnresolvedOverload permitWeakResolution ndeep m2 trace traitInfo : OperationResult<bool> = trackErrors {
-    let (TTrait(tys, nm, memFlags, traitObjAndArgTys, retTy, sln)) = traitInfo
->>>>>>> 01e5bbb5
+    let (TTrait(tys, nm, memFlags, traitObjAndArgTys, retTy, sln, traitCtxt))) = traitInfo
     // Do not re-solve if already solved
     if sln.Value.IsSome then return true else
     let g = csenv.g
@@ -1514,13 +1508,8 @@
     let tys = ListSet.setify (typeAEquiv g aenv) tys
 
     // Rebuild the trait info after removing duplicates 
-<<<<<<< HEAD
-    let traitInfo = TTrait(tys, nm, memFlags, traitObjAndArgTys, rty, sln, traitCtxt)
-    let rty = GetFSharpViewOfReturnType g rty    
-=======
-    let traitInfo = TTrait(tys, nm, memFlags, traitObjAndArgTys, retTy, sln)
+    let traitInfo = TTrait(tys, nm, memFlags, traitObjAndArgTys, retTy, sln, traitCtxt))
     let retTy = GetFSharpViewOfReturnType g retTy    
->>>>>>> 01e5bbb5
     
     // Assert the object type if the constraint is for an instance member    
     if memFlags.IsInstance then 
@@ -1538,52 +1527,9 @@
         
     let! res = 
      trackErrors {
-<<<<<<< HEAD
       match tys, memFlags.IsInstance, nm, argTys with 
-      | _, false, ("op_Division" | "op_Multiply"), [argty1;argty2]
-          when 
-               IsMulDivTypeArgPair permitWeakResolution minfos g argty1 argty2 ->
-=======
-      match minfos, tys, memFlags.IsInstance, nm, argTys with 
-      | _, _, false, ("op_Division" | "op_Multiply"), [argTy1;argTy2]
-          when 
-               // This simulates the existence of 
-               //    float * float -> float
-               //    float32 * float32 -> float32
-               //    float<'u> * float<'v> -> float<'u 'v>
-               //    float32<'u> * float32<'v> -> float32<'u 'v>
-               //    decimal<'u> * decimal<'v> -> decimal<'u 'v>
-               //    decimal<'u> * decimal -> decimal<'u>
-               //    float32<'u> * float32<'v> -> float32<'u 'v>
-               //    int * int -> int
-               //    int64 * int64 -> int64
-               //
-               // The rule is triggered by these sorts of inputs when permitWeakResolution=false
-               //    float * float 
-               //    float * float32 // will give error 
-               //    decimal<m> * decimal<m>
-               //    decimal<m> * decimal  <-- Note this one triggers even though "decimal" has some possibly-relevant methods
-               //    float * Matrix // the rule doesn't trigger for this one since Matrix has overloads we can use and we prefer those instead
-               //    float * Matrix // the rule doesn't trigger for this one since Matrix has overloads we can use and we prefer those instead
-               //
-               // The rule is triggered by these sorts of inputs when permitWeakResolution=true
-               //    float * 'a 
-               //    'a * float 
-               //    decimal<'u> * 'a
-                  (let checkRuleAppliesInPreferenceToMethods argTy1 argTy2 = 
-                     // Check that at least one of the argument types is numeric
-                     IsNumericOrIntegralEnumType g argTy1 && 
-                     // Check the other type is nominal, unless using weak resolution
-                     IsBinaryOpOtherArgType g permitWeakResolution argTy2 &&
-                     // This next condition checks that either 
-                     //   - Neither type contributes any methods OR
-                     //   - We have the special case "decimal<_> * decimal". In this case we have some 
-                     //     possibly-relevant methods from "decimal" but we ignore them in this case.
-                     (isNil minfos || (Option.isSome (getMeasureOfType g argTy1) && isDecimalTy g argTy2)) in
-
-                   checkRuleAppliesInPreferenceToMethods argTy1 argTy2 || 
-                   checkRuleAppliesInPreferenceToMethods argTy2 argTy1) ->
->>>>>>> 01e5bbb5
+      | _, false, ("op_Division" | "op_Multiply"), [argTy1;argTy2]
+          when IsMulDivTypeArgPair permitWeakResolution minfos g argTy1 argTy2 ->
                    
           match getMeasureOfType g argTy1 with
           | Some (tcref, ms1) -> 
@@ -1607,37 +1553,18 @@
               do! SolveTypeEqualsTypeKeepAbbrevs csenv ndeep m2 trace retTy argTy1
               return TTraitBuiltIn
 
-<<<<<<< HEAD
-      | _, false, ("op_Addition" | "op_Subtraction" | "op_Modulus"), [argty1;argty2] 
-          when  IsAddSubModTypePair nm permitWeakResolution minfos g argty1 argty2 -> 
-
-          do! SolveTypeEqualsTypeKeepAbbrevs csenv ndeep m2 trace argty2 argty1
-          do! SolveTypeEqualsTypeKeepAbbrevs csenv ndeep m2 trace rty argty1
-          return TTraitBuiltIn
-
-      | _, false, ("op_LessThan" | "op_LessThanOrEqual" | "op_GreaterThan" | "op_GreaterThanOrEqual" | "op_Equality" | "op_Inequality" ), [argty1;argty2] 
-          when IsRelationalOpArgTypePair permitWeakResolution minfos g argty1 argty2 ->
-
-          do! SolveTypeEqualsTypeKeepAbbrevs csenv ndeep m2 trace argty2 argty1 
-          do! SolveTypeEqualsTypeKeepAbbrevs csenv ndeep m2 trace rty g.bool_ty
-=======
-      | _, _, false, ("op_Addition" | "op_Subtraction" | "op_Modulus"), [argTy1;argTy2] 
-          when // Ignore any explicit +/- overloads from any basic integral types
-               (minfos |> List.forall (fun minfo -> isIntegerTy g minfo.ApparentEnclosingType ) &&
-                (   IsAddSubModType nm g argTy1 && IsBinaryOpOtherArgType g permitWeakResolution argTy2
-                 || IsAddSubModType nm g argTy2 && IsBinaryOpOtherArgType g permitWeakResolution argTy1)) -> 
+      | _, false, ("op_Addition" | "op_Subtraction" | "op_Modulus"), [argTy1;argTy2] 
+          when IsAddSubModTypePair nm permitWeakResolution minfos g argTy1 argTy2 -> 
+
           do! SolveTypeEqualsTypeKeepAbbrevs csenv ndeep m2 trace argTy2 argTy1
           do! SolveTypeEqualsTypeKeepAbbrevs csenv ndeep m2 trace retTy argTy1
           return TTraitBuiltIn
 
-      | _, _, false, ("op_LessThan" | "op_LessThanOrEqual" | "op_GreaterThan" | "op_GreaterThanOrEqual" | "op_Equality" | "op_Inequality" ), [argTy1;argTy2] 
-          when // Ignore any explicit overloads from any basic integral types
-               (minfos |> List.forall (fun minfo -> isIntegerTy g minfo.ApparentEnclosingType ) &&
-                (   IsRelationalType g argTy1 && IsBinaryOpOtherArgType g permitWeakResolution argTy2
-                 || IsRelationalType g argTy2 && IsBinaryOpOtherArgType g permitWeakResolution argTy1)) -> 
+      | _, false, ("op_LessThan" | "op_LessThanOrEqual" | "op_GreaterThan" | "op_GreaterThanOrEqual" | "op_Equality" | "op_Inequality" ), [argTy1;argTy2] 
+          when IsRelationalOpArgTypePair permitWeakResolution minfos g argty1 argty2 ->
+
           do! SolveTypeEqualsTypeKeepAbbrevs csenv ndeep m2 trace argTy2 argTy1 
           do! SolveTypeEqualsTypeKeepAbbrevs csenv ndeep m2 trace retTy g.bool_ty
->>>>>>> 01e5bbb5
           return TTraitBuiltIn
 
       // We pretend for uniformity that the numeric types have a static property called Zero and One 
@@ -1653,25 +1580,14 @@
           do! SolveTypeEqualsTypeKeepAbbrevs csenv ndeep m2 trace retTy ty
           return TTraitBuiltIn
 
-<<<<<<< HEAD
-      | _, false, "DivideByInt", [argty1;argty2] 
-          when isFpTy g argty1 || isDecimalTy g argty1 -> 
-          do! SolveTypeEqualsTypeKeepAbbrevs csenv ndeep m2 trace argty2 g.int_ty 
-          do! SolveTypeEqualsTypeKeepAbbrevs csenv ndeep m2 trace rty argty1
-          return TTraitBuiltIn
-
-      // We pretend for uniformity that the 'string' and 'array' types have an indexer property called 'Item' 
-      | [ty], true, "get_Item", [argty1] 
-=======
-      | [], _, false, "DivideByInt", [argTy1;argTy2] 
+      | _, false, "DivideByInt", [argTy1;argTy2] 
           when isFpTy g argTy1 || isDecimalTy g argTy1 -> 
           do! SolveTypeEqualsTypeKeepAbbrevs csenv ndeep m2 trace argTy2 g.int_ty 
           do! SolveTypeEqualsTypeKeepAbbrevs csenv ndeep m2 trace retTy argTy1
           return TTraitBuiltIn
 
       // We pretend for uniformity that the 'string' and 'array' types have an indexer property called 'Item' 
-      | [], [ty], true, "get_Item", [argTy1] 
->>>>>>> 01e5bbb5
+      | [ty], true, "get_Item", [argTy1] 
           when isStringTy g ty -> 
 
           do! SolveTypeEqualsTypeKeepAbbrevs csenv ndeep m2 trace argTy1 g.int_ty 
@@ -1705,51 +1621,31 @@
           do! SolveTypeEqualsTypeKeepAbbrevs csenv ndeep m2 trace ety etys
           return TTraitBuiltIn
 
-<<<<<<< HEAD
-      | _, false, ("op_BitwiseAnd" | "op_BitwiseOr" | "op_ExclusiveOr"), [argty1;argty2] 
-          when IsBitwiseOpArgTypePair permitWeakResolution minfos g argty1 argty2 -> 
-=======
-      | [], _, false, ("op_BitwiseAnd" | "op_BitwiseOr" | "op_ExclusiveOr"), [argTy1;argTy2] 
+      | _, false, ("op_BitwiseAnd" | "op_BitwiseOr" | "op_ExclusiveOr"), [argTy1;argTy2] 
           when    IsBitwiseOpType g argTy1 && IsBinaryOpOtherArgType g permitWeakResolution argTy2
                || IsBitwiseOpType g argTy2 && IsBinaryOpOtherArgType g permitWeakResolution argTy1 -> 
->>>>>>> 01e5bbb5
 
           do! SolveTypeEqualsTypeKeepAbbrevs csenv ndeep m2 trace argTy2 argTy1
           do! SolveTypeEqualsTypeKeepAbbrevs csenv ndeep m2 trace retTy argTy1
           do! SolveDimensionlessNumericType csenv ndeep m2 trace argTy1
           return TTraitBuiltIn
 
-<<<<<<< HEAD
-      | _, false, ("op_LeftShift" | "op_RightShift"), [argty1;argty2] 
-          when IsIntegerOrIntegerEnumTy g argty1  -> 
-=======
-      | [], _, false, ("op_LeftShift" | "op_RightShift"), [argTy1;argTy2] 
+      | _, false, ("op_LeftShift" | "op_RightShift"), [argTy1;argTy2] 
           when    IsIntegerOrIntegerEnumTy g argTy1  -> 
->>>>>>> 01e5bbb5
 
           do! SolveTypeEqualsTypeKeepAbbrevs csenv ndeep m2 trace argTy2 g.int_ty
           do! SolveTypeEqualsTypeKeepAbbrevs csenv ndeep m2 trace retTy argTy1
           do! SolveDimensionlessNumericType csenv ndeep m2 trace argTy1
           return TTraitBuiltIn
 
-<<<<<<< HEAD
-      | _, false, "op_UnaryPlus", [argty] 
-          when IsNumericOrIntegralEnumType g argty -> 
-=======
-      | _, _, false, "op_UnaryPlus", [argTy] 
+      | _, false, "op_UnaryPlus", [argTy] 
           when IsNumericOrIntegralEnumType g argTy -> 
->>>>>>> 01e5bbb5
 
           do! SolveTypeEqualsTypeKeepAbbrevs csenv ndeep m2 trace retTy argTy
           return TTraitBuiltIn
 
-<<<<<<< HEAD
-      | _, false, "op_UnaryNegation", [argty] 
-          when isSignedIntegerTy g argty || isFpTy g argty || isDecimalTy g argty -> 
-=======
-      | _, _, false, "op_UnaryNegation", [argTy] 
+      | _, false, "op_UnaryNegation", [argTy] 
           when isSignedIntegerTy g argTy || isFpTy g argTy || isDecimalTy g argTy -> 
->>>>>>> 01e5bbb5
 
           do! SolveTypeEqualsTypeKeepAbbrevs csenv ndeep m2 trace retTy argTy
           return TTraitBuiltIn
@@ -1760,38 +1656,22 @@
           do! SolveTypeEqualsTypeKeepAbbrevs csenv ndeep m2 trace retTy g.int32_ty
           return TTraitBuiltIn
 
-<<<<<<< HEAD
-      | _, false, ("op_LogicalNot" | "op_OnesComplement"), [argty] 
-          when IsIntegerOrIntegerEnumTy g argty  -> 
-=======
-      | _, _, false, ("op_LogicalNot" | "op_OnesComplement"), [argTy] 
+      | _, false, ("op_LogicalNot" | "op_OnesComplement"), [argTy] 
           when IsIntegerOrIntegerEnumTy g argTy  -> 
->>>>>>> 01e5bbb5
 
           do! SolveTypeEqualsTypeKeepAbbrevs csenv ndeep m2 trace retTy argTy
           do! SolveDimensionlessNumericType csenv ndeep m2 trace argTy
           return TTraitBuiltIn
 
-<<<<<<< HEAD
-      | _, false, "Abs", [argty] 
-          when isSignedIntegerTy g argty || isFpTy g argty || isDecimalTy g argty -> 
-=======
-      | _, _, false, "Abs", [argTy] 
+      | _, false, "Abs", [argTy] 
           when isSignedIntegerTy g argTy || isFpTy g argTy || isDecimalTy g argTy -> 
->>>>>>> 01e5bbb5
 
           do! SolveTypeEqualsTypeKeepAbbrevs csenv ndeep m2 trace retTy argTy
           return TTraitBuiltIn
 
-<<<<<<< HEAD
-      | _, false, "Sqrt", [argty1] 
-          when isFpTy g argty1 ->
-          match getMeasureOfType g argty1 with
-=======
-      | _, _, false, "Sqrt", [argTy1] 
+      | _, false, "Sqrt", [argTy1] 
           when isFpTy g argTy1 ->
           match getMeasureOfType g argTy1 with
->>>>>>> 01e5bbb5
             | Some (tcref, _) -> 
               let ms1 = freshMeasure () 
               do! SolveTypeEqualsTypeKeepAbbrevs csenv ndeep m2 trace argTy1 (mkAppTy tcref [TType_measure (Measure.Prod (ms1, ms1))])
@@ -1801,24 +1681,15 @@
               do! SolveTypeEqualsTypeKeepAbbrevs csenv ndeep m2 trace retTy argTy1
               return TTraitBuiltIn
 
-<<<<<<< HEAD
-      | _, false, ("Sin" | "Cos" | "Tan" | "Sinh" | "Cosh" | "Tanh" | "Atan" | "Acos" | "Asin" | "Exp" | "Ceiling" | "Floor" | "Round" | "Truncate" | "Log10" | "Log" | "Sqrt"), [argty] 
-          when isFpTy g argty -> 
-=======
-      | _, _, false, ("Sin" | "Cos" | "Tan" | "Sinh" | "Cosh" | "Tanh" | "Atan" | "Acos" | "Asin" | "Exp" | "Ceiling" | "Floor" | "Round" | "Truncate" | "Log10" | "Log" | "Sqrt"), [argTy] 
+      | _, false, ("Sin" | "Cos" | "Tan" | "Sinh" | "Cosh" | "Tanh" | "Atan" | "Acos" | "Asin" | "Exp" | "Ceiling" | "Floor" | "Round" | "Truncate" | "Log10" | "Log" | "Sqrt"), [argTy] 
           when isFpTy g argTy -> 
->>>>>>> 01e5bbb5
 
           do! SolveDimensionlessNumericType csenv ndeep m2 trace argTy
           do! SolveTypeEqualsTypeKeepAbbrevs csenv ndeep m2 trace retTy argTy
           return TTraitBuiltIn
 
-<<<<<<< HEAD
       // Simulate solutions to op_Implicit and op_Explicit
-      | _, false, "op_Explicit", [argty] 
-=======
-      | _, _, false, "op_Explicit", [argTy] 
->>>>>>> 01e5bbb5
+      | _, false, "op_Explicit", [argTy] 
           when (// The input type. 
                 (IsNonDecimalNumericOrIntegralEnumType g argTy || isStringTy g argTy || isCharTy g argTy) &&
                 // The output type
@@ -1831,11 +1702,7 @@
           return TTraitBuiltIn
 
 
-<<<<<<< HEAD
-      | _, false, "op_Explicit", [argty] 
-=======
-      | _, _, false, "op_Explicit", [argTy] 
->>>>>>> 01e5bbb5
+      | _, false, "op_Explicit", [argTy] 
           when (// The input type. 
                 (IsNumericOrIntegralEnumType g argTy || isStringTy g argTy) &&
                 // The output type
@@ -1843,38 +1710,21 @@
 
           return TTraitBuiltIn
 
-<<<<<<< HEAD
-      | _, false, "Pow", [argty1; argty2] 
-          when isFpTy g argty1 -> 
-          
-          do! SolveDimensionlessNumericType csenv ndeep m2 trace argty1
-          do! SolveTypeEqualsTypeKeepAbbrevs csenv ndeep m2 trace argty2 argty1
-          do! SolveTypeEqualsTypeKeepAbbrevs csenv ndeep m2 trace rty argty1 
-          return TTraitBuiltIn
-
-      | _, false, "Atan2", [argty1; argty2] 
-          when isFpTy g argty1 -> 
-
-          do! SolveTypeEqualsTypeKeepAbbrevs csenv ndeep m2 trace argty2 argty1
-          match getMeasureOfType g argty1 with
-          | None -> do! SolveTypeEqualsTypeKeepAbbrevs csenv ndeep m2 trace rty argty1
-          | Some (tcref, _) -> do! SolveTypeEqualsTypeKeepAbbrevs csenv ndeep m2 trace rty (mkAppTy tcref [TType_measure Measure.One])
-=======
-      | [], _, false, "Pow", [argTy1; argTy2] 
+      | _, false, "Pow", [argTy1; argTy2] 
           when isFpTy g argTy1 -> 
           
           do! SolveDimensionlessNumericType csenv ndeep m2 trace argTy1
           do! SolveTypeEqualsTypeKeepAbbrevs csenv ndeep m2 trace argTy2 argTy1
-          do! SolveTypeEqualsTypeKeepAbbrevs csenv ndeep m2 trace retTy argTy1
+          do! SolveTypeEqualsTypeKeepAbbrevs csenv ndeep m2 trace retTy argTy1 
           return TTraitBuiltIn
 
-      | _, _, false, "Atan2", [argTy1; argTy2] 
-          when isFpTy g argTy1 -> 
+      | _, false, "Atan2", [argTy1; argTy2] 
+          when isFpTy g argty1 -> 
+
           do! SolveTypeEqualsTypeKeepAbbrevs csenv ndeep m2 trace argTy2 argTy1
           match getMeasureOfType g argTy1 with
           | None -> do! SolveTypeEqualsTypeKeepAbbrevs csenv ndeep m2 trace retTy argTy1
           | Some (tcref, _) -> do! SolveTypeEqualsTypeKeepAbbrevs csenv ndeep m2 trace retTy (mkAppTy tcref [TType_measure Measure.One])
->>>>>>> 01e5bbb5
           return TTraitBuiltIn
 
       | _ -> 
@@ -1967,11 +1817,7 @@
               let methOverloadResult, errors = 
                   trace.CollectThenUndoOrCommit
                       (fun (a, _) -> Option.isSome a)
-<<<<<<< HEAD
-                      (fun trace -> ResolveOverloading csenv (WithTrace trace) nm ndeep (Some traitInfo) CallerArgs.Empty traitAD calledMethGroup false (Some (MustEqual rty)))
-=======
-                      (fun trace -> ResolveOverloading csenv (WithTrace trace) nm ndeep (Some traitInfo) CallerArgs.Empty AccessibleFromEverywhere calledMethGroup false (Some (MustEqual retTy)))
->>>>>>> 01e5bbb5
+                      (fun trace -> ResolveOverloading csenv (WithTrace trace) nm ndeep (Some traitInfo) CallerArgs.Empty traitAD calledMethGroup false (Some (MustEqual retTy)))
 
               match anonRecdPropSearch, recdPropSearch, methOverloadResult with 
               | Some (anonInfo, tinst, i), None, None -> 
@@ -2113,11 +1959,7 @@
 
 /// Only consider overload resolution if canonicalizing or all the types are now nominal. 
 /// That is, don't perform resolution if more nominal information may influence the set of available overloads 
-<<<<<<< HEAD
-and GetRelevantMethodsForTrait (csenv: ConstraintSolverEnv) (permitWeakResolution: PermitWeakResolution) nm (TTrait(tys, _, memFlags, argTys, rty, soln, traitCtxt) as traitInfo): MethInfo list =
-=======
-and GetRelevantMethodsForTrait (csenv: ConstraintSolverEnv) (permitWeakResolution: PermitWeakResolution) nm (TTrait(tys, _, memFlags, argTys, retTy, soln) as traitInfo): MethInfo list =
->>>>>>> 01e5bbb5
+and GetRelevantMethodsForTrait (csenv: ConstraintSolverEnv) (permitWeakResolution: PermitWeakResolution) nm (TTrait(tys, _, memFlags, argTys, retTy, soln, traitCtxt) as traitInfo): MethInfo list =
     let results = 
         if permitWeakResolution.PerformWeakOverloadResolution csenv.g || MemberConstraintSupportIsReadyForDeterminingOverloads csenv traitInfo then
             let m = csenv.m
@@ -2155,11 +1997,7 @@
 
     // The trait name "op_Explicit" also covers "op_Implicit", so look for that one too.
     if nm = "op_Explicit" then 
-<<<<<<< HEAD
-        results @ GetRelevantMethodsForTrait csenv permitWeakResolution "op_Implicit" (TTrait(tys, "op_Implicit", memFlags, argTys, rty, soln, traitCtxt))
-=======
-        results @ GetRelevantMethodsForTrait csenv permitWeakResolution "op_Implicit" (TTrait(tys, "op_Implicit", memFlags, argTys, retTy, soln))
->>>>>>> 01e5bbb5
+        results @ GetRelevantMethodsForTrait csenv permitWeakResolution "op_Implicit" (TTrait(tys, "op_Implicit", memFlags, argTys, retTy, soln, traitCtxt))
     else
         results
 
@@ -2178,13 +2016,8 @@
 //     tys |> List.exists (isAnyParTy csenv.g >> not)
     
 /// Get all the unsolved typars (statically resolved or not) relevant to the member constraint
-<<<<<<< HEAD
-and GetFreeTyparsOfMemberConstraint (csenv: ConstraintSolverEnv) (TTrait(tys, _, _, argTys, rty, _, _)) =
-    freeInTypesLeftToRightSkippingConstraints csenv.g (tys @ argTys @ Option.toList rty)
-=======
-and GetFreeTyparsOfMemberConstraint (csenv: ConstraintSolverEnv) (TTrait(tys, _, _, argTys, retTy, _)) =
+and GetFreeTyparsOfMemberConstraint (csenv: ConstraintSolverEnv) (TTrait(tys, _, _, argTys, retTy, _, _)) =
     freeInTypesLeftToRightSkippingConstraints csenv.g (tys @ argTys @ Option.toList retTy)
->>>>>>> 01e5bbb5
 
 and MemberConstraintIsReadyForWeakResolution csenv traitInfo =
    SupportOfMemberConstraintIsFullySolved csenv traitInfo
@@ -2271,13 +2104,8 @@
     // may require type annotations. See FSharp 1.0 bug 6477.
     let consistent tpc1 tpc2 =
         match tpc1, tpc2 with           
-<<<<<<< HEAD
-        | (TyparConstraint.MayResolveMember(TTrait(tys1, nm1, memFlags1, argtys1, rty1, _, _), _), 
-           TyparConstraint.MayResolveMember(TTrait(tys2, nm2, memFlags2, argtys2, rty2, _, _), _))  
-=======
-        | (TyparConstraint.MayResolveMember(TTrait(tys1, nm1, memFlags1, argTys1, rty1, _), _), 
-           TyparConstraint.MayResolveMember(TTrait(tys2, nm2, memFlags2, argTys2, rty2, _), _))  
->>>>>>> 01e5bbb5
+        | (TyparConstraint.MayResolveMember(TTrait(tys1, nm1, memFlags1, argTys1, rty1, _, _), _), 
+           TyparConstraint.MayResolveMember(TTrait(tys2, nm2, memFlags2, argTys2, rty2, _, _), _))  
               when (memFlags1 = memFlags2 &&
                     nm1 = nm2 &&
                     // Multiple op_Explicit and op_Implicit constraints can exist for the same type variable.
