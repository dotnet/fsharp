--- conflicted
+++ resolved
@@ -1665,15 +1665,9 @@
         // This is important for calls to operators on generated provided types. There is an (unchecked) condition
         // that generative providers do not re=order arguments or insert any more information into operator calls.
         match callMethInfoOpt, callExpr with 
-<<<<<<< HEAD
-        | Some methInfo, Expr.Op(TOp.ILCall(_useCallVirt, _isProtected, _, _isNewObj, NormalValUse, _isProp, _noTailCall, ilMethRef, _actualTypeInst, actualMethInst, _ilReturnTys), [], args, m)
+        | Some methInfo, Expr.Op (TOp.ILCall (_useCallVirt, _isProtected, _, _isNewObj, NormalValUse, _isProp, _noTailCall, ilMethRef, _actualTypeInst, actualMethInst, _ilReturnTys), [], args, m)
              when (args, (objArgVars@allArgVars)) ||> List.lengthsEqAndForall2 (fun a b -> match a with Expr.Val(v, _, _) -> valEq v.Deref b | _ -> false) ->
                 let declaringType = Import.ImportProvidedType amap m (methInfo.PApply((fun x -> nonNull<ProvidedType> x.DeclaringType), m))
-=======
-        | Some methInfo, Expr.Op (TOp.ILCall (_useCallVirt, _isProtected, _, _isNewObj, NormalValUse, _isProp, _noTailCall, ilMethRef, _actualTypeInst, actualMethInst, _ilReturnTys), [], args, m)
-             when (args, (objArgVars@allArgVars)) ||> List.lengthsEqAndForall2 (fun a b -> match a with Expr.Val (v, _, _) -> valEq v.Deref b | _ -> false) ->
-                let declaringType = Import.ImportProvidedType amap m (methInfo.PApply((fun x -> x.DeclaringType), m))
->>>>>>> ccb913d3
                 if isILAppTy g declaringType then 
                     let extOpt = None  // EXTENSION METHODS FROM TYPE PROVIDERS: for extension methods coming from the type providers we would have something here.
                     ILMethSln(declaringType, extOpt, ilMethRef, actualMethInst)
