--- conflicted
+++ resolved
@@ -1826,27 +1826,17 @@
                       do! errors  
                   else
                       do! AddMemberConstraint csenv ndeep m2 trace traitInfo support frees
-<<<<<<< HEAD
-                  
-                  if g.langVersion.SupportsFeature LanguageFeature.ExtensionConstraintSolutions then 
-=======
 
                   match errors with
                   | ErrorResult (_, UnresolvedOverloading _)
                       when
+                          not (g.langVersion.SupportsFeature LanguageFeature.ExtensionConstraintSolutions) &&
                           not ignoreUnresolvedOverload &&
                           csenv.ErrorOnFailedMemberConstraintResolution &&
                           (not (nm = "op_Explicit" || nm = "op_Implicit")) ->
                       return! ErrorD AbortForFailedMemberConstraintResolution
                   | _ -> 
->>>>>>> 38fd5902
                       return TTraitUnsolved
-                  else
-                      match errors with
-                      | ErrorResult (_, UnresolvedOverloading _) when not ignoreUnresolvedOverload && (not (nm = "op_Explicit" || nm = "op_Implicit")) ->
-                          return! ErrorD AbortForFailedOverloadResolution
-                      | _ -> 
-                          return TTraitUnsolved
      }
     return! RecordMemberConstraintSolution csenv.SolverState m trace traitInfo res
   }
@@ -2946,28 +2936,19 @@
             
         | _, _ -> 
 
-<<<<<<< HEAD
-          // - Always take the return type into account for
-          //      -- op_Explicit, op_Implicit
-          //      -- candidate method sets that potentially use tupling of unfilled out args or overloading on return type
-          let alwaysCheckReturn =
-              isOpConversion ||
-              candidates |> List.exists (fun cmeth -> 
-                 cmeth.HasOutArgs ||
-                 (g.langVersion.SupportsFeature LanguageFeature.ExtensionConstraintSolutions &&
-                  AttributeChecking.MethInfoHasAttribute g m g.attrib_AllowOverloadByReturnTypeAttribute cmeth.Method))
-=======
           // Always take the return type into account for
           //    -- op_Explicit, op_Implicit
           //    -- candidate method sets that potentially use tupling of unfilled out args
           ///   -- if TraitConstraintCorrections is enabled, also check return types for SRTP constraints
           let alwaysCheckReturn =
               isOpConversion ||
-              candidates |> List.exists (fun cmeth -> cmeth.HasOutArgs) 
+              candidates |> List.exists (fun cmeth ->
+                cmeth.HasOutArgs ||
+                 (g.langVersion.SupportsFeature LanguageFeature.ExtensionConstraintSolutions &&
+                  AttributeChecking.MethInfoHasAttribute g m g.attrib_AllowOverloadByReturnTypeAttribute cmeth.Method))
 #if TRAIT_CONSTRAINT_CORRECTIONS
               || (csenv.g.langVersion.SupportsFeature LanguageFeature.TraitConstraintCorrections && cx.IsSome)
 #endif
->>>>>>> 38fd5902
 
           // Exact match rule.
           //
@@ -2975,12 +2956,9 @@
           // and exact matches of argument types. 
           let exactMatchCandidates =
               candidates |> FilterEachThenUndo (fun newTrace calledMeth -> 
-<<<<<<< HEAD
-                     let cxsln = cx |> Option.map (fun traitInfo -> (traitInfo, MemberConstraintSolutionOfMethInfo csenv.SolverState m traitInfo.TraitContext calledMeth.Method calledMeth.CalledTyArgs))
-=======
                      let csenv = { csenv with IsSpeculativeForMethodOverloading = true }
                      let cxsln = AssumeMethodSolvesTrait csenv cx m (WithTrace newTrace) calledMeth
->>>>>>> 38fd5902
+                     //let cxsln = cx |> Option.map (fun traitInfo -> (traitInfo, MemberConstraintSolutionOfMethInfo csenv.SolverState m traitInfo.TraitContext calledMeth.Method calledMeth.CalledTyArgs))
                      CanMemberSigsMatchUpToCheck 
                          csenv 
                          permitOptArgs 
@@ -3001,12 +2979,9 @@
             // Subsumption on arguments is allowed.
             let applicable =
                 candidates |> FilterEachThenUndo (fun newTrace candidate -> 
-<<<<<<< HEAD
-                    let cxsln =  cx |> Option.map (fun traitInfo -> (traitInfo, MemberConstraintSolutionOfMethInfo csenv.SolverState m traitInfo.TraitContext candidate.Method candidate.CalledTyArgs))
-=======
                     let csenv = { csenv with IsSpeculativeForMethodOverloading = true }
                     let cxsln = AssumeMethodSolvesTrait csenv cx m (WithTrace newTrace) candidate
->>>>>>> 38fd5902
+                    //let cxsln =  cx |> Option.map (fun traitInfo -> (traitInfo, MemberConstraintSolutionOfMethInfo csenv.SolverState m traitInfo.TraitContext candidate.Method candidate.CalledTyArgs))
                     CanMemberSigsMatchUpToCheck 
                         csenv 
                         permitOptArgs
@@ -3043,12 +3018,9 @@
                     candidates 
                     |> List.choose (fun calledMeth -> 
                             match CollectThenUndo (fun newTrace -> 
-<<<<<<< HEAD
-                                         let cxsln = cx |> Option.map (fun traitInfo -> (traitInfo, MemberConstraintSolutionOfMethInfo csenv.SolverState m traitInfo.TraitContext calledMeth.Method calledMeth.CalledTyArgs))
-=======
                                          let csenv = { csenv with IsSpeculativeForMethodOverloading = true }
                                          let cxsln = AssumeMethodSolvesTrait csenv cx m (WithTrace newTrace) calledMeth
->>>>>>> 38fd5902
+                                         //let cxsln = cx |> Option.map (fun traitInfo -> (traitInfo, MemberConstraintSolutionOfMethInfo csenv.SolverState m traitInfo.TraitContext calledMeth.Method calledMeth.CalledTyArgs))
                                          CanMemberSigsMatchUpToCheck 
                                              csenv 
                                              permitOptArgs
@@ -3272,11 +3244,8 @@
         calledMethOpt, 
         trackErrors {
                         do! errors
-<<<<<<< HEAD
-                        let cxsln = cx |> Option.map (fun traitInfo -> (traitInfo, MemberConstraintSolutionOfMethInfo csenv.SolverState m traitInfo.TraitContext calledMeth.Method calledMeth.CalledTyArgs))
-=======
                         let cxsln = AssumeMethodSolvesTrait csenv cx m trace calledMeth
->>>>>>> 38fd5902
+                        //let cxsln = cx |> Option.map (fun traitInfo -> (traitInfo, MemberConstraintSolutionOfMethInfo csenv.SolverState m traitInfo.TraitContext calledMeth.Method calledMeth.CalledTyArgs))
                         match calledMethTrace with
                         | NoTrace ->
                            let! _usesTDC =
@@ -3597,14 +3566,9 @@
 let CanonicalizePartialInferenceProblem css denv m tps isInline =
     // Canonicalize constraints prior to generalization 
     let csenv = MakeConstraintSolverEnv ContextInfo.NoContext css m denv
-<<<<<<< HEAD
-    TryD_IgnoreAbortForFailedOverloadResolution
-        (fun () -> CanonicalizeRelevantMemberConstraints csenv 0 NoTrace tps isInline)
-=======
     let csenv = { csenv with ErrorOnFailedMemberConstraintResolution = true }
     IgnoreFailedMemberConstraintResolution
-        (fun () -> CanonicalizeRelevantMemberConstraints csenv 0 NoTrace tps)
->>>>>>> 38fd5902
+        (fun () -> CanonicalizeRelevantMemberConstraints csenv 0 NoTrace tps isInline)
         (fun res -> ErrorD (ErrorFromAddingConstraint(denv, res, m))) 
     |> RaiseOperationResult
 
