--- conflicted
+++ resolved
@@ -1818,12 +1818,8 @@
         let allArgVars, allArgs = minfo.GetParamTypes(amap, m, minst) |> List.concat |> List.mapi (fun i ty -> mkLocal m ("arg"+string i) ty) |> List.unzip
         let objArgVars, objArgs = (if minfo.IsInstance then [mkLocal m "this" minfo.ApparentEnclosingType] else []) |> List.unzip
         let callMethInfoOpt, callExpr, callExprTy = ProvidedMethodCalls.BuildInvokerExpressionForProvidedMethodCall css.TcVal (g, amap, mi, objArgs, NeverMutates, false, ValUseFlag.NormalValUse, allArgs, m) 
-<<<<<<< HEAD
         let closedExprSln = ClosedExprSln (mkLambdas g m [] (objArgVars@allArgVars) (callExpr, callExprTy) )
-=======
-        let closedExprSln = ClosedExprSln (mkLambdas m [] (objArgVars@allArgVars) (callExpr, callExprTy) )
-
->>>>>>> 98341d43
+
         // If the call is a simple call to an IL method with all the arguments in the natural order, then revert to use ILMethSln.
         // This is important for calls to operators on generated provided types. There is an (unchecked) condition
         // that generative providers do not re=order arguments or insert any more information into operator calls.
@@ -3211,27 +3207,25 @@
         (fun res -> ErrorD (ErrorFromAddingConstraint(denv, res, m)))
     |> RaiseOperationResult
 
-<<<<<<< HEAD
 let AddCxTypeDefnSupportsNull denv css m trace ty =
-    TryD (fun () -> SolveTypeDefnSupportsNull (MakeConstraintSolverEnv ContextInfo.NoContext css m denv) 0 m trace ty)
-         (fun res -> ErrorD (ErrorFromAddingConstraint(denv, res, m)))
-    |> RaiseOperationResult
-
-let AddCxTypeDefnNotSupportsNull denv css m trace ty =
-    TryD (fun () -> SolveTypeDefnNotSupportsNull (MakeConstraintSolverEnv ContextInfo.NoContext css m denv) 0 m trace ty)
-         (fun res -> ErrorD (ErrorFromAddingConstraint(denv, res, m)))
-    |> RaiseOperationResult
-
-let AddCxTypeUseSupportsNull denv css m trace ty =
-    TryD (fun () -> SolveTypeUseSupportsNull (MakeConstraintSolverEnv ContextInfo.NoContext css m denv) 0 m trace ty)
-         (fun res -> ErrorD (ErrorFromAddingConstraint(denv, res, m)))
-=======
-let AddCxTypeMustSupportNull denv css m trace ty =
     let csenv = MakeConstraintSolverEnv ContextInfo.NoContext css m denv
     TryD_IgnoreAbortForFailedOverloadResolution
         (fun () -> SolveTypeSupportsNull csenv 0 m trace ty)
         (fun res -> ErrorD (ErrorFromAddingConstraint(denv, res, m)))
->>>>>>> 98341d43
+    |> RaiseOperationResult
+
+let AddCxTypeDefnNotSupportsNull denv css m trace ty =
+    let csenv = MakeConstraintSolverEnv ContextInfo.NoContext css m denv
+    TryD_IgnoreAbortForFailedOverloadResolution
+        (fun () -> SolveTypeDefnNotSupportsNull (MakeConstraintSolverEnv ContextInfo.NoContext css m denv) 0 m trace ty)
+        (fun res -> ErrorD (ErrorFromAddingConstraint(denv, res, m)))
+    |> RaiseOperationResult
+
+let AddCxTypeUseSupportsNull denv css m trace ty =
+    let csenv = MakeConstraintSolverEnv ContextInfo.NoContext css m denv
+    TryD_IgnoreAbortForFailedOverloadResolution
+        (fun () -> SolveTypeUseSupportsNull (MakeConstraintSolverEnv ContextInfo.NoContext css m denv) 0 m trace ty)
+        (fun res -> ErrorD (ErrorFromAddingConstraint(denv, res, m)))
     |> RaiseOperationResult
 
 let AddCxTypeMustSupportComparison denv css m trace ty =
