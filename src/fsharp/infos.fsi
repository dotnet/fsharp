// Copyright (c) Microsoft Corporation.  All Rights Reserved.  See License.txt in the project root for license information.

module internal FSharp.Compiler.Infos

open FSharp.Compiler
open FSharp.Compiler.AbstractIL.IL
open FSharp.Compiler.Syntax
open FSharp.Compiler.Import
open FSharp.Compiler.TcGlobals
open FSharp.Compiler.Text
open FSharp.Compiler.Xml
open FSharp.Compiler.TypedTree
open FSharp.Compiler.TypedTreeOps

#if !NO_TYPEPROVIDERS
open FSharp.Compiler.ExtensionTyping
#endif

/// Import an IL type as an F# type. importInst gives the context for interpreting type variables.
val ImportILType: scoref: ILScopeRef -> amap: ImportMap -> m: range -> importInst: TType list -> ilty: ILType -> TType

val CanImportILType: scoref: ILScopeRef -> amap: ImportMap -> m: range -> ilty: ILType -> bool

/// Indicates if an F# type is the type associated with an F# exception declaration
val isExnDeclTy: g: TcGlobals -> ty: TType -> bool

/// Get the base type of a type, taking into account type instantiations. Return None if the
/// type has no base type.
val GetSuperTypeOfType: g: TcGlobals -> amap: ImportMap -> m: range -> ty: TType -> TType option

/// Indicates whether we can skip interface types that lie outside the reference set
[<RequireQualifiedAccess>]
type SkipUnrefInterfaces =
    | Yes
    | No

/// Collect the set of immediate declared interface types for an F# type, but do not
/// traverse the type hierarchy to collect further interfaces.
val GetImmediateInterfacesOfType:
    skipUnref: SkipUnrefInterfaces -> g: TcGlobals -> amap: ImportMap -> m: range -> ty: TType -> TType list

/// Indicates whether we should visit multiple instantiations of the same generic interface or not
[<RequireQualifiedAccess>]
type AllowMultiIntfInstantiations =
    | Yes
    | No

/// Fold, do not follow interfaces (unless the type is itself an interface)
val FoldPrimaryHierarchyOfType:
    f: (TType -> 'a -> 'a) ->
    g: TcGlobals ->
    amap: ImportMap ->
    m: range ->
    allowMultiIntfInst: AllowMultiIntfInstantiations ->
    ty: TType ->
    acc: 'a ->
        'a

/// Fold, following interfaces. Skipping interfaces that lie outside the referenced assembly set is allowed.
val FoldEntireHierarchyOfType:
    f: (TType -> 'a -> 'a) ->
    g: TcGlobals ->
    amap: ImportMap ->
    m: range ->
    allowMultiIntfInst: AllowMultiIntfInstantiations ->
    ty: TType ->
    acc: 'a ->
        'a

/// Iterate, following interfaces. Skipping interfaces that lie outside the referenced assembly set is allowed.
val IterateEntireHierarchyOfType:
    f: (TType -> unit) ->
    g: TcGlobals ->
    amap: ImportMap ->
    m: range ->
    allowMultiIntfInst: AllowMultiIntfInstantiations ->
    ty: TType ->
        unit

/// Search for one element satisfying a predicate, following interfaces
val ExistsInEntireHierarchyOfType:
    f: (TType -> bool) ->
    g: TcGlobals ->
    amap: ImportMap ->
    m: range ->
    allowMultiIntfInst: AllowMultiIntfInstantiations ->
    ty: TType ->
        bool

/// Search for one element where a function returns a 'Some' result, following interfaces
val SearchEntireHierarchyOfType:
    f: (TType -> bool) -> g: TcGlobals -> amap: ImportMap -> m: range -> ty: TType -> TType option

/// Get all super types of the type, including the type itself
val AllSuperTypesOfType:
    g: TcGlobals ->
    amap: ImportMap ->
    m: range ->
    allowMultiIntfInst: AllowMultiIntfInstantiations ->
    ty: TType ->
        TType list

/// Get all interfaces of a type, including the type itself if it is an interface
val AllInterfacesOfType:
    g: TcGlobals ->
    amap: ImportMap ->
    m: range ->
    allowMultiIntfInst: AllowMultiIntfInstantiations ->
    ty: TType ->
        TType list

/// Check if two types have the same nominal head type
val HaveSameHeadType: g: TcGlobals -> ty1: TType -> ty2: TType -> bool

/// Check if a type has a particular head type
val HasHeadType: g: TcGlobals -> tcref: TyconRef -> ty2: TType -> bool

/// Check if a type exists somewhere in the hierarchy which has the same head type as the given type (note, the given type need not have a head type at all)
val ExistsSameHeadTypeInHierarchy:
    g: TcGlobals -> amap: ImportMap -> m: range -> typeToSearchFrom: TType -> typeToLookFor: TType -> bool

/// Check if a type exists somewhere in the hierarchy which has the given head type.
val ExistsHeadTypeInEntireHierarchy:
    g: TcGlobals -> amap: ImportMap -> m: range -> typeToSearchFrom: TType -> tcrefToLookFor: TyconRef -> bool

/// Read an Abstract IL type from metadata and convert to an F# type.
val ImportILTypeFromMetadata:
    amap: ImportMap -> m: range -> scoref: ILScopeRef -> tinst: TType list -> minst: TType list -> ilty: ILType -> TType

/// Read an Abstract IL type from metadata, including any attributes that may affect the type itself, and convert to an F# type.
val ImportILTypeFromMetadataWithAttributes:
    amap: ImportMap ->
    m: range ->
    scoref: ILScopeRef ->
    tinst: TType list ->
    minst: TType list ->
    ilty: ILType ->
    getCattrs: (unit -> ILAttributes) ->
        TType

/// Get the parameter type of an IL method.
val ImportParameterTypeFromMetadata:
    amap: ImportMap ->
    m: range ->
    ilty: ILType ->
    getCattrs: (unit -> ILAttributes) ->
    scoref: ILScopeRef ->
    tinst: TType list ->
    mist: TType list ->
        TType

/// Get the return type of an IL method, taking into account instantiations for type, return attributes and method generic parameters, and
/// translating 'void' to 'None'.
val ImportReturnTypeFromMetadata:
    amap: ImportMap ->
    m: range ->
    ilty: ILType ->
    getCattrs: (unit -> ILAttributes) ->
    scoref: ILScopeRef ->
    tinst: TType list ->
    minst: TType list ->
        TType option

/// Copy constraints.  If the constraint comes from a type parameter associated
/// with a type constructor then we are simply renaming type variables.  If it comes
/// from a generic method in a generic class (e.g. ty.M<_>) then we may be both substituting the
/// instantiation associated with 'ty' as well as copying the type parameters associated with
/// M and instantiating their constraints
///
/// Note: this now looks identical to constraint instantiation.
<<<<<<< HEAD
val CopyTyparConstraints: traitCtxt: ITraitContext option -> m:range -> tprefInst:TyparInst -> tporig:Typar -> TyparConstraint list

/// The constraints for each typar copied from another typar can only be fixed up once
/// we have generated all the new constraints, e.g. f<A :> List<B>, B :> List<A>> ...
val FixupNewTypars: traitCtxt: ITraitContext option -> m:range -> formalEnclosingTypars:Typars -> tinst:TType list -> tpsorig:Typars -> tps:Typars -> TyparInst * TTypes
=======

val CopyTyparConstraints: m: range -> tprefInst: TyparInst -> tporig: Typar -> TyparConstraint list

/// The constraints for each typar copied from another typar can only be fixed up once
/// we have generated all the new constraints, e.g. f<A :> List<B>, B :> List<A>> ...
val FixupNewTypars:
    m: range ->
    formalEnclosingTypars: Typars ->
    tinst: TType list ->
    tpsorig: Typars ->
    tps: Typars ->
        TyparInst * TTypes
>>>>>>> f5e74287

type ValRef with
    /// Indicates if an F#-declared function or member value is a CLIEvent property compiled as a .NET event
    member IsFSharpEventProperty: g: TcGlobals -> bool

    /// Check if an F#-declared member value is a virtual method
    member IsVirtualMember: bool

    /// Check if an F#-declared member value is a dispatch slot
    member IsDispatchSlotMember: bool

    /// Check if an F#-declared member value is an 'override' or explicit member implementation
    member IsDefiniteFSharpOverrideMember: bool

    /// Check if an F#-declared member value is an  explicit interface member implementation
    member IsFSharpExplicitInterfaceImplementation: g: TcGlobals -> bool

    member ImplementedSlotSignatures: SlotSig list

#if !NO_TYPEPROVIDERS
/// Get the return type of a provided method, where 'void' is returned as 'None'
val GetCompiledReturnTyOfProvidedMethodInfo:
    amap: ImportMap -> m: range -> mi: Tainted<ProvidedMethodBase> -> TType option
#endif

/// The slotsig returned by methInfo.GetSlotSig is in terms of the type parameters on the parent type of the overriding method.
/// Reverse-map the slotsig so it is in terms of the type parameters for the overriding method
val ReparentSlotSigToUseMethodTypars: g: TcGlobals -> m: range -> ovByMethValRef: ValRef -> slotsig: SlotSig -> SlotSig

/// Construct the data representing a parameter in the signature of an abstract method slot
val MakeSlotParam: ty: TType * argInfo: ArgReprInfo -> SlotParam

/// Construct the data representing the signature of an abstract method slot
val MakeSlotSig:
    nm: string * ty: TType * ctps: Typars * mtps: Typars * paraml: SlotParam list list * retTy: TType option -> SlotSig

/// Describes the sequence order of the introduction of an extension method. Extension methods that are introduced
/// later through 'open' get priority in overload resolution.
type ExtensionMethodPriority = uint64

/// The caller-side value for the optional arg, if any
type OptionalArgCallerSideValue =
    | Constant of ILFieldInit
    | DefaultValue
    | MissingValue
    | WrapperForIDispatch
    | WrapperForIUnknown
    | PassByRef of TType * OptionalArgCallerSideValue

/// Represents information about a parameter indicating if it is optional.
type OptionalArgInfo =
    /// The argument is not optional
    | NotOptional

    /// The argument is optional, and is an F# callee-side optional arg
    | CalleeSide

    /// The argument is optional, and is a caller-side .NET optional or default arg.
    /// Note this is correctly termed caller side, even though the default value is optically specified on the callee:
    /// in fact the default value is read from the metadata and passed explicitly to the callee on the caller side.
    | CallerSide of OptionalArgCallerSideValue

    static member FieldInitForDefaultParameterValueAttrib: attrib: Attrib -> ILFieldInit option

    /// Compute the OptionalArgInfo for an IL parameter
    ///
    /// This includes the Visual Basic rules for IDispatchConstant and IUnknownConstant and optional arguments.
    static member FromILParameter:
        g: TcGlobals ->
        amap: ImportMap ->
        m: range ->
        ilScope: ILScopeRef ->
        ilTypeInst: TType list ->
        ilParam: ILParameter ->
            OptionalArgInfo

    static member ValueOfDefaultParameterValueAttrib: Attrib -> Expr option

    member IsOptional: bool

type CallerInfo =
    | NoCallerInfo
    | CallerLineNumber
    | CallerMemberName
    | CallerFilePath

[<RequireQualifiedAccess>]
type ReflectedArgInfo =
    | None
    | Quote of bool

    member AutoQuote: bool

/// Partial information about a parameter returned for use by the Language Service
[<NoComparison; NoEquality>]
type ParamNameAndType =
    | ParamNameAndType of Ident option * TType

    static member FromArgInfo: ty: TType * argInfo: ArgReprInfo -> ParamNameAndType

    static member FromMember: isCSharpExtMem: bool -> g: TcGlobals -> vref: ValRef -> ParamNameAndType list list

    static member Instantiate: inst: TyparInst -> p: ParamNameAndType -> ParamNameAndType

    static member InstantiateCurried:
        inst: TyparInst -> paramTypes: ParamNameAndType list list -> ParamNameAndType list list

/// Full information about a parameter returned for use by the type checker and language service.
[<NoComparison; NoEquality>]
type ParamData =
    | ParamData of
        isParamArray: bool *
        isInArg: bool *
        isOut: bool *
        optArgInfo: OptionalArgInfo *
        callerInfo: CallerInfo *
        nameOpt: Ident option *
        reflArgInfo: ReflectedArgInfo *
        ttype: TType

/// Describes an F# use of an IL type, including the type instantiation associated with the type at a particular usage point.
[<NoComparison; NoEquality>]
type ILTypeInfo =
    | ILTypeInfo of TcGlobals * TType * ILTypeRef * ILTypeDef
    static member FromType: g: TcGlobals -> ty: TType -> ILTypeInfo

    member Instantiate: inst: TyparInst -> ILTypeInfo

    member ILScopeRef: ILScopeRef

    member ILTypeRef: ILTypeRef

    member IsValueType: bool

    member Name: string

    member RawMetadata: ILTypeDef

    member TcGlobals: TcGlobals

    /// Get the compiled nominal type. In the case of tuple types, this is a .NET tuple type
    member ToAppType: TType

    member ToType: TType

    member TyconRefOfRawMetadata: TyconRef

    member TypeInstOfRawMetadata: TypeInst

/// Describes an F# use of an IL method.
[<NoComparison; NoEquality>]
type ILMethInfo =
    | ILMethInfo of
        g: TcGlobals *
        ilApparentType: TType *
        ilDeclaringTyconRefOpt: TyconRef option *
        ilMethodDef: ILMethodDef *
        ilGenericMethodTyArgs: Typars

    /// Like ApparentEnclosingType but use the compiled nominal type if this is a method on a tuple type
    member ApparentEnclosingAppType: TType

    /// Get the apparent declaring type of the method as an F# type.
    /// If this is a C#-style extension method then this is the type which the method
    /// appears to extend. This may be a variable type.
    member ApparentEnclosingType: TType

    /// Get the declaring type of the method. If this is an C#-style extension method then this is the IL type
    /// holding the static member that is the extension method.
    member DeclaringTyconRef: TyconRef

    /// Get the instantiation of the declaring type of the method.
    /// If this is an C#-style extension method then this is empty because extension members
    /// are never in generic classes.
    member DeclaringTypeInst: TType list

    /// Get the formal method type parameters associated with a method.
    member FormalMethodTypars: Typars

    /// Get the declaring type associated with an extension member, if any.
    member ILExtensionMethodDeclaringTyconRef: TyconRef option

    /// Get a reference to the method (dropping all generic instantiations), as an Abstract IL ILMethodRef.
    member ILMethodRef: ILMethodRef

    /// Get the IL name of the method
    member ILName: string

    /// Indicates if the IL method is marked abstract.
    member IsAbstract: bool

    /// Indicates if the method is a class initializer.
    member IsClassConstructor: bool

    /// Indicates if the method is a constructor
    member IsConstructor: bool

    /// Indicates if the IL method is marked final.
    member IsFinal: bool

    /// Indicates if the method is an extension method
    member IsILExtensionMethod: bool

    /// Does it appear to the user as an instance method?
    member IsInstance: bool

    /// Does it have the .NET IL 'newslot' flag set, and is also a virtual?
    member IsNewSlot: bool

    /// Indicates if the method has protected accessibility,
    member IsProtectedAccessibility: bool

    /// Does it appear to the user as a static method?
    member IsStatic: bool

    /// Indicates if the IL method is marked virtual.
    member IsVirtual: bool

    /// Get the Abstract IL scope information associated with interpreting the Abstract IL metadata that backs this method.
    member MetadataScope: ILScopeRef

    /// Get the number of parameters of the method
    member NumParams: int

    /// Get the Abstract IL metadata corresponding to the parameters of the method.
    /// If this is an C#-style extension method then drop the object argument.
    member ParamMetadata: ILParameter list

    /// Get the Abstract IL metadata associated with the method.
    member RawMetadata: ILMethodDef

    member TcGlobals: TcGlobals

    /// Get the compiled return type of the method, where 'void' is None.
    member GetCompiledReturnTy: amap: ImportMap * m: range * minst: TType list -> TType option

    /// Get the F# view of the return type of the method, where 'void' is 'unit'.
    member GetFSharpReturnTy: amap: ImportMap * m: range * minst: TType list -> TType

    /// Get the (zero or one) 'self'/'this'/'object' arguments associated with an IL method.
    /// An instance extension method returns one object argument.
    member GetObjArgTypes: amap: ImportMap * m: range * minst: TType list -> TType list

    /// Get info about the arguments of the IL method. If this is an C#-style extension method then
    /// drop the object argument.
    ///
    /// Any type parameters of the enclosing type are instantiated in the type returned.
    member GetParamNamesAndTypes: amap: ImportMap * m: range * minst: TType list -> ParamNameAndType list

    /// Get the argument types of the the IL method. If this is an C#-style extension method
    /// then drop the object argument.
    member GetParamTypes: amap: ImportMap * m: range * minst: TType list -> TType list

    /// Get all the argument types of the IL method. Include the object argument even if this is
    /// an C#-style extension method.
    member GetRawArgTypes: amap: ImportMap * m: range * minst: TType list -> TType list

    /// Indicates if the method is marked as a DllImport (a PInvoke). This is done by looking at the IL custom attributes on
    /// the method.
    member IsDllImport: g: TcGlobals -> bool

    /// Indicates if the method is marked with the [<IsReadOnly>] attribute. This is done by looking at the IL custom attributes on
    /// the method.
    member IsReadOnly: g: TcGlobals -> bool

/// Describes an F# use of a method
[<NoComparison; NoEquality>]
type MethInfo =

    /// Describes a use of a method declared in F# code and backed by F# metadata.
    | FSMeth of
        tcGlobals: TcGlobals *
        enclosingType: TType *
        valRef: ValRef *
        extensionMethodPriority: ExtensionMethodPriority option

    /// Describes a use of a method backed by Abstract IL # metadata
    | ILMeth of tcGlobals: TcGlobals * ilMethInfo: ILMethInfo * extensionMethodPriority: ExtensionMethodPriority option

    /// Describes a use of a pseudo-method corresponding to the default constructor for a .NET struct type
    | DefaultStructCtor of tcGlobals: TcGlobals * structTy: TType

#if !NO_TYPEPROVIDERS
    /// Describes a use of a method backed by provided metadata
    | ProvidedMeth of
        amap: ImportMap *
        methodBase: Tainted<ProvidedMethodBase> *
        extensionMethodPriority: ExtensionMethodPriority option *
        m: range
#endif

    interface ITraitExtensionMember

    /// Get the enclosing type of the method info, using a nominal type for tuple types
    member ApparentEnclosingAppType: TType

    member ApparentEnclosingTyconRef: TyconRef

    /// Get the enclosing type of the method info.
    ///
    /// If this is an extension member, then this is the apparent parent, i.e. the type the method appears to extend.
    /// This may be a variable type.
    member ApparentEnclosingType: TType

    /// Try to get an arbitrary F# ValRef associated with the member. This is to determine if the member is virtual, amongst other things.
    member ArbitraryValRef: ValRef option

    /// Get the method name in DebuggerDisplayForm
    member DebuggerDisplayName: string

    /// Get the declaring type or module holding the method. If this is an C#-style extension method then this is the type
    /// holding the static member that is the extension method. If this is an F#-style extension method it is the logical module
    /// holding the value for the extension method.
    member DeclaringTyconRef: TyconRef

    /// Get the actual type instantiation of the declaring type associated with this use of the method.
    ///
    /// For extension members this is empty (the instantiation of the declaring type).
    member DeclaringTypeInst: TType list

    /// Get the method name in DisplayName form
    member DisplayName: string

    /// Get the method name in core DisplayName form (no backticks or parens added)
    member DisplayNameCore: string

    /// Get the extension method priority of the method. If it is not an extension method
    /// then use the highest possible value since non-extension methods always take priority
    /// over extension members.
    member ExtensionMemberPriority: ExtensionMethodPriority

    /// Get the extension method priority of the method, if it has one.
    member ExtensionMemberPriorityOption: ExtensionMethodPriority option

    /// Get the formal generic method parameters for the method as a list of variable types.
    member FormalMethodInst: TypeInst

    member FormalMethodTyparInst: TyparInst

    /// Get the formal generic method parameters for the method as a list of type variables.
    ///
    /// For an extension method this includes all type parameters, even if it is extending a generic type.
    member FormalMethodTypars: Typars

    /// Get the number of generic method parameters for a method.
    /// For an extension method this includes all type parameters, even if it is extending a generic type.
    member GenericArity: int

    /// Indicates if this is a method defined in this assembly with an internal XML comment
    member HasDirectXmlComment: bool

    member ImplementedSlotSignatures: SlotSig list

    // Is this particular MethInfo one that doesn't provide an implementation?
    //
    // For F# methods, this is 'true' for the MethInfos corresponding to 'abstract' declarations,
    // and false for the (potentially) matching 'default' implementation MethInfos that eventually
    // provide an implementation for the dispatch slot.
    //
    // For IL methods, this is 'true' for abstract methods, and 'false' for virtual methods
    member IsAbstract: bool

    /// Indicates if this is an C#-style extension member.
    member IsCSharpStyleExtensionMember: bool

    member IsClassConstructor: bool

    member IsConstructor: bool

    member IsCurried: bool

    /// Check if this method is marked 'override' and thus definitely overrides another method.
    member IsDefiniteFSharpOverride: bool

    member IsDispatchSlot: bool

    /// Indicates if this is an extension member.
    member IsExtensionMember: bool

    /// Indicates if this method is a generated method associated with an F# CLIEvent property compiled as a .NET event
    member IsFSharpEventPropertyMethod: bool

    /// Check if this method is an explicit implementation of an interface member
    member IsFSharpExplicitInterfaceImplementation: bool

    /// Indicates if this is an F#-style extension member.
    member IsFSharpStyleExtensionMember: bool

    member IsFinal: bool

    /// Indicates if this is an IL method.
    member IsILMethod: bool

    /// Does the method appear to the user as an instance method?
    member IsInstance: bool

    member IsNewSlot: bool

    /// Indicates if this method takes no arguments
    member IsNullary: bool

    member IsProtectedAccessibility: bool

    /// Indicates if this method is read-only; usually by the [<IsReadOnly>] attribute.
    /// Must be an instance method.
    /// Receiver must be a struct type.
    member IsReadOnly: bool

    /// Indicates if the enclosing type for the method is a value type.
    ///
    /// For an extension method, this indicates if the method extends a struct type.
    member IsStruct: bool

    member IsVirtual: bool

    /// Get the method name in LogicalName form, i.e. the name as it would be stored in .NET metadata
    member LogicalName: string

    /// Get a list of argument-number counts, one count for each set of curried arguments.
    ///
    /// For an extension member, drop the 'this' argument.
    member NumArgs: int list

    /// Get the information about provided static parameters, if any
#if NO_TYPEPROVIDERS
    member ProvidedStaticParameterInfo: obj option
#else
    member ProvidedStaticParameterInfo: (Tainted<ProvidedMethodBase> * Tainted<ProvidedParameterInfo> []) option
#endif

    /// Get the TcGlobals value that governs the method declaration
    member TcGlobals: TcGlobals

    /// Get the XML documentation associated with the method
    member XmlDoc: XmlDoc

    /// Build IL method infos.
    static member CreateILMeth: amap: ImportMap * m: range * ty: TType * md: ILMethodDef -> MethInfo

    /// Build IL method infos for a C#-style extension method
    static member CreateILExtensionMeth:
        amap: ImportMap *
        m: range *
        apparentTy: TType *
        declaringTyconRef: TyconRef *
        extMethPri: ExtensionMethodPriority option *
        md: ILMethodDef ->
            MethInfo

    /// Tests whether two method infos have the same underlying definition.
    /// Used to merge operator overloads collected from left and right of an operator constraint.
    ///
    /// Compatible with ItemsAreEffectivelyEqual relation.
    static member MethInfosUseIdenticalDefinitions: x1: MethInfo -> x2: MethInfo -> bool

    /// Add the actual type instantiation of the apparent type of an F# extension method.
    member AdjustUserTypeInstForFSharpStyleIndexedExtensionMembers: tyargs: TType list -> TType list

    /// Calculates a hash code of method info. Compatible with ItemsAreEffectivelyEqual relation.
    member ComputeHashCode: unit -> int

    /// Get the return type of a method info, where 'void' is returned as 'None'
    member GetCompiledReturnTy: amap: ImportMap * m: range * minst: TType list -> TType option

    /// Get the return type of a method info, where 'void' is returned as 'unit'
    member GetFSharpReturnTy: amap: ImportMap * m: range * minst: TType list -> TType

    /// Select all the type parameters of the declaring type of a method.
    ///
    /// For extension methods, no type parameters are returned, because all the
    /// type parameters are part of the apparent type, rather the
    /// declaring type, even for extension methods extending generic types.
    member GetFormalTyparsOfDeclaringType: m: range -> Typar list

    /// Get the (zero or one) 'self'/'this'/'object' arguments associated with a method.
    /// An instance method returns one object argument.
    member GetObjArgTypes: amap: ImportMap * m: range * minst: TypeInst -> TType list

    /// Get the parameter attributes of a method info, which get combined with the parameter names and types
    member GetParamAttribs:
        amap: ImportMap * m: range -> (bool * bool * bool * OptionalArgInfo * CallerInfo * ReflectedArgInfo) list list

    /// Get the ParamData objects for the parameters of a MethInfo
    member GetParamDatas: amap: ImportMap * m: range * minst: TType list -> ParamData list list

    /// Get the parameter types of a method info
    member GetParamTypes: amap: ImportMap * m: range * minst: TType list -> TType list list

    /// Get the signature of an abstract method slot.
<<<<<<< HEAD
    member GetSlotSig: amap:ImportMap * m:range * traitCtxt: ITraitContext option -> SlotSig
=======
    member GetSlotSig: amap: ImportMap * m: range -> SlotSig
>>>>>>> f5e74287

    /// Get the ParamData objects for the parameters of a MethInfo
    member HasParamArrayArg: amap: ImportMap * m: range * minst: TType list -> bool

    /// Apply a type instantiation to a method info, i.e. apply the instantiation to the enclosing type.
    member Instantiate: amap: ImportMap * m: range * inst: TyparInst -> MethInfo

    /// Indicates if this method is an extension member that is read-only.
    /// An extension member is considered read-only if the first argument is a read-only byref (inref) type.
    member IsReadOnlyExtensionMember: amap: ImportMap * m: range -> bool

    /// Indicates if this is an extension member (e.g. on a struct) that takes a byref arg
    member ObjArgNeedsAddress: amap: ImportMap * m: range -> bool

    /// Tries to get the object arg type if it's a byref type.
    member TryObjArgByrefType: amap: ImportMap * m: range * minst: TypeInst -> TType option

/// Represents a single use of a IL or provided field from one point in an F# program
[<NoComparison; NoEquality>]
type ILFieldInfo =
    /// Represents a single use of a field backed by Abstract IL metadata
    | ILFieldInfo of ilTypeInfo: ILTypeInfo * ilFieldDef: ILFieldDef

#if !NO_TYPEPROVIDERS
    /// Represents a single use of a field backed by provided metadata
    | ProvidedField of amap: ImportMap * providedField: Tainted<ProvidedFieldInfo> * range: range
#endif

    /// Like ApparentEnclosingType but use the compiled nominal type if this is a method on a tuple type
    member ApparentEnclosingAppType: TType

    member ApparentEnclosingTyconRef: TyconRef

    /// Get the enclosing ("parent"/"declaring") type of the field.
    member ApparentEnclosingType: TType

    member DeclaringTyconRef: TyconRef

    /// Get the name of the field
    member FieldName: string

    /// Get an (uninstantiated) reference to the field as an Abstract IL ILFieldRef
    member ILFieldRef: ILFieldRef

    /// Get the type of the field as an IL type
    member ILFieldType: ILType

    /// Get a reference to the declaring type of the field as an ILTypeRef
    member ILTypeRef: ILTypeRef

    /// Indicates if the field is readonly (in the .NET/C# sense of readonly)
    member IsInitOnly: bool

    /// Indicates if the field has the 'specialname' property in the .NET IL
    member IsSpecialName: bool

    /// Indicates if the field is static
    member IsStatic: bool

    /// Indicates if the field is a member of a struct or enum type
    member IsValueType: bool

    /// Indicates if the field is a literal field with an associated literal value
    member LiteralValue: ILFieldInit option

    /// Get the scope used to interpret IL metadata
    member ScopeRef: ILScopeRef

    member TcGlobals: TcGlobals

    /// Get the type instantiation of the declaring type of the field
    member TypeInst: TypeInst

    /// Tests whether two infos have the same underlying definition.
    /// Compatible with ItemsAreEffectivelyEqual relation.
    static member ILFieldInfosUseIdenticalDefinitions: x1: ILFieldInfo -> x2: ILFieldInfo -> bool

    /// Calculates a hash code of field info. Must be compatible with ItemsAreEffectivelyEqual relation.
    member ComputeHashCode: unit -> int

    /// Get the type of the field as an F# type
    member FieldType: amap: ImportMap * m: range -> TType

/// Describes an F# use of a field in an F#-declared record, class or struct type
[<NoComparison; NoEquality>]
type RecdFieldInfo =
    | RecdFieldInfo of typeInst: TypeInst * recdFieldRef: RecdFieldRef

    /// Get the enclosing (declaring) type of the field in an F#-declared record, class or struct type
    member DeclaringType: TType

    /// Get the (instantiated) type of the field in an F#-declared record, class or struct type
    member FieldType: TType

    /// Indicate if the field is a static field in an F#-declared record, class or struct type
    member IsStatic: bool

    /// Indicate if the field is a literal field in an F#-declared record, class or struct type
    member LiteralValue: Const option

    /// Get the logical name of the field in an F#-declared record, class or struct type
    member LogicalName: string

    /// Get the name of the field, same as LogicalName
    /// Note: no double-backticks added for non-identifiers
    member DisplayNameCore: string

    /// Get the name of the field, with double-backticks added if necessary
    member DisplayName: string

    /// Get the F# metadata for the uninstantiated field
    member RecdField: RecdField

    /// Get a reference to the F# metadata for the uninstantiated field
    member RecdFieldRef: RecdFieldRef

    /// Get the F# metadata for the F#-declared record, class or struct type
    member Tycon: Entity

    /// Get a reference to the F# metadata for the F#-declared record, class or struct type
    member TyconRef: TyconRef

    /// Get the generic instantiation of the declaring type of the field
    member TypeInst: TypeInst

/// Describes an F# use of a union case
[<NoComparison; NoEquality>]
type UnionCaseInfo =
    | UnionCaseInfo of typeInst: TypeInst * unionCaseRef: UnionCaseRef

    /// Get the logical name of the union case.
    member LogicalName: string

    /// Get the core of the display name of the union case
    ///
    /// Backticks and parens are not added for non-identifiers.
    ///
    /// Note logical names op_Nil and op_ConsCons become [] and :: respectively.
    member DisplayNameCore: string

    /// Get the display name of the union case
    ///
    /// Backticks and parens are added implicitly for non-identifiers.
    ///
    /// Note logical names op_Nil and op_ConsCons become ([]) and (::) respectively.
    member DisplayName: string

    /// Get the F# metadata for the declaring union type
    member Tycon: Entity

    /// Get a reference to the F# metadata for the declaring union type
    member TyconRef: TyconRef

    /// Get the list of types for the instantiation of the type parameters of the declaring type of the union case
    member TypeInst: TypeInst

    /// Get the F# metadata for the uninstantiated union case
    member UnionCase: UnionCase

    /// Get a reference to the F# metadata for the uninstantiated union case
    member UnionCaseRef: UnionCaseRef

    /// Get the instantiation of the type parameters of the declaring type of the union case
    member GetTyparInst: m: range -> TyparInst

/// Describes an F# use of a property backed by Abstract IL metadata
[<NoComparison; NoEquality>]
type ILPropInfo =
    | ILPropInfo of ilTypeInfo: ILTypeInfo * ilPropertyDef: ILPropertyDef

    /// Like ApparentEnclosingType but use the compiled nominal type if this is a method on a tuple type
    member ApparentEnclosingAppType: TType

    /// Get the apparent declaring type of the method as an F# type.
    /// If this is a C#-style extension method then this is the type which the method
    /// appears to extend. This may be a variable type.
    member ApparentEnclosingType: TType

    /// Gets the ILMethInfo of the 'get' method for the IL property
    member GetterMethod: ILMethInfo

    /// Indicates if the IL property has a 'get' method
    member HasGetter: bool

    /// Indicates if the IL property has a 'set' method
    member HasSetter: bool

    /// Get the declaring IL type of the IL property, including any generic instantiation
    member ILTypeInfo: ILTypeInfo

    /// Indicates if the IL property is logically a 'newslot', i.e. hides any previous slots of the same name.
    member IsNewSlot: bool

    /// Indicates if the IL property is static
    member IsStatic: bool

    /// Indicates if the IL property is virtual
    member IsVirtual: bool

    /// Get the name of the IL property
    member PropertyName: string

    /// Get the raw Abstract IL metadata for the IL property
    member RawMetadata: ILPropertyDef

    /// Gets the ILMethInfo of the 'set' method for the IL property
    member SetterMethod: ILMethInfo

    /// Get the TcGlobals governing this value
    member TcGlobals: TcGlobals

    /// Get the names and types of the indexer arguments associated with the IL property.
    ///
    /// Any type parameters of the enclosing type are instantiated in the type returned.
    member GetParamNamesAndTypes: amap: ImportMap * m: range -> ParamNameAndType list

    /// Get the types of the indexer arguments associated with the IL property.
    ///
    /// Any type parameters of the enclosing type are instantiated in the type returned.
    member GetParamTypes: amap: ImportMap * m: range -> TType list

    /// Get the return type of the IL property.
    ///
    /// Any type parameters of the enclosing type are instantiated in the type returned.
    member GetPropertyType: amap: ImportMap * m: range -> TType

/// Describes an F# use of a property
[<NoComparison; NoEquality>]
type PropInfo =
    /// An F# use of a property backed by F#-declared metadata
    | FSProp of tcGlobals: TcGlobals * apparentEnclTy: TType * getter: ValRef option * setter: ValRef option

    /// An F# use of a property backed by Abstract IL metadata
    | ILProp of ilPropInfo: ILPropInfo

#if !NO_TYPEPROVIDERS
    /// An F# use of a property backed by provided metadata
    | ProvidedProp of amap: ImportMap * providedProp: Tainted<ProvidedPropertyInfo> * range: range
#endif

    /// Get the enclosing type of the method info, using a nominal type for tuple types
    member ApparentEnclosingAppType: TType

    member ApparentEnclosingTyconRef: TyconRef

    /// Get the enclosing type of the property.
    ///
    /// If this is an extension member, then this is the apparent parent, i.e. the type the property appears to extend.
    member ApparentEnclosingType: TType

    /// Try to get an arbitrary F# ValRef associated with the member. This is to determine if the member is virtual, amongst other things.
    member ArbitraryValRef: ValRef option

    /// Get the declaring type or module holding the method.
    /// Note that C#-style extension properties don't exist in the C# design as yet.
    /// If this is an F#-style extension method it is the logical module
    /// holding the value for the extension method.
    member DeclaringTyconRef: EntityRef

    /// Return a new property info where there is no associated getter, only an associated setter.
    ///
    /// Property infos can combine getters and setters, assuming they are consistent w.r.t. 'virtual', indexer argument types etc.
    /// When checking consistency we split these apart
    member DropGetter: unit -> PropInfo

    /// Return a new property info where there is no associated setter, only an associated getter.
    ///
    /// Property infos can combine getters and setters, assuming they are consistent w.r.t. 'virtual', indexer argument types etc.
    /// When checking consistency we split these apart
    member DropSetter: unit -> PropInfo

    member GetterMethod: MethInfo

    /// Indicates if this property has an associated XML comment authored in this assembly.
    member HasDirectXmlComment: bool

    /// Indicates if this property has an associated getter method.
    member HasGetter: bool

    /// Indicates if this property has an associated setter method.
    member HasSetter: bool

    member ImplementedSlotSignatures: SlotSig list

    /// Indicates if this property is marked 'override' and thus definitely overrides another property.
    member IsDefiniteFSharpOverride: bool

    /// Indicates if the getter (or, if absent, the setter) for the property is a dispatch slot.
    member IsDispatchSlot: bool

    /// Indicates if this is an extension member
    member IsExtensionMember: bool

    /// Indicates if this is an F# property compiled as a CLI event, e.g. a [<CLIEvent>] property.
    member IsFSharpEventProperty: bool

    member IsFSharpExplicitInterfaceImplementation: bool

    /// Indicates if this property is an indexer property, i.e. a property with arguments.
    member IsIndexer: bool

    /// Indicates if the property is logically a 'newslot', i.e. hides any previous slots of the same name.
    member IsNewSlot: bool

    /// Indicates if this property is static.
    member IsStatic: bool

    /// Indicates if the enclosing type for the property is a value type.
    ///
    /// For an extension property, this indicates if the property extends a struct type.
    member IsValueType: bool

    /// True if the getter (or, if absent, the setter) is a virtual method
    member IsVirtualProperty: bool

    /// Get the logical name of the property.
    member PropertyName: string

    /// Get a MethInfo for the 'setter' method associated with the property
    member SetterMethod: MethInfo

    /// Get the TcGlobals associated with the object
    member TcGlobals: TcGlobals

    /// Get the intra-assembly XML documentation for the property.
    member XmlDoc: XmlDoc

    /// Test whether two property infos have the same underlying definition.
    /// Uses the same techniques as 'MethInfosUseIdenticalDefinitions'.
    /// Compatible with ItemsAreEffectivelyEqual relation.
    static member PropInfosUseIdenticalDefinitions: x1: PropInfo -> x2: PropInfo -> bool

    /// Calculates a hash code of property info. Must be compatible with ItemsAreEffectivelyEqual relation.
    member ComputeHashCode: unit -> int

    /// Get the details of the indexer parameters associated with the property
    member GetParamDatas: amap: ImportMap * m: range -> ParamData list

    /// Get the names and types of the indexer parameters associated with the property
    ///
    /// If the property is in a generic type, then the type parameters are instantiated in the types returned.
    member GetParamNamesAndTypes: amap: ImportMap * m: range -> ParamNameAndType list

    /// Get the types of the indexer parameters associated with the property
    member GetParamTypes: amap: ImportMap * m: range -> TType list

    /// Get the result type of the property
    member GetPropertyType: amap: ImportMap * m: range -> TType

/// Describes an F# use of an event backed by Abstract IL metadata
[<NoComparison; NoEquality>]
type ILEventInfo =
    | ILEventInfo of ilTypeInfo: ILTypeInfo * ilEventDef: ILEventDef

    /// Get the ILMethInfo describing the 'add' method associated with the event
    member AddMethod: ILMethInfo

    // Note: events are always associated with nominal types
    member ApparentEnclosingAppType: TType

    /// Get the enclosing ("parent"/"declaring") type of the field.
    member ApparentEnclosingType: TType

    // Note: IL Events are never extension members as C# has no notion of extension events as yet
    member DeclaringTyconRef: TyconRef

    /// Get the declaring IL type of the event as an ILTypeInfo
    member ILTypeInfo: ILTypeInfo

    /// Indicates if the property is static
    member IsStatic: bool

    /// Get the name of the event
    member EventName: string

    /// Get the raw Abstract IL metadata for the event
    member RawMetadata: ILEventDef

    /// Get the ILMethInfo describing the 'remove' method associated with the event
    member RemoveMethod: ILMethInfo

    member TcGlobals: TcGlobals

    /// Get the declaring type of the event as an ILTypeRef
    member TypeRef: ILTypeRef

/// Describes an F# use of an event
[<NoComparison; NoEquality>]
type EventInfo =
    /// An F# use of an event backed by F#-declared metadata
    | FSEvent of tcGlobals: TcGlobals * propInfo: PropInfo * addMethod: ValRef * removeMethod: ValRef

    /// An F# use of an event backed by .NET metadata
    | ILEvent of ilEventInfo: ILEventInfo

#if !NO_TYPEPROVIDERS
    /// An F# use of an event backed by provided metadata
    | ProvidedEvent of amap: ImportMap * providedEvent: Tainted<ProvidedEventInfo> * range: range
#endif

    /// Get the enclosing type of the method info, using a nominal type for tuple types
    member ApparentEnclosingAppType: TType

    member ApparentEnclosingTyconRef: TyconRef

    /// Get the enclosing type of the event.
    ///
    /// If this is an extension member, then this is the apparent parent, i.e. the type the event appears to extend.
    member ApparentEnclosingType: TType

    /// Try to get an arbitrary F# ValRef associated with the member. This is to determine if the member is virtual, amongst other things.
    member ArbitraryValRef: ValRef option

    /// Get the declaring type or module holding the method.
    /// Note that C#-style extension properties don't exist in the C# design as yet.
    /// If this is an F#-style extension method it is the logical module
    /// holding the value for the extension method.
    member DeclaringTyconRef: EntityRef

    /// Get the logical name of the event.
    member EventName: string

    /// Indicates if this event has an associated XML comment authored in this assembly.
    member HasDirectXmlComment: bool

    /// Indicates if this is an extension member
    member IsExtensionMember: bool

    /// Indicates if this property is static.
    member IsStatic: bool

    /// Indicates if the enclosing type for the event is a value type.
    ///
    /// For an extension event, this indicates if the event extends a struct type.
    member IsValueType: bool

    /// Get the 'add' method associated with an event
    member AddMethod: MethInfo

    /// Get the 'remove' method associated with an event
    member RemoveMethod: MethInfo

    /// Get the TcGlobals associated with the object
    member TcGlobals: TcGlobals

    /// Get the intra-assembly XML documentation for the property.
    member XmlDoc: XmlDoc

    /// Test whether two event infos have the same underlying definition.
    /// Compatible with ItemsAreEffectivelyEqual relation.
    static member EventInfosUseIdenticalDefinitions: x1: EventInfo -> x2: EventInfo -> bool

    /// Calculates a hash code of event info (similar as previous)
    /// Compatible with ItemsAreEffectivelyEqual relation.
    member ComputeHashCode: unit -> int

    /// Get the delegate type associated with the event.
    member GetDelegateType: amap: ImportMap * m: range -> TType

/// An exception type used to raise an error using the old error system.
///
/// Error text: "A definition to be compiled as a .NET event does not have the expected form. Only property members can be compiled as .NET events."
exception BadEventTransformation of range

/// Create an error object to raise should an event not have the shape expected by the .NET idiom described further below
val nonStandardEventError: nm: System.String -> m: range -> exn

/// Find the delegate type that an F# event property implements by looking through the type hierarchy of the type of the property
/// for the first instantiation of IDelegateEvent.
val FindDelegateTypeOfPropertyEvent:
    g: TcGlobals -> amap: ImportMap -> nm: System.String -> m: range -> ty: TType -> TType

/// Strips inref and outref to be a byref.
val stripByrefTy: g: TcGlobals -> ty: TType -> TType

/// Represents the information about the compiled form of a method signature. Used when analyzing implementation
/// relations between members and abstract slots.
type CompiledSig =
    | CompiledSig of
        argTys: TType list list *
        returnTy: TType option *
        formalMethTypars: Typars *
        formalMethTyparInst: TyparInst

/// Get the information about the compiled form of a method signature. Used when analyzing implementation
/// relations between members and abstract slots.
val CompiledSigOfMeth: g: TcGlobals -> amap: ImportMap -> m: range -> minfo: MethInfo -> CompiledSig

/// Inref and outref parameter types will be treated as a byref type for equivalency.
val MethInfosEquivByPartialSig:
    erasureFlag: Erasure ->
    ignoreFinal: bool ->
    g: TcGlobals ->
    amap: ImportMap ->
    m: range ->
    minfo: MethInfo ->
    minfo2: MethInfo ->
        bool

/// Used to hide/filter members from super classes based on signature
/// Inref and outref parameter types will be treated as a byref type for equivalency.
val MethInfosEquivByNameAndPartialSig:
    erasureFlag: Erasure ->
    ignoreFinal: bool ->
    g: TcGlobals ->
    amap: ImportMap ->
    m: range ->
    minfo: MethInfo ->
    minfo2: MethInfo ->
        bool

/// Used to hide/filter members from super classes based on signature
val PropInfosEquivByNameAndPartialSig:
    erasureFlag: Erasure -> g: TcGlobals -> amap: ImportMap -> m: range -> pinfo: PropInfo -> pinfo2: PropInfo -> bool

/// Used to hide/filter members from base classes based on signature
val MethInfosEquivByNameAndSig:
    erasureFlag: Erasure ->
    ignoreFinal: bool ->
    g: TcGlobals ->
    amap: ImportMap ->
    m: range ->
    minfo: MethInfo ->
    minfo2: MethInfo ->
        bool

/// Used to hide/filter members from super classes based on signature
val PropInfosEquivByNameAndSig:
    erasureFlag: Erasure -> g: TcGlobals -> amap: ImportMap -> m: range -> pinfo: PropInfo -> pinfo2: PropInfo -> bool

val SettersOfPropInfos: pinfos: PropInfo list -> (MethInfo * PropInfo option) list

val GettersOfPropInfos: pinfos: PropInfo list -> (MethInfo * PropInfo option) list<|MERGE_RESOLUTION|>--- conflicted
+++ resolved
@@ -168,26 +168,19 @@
 /// M and instantiating their constraints
 ///
 /// Note: this now looks identical to constraint instantiation.
-<<<<<<< HEAD
-val CopyTyparConstraints: traitCtxt: ITraitContext option -> m:range -> tprefInst:TyparInst -> tporig:Typar -> TyparConstraint list
-
-/// The constraints for each typar copied from another typar can only be fixed up once
-/// we have generated all the new constraints, e.g. f<A :> List<B>, B :> List<A>> ...
-val FixupNewTypars: traitCtxt: ITraitContext option -> m:range -> formalEnclosingTypars:Typars -> tinst:TType list -> tpsorig:Typars -> tps:Typars -> TyparInst * TTypes
-=======
-
-val CopyTyparConstraints: m: range -> tprefInst: TyparInst -> tporig: Typar -> TyparConstraint list
+
+val CopyTyparConstraints: traitCtxt: ITraitContext option -> m: range -> tprefInst: TyparInst -> tporig: Typar -> TyparConstraint list
 
 /// The constraints for each typar copied from another typar can only be fixed up once
 /// we have generated all the new constraints, e.g. f<A :> List<B>, B :> List<A>> ...
 val FixupNewTypars:
+    traitCtxt: ITraitContext option ->
     m: range ->
     formalEnclosingTypars: Typars ->
     tinst: TType list ->
     tpsorig: Typars ->
     tps: Typars ->
         TyparInst * TTypes
->>>>>>> f5e74287
 
 type ValRef with
     /// Indicates if an F#-declared function or member value is a CLIEvent property compiled as a .NET event
@@ -677,11 +670,7 @@
     member GetParamTypes: amap: ImportMap * m: range * minst: TType list -> TType list list
 
     /// Get the signature of an abstract method slot.
-<<<<<<< HEAD
-    member GetSlotSig: amap:ImportMap * m:range * traitCtxt: ITraitContext option -> SlotSig
-=======
-    member GetSlotSig: amap: ImportMap * m: range -> SlotSig
->>>>>>> f5e74287
+    member GetSlotSig: amap: ImportMap * m: range * traitCtxt: ITraitContext option -> SlotSig
 
     /// Get the ParamData objects for the parameters of a MethInfo
     member HasParamArrayArg: amap: ImportMap * m: range * minst: TType list -> bool
