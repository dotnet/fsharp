// Copyright (c) Microsoft Corporation.  All Rights Reserved.  See License.txt in the project root for license information.

/// Logic associated with resolving method calls.
module internal FSharp.Compiler.MethodCalls

open Internal.Utilities

open FSharp.Compiler 
open FSharp.Compiler.AbstractIL.IL 
open FSharp.Compiler.AbstractIL.Internal.Library 
open FSharp.Compiler.AccessibilityLogic
open FSharp.Compiler.AttributeChecking
open FSharp.Compiler.ErrorLogger
open FSharp.Compiler.Features
open FSharp.Compiler.InfoReader
open FSharp.Compiler.Infos
open FSharp.Compiler.Lib
open FSharp.Compiler.NameResolution
open FSharp.Compiler.PrettyNaming
open FSharp.Compiler.Range
open FSharp.Compiler.SyntaxTree
open FSharp.Compiler.SyntaxTreeOps
open FSharp.Compiler.TcGlobals
open FSharp.Compiler.TypedTree
open FSharp.Compiler.TypedTreeBasics
open FSharp.Compiler.TypedTreeOps
open FSharp.Compiler.TypedTreeOps.DebugPrint
open FSharp.Compiler.TypeRelations

#if !NO_EXTENSIONTYPING
open FSharp.Compiler.ExtensionTyping
#endif

//-------------------------------------------------------------------------
// Sets of methods involved in overload resolution and trait constraint
// satisfaction.
//------------------------------------------------------------------------- 

/// In the following, 'T gets instantiated to: 
///   1. the expression being supplied for an argument 
///   2. "unit", when simply checking for the existence of an overload that satisfies 
///      a signature, or when finding the corresponding witness. 
/// Note the parametricity helps ensure that overload resolution doesn't depend on the 
/// expression on the callside (though it is in some circumstances allowed 
/// to depend on some type information inferred syntactically from that 
/// expression, e.g. a lambda expression may be converted to a delegate as 
/// an adhoc conversion. 
///
/// The bool indicates if named using a '?', making the caller argument explicit-optional
type CallerArg<'T> = 
    /// CallerArg(ty, range, isOpt, exprInfo)
    | CallerArg of ty: TType * range: range * isOpt: bool * exprInfo: 'T  

    member x.CallerArgumentType = (let (CallerArg(ty, _, _, _)) = x in ty)

    member x.Range = (let (CallerArg(_, m, _, _)) = x in m)

    member x.IsExplicitOptional = (let (CallerArg(_, _, isOpt, _)) = x in isOpt)

    member x.Expr = (let (CallerArg(_, _, _, expr)) = x in expr)
    
/// Represents the information about an argument in the method being called
type CalledArg = 
    { Position: (int * int)
      IsParamArray : bool
      OptArgInfo : OptionalArgInfo
      CallerInfo : CallerInfo
      IsInArg: bool
      IsOutArg: bool
      ReflArgInfo: ReflectedArgInfo
      NameOpt: Ident option
      CalledArgumentType : TType }

let CalledArg (pos, isParamArray, optArgInfo, callerInfo, isInArg, isOutArg, nameOpt, reflArgInfo, calledArgTy) =
    { Position=pos
      IsParamArray=isParamArray
      OptArgInfo=optArgInfo
      CallerInfo=callerInfo
      IsInArg=isInArg
      IsOutArg=isOutArg
      ReflArgInfo=reflArgInfo
      NameOpt=nameOpt
      CalledArgumentType=calledArgTy }

/// Represents a match between a caller argument and a called argument, arising from either
/// a named argument or an unnamed argument.
type AssignedCalledArg<'T> = 

    { /// The identifier for a named argument, if any
      NamedArgIdOpt : Ident option

      /// The called argument in the method
      CalledArg: CalledArg 

      /// The argument on the caller side
      CallerArg: CallerArg<'T> }

    member x.Position = x.CalledArg.Position

/// Represents the possibilities for a named-setter argument (a property, field, or a record field setter)
type AssignedItemSetterTarget = 
    | AssignedPropSetter of PropInfo * MethInfo * TypeInst   (* the MethInfo is a non-indexer setter property *)
    | AssignedILFieldSetter of ILFieldInfo 
    | AssignedRecdFieldSetter of RecdFieldInfo 

/// Represents the resolution of a caller argument as a named-setter argument
type AssignedItemSetter<'T> = AssignedItemSetter of Ident * AssignedItemSetterTarget * CallerArg<'T> 

type CallerNamedArg<'T> = 
    | CallerNamedArg of Ident * CallerArg<'T>  

    member x.Ident = (let (CallerNamedArg(id, _)) = x in id)

    member x.Name = x.Ident.idText

    member x.CallerArg = (let (CallerNamedArg(_, a)) = x in a)

/// Represents the list of unnamed / named arguments at method call site
/// remark: The usage of list list is due to tupling and currying of arguments,
/// stemming from SynValInfo in the AST.
[<Struct>]
type CallerArgs<'T> = 
    { 
        Unnamed: CallerArg<'T> list list
        Named: CallerNamedArg<'T> list list 
    }
    static member Empty : CallerArgs<'T> = { Unnamed = []; Named = [] }
    member x.CallerArgCounts = (List.length x.Unnamed, List.length x.Named)
    member x.CurriedCallerArgs = List.zip x.Unnamed x.Named
    member x.ArgumentNamesAndTypes =
      [ (x.Unnamed |> List.map (List.map (fun i -> None, i.CallerArgumentType))) |> List.concat
        (x.Named |> List.map (List.map (fun i -> Some i.Name, i.CallerArg.CallerArgumentType))) |> List.concat ]
      |> List.concat
//-------------------------------------------------------------------------
// Callsite conversions
//------------------------------------------------------------------------- 

// If the called method argument is a delegate type, and the caller is known to be a function type, then the caller may provide a function 
// If the called method argument is an Expression<T> type, and the caller is known to be a function type, then the caller may provide a T
// If the called method argument is an [<AutoQuote>] Quotations.Expr<T>, and the caller is not known to be a quoted expression type, then the caller may provide a T
let AdjustCalledArgTypeForLinqExpressionsAndAutoQuote (infoReader: InfoReader) callerArgTy (calledArg: CalledArg) m =
    let g = infoReader.g
    let calledArgTy = calledArg.CalledArgumentType

    let adjustDelegateTy calledTy =
        let (SigOfFunctionForDelegate(_, delArgTys, _, fty)) = GetSigOfFunctionForDelegate infoReader calledTy m AccessibleFromSomewhere
        let delArgTys = if isNil delArgTys then [g.unit_ty] else delArgTys
        if (fst (stripFunTy g callerArgTy)).Length = delArgTys.Length then
            fty 
        else
            calledArgTy 

    if isDelegateTy g calledArgTy && isFunTy g callerArgTy then 
        adjustDelegateTy calledArgTy

    elif isLinqExpressionTy g calledArgTy && isFunTy g callerArgTy then 
        let calledArgTyNoExpr = destLinqExpressionTy g calledArgTy
        if isDelegateTy g calledArgTyNoExpr then 
            adjustDelegateTy calledArgTyNoExpr
        else
            calledArgTy

    elif calledArg.ReflArgInfo.AutoQuote && isQuotedExprTy g calledArgTy && not (isQuotedExprTy g callerArgTy) then 
        destQuotedExprTy g calledArgTy

    else calledArgTy

/// Adjust the called argument type to take into account whether the caller's argument is CSharpMethod(?arg=Some(3)) or CSharpMethod(arg=1) 
let AdjustCalledArgTypeForOptionals (g: TcGlobals) enforceNullableOptionalsKnownTypes (calledArg: CalledArg) calledArgTy (callerArg: CallerArg<_>) =

    if callerArg.IsExplicitOptional then 
        match calledArg.OptArgInfo with 
        // CSharpMethod(?x = arg), optional C#-style argument, may have nullable type
        | CallerSide _ -> 
            if g.langVersion.SupportsFeature LanguageFeature.NullableOptionalInterop then
                if isNullableTy g calledArgTy then
                    mkOptionTy g (destNullableTy g calledArgTy)
                else
                    mkOptionTy g calledArgTy
            else
                calledArgTy

        // FSharpMethod(?x = arg), optional F#-style argument
        | CalleeSide ->
            // In this case, the called argument will already have option type
            calledArgTy

        | NotOptional -> 
            // This condition represents an error but the error is raised in later processing
            calledArgTy
    else
        match calledArg.OptArgInfo with 
        | NotOptional ->
            calledArgTy

        // CSharpMethod(x = arg), optional C#-style argument, may have type Nullable<ty>. 
        // The arg should have type ty. However for backwards compat, we also allow arg to have type Nullable<ty>
        | CallerSide _ ->
            if isNullableTy g calledArgTy && g.langVersion.SupportsFeature LanguageFeature.NullableOptionalInterop then 
                // If inference has worked out it's a nullable then use this
                if isNullableTy g callerArg.CallerArgumentType then
                    calledArgTy
                // If inference has worked out it's a struct (e.g. an int) then use this
                elif isStructTy g callerArg.CallerArgumentType then
                    destNullableTy g calledArgTy
                // If neither and we are at the end of overload resolution then use the Nullable
                elif enforceNullableOptionalsKnownTypes then 
                    calledArgTy
                // If at the beginning of inference then use a type variable
                else 
                    let compgenId = mkSynId range0 unassignedTyparName
                    let NewInferenceType () = mkTyparTy (Construct.NewTypar (TyparKind.Type, TyparRigidity.Flexible, Typar(compgenId, NoStaticReq, true), false, TyparDynamicReq.No, [], false, false))
                    NewInferenceType()
            else
                calledArgTy

        // FSharpMethod(x = arg), optional F#-style argument, should have option type
        | CalleeSide ->
            if isOptionTy g calledArgTy then
                destOptionTy g calledArgTy
            else
                calledArgTy

// F# supports three adhoc conversions at method callsites (note C# supports more, though ones 
// such as implicit conversions interact badly with type inference). 
//
// 1. The use of "(fun x y -> ...)" when  a delegate it expected. This is not part of 
// the ":>" coercion relationship or inference constraint problem as 
// such, but is a special rule applied only to method arguments. 
// 
// The function AdjustCalledArgType detects this case based on types and needs to know that the type being applied 
// is a function type. 
// 
// 2. The use of "(fun x y -> ...)" when Expression<delegate> it expected. This is similar to above.
// 
// 3. Two ways to pass a value where a byref is expected. The first (default) 
// is to use a reference cell, and the interior address is taken automatically 
// The second is an explicit use of the "address-of" operator "&e". Here we detect the second case,
// and record the presence of the syntax "&e" in the pre-inferred actual type for the method argument. 
// The function AdjustCalledArgType detects this and refuses to apply the default byref-to-ref transformation. 
//
// The function AdjustCalledArgType also adjusts for optional arguments. 
let AdjustCalledArgType (infoReader: InfoReader) isConstraint enforceNullableOptionalsKnownTypes (calledArg: CalledArg) (callerArg: CallerArg<_>)  =
    let g = infoReader.g
    let m = callerArg.Range
    // #424218 - when overload resolution is part of constraint solving - do not perform type-directed conversions
    let calledArgTy = calledArg.CalledArgumentType
    let callerArgTy = callerArg.CallerArgumentType
    if isConstraint then 
        calledArgTy 
    else

        // If the called method argument is an inref type, then the caller may provide a byref or value
        if isInByrefTy g calledArgTy then
#if IMPLICIT_ADDRESS_OF
            if isByrefTy g callerArgTy then 
                calledArgTy
            else 
                destByrefTy g calledArgTy
#else
            calledArgTy
#endif

        // If the called method argument is a (non inref) byref type, then the caller may provide a byref or ref.
        elif isByrefTy g calledArgTy then
            if isByrefTy g callerArgTy then 
                calledArgTy
            else
                mkRefCellTy g (destByrefTy g calledArgTy)  

        else 
            let calledArgTy2 = AdjustCalledArgTypeForLinqExpressionsAndAutoQuote infoReader callerArgTy calledArg m
            let calledArgTy3 = AdjustCalledArgTypeForOptionals g enforceNullableOptionalsKnownTypes calledArg calledArgTy2 callerArg
            calledArgTy3        

//-------------------------------------------------------------------------
// CalledMeth
//------------------------------------------------------------------------- 

type CalledMethArgSet<'T> = 
    { /// The called arguments corresponding to "unnamed" arguments
      UnnamedCalledArgs : CalledArg list

      /// Any unnamed caller arguments not otherwise assigned 
      UnnamedCallerArgs :  CallerArg<'T> list

      /// The called "ParamArray" argument, if any
      ParamArrayCalledArgOpt : CalledArg option 

      /// Any unnamed caller arguments assigned to a "param array" argument
      ParamArrayCallerArgs : CallerArg<'T> list

      /// Named args
      AssignedNamedArgs: AssignedCalledArg<'T> list  }

    member x.NumUnnamedCallerArgs = x.UnnamedCallerArgs.Length

    member x.NumAssignedNamedArgs = x.AssignedNamedArgs.Length

    member x.NumUnnamedCalledArgs = x.UnnamedCalledArgs.Length

let MakeCalledArgs amap m (minfo: MethInfo) minst =
    // Mark up the arguments with their position, so we can sort them back into order later 
    let paramDatas = minfo.GetParamDatas(amap, m, minst)
    paramDatas |> List.mapiSquared (fun i j (ParamData(isParamArrayArg, isInArg, isOutArg, optArgInfo, callerInfoFlags, nmOpt, reflArgInfo, typeOfCalledArg))  -> 
      { Position=(i,j)
        IsParamArray=isParamArrayArg
        OptArgInfo=optArgInfo
        CallerInfo = callerInfoFlags
        IsInArg=isInArg
        IsOutArg=isOutArg
        ReflArgInfo=reflArgInfo
        NameOpt=nmOpt
        CalledArgumentType=typeOfCalledArg })

/// Represents the syntactic matching between a caller of a method and the called method.
///
/// The constructor takes all the information about the caller and called side of a method, match up named arguments, property setters etc.,
/// and returns a CalledMeth object for further analysis.
type CalledMeth<'T>
      (infoReader: InfoReader,
       nameEnv: NameResolutionEnv option,
       isCheckingAttributeCall,
       /// a function to help generate fresh type variables the property setters methods in generic classes
       freshenMethInfo,
       /// range
       m,
       /// the access domain of the place where the call is taking place
       ad,
       /// the method we're attempting to call
       minfo: MethInfo,
       /// the 'called type arguments', i.e. the fresh generic instantiation of the method we're attempting to call
       calledTyArgs,
       /// the 'caller type arguments', i.e. user-given generic instantiation of the method we're attempting to call
       // todo: consider CallerTypeArgs record
       callerTyArgs: TType list,
       /// the property related to the method we're attempting to call, if any
       pinfoOpt: PropInfo option,
       /// the types of the actual object argument, if any
       callerObjArgTys: TType list,
       /// the 'caller method arguments', i.e. a list of user-given parameter expressions, split between unnamed and named arguments
       callerArgs: CallerArgs<'T>,
       /// do we allow the use of a param args method in its "expanded" form?
       allowParamArgs: bool,
       /// do we allow the use of the transformation that converts out arguments as tuple returns?
       allowOutAndOptArgs: bool,
       /// method parameters
       tyargsOpt : TType option)    
    =
    let g = infoReader.g
    let methodRetTy = minfo.GetFSharpReturnTy(infoReader.amap, m, calledTyArgs)

    let fullCurriedCalledArgs = MakeCalledArgs infoReader.amap m minfo calledTyArgs
    do assert (fullCurriedCalledArgs.Length = fullCurriedCalledArgs.Length)
 
    let argSetInfos = 
        (callerArgs.CurriedCallerArgs, fullCurriedCalledArgs) ||> List.map2 (fun (unnamedCallerArgs, namedCallerArgs) fullCalledArgs -> 
            // Find the arguments not given by name 
            let unnamedCalledArgs = 
                fullCalledArgs |> List.filter (fun calledArg -> 
                    match calledArg.NameOpt with 
                    | Some nm -> namedCallerArgs |> List.forall (fun (CallerNamedArg(nm2, _e)) -> nm.idText <> nm2.idText)   
                    | None -> true)

            // See if any of them are 'out' arguments being returned as part of a return tuple 
            let minArgs, unnamedCalledArgs, unnamedCalledOptArgs, unnamedCalledOutArgs = 
                let nUnnamedCallerArgs = unnamedCallerArgs.Length
                let nUnnamedCalledArgs = unnamedCalledArgs.Length
                if allowOutAndOptArgs && nUnnamedCallerArgs < nUnnamedCalledArgs then
                    let unnamedCalledArgsTrimmed, unnamedCalledOptOrOutArgs = List.splitAt nUnnamedCallerArgs unnamedCalledArgs
                    
                    // Check if all optional/out arguments are byref-out args
                    if unnamedCalledOptOrOutArgs |> List.forall (fun x -> x.IsOutArg && isByrefTy g x.CalledArgumentType) then 
                        nUnnamedCallerArgs - 1, unnamedCalledArgsTrimmed, [], unnamedCalledOptOrOutArgs 
                    // Check if all optional/out arguments are optional args
                    elif unnamedCalledOptOrOutArgs |> List.forall (fun x -> x.OptArgInfo.IsOptional) then 
                        nUnnamedCallerArgs - 1, unnamedCalledArgsTrimmed, unnamedCalledOptOrOutArgs, []
                    // Otherwise drop them on the floor
                    else
                        nUnnamedCalledArgs - 1, unnamedCalledArgs, [], []
                else 
                    nUnnamedCalledArgs - 1, unnamedCalledArgs, [], []

            let (unnamedCallerArgs, paramArrayCallerArgs), unnamedCalledArgs, paramArrayCalledArgOpt = 
                let supportsParamArgs = 
                    allowParamArgs && 
                    minArgs >= 0 && 
                    unnamedCalledArgs |> List.last |> (fun calledArg -> calledArg.IsParamArray && isArray1DTy g calledArg.CalledArgumentType)

                if supportsParamArgs  && unnamedCallerArgs.Length >= minArgs then
                    let a, b = List.frontAndBack unnamedCalledArgs
                    List.splitAt minArgs unnamedCallerArgs, a, Some(b)
                else
                    (unnamedCallerArgs, []), unnamedCalledArgs, None

            let assignedNamedArgs = 
                fullCalledArgs |> List.choose (fun calledArg ->
                    match calledArg.NameOpt with 
                    | Some nm -> 
                        namedCallerArgs |> List.tryPick (fun (CallerNamedArg(nm2, callerArg)) -> 
                            if nm.idText = nm2.idText then Some { NamedArgIdOpt = Some nm2; CallerArg=callerArg; CalledArg=calledArg } 
                            else None) 
                    | _ -> None)

            let unassignedNamedItems = 
                namedCallerArgs |> List.filter (fun (CallerNamedArg(nm, _e)) -> 
                    fullCalledArgs |> List.forall (fun calledArg -> 
                        match calledArg.NameOpt with 
                        | Some nm2 -> nm.idText <> nm2.idText
                        | None -> true))

            let attributeAssignedNamedItems = 
                if isCheckingAttributeCall then 
                    // The process for assigning names-->properties is substantially different for attribute specifications 
                    // because it permits the bindings of names to immutable fields. So we use the old 
                    // code for this.
                    unassignedNamedItems
                 else 
                    []

            let assignedNamedProps, unassignedNamedItems = 
                let returnedObjTy = if minfo.IsConstructor then minfo.ApparentEnclosingType else methodRetTy
                unassignedNamedItems |> List.splitChoose (fun (CallerNamedArg(id, e) as arg) -> 
                    let nm = id.idText
                    let pinfos = GetIntrinsicPropInfoSetsOfType infoReader (Some nm) ad AllowMultiIntfInstantiations.Yes IgnoreOverrides id.idRange returnedObjTy
                    let pinfos = pinfos |> ExcludeHiddenOfPropInfos g infoReader.amap m 
                    match pinfos with 
                    | [pinfo] when pinfo.HasSetter && not pinfo.IsIndexer -> 
                        let pminfo = pinfo.SetterMethod
                        let pminst = freshenMethInfo m pminfo
                        Choice1Of2(AssignedItemSetter(id, AssignedPropSetter(pinfo, pminfo, pminst), e))
                    | _ ->
                        let epinfos = 
                            match nameEnv with  
                            | Some ne -> ExtensionPropInfosOfTypeInScope ResultCollectionSettings.AllResults infoReader ne (Some nm) ad m returnedObjTy
                            | _ -> []
                        match epinfos with 
                        | [pinfo] when pinfo.HasSetter && not pinfo.IsIndexer -> 
                            let pminfo = pinfo.SetterMethod
                            let pminst = match minfo with
                                         | MethInfo.FSMeth(_, TType.TType_app(_, types), _, _) -> types
                                         | _ -> freshenMethInfo m pminfo

                            let pminst = match tyargsOpt with
                                         | Some(TType.TType_app(_, types)) -> types
                                         | _ -> pminst
                            Choice1Of2(AssignedItemSetter(id, AssignedPropSetter(pinfo, pminfo, pminst), e))
                        |  _ ->    
                            match infoReader.GetILFieldInfosOfType(Some(nm), ad, m, returnedObjTy) with
                            | finfo :: _ -> 
                                Choice1Of2(AssignedItemSetter(id, AssignedILFieldSetter(finfo), e))
                            | _ ->              
                              match infoReader.TryFindRecdOrClassFieldInfoOfType(nm, m, returnedObjTy) with
                              | ValueSome rfinfo -> 
                                  Choice1Of2(AssignedItemSetter(id, AssignedRecdFieldSetter(rfinfo), e))
                              | _ -> 
                                  Choice2Of2(arg))

            let names = namedCallerArgs |> List.map (fun (CallerNamedArg(nm, _)) -> nm.idText) 

            if (List.noRepeats String.order names).Length <> namedCallerArgs.Length then
                errorR(Error(FSComp.SR.typrelNamedArgumentHasBeenAssignedMoreThenOnce(), m))
                
            let argSet = { UnnamedCalledArgs=unnamedCalledArgs; UnnamedCallerArgs=unnamedCallerArgs; ParamArrayCalledArgOpt=paramArrayCalledArgOpt; ParamArrayCallerArgs=paramArrayCallerArgs; AssignedNamedArgs=assignedNamedArgs }

            (argSet, assignedNamedProps, unassignedNamedItems, attributeAssignedNamedItems, unnamedCalledOptArgs, unnamedCalledOutArgs))

    let argSets                     = argSetInfos |> List.map     (fun (x, _, _, _, _, _) -> x)
    let assignedNamedProps          = argSetInfos |> List.collect (fun (_, x, _, _, _, _) -> x)
    let unassignedNamedItems        = argSetInfos |> List.collect (fun (_, _, x, _, _, _) -> x)
    let attributeAssignedNamedItems = argSetInfos |> List.collect (fun (_, _, _, x, _, _) -> x)
    let unnamedCalledOptArgs        = argSetInfos |> List.collect (fun (_, _, _, _, x, _) -> x)
    let unnamedCalledOutArgs        = argSetInfos |> List.collect (fun (_, _, _, _, _, x) -> x)

    member x.infoReader = infoReader

    member x.amap = infoReader.amap

      /// the method we're attempting to call 
    member x.Method = minfo

      /// the instantiation of the method we're attempting to call 
    member x.CalledTyArgs = calledTyArgs

    member x.AllCalledArgs = fullCurriedCalledArgs

      /// the instantiation of the method we're attempting to call 
    member x.CalledTyparInst = 
        let tps = minfo.FormalMethodTypars 
        if tps.Length = calledTyArgs.Length then mkTyparInst tps calledTyArgs else []

      /// the formal instantiation of the method we're attempting to call 
    member x.CallerTyArgs = callerTyArgs

      /// The types of the actual object arguments, if any
    member x.CallerObjArgTys = callerObjArgTys

      /// The argument analysis for each set of curried arguments
    member x.ArgSets = argSets

      /// return type after implicit deference of byref returns is taken into account
    member x.CalledReturnTypeAfterByrefDeref = 
        let retTy = methodRetTy
        if isByrefTy g retTy then destByrefTy g retTy else retTy

      /// return type after tupling of out args is taken into account
    member x.CalledReturnTypeAfterOutArgTupling = 
        let retTy = x.CalledReturnTypeAfterByrefDeref
        if isNil unnamedCalledOutArgs then 
            retTy 
        else 
            let outArgTys = unnamedCalledOutArgs |> List.map (fun calledArg -> destByrefTy g calledArg.CalledArgumentType) 
            if isUnitTy g retTy then mkRefTupledTy g outArgTys
            else mkRefTupledTy g (retTy :: outArgTys)

      /// named setters
    member x.AssignedItemSetters = assignedNamedProps

      /// the property related to the method we're attempting to call, if any  
    member x.AssociatedPropertyInfo = pinfoOpt

      /// unassigned args
    member x.UnassignedNamedArgs = unassignedNamedItems

      /// args assigned to specify values for attribute fields and properties (these are not necessarily "property sets")
    member x.AttributeAssignedNamedArgs = attributeAssignedNamedItems

      /// unnamed called optional args: pass defaults for these
    member x.UnnamedCalledOptArgs = unnamedCalledOptArgs

      /// unnamed called out args: return these as part of the return tuple
    member x.UnnamedCalledOutArgs = unnamedCalledOutArgs

    static member GetMethod (x: CalledMeth<'T>) = x.Method

    member x.NumArgSets = x.ArgSets.Length

    member x.HasOptArgs = not (isNil x.UnnamedCalledOptArgs)

    member x.HasOutArgs = not (isNil x.UnnamedCalledOutArgs)

    member x.UsesParamArrayConversion = x.ArgSets |> List.exists (fun argSet -> argSet.ParamArrayCalledArgOpt.IsSome)

    member x.ParamArrayCalledArgOpt = x.ArgSets |> List.tryPick (fun argSet -> argSet.ParamArrayCalledArgOpt)

    member x.ParamArrayCallerArgs = x.ArgSets |> List.tryPick (fun argSet -> if Option.isSome argSet.ParamArrayCalledArgOpt then Some argSet.ParamArrayCallerArgs else None )

    member x.GetParamArrayElementType() =
        // turned as a method to avoid assert in variable inspector 
        assert (x.UsesParamArrayConversion)
        x.ParamArrayCalledArgOpt.Value.CalledArgumentType |> destArrayTy x.amap.g 

    member x.NumAssignedProps = x.AssignedItemSetters.Length

    member x.CalledObjArgTys(m) = 
        match x.Method.GetObjArgTypes(x.amap, m, x.CalledTyArgs) with 
        | [ thisArgTy ] when isByrefTy g thisArgTy -> [ destByrefTy g thisArgTy ]
        | res -> res

    member x.NumCalledTyArgs = x.CalledTyArgs.Length

    member x.NumCallerTyArgs = x.CallerTyArgs.Length 

    member x.AssignsAllNamedArgs = isNil x.UnassignedNamedArgs

    member x.HasCorrectArity =
      (x.NumCalledTyArgs = x.NumCallerTyArgs)  &&
      x.ArgSets |> List.forall (fun argSet -> argSet.NumUnnamedCalledArgs = argSet.NumUnnamedCallerArgs) 

    member x.HasCorrectGenericArity =
      (x.NumCalledTyArgs = x.NumCallerTyArgs)  

    member x.IsAccessible(m, ad) = 
        IsMethInfoAccessible x.amap m ad x.Method 

    member x.HasCorrectObjArgs(m) = 
        x.CalledObjArgTys(m).Length = x.CallerObjArgTys.Length 

    member x.IsCandidate(m, ad) =
        x.IsAccessible(m, ad) &&
        x.HasCorrectArity && 
        x.HasCorrectObjArgs(m) &&
        x.AssignsAllNamedArgs

    member x.AssignedUnnamedArgs = 
       // We use Seq.map2 to tolerate there being mismatched caller/called args
       x.ArgSets |> List.map (fun argSet -> 
           (argSet.UnnamedCalledArgs, argSet.UnnamedCallerArgs) ||> Seq.map2 (fun calledArg callerArg -> 
               { NamedArgIdOpt=None; CalledArg=calledArg; CallerArg=callerArg }) |> Seq.toList)

    member x.AssignedNamedArgs = 
       x.ArgSets |> List.map (fun argSet -> argSet.AssignedNamedArgs)

    member x.AllUnnamedCalledArgs = x.ArgSets |> List.collect (fun x -> x.UnnamedCalledArgs)

    member x.TotalNumUnnamedCalledArgs = x.ArgSets |> List.sumBy (fun x -> x.NumUnnamedCalledArgs)

    member x.TotalNumUnnamedCallerArgs = x.ArgSets |> List.sumBy (fun x -> x.NumUnnamedCallerArgs)

    member x.TotalNumAssignedNamedArgs = x.ArgSets |> List.sumBy (fun x -> x.NumAssignedNamedArgs)

    override x.ToString() = "call to " + minfo.ToString()

let NamesOfCalledArgs (calledArgs: CalledArg list) = 
    calledArgs |> List.choose (fun x -> x.NameOpt) 

//-------------------------------------------------------------------------
// Helpers dealing with propagating type information in method overload resolution
//------------------------------------------------------------------------- 

type ArgumentAnalysis = 
    | NoInfo
    | ArgDoesNotMatch 
    | CallerLambdaHasArgTypes of TType list
    | CalledArgMatchesType of TType

let InferLambdaArgsForLambdaPropagation origRhsExpr = 
    let rec loop e = 
        match e with 
        | SynExpr.Lambda (_, _, _, rest, _) -> 1 + loop rest
        | SynExpr.MatchLambda _ -> 1
        | _ -> 0
    loop origRhsExpr

let ExamineArgumentForLambdaPropagation (infoReader: InfoReader) (arg: AssignedCalledArg<SynExpr>) =
    let g = infoReader.g

    // Find the explicit lambda arguments of the caller. Ignore parentheses.
    let argExpr = match arg.CallerArg.Expr with SynExpr.Paren (x, _, _, _) -> x  | x -> x
    let countOfCallerLambdaArg = InferLambdaArgsForLambdaPropagation argExpr

    // Adjust for Expression<_>, Func<_, _>, ...
    let adjustedCalledArgTy = AdjustCalledArgType infoReader false false arg.CalledArg arg.CallerArg
    if countOfCallerLambdaArg > 0 then 
        // Decompose the explicit function type of the target
        let calledLambdaArgTys, _calledLambdaRetTy = stripFunTy g adjustedCalledArgTy
        if calledLambdaArgTys.Length >= countOfCallerLambdaArg then 
            // success 
            CallerLambdaHasArgTypes calledLambdaArgTys
        elif isDelegateTy g (if isLinqExpressionTy g adjustedCalledArgTy then destLinqExpressionTy g adjustedCalledArgTy else adjustedCalledArgTy) then
            // delegate arity mismatch
            ArgDoesNotMatch
        else
            // not a function type on the called side - no information
            NoInfo
    else
        // not a lambda on the caller side - push information from caller to called
        CalledArgMatchesType(adjustedCalledArgTy)  
        

let ExamineMethodForLambdaPropagation (x: CalledMeth<SynExpr>) =
    let unnamedInfo = x.AssignedUnnamedArgs |> List.mapSquared (ExamineArgumentForLambdaPropagation x.infoReader)
    let namedInfo = x.AssignedNamedArgs |> List.mapSquared (fun arg -> (arg.NamedArgIdOpt.Value, ExamineArgumentForLambdaPropagation x.infoReader arg))
    if unnamedInfo |> List.existsSquared (function CallerLambdaHasArgTypes _ -> true | _ -> false) || 
       namedInfo |> List.existsSquared (function (_, CallerLambdaHasArgTypes _) -> true | _ -> false) then 
        Some (unnamedInfo, namedInfo)
    else
        None

//-------------------------------------------------------------------------
// Additional helpers for building method calls and doing TAST generation
//------------------------------------------------------------------------- 

/// Is this a 'base' call (in the sense of C#) 
let IsBaseCall objArgs = 
    match objArgs with 
    | [Expr.Val (v, _, _)] when v.BaseOrThisInfo  = BaseVal -> true
    | _ -> false
    
/// Compute whether we insert a 'coerce' on the 'this' pointer for an object model call 
/// For example, when calling an interface method on a struct, or a method on a constrained 
/// variable type. 
let ComputeConstrainedCallInfo g amap m (objArgs, minfo: MethInfo) =
    match objArgs with 
    | [objArgExpr] when not minfo.IsExtensionMember -> 
        let methObjTy = minfo.ApparentEnclosingType
        let objArgTy = tyOfExpr g objArgExpr
        if TypeDefinitelySubsumesTypeNoCoercion 0 g amap m methObjTy objArgTy 
           // Constrained calls to class types can only ever be needed for the three class types that 
           // are base types of value types
           || (isClassTy g methObjTy && 
                 (not (typeEquiv g methObjTy g.system_Object_ty || 
                       typeEquiv g methObjTy g.system_Value_ty ||
                       typeEquiv g methObjTy g.system_Enum_ty))) then 
            None
        else
            // The object argument is a value type or variable type and the target method is an interface or System.Object
            // type. A .NET 2.0 generic constrained call is required
            Some objArgTy
    | _ -> 
        None

/// Adjust the 'this' pointer before making a call 
/// Take the address of a struct, and coerce to an interface/base/constraint type if necessary 
let TakeObjAddrForMethodCall g amap (minfo: MethInfo) isMutable m objArgs f =
    let ccallInfo = ComputeConstrainedCallInfo g amap m (objArgs, minfo)

    let wrap, objArgs = 

        match objArgs with
        | [objArgExpr] ->

            let hasCallInfo = ccallInfo.IsSome
            let mustTakeAddress = hasCallInfo || minfo.ObjArgNeedsAddress(amap, m)
            let objArgTy = tyOfExpr g objArgExpr
            
            let isMutable =
                match isMutable with
                | DefinitelyMutates
                | NeverMutates 
                | AddressOfOp -> isMutable
                | PossiblyMutates ->
                    // Check to see if the method is read-only. Perf optimization.
                    // If there is an extension member whose first arg is an inref, we must return NeverMutates.
                    if mustTakeAddress && (minfo.IsReadOnly || minfo.IsReadOnlyExtensionMember (amap, m)) then
                        NeverMutates
                    else
                        isMutable

            let wrap, objArgExprAddr, isReadOnly, _isWriteOnly =
                mkExprAddrOfExpr g mustTakeAddress hasCallInfo isMutable objArgExpr None m
            
            // Extension members and calls to class constraints may need a coercion for their object argument
            let objArgExprCoerced = 
              if not hasCallInfo &&
                 not (TypeDefinitelySubsumesTypeNoCoercion 0 g amap m minfo.ApparentEnclosingType objArgTy) then 
                  mkCoerceExpr(objArgExprAddr, minfo.ApparentEnclosingType, m, objArgTy)
              else
                  objArgExprAddr

            // Check to see if the extension member uses the extending type as a byref.
            //     If so, make sure we don't allow readonly/immutable values to be passed byref from an extension member. 
            //     An inref will work though.
            if isReadOnly && mustTakeAddress && minfo.IsExtensionMember then
                minfo.TryObjArgByrefType(amap, m, minfo.FormalMethodInst)
                |> Option.iter (fun ty ->
                    if not (isInByrefTy g ty) then
                        errorR(Error(FSComp.SR.tcCannotCallExtensionMethodInrefToByref(minfo.DisplayName), m)))
                        

            wrap, [objArgExprCoerced] 

        | _ -> 
            id, objArgs
    let e, ety = f ccallInfo objArgs
    wrap e, ety

//-------------------------------------------------------------------------
// Build method calls.
//------------------------------------------------------------------------- 

/// Build an expression node that is a call to a .NET method. 
let BuildILMethInfoCall g amap m isProp (minfo: ILMethInfo) valUseFlags minst direct args = 
    let valu = isStructTy g minfo.ApparentEnclosingType
    let ctor = minfo.IsConstructor
    if minfo.IsClassConstructor then 
        error (InternalError (minfo.ILName+": cannot call a class constructor", m))
    let useCallvirt = 
        not valu && not direct && minfo.IsVirtual
    let isProtected = minfo.IsProtectedAccessibility
    let ilMethRef = minfo.ILMethodRef
    let newobj = ctor && (match valUseFlags with NormalValUse -> true | _ -> false)
    let exprTy = if ctor then minfo.ApparentEnclosingType else minfo.GetFSharpReturnTy(amap, m, minst)
    let retTy = if not ctor && ilMethRef.ReturnType = ILType.Void then [] else [exprTy]
    let isDllImport = minfo.IsDllImport g
    Expr.Op (TOp.ILCall (useCallvirt, isProtected, valu, newobj, valUseFlags, isProp, isDllImport, ilMethRef, minfo.DeclaringTypeInst, minst, retTy), [], args, m),
    exprTy


/// Build a call to an F# method.
///
/// Consume the arguments in chunks and build applications.  This copes with various F# calling signatures
/// all of which ultimately become 'methods'.
///
/// QUERY: this looks overly complex considering that we are doing a fundamentally simple 
/// thing here. 
let BuildFSharpMethodApp g m (vref: ValRef) vexp vexprty (args: Exprs) =
    let arities =  (arityOfVal vref.Deref).AritiesOfArgs
    
    let args3, (leftover, retTy) =
        let exprL expr = exprL g expr
        ((args, vexprty), arities) ||> List.mapFold (fun (args, fty) arity -> 
            match arity, args with 
            | (0|1), [] when typeEquiv g (domainOfFunTy g fty) g.unit_ty -> mkUnit g m, (args, rangeOfFunTy g fty)
            | 0, (arg :: argst) -> 
                let msg = Layout.showL (Layout.sepListL (Layout.rightL (Layout.TaggedTextOps.tagText ";")) (List.map exprL args))
                warning(InternalError(sprintf "Unexpected zero arity, args = %s" msg, m))
                arg, (argst, rangeOfFunTy g fty)
            | 1, (arg :: argst) -> arg, (argst, rangeOfFunTy g fty)
            | 1, [] -> error(InternalError("expected additional arguments here", m))
            | _ -> 
                if args.Length < arity then
                    error(InternalError("internal error in getting arguments, n = "+string arity+", #args = "+string args.Length, m))
                let tupargs, argst = List.splitAt arity args
                let tuptys = tupargs |> List.map (tyOfExpr g) 
                (mkRefTupled g m tupargs tuptys),
                (argst, rangeOfFunTy g fty) )
    if not leftover.IsEmpty then error(InternalError("Unexpected "+string(leftover.Length)+" remaining arguments in method application", m))
    mkApps g ((vexp, vexprty), [], args3, m),
    retTy
    
/// Build a call to an F# method.
let BuildFSharpMethodCall g m (vref: ValRef) valUseFlags declaringTypeInst minst args =
    let vexp = Expr.Val (vref, valUseFlags, m)
    let vexpty = vref.Type
    let tpsorig, tau =  vref.TypeScheme
    let vtinst = declaringTypeInst @ minst
    if tpsorig.Length <> vtinst.Length then error(InternalError("BuildFSharpMethodCall: unexpected typar length mismatch",m))
    let expr = mkTyAppExpr m (vexp, vexpty) vtinst
    let exprty = instType (mkTyparInst tpsorig vtinst) tau
    BuildFSharpMethodApp g m vref expr exprty args
    

/// Make a call to a method info. Used by the optimizer and code generator to build 
/// calls to the type-directed solutions to member constraints.
let MakeMethInfoCall amap m minfo minst args =
    let valUseFlags = NormalValUse // correct unless if we allow wild trait constraints like "T has a ctor and can be used as a parent class" 

    match minfo with 

    | ILMeth(g, ilminfo, _) -> 
        let direct = not minfo.IsVirtual
        let isProp = false // not necessarily correct, but this is only used post-creflect where this flag is irrelevant 
        BuildILMethInfoCall g amap m isProp ilminfo valUseFlags minst  direct args |> fst

    | FSMeth(g, _, vref, _) -> 
        BuildFSharpMethodCall g m vref valUseFlags minfo.DeclaringTypeInst minst args |> fst

    | DefaultStructCtor(_, ty) -> 
       mkDefault (m, ty)

#if !NO_EXTENSIONTYPING
    | ProvidedMeth(amap, mi, _, m) -> 
        let isProp = false // not necessarily correct, but this is only used post-creflect where this flag is irrelevant 
        let ilMethodRef = Import.ImportProvidedMethodBaseAsILMethodRef amap m mi
        let isConstructor = mi.PUntaint((fun c -> c.IsConstructor), m)
        let valu = mi.PUntaint((fun c -> c.DeclaringType.IsValueType), m)
        let actualTypeInst = [] // GENERIC TYPE PROVIDERS: for generics, we would have something here
        let actualMethInst = [] // GENERIC TYPE PROVIDERS: for generics, we would have something here
        let ilReturnTys = Option.toList (minfo.GetCompiledReturnTy(amap, m, []))  // GENERIC TYPE PROVIDERS: for generics, we would have more here
        // REVIEW: Should we allow protected calls?
        Expr.Op (TOp.ILCall (false, false, valu, isConstructor, valUseFlags, isProp, false, ilMethodRef, actualTypeInst, actualMethInst, ilReturnTys), [], args, m)

#endif

#if !NO_EXTENSIONTYPING
// This imports a provided method, and checks if it is a known compiler intrinsic like "1 + 2"
let TryImportProvidedMethodBaseAsLibraryIntrinsic (amap: Import.ImportMap, m: range, mbase: Tainted<ProvidedMethodBase>) = 
    let methodName = mbase.PUntaint((fun x -> x.Name), m)
    let declaringType = Import.ImportProvidedType amap m (mbase.PApply((fun x -> x.DeclaringType), m))
    if isAppTy amap.g declaringType then 
        let declaringEntity = tcrefOfAppTy amap.g declaringType
        if not declaringEntity.IsLocalRef && ccuEq declaringEntity.nlr.Ccu amap.g.fslibCcu then
            match amap.g.knownIntrinsics.TryGetValue ((declaringEntity.LogicalName, methodName)) with 
            | true, vref -> Some vref
            | _ -> 
            match amap.g.knownFSharpCoreModules.TryGetValue declaringEntity.LogicalName with
            | true, modRef -> 
                modRef.ModuleOrNamespaceType.AllValsByLogicalName 
                |> Seq.tryPick (fun (KeyValue(_, v)) -> if (v.CompiledName amap.g.CompilerGlobalState) = methodName then Some (mkNestedValRef modRef v) else None)
            | _ -> None
        else
            None
    else
        None
#endif
        

/// Build an expression that calls a given method info. 
/// This is called after overload resolution, and also to call other 
/// methods such as 'setters' for properties. 
//   tcVal: used to convert an F# value into an expression. See tc.fs. 
//   isProp: is it a property get? 
//   minst: the instantiation to apply for a generic method 
//   objArgs: the 'this' argument, if any 
//   args: the arguments, if any 
let BuildMethodCall tcVal g amap isMutable m isProp minfo valUseFlags minst objArgs args =
    let direct = IsBaseCall objArgs

    TakeObjAddrForMethodCall g amap minfo isMutable m objArgs (fun ccallInfo objArgs -> 
        let allArgs = objArgs @ args
        let valUseFlags = 
            if direct && (match valUseFlags with NormalValUse -> true | _ -> false) then 
                VSlotDirectCall 
            else 
                match ccallInfo with
                | Some ty -> 
                    // printfn "possible constrained call to '%s' at %A" minfo.LogicalName m
                    PossibleConstrainedCall ty
                | None -> 
                    valUseFlags

        match minfo with 
#if !NO_EXTENSIONTYPING
        // By this time this is an erased method info, e.g. one returned from an expression
        // REVIEW: copied from tastops, which doesn't allow protected methods
        | ProvidedMeth (amap, providedMeth, _, _) -> 
            // TODO: there  is a fair bit of duplication here with mk_il_minfo_call. We should be able to merge these
                
            /// Build an expression node that is a call to a extension method in a generated assembly
            let enclTy = minfo.ApparentEnclosingType
            // prohibit calls to methods that are declared in specific array types (Get, Set, Address)
            // these calls are provided by the runtime and should not be called from the user code
            if isArrayTy g enclTy then
                let tpe = TypeProviderError(FSComp.SR.tcRuntimeSuppliedMethodCannotBeUsedInUserCode(minfo.DisplayName), providedMeth.TypeProviderDesignation, m)
                error tpe
            let valu = isStructTy g enclTy
            let isCtor = minfo.IsConstructor
            if minfo.IsClassConstructor then 
                error (InternalError (minfo.LogicalName + ": cannot call a class constructor", m))
            let useCallvirt = not valu && not direct && minfo.IsVirtual
            let isProtected = minfo.IsProtectedAccessibility
            let exprTy = if isCtor then enclTy else minfo.GetFSharpReturnTy(amap, m, minst)
            match TryImportProvidedMethodBaseAsLibraryIntrinsic (amap, m, providedMeth) with 
            | Some fsValRef -> 
                //reraise() calls are converted to TOp.Reraise in the type checker. So if a provided expression includes a reraise call
                // we must put it in that form here.
                if valRefEq amap.g fsValRef amap.g.reraise_vref then
                    mkReraise m exprTy, exprTy
                else
                    let vexp, vexpty = tcVal fsValRef valUseFlags (minfo.DeclaringTypeInst @ minst) m
                    BuildFSharpMethodApp g m fsValRef vexp vexpty allArgs
            | None -> 
                let ilMethRef = Import.ImportProvidedMethodBaseAsILMethodRef amap m providedMeth
                let isNewObj = isCtor && (match valUseFlags with NormalValUse -> true | _ -> false)
                let actualTypeInst = 
                    if isRefTupleTy g enclTy then argsOfAppTy g (mkCompiledTupleTy g false (destRefTupleTy g enclTy))  // provided expressions can include method calls that get properties of tuple types
                    elif isFunTy g enclTy then [ domainOfFunTy g enclTy; rangeOfFunTy g enclTy ]  // provided expressions can call Invoke
                    else minfo.DeclaringTypeInst
                let actualMethInst = minst
                let retTy = if not isCtor && (ilMethRef.ReturnType = ILType.Void) then [] else [exprTy]
                let noTailCall = false
                let expr = Expr.Op (TOp.ILCall (useCallvirt, isProtected, valu, isNewObj, valUseFlags, isProp, noTailCall, ilMethRef, actualTypeInst, actualMethInst, retTy), [], allArgs, m)
                expr, exprTy

#endif
            
        // Build a call to a .NET method 
        | ILMeth(_, ilMethInfo, _) -> 
            BuildILMethInfoCall g amap m isProp ilMethInfo valUseFlags minst direct allArgs

        // Build a call to an F# method 
        | FSMeth(_, _, vref, _) -> 

            // Go see if this is a use of a recursive definition... Note we know the value instantiation 
            // we want to use so we pass that in order not to create a new one. 
            let vexp, vexpty = tcVal vref valUseFlags (minfo.DeclaringTypeInst @ minst) m
            BuildFSharpMethodApp g m vref vexp vexpty allArgs

        // Build a 'call' to a struct default constructor 
        | DefaultStructCtor (g, ty) -> 
            if not (TypeHasDefaultValue g m ty) then 
                errorR(Error(FSComp.SR.tcDefaultStructConstructorCall(), m))
            mkDefault (m, ty), ty)

//-------------------------------------------------------------------------
// Adjust caller arguments as part of building a method call
//------------------------------------------------------------------------- 

/// Build a call to the System.Object constructor taking no arguments,
let BuildObjCtorCall (g: TcGlobals) m =
    let ilMethRef = (mkILCtorMethSpecForTy(g.ilg.typ_Object, [])).MethodRef
    Expr.Op (TOp.ILCall (false, false, false, false, CtorValUsedAsSuperInit, false, true, ilMethRef, [], [], [g.obj_ty]), [], [], m)

/// Implements the elaborated form of adhoc conversions from functions to delegates at member callsites
let BuildNewDelegateExpr (eventInfoOpt: EventInfo option, g, amap, traitCtxt, delegateTy, invokeMethInfo: MethInfo, delArgTys, f, fty, m) =
    let slotsig = invokeMethInfo.GetSlotSig(amap, m, traitCtxt)
    let delArgVals, expr = 
        let topValInfo = ValReprInfo([], List.replicate (max 1 (List.length delArgTys)) ValReprInfo.unnamedTopArg, ValReprInfo.unnamedRetVal)

        // Try to pull apart an explicit lambda and use it directly 
        // Don't do this in the case where we're adjusting the arguments of a function used to build a .NET-compatible event handler 
        let lambdaContents = 
            if Option.isSome eventInfoOpt then 
                None 
            else 
                tryDestTopLambda g amap topValInfo (f, fty)        

        match lambdaContents with 
        | None -> 
        
            if List.exists (isByrefTy g) delArgTys then
                    error(Error(FSComp.SR.tcFunctionRequiresExplicitLambda(List.length delArgTys), m)) 

            let delArgVals = delArgTys |> List.mapi (fun i argty -> fst (mkCompGenLocal m ("delegateArg" + string i) argty)) 
            let expr = 
                let args = 
                    match eventInfoOpt with 
                    | Some einfo -> 
                        match delArgVals with 
                        | [] -> error(nonStandardEventError einfo.EventName m)
                        | h :: _ when not (isObjTy g h.Type) -> error(nonStandardEventError einfo.EventName m)
                        | h :: t -> [exprForVal m h; mkRefTupledVars g m t] 
                    | None -> 
                        if isNil delArgTys then [mkUnit g m] else List.map (exprForVal m) delArgVals
                mkApps g ((f, fty), [], args, m)
            delArgVals, expr
            
        | Some _ -> 
            let _, _, _, vsl, body, _ = IteratedAdjustArityOfLambda g amap topValInfo f
            List.concat vsl, body
            
    let meth = TObjExprMethod(slotsig, [], [], [delArgVals], expr, m)
    mkObjExpr(delegateTy, None, BuildObjCtorCall g m, [meth], [], m)

let CoerceFromFSharpFuncToDelegate g amap traitCtxt infoReader ad callerArgTy m callerArgExpr delegateTy =    
    let (SigOfFunctionForDelegate(invokeMethInfo, delArgTys, _, _)) = GetSigOfFunctionForDelegate infoReader delegateTy m ad
    BuildNewDelegateExpr (None, g, amap, traitCtxt, delegateTy, invokeMethInfo, delArgTys, callerArgExpr, callerArgTy, m)

// Handle adhoc argument conversions
let AdjustCallerArgExprForCoercions (g: TcGlobals) amap traitCtxt infoReader ad isOutArg calledArgTy (reflArgInfo: ReflectedArgInfo) callerArgTy m callerArgExpr = 
   if isByrefTy g calledArgTy && isRefCellTy g callerArgTy then 
       None, Expr.Op (TOp.RefAddrGet false, [destRefCellTy g callerArgTy], [callerArgExpr], m) 

#if IMPLICIT_ADDRESS_OF
   elif isInByrefTy g calledArgTy && not (isByrefTy g callerArgTy) then 
       let wrap, callerArgExprAddress, _readonly, _writeonly = mkExprAddrOfExpr g true false NeverMutates callerArgExpr None m
       Some wrap, callerArgExprAddress
#endif

   elif isDelegateTy g calledArgTy && isFunTy g callerArgTy then 
       None, CoerceFromFSharpFuncToDelegate g amap traitCtxt infoReader ad callerArgTy m callerArgExpr calledArgTy

   elif isLinqExpressionTy g calledArgTy && isDelegateTy g (destLinqExpressionTy g calledArgTy) && isFunTy g callerArgTy then 
       let delegateTy = destLinqExpressionTy g calledArgTy
       let expr = CoerceFromFSharpFuncToDelegate g amap traitCtxt infoReader ad callerArgTy m callerArgExpr delegateTy
       None, mkCallQuoteToLinqLambdaExpression g m delegateTy (Expr.Quote (expr, ref None, false, m, mkQuotedExprTy g delegateTy))

   // auto conversions to quotations (to match auto conversions to LINQ expressions)
   elif reflArgInfo.AutoQuote && isQuotedExprTy g calledArgTy && not (isQuotedExprTy g callerArgTy) then 
       match reflArgInfo with 
       | ReflectedArgInfo.Quote true -> 
           None, mkCallLiftValueWithDefn g m calledArgTy callerArgExpr
       | ReflectedArgInfo.Quote false -> 
           None, Expr.Quote (callerArgExpr, ref None, false, m, calledArgTy)
       | ReflectedArgInfo.None -> failwith "unreachable" // unreachable due to reflArgInfo.AutoQuote condition

   // Note: out args do not need to be coerced 
   elif isOutArg then 
       None, callerArgExpr

   // Note: not all these casts are reported in quotations 
   else 
       None, mkCoerceIfNeeded g calledArgTy callerArgTy callerArgExpr

/// Some of the code below must allocate temporary variables or bind other variables to particular values. 
/// As usual we represent variable allocators by expr -> expr functions 
/// which we then use to wrap the whole expression. These will either do nothing or pre-bind a variable. It doesn't
/// matter what order they are applied in as long as they are all composed together.
let emptyPreBinder (e: Expr) = e

/// Get the expression that must be inserted on the caller side for a CallerSide optional arg,
/// i.e. one where there is no corresponding caller arg.
let rec GetDefaultExpressionForCallerSideOptionalArg tcFieldInit g (calledArg: CalledArg) currCalledArgTy currDfltVal eCallerMemberName mMethExpr =
    match currDfltVal with
    | MissingValue -> 
        // Add an I_nop if this is an initonly field to make sure we never recognize it as an lvalue. See mkExprAddrOfExpr. 
        emptyPreBinder, mkAsmExpr ([ mkNormalLdsfld (fspec_Missing_Value g); AI_nop ], [], [], [currCalledArgTy], mMethExpr)

    | DefaultValue -> 
        emptyPreBinder, mkDefault(mMethExpr, currCalledArgTy)

    | Constant fieldInit -> 
        match currCalledArgTy with
        | NullableTy g inst when fieldInit <> ILFieldInit.Null ->
            let nullableTy = mkILNonGenericBoxedTy(g.FindSysILTypeRef "System.Nullable`1")
            let ctor = mkILCtorMethSpecForTy(nullableTy, [ILType.TypeVar 0us]).MethodRef
            let ctorArgs = [Expr.Const (tcFieldInit mMethExpr fieldInit, mMethExpr, inst)]
            emptyPreBinder, Expr.Op (TOp.ILCall (false, false, true, true, NormalValUse, false, false, ctor, [inst], [], [currCalledArgTy]), [], ctorArgs, mMethExpr)
        | ByrefTy g inst ->
            GetDefaultExpressionForCallerSideOptionalArg tcFieldInit g calledArg inst (PassByRef(inst, currDfltVal)) eCallerMemberName mMethExpr
        | _ ->
            match calledArg.CallerInfo, eCallerMemberName with
            | CallerLineNumber, _ when typeEquiv g currCalledArgTy g.int_ty ->
                emptyPreBinder, Expr.Const (Const.Int32(mMethExpr.StartLine), mMethExpr, currCalledArgTy)
            | CallerFilePath, _ when typeEquiv g currCalledArgTy g.string_ty ->
                let fileName = mMethExpr.FileName |> FileSystem.GetFullPathShim |> PathMap.apply g.pathMap
                emptyPreBinder, Expr.Const (Const.String fileName, mMethExpr, currCalledArgTy)
            | CallerMemberName, Some callerName when (typeEquiv g currCalledArgTy g.string_ty) ->
                emptyPreBinder, Expr.Const (Const.String callerName, mMethExpr, currCalledArgTy)
            | _ ->
                emptyPreBinder, Expr.Const (tcFieldInit mMethExpr fieldInit, mMethExpr, currCalledArgTy)
                
    | WrapperForIDispatch ->
        match g.TryFindSysILTypeRef "System.Runtime.InteropServices.DispatchWrapper" with
        | None -> error(Error(FSComp.SR.fscSystemRuntimeInteropServicesIsRequired(), mMethExpr))
        | Some tref ->
            let ty = mkILNonGenericBoxedTy tref
            let mref = mkILCtorMethSpecForTy(ty, [g.ilg.typ_Object]).MethodRef
            let expr = Expr.Op (TOp.ILCall (false, false, false, true, NormalValUse, false, false, mref, [], [], [g.obj_ty]), [], [mkDefault(mMethExpr, currCalledArgTy)], mMethExpr)
            emptyPreBinder, expr

    | WrapperForIUnknown ->
        match g.TryFindSysILTypeRef "System.Runtime.InteropServices.UnknownWrapper" with
        | None -> error(Error(FSComp.SR.fscSystemRuntimeInteropServicesIsRequired(), mMethExpr))
        | Some tref ->
            let ty = mkILNonGenericBoxedTy tref
            let mref = mkILCtorMethSpecForTy(ty, [g.ilg.typ_Object]).MethodRef
            let expr = Expr.Op (TOp.ILCall (false, false, false, true, NormalValUse, false, false, mref, [], [], [g.obj_ty]), [], [mkDefault(mMethExpr, currCalledArgTy)], mMethExpr)
            emptyPreBinder, expr

    | PassByRef (ty, dfltVal2) ->
        let v, _ = mkCompGenLocal mMethExpr "defaultByrefArg" ty
        let wrapper2, rhs = GetDefaultExpressionForCallerSideOptionalArg tcFieldInit g calledArg currCalledArgTy dfltVal2 eCallerMemberName mMethExpr
        (wrapper2 >> mkCompGenLet mMethExpr v rhs), mkValAddr mMethExpr false (mkLocalValRef v)

/// Get the expression that must be inserted on the caller side for a CalleeSide optional arg where
/// no caller argument has been provided. Normally this is 'None', however CallerMemberName and friends
/// can be used with 'CalleeSide' optional arguments
let GetDefaultExpressionForCalleeSideOptionalArg g (calledArg: CalledArg) eCallerMemberName (mMethExpr: range) =
    let calledArgTy = calledArg.CalledArgumentType
    let calledNonOptTy = 
        if isOptionTy g calledArgTy then 
            destOptionTy g calledArgTy 
        else
            calledArgTy // should be unreachable

    match calledArg.CallerInfo, eCallerMemberName with
    | CallerLineNumber, _ when typeEquiv g calledNonOptTy g.int_ty ->
        let lineExpr = Expr.Const(Const.Int32 mMethExpr.StartLine, mMethExpr, calledNonOptTy)
        mkSome g calledNonOptTy lineExpr mMethExpr
    | CallerFilePath, _ when typeEquiv g calledNonOptTy g.string_ty ->
        let fileName = mMethExpr.FileName |> FileSystem.GetFullPathShim |> PathMap.apply g.pathMap
        let filePathExpr = Expr.Const (Const.String(fileName), mMethExpr, calledNonOptTy)
        mkSome g calledNonOptTy filePathExpr mMethExpr
    | CallerMemberName, Some(callerName) when typeEquiv g calledNonOptTy g.string_ty ->
        let memberNameExpr = Expr.Const (Const.String callerName, mMethExpr, calledNonOptTy)
        mkSome g calledNonOptTy memberNameExpr mMethExpr
    | _ ->
        mkNone g calledNonOptTy mMethExpr

/// Get the expression that must be inserted on the caller side for an optional arg where
/// no caller argument has been provided. 
let GetDefaultExpressionForOptionalArg tcFieldInit g (calledArg: CalledArg) eCallerMemberName mItem (mMethExpr: range) =
    let calledArgTy = calledArg.CalledArgumentType
    let preBinder, expr = 
        match calledArg.OptArgInfo with 
        | NotOptional -> 
            error(InternalError("Unexpected NotOptional", mItem))

        | CallerSide dfltVal ->
            GetDefaultExpressionForCallerSideOptionalArg tcFieldInit g calledArg calledArgTy dfltVal eCallerMemberName mMethExpr

        | CalleeSide ->
            emptyPreBinder, GetDefaultExpressionForCalleeSideOptionalArg g calledArg eCallerMemberName mMethExpr

    // Combine the variable allocators (if any)
    let callerArg = CallerArg(calledArgTy, mMethExpr, false, expr)
    preBinder, { NamedArgIdOpt = None; CalledArg = calledArg; CallerArg = callerArg }

// Adjust all the optional arguments, filling in values for defaults, 
let AdjustCallerArgForOptional tcFieldInit eCallerMemberName (infoReader: InfoReader) (assignedArg: AssignedCalledArg<_>) =
    let g = infoReader.g
    let amap = infoReader.amap
    let callerArg = assignedArg.CallerArg
    let (CallerArg(callerArgTy, m, isOptCallerArg, callerArgExpr)) = callerArg
    let calledArg = assignedArg.CalledArg
    match calledArg.OptArgInfo with 
    | NotOptional -> 
        if isOptCallerArg then errorR(Error(FSComp.SR.tcFormalArgumentIsNotOptional(), m))
        assignedArg
    | _ -> 
        let callerArgExpr2 = 
            match calledArg.OptArgInfo with 
            | NotOptional -> failwith "unreachable"
            
            | CallerSide dfltVal -> 
                let calledArgTy = calledArg.CalledArgumentType

                if isOptCallerArg then 
                    // CSharpMethod(?x=b) 
                    if isOptionTy g callerArgTy then 
                        if isNullableTy g calledArgTy then 
                            // CSharpMethod(?x=b) when 'b' has optional type and 'x' has nullable type --> CSharpMethod(x=Option.toNullable b)
                            mkOptionToNullable g m (destOptionTy g callerArgTy) callerArgExpr
                        else 
                            // CSharpMethod(?x=b) when 'b' has optional type and 'x' has non-nullable type --> CSharpMethod(x=Option.defaultValue DEFAULT v)
                            let _wrapper, defaultExpr = GetDefaultExpressionForCallerSideOptionalArg tcFieldInit g calledArg calledArgTy dfltVal eCallerMemberName m
                            let ty = destOptionTy g callerArgTy
                            mkOptionDefaultValue g m ty defaultExpr callerArgExpr
                    else
                        // This should be unreachable but the error will be reported elsewhere
                        callerArgExpr
                else
                    if isNullableTy g calledArgTy  then 
                        // CSharpMethod(x=b) when 'x' has nullable type
                        if isNullableTy g callerArgTy then 
                            // CSharpMethod(x=b) when both 'x' and 'b' have nullable type --> CSharpMethod(x=b)
                            callerArgExpr
                        else
                            // CSharpMethod(x=b) when 'x' has nullable type and 'b' does not --> CSharpMethod(x=Nullable(b))
                            let calledNonOptTy = destNullableTy g calledArgTy 
                            let minfo = GetIntrinsicConstructorInfosOfType infoReader m calledArgTy |> List.head
                            let callerArgExprCoerced = mkCoerceIfNeeded g calledNonOptTy callerArgTy callerArgExpr
                            MakeMethInfoCall amap m minfo [] [callerArgExprCoerced]
                    else 
                        // CSharpMethod(x=b) --> CSharpMethod(?x=b)
                        callerArgExpr

            | CalleeSide -> 
                if isOptCallerArg then 
                    // CSharpMethod(?x=b) --> CSharpMethod(?x=b)
                    callerArgExpr 
                else                            
                    // CSharpMethod(x=b) when CSharpMethod(A) --> CSharpMethod(?x=Some(b :> A))
                    let calledArgTy = assignedArg.CalledArg.CalledArgumentType
                    if isOptionTy g calledArgTy then 
                        let calledNonOptTy = destOptionTy g calledArgTy 
                        let callerArgExprCoerced = mkCoerceIfNeeded g calledNonOptTy callerArgTy callerArgExpr
                        mkSome g calledNonOptTy callerArgExprCoerced m
                    else 
                        assert false
                        callerArgExpr // defensive code - this case is unreachable 
                        
        let callerArg2 = CallerArg(tyOfExpr g callerArgExpr2, m, isOptCallerArg, callerArgExpr2)
        { assignedArg with CallerArg=callerArg2 }

// Handle CallerSide optional arguments. 
//
// CallerSide optional arguments are largely for COM interop, e.g. to PIA assemblies for Word etc.
// As a result we follow the VB and C# behavior here.
//
//   "1. If the parameter is statically typed as System.Object and does not have a value, then there are four cases:
//       a. The parameter is marked with MarshalAs(IUnknown), MarshalAs(Interface), or MarshalAs(IDispatch). In this case we pass null.
//       b. Else if the parameter is marked with IUnknownConstantAttribute. In this case we pass new System.Runtime.InteropServices.UnknownWrapper(null)
//       c. Else if the parameter is marked with IDispatchConstantAttribute. In this case we pass new System.Runtime.InteropServices.DispatchWrapper(null)
//       d. Else, we will pass Missing.Value.
//    2. Otherwise, if there is a value attribute, then emit the default value.
//    3. Otherwise, we emit default(T).
//    4. Finally, we apply conversions from the value to the parameter type. This is where the nullable conversions take place for VB.
//    - VB allows you to mark ref parameters as optional. The semantics of this is that we create a temporary 
//        with type = type of parameter, load the optional value to it, and call the method. 
//    - VB also allows you to mark arrays with Nothing as the optional value.
//    - VB also allows you to pass intrinsic values as optional values to parameters 
//        typed as Object. What we do in this case is we box the intrinsic value."
//
let AdjustCallerArgsForOptionals tcFieldInit eCallerMemberName (infoReader: InfoReader) (calledMeth: CalledMeth<_>) mItem mMethExpr =
    let g = infoReader.g

    let assignedNamedArgs = calledMeth.ArgSets |> List.collect (fun argSet -> argSet.AssignedNamedArgs)
    let unnamedCalledArgs = calledMeth.ArgSets |> List.collect (fun argSet -> argSet.UnnamedCalledArgs)
    let unnamedCallerArgs = calledMeth.ArgSets |> List.collect (fun argSet -> argSet.UnnamedCallerArgs)
    let unnamedArgs =
        (unnamedCalledArgs, unnamedCallerArgs) ||> List.map2 (fun called caller -> 
            { NamedArgIdOpt = None; CalledArg=called; CallerArg=caller })

    // Adjust all the optional arguments that require a default value to be inserted into the call,
    // i.e. there is no corresponding caller arg.
    let optArgs, optArgPreBinder = 
        (emptyPreBinder, calledMeth.UnnamedCalledOptArgs) ||> List.mapFold (fun preBinder calledArg -> 
            let preBinder2, arg = GetDefaultExpressionForOptionalArg tcFieldInit g calledArg eCallerMemberName mItem mMethExpr
            arg, (preBinder >> preBinder2))

    let adjustedNormalUnnamedArgs = List.map (AdjustCallerArgForOptional tcFieldInit eCallerMemberName infoReader) unnamedArgs
    let adjustedAssignedNamedArgs = List.map (AdjustCallerArgForOptional tcFieldInit eCallerMemberName infoReader) assignedNamedArgs

    optArgs, optArgPreBinder, adjustedNormalUnnamedArgs, adjustedAssignedNamedArgs

/// Adjust any 'out' arguments, passing in the address of a mutable local
let AdjustOutCallerArgs g (calledMeth: CalledMeth<_>) mMethExpr =
    calledMeth.UnnamedCalledOutArgs |> List.map (fun calledArg -> 
        let calledArgTy = calledArg.CalledArgumentType
        let outArgTy = destByrefTy g calledArgTy
        let outv, outArgExpr = mkMutableCompGenLocal mMethExpr PrettyNaming.outArgCompilerGeneratedName outArgTy // mutable! 
        let expr = mkDefault (mMethExpr, outArgTy)
        let callerArg = CallerArg (calledArgTy, mMethExpr, false, mkValAddr mMethExpr false (mkLocalValRef outv))
        let outArg = { NamedArgIdOpt=None;CalledArg=calledArg;CallerArg=callerArg }
        outArg, outArgExpr, mkCompGenBind outv expr) 
        |> List.unzip3

/// Adjust any '[<ParamArray>]' arguments, converting to an array
let AdjustParamArrayCallerArgs g amap traitCtxt infoReader ad (calledMeth: CalledMeth<_>) mMethExpr =
    let argSets = calledMeth.ArgSets

    let paramArrayCallerArgs = argSets |> List.collect (fun argSet -> argSet.ParamArrayCallerArgs)

    match calledMeth.ParamArrayCalledArgOpt with 
    | None -> 
        [], []

    | Some paramArrayCalledArg -> 
        let paramArrayCalledArgElementType = destArrayTy g paramArrayCalledArg.CalledArgumentType

        let paramArrayPreBinders, paramArrayExprs = 
            paramArrayCallerArgs  
            |> List.map (fun callerArg -> 
                let (CallerArg(callerArgTy, m, isOutArg, callerArgExpr)) = callerArg
                AdjustCallerArgExprForCoercions g amap traitCtxt infoReader ad isOutArg paramArrayCalledArgElementType paramArrayCalledArg.ReflArgInfo callerArgTy m callerArgExpr)
            |> List.unzip

        let paramArrayExpr = Expr.Op (TOp.Array, [paramArrayCalledArgElementType], paramArrayExprs, mMethExpr)
        
        let paramArrayCallerArg = 
            [ { NamedArgIdOpt = None
                CalledArg=paramArrayCalledArg
                CallerArg=CallerArg(paramArrayCalledArg.CalledArgumentType, mMethExpr, false, paramArrayExpr) } ]

        paramArrayPreBinders, paramArrayCallerArg

/// Build the argument list for a method call. Adjust for param array, optional arguments, byref arguments and coercions.
/// For example, if you pass an F# reference cell to a byref then we must get the address of the 
/// contents of the ref. Likewise lots of adjustments are made for optional arguments etc.
let AdjustCallerArgs tcFieldInit eCallerMemberName (infoReader: InfoReader) ad traitCtxt (calledMeth: CalledMeth<_>) objArgs lambdaVars mItem mMethExpr =
    let g = infoReader.g
    let amap = infoReader.amap
    let calledMethInfo = calledMeth.Method

    // For unapplied 'e.M' we first evaluate 'e' outside the lambda, i.e. 'let v = e in (fun arg -> v.CSharpMethod(arg))' 
    let objArgPreBinder, objArgs = 
        match objArgs, lambdaVars with 
        | [objArg], Some _ -> 
            if calledMethInfo.IsExtensionMember && calledMethInfo.ObjArgNeedsAddress(amap, mMethExpr) then
                error(Error(FSComp.SR.tcCannotPartiallyApplyExtensionMethodForByref(calledMethInfo.DisplayName), mMethExpr))
            let objArgTy = tyOfExpr g objArg
            let v, ve = mkCompGenLocal mMethExpr "objectArg" objArgTy
            (fun body -> mkCompGenLet mMethExpr v objArg body), [ve]
        | _ -> 
            emptyPreBinder, objArgs

    // Handle param array and optional arguments
    let paramArrayPreBinders, paramArrayArgs =
        AdjustParamArrayCallerArgs g amap traitCtxt infoReader ad calledMeth mMethExpr

    let optArgs, optArgPreBinder, adjustedNormalUnnamedArgs, adjustedFinalAssignedNamedArgs = 
        AdjustCallerArgsForOptionals tcFieldInit eCallerMemberName infoReader calledMeth mItem mMethExpr

    let outArgs, outArgExprs, outArgTmpBinds =
        AdjustOutCallerArgs g calledMeth mMethExpr

    let allArgs =
        adjustedNormalUnnamedArgs @
        adjustedFinalAssignedNamedArgs @
        paramArrayArgs @
        optArgs @ 
        outArgs
        
    let allArgs = 
        allArgs |> List.sortBy (fun x -> x.Position)

    let allArgsPreBinders, allArgsCoerced = 
        allArgs
        |> List.map (fun assignedArg -> 
            let isOutArg = assignedArg.CalledArg.IsOutArg
            let reflArgInfo = assignedArg.CalledArg.ReflArgInfo
            let calledArgTy = assignedArg.CalledArg.CalledArgumentType
            let (CallerArg(callerArgTy, m, _, e)) = assignedArg.CallerArg
    
            AdjustCallerArgExprForCoercions g amap traitCtxt infoReader ad isOutArg calledArgTy reflArgInfo callerArgTy m e)
        |> List.unzip

    objArgPreBinder, objArgs, allArgsPreBinders, allArgs, allArgsCoerced, optArgPreBinder, paramArrayPreBinders, outArgExprs, outArgTmpBinds


//-------------------------------------------------------------------------
// Import provided expressions
//------------------------------------------------------------------------- 


#if !NO_EXTENSIONTYPING
// This file is not a great place for this functionality to sit, it's here because of BuildMethodCall
module ProvidedMethodCalls =

    let private convertConstExpr g amap m (constant : Tainted<obj * ProvidedType>) =
        let (obj, objTy) = constant.PApply2(id, m)
        let ty = Import.ImportProvidedType amap m objTy
        let normTy = normalizeEnumTy g ty
        obj.PUntaint((fun v ->
            let fail() = raise (TypeProviderError(FSComp.SR.etUnsupportedConstantType(v.GetType().ToString()), constant.TypeProviderDesignation, m))
            try 
                if isNull v then mkNull m ty else
                let c = 
                    match v with
                    | _ when typeEquiv g normTy g.bool_ty -> Const.Bool(v :?> bool)
                    | _ when typeEquiv g normTy g.sbyte_ty -> Const.SByte(v :?> sbyte)
                    | _ when typeEquiv g normTy g.byte_ty -> Const.Byte(v :?> byte)
                    | _ when typeEquiv g normTy g.int16_ty -> Const.Int16(v :?> int16)
                    | _ when typeEquiv g normTy g.uint16_ty -> Const.UInt16(v :?> uint16)
                    | _ when typeEquiv g normTy g.int32_ty -> Const.Int32(v :?> int32)
                    | _ when typeEquiv g normTy g.uint32_ty -> Const.UInt32(v :?> uint32)
                    | _ when typeEquiv g normTy g.int64_ty -> Const.Int64(v :?> int64)
                    | _ when typeEquiv g normTy g.uint64_ty -> Const.UInt64(v :?> uint64)
                    | _ when typeEquiv g normTy g.nativeint_ty -> Const.IntPtr(v :?> int64)
                    | _ when typeEquiv g normTy g.unativeint_ty -> Const.UIntPtr(v :?> uint64)
                    | _ when typeEquiv g normTy g.float32_ty -> Const.Single(v :?> float32)
                    | _ when typeEquiv g normTy g.float_ty -> Const.Double(v :?> float)
                    | _ when typeEquiv g normTy g.char_ty -> Const.Char(v :?> char)
                    | _ when typeEquiv g normTy g.string_ty -> Const.String(v :?> string)
                    | _ when typeEquiv g normTy g.decimal_ty -> Const.Decimal(v :?> decimal)
                    | _ when typeEquiv g normTy g.unit_ty -> Const.Unit
                    | _ -> fail()
                Expr.Const (c, m, ty)
             with _ -> fail()
            ), range=m)

    /// Erasure over System.Type.
    ///
    /// This is a reimplementation of the logic of provided-type erasure, working entirely over (tainted, provided) System.Type
    /// values. This is used when preparing ParameterInfo objects to give to the provider in GetInvokerExpression. 
    /// These ParameterInfo have erased ParameterType - giving the provider an erased type makes it considerably easier 
    /// to implement a correct GetInvokerExpression.
    ///
    /// Ideally we would implement this operation by converting to an F# TType using ImportSystemType, and then erasing, and then converting
    /// back to System.Type. However, there is currently no way to get from an arbitrary F# TType (even the TType for 
    /// System.Object) to a System.Type to give to the type provider.
    let eraseSystemType (amap, m, inputType) = 
        let rec loop (st: Tainted<ProvidedType>) = 
            if st.PUntaint((fun st -> st.IsGenericParameter), m) then st
            elif st.PUntaint((fun st -> st.IsArray), m) then 
                let et = st.PApply((fun st -> st.GetElementType()), m)
                let rank = st.PUntaint((fun st -> st.GetArrayRank()), m)
                (loop et).PApply((fun st -> if rank = 1 then st.MakeArrayType() else st.MakeArrayType(rank)), m)
            elif st.PUntaint((fun st -> st.IsByRef), m) then 
                let et = st.PApply((fun st -> st.GetElementType()), m)
                (loop et).PApply((fun st -> st.MakeByRefType()), m)
            elif st.PUntaint((fun st -> st.IsPointer), m) then 
                let et = st.PApply((fun st -> st.GetElementType()), m)
                (loop et).PApply((fun st -> st.MakePointerType()), m)
            else
                let isGeneric = st.PUntaint((fun st -> st.IsGenericType), m)
                let headType = if isGeneric then st.PApply((fun st -> st.GetGenericTypeDefinition()), m) else st
                // We import in order to use IsProvidedErasedTycon, to make sure we at least don't reinvent that 
                let headTypeAsFSharpType = Import.ImportProvidedNamedType amap m headType
                if headTypeAsFSharpType.IsProvidedErasedTycon then 
                    let baseType = 
                        st.PApply((fun st -> 
                            match st.BaseType with 
                            | null -> ProvidedType.CreateNoContext(typeof<obj>)  // it might be an interface
                            | st -> st), m)
                    loop baseType
                else
                    if isGeneric then 
                        let genericArgs = st.PApplyArray((fun st -> st.GetGenericArguments()), "GetGenericArguments", m) 
                        let typars = headTypeAsFSharpType.Typars(m)
                        // Drop the generic arguments that don't correspond to type arguments, i.e. are units-of-measure
                        let genericArgs = 
                            [| for (genericArg, tp) in Seq.zip genericArgs typars do
                                   if tp.Kind = TyparKind.Type then 
                                       yield genericArg |]

                        if genericArgs.Length = 0 then
                            headType
                        else
                            let erasedArgTys = genericArgs |> Array.map loop
                            headType.PApply((fun st -> 
                                let erasedArgTys = erasedArgTys |> Array.map (fun a -> a.PUntaintNoFailure(id))
                                st.MakeGenericType erasedArgTys), m)
                    else   
                        st
        loop inputType

    let convertProvidedExpressionToExprAndWitness
            tcVal
            (thisArg: Expr option,
             allArgs: Exprs,
             paramVars: Tainted<ProvidedVar>[],
             g,
             amap, 
             traitCtxt,
             mut,
             isProp,
             isSuperInit, m,
             expr: Tainted<ProvidedExpr>) = 

        let varConv =
            // note: using paramVars.Length as assumed initial size, but this might not 
            // be the optimal value; this wasn't checked before obsoleting Dictionary.ofList
            let dict = Dictionary.newWithSize paramVars.Length
            for v, e in Seq.zip (paramVars |> Seq.map (fun x -> x.PUntaint(id, m))) (Option.toList thisArg @ allArgs) do
                dict.Add(v, (None, e))
            dict
        let rec exprToExprAndWitness top (ea: Tainted<ProvidedExpr>) =
            let fail() = error(Error(FSComp.SR.etUnsupportedProvidedExpression(ea.PUntaint((fun etree -> etree.UnderlyingExpressionString), m)), m))
            match ea with
            | Tainted.Null -> error(Error(FSComp.SR.etNullProvidedExpression(ea.TypeProviderDesignation), m))
            |  _ ->
            let exprType = ea.PApplyOption((fun x -> x.GetExprType()), m)
            let exprType = match exprType with | Some exprType -> exprType | None -> fail()
            match exprType.PUntaint(id, m) with
            | ProvidedTypeAsExpr (expr, targetTy) ->
                let (expr, targetTy) = exprType.PApply2((fun _ -> (expr, targetTy)), m)
                let srcExpr = exprToExpr expr
                let targetTy = Import.ImportProvidedType amap m (targetTy.PApply(id, m)) 
                let sourceTy = Import.ImportProvidedType amap m (expr.PApply ((fun e -> e.Type), m)) 
                let te = mkCoerceIfNeeded g targetTy sourceTy srcExpr
                None, (te, tyOfExpr g te)
            | ProvidedTypeTestExpr (expr, targetTy) ->
                let (expr, targetTy) = exprType.PApply2((fun _ -> (expr, targetTy)), m)
                let srcExpr = exprToExpr expr
                let targetTy = Import.ImportProvidedType amap m (targetTy.PApply(id, m)) 
                let te = mkCallTypeTest g m targetTy srcExpr
                None, (te, tyOfExpr g te)
            | ProvidedIfThenElseExpr (test, thenBranch, elseBranch) ->
                let test, thenBranch, elseBranch = exprType.PApply3((fun _ -> (test, thenBranch, elseBranch)), m)
                let testExpr = exprToExpr test
                let ifTrueExpr = exprToExpr thenBranch
                let ifFalseExpr = exprToExpr elseBranch
                let te = mkCond NoDebugPointAtStickyBinding DebugPointForTarget.No m (tyOfExpr g ifTrueExpr) testExpr ifTrueExpr ifFalseExpr
                None, (te, tyOfExpr g te)
            | ProvidedVarExpr providedVar ->
                let _, vTe = varToExpr (exprType.PApply((fun _ -> providedVar), m))
                None, (vTe, tyOfExpr g vTe)
            | ProvidedConstantExpr (obj, prType) ->
                let ce = convertConstExpr g amap m (exprType.PApply((fun _ -> (obj, prType)), m))
                None, (ce, tyOfExpr g ce)
            | ProvidedNewTupleExpr info ->
                let elems = exprType.PApplyArray((fun _ -> info), "GetInvokerExpression", m)
                let elemsT = elems |> Array.map exprToExpr |> Array.toList
                let exprT = mkRefTupledNoTypes g m elemsT
                None, (exprT, tyOfExpr g exprT)
            | ProvidedNewArrayExpr (ty, elems) ->
                let ty, elems = exprType.PApply2((fun _ -> (ty, elems)), m)
                let tyT = Import.ImportProvidedType amap m ty
                let elems = elems.PApplyArray(id, "GetInvokerExpression", m)
                let elemsT = elems |> Array.map exprToExpr |> Array.toList
                let exprT = Expr.Op (TOp.Array, [tyT], elemsT, m)
                None, (exprT, tyOfExpr g exprT)
            | ProvidedTupleGetExpr (inp, n) -> 
                let inp, n = exprType.PApply2((fun _ -> (inp, n)), m)
                let inpT = inp |> exprToExpr 
                // if type of expression is erased type then we need convert it to the underlying base type
                let typeOfExpr =
                    let t = tyOfExpr g inpT
                    stripTyEqnsWrtErasure EraseMeasures g t
                let tupInfo, tysT = tryDestAnyTupleTy g typeOfExpr
                let exprT = mkTupleFieldGet g (tupInfo, inpT, tysT, n.PUntaint(id, m), m)
                None, (exprT, tyOfExpr g exprT)
            | ProvidedLambdaExpr (v, b) ->
                let v, b = exprType.PApply2((fun _ -> (v, b)), m)
                let vT = addVar v
                let bT = exprToExpr b
                removeVar v
                let exprT = mkLambda m vT (bT, tyOfExpr g bT)
                None, (exprT, tyOfExpr g exprT)
            | ProvidedLetExpr (v, e, b) ->
                let v, e, b = exprType.PApply3((fun _ -> (v, e, b)), m)
                let eT = exprToExpr  e
                let vT = addVar v
                let bT = exprToExpr  b
                removeVar v
                let exprT = mkCompGenLet m vT eT bT
                None, (exprT, tyOfExpr g exprT)
            | ProvidedVarSetExpr (v, e) ->
                let v, e = exprType.PApply2((fun _ -> (v, e)), m)
                let eT = exprToExpr  e
                let vTopt, _ = varToExpr v
                match vTopt with 
                | None -> 
                    fail()
                | Some vT ->
                    let exprT = mkValSet m (mkLocalValRef vT) eT 
                    None, (exprT, tyOfExpr g exprT)
            | ProvidedWhileLoopExpr (guardExpr, bodyExpr) ->
                let guardExpr, bodyExpr = (exprType.PApply2((fun _ -> (guardExpr, bodyExpr)), m))
                let guardExprT = exprToExpr guardExpr
                let bodyExprT = exprToExpr bodyExpr
                let exprT = mkWhile g (DebugPointAtWhile.No, SpecialWhileLoopMarker.NoSpecialWhileLoopMarker, guardExprT, bodyExprT, m)
                None, (exprT, tyOfExpr g exprT)
            | ProvidedForIntegerRangeLoopExpr (v, e1, e2, e3) -> 
                let v, e1, e2, e3 = exprType.PApply4((fun _ -> (v, e1, e2, e3)), m)
                let e1T = exprToExpr  e1
                let e2T = exprToExpr  e2
                let vT = addVar v
                let e3T = exprToExpr  e3
                removeVar v
                let exprT = mkFastForLoop g (DebugPointAtFor.No, m, vT, e1T, true, e2T, e3T)
                None, (exprT, tyOfExpr g exprT)
            | ProvidedNewDelegateExpr (delegateTy, boundVars, delegateBodyExpr) ->
                let delegateTy, boundVars, delegateBodyExpr = exprType.PApply3((fun _ -> (delegateTy, boundVars, delegateBodyExpr)), m)
                let delegateTyT = Import.ImportProvidedType amap m delegateTy
                let vs = boundVars.PApplyArray(id, "GetInvokerExpression", m) |> Array.toList 
                let vsT = List.map addVar vs
                let delegateBodyExprT = exprToExpr delegateBodyExpr
                List.iter removeVar vs
                let lambdaExpr = mkLambdas m [] vsT (delegateBodyExprT, tyOfExpr g delegateBodyExprT)
                let lambdaExprTy = tyOfExpr g lambdaExpr
                let infoReader = InfoReader(g, amap)
                let exprT = CoerceFromFSharpFuncToDelegate g amap traitCtxt infoReader AccessorDomain.AccessibleFromSomewhere lambdaExprTy m lambdaExpr delegateTyT
                None, (exprT, tyOfExpr g exprT)
#if PROVIDED_ADDRESS_OF
            | ProvidedAddressOfExpr e ->
                let eT =  exprToExpr (exprType.PApply((fun _ -> e), m))
                let wrap,ce, _readonly, _writeonly = mkExprAddrOfExpr g true false DefinitelyMutates eT None m
                let ce = wrap ce
                None, (ce, tyOfExpr g ce)
#endif
            | ProvidedDefaultExpr pty ->
                let ty = Import.ImportProvidedType amap m (exprType.PApply((fun _ -> pty), m))
                let ce = mkDefault (m, ty)
                None, (ce, tyOfExpr g ce)
            | ProvidedCallExpr (e1, e2, e3) ->
                methodCallToExpr top ea (exprType.PApply((fun _ -> (e1, e2, e3)), m))
            | ProvidedSequentialExpr (e1, e2) ->
                let e1, e2 = exprType.PApply2((fun _ -> (e1, e2)), m)
                let e1T = exprToExpr e1
                let e2T = exprToExpr e2
                let ce = mkCompGenSequential m e1T e2T
                None, (ce, tyOfExpr g ce)
            | ProvidedTryFinallyExpr (e1, e2) ->
                let e1, e2 = exprType.PApply2((fun _ -> (e1, e2)), m)
                let e1T = exprToExpr e1
                let e2T = exprToExpr e2
                let ce = mkTryFinally g (e1T, e2T, m, tyOfExpr g e1T, DebugPointAtTry.No, DebugPointAtFinally.No)
                None, (ce, tyOfExpr g ce)
            | ProvidedTryWithExpr (e1, e2, e3, e4, e5) ->
                let info = exprType.PApply((fun _ -> (e1, e2, e3, e4, e5)), m)
                let bT = exprToExpr (info.PApply((fun (x, _, _, _, _) -> x), m))
                let v1 = info.PApply((fun (_, x, _, _, _) -> x), m)
                let v1T = addVar v1
                let e1T = exprToExpr (info.PApply((fun (_, _, x, _, _) -> x), m))
                removeVar v1
                let v2 = info.PApply((fun (_, _, _, x, _) -> x), m)
                let v2T = addVar v2
                let e2T = exprToExpr (info.PApply((fun (_, _, _, _, x) -> x), m))
                removeVar v2
                let ce = mkTryWith g (bT, v1T, e1T, v2T, e2T, m, tyOfExpr g bT, DebugPointAtTry.No, DebugPointAtWith.No)
                None, (ce, tyOfExpr g ce)
            | ProvidedNewObjectExpr (e1, e2) ->
                None, ctorCallToExpr (exprType.PApply((fun _ -> (e1, e2)), m))


        and ctorCallToExpr (ne: Tainted<_>) =    
            let (ctor, args) = ne.PApply2(id, m)
            let targetMethInfo = ProvidedMeth(amap, ctor.PApply((fun ne -> upcast ne), m), None, m)
            let objArgs = [] 
            let arguments = [ for ea in args.PApplyArray(id, "GetInvokerExpression", m) -> exprToExpr ea ]
            let callExpr = BuildMethodCall tcVal g amap Mutates.PossiblyMutates m false targetMethInfo isSuperInit [] objArgs arguments
            callExpr

        and addVar (v: Tainted<ProvidedVar>) =    
            let nm = v.PUntaint ((fun v -> v.Name), m)
            let mut = v.PUntaint ((fun v -> v.IsMutable), m)
            let vRaw = v.PUntaint (id, m)
            let tyT = Import.ImportProvidedType amap m (v.PApply ((fun v -> v.Type), m))
            let vT, vTe = if mut then mkMutableCompGenLocal m nm tyT else mkCompGenLocal m nm tyT
            varConv.[vRaw] <- (Some vT, vTe)
            vT

        and removeVar (v: Tainted<ProvidedVar>) =    
            let vRaw = v.PUntaint (id, m)
            varConv.Remove vRaw |> ignore

        and methodCallToExpr top _origExpr (mce: Tainted<_>) =    
            let (objOpt, meth, args) = mce.PApply3(id, m)
            let targetMethInfo = ProvidedMeth(amap, meth.PApply((fun mce -> upcast mce), m), None, m)
            let objArgs = 
                match objOpt.PApplyOption(id, m) with
                | None -> []
                | Some objExpr -> [exprToExpr objExpr]

            let arguments = [ for ea in args.PApplyArray(id, "GetInvokerExpression", m) -> exprToExpr ea ]
            let genericArguments = 
                if meth.PUntaint((fun m -> m.IsGenericMethod), m) then 
                    meth.PApplyArray((fun m -> m.GetGenericArguments()), "GetGenericArguments", m)  
                else 
                    [| |]
            let replacementGenericArguments = genericArguments |> Array.map (fun t->Import.ImportProvidedType amap m t) |> List.ofArray

            let mut         = if top then mut else PossiblyMutates
            let isSuperInit = if top then isSuperInit else ValUseFlag.NormalValUse
            let isProp      = if top then isProp else false
            let callExpr = BuildMethodCall tcVal g amap mut m isProp targetMethInfo isSuperInit replacementGenericArguments objArgs arguments
            Some meth, callExpr

        and varToExpr (pe: Tainted<ProvidedVar>) =    
            // sub in the appropriate argument
            // REVIEW: "thisArg" pointer should be first, if present
            let vRaw = pe.PUntaint(id, m)
            match varConv.TryGetValue vRaw with
            | true, v -> v
            | _ ->
                let typeProviderDesignation = ExtensionTyping.DisplayNameOfTypeProvider (pe.TypeProvider, m)
                error(NumberedError(FSComp.SR.etIncorrectParameterExpression(typeProviderDesignation, vRaw.Name), m))
                
        and exprToExpr expr =
            let _, (resExpr, _) = exprToExprAndWitness false expr
            resExpr

        exprToExprAndWitness true expr

        
    // fill in parameter holes in the expression   
    let TranslateInvokerExpressionForProvidedMethodCall tcVal (g, amap, traitCtxt, mut, isProp, isSuperInit, mi: Tainted<ProvidedMethodBase>, objArgs, allArgs, m) =        
        let parameters = 
            mi.PApplyArray((fun mi -> mi.GetParameters()), "GetParameters", m)
        let paramTys = 
            parameters
            |> Array.map (fun p -> p.PApply((fun st -> st.ParameterType), m))
        let erasedParamTys = 
            paramTys
            |> Array.map (fun pty -> eraseSystemType (amap, m, pty))
        let paramVars = 
            erasedParamTys
            |> Array.mapi (fun i erasedParamTy -> erasedParamTy.PApply((fun ty -> ProvidedVar.Fresh("arg" + i.ToString(), ty)), m))


        // encode "this" as the first ParameterExpression, if applicable
        let thisArg, paramVars = 
            match objArgs with
            | [objArg] -> 
                let erasedThisTy = eraseSystemType (amap, m, mi.PApply((fun mi -> mi.DeclaringType), m))
                let thisVar = erasedThisTy.PApply((fun ty -> ProvidedVar.Fresh("this", ty)), m)
                Some objArg, Array.append [| thisVar |] paramVars
            | [] -> None, paramVars
            | _ -> failwith "multiple objArgs?"
            
        let ea = mi.PApplyWithProvider((fun (methodInfo, provider) -> ExtensionTyping.GetInvokerExpression(provider, methodInfo, [| for p in paramVars -> p.PUntaintNoFailure id |])), m)

        convertProvidedExpressionToExprAndWitness tcVal (thisArg, allArgs, paramVars, g, amap, traitCtxt, mut, isProp, isSuperInit, m, ea)

            
    let BuildInvokerExpressionForProvidedMethodCall tcVal (g, amap, traitCtxt, mi: Tainted<ProvidedMethodBase>, objArgs, mut, isProp, isSuperInit, allArgs, m) =
        try                   
            let methInfoOpt, (expr, retTy) = TranslateInvokerExpressionForProvidedMethodCall tcVal (g, amap, traitCtxt, mut, isProp, isSuperInit, mi, objArgs, allArgs, m)

            let exprty = GetCompiledReturnTyOfProvidedMethodInfo amap m mi |> GetFSharpViewOfReturnType g
            let expr = mkCoerceIfNeeded g exprty retTy expr
            methInfoOpt, expr, exprty
        with
            | :? TypeProviderError as tpe ->
                let typeName = mi.PUntaint((fun mb -> mb.DeclaringType.FullName), m)
                let methName = mi.PUntaint((fun mb -> mb.Name), m)
                raise( tpe.WithContext(typeName, methName) )  // loses original stack trace
#endif

let RecdFieldInstanceChecks g amap ad m (rfinfo: RecdFieldInfo) = 
    if rfinfo.IsStatic then error (Error (FSComp.SR.tcStaticFieldUsedWhenInstanceFieldExpected(), m))
    CheckRecdFieldInfoAttributes g rfinfo m |> CommitOperationResult        
    CheckRecdFieldInfoAccessible amap m ad rfinfo

let ILFieldStaticChecks g amap infoReader ad m (finfo : ILFieldInfo) =
    CheckILFieldInfoAccessible g amap m ad finfo
    if not finfo.IsStatic then error (Error (FSComp.SR.tcFieldIsNotStatic(finfo.FieldName), m))

    // Static IL interfaces fields are not supported in lower F# versions.
    if isInterfaceTy g finfo.ApparentEnclosingType then    
        tryLanguageFeatureRuntimeErrorRecover infoReader LanguageFeature.DefaultInterfaceMemberConsumption m
        tryLanguageFeatureErrorRecover g.langVersion LanguageFeature.DefaultInterfaceMemberConsumption m

    CheckILFieldAttributes g finfo m

let ILFieldInstanceChecks  g amap ad m (finfo : ILFieldInfo) =
    if finfo.IsStatic then error (Error (FSComp.SR.tcStaticFieldUsedWhenInstanceFieldExpected(), m))
    CheckILFieldInfoAccessible g amap m ad finfo
    CheckILFieldAttributes g finfo m

let MethInfoChecks g amap isInstance tyargsOpt objArgs ad m (minfo: MethInfo)  =
    if minfo.IsInstance <> isInstance then
      if isInstance then 
        error (Error (FSComp.SR.csMethodIsNotAnInstanceMethod(minfo.LogicalName), m))
      else        
        error (Error (FSComp.SR.csMethodIsNotAStaticMethod(minfo.LogicalName), m))

    // keep the original accessibility domain to determine type accessibility
    let adOriginal = ad
    // Eliminate the 'protected' portion of the accessibility domain for instance accesses    
    let ad = 
        match objArgs, ad with 
        | [objArg], AccessibleFrom(paths, Some tcref) -> 
            let objArgTy = tyOfExpr g objArg 
            let ty = generalizedTyconRef tcref
            // We get to keep our rights if the type we're in subsumes the object argument type
            if TypeFeasiblySubsumesType 0 g amap m ty CanCoerce objArgTy then
                ad
            // We get to keep our rights if this is a base call
            elif IsBaseCall objArgs then 
                ad
            else
                AccessibleFrom(paths, None) 
        | _ -> ad

    if not (IsTypeAndMethInfoAccessible amap m adOriginal ad minfo) then 
      error (Error (FSComp.SR.tcMethodNotAccessible(minfo.LogicalName), m))

    if isAnyTupleTy g minfo.ApparentEnclosingType && not minfo.IsExtensionMember &&
        (minfo.LogicalName.StartsWithOrdinal("get_Item") || minfo.LogicalName.StartsWithOrdinal("get_Rest")) then
      warning (Error (FSComp.SR.tcTupleMemberNotNormallyUsed(), m))

    CheckMethInfoAttributes g m tyargsOpt minfo |> CommitOperationResult

exception FieldNotMutable of DisplayEnv * RecdFieldRef * range

let CheckRecdFieldMutation m denv (rfinfo: RecdFieldInfo) = 
    if not rfinfo.RecdField.IsMutable then
        errorR (FieldNotMutable (denv, rfinfo.RecdFieldRef, m))


let ObjArgExprNeedsAddressOf g argExprs =
    match argExprs with 
    | [] -> false 
    | h :: _ -> not (isByrefTy g (tyOfExpr g h))

/// Generate a witness for the given (solved) constraint.  Five possiblilities are taken
/// into account.
///   1. The constraint is solved by a .NET-declared method or an F#-declared method
///   2. The constraint is solved by an F# record field
///   3. The constraint is solved by an F# anonymous record field
///   4. The constraint is considered solved by a "built in" solution
///   5. The constraint is solved by a closed expression given by a provided method from a type provider
/// 
/// In each case an expression is returned where the method is applied to the given arguments, or the
/// field is dereferenced.
/// 
/// None is returned in the cases where the trait has not been solved (e.g. is part of generic code)
/// or there is an unexpected mismatch of some kind.
let GenWitnessExpr amap g m (traitInfo: TraitConstraintInfo) argExprs =

    let sln = 
        match traitInfo.Solution with 
        | None -> Choice5Of5()
        | Some sln ->

            // Given the solution information, reconstruct the MethInfo for the solution
            match sln with 
            | ILMethSln(apparentTy, extOpt, mref, minst) ->

                let metadataTy = convertToTypeWithMetadataIfPossible g apparentTy

                // Find the actual type containing the solution
                let actualTyconRef = 
                    match extOpt with 
                    | None -> tcrefOfAppTy g metadataTy
                    | Some ilActualTypeRef -> Import.ImportILTypeRef amap m ilActualTypeRef 

                let mdef = resolveILMethodRef actualTyconRef.ILTyconRawMetadata mref
                
                let minfo =
                    match extOpt with 
                    | None -> MethInfo.CreateILMeth(amap, m, apparentTy, mdef)
                    | Some _ -> 

                        let pri = 0UL // irrelevant for post-typecheck processing of solution
                        MethInfo.CreateILExtensionMeth(amap, m, apparentTy, actualTyconRef, Some pri, mdef)

                Choice1Of5 (minfo, minst)

            | FSMethSln(ty, vref, minst, isExt) ->
                let minfo =
                    if isExt then 
                        let pri = 0UL // irrelevant for post-typecheck processing of solution
                        FSMeth(g, ty, vref, Some pri)
                    else
                        FSMeth(g, ty, vref, None)

                Choice1Of5 (minfo, minst)

            | FSRecdFieldSln(tinst, rfref, isSetProp) ->
                Choice2Of5  (tinst, rfref, isSetProp)

            | FSAnonRecdFieldSln(anonInfo, tinst, i) -> 
                Choice3Of5  (anonInfo, tinst, i)

            | ClosedExprSln expr -> 
                Choice4Of5 expr

            | BuiltInSln -> 
                Choice5Of5 ()
    match sln with
    | Choice1Of5(minfo, methArgTys) -> 
        let argExprs = 
            // FIX for #421894 - typechecker assumes that coercion can be applied for the trait
            // calls arguments but codegen doesn't emit coercion operations
            // result - generation of non-verifiable code
            // fix - apply coercion for the arguments (excluding 'receiver' argument in instance calls)

            // flatten list of argument types (looks like trait calls with curried arguments are not supported so
            // we can just convert argument list in straight-forward way)
            let argTypes =
                minfo.GetParamTypes(amap, m, methArgTys) 
                |> List.concat 
            // do not apply coercion to the 'receiver' argument
            let receiverArgOpt, argExprs = 
                if minfo.IsInstance then
                    match argExprs with
                    | h :: t -> Some h, t
                    | argExprs -> None, argExprs
                else None, argExprs
            let convertedArgs = (argExprs, argTypes) ||> List.map2 (fun expr expectedTy -> mkCoerceIfNeeded g expectedTy (tyOfExpr g expr) expr)
            match receiverArgOpt with
            | Some r -> r :: convertedArgs
            | None -> convertedArgs

        // Fix bug 1281: If we resolve to an instance method on a struct and we haven't yet taken 
        // the address of the object then go do that 
        if minfo.IsStruct && minfo.IsInstance && (minfo.ObjArgNeedsAddress(amap, m)) && ObjArgExprNeedsAddressOf g argExprs then
            let h, t = List.headAndTail argExprs
            let wrap, h', _readonly, _writeonly = mkExprAddrOfExpr g true false PossiblyMutates h None m 
            Some (wrap (Expr.Op (TOp.TraitCall traitInfo, [], (h' :: t), m)))
        else        
            Some (MakeMethInfoCall amap m minfo methArgTys argExprs )

    | Choice2Of5 (tinst, rfref, isSet) -> 
        match isSet, rfref.RecdField.IsStatic, argExprs.Length with 
        // static setter
        | true, true, 1 -> 
            Some (mkStaticRecdFieldSet (rfref, tinst, argExprs.[0], m))

        // instance setter
        | true, false, 2 -> 
            // If we resolve to an instance field on a struct and we haven't yet taken 
            // the address of the object then go do that 
            if rfref.Tycon.IsStructOrEnumTycon && not (isByrefTy g (tyOfExpr g argExprs.[0])) then 
                let h = List.head argExprs
                let wrap, h', _readonly, _writeonly = mkExprAddrOfExpr g true false DefinitelyMutates h None m 
                Some (wrap (mkRecdFieldSetViaExprAddr (h', rfref, tinst, argExprs.[1], m)))
            else        
                Some (mkRecdFieldSetViaExprAddr (argExprs.[0], rfref, tinst, argExprs.[1], m))

        // static getter
        | false, true, 0 -> 
            Some (mkStaticRecdFieldGet (rfref, tinst, m))

        // instance getter
        | false, false, 1 -> 
            if rfref.Tycon.IsStructOrEnumTycon && isByrefTy g (tyOfExpr g argExprs.[0]) then 
                Some (mkRecdFieldGetViaExprAddr (argExprs.[0], rfref, tinst, m))
            else 
                Some (mkRecdFieldGet g (argExprs.[0], rfref, tinst, m))
<<<<<<< HEAD

=======
>>>>>>> ce10b794
        | _ -> None 

    | Choice3Of5 (anonInfo, tinst, i) -> 
        let tupInfo = anonInfo.TupInfo
        if evalTupInfoIsStruct tupInfo && isByrefTy g (tyOfExpr g argExprs.[0]) then 
            Some (mkAnonRecdFieldGetViaExprAddr (anonInfo, argExprs.[0], tinst, i, m))
        else 
            Some (mkAnonRecdFieldGet g (anonInfo, argExprs.[0], tinst, i, m))

    | Choice4Of5 expr ->
        Some (MakeApplicationAndBetaReduce g (expr, tyOfExpr g expr, [], argExprs, m))

    | Choice5Of5 () ->
        None<|MERGE_RESOLUTION|>--- conflicted
+++ resolved
@@ -1915,10 +1915,7 @@
                 Some (mkRecdFieldGetViaExprAddr (argExprs.[0], rfref, tinst, m))
             else 
                 Some (mkRecdFieldGet g (argExprs.[0], rfref, tinst, m))
-<<<<<<< HEAD
-
-=======
->>>>>>> ce10b794
+
         | _ -> None 
 
     | Choice3Of5 (anonInfo, tinst, i) -> 
