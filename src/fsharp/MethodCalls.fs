--- conflicted
+++ resolved
@@ -329,15 +329,9 @@
                 // If at the beginning of inference then use a type variable.
                 else 
                     match calledArg.OptArgInfo with
-<<<<<<< HEAD
-                    // Use the type variable from the Nullable if called arg is not optional.
-                    | NotOptional when isTyparTy g destTy ->
-                        destTy, TypeDirectedConversionUsed.No, None
-=======
                     // If inference has not solved the kind of Nullable on the called arg and is not optional then use this.
                     | NotOptional when isTyparTy g (destNullableTy g calledArgTy) ->
-                        calledArgTy
->>>>>>> a70f3bea
+                        calledArgTy, TypeDirectedConversionUsed.No, None
                     | _ ->
                         let compgenId = mkSynId range0 unassignedTyparName
                         let tp = mkTyparTy (Construct.NewTypar (TyparKind.Type, TyparRigidity.Flexible, SynTypar(compgenId, TyparStaticReq.None, true), false, TyparDynamicReq.No, [], false, false))
