--- conflicted
+++ resolved
@@ -1208,13 +1208,8 @@
     Expr.Op (TOp.ILCall (false, false, false, false, CtorValUsedAsSuperInit, false, true, ilMethRef, [], [], [g.obj_ty]), [], [], m)
 
 /// Implements the elaborated form of adhoc conversions from functions to delegates at member callsites
-<<<<<<< HEAD
-let BuildNewDelegateExpr (eventInfoOpt: EventInfo option, g, amap, traitCtxt, delegateTy, invokeMethInfo: MethInfo, delArgTys, f, fty, m) =
-    let slotsig = invokeMethInfo.GetSlotSig(amap, m, traitCtxt)
-=======
-let BuildNewDelegateExpr (eventInfoOpt: EventInfo option, g, amap, delegateTy, delInvokeMeth: MethInfo, delArgTys, delFuncExpr, delFuncTy, m) =
-    let slotsig = delInvokeMeth.GetSlotSig(amap, m)
->>>>>>> c928b9ca
+let BuildNewDelegateExpr (eventInfoOpt: EventInfo option, g, amap, traitCtxt, delegateTy, delInvokeMeth: MethInfo, delArgTys, delFuncExpr, delFuncTy, m) =
+    let slotsig = delInvokeMeth.GetSlotSig(amap, m, traitCtxt)
     let delArgVals, expr = 
         let topValInfo = ValReprInfo([], List.replicate (max 1 (List.length delArgTys)) ValReprInfo.unnamedTopArg, ValReprInfo.unnamedRetVal)
 
@@ -1253,15 +1248,9 @@
     let meth = TObjExprMethod(slotsig, [], [], [delArgVals], expr, m)
     mkObjExpr(delegateTy, None, BuildObjCtorCall g m, [meth], [], m)
 
-<<<<<<< HEAD
 let CoerceFromFSharpFuncToDelegate g amap traitCtxt infoReader ad callerArgTy m callerArgExpr delegateTy =    
-    let (SigOfFunctionForDelegate(invokeMethInfo, delArgTys, _, _)) = GetSigOfFunctionForDelegate infoReader delegateTy m ad
-    BuildNewDelegateExpr (None, g, amap, traitCtxt, delegateTy, invokeMethInfo, delArgTys, callerArgExpr, callerArgTy, m)
-=======
-let CoerceFromFSharpFuncToDelegate g amap infoReader ad callerArgTy m callerArgExpr delegateTy =    
     let (SigOfFunctionForDelegate(delInvokeMeth, delArgTys, _, _)) = GetSigOfFunctionForDelegate infoReader delegateTy m ad
-    BuildNewDelegateExpr (None, g, amap, delegateTy, delInvokeMeth, delArgTys, callerArgExpr, callerArgTy, m)
->>>>>>> c928b9ca
+    BuildNewDelegateExpr (None, g, amap, traitCtxt, delegateTy, delInvokeMeth, delArgTys, callerArgExpr, callerArgTy, m)
 
 // Handle adhoc argument conversions
 let rec AdjustExprForTypeDirectedConversions tcVal (g: TcGlobals) amap traitCtxt infoReader ad reqdTy actualTy m expr = 
