// Copyright (c) Microsoft Corporation.  All Rights Reserved.  See License.txt in the project root for license information.

/// Logic associated with resolving method calls.
module internal FSharp.Compiler.MethodCalls

open Internal.Utilities

open Internal.Utilities.Library 
open Internal.Utilities.Library.Extras
open FSharp.Compiler 
open FSharp.Compiler.AbstractIL.IL 
open FSharp.Compiler.AccessibilityLogic
open FSharp.Compiler.AttributeChecking
open FSharp.Compiler.ErrorLogger
open FSharp.Compiler.Features
open FSharp.Compiler.InfoReader
open FSharp.Compiler.Infos
open FSharp.Compiler.IO
open FSharp.Compiler.NameResolution
open FSharp.Compiler.Syntax
open FSharp.Compiler.Syntax.PrettyNaming
open FSharp.Compiler.SyntaxTreeOps
open FSharp.Compiler.TcGlobals
open FSharp.Compiler.Text
open FSharp.Compiler.Text.Range
open FSharp.Compiler.Text
open FSharp.Compiler.TypedTree
open FSharp.Compiler.TypedTreeBasics
open FSharp.Compiler.TypedTreeOps
open FSharp.Compiler.TypedTreeOps.DebugPrint
open FSharp.Compiler.TypeRelations

#if !NO_EXTENSIONTYPING
open FSharp.Compiler.ExtensionTyping
#endif

//-------------------------------------------------------------------------
// Sets of methods involved in overload resolution and trait constraint
// satisfaction.
//------------------------------------------------------------------------- 

/// In the following, 'T gets instantiated to: 
///   1. the expression being supplied for an argument 
///   2. "unit", when simply checking for the existence of an overload that satisfies 
///      a signature, or when finding the corresponding witness. 
/// Note the parametricity helps ensure that overload resolution doesn't depend on the 
/// expression on the callside (though it is in some circumstances allowed 
/// to depend on some type information inferred syntactically from that 
/// expression, e.g. a lambda expression may be converted to a delegate as 
/// an adhoc conversion. 
///
/// The bool indicates if named using a '?', making the caller argument explicit-optional
type CallerArg<'T> = 
    /// CallerArg(ty, range, isOpt, exprInfo)
    | CallerArg of ty: TType * range: range * isOpt: bool * exprInfo: 'T  

    member x.CallerArgumentType = (let (CallerArg(ty, _, _, _)) = x in ty)

    member x.Range = (let (CallerArg(_, m, _, _)) = x in m)

    member x.IsExplicitOptional = (let (CallerArg(_, _, isOpt, _)) = x in isOpt)

    member x.Expr = (let (CallerArg(_, _, _, expr)) = x in expr)
    
/// Represents the information about an argument in the method being called
type CalledArg = 
    { Position: struct (int * int)
      IsParamArray : bool
      OptArgInfo : OptionalArgInfo
      CallerInfo : CallerInfo
      IsInArg: bool
      IsOutArg: bool
      ReflArgInfo: ReflectedArgInfo
      NameOpt: Ident option
      CalledArgumentType : TType }

let CalledArg (pos, isParamArray, optArgInfo, callerInfo, isInArg, isOutArg, nameOpt, reflArgInfo, calledArgTy) =
    { Position=pos
      IsParamArray=isParamArray
      OptArgInfo=optArgInfo
      CallerInfo=callerInfo
      IsInArg=isInArg
      IsOutArg=isOutArg
      ReflArgInfo=reflArgInfo
      NameOpt=nameOpt
      CalledArgumentType=calledArgTy }

/// Represents a match between a caller argument and a called argument, arising from either
/// a named argument or an unnamed argument.
type AssignedCalledArg<'T> = 

    { /// The identifier for a named argument, if any
      NamedArgIdOpt : Ident option

      /// The called argument in the method
      CalledArg: CalledArg 

      /// The argument on the caller side
      CallerArg: CallerArg<'T> }

    member x.Position = x.CalledArg.Position

/// Represents the possibilities for a named-setter argument (a property, field, or a record field setter)
type AssignedItemSetterTarget = 
    | AssignedPropSetter of PropInfo * MethInfo * TypeInst   (* the MethInfo is a non-indexer setter property *)
    | AssignedILFieldSetter of ILFieldInfo 
    | AssignedRecdFieldSetter of RecdFieldInfo 

/// Represents the resolution of a caller argument as a named-setter argument
type AssignedItemSetter<'T> = AssignedItemSetter of Ident * AssignedItemSetterTarget * CallerArg<'T> 

type CallerNamedArg<'T> = 
    | CallerNamedArg of Ident * CallerArg<'T>  

    member x.Ident = (let (CallerNamedArg(id, _)) = x in id)

    member x.Name = x.Ident.idText

    member x.CallerArg = (let (CallerNamedArg(_, a)) = x in a)

/// Represents the list of unnamed / named arguments at method call site
/// remark: The usage of list list is due to tupling and currying of arguments,
/// stemming from SynValInfo in the AST.
[<Struct>]
type CallerArgs<'T> = 
    { 
        Unnamed: CallerArg<'T> list list
        Named: CallerNamedArg<'T> list list 
    }
    static member Empty : CallerArgs<'T> = { Unnamed = []; Named = [] }
    member x.CallerArgCounts = List.length x.Unnamed, List.length x.Named
    member x.CurriedCallerArgs = List.zip x.Unnamed x.Named
    member x.ArgumentNamesAndTypes =
        let unnamed = x.Unnamed |> List.collect (List.map (fun i -> None, i.CallerArgumentType))
        let named = x.Named |> List.collect (List.map (fun i -> Some i.Name, i.CallerArg.CallerArgumentType))
        unnamed @ named

//-------------------------------------------------------------------------
// Callsite conversions
//------------------------------------------------------------------------- 

let AdjustDelegateTy (infoReader: InfoReader) actualTy reqdTy m =
    let g = infoReader.g
    let (SigOfFunctionForDelegate(_, delArgTys, _, fty)) = GetSigOfFunctionForDelegate infoReader reqdTy m AccessibleFromSomewhere
    let delArgTys = if isNil delArgTys then [g.unit_ty] else delArgTys
    if (fst (stripFunTy g actualTy)).Length = delArgTys.Length then
        fty 
    else
        reqdTy 


// Adhoc based on op_Implicit
//
// NOTE: 
//   no generic method op_Implicit as yet
//
// Search for an adhoc conversion based on op_Implicit, optionally returing a new equational type constraint to 
// eliminate articifical constrained type variables.
//
// Allow adhoc for X --> Y where there is an op_Implicit from X to Y, and there is
// no feasible subtype relationship between X and Y.
//
// Also allow adhoc for X --> ? where the ? is a type inference variable constrained
// by a coercion constraint to Y for which there is an op_Implicit from X to Y, and there is
// no feasible subtype relationship between X and Y.

let TryFindRelevantImplicitConversion (infoReader: InfoReader) ad reqdTy actualTy m =
    let g = infoReader.g
    let amap = infoReader.amap
    if g.langVersion.SupportsFeature LanguageFeature.AdditionalImplicitConversions && not (isTyparTy g actualTy) then

        let reqdTy2 = 
            if isTyparTy g reqdTy then
                let tp = destTyparTy g reqdTy 
                match tp.Constraints |> List.choose (function TyparConstraint.CoercesTo (c, _) -> Some c | _ -> None) with
                | [reqdTy2] when tp.Rigidity = TyparRigidity.Flexible -> reqdTy2
                | _ -> reqdTy
            else reqdTy

        if not (isTyparTy g reqdTy2) &&
           not (TypeFeasiblySubsumesType 0 g amap m reqdTy2 CanCoerce actualTy) then
            let implicits = 
                TryFindIntrinsicMethInfo infoReader m ad "op_Implicit" reqdTy2 @
                TryFindIntrinsicMethInfo infoReader m ad "op_Implicit" actualTy
            let implicits = 
                implicits |> List.filter (fun minfo -> 
                    not minfo.IsInstance &&
                    minfo.FormalMethodTyparInst.IsEmpty && 
                    (match minfo.GetParamTypes(amap, m, []) with
                     | [[a]] -> typeEquiv g a actualTy 
                     | _ -> false) &&
                    (let rty = minfo.GetFSharpReturnTy(amap, m, []) 
                     typeEquiv g rty reqdTy2)
                )
            match implicits with
            | [minfo] ->
                Some (minfo, (reqdTy, reqdTy2, ignore))
            | minfo :: _ -> 
                Some (minfo, (reqdTy, reqdTy2, fun denv -> 
                         let reqdTy2Text, actualTyText, _cxs = NicePrint.minimalStringsOfTwoTypes denv reqdTy2 actualTy
                         errorR(Error(FSComp.SR.tcAmbiguousImplicitConversion(actualTyText, reqdTy2Text), m))))
            | _ -> None
        else
            None
    else
        None

[<RequireQualifiedAccess>]
type TypeDirectedConversionUsed =
    | Yes of (DisplayEnv -> exn)
    | No
    static member Combine a b =
        match a with 
        | Yes _ -> a
        | No -> b

let MapCombineTDCD mapper xs =
    MapReduceD mapper TypeDirectedConversionUsed.No TypeDirectedConversionUsed.Combine xs

let MapCombineTDC2D mapper xs ys =
    MapReduce2D mapper TypeDirectedConversionUsed.No TypeDirectedConversionUsed.Combine xs ys

let rec AdjustRequiredTypeForTypeDirectedConversions (infoReader: InfoReader) ad isConstraint (reqdTy: TType) actualTy m =
    let g = infoReader.g

    let warn denv =
        let reqdTyText, actualTyText, _cxs = NicePrint.minimalStringsOfTwoTypes denv reqdTy actualTy
        Error(FSComp.SR.tcImplicitConversionUsed(actualTyText, reqdTyText), m)

    if isConstraint then 
        reqdTy, TypeDirectedConversionUsed.No, None
    else

    // Delegate --> function
    if isDelegateTy g reqdTy && isFunTy g actualTy then 
        AdjustDelegateTy infoReader actualTy reqdTy m, TypeDirectedConversionUsed.No, None

    // (T -> U) --> Expression<T -> U> LINQ-style quotation
    elif isLinqExpressionTy g reqdTy && isDelegateTy g (destLinqExpressionTy g reqdTy) && isFunTy g actualTy then 
        let delegateTy = destLinqExpressionTy g reqdTy
        AdjustRequiredTypeForTypeDirectedConversions infoReader ad isConstraint delegateTy actualTy m

    // Adhoc int32 --> int64
    elif g.langVersion.SupportsFeature LanguageFeature.AdditionalImplicitConversions && typeEquiv g g.int64_ty reqdTy && typeEquiv g g.int32_ty actualTy then 
       g.int32_ty, TypeDirectedConversionUsed.Yes(warn), None

    // Adhoc int32 --> float32
    elif g.langVersion.SupportsFeature LanguageFeature.AdditionalImplicitConversions && typeEquiv g g.float32_ty reqdTy && typeEquiv g g.int32_ty actualTy then 
       g.int32_ty, TypeDirectedConversionUsed.Yes(warn), None

    // Adhoc int32 --> float64
    elif g.langVersion.SupportsFeature LanguageFeature.AdditionalImplicitConversions && typeEquiv g g.float_ty reqdTy && typeEquiv g g.int32_ty actualTy then 
       g.int32_ty, TypeDirectedConversionUsed.Yes(warn), None

    // Adhoc float32--> float64
    elif g.langVersion.SupportsFeature LanguageFeature.AdditionalImplicitConversions && typeEquiv g g.float_ty reqdTy && typeEquiv g g.float32_ty actualTy then 
       g.float32_ty, TypeDirectedConversionUsed.Yes(warn), None

    // Adhoc based on op_Implicit, perhaps returing a new equational type constraint to 
    // eliminate articifical constrained type variables.
    elif g.langVersion.SupportsFeature LanguageFeature.AdditionalImplicitConversions then
         match TryFindRelevantImplicitConversion infoReader ad reqdTy actualTy m with
         | Some (_minfo, eqn) -> actualTy, TypeDirectedConversionUsed.Yes(warn), Some eqn
         | None -> reqdTy, TypeDirectedConversionUsed.No, None

    else reqdTy, TypeDirectedConversionUsed.No, None

// If the called method argument is a delegate type, and the caller is known to be a function type, then the caller may provide a function 
// If the called method argument is an Expression<T> type, and the caller is known to be a function type, then the caller may provide a T
// If the called method argument is an [<AutoQuote>] Quotations.Expr<T>, and the caller is not known to be a quoted expression type, then the caller may provide a T
let AdjustCalledArgTypeForTypeDirectedConversionsAndAutoQuote (infoReader: InfoReader) ad (callerArgTy: TType) calledArgTy (calledArg: CalledArg) m =
    let g = infoReader.g

    if calledArg.ReflArgInfo.AutoQuote && isQuotedExprTy g calledArgTy && not (isQuotedExprTy g callerArgTy) then 
        destQuotedExprTy g calledArgTy, TypeDirectedConversionUsed.No, None
    else
        AdjustRequiredTypeForTypeDirectedConversions infoReader ad false calledArgTy callerArgTy m

/// Adjust the called argument type to take into account whether the caller's argument is CSharpMethod(?arg=Some(3)) or CSharpMethod(arg=1) 
let AdjustCalledArgTypeForOptionals (infoReader: InfoReader) ad enforceNullableOptionalsKnownTypes (calledArg: CalledArg) calledArgTy (callerArg: CallerArg<_>) =
    let g = infoReader.g
    let m = callerArg.Range

    let callerArgTy = callerArg.CallerArgumentType
    if callerArg.IsExplicitOptional then 
        match calledArg.OptArgInfo with 
        // CSharpMethod(?x = arg), optional C#-style argument, may have nullable type
        | CallerSide _ -> 
            if g.langVersion.SupportsFeature LanguageFeature.NullableOptionalInterop then
                if isNullableTy g calledArgTy then
                    mkOptionTy g (destNullableTy g calledArgTy), TypeDirectedConversionUsed.No, None
                else
                    mkOptionTy g calledArgTy, TypeDirectedConversionUsed.No, None
            else
                calledArgTy, TypeDirectedConversionUsed.No, None

        // FSharpMethod(?x = arg), optional F#-style argument
        | CalleeSide ->
            // In this case, the called argument will already have option type
            calledArgTy, TypeDirectedConversionUsed.No, None

        | NotOptional -> 
            // This condition represents an error but the error is raised in later processing
            AdjustCalledArgTypeForTypeDirectedConversionsAndAutoQuote infoReader ad callerArgTy calledArgTy calledArg m
    else
        match calledArg.OptArgInfo with 
        // CSharpMethod(x = arg), non-optional C#-style argument, may have type Nullable<ty>. 
        | NotOptional when not (g.langVersion.SupportsFeature LanguageFeature.NullableOptionalInterop) ->
            AdjustCalledArgTypeForTypeDirectedConversionsAndAutoQuote infoReader ad callerArgTy calledArgTy calledArg m

        // The arg should have type ty. However for backwards compat, we also allow arg to have type Nullable<ty>
        | NotOptional 
        // CSharpMethod(x = arg), optional C#-style argument, may have type Nullable<ty>. 
        | CallerSide _ ->
            if isNullableTy g calledArgTy && g.langVersion.SupportsFeature LanguageFeature.NullableOptionalInterop then 
                // If inference has worked out it's a nullable then use this
                if isNullableTy g callerArgTy then
                    calledArgTy, TypeDirectedConversionUsed.No, None

                // If inference has worked out it's a struct (e.g. an int) then use this
                elif isStructTy g callerArgTy then
                    let calledArgTy2 = destNullableTy g calledArgTy
                    AdjustRequiredTypeForTypeDirectedConversions infoReader ad false calledArgTy2 callerArgTy m

                // If neither and we are at the end of overload resolution then use the Nullable
                elif enforceNullableOptionalsKnownTypes then 
                    calledArgTy, TypeDirectedConversionUsed.No, None

                // If at the beginning of inference then use a type variable.
                else 
                    let destTy = destNullableTy g calledArgTy
                    match calledArg.OptArgInfo with
                    // Use the type variable from the Nullable if called arg is not optional.
                    | NotOptional when isTyparTy g destTy ->
                        destTy, TypeDirectedConversionUsed.No, None
                    | _ ->
                        let compgenId = mkSynId range0 unassignedTyparName
<<<<<<< HEAD
                        let tp = mkTyparTy (Construct.NewTypar (TyparKind.Type, TyparRigidity.Flexible, Typar(compgenId, NoStaticReq, true), false, TyparDynamicReq.No, [], false, false))
                        tp, TypeDirectedConversionUsed.No, None
=======
                        mkTyparTy (Construct.NewTypar (TyparKind.Type, TyparRigidity.Flexible, SynTypar(compgenId, TyparStaticReq.None, true), false, TyparDynamicReq.No, [], false, false))
>>>>>>> 6b1af129
            else
                AdjustCalledArgTypeForTypeDirectedConversionsAndAutoQuote infoReader ad callerArgTy calledArgTy calledArg m

        // FSharpMethod(x = arg), optional F#-style argument, should have option type
        | CalleeSide ->
            let calledArgTy2 = 
                if isOptionTy g calledArgTy then
                    destOptionTy g calledArgTy
                else
                    calledArgTy
            AdjustCalledArgTypeForTypeDirectedConversionsAndAutoQuote infoReader ad callerArgTy calledArgTy2 calledArg m

// F# supports adhoc conversions at some specific points
//
// 1. The use of "(fun x y -> ...)" when  a delegate it expected. This is not part of 
// the ":>" coercion relationship or inference constraint problem as 
// such, but is a special rule applied only to method arguments. 
// 
// The function AdjustCalledArgType detects this case based on types and needs to know that the type being applied 
// is a function type. 
// 
// 2. The use of "(fun x y -> ...)" when Expression<delegate> it expected. This is similar to above.
// 
// 3. Two ways to pass a value where a byref is expected. The first (default) 
// is to use a reference cell, and the interior address is taken automatically 
// The second is an explicit use of the "address-of" operator "&e". Here we detect the second case,
// and record the presence of the syntax "&e" in the pre-inferred actual type for the method argument. 
// The function AdjustCalledArgType detects this and refuses to apply the default byref-to-ref transformation. 
//
// 4. Other type directed conversions in 'AdjustRequiredTypeForTypeDirectedConversions'
//
// The function AdjustCalledArgType also adjusts for optional arguments. 
let AdjustCalledArgType (infoReader: InfoReader) ad isConstraint enforceNullableOptionalsKnownTypes (calledArg: CalledArg) (callerArg: CallerArg<_>)  =
    let g = infoReader.g
    // #424218 - when overload resolution is part of constraint solving - do not perform type-directed conversions
    let calledArgTy = calledArg.CalledArgumentType
    let callerArgTy = callerArg.CallerArgumentType
    if isConstraint then 
        calledArgTy, TypeDirectedConversionUsed.No, None
    else

        // If the called method argument is an inref type, then the caller may provide a byref or value
        if isInByrefTy g calledArgTy then
#if IMPLICIT_ADDRESS_OF
            if isByrefTy g callerArgTy then 
                calledArgTy
            else 
                destByrefTy g calledArgTy
#else
            calledArgTy, TypeDirectedConversionUsed.No, None
#endif

        // If the called method argument is a (non inref) byref type, then the caller may provide a byref or ref.
        elif isByrefTy g calledArgTy then
            if isByrefTy g callerArgTy then 
                calledArgTy, TypeDirectedConversionUsed.No, None
            else
                mkRefCellTy g (destByrefTy g calledArgTy), TypeDirectedConversionUsed.No, None

        else 
            AdjustCalledArgTypeForOptionals infoReader ad enforceNullableOptionalsKnownTypes calledArg calledArgTy callerArg

//-------------------------------------------------------------------------
// CalledMeth
//------------------------------------------------------------------------- 

type CalledMethArgSet<'T> = 
    { /// The called arguments corresponding to "unnamed" arguments
      UnnamedCalledArgs : CalledArg list

      /// Any unnamed caller arguments not otherwise assigned 
      UnnamedCallerArgs :  CallerArg<'T> list

      /// The called "ParamArray" argument, if any
      ParamArrayCalledArgOpt : CalledArg option 

      /// Any unnamed caller arguments assigned to a "param array" argument
      ParamArrayCallerArgs : CallerArg<'T> list

      /// Named args
      AssignedNamedArgs: AssignedCalledArg<'T> list  }

    member x.NumUnnamedCallerArgs = x.UnnamedCallerArgs.Length

    member x.NumAssignedNamedArgs = x.AssignedNamedArgs.Length

    member x.NumUnnamedCalledArgs = x.UnnamedCalledArgs.Length

let MakeCalledArgs amap m (minfo: MethInfo) minst =
    // Mark up the arguments with their position, so we can sort them back into order later 
    let paramDatas = minfo.GetParamDatas(amap, m, minst)
    paramDatas |> List.mapiSquared (fun i j (ParamData(isParamArrayArg, isInArg, isOutArg, optArgInfo, callerInfoFlags, nmOpt, reflArgInfo, typeOfCalledArg))  -> 
      { Position=struct(i,j)
        IsParamArray=isParamArrayArg
        OptArgInfo=optArgInfo
        CallerInfo = callerInfoFlags
        IsInArg=isInArg
        IsOutArg=isOutArg
        ReflArgInfo=reflArgInfo
        NameOpt=nmOpt
        CalledArgumentType=typeOfCalledArg })

/// Represents the syntactic matching between a caller of a method and the called method.
///
/// The constructor takes all the information about the caller and called side of a method, match up named arguments, property setters etc.,
/// and returns a CalledMeth object for further analysis.
type CalledMeth<'T>
      (infoReader: InfoReader,
       nameEnv: NameResolutionEnv option,
       isCheckingAttributeCall,
       /// a function to help generate fresh type variables the property setters methods in generic classes
       freshenMethInfo,
       /// range
       m,
       /// the access domain of the place where the call is taking place
       ad,
       /// the method we're attempting to call
       minfo: MethInfo,
       /// the 'called type arguments', i.e. the fresh generic instantiation of the method we're attempting to call
       calledTyArgs,
       /// the 'caller type arguments', i.e. user-given generic instantiation of the method we're attempting to call
       // todo: consider CallerTypeArgs record
       callerTyArgs: TType list,
       /// the property related to the method we're attempting to call, if any
       pinfoOpt: PropInfo option,
       /// the types of the actual object argument, if any
       callerObjArgTys: TType list,
       /// the 'caller method arguments', i.e. a list of user-given parameter expressions, split between unnamed and named arguments
       callerArgs: CallerArgs<'T>,
       /// do we allow the use of a param args method in its "expanded" form?
       allowParamArgs: bool,
       /// do we allow the use of the transformation that converts out arguments as tuple returns?
       allowOutAndOptArgs: bool,
       /// method parameters
       tyargsOpt : TType option)    
    =
    let g = infoReader.g
    let methodRetTy = if minfo.IsConstructor then minfo.ApparentEnclosingType else minfo.GetFSharpReturnTy(infoReader.amap, m, calledTyArgs)

    let fullCurriedCalledArgs = MakeCalledArgs infoReader.amap m minfo calledTyArgs
    do assert (fullCurriedCalledArgs.Length = fullCurriedCalledArgs.Length)
 
    let argSetInfos = 
        (callerArgs.CurriedCallerArgs, fullCurriedCalledArgs) ||> List.map2 (fun (unnamedCallerArgs, namedCallerArgs) fullCalledArgs -> 
            // Find the arguments not given by name 
            let unnamedCalledArgs = 
                fullCalledArgs |> List.filter (fun calledArg -> 
                    match calledArg.NameOpt with 
                    | Some nm -> namedCallerArgs |> List.forall (fun (CallerNamedArg(nm2, _e)) -> nm.idText <> nm2.idText)   
                    | None -> true)

            // See if any of them are 'out' arguments being returned as part of a return tuple 
            let minArgs, unnamedCalledArgs, unnamedCalledOptArgs, unnamedCalledOutArgs = 
                let nUnnamedCallerArgs = unnamedCallerArgs.Length
                let nUnnamedCalledArgs = unnamedCalledArgs.Length
                if allowOutAndOptArgs && nUnnamedCallerArgs < nUnnamedCalledArgs then
                    let unnamedCalledArgsTrimmed, unnamedCalledOptOrOutArgs = List.splitAt nUnnamedCallerArgs unnamedCalledArgs
                    
                    // Check if all optional/out arguments are byref-out args
                    if unnamedCalledOptOrOutArgs |> List.forall (fun x -> x.IsOutArg && isByrefTy g x.CalledArgumentType) then 
                        nUnnamedCallerArgs - 1, unnamedCalledArgsTrimmed, [], unnamedCalledOptOrOutArgs 
                    // Check if all optional/out arguments are optional args
                    elif unnamedCalledOptOrOutArgs |> List.forall (fun x -> x.OptArgInfo.IsOptional) then 
                        nUnnamedCallerArgs - 1, unnamedCalledArgsTrimmed, unnamedCalledOptOrOutArgs, []
                    // Otherwise drop them on the floor
                    else
                        nUnnamedCalledArgs - 1, unnamedCalledArgs, [], []
                else 
                    nUnnamedCalledArgs - 1, unnamedCalledArgs, [], []

            let (unnamedCallerArgs, paramArrayCallerArgs), unnamedCalledArgs, paramArrayCalledArgOpt = 
                let supportsParamArgs = 
                    allowParamArgs && 
                    minArgs >= 0 && 
                    unnamedCalledArgs |> List.last |> (fun calledArg -> calledArg.IsParamArray && isArray1DTy g calledArg.CalledArgumentType)

                if supportsParamArgs  && unnamedCallerArgs.Length >= minArgs then
                    let a, b = List.frontAndBack unnamedCalledArgs
                    List.splitAt minArgs unnamedCallerArgs, a, Some(b)
                else
                    (unnamedCallerArgs, []), unnamedCalledArgs, None

            let assignedNamedArgs = 
                fullCalledArgs |> List.choose (fun calledArg ->
                    match calledArg.NameOpt with 
                    | Some nm -> 
                        namedCallerArgs |> List.tryPick (fun (CallerNamedArg(nm2, callerArg)) -> 
                            if nm.idText = nm2.idText then Some { NamedArgIdOpt = Some nm2; CallerArg=callerArg; CalledArg=calledArg } 
                            else None) 
                    | _ -> None)

            let unassignedNamedItems = 
                namedCallerArgs |> List.filter (fun (CallerNamedArg(nm, _e)) -> 
                    fullCalledArgs |> List.forall (fun calledArg -> 
                        match calledArg.NameOpt with 
                        | Some nm2 -> nm.idText <> nm2.idText
                        | None -> true))

            let attributeAssignedNamedItems = 
                if isCheckingAttributeCall then 
                    // The process for assigning names-->properties is substantially different for attribute specifications 
                    // because it permits the bindings of names to immutable fields. So we use the old 
                    // code for this.
                    unassignedNamedItems
                 else 
                    []

            let assignedNamedProps, unassignedNamedItems = 
                let returnedObjTy = methodRetTy
                unassignedNamedItems |> List.splitChoose (fun (CallerNamedArg(id, e) as arg) -> 
                    let nm = id.idText
                    let pinfos = GetIntrinsicPropInfoSetsOfType infoReader (Some nm) ad AllowMultiIntfInstantiations.Yes IgnoreOverrides id.idRange returnedObjTy
                    let pinfos = pinfos |> ExcludeHiddenOfPropInfos g infoReader.amap m 
                    match pinfos with 
                    | [pinfo] when pinfo.HasSetter && not pinfo.IsIndexer -> 
                        let pminfo = pinfo.SetterMethod
                        let pminst = freshenMethInfo m pminfo
                        Choice1Of2(AssignedItemSetter(id, AssignedPropSetter(pinfo, pminfo, pminst), e))
                    | _ ->
                        let epinfos = 
                            match nameEnv with  
                            | Some ne -> ExtensionPropInfosOfTypeInScope ResultCollectionSettings.AllResults infoReader ne (Some nm) ad m returnedObjTy
                            | _ -> []
                        match epinfos with 
                        | [pinfo] when pinfo.HasSetter && not pinfo.IsIndexer -> 
                            let pminfo = pinfo.SetterMethod
                            let pminst = match minfo with
                                         | MethInfo.FSMeth(_, TType.TType_app(_, types), _, _) -> types
                                         | _ -> freshenMethInfo m pminfo

                            let pminst = match tyargsOpt with
                                         | Some(TType.TType_app(_, types)) -> types
                                         | _ -> pminst
                            Choice1Of2(AssignedItemSetter(id, AssignedPropSetter(pinfo, pminfo, pminst), e))
                        |  _ ->    
                            match infoReader.GetILFieldInfosOfType(Some(nm), ad, m, returnedObjTy) with
                            | finfo :: _ -> 
                                Choice1Of2(AssignedItemSetter(id, AssignedILFieldSetter(finfo), e))
                            | _ ->              
                              match infoReader.TryFindRecdOrClassFieldInfoOfType(nm, m, returnedObjTy) with
                              | ValueSome rfinfo -> 
                                  Choice1Of2(AssignedItemSetter(id, AssignedRecdFieldSetter(rfinfo), e))
                              | _ -> 
                                  Choice2Of2(arg))

            let names = System.Collections.Generic.HashSet<_>() 
            for CallerNamedArg(nm, _) in namedCallerArgs do 
                if not (names.Add nm.idText) then
                    errorR(Error(FSComp.SR.typrelNamedArgumentHasBeenAssignedMoreThenOnce nm.idText, m))
                
            let argSet = { UnnamedCalledArgs=unnamedCalledArgs; UnnamedCallerArgs=unnamedCallerArgs; ParamArrayCalledArgOpt=paramArrayCalledArgOpt; ParamArrayCallerArgs=paramArrayCallerArgs; AssignedNamedArgs=assignedNamedArgs }

            (argSet, assignedNamedProps, unassignedNamedItems, attributeAssignedNamedItems, unnamedCalledOptArgs, unnamedCalledOutArgs))

    let argSets                     = argSetInfos |> List.map     (fun (x, _, _, _, _, _) -> x)
    let assignedNamedProps          = argSetInfos |> List.collect (fun (_, x, _, _, _, _) -> x)
    let unassignedNamedItems        = argSetInfos |> List.collect (fun (_, _, x, _, _, _) -> x)
    let attributeAssignedNamedItems = argSetInfos |> List.collect (fun (_, _, _, x, _, _) -> x)
    let unnamedCalledOptArgs        = argSetInfos |> List.collect (fun (_, _, _, _, x, _) -> x)
    let unnamedCalledOutArgs        = argSetInfos |> List.collect (fun (_, _, _, _, _, x) -> x)

    member x.infoReader = infoReader

    member x.amap = infoReader.amap

    /// The method we're attempting to call 
    member x.Method = minfo

    /// The instantiation of the method we're attempting to call 
    member x.CalledTyArgs = calledTyArgs

    member x.AllCalledArgs = fullCurriedCalledArgs

    /// The instantiation of the method we're attempting to call 
    member x.CalledTyparInst = 
        let tps = minfo.FormalMethodTypars 
        if tps.Length = calledTyArgs.Length then mkTyparInst tps calledTyArgs else []

    /// The formal instantiation of the method we're attempting to call 
    member x.CallerTyArgs = callerTyArgs

    /// The types of the actual object arguments, if any
    member x.CallerObjArgTys = callerObjArgTys

    /// The argument analysis for each set of curried arguments
    member x.ArgSets = argSets

    /// The return type after implicit deference of byref returns is taken into account
    member x.CalledReturnTypeAfterByrefDeref = 
        if isByrefTy g methodRetTy then destByrefTy g methodRetTy else methodRetTy

    /// Return type after tupling of out args is taken into account
    member x.CalledReturnTypeAfterOutArgTupling = 
        let retTy = x.CalledReturnTypeAfterByrefDeref
        if isNil unnamedCalledOutArgs then 
            retTy 
        else 
            let outArgTys = unnamedCalledOutArgs |> List.map (fun calledArg -> destByrefTy g calledArg.CalledArgumentType) 
            if isUnitTy g retTy then mkRefTupledTy g outArgTys
            else mkRefTupledTy g (retTy :: outArgTys)

    /// Named setters
    member x.AssignedItemSetters = assignedNamedProps

    /// The property related to the method we're attempting to call, if any  
    member x.AssociatedPropertyInfo = pinfoOpt

    /// Unassigned args
    member x.UnassignedNamedArgs = unassignedNamedItems

    /// Args assigned to specify values for attribute fields and properties (these are not necessarily "property sets")
    member x.AttributeAssignedNamedArgs = attributeAssignedNamedItems

    /// Unnamed called optional args: pass defaults for these
    member x.UnnamedCalledOptArgs = unnamedCalledOptArgs

    /// Unnamed called out args: return these as part of the return tuple
    member x.UnnamedCalledOutArgs = unnamedCalledOutArgs

    static member GetMethod (x: CalledMeth<'T>) = x.Method

    member x.NumArgSets = x.ArgSets.Length

    member x.HasOptArgs = not (isNil x.UnnamedCalledOptArgs)

    member x.HasOutArgs = not (isNil x.UnnamedCalledOutArgs)

    member x.UsesParamArrayConversion = x.ArgSets |> List.exists (fun argSet -> argSet.ParamArrayCalledArgOpt.IsSome)

    member x.ParamArrayCalledArgOpt = x.ArgSets |> List.tryPick (fun argSet -> argSet.ParamArrayCalledArgOpt)

    member x.ParamArrayCallerArgs = x.ArgSets |> List.tryPick (fun argSet -> if Option.isSome argSet.ParamArrayCalledArgOpt then Some argSet.ParamArrayCallerArgs else None )

    member x.GetParamArrayElementType() =
        // turned as a method to avoid assert in variable inspector 
        assert (x.UsesParamArrayConversion)
        x.ParamArrayCalledArgOpt.Value.CalledArgumentType |> destArrayTy x.amap.g 

    member x.NumAssignedProps = x.AssignedItemSetters.Length

    member x.CalledObjArgTys(m) = 
        match x.Method.GetObjArgTypes(x.amap, m, x.CalledTyArgs) with 
        | [ thisArgTy ] when isByrefTy g thisArgTy -> [ destByrefTy g thisArgTy ]
        | res -> res

    member x.NumCalledTyArgs = x.CalledTyArgs.Length

    member x.NumCallerTyArgs = x.CallerTyArgs.Length 

    member x.AssignsAllNamedArgs = isNil x.UnassignedNamedArgs

    member x.HasCorrectArity =
      (x.NumCalledTyArgs = x.NumCallerTyArgs)  &&
      x.ArgSets |> List.forall (fun argSet -> argSet.NumUnnamedCalledArgs = argSet.NumUnnamedCallerArgs) 

    member x.HasCorrectGenericArity =
      (x.NumCalledTyArgs = x.NumCallerTyArgs)  

    member x.IsAccessible(m, ad) = 
        IsMethInfoAccessible x.amap m ad x.Method 

    member x.HasCorrectObjArgs(m) = 
        x.CalledObjArgTys(m).Length = x.CallerObjArgTys.Length 

    member x.IsCandidate(m, ad) =
        x.IsAccessible(m, ad) &&
        x.HasCorrectArity && 
        x.HasCorrectObjArgs(m) &&
        x.AssignsAllNamedArgs

    member x.AssignedUnnamedArgs = 
       // We use Seq.map2 to tolerate there being mismatched caller/called args
       x.ArgSets |> List.map (fun argSet -> 
           (argSet.UnnamedCalledArgs, argSet.UnnamedCallerArgs) ||> Seq.map2 (fun calledArg callerArg -> 
               { NamedArgIdOpt=None; CalledArg=calledArg; CallerArg=callerArg }) |> Seq.toList)

    member x.AssignedNamedArgs = 
       x.ArgSets |> List.map (fun argSet -> argSet.AssignedNamedArgs)

    member x.AllUnnamedCalledArgs = x.ArgSets |> List.collect (fun x -> x.UnnamedCalledArgs)

    member x.TotalNumUnnamedCalledArgs = x.ArgSets |> List.sumBy (fun x -> x.NumUnnamedCalledArgs)

    member x.TotalNumUnnamedCallerArgs = x.ArgSets |> List.sumBy (fun x -> x.NumUnnamedCallerArgs)

    member x.TotalNumAssignedNamedArgs = x.ArgSets |> List.sumBy (fun x -> x.NumAssignedNamedArgs)

    override x.ToString() = "call to " + minfo.ToString()

let NamesOfCalledArgs (calledArgs: CalledArg list) = 
    calledArgs |> List.choose (fun x -> x.NameOpt) 

//-------------------------------------------------------------------------
// Helpers dealing with propagating type information in method overload resolution
//------------------------------------------------------------------------- 

type ArgumentAnalysis = 
    | NoInfo
    | ArgDoesNotMatch 
    | CallerLambdaHasArgTypes of TType list
    | CalledArgMatchesType of TType

let InferLambdaArgsForLambdaPropagation origRhsExpr = 
    let rec loop e = 
        match e with 
        | SynExpr.Lambda (_, _, _, rest, _, _) -> 1 + loop rest
        | SynExpr.MatchLambda _ -> 1
        | _ -> 0
    loop origRhsExpr

let ExamineArgumentForLambdaPropagation (infoReader: InfoReader) ad (arg: AssignedCalledArg<SynExpr>) =
    let g = infoReader.g

    // Find the explicit lambda arguments of the caller. Ignore parentheses.
    let argExpr = match arg.CallerArg.Expr with SynExpr.Paren (x, _, _, _) -> x  | x -> x
    let countOfCallerLambdaArg = InferLambdaArgsForLambdaPropagation argExpr

    // Adjust for Expression<_>, Func<_, _>, ...
    let adjustedCalledArgTy, _, _ = AdjustCalledArgType infoReader ad false false arg.CalledArg arg.CallerArg
    if countOfCallerLambdaArg > 0 then 
        // Decompose the explicit function type of the target
        let calledLambdaArgTys, _calledLambdaRetTy = stripFunTy g adjustedCalledArgTy
        if calledLambdaArgTys.Length >= countOfCallerLambdaArg then 
            // success 
            CallerLambdaHasArgTypes calledLambdaArgTys
        elif isDelegateTy g (if isLinqExpressionTy g adjustedCalledArgTy then destLinqExpressionTy g adjustedCalledArgTy else adjustedCalledArgTy) then
            // delegate arity mismatch
            ArgDoesNotMatch
        else
            // not a function type on the called side - no information
            NoInfo
    else
        // not a lambda on the caller side - push information from caller to called
        CalledArgMatchesType(adjustedCalledArgTy)  
        

let ExamineMethodForLambdaPropagation (x: CalledMeth<SynExpr>) ad =
    let unnamedInfo = x.AssignedUnnamedArgs |> List.mapSquared (ExamineArgumentForLambdaPropagation x.infoReader ad)
    let namedInfo = x.AssignedNamedArgs |> List.mapSquared (fun arg -> (arg.NamedArgIdOpt.Value, ExamineArgumentForLambdaPropagation x.infoReader ad arg))
    if unnamedInfo |> List.existsSquared (function CallerLambdaHasArgTypes _ -> true | _ -> false) || 
       namedInfo |> List.existsSquared (function (_, CallerLambdaHasArgTypes _) -> true | _ -> false) then 
        Some (unnamedInfo, namedInfo)
    else
        None

//-------------------------------------------------------------------------
// Additional helpers for building method calls and doing TAST generation
//------------------------------------------------------------------------- 

/// Is this a 'base' call (in the sense of C#) 
let IsBaseCall objArgs = 
    match objArgs with 
    | [Expr.Val (v, _, _)] when v.BaseOrThisInfo  = BaseVal -> true
    | _ -> false
    
/// Compute whether we insert a 'coerce' on the 'this' pointer for an object model call 
/// For example, when calling an interface method on a struct, or a method on a constrained 
/// variable type. 
let ComputeConstrainedCallInfo g amap m (objArgs, minfo: MethInfo) =
    match objArgs with 
    | [objArgExpr] when not minfo.IsExtensionMember -> 
        let methObjTy = minfo.ApparentEnclosingType
        let objArgTy = tyOfExpr g objArgExpr
        if TypeDefinitelySubsumesTypeNoCoercion 0 g amap m methObjTy objArgTy 
           // Constrained calls to class types can only ever be needed for the three class types that 
           // are base types of value types
           || (isClassTy g methObjTy && 
                 (not (typeEquiv g methObjTy g.system_Object_ty || 
                       typeEquiv g methObjTy g.system_Value_ty ||
                       typeEquiv g methObjTy g.system_Enum_ty))) then 
            None
        else
            // The object argument is a value type or variable type and the target method is an interface or System.Object
            // type. A .NET 2.0 generic constrained call is required
            Some objArgTy
    | _ -> 
        None

/// Adjust the 'this' pointer before making a call 
/// Take the address of a struct, and coerce to an interface/base/constraint type if necessary 
let TakeObjAddrForMethodCall g amap (minfo: MethInfo) isMutable m objArgs f =
    let ccallInfo = ComputeConstrainedCallInfo g amap m (objArgs, minfo)

    let wrap, objArgs = 

        match objArgs with
        | [objArgExpr] ->

            let hasCallInfo = ccallInfo.IsSome
            let mustTakeAddress = hasCallInfo || minfo.ObjArgNeedsAddress(amap, m)
            let objArgTy = tyOfExpr g objArgExpr
            
            let isMutable =
                match isMutable with
                | DefinitelyMutates
                | NeverMutates 
                | AddressOfOp -> isMutable
                | PossiblyMutates ->
                    // Check to see if the method is read-only. Perf optimization.
                    // If there is an extension member whose first arg is an inref, we must return NeverMutates.
                    if mustTakeAddress && (minfo.IsReadOnly || minfo.IsReadOnlyExtensionMember (amap, m)) then
                        NeverMutates
                    else
                        isMutable

            let wrap, objArgExprAddr, isReadOnly, _isWriteOnly =
                mkExprAddrOfExpr g mustTakeAddress hasCallInfo isMutable objArgExpr None m
            
            // Extension members and calls to class constraints may need a coercion for their object argument
            let objArgExprCoerced = 
              if not hasCallInfo &&
                 not (TypeDefinitelySubsumesTypeNoCoercion 0 g amap m minfo.ApparentEnclosingType objArgTy) then 
                  mkCoerceExpr(objArgExprAddr, minfo.ApparentEnclosingType, m, objArgTy)
              else
                  objArgExprAddr

            // Check to see if the extension member uses the extending type as a byref.
            //     If so, make sure we don't allow readonly/immutable values to be passed byref from an extension member. 
            //     An inref will work though.
            if isReadOnly && mustTakeAddress && minfo.IsExtensionMember then
                minfo.TryObjArgByrefType(amap, m, minfo.FormalMethodInst)
                |> Option.iter (fun ty ->
                    if not (isInByrefTy g ty) then
                        errorR(Error(FSComp.SR.tcCannotCallExtensionMethodInrefToByref(minfo.DisplayName), m)))
                        

            wrap, [objArgExprCoerced] 

        | _ -> 
            id, objArgs
    let e, ety = f ccallInfo objArgs
    wrap e, ety

/// Build an expression node that is a call to a .NET method. 
let BuildILMethInfoCall g amap m isProp (minfo: ILMethInfo) valUseFlags minst direct args = 
    let valu = isStructTy g minfo.ApparentEnclosingType
    let ctor = minfo.IsConstructor
    if minfo.IsClassConstructor then 
        error (InternalError (minfo.ILName+": cannot call a class constructor", m))
    let useCallvirt = 
        not valu && not direct && minfo.IsVirtual
    let isProtected = minfo.IsProtectedAccessibility
    let ilMethRef = minfo.ILMethodRef
    let newobj = ctor && (match valUseFlags with NormalValUse -> true | _ -> false)
    let exprTy = if ctor then minfo.ApparentEnclosingType else minfo.GetFSharpReturnTy(amap, m, minst)
    let retTy = if not ctor && ilMethRef.ReturnType = ILType.Void then [] else [exprTy]
    let isDllImport = minfo.IsDllImport g
    Expr.Op (TOp.ILCall (useCallvirt, isProtected, valu, newobj, valUseFlags, isProp, isDllImport, ilMethRef, minfo.DeclaringTypeInst, minst, retTy), [], args, m),
    exprTy


/// Build a call to an F# method.
///
/// Consume the arguments in chunks and build applications.  This copes with various F# calling signatures
/// all of which ultimately become 'methods'.
///
/// QUERY: this looks overly complex considering that we are doing a fundamentally simple 
/// thing here. 
let BuildFSharpMethodApp g m (vref: ValRef) vexp vexprty (args: Exprs) =
    let arities =  (arityOfVal vref.Deref).AritiesOfArgs
    
    let args3, (leftover, retTy) =
        let exprL expr = exprL g expr
        ((args, vexprty), arities) ||> List.mapFold (fun (args, fty) arity -> 
            match arity, args with 
            | (0|1), [] when typeEquiv g (domainOfFunTy g fty) g.unit_ty -> mkUnit g m, (args, rangeOfFunTy g fty)
            | 0, (arg :: argst) -> 
                let msg = LayoutRender.showL (Layout.sepListL (Layout.rightL (TaggedText.tagText ";")) (List.map exprL args))
                warning(InternalError(sprintf "Unexpected zero arity, args = %s" msg, m))
                arg, (argst, rangeOfFunTy g fty)
            | 1, (arg :: argst) -> arg, (argst, rangeOfFunTy g fty)
            | 1, [] -> error(InternalError("expected additional arguments here", m))
            | _ -> 
                if args.Length < arity then
                    error(InternalError("internal error in getting arguments, n = "+string arity+", #args = "+string args.Length, m))
                let tupargs, argst = List.splitAt arity args
                let tuptys = tupargs |> List.map (tyOfExpr g) 
                (mkRefTupled g m tupargs tuptys),
                (argst, rangeOfFunTy g fty) )
    if not leftover.IsEmpty then error(InternalError("Unexpected "+string(leftover.Length)+" remaining arguments in method application", m))
    mkApps g ((vexp, vexprty), [], args3, m),
    retTy
    
/// Build a call to an F# method.
let BuildFSharpMethodCall g m (ty, vref: ValRef) valUseFlags minst args =
    let vexp = Expr.Val (vref, valUseFlags, m)
    let vexpty = vref.Type
    let tpsorig, tau =  vref.TypeScheme
    let vtinst = argsOfAppTy g ty @ minst
    if tpsorig.Length <> vtinst.Length then error(InternalError("BuildFSharpMethodCall: unexpected List.length mismatch", m))
    let expr = mkTyAppExpr m (vexp, vexpty) vtinst
    let exprty = instType (mkTyparInst tpsorig vtinst) tau
    BuildFSharpMethodApp g m vref expr exprty args
    

/// Make a call to a method info. Used by the optimizer and code generator to build 
/// calls to the type-directed solutions to member constraints.
let MakeMethInfoCall amap m minfo minst args =
    let valUseFlags = NormalValUse // correct unless if we allow wild trait constraints like "T has a ctor and can be used as a parent class" 

    match minfo with 

    | ILMeth(g, ilminfo, _) -> 
        let direct = not minfo.IsVirtual
        let isProp = false // not necessarily correct, but this is only used post-creflect where this flag is irrelevant 
        BuildILMethInfoCall g amap m isProp ilminfo valUseFlags minst  direct args |> fst

    | FSMeth(g, ty, vref, _) -> 
        BuildFSharpMethodCall g m (ty, vref) valUseFlags minst args |> fst

    | DefaultStructCtor(_, ty) -> 
       mkDefault (m, ty)

#if !NO_EXTENSIONTYPING
    | ProvidedMeth(amap, mi, _, m) -> 
        let isProp = false // not necessarily correct, but this is only used post-creflect where this flag is irrelevant 
        let ilMethodRef = Import.ImportProvidedMethodBaseAsILMethodRef amap m mi
        let isConstructor = mi.PUntaint((fun c -> c.IsConstructor), m)
        let valu = mi.PUntaint((fun c -> c.DeclaringType.IsValueType), m)
        let actualTypeInst = [] // GENERIC TYPE PROVIDERS: for generics, we would have something here
        let actualMethInst = [] // GENERIC TYPE PROVIDERS: for generics, we would have something here
        let ilReturnTys = Option.toList (minfo.GetCompiledReturnTy(amap, m, []))  // GENERIC TYPE PROVIDERS: for generics, we would have more here
        // REVIEW: Should we allow protected calls?
        Expr.Op (TOp.ILCall (false, false, valu, isConstructor, valUseFlags, isProp, false, ilMethodRef, actualTypeInst, actualMethInst, ilReturnTys), [], args, m)

#endif

#if !NO_EXTENSIONTYPING
// This imports a provided method, and checks if it is a known compiler intrinsic like "1 + 2"
let TryImportProvidedMethodBaseAsLibraryIntrinsic (amap: Import.ImportMap, m: range, mbase: Tainted<ProvidedMethodBase>) = 
    let methodName = mbase.PUntaint((fun x -> x.Name), m)
    let declaringType = Import.ImportProvidedType amap m (mbase.PApply((fun x -> x.DeclaringType), m))
    match tryTcrefOfAppTy amap.g declaringType with
    | ValueSome declaringEntity ->
        if not declaringEntity.IsLocalRef && ccuEq declaringEntity.nlr.Ccu amap.g.fslibCcu then
            let n = mbase.PUntaint((fun x -> x.GetParameters().Length), m)
            match amap.g.knownIntrinsics.TryGetValue ((declaringEntity.LogicalName, None, methodName, n)) with 
            | true, vref -> Some vref
            | _ -> 
            match amap.g.knownFSharpCoreModules.TryGetValue declaringEntity.LogicalName with
            | true, modRef -> 
                modRef.ModuleOrNamespaceType.AllValsByLogicalName 
                |> Seq.tryPick (fun (KeyValue(_, v)) -> if (v.CompiledName amap.g.CompilerGlobalState) = methodName then Some (mkNestedValRef modRef v) else None)
            | _ -> None
        else
            None
    | _ ->
        None
#endif
        

/// Build an expression that calls a given method info. 
/// This is called after overload resolution, and also to call other 
/// methods such as 'setters' for properties. 
//   tcVal: used to convert an F# value into an expression. See tc.fs. 
//   isProp: is it a property get? 
//   minst: the instantiation to apply for a generic method 
//   objArgs: the 'this' argument, if any 
//   args: the arguments, if any 
let BuildMethodCall tcVal g amap isMutable m isProp minfo valUseFlags minst objArgs args =
    let direct = IsBaseCall objArgs

    TakeObjAddrForMethodCall g amap minfo isMutable m objArgs (fun ccallInfo objArgs -> 
        let allArgs = objArgs @ args
        let valUseFlags = 
            if direct && (match valUseFlags with NormalValUse -> true | _ -> false) then 
                VSlotDirectCall 
            else 
                match ccallInfo with
                | Some ty -> 
                    // printfn "possible constrained call to '%s' at %A" minfo.LogicalName m
                    PossibleConstrainedCall ty
                | None -> 
                    valUseFlags

        match minfo with 
#if !NO_EXTENSIONTYPING
        // By this time this is an erased method info, e.g. one returned from an expression
        // REVIEW: copied from tastops, which doesn't allow protected methods
        | ProvidedMeth (amap, providedMeth, _, _) -> 
            // TODO: there  is a fair bit of duplication here with mk_il_minfo_call. We should be able to merge these
                
            /// Build an expression node that is a call to a extension method in a generated assembly
            let enclTy = minfo.ApparentEnclosingType
            // prohibit calls to methods that are declared in specific array types (Get, Set, Address)
            // these calls are provided by the runtime and should not be called from the user code
            if isArrayTy g enclTy then
                let tpe = TypeProviderError(FSComp.SR.tcRuntimeSuppliedMethodCannotBeUsedInUserCode(minfo.DisplayName), providedMeth.TypeProviderDesignation, m)
                error tpe
            let valu = isStructTy g enclTy
            let isCtor = minfo.IsConstructor
            if minfo.IsClassConstructor then 
                error (InternalError (minfo.LogicalName + ": cannot call a class constructor", m))
            let useCallvirt = not valu && not direct && minfo.IsVirtual
            let isProtected = minfo.IsProtectedAccessibility
            let exprTy = if isCtor then enclTy else minfo.GetFSharpReturnTy(amap, m, minst)
            match TryImportProvidedMethodBaseAsLibraryIntrinsic (amap, m, providedMeth) with 
            | Some fsValRef -> 
                //reraise() calls are converted to TOp.Reraise in the type checker. So if a provided expression includes a reraise call
                // we must put it in that form here.
                if valRefEq amap.g fsValRef amap.g.reraise_vref then
                    mkReraise m exprTy, exprTy
                else
                    let vexp, vexpty = tcVal fsValRef valUseFlags (minfo.DeclaringTypeInst @ minst) m
                    BuildFSharpMethodApp g m fsValRef vexp vexpty allArgs
            | None -> 
                let ilMethRef = Import.ImportProvidedMethodBaseAsILMethodRef amap m providedMeth
                let isNewObj = isCtor && (match valUseFlags with NormalValUse -> true | _ -> false)
                let actualTypeInst = 
                    if isRefTupleTy g enclTy then argsOfAppTy g (mkCompiledTupleTy g false (destRefTupleTy g enclTy))  // provided expressions can include method calls that get properties of tuple types
                    elif isFunTy g enclTy then [ domainOfFunTy g enclTy; rangeOfFunTy g enclTy ]  // provided expressions can call Invoke
                    else minfo.DeclaringTypeInst
                let actualMethInst = minst
                let retTy = if not isCtor && (ilMethRef.ReturnType = ILType.Void) then [] else [exprTy]
                let noTailCall = false
                let expr = Expr.Op (TOp.ILCall (useCallvirt, isProtected, valu, isNewObj, valUseFlags, isProp, noTailCall, ilMethRef, actualTypeInst, actualMethInst, retTy), [], allArgs, m)
                expr, exprTy

#endif
            
        // Build a call to a .NET method 
        | ILMeth(_, ilMethInfo, _) -> 
            BuildILMethInfoCall g amap m isProp ilMethInfo valUseFlags minst direct allArgs

        // Build a call to an F# method 
        | FSMeth(_, _, vref, _) -> 

            // Go see if this is a use of a recursive definition... Note we know the value instantiation 
            // we want to use so we pass that in order not to create a new one. 
            let vexp, vexpty = tcVal vref valUseFlags (minfo.DeclaringTypeInst @ minst) m
            BuildFSharpMethodApp g m vref vexp vexpty allArgs

        // Build a 'call' to a struct default constructor 
        | DefaultStructCtor (g, ty) -> 
            if not (TypeHasDefaultValue g m ty) then 
                errorR(Error(FSComp.SR.tcDefaultStructConstructorCall(), m))
            mkDefault (m, ty), ty)

//-------------------------------------------------------------------------
// Adjust caller arguments as part of building a method call
//------------------------------------------------------------------------- 

/// Build a call to the System.Object constructor taking no arguments,
let BuildObjCtorCall (g: TcGlobals) m =
    let ilMethRef = (mkILCtorMethSpecForTy(g.ilg.typ_Object, [])).MethodRef
    Expr.Op (TOp.ILCall (false, false, false, false, CtorValUsedAsSuperInit, false, true, ilMethRef, [], [], [g.obj_ty]), [], [], m)

/// Implements the elaborated form of adhoc conversions from functions to delegates at member callsites
let BuildNewDelegateExpr (eventInfoOpt: EventInfo option, g, amap, delegateTy, invokeMethInfo: MethInfo, delArgTys, f, fty, m) =
    let slotsig = invokeMethInfo.GetSlotSig(amap, m)
    let delArgVals, expr = 
        let topValInfo = ValReprInfo([], List.replicate (max 1 (List.length delArgTys)) ValReprInfo.unnamedTopArg, ValReprInfo.unnamedRetVal)

        // Try to pull apart an explicit lambda and use it directly 
        // Don't do this in the case where we're adjusting the arguments of a function used to build a .NET-compatible event handler 
        let lambdaContents = 
            if Option.isSome eventInfoOpt then 
                None 
            else 
                tryDestTopLambda g amap topValInfo (f, fty)        

        match lambdaContents with 
        | None -> 
        
            if List.exists (isByrefTy g) delArgTys then
                    error(Error(FSComp.SR.tcFunctionRequiresExplicitLambda(List.length delArgTys), m)) 

            let delArgVals = delArgTys |> List.mapi (fun i argty -> fst (mkCompGenLocal m ("delegateArg" + string i) argty)) 
            let expr = 
                let args = 
                    match eventInfoOpt with 
                    | Some einfo -> 
                        match delArgVals with 
                        | [] -> error(nonStandardEventError einfo.EventName m)
                        | h :: _ when not (isObjTy g h.Type) -> error(nonStandardEventError einfo.EventName m)
                        | h :: t -> [exprForVal m h; mkRefTupledVars g m t] 
                    | None -> 
                        if isNil delArgTys then [mkUnit g m] else List.map (exprForVal m) delArgVals
                mkApps g ((f, fty), [], args, m)
            delArgVals, expr
            
        | Some _ -> 
            let _, _, _, vsl, body, _ = IteratedAdjustArityOfLambda g amap topValInfo f
            List.concat vsl, body
            
    let meth = TObjExprMethod(slotsig, [], [], [delArgVals], expr, m)
    mkObjExpr(delegateTy, None, BuildObjCtorCall g m, [meth], [], m)

let CoerceFromFSharpFuncToDelegate g amap infoReader ad callerArgTy m callerArgExpr delegateTy =    
    let (SigOfFunctionForDelegate(invokeMethInfo, delArgTys, _, _)) = GetSigOfFunctionForDelegate infoReader delegateTy m ad
    BuildNewDelegateExpr (None, g, amap, delegateTy, invokeMethInfo, delArgTys, callerArgExpr, callerArgTy, m)

// Handle adhoc argument conversions
let rec AdjustExprForTypeDirectedConversions tcVal (g: TcGlobals) amap infoReader ad reqdTy actualTy m expr = 
   if isDelegateTy g reqdTy && isFunTy g actualTy then 
       CoerceFromFSharpFuncToDelegate g amap infoReader ad actualTy m expr reqdTy

   elif isLinqExpressionTy g reqdTy && isDelegateTy g (destLinqExpressionTy g reqdTy) && isFunTy g actualTy then 
       let delegateTy = destLinqExpressionTy g reqdTy
       let expr2 = AdjustExprForTypeDirectedConversions tcVal g amap infoReader ad delegateTy actualTy m expr
       mkCallQuoteToLinqLambdaExpression g m delegateTy (Expr.Quote (expr2, ref None, false, m, mkQuotedExprTy g delegateTy))

   // Adhoc int32 --> int64
   elif g.langVersion.SupportsFeature LanguageFeature.AdditionalImplicitConversions && typeEquiv g g.int64_ty reqdTy && typeEquiv g g.int32_ty actualTy then 
       mkCallToInt64Operator g m actualTy expr

   // Adhoc int32 --> float32
   elif g.langVersion.SupportsFeature LanguageFeature.AdditionalImplicitConversions && typeEquiv g g.float32_ty reqdTy && typeEquiv g g.int32_ty actualTy then 
       mkCallToSingleOperator g m actualTy expr

   // Adhoc int32 --> float64
   elif g.langVersion.SupportsFeature LanguageFeature.AdditionalImplicitConversions && typeEquiv g g.float_ty reqdTy && typeEquiv g g.int32_ty actualTy then 
       mkCallToDoubleOperator g m actualTy expr

   // Adhoc float32 --> float64
   elif g.langVersion.SupportsFeature LanguageFeature.AdditionalImplicitConversions && typeEquiv g g.float_ty reqdTy && typeEquiv g g.float32_ty actualTy then 
       mkCallToDoubleOperator g m actualTy expr

   else
       match TryFindRelevantImplicitConversion infoReader ad reqdTy actualTy m with
       | Some (minfo, _) -> 
           let callExpr, _ = BuildMethodCall tcVal g amap Mutates.NeverMutates m false minfo ValUseFlag.NormalValUse [] [] [expr]
           assert (let resTy = tyOfExpr g callExpr in typeEquiv g reqdTy resTy)
           callExpr
       | None -> mkCoerceIfNeeded g reqdTy actualTy expr
       // TODO: consider Nullable
       

// Handle adhoc argument conversions
let AdjustCallerArgExpr tcVal (g: TcGlobals) amap infoReader ad isOutArg calledArgTy (reflArgInfo: ReflectedArgInfo) callerArgTy m callerArgExpr = 
   if isByrefTy g calledArgTy && isRefCellTy g callerArgTy then 
       None, Expr.Op (TOp.RefAddrGet false, [destRefCellTy g callerArgTy], [callerArgExpr], m) 

#if IMPLICIT_ADDRESS_OF
   elif isInByrefTy g calledArgTy && not (isByrefTy g callerArgTy) then 
       let wrap, callerArgExprAddress, _readonly, _writeonly = mkExprAddrOfExpr g true false NeverMutates callerArgExpr None m
       Some wrap, callerArgExprAddress
#endif

   // auto conversions to quotations (to match auto conversions to LINQ expressions)
   elif reflArgInfo.AutoQuote && isQuotedExprTy g calledArgTy && not (isQuotedExprTy g callerArgTy) then 
       match reflArgInfo with 
       | ReflectedArgInfo.Quote true -> 
           None, mkCallLiftValueWithDefn g m calledArgTy callerArgExpr
       | ReflectedArgInfo.Quote false -> 
           None, Expr.Quote (callerArgExpr, ref None, false, m, calledArgTy)
       | ReflectedArgInfo.None -> failwith "unreachable" // unreachable due to reflArgInfo.AutoQuote condition

   // Note: out args do not need to be coerced 
   elif isOutArg then 
       None, callerArgExpr

   else 
       let callerArgExpr2 = AdjustExprForTypeDirectedConversions tcVal g amap infoReader ad calledArgTy callerArgTy m callerArgExpr
       None, callerArgExpr2

/// Some of the code below must allocate temporary variables or bind other variables to particular values. 
/// As usual we represent variable allocators by expr -> expr functions 
/// which we then use to wrap the whole expression. These will either do nothing or pre-bind a variable. It doesn't
/// matter what order they are applied in as long as they are all composed together.
let emptyPreBinder (e: Expr) = e

/// Get the expression that must be inserted on the caller side for a CallerSide optional arg,
/// i.e. one where there is no corresponding caller arg.
let rec GetDefaultExpressionForCallerSideOptionalArg tcFieldInit g (calledArg: CalledArg) currCalledArgTy currDfltVal eCallerMemberName mMethExpr =
    match currDfltVal with
    | MissingValue -> 
        // Add an I_nop if this is an initonly field to make sure we never recognize it as an lvalue. See mkExprAddrOfExpr. 
        emptyPreBinder, mkAsmExpr ([ mkNormalLdsfld (fspec_Missing_Value g); AI_nop ], [], [], [currCalledArgTy], mMethExpr)

    | DefaultValue -> 
        emptyPreBinder, mkDefault(mMethExpr, currCalledArgTy)

    | Constant fieldInit -> 
        match currCalledArgTy with
        | NullableTy g inst when fieldInit <> ILFieldInit.Null ->
            let nullableTy = mkILNonGenericBoxedTy(g.FindSysILTypeRef "System.Nullable`1")
            let ctor = mkILCtorMethSpecForTy(nullableTy, [ILType.TypeVar 0us]).MethodRef
            let ctorArgs = [Expr.Const (tcFieldInit mMethExpr fieldInit, mMethExpr, inst)]
            emptyPreBinder, Expr.Op (TOp.ILCall (false, false, true, true, NormalValUse, false, false, ctor, [inst], [], [currCalledArgTy]), [], ctorArgs, mMethExpr)
        | ByrefTy g inst ->
            GetDefaultExpressionForCallerSideOptionalArg tcFieldInit g calledArg inst (PassByRef(inst, currDfltVal)) eCallerMemberName mMethExpr
        | _ ->
            match calledArg.CallerInfo, eCallerMemberName with
            | CallerLineNumber, _ when typeEquiv g currCalledArgTy g.int_ty ->
                emptyPreBinder, Expr.Const (Const.Int32(mMethExpr.StartLine), mMethExpr, currCalledArgTy)
            | CallerFilePath, _ when typeEquiv g currCalledArgTy g.string_ty ->
                let fileName = mMethExpr.FileName |> FileSystem.GetFullPathShim |> PathMap.apply g.pathMap
                emptyPreBinder, Expr.Const (Const.String fileName, mMethExpr, currCalledArgTy)
            | CallerMemberName, Some callerName when (typeEquiv g currCalledArgTy g.string_ty) ->
                emptyPreBinder, Expr.Const (Const.String callerName, mMethExpr, currCalledArgTy)
            | _ ->
                emptyPreBinder, Expr.Const (tcFieldInit mMethExpr fieldInit, mMethExpr, currCalledArgTy)
                
    | WrapperForIDispatch ->
        match g.TryFindSysILTypeRef "System.Runtime.InteropServices.DispatchWrapper" with
        | None -> error(Error(FSComp.SR.fscSystemRuntimeInteropServicesIsRequired(), mMethExpr))
        | Some tref ->
            let ty = mkILNonGenericBoxedTy tref
            let mref = mkILCtorMethSpecForTy(ty, [g.ilg.typ_Object]).MethodRef
            let expr = Expr.Op (TOp.ILCall (false, false, false, true, NormalValUse, false, false, mref, [], [], [g.obj_ty]), [], [mkDefault(mMethExpr, currCalledArgTy)], mMethExpr)
            emptyPreBinder, expr

    | WrapperForIUnknown ->
        match g.TryFindSysILTypeRef "System.Runtime.InteropServices.UnknownWrapper" with
        | None -> error(Error(FSComp.SR.fscSystemRuntimeInteropServicesIsRequired(), mMethExpr))
        | Some tref ->
            let ty = mkILNonGenericBoxedTy tref
            let mref = mkILCtorMethSpecForTy(ty, [g.ilg.typ_Object]).MethodRef
            let expr = Expr.Op (TOp.ILCall (false, false, false, true, NormalValUse, false, false, mref, [], [], [g.obj_ty]), [], [mkDefault(mMethExpr, currCalledArgTy)], mMethExpr)
            emptyPreBinder, expr

    | PassByRef (ty, dfltVal2) ->
        let v, _ = mkCompGenLocal mMethExpr "defaultByrefArg" ty
        let wrapper2, rhs = GetDefaultExpressionForCallerSideOptionalArg tcFieldInit g calledArg currCalledArgTy dfltVal2 eCallerMemberName mMethExpr
        (wrapper2 >> mkCompGenLet mMethExpr v rhs), mkValAddr mMethExpr false (mkLocalValRef v)

/// Get the expression that must be inserted on the caller side for a CalleeSide optional arg where
/// no caller argument has been provided. Normally this is 'None', however CallerMemberName and friends
/// can be used with 'CalleeSide' optional arguments
let GetDefaultExpressionForCalleeSideOptionalArg g (calledArg: CalledArg) eCallerMemberName (mMethExpr: range) =
    let calledArgTy = calledArg.CalledArgumentType
    let calledNonOptTy = 
        if isOptionTy g calledArgTy then 
            destOptionTy g calledArgTy 
        else
            calledArgTy // should be unreachable

    match calledArg.CallerInfo, eCallerMemberName with
    | CallerLineNumber, _ when typeEquiv g calledNonOptTy g.int_ty ->
        let lineExpr = Expr.Const(Const.Int32 mMethExpr.StartLine, mMethExpr, calledNonOptTy)
        mkSome g calledNonOptTy lineExpr mMethExpr
    | CallerFilePath, _ when typeEquiv g calledNonOptTy g.string_ty ->
        let fileName = mMethExpr.FileName |> FileSystem.GetFullPathShim |> PathMap.apply g.pathMap
        let filePathExpr = Expr.Const (Const.String(fileName), mMethExpr, calledNonOptTy)
        mkSome g calledNonOptTy filePathExpr mMethExpr
    | CallerMemberName, Some(callerName) when typeEquiv g calledNonOptTy g.string_ty ->
        let memberNameExpr = Expr.Const (Const.String callerName, mMethExpr, calledNonOptTy)
        mkSome g calledNonOptTy memberNameExpr mMethExpr
    | _ ->
        mkNone g calledNonOptTy mMethExpr

/// Get the expression that must be inserted on the caller side for an optional arg where
/// no caller argument has been provided. 
let GetDefaultExpressionForOptionalArg tcFieldInit g (calledArg: CalledArg) eCallerMemberName mItem (mMethExpr: range) =
    let calledArgTy = calledArg.CalledArgumentType
    let preBinder, expr = 
        match calledArg.OptArgInfo with 
        | NotOptional -> 
            error(InternalError("Unexpected NotOptional", mItem))

        | CallerSide dfltVal ->
            GetDefaultExpressionForCallerSideOptionalArg tcFieldInit g calledArg calledArgTy dfltVal eCallerMemberName mMethExpr

        | CalleeSide ->
            emptyPreBinder, GetDefaultExpressionForCalleeSideOptionalArg g calledArg eCallerMemberName mMethExpr

    // Combine the variable allocators (if any)
    let callerArg = CallerArg(calledArgTy, mMethExpr, false, expr)
    preBinder, { NamedArgIdOpt = None; CalledArg = calledArg; CallerArg = callerArg }

let MakeNullableExprIfNeeded (infoReader: InfoReader) calledArgTy callerArgTy callerArgExpr m =
    let g = infoReader.g
    let amap = infoReader.amap
    if isNullableTy g callerArgTy then 
        callerArgExpr
    else
        let calledNonOptTy = destNullableTy g calledArgTy 
        let minfo = GetIntrinsicConstructorInfosOfType infoReader m calledArgTy |> List.head
        let callerArgExprCoerced = mkCoerceIfNeeded g calledNonOptTy callerArgTy callerArgExpr
        MakeMethInfoCall amap m minfo [] [callerArgExprCoerced]

// Adjust all the optional arguments, filling in values for defaults, 
let AdjustCallerArgForOptional tcVal tcFieldInit eCallerMemberName (infoReader: InfoReader) ad (assignedArg: AssignedCalledArg<_>) =
    let g = infoReader.g
    let amap = infoReader.amap
    let callerArg = assignedArg.CallerArg
    let (CallerArg(callerArgTy, m, isOptCallerArg, callerArgExpr)) = callerArg
    let calledArg = assignedArg.CalledArg
    let isOutArg = calledArg.IsOutArg
    let reflArgInfo = calledArg.ReflArgInfo
    let calledArgTy = calledArg.CalledArgumentType
    match calledArg.OptArgInfo with
    | NotOptional when not (g.langVersion.SupportsFeature LanguageFeature.NullableOptionalInterop) ->
        if isOptCallerArg then errorR(Error(FSComp.SR.tcFormalArgumentIsNotOptional(), m))
        assignedArg

    // For non-nullable, non-optional arguments no conversion is needed.
    // We return precisely the assignedArg.  This also covers the case where there
    // can be a lingering permitted type mismatch between caller argument and called argument, 
    // specifically caller can by `byref` and called `outref`.  No coercion is inserted in the
    // expression tree in this case. 
    | NotOptional when not (isNullableTy g calledArgTy) -> 
        if isOptCallerArg then errorR(Error(FSComp.SR.tcFormalArgumentIsNotOptional(), m))
        assignedArg

    | _ ->

        let callerArgExpr2 = 
            match calledArg.OptArgInfo with 
            | NotOptional ->
                //  T --> Nullable<T> widening at callsites
                if isOptCallerArg then errorR(Error(FSComp.SR.tcFormalArgumentIsNotOptional(), m))
                if isNullableTy g calledArgTy then 
                    if isNullableTy g callerArgTy then
                        callerArgExpr
                    else
                        let calledNonOptTy = destNullableTy g calledArgTy
                        let _, callerArgExpr2 = AdjustCallerArgExpr tcVal g amap infoReader ad isOutArg calledNonOptTy reflArgInfo callerArgTy m callerArgExpr
                        MakeNullableExprIfNeeded infoReader calledArgTy callerArgTy callerArgExpr2 m
                else
                    failwith "unreachable" // see case above
            
            | CallerSide dfltVal -> 
                let calledArgTy = calledArg.CalledArgumentType

                if isOptCallerArg then 
                    // CSharpMethod(?x=b) 
                    if isOptionTy g callerArgTy then 
                        if isNullableTy g calledArgTy then 
                            // CSharpMethod(?x=b) when 'b' has optional type and 'x' has nullable type --> CSharpMethod(x=Option.toNullable b)
                            mkOptionToNullable g m (destOptionTy g callerArgTy) callerArgExpr
                        else 
                            // CSharpMethod(?x=b) when 'b' has optional type and 'x' has non-nullable type --> CSharpMethod(x=Option.defaultValue DEFAULT v)
                            let _wrapper, defaultExpr = GetDefaultExpressionForCallerSideOptionalArg tcFieldInit g calledArg calledArgTy dfltVal eCallerMemberName m
                            let ty = destOptionTy g callerArgTy
                            mkOptionDefaultValue g m ty defaultExpr callerArgExpr
                    else
                        // This should be unreachable but the error will be reported elsewhere
                        callerArgExpr
                else
                    if isNullableTy g calledArgTy  then 
                        if isNullableTy g callerArgTy then
                            // CSharpMethod(x=b) when 'x' has nullable type
                            // CSharpMethod(x=b) when both 'x' and 'b' have nullable type --> CSharpMethod(x=b)
                            callerArgExpr
                        else
                            // CSharpMethod(x=b) when 'x' has nullable type and 'b' does not --> CSharpMethod(x=Nullable(b))
                            let calledNonOptTy = destNullableTy g calledArgTy
                            let _, callerArgExpr2 = AdjustCallerArgExpr tcVal g amap infoReader ad isOutArg calledNonOptTy reflArgInfo callerArgTy m callerArgExpr
                            MakeNullableExprIfNeeded infoReader calledArgTy callerArgTy callerArgExpr2 m
                    else 
                        // CSharpMethod(x=b) --> CSharpMethod(?x=b)
                        let _, callerArgExpr2 = AdjustCallerArgExpr tcVal g amap infoReader ad isOutArg calledArgTy reflArgInfo callerArgTy m callerArgExpr
                        callerArgExpr2

            | CalleeSide -> 
                if isOptCallerArg then 
                    // FSharpMethod(?x=b) --> FSharpMethod(?x=b)
                    callerArgExpr 
                else                            
                    // FSharpMethod(x=b) when FSharpMethod(A) --> FSharpMethod(?x=Some(b :> A))
                    if isOptionTy g calledArgTy then 
                        let calledNonOptTy = destOptionTy g calledArgTy 
                        let _, callerArgExpr2 = AdjustCallerArgExpr tcVal g amap infoReader ad isOutArg calledNonOptTy reflArgInfo callerArgTy m callerArgExpr
                        mkSome g calledNonOptTy callerArgExpr2 m
                    else 
                        assert false
                        callerArgExpr // defensive code - this case is unreachable 
                        
        let callerArg2 = CallerArg(tyOfExpr g callerArgExpr2, m, isOptCallerArg, callerArgExpr2)
        { assignedArg with CallerArg=callerArg2 }

// Handle CallerSide optional arguments. 
//
// CallerSide optional arguments are largely for COM interop, e.g. to PIA assemblies for Word etc.
// As a result we follow the VB and C# behavior here.
//
//   "1. If the parameter is statically typed as System.Object and does not have a value, then there are four cases:
//       a. The parameter is marked with MarshalAs(IUnknown), MarshalAs(Interface), or MarshalAs(IDispatch). In this case we pass null.
//       b. Else if the parameter is marked with IUnknownConstantAttribute. In this case we pass new System.Runtime.InteropServices.UnknownWrapper(null)
//       c. Else if the parameter is marked with IDispatchConstantAttribute. In this case we pass new System.Runtime.InteropServices.DispatchWrapper(null)
//       d. Else, we will pass Missing.Value.
//    2. Otherwise, if there is a value attribute, then emit the default value.
//    3. Otherwise, we emit default(T).
//    4. Finally, we apply conversions from the value to the parameter type. This is where the nullable conversions take place for VB.
//    - VB allows you to mark ref parameters as optional. The semantics of this is that we create a temporary 
//        with type = type of parameter, load the optional value to it, and call the method. 
//    - VB also allows you to mark arrays with Nothing as the optional value.
//    - VB also allows you to pass intrinsic values as optional values to parameters 
//        typed as Object. What we do in this case is we box the intrinsic value."
//
let AdjustCallerArgsForOptionals tcVal tcFieldInit eCallerMemberName (infoReader: InfoReader) ad (calledMeth: CalledMeth<_>) mItem mMethExpr =
    let g = infoReader.g

    let assignedNamedArgs = calledMeth.ArgSets |> List.collect (fun argSet -> argSet.AssignedNamedArgs)
    let unnamedCalledArgs = calledMeth.ArgSets |> List.collect (fun argSet -> argSet.UnnamedCalledArgs)
    let unnamedCallerArgs = calledMeth.ArgSets |> List.collect (fun argSet -> argSet.UnnamedCallerArgs)
    let unnamedArgs =
        (unnamedCalledArgs, unnamedCallerArgs) ||> List.map2 (fun called caller -> 
            { NamedArgIdOpt = None; CalledArg=called; CallerArg=caller })

    // Adjust all the optional arguments that require a default value to be inserted into the call,
    // i.e. there is no corresponding caller arg.
    let optArgs, optArgPreBinder = 
        (emptyPreBinder, calledMeth.UnnamedCalledOptArgs) ||> List.mapFold (fun preBinder calledArg -> 
            let preBinder2, arg = GetDefaultExpressionForOptionalArg tcFieldInit g calledArg eCallerMemberName mItem mMethExpr
            arg, (preBinder >> preBinder2))

    let adjustedNormalUnnamedArgs = List.map (AdjustCallerArgForOptional tcVal tcFieldInit eCallerMemberName infoReader ad) unnamedArgs
    let adjustedAssignedNamedArgs = List.map (AdjustCallerArgForOptional tcVal tcFieldInit eCallerMemberName infoReader ad) assignedNamedArgs

    optArgs, optArgPreBinder, adjustedNormalUnnamedArgs, adjustedAssignedNamedArgs

/// Adjust any 'out' arguments, passing in the address of a mutable local
let AdjustOutCallerArgs g (calledMeth: CalledMeth<_>) mMethExpr =
    calledMeth.UnnamedCalledOutArgs |> List.map (fun calledArg -> 
        let calledArgTy = calledArg.CalledArgumentType
        let outArgTy = destByrefTy g calledArgTy
        let outv, outArgExpr = mkMutableCompGenLocal mMethExpr PrettyNaming.outArgCompilerGeneratedName outArgTy // mutable! 
        let expr = mkDefault (mMethExpr, outArgTy)
        let callerArg = CallerArg (calledArgTy, mMethExpr, false, mkValAddr mMethExpr false (mkLocalValRef outv))
        let outArg = { NamedArgIdOpt=None;CalledArg=calledArg;CallerArg=callerArg }
        outArg, outArgExpr, mkCompGenBind outv expr) 
        |> List.unzip3

/// Adjust any '[<ParamArray>]' arguments, converting to an array
let AdjustParamArrayCallerArgs tcVal g amap infoReader ad (calledMeth: CalledMeth<_>) mMethExpr =
    let argSets = calledMeth.ArgSets

    let paramArrayCallerArgs = argSets |> List.collect (fun argSet -> argSet.ParamArrayCallerArgs)

    match calledMeth.ParamArrayCalledArgOpt with 
    | None -> 
        [], []

    | Some paramArrayCalledArg -> 
        let paramArrayCalledArgElementType = destArrayTy g paramArrayCalledArg.CalledArgumentType

        let paramArrayPreBinders, paramArrayExprs = 
            paramArrayCallerArgs  
            |> List.map (fun callerArg -> 
                let (CallerArg(callerArgTy, m, isOutArg, callerArgExpr)) = callerArg
                AdjustCallerArgExpr tcVal g amap infoReader ad isOutArg paramArrayCalledArgElementType paramArrayCalledArg.ReflArgInfo callerArgTy m callerArgExpr)
            |> List.unzip

        let paramArrayExpr = Expr.Op (TOp.Array, [paramArrayCalledArgElementType], paramArrayExprs, mMethExpr)
        
        let paramArrayCallerArg = 
            [ { NamedArgIdOpt = None
                CalledArg=paramArrayCalledArg
                CallerArg=CallerArg(paramArrayCalledArg.CalledArgumentType, mMethExpr, false, paramArrayExpr) } ]

        paramArrayPreBinders, paramArrayCallerArg

/// Build the argument list for a method call. Adjust for param array, optional arguments, byref arguments and coercions.
/// For example, if you pass an F# reference cell to a byref then we must get the address of the 
/// contents of the ref. Likewise lots of adjustments are made for optional arguments etc.
let AdjustCallerArgs tcVal tcFieldInit eCallerMemberName (infoReader: InfoReader) ad (calledMeth: CalledMeth<_>) objArgs lambdaVars mItem mMethExpr =
    let g = infoReader.g
    let amap = infoReader.amap
    let calledMethInfo = calledMeth.Method

    // For unapplied 'e.M' we first evaluate 'e' outside the lambda, i.e. 'let v = e in (fun arg -> v.CSharpMethod(arg))' 
    let objArgPreBinder, objArgs = 
        match objArgs, lambdaVars with 
        | [objArg], Some _ -> 
            if calledMethInfo.IsExtensionMember && calledMethInfo.ObjArgNeedsAddress(amap, mMethExpr) then
                error(Error(FSComp.SR.tcCannotPartiallyApplyExtensionMethodForByref(calledMethInfo.DisplayName), mMethExpr))
            let objArgTy = tyOfExpr g objArg
            let v, ve = mkCompGenLocal mMethExpr "objectArg" objArgTy
            (fun body -> mkCompGenLet mMethExpr v objArg body), [ve]
        | _ -> 
            emptyPreBinder, objArgs

    // Handle param array and optional arguments
    let paramArrayPreBinders, paramArrayArgs =
        AdjustParamArrayCallerArgs tcVal g amap infoReader ad calledMeth mMethExpr

    let optArgs, optArgPreBinder, adjustedNormalUnnamedArgs, adjustedFinalAssignedNamedArgs = 
        AdjustCallerArgsForOptionals tcVal tcFieldInit eCallerMemberName infoReader ad calledMeth mItem mMethExpr

    let outArgs, outArgExprs, outArgTmpBinds =
        AdjustOutCallerArgs g calledMeth mMethExpr

    let allArgs =
        adjustedNormalUnnamedArgs @
        adjustedFinalAssignedNamedArgs @
        paramArrayArgs @
        optArgs @ 
        outArgs
        
    let allArgs = 
        allArgs |> List.sortBy (fun x -> x.Position)

    let allArgsPreBinders, allArgsCoerced = 
        allArgs
        |> List.map (fun assignedArg -> 
            let isOutArg = assignedArg.CalledArg.IsOutArg
            let reflArgInfo = assignedArg.CalledArg.ReflArgInfo
            let calledArgTy = assignedArg.CalledArg.CalledArgumentType
            let (CallerArg(callerArgTy, m, _, e)) = assignedArg.CallerArg
    
            AdjustCallerArgExpr tcVal g amap infoReader ad isOutArg calledArgTy reflArgInfo callerArgTy m e)
        |> List.unzip

    objArgPreBinder, objArgs, allArgsPreBinders, allArgs, allArgsCoerced, optArgPreBinder, paramArrayPreBinders, outArgExprs, outArgTmpBinds


//-------------------------------------------------------------------------
// Import provided expressions
//------------------------------------------------------------------------- 


#if !NO_EXTENSIONTYPING
// This file is not a great place for this functionality to sit, it's here because of BuildMethodCall
module ProvidedMethodCalls =

    let private convertConstExpr g amap m (constant : Tainted<obj * ProvidedType>) =
        let (obj, objTy) = constant.PApply2(id, m)
        let ty = Import.ImportProvidedType amap m objTy
        let normTy = normalizeEnumTy g ty
        obj.PUntaint((fun v ->
            let fail() = raise (TypeProviderError(FSComp.SR.etUnsupportedConstantType(v.GetType().ToString()), constant.TypeProviderDesignation, m))
            try 
                if isNull v then mkNull m ty else
                let c = 
                    match v with
                    | _ when typeEquiv g normTy g.bool_ty -> Const.Bool(v :?> bool)
                    | _ when typeEquiv g normTy g.sbyte_ty -> Const.SByte(v :?> sbyte)
                    | _ when typeEquiv g normTy g.byte_ty -> Const.Byte(v :?> byte)
                    | _ when typeEquiv g normTy g.int16_ty -> Const.Int16(v :?> int16)
                    | _ when typeEquiv g normTy g.uint16_ty -> Const.UInt16(v :?> uint16)
                    | _ when typeEquiv g normTy g.int32_ty -> Const.Int32(v :?> int32)
                    | _ when typeEquiv g normTy g.uint32_ty -> Const.UInt32(v :?> uint32)
                    | _ when typeEquiv g normTy g.int64_ty -> Const.Int64(v :?> int64)
                    | _ when typeEquiv g normTy g.uint64_ty -> Const.UInt64(v :?> uint64)
                    | _ when typeEquiv g normTy g.nativeint_ty -> Const.IntPtr(v :?> int64)
                    | _ when typeEquiv g normTy g.unativeint_ty -> Const.UIntPtr(v :?> uint64)
                    | _ when typeEquiv g normTy g.float32_ty -> Const.Single(v :?> float32)
                    | _ when typeEquiv g normTy g.float_ty -> Const.Double(v :?> float)
                    | _ when typeEquiv g normTy g.char_ty -> Const.Char(v :?> char)
                    | _ when typeEquiv g normTy g.string_ty -> Const.String(v :?> string)
                    | _ when typeEquiv g normTy g.decimal_ty -> Const.Decimal(v :?> decimal)
                    | _ when typeEquiv g normTy g.unit_ty -> Const.Unit
                    | _ -> fail()
                Expr.Const (c, m, ty)
             with _ -> fail()
            ), range=m)

    /// Erasure over System.Type.
    ///
    /// This is a reimplementation of the logic of provided-type erasure, working entirely over (tainted, provided) System.Type
    /// values. This is used when preparing ParameterInfo objects to give to the provider in GetInvokerExpression. 
    /// These ParameterInfo have erased ParameterType - giving the provider an erased type makes it considerably easier 
    /// to implement a correct GetInvokerExpression.
    ///
    /// Ideally we would implement this operation by converting to an F# TType using ImportSystemType, and then erasing, and then converting
    /// back to System.Type. However, there is currently no way to get from an arbitrary F# TType (even the TType for 
    /// System.Object) to a System.Type to give to the type provider.
    let eraseSystemType (amap, m, inputType) = 
        let rec loop (st: Tainted<ProvidedType>) = 
            if st.PUntaint((fun st -> st.IsGenericParameter), m) then st
            elif st.PUntaint((fun st -> st.IsArray), m) then 
                let et = st.PApply((fun st -> st.GetElementType()), m)
                let rank = st.PUntaint((fun st -> st.GetArrayRank()), m)
                (loop et).PApply((fun st -> if rank = 1 then st.MakeArrayType() else st.MakeArrayType(rank)), m)
            elif st.PUntaint((fun st -> st.IsByRef), m) then 
                let et = st.PApply((fun st -> st.GetElementType()), m)
                (loop et).PApply((fun st -> st.MakeByRefType()), m)
            elif st.PUntaint((fun st -> st.IsPointer), m) then 
                let et = st.PApply((fun st -> st.GetElementType()), m)
                (loop et).PApply((fun st -> st.MakePointerType()), m)
            else
                let isGeneric = st.PUntaint((fun st -> st.IsGenericType), m)
                let headType = if isGeneric then st.PApply((fun st -> st.GetGenericTypeDefinition()), m) else st
                // We import in order to use IsProvidedErasedTycon, to make sure we at least don't reinvent that 
                let headTypeAsFSharpType = Import.ImportProvidedNamedType amap m headType
                if headTypeAsFSharpType.IsProvidedErasedTycon then 
                    let baseType = 
                        st.PApply((fun st -> 
                            match st.BaseType with 
                            | null -> ProvidedType.CreateNoContext(typeof<obj>)  // it might be an interface
                            | st -> st), m)
                    loop baseType
                else
                    if isGeneric then 
                        let genericArgs = st.PApplyArray((fun st -> st.GetGenericArguments()), "GetGenericArguments", m) 
                        let typars = headTypeAsFSharpType.Typars(m)
                        // Drop the generic arguments that don't correspond to type arguments, i.e. are units-of-measure
                        let genericArgs = 
                            [| for (genericArg, tp) in Seq.zip genericArgs typars do
                                   if tp.Kind = TyparKind.Type then 
                                       yield genericArg |]

                        if genericArgs.Length = 0 then
                            headType
                        else
                            let erasedArgTys = genericArgs |> Array.map loop
                            headType.PApply((fun st -> 
                                let erasedArgTys = erasedArgTys |> Array.map (fun a -> a.PUntaintNoFailure(id))
                                st.MakeGenericType erasedArgTys), m)
                    else   
                        st
        loop inputType

    let convertProvidedExpressionToExprAndWitness
            tcVal
            (thisArg: Expr option,
             allArgs: Exprs,
             paramVars: Tainted<ProvidedVar>[],
             g, amap, mut, isProp, isSuperInit, m,
             expr: Tainted<ProvidedExpr>) = 

        let varConv =
            // note: using paramVars.Length as assumed initial size, but this might not 
            // be the optimal value; this wasn't checked before obsoleting Dictionary.ofList
            let dict = Dictionary.newWithSize paramVars.Length
            for v, e in Seq.zip (paramVars |> Seq.map (fun x -> x.PUntaint(id, m))) (Option.toList thisArg @ allArgs) do
                dict.Add(v, (None, e))
            dict
        let rec exprToExprAndWitness top (ea: Tainted<ProvidedExpr>) =
            let fail() = error(Error(FSComp.SR.etUnsupportedProvidedExpression(ea.PUntaint((fun etree -> etree.UnderlyingExpressionString), m)), m))
            match ea with
            | Tainted.Null -> error(Error(FSComp.SR.etNullProvidedExpression(ea.TypeProviderDesignation), m))
            |  _ ->
            let exprType = ea.PApplyOption((fun x -> x.GetExprType()), m)
            let exprType = match exprType with | Some exprType -> exprType | None -> fail()
            match exprType.PUntaint(id, m) with
            | ProvidedTypeAsExpr (expr, targetTy) ->
                let (expr, targetTy) = exprType.PApply2((fun _ -> (expr, targetTy)), m)
                let srcExpr = exprToExpr expr
                let targetTy = Import.ImportProvidedType amap m (targetTy.PApply(id, m)) 
                let sourceTy = Import.ImportProvidedType amap m (expr.PApply ((fun e -> e.Type), m)) 
                let te = mkCoerceIfNeeded g targetTy sourceTy srcExpr
                None, (te, tyOfExpr g te)
            | ProvidedTypeTestExpr (expr, targetTy) ->
                let (expr, targetTy) = exprType.PApply2((fun _ -> (expr, targetTy)), m)
                let srcExpr = exprToExpr expr
                let targetTy = Import.ImportProvidedType amap m (targetTy.PApply(id, m)) 
                let te = mkCallTypeTest g m targetTy srcExpr
                None, (te, tyOfExpr g te)
            | ProvidedIfThenElseExpr (test, thenBranch, elseBranch) ->
                let test, thenBranch, elseBranch = exprType.PApply3((fun _ -> (test, thenBranch, elseBranch)), m)
                let testExpr = exprToExpr test
                let ifTrueExpr = exprToExpr thenBranch
                let ifFalseExpr = exprToExpr elseBranch
                let te = mkCond DebugPointAtBinding.NoneAtSticky DebugPointForTarget.No m (tyOfExpr g ifTrueExpr) testExpr ifTrueExpr ifFalseExpr
                None, (te, tyOfExpr g te)
            | ProvidedVarExpr providedVar ->
                let _, vTe = varToExpr (exprType.PApply((fun _ -> providedVar), m))
                None, (vTe, tyOfExpr g vTe)
            | ProvidedConstantExpr (obj, prType) ->
                let ce = convertConstExpr g amap m (exprType.PApply((fun _ -> (obj, prType)), m))
                None, (ce, tyOfExpr g ce)
            | ProvidedNewTupleExpr info ->
                let elems = exprType.PApplyArray((fun _ -> info), "GetInvokerExpression", m)
                let elemsT = elems |> Array.map exprToExpr |> Array.toList
                let exprT = mkRefTupledNoTypes g m elemsT
                None, (exprT, tyOfExpr g exprT)
            | ProvidedNewArrayExpr (ty, elems) ->
                let ty, elems = exprType.PApply2((fun _ -> (ty, elems)), m)
                let tyT = Import.ImportProvidedType amap m ty
                let elems = elems.PApplyArray(id, "GetInvokerExpression", m)
                let elemsT = elems |> Array.map exprToExpr |> Array.toList
                let exprT = Expr.Op (TOp.Array, [tyT], elemsT, m)
                None, (exprT, tyOfExpr g exprT)
            | ProvidedTupleGetExpr (inp, n) -> 
                let inp, n = exprType.PApply2((fun _ -> (inp, n)), m)
                let inpT = inp |> exprToExpr 
                // if type of expression is erased type then we need convert it to the underlying base type
                let typeOfExpr =
                    let t = tyOfExpr g inpT
                    stripTyEqnsWrtErasure EraseMeasures g t
                let tupInfo, tysT = tryDestAnyTupleTy g typeOfExpr
                let exprT = mkTupleFieldGet g (tupInfo, inpT, tysT, n.PUntaint(id, m), m)
                None, (exprT, tyOfExpr g exprT)
            | ProvidedLambdaExpr (v, b) ->
                let v, b = exprType.PApply2((fun _ -> (v, b)), m)
                let vT = addVar v
                let bT = exprToExpr b
                removeVar v
                let exprT = mkLambda m vT (bT, tyOfExpr g bT)
                None, (exprT, tyOfExpr g exprT)
            | ProvidedLetExpr (v, e, b) ->
                let v, e, b = exprType.PApply3((fun _ -> (v, e, b)), m)
                let eT = exprToExpr  e
                let vT = addVar v
                let bT = exprToExpr  b
                removeVar v
                let exprT = mkCompGenLet m vT eT bT
                None, (exprT, tyOfExpr g exprT)
            | ProvidedVarSetExpr (v, e) ->
                let v, e = exprType.PApply2((fun _ -> (v, e)), m)
                let eT = exprToExpr  e
                let vTopt, _ = varToExpr v
                match vTopt with 
                | None -> 
                    fail()
                | Some vT ->
                    let exprT = mkValSet m (mkLocalValRef vT) eT 
                    None, (exprT, tyOfExpr g exprT)
            | ProvidedWhileLoopExpr (guardExpr, bodyExpr) ->
                let guardExpr, bodyExpr = (exprType.PApply2((fun _ -> (guardExpr, bodyExpr)), m))
                let guardExprT = exprToExpr guardExpr
                let bodyExprT = exprToExpr bodyExpr
                let exprT = mkWhile g (DebugPointAtWhile.No, SpecialWhileLoopMarker.NoSpecialWhileLoopMarker, guardExprT, bodyExprT, m)
                None, (exprT, tyOfExpr g exprT)
            | ProvidedForIntegerRangeLoopExpr (v, e1, e2, e3) -> 
                let v, e1, e2, e3 = exprType.PApply4((fun _ -> (v, e1, e2, e3)), m)
                let e1T = exprToExpr  e1
                let e2T = exprToExpr  e2
                let vT = addVar v
                let e3T = exprToExpr  e3
                removeVar v
                let exprT = mkFastForLoop g (DebugPointAtFor.No, m, vT, e1T, true, e2T, e3T)
                None, (exprT, tyOfExpr g exprT)
            | ProvidedNewDelegateExpr (delegateTy, boundVars, delegateBodyExpr) ->
                let delegateTy, boundVars, delegateBodyExpr = exprType.PApply3((fun _ -> (delegateTy, boundVars, delegateBodyExpr)), m)
                let delegateTyT = Import.ImportProvidedType amap m delegateTy
                let vs = boundVars.PApplyArray(id, "GetInvokerExpression", m) |> Array.toList 
                let vsT = List.map addVar vs
                let delegateBodyExprT = exprToExpr delegateBodyExpr
                List.iter removeVar vs
                let lambdaExpr = mkLambdas m [] vsT (delegateBodyExprT, tyOfExpr g delegateBodyExprT)
                let lambdaExprTy = tyOfExpr g lambdaExpr
                let infoReader = InfoReader(g, amap)
                let exprT = CoerceFromFSharpFuncToDelegate g amap infoReader AccessorDomain.AccessibleFromSomewhere lambdaExprTy m lambdaExpr delegateTyT
                None, (exprT, tyOfExpr g exprT)
#if PROVIDED_ADDRESS_OF
            | ProvidedAddressOfExpr e ->
                let eT =  exprToExpr (exprType.PApply((fun _ -> e), m))
                let wrap,ce, _readonly, _writeonly = mkExprAddrOfExpr g true false DefinitelyMutates eT None m
                let ce = wrap ce
                None, (ce, tyOfExpr g ce)
#endif
            | ProvidedDefaultExpr pty ->
                let ty = Import.ImportProvidedType amap m (exprType.PApply((fun _ -> pty), m))
                let ce = mkDefault (m, ty)
                None, (ce, tyOfExpr g ce)
            | ProvidedCallExpr (e1, e2, e3) ->
                methodCallToExpr top ea (exprType.PApply((fun _ -> (e1, e2, e3)), m))
            | ProvidedSequentialExpr (e1, e2) ->
                let e1, e2 = exprType.PApply2((fun _ -> (e1, e2)), m)
                let e1T = exprToExpr e1
                let e2T = exprToExpr e2
                let ce = mkCompGenSequential m e1T e2T
                None, (ce, tyOfExpr g ce)
            | ProvidedTryFinallyExpr (e1, e2) ->
                let e1, e2 = exprType.PApply2((fun _ -> (e1, e2)), m)
                let e1T = exprToExpr e1
                let e2T = exprToExpr e2
                let ce = mkTryFinally g (e1T, e2T, m, tyOfExpr g e1T, DebugPointAtTry.No, DebugPointAtFinally.No)
                None, (ce, tyOfExpr g ce)
            | ProvidedTryWithExpr (e1, e2, e3, e4, e5) ->
                let info = exprType.PApply((fun _ -> (e1, e2, e3, e4, e5)), m)
                let bT = exprToExpr (info.PApply((fun (x, _, _, _, _) -> x), m))
                let v1 = info.PApply((fun (_, x, _, _, _) -> x), m)
                let v1T = addVar v1
                let e1T = exprToExpr (info.PApply((fun (_, _, x, _, _) -> x), m))
                removeVar v1
                let v2 = info.PApply((fun (_, _, _, x, _) -> x), m)
                let v2T = addVar v2
                let e2T = exprToExpr (info.PApply((fun (_, _, _, _, x) -> x), m))
                removeVar v2
                let ce = mkTryWith g (bT, v1T, e1T, v2T, e2T, m, tyOfExpr g bT, DebugPointAtTry.No, DebugPointAtWith.No)
                None, (ce, tyOfExpr g ce)
            | ProvidedNewObjectExpr (e1, e2) ->
                None, ctorCallToExpr (exprType.PApply((fun _ -> (e1, e2)), m))


        and ctorCallToExpr (ne: Tainted<_>) =    
            let (ctor, args) = ne.PApply2(id, m)
            let targetMethInfo = ProvidedMeth(amap, ctor.PApply((fun ne -> upcast ne), m), None, m)
            let objArgs = [] 
            let arguments = [ for ea in args.PApplyArray(id, "GetInvokerExpression", m) -> exprToExpr ea ]
            let callExpr = BuildMethodCall tcVal g amap Mutates.PossiblyMutates m false targetMethInfo isSuperInit [] objArgs arguments
            callExpr

        and addVar (v: Tainted<ProvidedVar>) =    
            let nm = v.PUntaint ((fun v -> v.Name), m)
            let mut = v.PUntaint ((fun v -> v.IsMutable), m)
            let vRaw = v.PUntaint (id, m)
            let tyT = Import.ImportProvidedType amap m (v.PApply ((fun v -> v.Type), m))
            let vT, vTe = if mut then mkMutableCompGenLocal m nm tyT else mkCompGenLocal m nm tyT
            varConv.[vRaw] <- (Some vT, vTe)
            vT

        and removeVar (v: Tainted<ProvidedVar>) =    
            let vRaw = v.PUntaint (id, m)
            varConv.Remove vRaw |> ignore

        and methodCallToExpr top _origExpr (mce: Tainted<_>) =    
            let (objOpt, meth, args) = mce.PApply3(id, m)
            let targetMethInfo = ProvidedMeth(amap, meth.PApply((fun mce -> upcast mce), m), None, m)
            let objArgs = 
                match objOpt.PApplyOption(id, m) with
                | None -> []
                | Some objExpr -> [exprToExpr objExpr]

            let arguments = [ for ea in args.PApplyArray(id, "GetInvokerExpression", m) -> exprToExpr ea ]
            let genericArguments = 
                if meth.PUntaint((fun m -> m.IsGenericMethod), m) then 
                    meth.PApplyArray((fun m -> m.GetGenericArguments()), "GetGenericArguments", m)  
                else 
                    [| |]
            let replacementGenericArguments = genericArguments |> Array.map (fun t->Import.ImportProvidedType amap m t) |> List.ofArray

            let mut         = if top then mut else PossiblyMutates
            let isSuperInit = if top then isSuperInit else ValUseFlag.NormalValUse
            let isProp      = if top then isProp else false
            let callExpr = BuildMethodCall tcVal g amap mut m isProp targetMethInfo isSuperInit replacementGenericArguments objArgs arguments
            Some meth, callExpr

        and varToExpr (pe: Tainted<ProvidedVar>) =    
            // sub in the appropriate argument
            // REVIEW: "thisArg" pointer should be first, if present
            let vRaw = pe.PUntaint(id, m)
            match varConv.TryGetValue vRaw with
            | true, v -> v
            | _ ->
                let typeProviderDesignation = ExtensionTyping.DisplayNameOfTypeProvider (pe.TypeProvider, m)
                error(NumberedError(FSComp.SR.etIncorrectParameterExpression(typeProviderDesignation, vRaw.Name), m))
                
        and exprToExpr expr =
            let _, (resExpr, _) = exprToExprAndWitness false expr
            resExpr

        exprToExprAndWitness true expr

        
    // fill in parameter holes in the expression   
    let TranslateInvokerExpressionForProvidedMethodCall tcVal (g, amap, mut, isProp, isSuperInit, mi: Tainted<ProvidedMethodBase>, objArgs, allArgs, m) =        
        let parameters = 
            mi.PApplyArray((fun mi -> mi.GetParameters()), "GetParameters", m)
        let paramTys = 
            parameters
            |> Array.map (fun p -> p.PApply((fun st -> st.ParameterType), m))
        let erasedParamTys = 
            paramTys
            |> Array.map (fun pty -> eraseSystemType (amap, m, pty))
        let paramVars = 
            erasedParamTys
            |> Array.mapi (fun i erasedParamTy -> erasedParamTy.PApply((fun ty -> ty.AsProvidedVar("arg" + i.ToString())), m))


        // encode "this" as the first ParameterExpression, if applicable
        let thisArg, paramVars = 
            match objArgs with
            | [objArg] -> 
                let erasedThisTy = eraseSystemType (amap, m, mi.PApply((fun mi -> mi.DeclaringType), m))
                let thisVar = erasedThisTy.PApply((fun ty -> ty.AsProvidedVar("this")), m)
                Some objArg, Array.append [| thisVar |] paramVars
            | [] -> None, paramVars
            | _ -> failwith "multiple objArgs?"
            
        let ea = mi.PApplyWithProvider((fun (methodInfo, provider) -> ExtensionTyping.GetInvokerExpression(provider, methodInfo, [| for p in paramVars -> p.PUntaintNoFailure id |])), m)

        convertProvidedExpressionToExprAndWitness tcVal (thisArg, allArgs, paramVars, g, amap, mut, isProp, isSuperInit, m, ea)

            
    let BuildInvokerExpressionForProvidedMethodCall tcVal (g, amap, mi: Tainted<ProvidedMethodBase>, objArgs, mut, isProp, isSuperInit, allArgs, m) =
        try                   
            let methInfoOpt, (expr, retTy) = TranslateInvokerExpressionForProvidedMethodCall tcVal (g, amap, mut, isProp, isSuperInit, mi, objArgs, allArgs, m)

            let exprty = GetCompiledReturnTyOfProvidedMethodInfo amap m mi |> GetFSharpViewOfReturnType g
            let expr = mkCoerceIfNeeded g exprty retTy expr
            methInfoOpt, expr, exprty
        with
            | :? TypeProviderError as tpe ->
                let typeName = mi.PUntaint((fun mb -> mb.DeclaringType.FullName), m)
                let methName = mi.PUntaint((fun mb -> mb.Name), m)
                raise( tpe.WithContext(typeName, methName) )  // loses original stack trace
#endif

let RecdFieldInstanceChecks g amap ad m (rfinfo: RecdFieldInfo) = 
    if rfinfo.IsStatic then error (Error (FSComp.SR.tcStaticFieldUsedWhenInstanceFieldExpected(), m))
    CheckRecdFieldInfoAttributes g rfinfo m |> CommitOperationResult        
    CheckRecdFieldInfoAccessible amap m ad rfinfo

let ILFieldStaticChecks g amap infoReader ad m (finfo : ILFieldInfo) =
    CheckILFieldInfoAccessible g amap m ad finfo
    if not finfo.IsStatic then error (Error (FSComp.SR.tcFieldIsNotStatic(finfo.FieldName), m))

    // Static IL interfaces fields are not supported in lower F# versions.
    if isInterfaceTy g finfo.ApparentEnclosingType then    
        checkLanguageFeatureRuntimeErrorRecover infoReader LanguageFeature.DefaultInterfaceMemberConsumption m
        checkLanguageFeatureErrorRecover g.langVersion LanguageFeature.DefaultInterfaceMemberConsumption m

    CheckILFieldAttributes g finfo m

let ILFieldInstanceChecks  g amap ad m (finfo : ILFieldInfo) =
    if finfo.IsStatic then error (Error (FSComp.SR.tcStaticFieldUsedWhenInstanceFieldExpected(), m))
    CheckILFieldInfoAccessible g amap m ad finfo
    CheckILFieldAttributes g finfo m

let MethInfoChecks g amap isInstance tyargsOpt objArgs ad m (minfo: MethInfo)  =
    if minfo.IsInstance <> isInstance then
      if isInstance then 
        error (Error (FSComp.SR.csMethodIsNotAnInstanceMethod(minfo.LogicalName), m))
      else        
        error (Error (FSComp.SR.csMethodIsNotAStaticMethod(minfo.LogicalName), m))

    // keep the original accessibility domain to determine type accessibility
    let adOriginal = ad
    // Eliminate the 'protected' portion of the accessibility domain for instance accesses    
    let ad = 
        match objArgs, ad with 
        | [objArg], AccessibleFrom(paths, Some tcref) -> 
            let objArgTy = tyOfExpr g objArg 
            let ty = generalizedTyconRef tcref
            // We get to keep our rights if the type we're in subsumes the object argument type
            if TypeFeasiblySubsumesType 0 g amap m ty CanCoerce objArgTy then
                ad
            // We get to keep our rights if this is a base call
            elif IsBaseCall objArgs then 
                ad
            else
                AccessibleFrom(paths, None) 
        | _ -> ad

    if not (IsTypeAndMethInfoAccessible amap m adOriginal ad minfo) then 
      error (Error (FSComp.SR.tcMethodNotAccessible(minfo.LogicalName), m))

    if isAnyTupleTy g minfo.ApparentEnclosingType && not minfo.IsExtensionMember &&
        (minfo.LogicalName.StartsWithOrdinal("get_Item") || minfo.LogicalName.StartsWithOrdinal("get_Rest")) then
      warning (Error (FSComp.SR.tcTupleMemberNotNormallyUsed(), m))

    CheckMethInfoAttributes g m tyargsOpt minfo |> CommitOperationResult

exception FieldNotMutable of DisplayEnv * RecdFieldRef * range

let CheckRecdFieldMutation m denv (rfinfo: RecdFieldInfo) = 
    if not rfinfo.RecdField.IsMutable then
        errorR (FieldNotMutable (denv, rfinfo.RecdFieldRef, m))

/// Generate a witness for the given (solved) constraint.  Five possiblilities are taken
/// into account.
///   1. The constraint is solved by a .NET-declared method or an F#-declared method
///   2. The constraint is solved by an F# record field
///   3. The constraint is solved by an F# anonymous record field
///   4. The constraint is considered solved by a "built in" solution
///   5. The constraint is solved by a closed expression given by a provided method from a type provider
/// 
/// In each case an expression is returned where the method is applied to the given arguments, or the
/// field is dereferenced.
/// 
/// None is returned in the cases where the trait has not been solved (e.g. is part of generic code)
/// or there is an unexpected mismatch of some kind.
let GenWitnessExpr amap g m (traitInfo: TraitConstraintInfo) argExprs =

    let sln = 
        match traitInfo.Solution with 
        | None -> Choice5Of5()
        | Some sln ->

            // Given the solution information, reconstruct the MethInfo for the solution
            match sln with 
            | ILMethSln(origTy, extOpt, mref, minst) ->
                let metadataTy = convertToTypeWithMetadataIfPossible g origTy
                let tcref = tcrefOfAppTy g metadataTy
                let mdef = resolveILMethodRef tcref.ILTyconRawMetadata mref
                let ilMethInfo =
                    match extOpt with 
                    | None -> MethInfo.CreateILMeth(amap, m, origTy, mdef)
                    | Some ilActualTypeRef -> 
                        let actualTyconRef = Import.ImportILTypeRef amap m ilActualTypeRef 
                        MethInfo.CreateILExtensionMeth(amap, m, origTy, actualTyconRef, None, mdef)
                Choice1Of5 (ilMethInfo, minst)

            | FSMethSln(ty, vref, minst) ->
                Choice1Of5  (FSMeth(g, ty, vref, None), minst)

            | FSRecdFieldSln(tinst, rfref, isSetProp) ->
                Choice2Of5  (tinst, rfref, isSetProp)

            | FSAnonRecdFieldSln(anonInfo, tinst, i) -> 
                Choice3Of5  (anonInfo, tinst, i)

            | ClosedExprSln expr -> 
                Choice4Of5 expr

            | BuiltInSln -> 
                Choice5Of5 ()

    match sln with
    | Choice1Of5(minfo, methArgTys) -> 
        let argExprs = 
            // FIX for #421894 - typechecker assumes that coercion can be applied for the trait
            // calls arguments but codegen doesn't emit coercion operations
            // result - generation of non-verifiable code
            // fix - apply coercion for the arguments (excluding 'receiver' argument in instance calls)

            // flatten list of argument types (looks like trait calls with curried arguments are not supported so
            // we can just convert argument list in straight-forward way)
            let argTypes =
                minfo.GetParamTypes(amap, m, methArgTys) 
                |> List.concat 

            // do not apply coercion to the 'receiver' argument
            let receiverArgOpt, argExprs = 
                if minfo.IsInstance then
                    match argExprs with
                    | h :: t -> Some h, t
                    | argExprs -> None, argExprs
                else None, argExprs

            // For methods taking no arguments, 'argExprs' will be a single unit expression here
            let argExprs = 
                 match argTypes, argExprs with
                 | [], [_] -> []
                 | _ -> argExprs

            let convertedArgs = (argExprs, argTypes) ||> List.map2 (fun expr expectedTy -> mkCoerceIfNeeded g expectedTy (tyOfExpr g expr) expr)
            match receiverArgOpt with
            | Some r -> r :: convertedArgs
            | None -> convertedArgs

        // Fix bug 1281: If we resolve to an instance method on a struct and we haven't yet taken 
        // the address of the object then go do that 
        if minfo.IsStruct && minfo.IsInstance then 
            match argExprs with
            | h :: t when not (isByrefTy g (tyOfExpr g h)) ->
                let wrap, h', _readonly, _writeonly = mkExprAddrOfExpr g true false PossiblyMutates h None m 
                Some (wrap (Expr.Op (TOp.TraitCall traitInfo, [], (h' :: t), m)))
            | _ ->
                Some (MakeMethInfoCall amap m minfo methArgTys argExprs)
        else        
            Some (MakeMethInfoCall amap m minfo methArgTys argExprs)

    | Choice2Of5 (tinst, rfref, isSet) -> 
        match isSet, rfref.RecdField.IsStatic, argExprs.Length with 
        // static setter
        | true, true, 1 -> 
            Some (mkStaticRecdFieldSet (rfref, tinst, argExprs.[0], m))

        // instance setter
        | true, false, 2 -> 
            // If we resolve to an instance field on a struct and we haven't yet taken 
            // the address of the object then go do that 
            if rfref.Tycon.IsStructOrEnumTycon && not (isByrefTy g (tyOfExpr g argExprs.[0])) then 
                let h = List.head argExprs
                let wrap, h', _readonly, _writeonly = mkExprAddrOfExpr g true false DefinitelyMutates h None m 
                Some (wrap (mkRecdFieldSetViaExprAddr (h', rfref, tinst, argExprs.[1], m)))
            else        
                Some (mkRecdFieldSetViaExprAddr (argExprs.[0], rfref, tinst, argExprs.[1], m))

        // static getter
        | false, true, 0 -> 
            Some (mkStaticRecdFieldGet (rfref, tinst, m))

        // instance getter
        | false, false, 1 -> 
            if rfref.Tycon.IsStructOrEnumTycon && isByrefTy g (tyOfExpr g argExprs.[0]) then 
                Some (mkRecdFieldGetViaExprAddr (argExprs.[0], rfref, tinst, m))
            else 
                Some (mkRecdFieldGet g (argExprs.[0], rfref, tinst, m))

        | _ -> None 

    | Choice3Of5 (anonInfo, tinst, i) -> 
        let tupInfo = anonInfo.TupInfo
        if evalTupInfoIsStruct tupInfo && isByrefTy g (tyOfExpr g argExprs.[0]) then 
            Some (mkAnonRecdFieldGetViaExprAddr (anonInfo, argExprs.[0], tinst, i, m))
        else 
            Some (mkAnonRecdFieldGet g (anonInfo, argExprs.[0], tinst, i, m))

    | Choice4Of5 expr -> 
        Some (MakeApplicationAndBetaReduce g (expr, tyOfExpr g expr, [], argExprs, m))

    | Choice5Of5 () -> 
        match traitInfo.Solution with 
        | None -> None // the trait has been generalized
        | Some _-> 
        // For these operators, the witness is just a call to the coresponding FSharp.Core operator
        match g.TryMakeOperatorAsBuiltInWitnessInfo isStringTy isArrayTy traitInfo argExprs with
        | Some (info, tyargs, actualArgExprs) -> 
            tryMkCallCoreFunctionAsBuiltInWitness g info tyargs actualArgExprs m
        | None -> 
            // For all other built-in operators, the witness is a call to the coresponding BuiltInWitnesses operator
            // These are called as F# methods not F# functions
            tryMkCallBuiltInWitness g traitInfo argExprs m
        
/// Generate a lambda expression for the given solved trait.
let GenWitnessExprLambda amap g m (traitInfo: TraitConstraintInfo) =
    let witnessInfo = traitInfo.TraitKey
    let argtysl = GenWitnessArgTys g witnessInfo
    let vse = argtysl |> List.mapiSquared (fun i j ty -> mkCompGenLocal m ("arg" + string i + "_" + string j) ty) 
    let vsl = List.mapSquared fst vse
    match GenWitnessExpr amap g m traitInfo (List.concat (List.mapSquared snd vse)) with 
    | Some expr -> 
        Choice2Of2 (mkMemberLambdas m [] None None vsl (expr, tyOfExpr g expr))
    | None -> 
        Choice1Of2 traitInfo

/// Generate the arguments passed for a set of (solved) traits in non-generic code
let GenWitnessArgs amap g m (traitInfos: TraitConstraintInfo list) =
    [ for traitInfo in traitInfos -> GenWitnessExprLambda amap g m traitInfo ]<|MERGE_RESOLUTION|>--- conflicted
+++ resolved
@@ -335,12 +335,8 @@
                         destTy, TypeDirectedConversionUsed.No, None
                     | _ ->
                         let compgenId = mkSynId range0 unassignedTyparName
-<<<<<<< HEAD
-                        let tp = mkTyparTy (Construct.NewTypar (TyparKind.Type, TyparRigidity.Flexible, Typar(compgenId, NoStaticReq, true), false, TyparDynamicReq.No, [], false, false))
+                        let tp = mkTyparTy (Construct.NewTypar (TyparKind.Type, TyparRigidity.Flexible, SynTypar(compgenId, TyparStaticReq.None, true), false, TyparDynamicReq.No, [], false, false))
                         tp, TypeDirectedConversionUsed.No, None
-=======
-                        mkTyparTy (Construct.NewTypar (TyparKind.Type, TyparRigidity.Flexible, SynTypar(compgenId, TyparStaticReq.None, true), false, TyparDynamicReq.No, [], false, false))
->>>>>>> 6b1af129
             else
                 AdjustCalledArgTypeForTypeDirectedConversionsAndAutoQuote infoReader ad callerArgTy calledArgTy calledArg m
 
