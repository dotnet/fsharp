--- conflicted
+++ resolved
@@ -1461,14 +1461,9 @@
                         callerArgExpr
                     else
                         let calledNonOptTy = destNullableTy g calledArgTy
-<<<<<<< HEAD
                         let _, callerArgExpr2 = AdjustCallerArgExpr tcVal g amap traitCtxt infoReader ad isOutArg calledNonOptTy reflArgInfo callerArgTy m callerArgExpr
-                        MakeNullableExprIfNeeded infoReader calledArgTy callerArgTy callerArgExpr2 m
-=======
-                        let _, callerArgExpr2 = AdjustCallerArgExpr tcVal g amap infoReader ad isOutArg calledNonOptTy reflArgInfo callerArgTy m callerArgExpr
                         let callerArgTy2 = tyOfExpr g callerArgExpr2
                         MakeNullableExprIfNeeded infoReader calledArgTy callerArgTy2 callerArgExpr2 m
->>>>>>> 65ce31d3
                 else
                     failwith "unreachable" // see case above
             
@@ -1498,14 +1493,9 @@
                         else
                             // CSharpMethod(x=b) when 'x' has nullable type and 'b' does not --> CSharpMethod(x=Nullable(b))
                             let calledNonOptTy = destNullableTy g calledArgTy
-<<<<<<< HEAD
                             let _, callerArgExpr2 = AdjustCallerArgExpr tcVal g amap traitCtxt infoReader ad isOutArg calledNonOptTy reflArgInfo callerArgTy m callerArgExpr
-                            MakeNullableExprIfNeeded infoReader calledArgTy callerArgTy callerArgExpr2 m
-=======
-                            let _, callerArgExpr2 = AdjustCallerArgExpr tcVal g amap infoReader ad isOutArg calledNonOptTy reflArgInfo callerArgTy m callerArgExpr
                             let callerArgTy2 = tyOfExpr g callerArgExpr2
                             MakeNullableExprIfNeeded infoReader calledArgTy callerArgTy2 callerArgExpr2 m
->>>>>>> 65ce31d3
                     else 
                         // CSharpMethod(x=b) --> CSharpMethod(?x=b)
                         let _, callerArgExpr2 = AdjustCallerArgExpr tcVal g amap traitCtxt infoReader ad isOutArg calledArgTy reflArgInfo callerArgTy m callerArgExpr
