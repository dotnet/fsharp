// Copyright (c) Microsoft Corporation.  All Rights Reserved.  See License.txt in the project root for license information.

module internal FSharp.Compiler.FindUnsolved

open FSharp.Compiler.TypedTree
open FSharp.Compiler.TypedTreeOps
open FSharp.Compiler.TcGlobals
open FSharp.Compiler.Import

/// Find all unsolved inference variables after type inference for an entire file
val UnsolvedTyparsOfModuleDef:
    g: TcGlobals ->
    amap: ImportMap ->
    denv: DisplayEnv ->
<<<<<<< HEAD
    mdef: ModuleOrNamespaceExpr * extraAttribs: Attrib list ->
        Typar list

/// Find all unsolved inference variables after adhoc generation of witness
val UnsolvedTyparsOfExpr: g: TcGlobals -> amap: ImportMap -> denv: DisplayEnv -> expr: Expr -> Typar list
=======
    mdef: ModuleOrNamespaceContents * extraAttribs: Attrib list ->
        Typar list
>>>>>>> 01e5bbb5
<|MERGE_RESOLUTION|>--- conflicted
+++ resolved
@@ -12,13 +12,8 @@
     g: TcGlobals ->
     amap: ImportMap ->
     denv: DisplayEnv ->
-<<<<<<< HEAD
-    mdef: ModuleOrNamespaceExpr * extraAttribs: Attrib list ->
+    mdef: ModuleOrNamespaceContents * extraAttribs: Attrib list ->
         Typar list
 
 /// Find all unsolved inference variables after adhoc generation of witness
-val UnsolvedTyparsOfExpr: g: TcGlobals -> amap: ImportMap -> denv: DisplayEnv -> expr: Expr -> Typar list
-=======
-    mdef: ModuleOrNamespaceContents * extraAttribs: Attrib list ->
-        Typar list
->>>>>>> 01e5bbb5
+val UnsolvedTyparsOfExpr: g: TcGlobals -> amap: ImportMap -> denv: DisplayEnv -> expr: Expr -> Typar list