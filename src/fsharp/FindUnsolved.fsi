// Copyright (c) Microsoft Corporation.  All Rights Reserved.  See License.txt in the project root for license information.

module internal FSharp.Compiler.FindUnsolved

open FSharp.Compiler.TypedTree
open FSharp.Compiler.TypedTreeOps
open FSharp.Compiler.TcGlobals
open FSharp.Compiler.Import

/// Find all unsolved inference variables after type inference for an entire file
<<<<<<< HEAD
val UnsolvedTyparsOfModuleDef: g: TcGlobals -> amap: ImportMap -> denv: DisplayEnv -> mdef : ModuleOrNamespaceExpr * extraAttribs: Attrib list -> Typar list

/// Find all unsolved inference variables after adhoc generation of witness
val UnsolvedTyparsOfExpr: g: TcGlobals -> amap: ImportMap -> denv: DisplayEnv -> expr: Expr -> Typar list
=======
val UnsolvedTyparsOfModuleDef:
    g: TcGlobals ->
    amap: ImportMap ->
    denv: DisplayEnv ->
    mdef: ModuleOrNamespaceExpr * extraAttribs: Attrib list ->
        Typar list
>>>>>>> f5e74287
<|MERGE_RESOLUTION|>--- conflicted
+++ resolved
@@ -8,16 +8,12 @@
 open FSharp.Compiler.Import
 
 /// Find all unsolved inference variables after type inference for an entire file
-<<<<<<< HEAD
-val UnsolvedTyparsOfModuleDef: g: TcGlobals -> amap: ImportMap -> denv: DisplayEnv -> mdef : ModuleOrNamespaceExpr * extraAttribs: Attrib list -> Typar list
-
-/// Find all unsolved inference variables after adhoc generation of witness
-val UnsolvedTyparsOfExpr: g: TcGlobals -> amap: ImportMap -> denv: DisplayEnv -> expr: Expr -> Typar list
-=======
 val UnsolvedTyparsOfModuleDef:
     g: TcGlobals ->
     amap: ImportMap ->
     denv: DisplayEnv ->
     mdef: ModuleOrNamespaceExpr * extraAttribs: Attrib list ->
         Typar list
->>>>>>> f5e74287
+
+/// Find all unsolved inference variables after adhoc generation of witness
+val UnsolvedTyparsOfExpr: g: TcGlobals -> amap: ImportMap -> denv: DisplayEnv -> expr: Expr -> Typar list