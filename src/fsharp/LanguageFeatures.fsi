// Copyright (c) Microsoft Corporation.  All Rights Reserved.  See License.txt in the project root for license information.

/// Coordinating compiler operations - configuration, loading initial context, reporting errors etc.
module internal FSharp.Compiler.Features

/// LanguageFeature enumeration
[<RequireQualifiedAccess>]
type LanguageFeature =
    | SingleUnderscorePattern
    | WildCardInForLoop
    | RelaxWhitespace
    | NameOf
    | ImplicitYield
    | OpenTypeDeclaration
    | DotlessFloat32Literal
    | PackageManagement
    | FromEndSlicing
    | FixedIndexSlice3d4d
    | AndBang
    | NullableOptionalInterop
    | DefaultInterfaceMemberConsumption
    | WitnessPassing
<<<<<<< HEAD
    | ErasedUnions
    | AdditionalImplicitConversions
=======
    | AdditionalTypeDirectedConversions
>>>>>>> 85c0117e
    | InterfacesWithMultipleGenericInstantiation
    | StringInterpolation
    | OverloadsForCustomOperations
    | ExpandedMeasurables

/// LanguageVersion management
type LanguageVersion =

    /// Create a LanguageVersion management object
    new: string -> LanguageVersion

    /// Get the list of valid versions
    member ContainsVersion: string -> bool

    /// Has preview been explicitly specified
    member IsPreviewEnabled: bool

    /// Does the selected LanguageVersion support the specified feature
    member SupportsFeature: LanguageFeature -> bool

    /// Get the list of valid versions
    member ValidVersions: string array

    /// Get the list of valid options
    member ValidOptions: string array

    /// Get the specified LanguageVersion
    member SpecifiedVersion: decimal

    /// Get the specified LanguageVersion as a string
    member SpecifiedVersionString: string

    /// Get a string name for the given feature.
    member GetFeatureString: feature: LanguageFeature -> string

    /// Get a version string associated with the given feature.
    member GetFeatureVersionString: feature: LanguageFeature -> string<|MERGE_RESOLUTION|>--- conflicted
+++ resolved
@@ -20,12 +20,8 @@
     | NullableOptionalInterop
     | DefaultInterfaceMemberConsumption
     | WitnessPassing
-<<<<<<< HEAD
     | ErasedUnions
-    | AdditionalImplicitConversions
-=======
     | AdditionalTypeDirectedConversions
->>>>>>> 85c0117e
     | InterfacesWithMultipleGenericInstantiation
     | StringInterpolation
     | OverloadsForCustomOperations
