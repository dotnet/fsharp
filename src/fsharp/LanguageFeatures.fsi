// Copyright (c) Microsoft Corporation.  All Rights Reserved.  See License.txt in the project root for license information.

/// Coordinating compiler operations - configuration, loading initial context, reporting errors etc.
module internal FSharp.Compiler.Features

/// LanguageFeature enumeration
[<RequireQualifiedAccess>]
type LanguageFeature =
    | SingleUnderscorePattern
    | WildCardInForLoop
    | RelaxWhitespace
    | RelaxWhitespace2
    | NameOf
    | ImplicitYield
    | OpenTypeDeclaration
    | DotlessFloat32Literal
    | PackageManagement
    | FromEndSlicing
    | FixedIndexSlice3d4d
    | AndBang
    | ResumableStateMachines
    | NullableOptionalInterop
    | DefaultInterfaceMemberConsumption
    | WitnessPassing
<<<<<<< HEAD
    | ErasedUnions
=======
>>>>>>> d5cc1167
    | AdditionalTypeDirectedConversions
    | InterfacesWithMultipleGenericInstantiation
    | StringInterpolation
    | OverloadsForCustomOperations
    | ExpandedMeasurables
    | StructActivePattern
    | PrintfBinaryFormat
    | UseBindingValueDiscard
    | NonVariablePatternsToRightOfAsPatterns
    | AttributesToRightOfModuleKeyword

/// LanguageVersion management
type LanguageVersion =

    /// Create a LanguageVersion management object
    new: string -> LanguageVersion

    /// Get the list of valid versions
    member ContainsVersion: string -> bool

    /// Has preview been explicitly specified
    member IsPreviewEnabled: bool

    /// Does the selected LanguageVersion support the specified feature
    member SupportsFeature: LanguageFeature -> bool

    /// Get the list of valid versions
    member ValidVersions: string array

    /// Get the list of valid options
    member ValidOptions: string array

    /// Get the specified LanguageVersion
    member SpecifiedVersion: decimal

    /// Get the specified LanguageVersion as a string
    member SpecifiedVersionString: string

    /// Get a string name for the given feature.
    member GetFeatureString: feature: LanguageFeature -> string

    /// Get a version string associated with the given feature.
    member GetFeatureVersionString: feature: LanguageFeature -> string<|MERGE_RESOLUTION|>--- conflicted
+++ resolved
@@ -22,10 +22,7 @@
     | NullableOptionalInterop
     | DefaultInterfaceMemberConsumption
     | WitnessPassing
-<<<<<<< HEAD
     | ErasedUnions
-=======
->>>>>>> d5cc1167
     | AdditionalTypeDirectedConversions
     | InterfacesWithMultipleGenericInstantiation
     | StringInterpolation
