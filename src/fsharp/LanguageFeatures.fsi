--- conflicted
+++ resolved
@@ -12,12 +12,9 @@
     | WildCardInForLoop = 3
     | RelaxWhitespace = 4
     | NameOf = 5
-<<<<<<< HEAD
     | DefaultInterfaceMethodsInterop = 6
-=======
-    | ImplicitYield = 6
+    | ImplicitYield = 7
 
->>>>>>> b6f0be90
 
 /// LanguageVersion management
 type LanguageVersion =
