--- conflicted
+++ resolved
@@ -17,12 +17,9 @@
     | FromEndSlicing
     | FixedIndexSlice3d4d
     | AndBang
-<<<<<<< HEAD
-    | NullnessChecking
-=======
     | NullableOptionalInterop
     | DefaultInterfaceMemberConsumption
->>>>>>> 25b1d156
+    | NullnessChecking
 
 /// LanguageVersion management
 type LanguageVersion =
