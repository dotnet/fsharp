--- conflicted
+++ resolved
@@ -20,12 +20,8 @@
     | NullableOptionalInterop
     | DefaultInterfaceMemberConsumption
     | WitnessPassing
-<<<<<<< HEAD
-    | ImplicitConversion
     | ErasedUnions
-=======
     | AdditionalImplicitConversions
->>>>>>> 22665d01
     | InterfacesWithMultipleGenericInstantiation
     | StringInterpolation
     | OverloadsForCustomOperations
