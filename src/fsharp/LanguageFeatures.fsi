--- conflicted
+++ resolved
@@ -14,11 +14,8 @@
     | ImplicitYield = 7
     | OpenStaticClasses = 8
     | PackageManagement = 9
-<<<<<<< HEAD
-    | FixedIndexSlice3d4d = 11
-=======
     | FromEndSlicing = 11
->>>>>>> 9bcecf1e
+    | FixedIndexSlice3d4d = 12
     | LanguageVersion46 = 0x10046
     | LanguageVersion47 = 0x10047
     | LanguageVersion50 = 0x10050
