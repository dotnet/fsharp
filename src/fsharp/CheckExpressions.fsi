--- conflicted
+++ resolved
@@ -53,14 +53,8 @@
 /// and other information about the scope.
 [<NoEquality; NoComparison>]
 type TcEnv =
-<<<<<<< HEAD
-    { 
-      /// Name resolution information 
-      eNameResEnv: NameResolutionEnv 
-=======
     { /// Name resolution information
       eNameResEnv: NameResolutionEnv
->>>>>>> f5e74287
 
       /// The list of items in the environment that may contain free inference
       /// variables (which may not be generalized). The relevant types may
@@ -112,18 +106,12 @@
 
       eIsControlFlow: bool }
 
-<<<<<<< HEAD
-    member DisplayEnv : DisplayEnv
-    member NameEnv : NameResolutionEnv
-    member AccessRights : AccessorDomain
-    member TraitContext : ITraitContext option
-
-    interface ITraitContext
-=======
     member DisplayEnv: DisplayEnv
     member NameEnv: NameResolutionEnv
     member AccessRights: AccessorDomain
->>>>>>> f5e74287
+    member TraitContext : ITraitContext option
+
+    interface ITraitContext
 
 //-------------------------------------------------------------------------
 // Some of the exceptions arising from type checking. These should be moved to
@@ -178,12 +166,8 @@
 
 val TcFieldInit: range -> ILFieldInit -> Const
 
-<<<<<<< HEAD
-val LightweightTcValForUsingInBuildMethodCall: g: TcGlobals -> traitCtxt: ITraitContext option -> vref:ValRef -> vrefFlags : ValUseFlag -> vrefTypeInst : TTypes -> m : range -> Expr * TType
-=======
 val LightweightTcValForUsingInBuildMethodCall:
-    g: TcGlobals -> vref: ValRef -> vrefFlags: ValUseFlag -> vrefTypeInst: TTypes -> m: range -> Expr * TType
->>>>>>> f5e74287
+    g: TcGlobals -> traitCtxt: ITraitContext option -> vref: ValRef -> vrefFlags: ValUseFlag -> vrefTypeInst: TTypes -> m: range -> Expr * TType
 
 //-------------------------------------------------------------------------
 // The rest are all helpers needed for declaration checking (CheckDeclarations.fs)
@@ -646,18 +630,15 @@
 
 /// Produce a fresh view of an object type, e.g. 'List<T>' becomes 'List<?>' for new
 /// inference variables with the given rigidity.
-<<<<<<< HEAD
-val FreshenObjectArgType: cenv:TcFileState -> traitFreshner:ITraitContext option -> m:range -> rigid:TyparRigidity -> tcref:TyconRef -> isExtrinsic:bool -> declaredTyconTypars:Typar list -> TType * Typar list * TyparInst * TType * TType    
-=======
 val FreshenObjectArgType:
     cenv: TcFileState ->
+    traitFreshner: ITraitContext option ->
     m: range ->
     rigid: TyparRigidity ->
     tcref: TyconRef ->
     isExtrinsic: bool ->
     declaredTyconTypars: Typar list ->
         TType * Typar list * TyparInst * TType * TType
->>>>>>> f5e74287
 
 /// Get the accumulated module/namespace type for the current module/namespace being processed.
 val GetCurrAccumulatedModuleOrNamespaceType: env: TcEnv -> ModuleOrNamespaceType
