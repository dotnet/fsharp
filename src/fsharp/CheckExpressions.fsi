// Copyright (c) Microsoft Corporation.  All Rights Reserved.  See License.txt in the project root for license information.

module internal FSharp.Compiler.CheckExpressions

open System
open Internal.Utilities.Collections
open Internal.Utilities.Library
open FSharp.Compiler 
open FSharp.Compiler.AbstractIL.IL
open FSharp.Compiler.AccessibilityLogic
open FSharp.Compiler.CompilerGlobalState
open FSharp.Compiler.ConstraintSolver
open FSharp.Compiler.Import
open FSharp.Compiler.InfoReader
open FSharp.Compiler.Infos
open FSharp.Compiler.MethodOverrides
open FSharp.Compiler.NameResolution
open FSharp.Compiler.PatternMatchCompilation
open FSharp.Compiler.Syntax
open FSharp.Compiler.SyntaxTreeOps
open FSharp.Compiler.TcGlobals
open FSharp.Compiler.Text
open FSharp.Compiler.Xml
open FSharp.Compiler.TypedTree
open FSharp.Compiler.TypedTreeOps

#if !NO_EXTENSIONTYPING
open FSharp.Compiler.ExtensionTyping
#endif

/// Represents information about the initialization field used to check that object constructors
/// have completed before fields are accessed.
type SafeInitData = 
    | SafeInitField of RecdFieldRef * RecdField
    | NoSafeInitInfo 

/// Represents information about object constructors
[<Sealed>]
type CtorInfo

val InitialImplicitCtorInfo: unit -> CtorInfo

/// Represents an item in the environment that may restrict the automatic generalization of later
/// declarations because it refers to type inference variables. As type inference progresses
/// these type inference variables may get solved.
[<NoEquality; NoComparison>]
type UngeneralizableItem

[<NoEquality; NoComparison>]
/// Represents the type environment at a particular scope. Includes the name
/// resolution environment, the ungeneralizable items from earlier in the scope
/// and other information about the scope.
type TcEnv =
    { /// Name resolution information 
      eNameResEnv: NameResolutionEnv 

      /// The list of items in the environment that may contain free inference 
      /// variables (which may not be generalized). The relevant types may 
      /// change as a result of inference equations being asserted, hence may need to 
      /// be recomputed. 
      eUngeneralizableItems: UngeneralizableItem list
      
      // Two (!) versions of the current module path 
      // These are used to: 
      //    - Look up the appropriate point in the corresponding signature 
      //      see if an item is public or not 
      //    - Change fslib canonical module type to allow compiler references to these items 
      //    - Record the cpath for concrete modul_specs, tycon_specs and excon_specs so they can cache their generated IL representation where necessary 
      //    - Record the pubpath of public, concrete {val, tycon, modul, excon}_specs.  
      //      This information is used mainly when building non-local references 
      //      to public items. 
      // 
      // Of the two, 'ePath' is the one that's barely used. It's only 
      // used by UpdateAccModuleOrNamespaceType to modify the CCU while compiling FSharp.Core
      ePath: Ident list 

      eCompPath: CompilationPath 

      eAccessPath: CompilationPath 

      /// This field is computed from other fields, but we amortize the cost of computing it.
      eAccessRights: AccessorDomain 

      /// Internals under these should be accessible
      eInternalsVisibleCompPaths: CompilationPath list 

      /// Mutable accumulator for the current module type 
      eModuleOrNamespaceTypeAccumulator: ModuleOrNamespaceType ref

      /// Context information for type checker
      eContextInfo: ContextInfo 

      /// Here Some tcref indicates we can access protected members in all super types 
      eFamilyType: TyconRef option 

      // Information to enforce special restrictions on valid expressions 
      // for .NET constructors. 
      eCtorInfo: CtorInfo option

      eCallerMemberName: string option

      // Active arg infos in iterated lambdas , allowing us to determine the attributes of arguments
      eLambdaArgInfos: ArgReprInfo list list
    } 

    member DisplayEnv : DisplayEnv
    member NameEnv : NameResolutionEnv
    member AccessRights : AccessorDomain

//-------------------------------------------------------------------------
// Some of the exceptions arising from type checking. These should be moved to 
// use ErrorLogger.
//------------------------------------------------------------------------- 

exception BakedInMemberConstraintName of string * range
exception FunctionExpected of DisplayEnv * TType * range
exception NotAFunction of DisplayEnv * TType * range * range
exception NotAFunctionButIndexer of DisplayEnv * TType * string option * range * range
exception Recursion of DisplayEnv * Ident * TType * TType * range
exception RecursiveUseCheckedAtRuntime of DisplayEnv * ValRef * range
exception LetRecEvaluatedOutOfOrder of DisplayEnv * ValRef * ValRef * range
exception LetRecCheckedAtRuntime of range
exception LetRecUnsound of DisplayEnv * ValRef list * range
exception TyconBadArgs of DisplayEnv * TyconRef * int * range
exception UnionCaseWrongArguments of DisplayEnv * int * int * range
exception UnionCaseWrongNumberOfArgs of DisplayEnv * int * int * range
exception FieldsFromDifferentTypes of DisplayEnv * RecdFieldRef * RecdFieldRef * range
exception FieldGivenTwice of DisplayEnv * RecdFieldRef * range
exception MissingFields of string list * range
exception UnitTypeExpected of DisplayEnv * TType * range
exception UnitTypeExpectedWithEquality of DisplayEnv * TType * range
exception UnitTypeExpectedWithPossiblePropertySetter of DisplayEnv * TType * string * string * range
exception UnitTypeExpectedWithPossibleAssignment of DisplayEnv * TType * bool * string * range
exception FunctionValueUnexpected of DisplayEnv * TType * range
exception UnionPatternsBindDifferentNames of range
exception VarBoundTwice of Ident
exception ValueRestriction of DisplayEnv * InfoReader * bool * Val * Typar * range
exception ValNotMutable of DisplayEnv * ValRef * range
exception ValNotLocal of DisplayEnv * ValRef * range
exception InvalidRuntimeCoercion of DisplayEnv * TType * TType * range
exception IndeterminateRuntimeCoercion of DisplayEnv * TType * TType * range
exception IndeterminateStaticCoercion of DisplayEnv * TType * TType * range
exception StaticCoercionShouldUseBox of DisplayEnv * TType * TType * range
exception RuntimeCoercionSourceSealed of DisplayEnv * TType * range
exception CoercionTargetSealed of DisplayEnv * TType * range
exception UpcastUnnecessary of range
exception TypeTestUnnecessary of range
exception SelfRefObjCtor of bool * range
exception VirtualAugmentationOnNullValuedType of range
exception NonVirtualAugmentationOnNullValuedType of range
exception UseOfAddressOfOperator of range
exception DeprecatedThreadStaticBindingWarning of range
exception IntfImplInIntrinsicAugmentation of range
exception IntfImplInExtrinsicAugmentation of range
exception OverrideInIntrinsicAugmentation of range
exception OverrideInExtrinsicAugmentation of range
exception NonUniqueInferredAbstractSlot of TcGlobals * DisplayEnv * string * MethInfo * MethInfo * range
exception StandardOperatorRedefinitionWarning of string * range
exception InvalidInternalsVisibleToAssemblyName of (*badName*)string * (*fileName option*) string option

val TcFieldInit : range -> ILFieldInit -> Const

val LightweightTcValForUsingInBuildMethodCall : g : TcGlobals -> vref:ValRef -> vrefFlags : ValUseFlag -> vrefTypeInst : TTypes -> m : range -> Expr * TType

//-------------------------------------------------------------------------
// The rest are all helpers needed for declaration checking (CheckDeclarations.fs)
//------------------------------------------------------------------------- 

/// Represents the current environment of type variables that have implicit scope
/// (i.e. are without explicit declaration).
type UnscopedTyparEnv

/// Represents the compilation environment for typechecking a single file in an assembly. 
[<NoEquality; NoComparison>]
type TcFileState = 
    { g: TcGlobals

      /// Push an entry every time a recursive value binding is used, 
      /// in order to be able to fix up recursive type applications as 
      /// we infer type parameters 
      mutable recUses: ValMultiMap<Expr ref * range * bool>
      
      /// Checks to run after all inference is complete. 
      mutable postInferenceChecks: ResizeArray<unit -> unit>

      /// Set to true if this file causes the creation of generated provided types.
      mutable createsGeneratedProvidedTypes: bool

      /// Are we in a script? if so relax the reporting of discarded-expression warnings at the top level
      isScript: bool 

      /// Environment needed to convert IL types to F# types in the importer. 
      amap: ImportMap 

      /// Used to generate new syntactic argument names in post-parse syntactic processing
      synArgNameGenerator: SynArgNameGenerator

      tcSink: TcResultsSink

      /// Holds a reference to the component being compiled. 
      /// This field is very rarely used (mainly when fixing up forward references to fslib. 
      topCcu: CcuThunk 
      
      /// Holds the current inference constraints 
      css: ConstraintSolverState
      
      /// Are we compiling the signature of a module from fslib? 
      compilingCanonicalFslibModuleType: bool

      /// Is this a .fsi file?
      isSig: bool

      /// Does this .fs file have a .fsi file?
      haveSig: bool
      
      /// Used to generate names
      niceNameGen: NiceNameGenerator

      /// Used to read and cache information about types and members
      infoReader: InfoReader

      /// Used to resolve names
      nameResolver: NameResolver
      
      /// The set of active conditional defines. The value is None when conditional erasure is disabled in tooling.
      conditionalDefines: string list option
            
      isInternalTestSpanStackReferring: bool
      // forward call 
<<<<<<< HEAD
      TcSequenceExpressionEntry: TcFileState -> TcEnv -> TType -> UnscopedTyparEnv -> bool * SynExpr -> range -> Expr * UnscopedTyparEnv
      // forward call 
      TcArrayOrListComputedExpression: TcFileState -> TcEnv -> TType -> UnscopedTyparEnv -> bool * SynExpr -> range -> Expr * UnscopedTyparEnv
=======
      TcSequenceExpressionEntry: TcFileState -> TcEnv -> OverallTy -> UnscopedTyparEnv -> bool * bool ref *  SynExpr -> range -> Expr * UnscopedTyparEnv
      // forward call 
      TcArrayOrListSequenceExpression: TcFileState -> TcEnv -> OverallTy -> UnscopedTyparEnv -> bool * SynExpr -> range -> Expr * UnscopedTyparEnv
>>>>>>> d5cc1167
      // forward call 
      TcComputationExpression: TcFileState -> TcEnv -> OverallTy -> UnscopedTyparEnv -> range * Expr * TType * SynExpr -> Expr * UnscopedTyparEnv
    } 
    static member Create: 
        g: TcGlobals *
        isScript: bool *
        niceNameGen: NiceNameGenerator *
        amap: ImportMap *
        topCcu: CcuThunk *
        isSig: bool *
        haveSig: bool *
        conditionalDefines: string list option * 
        tcSink: TcResultsSink *
        tcVal: TcValF *
        isInternalTestSpanStackReferring: bool *
        // forward call to CheckComputationExpressions.fs
<<<<<<< HEAD
        tcSequenceExpressionEntry: (TcFileState -> TcEnv -> TType -> UnscopedTyparEnv -> bool * SynExpr -> range -> Expr * UnscopedTyparEnv) *
=======
        tcSequenceExpressionEntry: (TcFileState -> TcEnv -> OverallTy -> UnscopedTyparEnv -> bool * bool ref * SynExpr -> range -> Expr * UnscopedTyparEnv) *
>>>>>>> d5cc1167
        // forward call to CheckComputationExpressions.fs 
        tcArrayOrListSequenceExpression: (TcFileState -> TcEnv -> OverallTy -> UnscopedTyparEnv -> bool * SynExpr -> range -> Expr * UnscopedTyparEnv) *
        // forward call to CheckComputationExpressions.fs
        tcComputationExpression: (TcFileState -> TcEnv -> OverallTy -> UnscopedTyparEnv -> range * Expr * TType * SynExpr -> Expr * UnscopedTyparEnv) 
         -> TcFileState

/// Represents information about the module or type in which a member or value is declared.
type MemberOrValContainerInfo = 
    | MemberOrValContainerInfo of
        tcref: TyconRef *
        optIntfSlotTy: (TType * SlotImplSet) option *
        baseValOpt: Val option *
        safeInitInfo: SafeInitData *
        declaredTyconTypars: Typars

/// Provides information about the context for a value or member definition.
type ContainerInfo = 
    | ContainerInfo of 
        ParentRef *  
        MemberOrValContainerInfo option
    member ParentRef : ParentRef

val ExprContainerInfo: ContainerInfo

/// Indicates if member declarations are allowed to be abstract members.
type NewSlotsOK = 
    | NewSlotsOK 
    | NoNewSlots

/// Indicates if member declarations are allowed to be override members.
type OverridesOK = 
    | OverridesOK 
    | WarnOnOverrides
    | ErrorOnOverrides

/// A flag to represent the sort of bindings are we processing.
type DeclKind = 
    /// A binding in a module, or a member
    | ModuleOrMemberBinding 

    /// Extensions to a type within the same assembly
    | IntrinsicExtensionBinding 

    /// Extensions to a type in a different assembly
    | ExtrinsicExtensionBinding 

    /// A binding in a class
    | ClassLetBinding of isStatic: bool

    /// A binding in an object expression
    | ObjectExpressionOverrideBinding

    /// A binding in an expression
    | ExpressionBinding 

    static member IsModuleOrMemberOrExtensionBinding: DeclKind -> bool

    static member MustHaveArity: DeclKind -> bool

    member CanBeDllImport: bool

    static member IsAccessModifierPermitted: DeclKind -> bool

    static member ImplicitlyStatic: DeclKind -> bool

    static member AllowedAttribTargets: SynMemberFlags option -> DeclKind -> AttributeTargets

    // Note: now always true
    static member CanGeneralizeConstrainedTypars: DeclKind -> bool
        
    static member ConvertToLinearBindings: DeclKind -> bool

    static member CanOverrideOrImplement: DeclKind -> OverridesOK

/// Indicates whether a syntactic type is allowed to include new type variables
/// not declared anywhere, e.g. `let f (x: 'T option) = x.Value`
type ImplicitlyBoundTyparsAllowed = 
    | NewTyparsOKButWarnIfNotRigid 
    | NewTyparsOK 
    | NoNewTypars

/// Indicates whether constraints should be checked when checking syntactic types
type CheckConstraints = 
    | CheckCxs 
    | NoCheckCxs

/// Indicates if a member binding is an object expression binding
type IsObjExprBinding = 
    | ObjExprBinding 
    | ValOrMemberBinding

/// Represents the initial information about a recursive binding
type RecDefnBindingInfo =
    | RecDefnBindingInfo of 
        containerInfo: ContainerInfo *
        newslotsOk: NewSlotsOK *
        declKind: DeclKind *
        synBinding: SynBinding

/// Represents the ValReprInfo for a value, before the typars are fully inferred 
type PartialValReprInfo =
    | PartialValReprInfo of
        curriedArgInfos: ArgReprInfo list list *
        returnInfo: ArgReprInfo 

/// Holds the initial ValMemberInfo and other information before it is fully completed
type PreValMemberInfo =
    | PreValMemberInfo of
        memberInfo: ValMemberInfo *
        logicalName: string *
        compiledName: string 

/// The result of checking a value or member signature
type ValSpecResult =
    | ValSpecResult of
        altActualParent: ParentRef *
        memberInfoOpt: PreValMemberInfo option *
        id: Ident *
        enclosingDeclaredTypars: Typars *
        declaredTypars: Typars *
        ty: TType *
        partialValReprInfo: PartialValReprInfo *
        declKind: DeclKind 

/// An empty environment of type variables with implicit scope
val emptyUnscopedTyparEnv: UnscopedTyparEnv

/// A type to represent information associated with values to indicate what explicit (declared) type parameters
/// are given and what additional type parameters can be inferred, if any.
///
/// The declared type parameters, e.g. let f<'a> (x:'a) = x, plus an indication 
/// of whether additional polymorphism may be inferred, e.g. let f<'a, ..> (x:'a) y = x 
type ExplicitTyparInfo =
    | ExplicitTyparInfo of
        rigidCopyOfDeclaredTypars: Typars *
        declaredTypars: Typars *
        infer: bool 

/// NormalizedBindingRhs records the r.h.s. of a binding after some munging just before type checking.
type NormalizedBindingRhs = 
    | NormalizedBindingRhs of
        simplePats: SynSimplePats list *
        returnTyOpt: SynBindingReturnInfo option *
        rhsExpr: SynExpr 

/// Represents a syntactic, unchecked binding after the resolution of the name resolution status of pattern
/// constructors and after "pushing" all complex patterns to the right hand side.
type NormalizedBinding = 
  | NormalizedBinding of 
      visibility: SynAccess option *
      kind: SynBindingKind *
      mustInline: bool *
      isMutable: bool *
      attribs: SynAttribute list * 
      xmlDoc: XmlDoc *
      typars: SynValTyparDecls * 
      valSynData: SynValData * 
      pat: SynPat * 
      rhsExpr: NormalizedBindingRhs *
      mBinding: range *
      spBinding: DebugPointAtBinding

/// RecursiveBindingInfo - flows through initial steps of TcLetrec 
type RecursiveBindingInfo =
    | RecursiveBindingInfo of
          recBindIndex: int * // index of the binding in the recursive group
          containerInfo: ContainerInfo * 
          enclosingDeclaredTypars: Typars * 
          inlineFlag: ValInline * 
          vspec: Val * 
          explicitTyparInfo: ExplicitTyparInfo * 
          partialValReprInfo: PartialValReprInfo * 
          memberInfoOpt: PreValMemberInfo option * 
          baseValOpt: Val option * 
          safeThisValOpt: Val option * 
          safeInitInfo: SafeInitData * 
          visibility: SynAccess option * 
          ty: TType * 
          declKind: DeclKind
    member Val: Val
    member EnclosingDeclaredTypars: Typar list
    member Index: int

/// Represents the results of the first phase of preparing simple values from a pattern
[<Sealed>]
type PrelimValScheme1 =
    member Ident: Ident
    member Type: TType

/// Represents the results of the first phase of preparing bindings
[<Sealed>]
type CheckedBindingInfo

/// Represnts the results of the second phase of checking simple values
type ValScheme = 
    | ValScheme of 
        id: Ident * 
        typeScheme: TypeScheme * 
        topValInfo: ValReprInfo option * 
        memberInfo: PreValMemberInfo option * 
        isMutable: bool *
        inlineInfo: ValInline * 
        baseOrThisInfo: ValBaseOrThisInfo * 
        visibility: SynAccess option * 
        compgen: bool *
        isIncrClass: bool *
        isTyFunc: bool *
        hasDeclaredTypars: bool

/// Represents a recursive binding after it has been normalized but before it's info has been put together
type NormalizedRecBindingDefn =
    | NormalizedRecBindingDefn of
        containerInfo: ContainerInfo *
        newslotsOk: NewSlotsOK *
        declKind: DeclKind *
        binding: NormalizedBinding

/// Represents a recursive binding after it has been normalized but before it has been checked
type PreCheckingRecursiveBinding = 
    { SyntacticBinding: NormalizedBinding 
      RecBindingInfo: RecursiveBindingInfo }

/// Represents a recursive binding after it has been checked but prior to generalization
type PreGeneralizationRecursiveBinding = 
    { ExtraGeneralizableTypars: Typars
      CheckedBinding: CheckedBindingInfo
      RecBindingInfo: RecursiveBindingInfo }

/// Represents the usage points of a recursive binding that need later adjustment once the
/// type of the member of value is fully inferred.
[<Sealed>]
type RecursiveUseFixupPoints

/// Represents a recursive binding after it has been both checked and generalized
type PostGeneralizationRecursiveBinding = 
    { ValScheme: ValScheme
      CheckedBinding: CheckedBindingInfo
      RecBindingInfo: RecursiveBindingInfo }
    member GeneralizedTypars: Typar list

/// Represents a recursive binding after it has been both checked and generalized and after
/// the special adjustments for 'as this' class initialization checks have been inserted into members.
type PostSpecialValsRecursiveBinding = 
    { ValScheme: ValScheme
      Binding: Binding }

/// Represents a recursive binding after it has been both checked and generalized, but
/// before initialization recursion has been rewritten
type PreInitializationGraphEliminationBinding = 
    { FixupPoints: RecursiveUseFixupPoints
      Binding: Binding }

/// Record the entire contents of a module or namespace type as not-generalizable, that is
/// if any type variables occur free in the module or namespace type (because type inference
/// is not yet complete), then they can't be generalized.
val addFreeItemOfModuleTy: ModuleOrNamespaceType -> UngeneralizableItem list -> UngeneralizableItem list

/// Merge together lists of type variables to generalize, keeping canonical order
val unionGeneralizedTypars: typarSets:Typar list list -> Typar list    

/// Add a list of explicitly declared type variables to the environment, producing a new environment
val AddDeclaredTypars: check: CheckForDuplicateTyparFlag -> typars: Typar list -> env: TcEnv -> TcEnv

/// Add a value to the environment, producing a new environment. Report to the sink.
val AddLocalVal: g: TcGlobals -> TcResultsSink -> scopem: range -> v: Val -> TcEnv -> TcEnv

/// Add a value to the environment, producing a new environment
val AddLocalValPrimitive: g: TcGlobals -> v: Val -> TcEnv -> TcEnv

/// Add a list of values to the environment, producing a new environment. Report to the sink.
val AddLocalVals: g: TcGlobals -> tcSink: TcResultsSink -> scopem: range -> vals: Val list -> env: TcEnv -> TcEnv

/// Set the type of a 'Val' after it has been fully inferred.
val AdjustRecType: vspec: Val -> vscheme: ValScheme -> unit

/// Process a normalized recursive binding and prepare for progressive generalization
val AnalyzeAndMakeAndPublishRecursiveValue: overridesOK:OverridesOK -> isGeneratedEventVal:bool -> cenv:TcFileState -> env:TcEnv -> tpenv:UnscopedTyparEnv * recBindIdx:int -> NormalizedRecBindingDefn -> (PreCheckingRecursiveBinding list * Val list) * (UnscopedTyparEnv * int)

/// Check that a member can be included in an interface
val CheckForNonAbstractInterface: declKind:DeclKind -> tcref:TyconRef -> memberFlags:SynMemberFlags -> m:range -> unit    

/// Check the flags on a member definition for consistency
val CheckMemberFlags: optIntfSlotTy:'a option -> newslotsOK:NewSlotsOK -> overridesOK:OverridesOK -> memberFlags:SynMemberFlags -> m:range -> unit

/// Check a super type is valid
val CheckSuperType: cenv:TcFileState -> ty:TType -> m:range -> unit    

/// After inference, view a set of declared type parameters in a canonical way.
val ChooseCanonicalDeclaredTyparsAfterInference: g: TcGlobals -> denv: DisplayEnv -> declaredTypars: Typar list -> m: range -> Typar list

/// After inference, view a ValSchem in a canonical way.
val ChooseCanonicalValSchemeAfterInference: g: TcGlobals -> denv: DisplayEnv -> vscheme: ValScheme -> m: range -> ValScheme

/// Check if the type annotations and inferred type information in a value give a
/// full and complete generic type for a value. If so, enable generic recursion.
val ComputeIsComplete: enclosingDeclaredTypars:Typar list -> declaredTypars:Typar list -> ty:TType -> bool    

/// Compute the available access rights from a particular location in code
val ComputeAccessRights: eAccessPath: CompilationPath -> eInternalsVisibleCompPaths: CompilationPath list -> eFamilyType: TyconRef option -> AccessorDomain

/// Compute the available access rights and module/entity compilation path for a paricular location in code
val ComputeAccessAndCompPath: env: TcEnv -> declKindOpt:DeclKind option -> m: range -> vis: SynAccess option -> overrideVis: Accessibility option -> actualParent: ParentRef -> Accessibility * CompilationPath option

/// Get the expression resulting from turning an expression into an enumerable value, e.g. at 'for' loops 
val ConvertArbitraryExprToEnumerable: cenv:TcFileState -> ty:TType -> env:TcEnv -> expr:Expr -> Expr * TType    

/// Invoke pattern match compilation
val CompilePatternForMatchClauses: cenv:TcFileState -> env:TcEnv -> mExpr:range -> matchm:range -> warnOnUnused:bool -> actionOnFailure:ActionOnFailure -> inputExprOpt:Expr option -> inputTy:TType -> resultTy:TType -> tclauses:TypedMatchClause list -> Val * Expr

/// Process recursive bindings so that initialization is through laziness and is checked.
/// The bindings may be either plain 'let rec' bindings or mutually recursive nestings of modules and types.
/// The functions must iterate the actual bindings and process them to the overall result.
val EliminateInitializationGraphs:
    g: TcGlobals 
    -> mustHaveArity: bool 
    -> denv: DisplayEnv 
    -> bindings: 'Binding list 
    -> iterBindings:((PreInitializationGraphEliminationBinding list -> unit) -> 'Binding list -> unit)
    -> buildLets: (Binding list -> 'Result)
    -> mapBindings: ((PreInitializationGraphEliminationBinding list -> Binding list) -> 'Binding list -> 'Result list)
    -> bindsm: range
    -> 'Result list

/// Adjust a recursive binding after generalization
val FixupLetrecBind: cenv:TcFileState -> denv:DisplayEnv -> generalizedTyparsForRecursiveBlock:Typars -> bind:PostSpecialValsRecursiveBinding -> PreInitializationGraphEliminationBinding    

/// Produce a fresh view of an object type, e.g. 'List<T>' becomes 'List<?>' for new
/// inference variables with the given rigidity.
val FreshenObjectArgType: cenv: TcFileState -> m: range -> rigid: TyparRigidity -> tcref: TyconRef -> isExtrinsic: bool -> declaredTyconTypars: Typar list -> TType * Typar list * TyparInst * TType * TType

/// Get the accumulated module/namespace type for the current module/namespace being processed.
val GetCurrAccumulatedModuleOrNamespaceType: env: TcEnv -> ModuleOrNamespaceType

/// Get the "this" variable from the lambda for an instance member binding
val GetInstanceMemberThisVariable: vspec: Val * expr: Expr -> Val option

/// Build the full ValReprInfo one type inference is complete.
val InferGenericArityFromTyScheme: TypeScheme -> partialValReprInfo: PartialValReprInfo -> ValReprInfo

/// Locate the environment within a particular namespace path, used to process a
/// 'namespace' declaration.
val LocateEnv: ccu: CcuThunk -> env: TcEnv -> enclosingNamespacePath: Ident list -> TcEnv

/// Make the check for safe initialization of a member
val MakeCheckSafeInit: g: TcGlobals -> tinst: TypeInst -> safeInitInfo: SafeInitData -> reqExpr: Expr -> expr: Expr -> Expr

/// Make an initial 'Val' and publish it to the environment and mutable module type accumulator.
val MakeAndPublishVal: cenv: TcFileState -> env: TcEnv -> altActualParent: ParentRef * inSig: bool * declKind: DeclKind * vrec: ValRecursiveScopeInfo * vscheme: ValScheme * attrs: Attribs * doc: XmlDoc * konst: Const option * isGeneratedEventVal: bool -> Val

/// Make an initial 'base' value
val MakeAndPublishBaseVal: cenv: TcFileState -> env: TcEnv -> Ident option -> TType -> Val option

/// Make simple values (which are not recursive nor members)
val MakeAndPublishSimpleVals: cenv: TcFileState -> env: TcEnv -> names: NameMap<PrelimValScheme1> -> NameMap<Val * TypeScheme> * NameMap<Val>

/// Make an initial implicit safe initialization value
val MakeAndPublishSafeThisVal: cenv: TcFileState -> env: TcEnv -> thisIdOpt: Ident option -> thisTy: TType -> Val option

/// Make initial information for a member value
val MakeMemberDataAndMangledNameForMemberVal: g: TcGlobals * tcref: TyconRef * isExtrinsic: bool * attrs: Attribs * optImplSlotTys: TType list * memberFlags: SynMemberFlags * valSynData: SynValInfo * id: Ident * isCompGen: bool -> PreValMemberInfo

/// Return a new environment suitable for processing declarations in the interior of a type definition
val MakeInnerEnvForTyconRef: env: TcEnv -> tcref: TyconRef -> isExtrinsicExtension: bool -> TcEnv

/// Return a new environment suitable for processing declarations in the interior of a module definition
/// including creating an accumulator for the module type.
val MakeInnerEnv: addOpenToNameEnv: bool -> env: TcEnv -> nm: Ident -> modKind: ModuleOrNamespaceKind -> TcEnv * ModuleOrNamespaceType ref

/// Return a new environment suitable for processing declarations in the interior of a module definition
/// given that the accumulator for the module type already exisits.
val MakeInnerEnvWithAcc: addOpenToNameEnv: bool -> env: TcEnv -> nm: Ident -> mtypeAcc: ModuleOrNamespaceType ref -> modKind: ModuleOrNamespaceKind -> TcEnv

/// Produce a post-generalization type scheme for a simple type where no type inference generalization
/// is appplied.
val NonGenericTypeScheme: ty: TType -> TypeScheme

/// Publish a module definition to the module/namespace type accumulator.
val PublishModuleDefn: cenv: TcFileState -> env: TcEnv -> mspec: ModuleOrNamespace -> unit

/// Publish a type definition to the module/namespace type accumulator.
val PublishTypeDefn: cenv: TcFileState -> env: TcEnv -> mspec: Tycon -> unit

/// Publish a value definition to the module/namespace type accumulator.
val PublishValueDefn: cenv: TcFileState -> env: TcEnv -> declKind: DeclKind -> vspec: Val -> unit

/// Mark a typar as no longer being an inference type variable
val SetTyparRigid: DisplayEnv -> range -> Typar -> unit

/// Check and publish a value specification (in a signature or 'abstract' member) to the
/// module/namespace type accumulator and return the resulting Val(s).  Normally only one
/// 'Val' results but CLI events may produce both and add_Event and _remove_Event Val.
val TcAndPublishValSpec: cenv: TcFileState * env: TcEnv * containerInfo: ContainerInfo * declKind: DeclKind * memFlagsOpt: SynMemberFlags option * tpenv: UnscopedTyparEnv * valSpfn: SynValSig -> Val list * UnscopedTyparEnv

/// Check a set of attributes
val TcAttributes: cenv: TcFileState -> env: TcEnv -> attrTgt: AttributeTargets -> synAttribs: SynAttribute list -> Attrib list

/// Check a set of attributes and allow failure because a later phase of type realization
/// may successfully check the attributes (if the attribute type or its arguments is in the
/// same recursive group)
val TcAttributesCanFail: cenv:TcFileState -> env:TcEnv -> attrTgt:AttributeTargets -> synAttribs:SynAttribute list -> Attrib list * (unit -> Attribs)    

/// Check a set of attributes which can only target specific elements
val TcAttributesWithPossibleTargets: canFail: bool -> cenv: TcFileState -> env: TcEnv -> attrTgt: AttributeTargets -> synAttribs: SynAttribute list -> (AttributeTargets * Attrib) list * bool

/// Check a constant value, e.g. a literal
val TcConst: cenv: TcFileState -> overallTy: TType -> m: range -> env: TcEnv -> c: SynConst -> Const

/// Check a syntactic expression and convert it to a typed tree expression
val TcExpr: cenv:TcFileState -> ty:OverallTy -> env:TcEnv -> tpenv:UnscopedTyparEnv -> expr:SynExpr -> Expr * UnscopedTyparEnv    

/// Converts 'a..b' to a call to the '(..)' operator in FSharp.Core
/// Converts 'a..b..c' to a call to the '(.. ..)' operator in FSharp.Core
val RewriteRangeExpr: expr: SynExpr -> SynExpr option

/// Check a syntactic expression and convert it to a typed tree expression
val TcExprOfUnknownType: cenv:TcFileState -> env:TcEnv -> tpenv:UnscopedTyparEnv -> expr:SynExpr -> Expr * TType * UnscopedTyparEnv    

/// Check a syntactic expression and convert it to a typed tree expression. Possibly allow for subsumption flexibility
/// and insert a coercion if necessary.
val TcExprFlex: cenv:TcFileState -> flex:bool -> compat:bool -> desiredTy:TType -> env:TcEnv -> tpenv:UnscopedTyparEnv -> synExpr:SynExpr -> Expr * UnscopedTyparEnv    

/// Process a leaf construct where the actual type of that construct is already pre-known,
/// and the overall type can be eagerly propagated into the actual type, including pre-calculating
/// any type-directed conversion.
val TcPropagatingExprLeafThenConvert: cenv:TcFileState -> overallTy: OverallTy -> actualTy: TType -> env: TcEnv -> m: range  -> f: (unit -> Expr * UnscopedTyparEnv) -> Expr * UnscopedTyparEnv

/// Check a syntactic statement and convert it to a typed tree expression.
val TcStmtThatCantBeCtorBody: cenv:TcFileState -> env:TcEnv -> tpenv:UnscopedTyparEnv -> expr:SynExpr -> Expr * UnscopedTyparEnv    

/// Check a syntactic expression and convert it to a typed tree expression
val TcExprUndelayed: cenv:TcFileState -> overallTy:OverallTy -> env:TcEnv -> tpenv:UnscopedTyparEnv -> synExpr:SynExpr -> Expr * UnscopedTyparEnv    

/// Check a linear expression (e.g. a sequence of 'let') in a tail-recursive way
/// and convert it to a typed tree expression, using the bodyChecker to check the parts
/// that are not linear.
val TcLinearExprs: bodyChecker:(OverallTy -> TcEnv -> UnscopedTyparEnv -> SynExpr -> Expr * UnscopedTyparEnv) -> cenv:TcFileState -> env:TcEnv -> overallTy:OverallTy -> tpenv:UnscopedTyparEnv -> isCompExpr:bool -> expr:SynExpr -> cont:(Expr * UnscopedTyparEnv -> Expr * UnscopedTyparEnv) -> Expr * UnscopedTyparEnv

/// Try to check a syntactic statement and indicate if it's type is not unit without emitting a warning
val TryTcStmt: cenv:TcFileState -> env:TcEnv -> tpenv:UnscopedTyparEnv -> synExpr:SynExpr -> bool * Expr * UnscopedTyparEnv    

/// Check a pattern being used as a pattern match
val TcMatchPattern: cenv:TcFileState -> inputTy:TType -> env:TcEnv -> tpenv:UnscopedTyparEnv -> pat:SynPat * optWhenExpr:SynExpr option -> Pattern * Expr option * Val list * TcEnv * UnscopedTyparEnv    

val (|BinOpExpr|_|): SynExpr -> (Ident * SynExpr * SynExpr) option

/// Check a set of let bindings
val TcLetBindings: cenv:TcFileState -> env:TcEnv -> containerInfo:ContainerInfo -> declKind:DeclKind -> tpenv:UnscopedTyparEnv -> binds:SynBinding list * bindsm:range * scopem:range -> ModuleOrNamespaceExpr list * TcEnv * UnscopedTyparEnv

/// Check an individual `let rec` binding
val TcLetrecBinding: cenv:TcFileState * envRec:TcEnv * scopem:range * extraGeneralizableTypars:Typars * reqdThisValTyOpt:TType option -> envNonRec:TcEnv * generalizedRecBinds:PostGeneralizationRecursiveBinding list * preGeneralizationRecBinds:PreGeneralizationRecursiveBinding list * tpenv:UnscopedTyparEnv * uncheckedRecBindsTable:Map<Stamp,PreCheckingRecursiveBinding> -> rbind:PreCheckingRecursiveBinding -> TcEnv * PostGeneralizationRecursiveBinding list * PreGeneralizationRecursiveBinding list * UnscopedTyparEnv * Map<Stamp,PreCheckingRecursiveBinding>

/// Get the binding for the implicit safe initialziation check value if it is being used
val TcLetrecComputeCtorSafeThisValBind: cenv:TcFileState -> safeThisValOpt:Val option -> Binding option    

/// Check a collection of `let rec` bindings
val TcLetrec: overridesOK:OverridesOK -> cenv:TcFileState -> env:TcEnv -> tpenv:UnscopedTyparEnv -> binds:RecDefnBindingInfo list * bindsm:range * scopem:range -> Bindings * TcEnv * UnscopedTyparEnv

/// Part of check a collection of recursive bindings that might include members
val TcLetrecAdjustMemberForSpecialVals: cenv: TcFileState -> pgrbind: PostGeneralizationRecursiveBinding -> PostSpecialValsRecursiveBinding

/// Check an inheritance expression or other 'new XYZ()' expression
val TcNewExpr: cenv:TcFileState -> env:TcEnv -> tpenv:UnscopedTyparEnv -> objTy:TType -> mObjTyOpt:range option -> superInit:bool -> arg:SynExpr -> mWholeExprOrObjTy:range -> Expr * UnscopedTyparEnv    

#if !NO_EXTENSIONTYPING
/// Check the application of a provided type to static args
val TcProvidedTypeAppToStaticConstantArgs: cenv:TcFileState -> env:TcEnv -> optGeneratedTypePath:string list option -> tpenv:UnscopedTyparEnv -> tcref:TyconRef -> args:SynType list -> m:range -> bool * Tainted<ProvidedType> * (unit -> unit)
#endif

/// Check a set of simple patterns, e.g. the declarations of parameters for an implicit constructor.
val TcSimplePatsOfUnknownType: cenv: TcFileState -> optArgsOK: bool -> checkCxs: CheckConstraints -> env: TcEnv -> tpenv: UnscopedTyparEnv -> spats: SynSimplePats -> string list * (UnscopedTyparEnv * NameMap<PrelimValScheme1> * Set<string>)

/// Check a set of explicitly declared constraints on type parameters
val TcTyparConstraints: cenv: TcFileState -> newOk: ImplicitlyBoundTyparsAllowed -> checkCxs: CheckConstraints -> occ: ItemOccurence -> env: TcEnv -> tpenv: UnscopedTyparEnv -> synConstraints: SynTypeConstraint list -> UnscopedTyparEnv

/// Check a collection of type parameters declarations
val TcTyparDecls: cenv: TcFileState -> env: TcEnv -> synTypars: SynTyparDecl list -> Typar list

/// Check a syntactic type
val TcType: cenv: TcFileState -> newOk: ImplicitlyBoundTyparsAllowed -> checkCxs: CheckConstraints -> occ: ItemOccurence -> env: TcEnv -> tpenv: UnscopedTyparEnv -> ty: SynType -> TType * UnscopedTyparEnv

/// Check a syntactic type or unit of measure
val TcTypeOrMeasureAndRecover: optKind: TyparKind option -> cenv: TcFileState -> newOk: ImplicitlyBoundTyparsAllowed -> checkCxs: CheckConstraints -> occ: ItemOccurence -> env: TcEnv -> tpenv: UnscopedTyparEnv -> ty: SynType -> TType * UnscopedTyparEnv

/// Check a syntactic type (with error recovery)
val TcTypeAndRecover: cenv: TcFileState -> newOk: ImplicitlyBoundTyparsAllowed -> checkCxs: CheckConstraints -> occ: ItemOccurence -> env: TcEnv -> tpenv: UnscopedTyparEnv -> ty: SynType -> TType * UnscopedTyparEnv

/// Check a specification of a value or member in a signature or an abstract member
val TcValSpec: cenv: TcFileState -> TcEnv -> DeclKind -> ImplicitlyBoundTyparsAllowed -> ContainerInfo -> SynMemberFlags option -> thisTyOpt: TType option -> UnscopedTyparEnv -> SynValSig -> Attrib list -> ValSpecResult list * UnscopedTyparEnv

/// Given the declaration of a function or member, process it to produce the ValReprInfo
/// giving the names and attributes relevant to arguments and return, but before type
/// parameters have been fully inferred via generalization.
val TranslateTopValSynInfo: range -> tcAttributes: (AttributeTargets -> SynAttribute list -> Attrib list) -> synValInfo: SynValInfo -> PartialValReprInfo

/// Given the declaration of a function or member, complete the processing of its ValReprInfo
/// once type parameters have been fully inferred via generalization.
val TranslatePartialArity: tps: Typar list -> PartialValReprInfo -> ValReprInfo

/// Constrain two types to be equal within this type checking context
val UnifyTypes : cenv:TcFileState -> env:TcEnv -> m:range -> actualTy:TType -> expectedTy:TType -> unit    

module GeneralizationHelpers =
    
    /// Given an environment, compute the set of inference type variables which may not be
    /// generalised, because they appear somewhere in the types of the constructs availabe
    /// in the environment.
    val ComputeUngeneralizableTypars: env: TcEnv -> Zset<Typar>

    /// Given an environment, compute the set of trait solutions which must appear before
    /// the current location, not after (to prevent use-before definitiosn and
    /// forward calls via type inference filling in trait solutions).
    val ComputeUnabstractableTraitSolutions: env: TcEnv -> FreeLocals

    /// Given an environment, compute the set of type definitions which must appear before
    /// the current location, not after (to prevent use-before-definition of type definitions
    /// via type inference).
    val ComputeUnabstractableTycons: env: TcEnv -> FreeTycons

// Logically extends System.AttributeTargets for F# constructs
module AttributeTargets =
    /// The allowed attribute targets for an F# field declaration
    val FieldDecl: AttributeTargets

    /// The allowed attribute targets for an F# field declaration once it's known to be targeting
    /// a field not a property (see useGenuineField)
    val FieldDeclRestricted: AttributeTargets

    /// The allowed attribute targets for an F# union case declaration
    val UnionCaseDecl: AttributeTargets

    /// The allowed attribute targets for an F# type declaration
    val TyconDecl: AttributeTargets

    /// The allowed attribute targets for an F# exception declaration
    val ExnDecl: AttributeTargets

    /// The allowed attribute targets for an F# module declaration
    val ModuleDecl: AttributeTargets

    /// The allowed attribute targets for an F# top level 'do' expression
    val Top: AttributeTargets

module BindingNormalization =
    /// Take a syntactic binding and do the very first processing step to normalize it.
    val NormalizeBinding: isObjExprBinding: IsObjExprBinding -> cenv: TcFileState -> env: TcEnv -> binding: SynBinding -> NormalizedBinding
<|MERGE_RESOLUTION|>--- conflicted
+++ resolved
@@ -227,15 +227,11 @@
             
       isInternalTestSpanStackReferring: bool
       // forward call 
-<<<<<<< HEAD
-      TcSequenceExpressionEntry: TcFileState -> TcEnv -> TType -> UnscopedTyparEnv -> bool * SynExpr -> range -> Expr * UnscopedTyparEnv
+      TcSequenceExpressionEntry: TcFileState -> TcEnv -> OverallTy -> UnscopedTyparEnv -> bool * SynExpr -> range -> Expr * UnscopedTyparEnv
+
       // forward call 
-      TcArrayOrListComputedExpression: TcFileState -> TcEnv -> TType -> UnscopedTyparEnv -> bool * SynExpr -> range -> Expr * UnscopedTyparEnv
-=======
-      TcSequenceExpressionEntry: TcFileState -> TcEnv -> OverallTy -> UnscopedTyparEnv -> bool * bool ref *  SynExpr -> range -> Expr * UnscopedTyparEnv
-      // forward call 
-      TcArrayOrListSequenceExpression: TcFileState -> TcEnv -> OverallTy -> UnscopedTyparEnv -> bool * SynExpr -> range -> Expr * UnscopedTyparEnv
->>>>>>> d5cc1167
+      TcArrayOrListComputedExpression: TcFileState -> TcEnv -> OverallTy -> UnscopedTyparEnv -> bool * SynExpr -> range -> Expr * UnscopedTyparEnv
+
       // forward call 
       TcComputationExpression: TcFileState -> TcEnv -> OverallTy -> UnscopedTyparEnv -> range * Expr * TType * SynExpr -> Expr * UnscopedTyparEnv
     } 
@@ -252,11 +248,7 @@
         tcVal: TcValF *
         isInternalTestSpanStackReferring: bool *
         // forward call to CheckComputationExpressions.fs
-<<<<<<< HEAD
-        tcSequenceExpressionEntry: (TcFileState -> TcEnv -> TType -> UnscopedTyparEnv -> bool * SynExpr -> range -> Expr * UnscopedTyparEnv) *
-=======
-        tcSequenceExpressionEntry: (TcFileState -> TcEnv -> OverallTy -> UnscopedTyparEnv -> bool * bool ref * SynExpr -> range -> Expr * UnscopedTyparEnv) *
->>>>>>> d5cc1167
+        tcSequenceExpressionEntry: (TcFileState -> TcEnv -> OverallTy -> UnscopedTyparEnv -> bool * SynExpr -> range -> Expr * UnscopedTyparEnv) *
         // forward call to CheckComputationExpressions.fs 
         tcArrayOrListSequenceExpression: (TcFileState -> TcEnv -> OverallTy -> UnscopedTyparEnv -> bool * SynExpr -> range -> Expr * UnscopedTyparEnv) *
         // forward call to CheckComputationExpressions.fs
