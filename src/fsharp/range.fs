--- conflicted
+++ resolved
@@ -141,14 +141,9 @@
 [<System.Diagnostics.DebuggerDisplay("({StartLine},{StartColumn}-{EndLine},{EndColumn}) {FileName} IsSynthetic={IsSynthetic} -> {DebugCode}")>]
 #else
 [<System.Diagnostics.DebuggerDisplay("({StartLine},{StartColumn}-{EndLine},{EndColumn}) {FileName} IsSynthetic={IsSynthetic}")>]
-<<<<<<< HEAD
 type range(code1:int64, code2: int64) =
     static member Zero = range(0L, 0L)
-=======
-#endif
-type range(code:int64) =
-    static member Zero = range(0L)
->>>>>>> 8388cf53
+#endif
     new (fidx, bl, bc, el, ec) = 
         let code1 = ((int64 fidx) &&& fileIndexMask)
                 ||| ((int64 bc        <<< startColumnShift) &&& startColumnMask)
@@ -171,9 +166,8 @@
     member m.StartRange = range (m.FileIndex, m.Start, m.Start)
     member m.EndRange = range (m.FileIndex, m.End, m.End)
     member r.FileName = fileOfFileIndex r.FileIndex
-<<<<<<< HEAD
     member r.MakeSynthetic() = range(code1, code2 ||| isSyntheticMask)
-=======
+
 #if DEBUG
     member r.DebugCode =
         try
@@ -188,7 +182,6 @@
             e.ToString()        
 #endif
     member r.MakeSynthetic() = range(code ||| isSyntheticMask)
->>>>>>> 8388cf53
     override r.ToString() = sprintf "%s (%d,%d--%d,%d) IsSynthetic=%b" r.FileName r.StartLine r.StartColumn r.EndLine r.EndColumn r.IsSynthetic
     member r.ToShortString() = sprintf "(%d,%d--%d,%d)" r.StartLine r.StartColumn r.EndLine r.EndColumn
     member r.Code1 = code1
