--- conflicted
+++ resolved
@@ -16,10 +16,6 @@
   let inline (|NonNull|) x = match x with null -> raise (NullReferenceException()) | v -> v
 
   let readKeyFixup (c:char) =
-<<<<<<< HEAD
-#if !FX_NO_SERVERCODEPAGES
-=======
->>>>>>> 0dc21fae
       // Assumes the c:char is actually a byte in the System.Console.InputEncoding.
       // Convert it to a Unicode char through the encoding.
       if 0 <= int c && int c <= 255 then
