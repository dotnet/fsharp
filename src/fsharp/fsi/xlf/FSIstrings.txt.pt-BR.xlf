--- conflicted
+++ resolved
@@ -4,20 +4,12 @@
     <body>
       <trans-unit id="fsiOperationCouldNotBeCompleted">
         <source>Operation could not be completed due to earlier error</source>
-<<<<<<< HEAD
-        <target state="new">Operation could not be completed due to earlier error</target>
-=======
         <target state="translated">Não foi possível concluir a operação devido a um erro anterior</target>
->>>>>>> e7597deb
         <note />
       </trans-unit>
       <trans-unit id="fsiOperationFailed">
         <source>Operation failed. The error text has been printed in the error stream. To return the corresponding FSharpErrorInfo use the EvalInteractionNonThrowing, EvalScriptNonThrowing or EvalExpressionNonThrowing</source>
-<<<<<<< HEAD
-        <target state="new">Operation failed. The error text has been printed in the error stream. To return the corresponding FSharpErrorInfo use the EvalInteractionNonThrowing, EvalScriptNonThrowing or EvalExpressionNonThrowing</target>
-=======
         <target state="translated">Falha na operação. O texto do erro foi impresso no fluxo de erros. Para retornar o FSharpErrorInfo correspondente, use EvalInteractionNonThrowing, EvalScriptNonThrowing ou EvalExpressionNonThrowing</target>
->>>>>>> e7597deb
         <note />
       </trans-unit>
       <trans-unit id="stoppedDueToError">
