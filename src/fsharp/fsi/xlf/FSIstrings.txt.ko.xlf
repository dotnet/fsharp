--- conflicted
+++ resolved
@@ -4,20 +4,12 @@
     <body>
       <trans-unit id="fsiOperationCouldNotBeCompleted">
         <source>Operation could not be completed due to earlier error</source>
-<<<<<<< HEAD
-        <target state="new">Operation could not be completed due to earlier error</target>
-=======
         <target state="translated">이전 오류로 인해 작업을 완료할 수 없습니다.</target>
->>>>>>> e7597deb
         <note />
       </trans-unit>
       <trans-unit id="fsiOperationFailed">
         <source>Operation failed. The error text has been printed in the error stream. To return the corresponding FSharpErrorInfo use the EvalInteractionNonThrowing, EvalScriptNonThrowing or EvalExpressionNonThrowing</source>
-<<<<<<< HEAD
-        <target state="new">Operation failed. The error text has been printed in the error stream. To return the corresponding FSharpErrorInfo use the EvalInteractionNonThrowing, EvalScriptNonThrowing or EvalExpressionNonThrowing</target>
-=======
         <target state="translated">작업이 실패했습니다. 오류 텍스트가 오류 스트림에 인쇄되었습니다. 해당 FSharpErrorInfo를 반환하려면 EvalInteractionNonThrowing, EvalScriptNonThrowing 또는 EvalExpressionNonThrowing를 사용하세요.</target>
->>>>>>> e7597deb
         <note />
       </trans-unit>
       <trans-unit id="stoppedDueToError">
