--- conflicted
+++ resolved
@@ -1961,7 +1961,6 @@
                 fsiDynamicCompiler.EvalSourceFiles (ctok, istate, m, sourceFiles, lexResourceManager, errorLogger),Completed None
 
             | IHash (ParsedHashDirective(("reference" | "r"),[path],m),_) -> 
-<<<<<<< HEAD
                 match DependencyManagerIntegration.tryFindDependencyManagerInPath m (path:string) with
                 | DependencyManagerIntegration.ReferenceType.RegisteredDependencyManager packageManager -> 
                     fsiDynamicCompiler.EvalDependencyManagerTextFragment(packageManager,m,path)
@@ -1972,8 +1971,7 @@
                 | DependencyManagerIntegration.ReferenceType.Library path ->
                     let resolutions,istate = fsiDynamicCompiler.EvalRequireReference(ctok, istate, m, path)
                     resolutions |> List.iter (fun ar -> 
-                        let format = 
-#if FSI_SHADOW_COPY_REFERENCES
+                        let format =
                             if tcConfig.shadowCopyReferences then
                                 let resolvedPath = ar.resolvedPath.ToUpperInvariant()
                                 let fileTime = File.GetLastWriteTimeUtc(resolvedPath)
@@ -1986,30 +1984,9 @@
                                 | _ ->
                                     FSIstrings.SR.fsiDidAHashr(ar.resolvedPath)
                             else
-#endif
                                 FSIstrings.SR.fsiDidAHashrWithLockWarning(ar.resolvedPath)
                         fsiConsoleOutput.uprintnfnn "%s" format)
                     istate,Completed None
-=======
-                let resolutions,istate = fsiDynamicCompiler.EvalRequireReference(ctok, istate, m, path)
-                resolutions |> List.iter (fun ar -> 
-                    let format = 
-                        if tcConfig.shadowCopyReferences then
-                            let resolvedPath = ar.resolvedPath.ToUpperInvariant()
-                            let fileTime = File.GetLastWriteTimeUtc(resolvedPath)
-                            match referencedAssemblies.TryGetValue(resolvedPath) with
-                            | false, _ -> 
-                                referencedAssemblies.Add(resolvedPath, fileTime)
-                                FSIstrings.SR.fsiDidAHashr(ar.resolvedPath)
-                            | true, time when time <> fileTime ->
-                                FSIstrings.SR.fsiDidAHashrWithStaleWarning(ar.resolvedPath)
-                            | _ ->
-                                FSIstrings.SR.fsiDidAHashr(ar.resolvedPath)
-                        else
-                            FSIstrings.SR.fsiDidAHashrWithLockWarning(ar.resolvedPath)
-                    fsiConsoleOutput.uprintnfnn "%s" format)
-                istate,Completed None
->>>>>>> 8151842f
 
             | IHash (ParsedHashDirective("I",[path],m),_) -> 
                 tcConfigB.AddIncludePath (m,path, tcConfig.implicitIncludeDir)
