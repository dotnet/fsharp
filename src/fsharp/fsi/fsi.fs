--- conflicted
+++ resolved
@@ -1457,7 +1457,6 @@
             let packageManagerKey, packageManagerLines = kv.Key, kv.Value
             match packageManagerLines with
             | [] -> istate
-<<<<<<< HEAD
             | {LineType=_; LineStatus=_; Line=_; Range=m} :: _ ->
                 let reportError =
                     let report errorType err msg =
@@ -1467,9 +1466,6 @@
                         | ErrorReportType.Error -> errorR(Error(error, m))
                     ResolvingErrorReport (report)
 
-=======
-            | (_, _, m)::_ ->
->>>>>>> 47c432b1
                 let outputDir =  tcConfigB.outputDir |> Option.defaultValue ""
 
                 match tcConfigB.dependencyProvider.TryFindDependencyManagerByKey(tcConfigB.compilerToolPaths, getOutputDir tcConfigB, reportError m, packageManagerKey) with
