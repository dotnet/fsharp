// Copyright (c) Microsoft Corporation.  All Rights Reserved.  See License.txt in the project root for license information.

module FSharp.Compiler.Interactive.Shell

#nowarn "55"

[<assembly: System.Runtime.InteropServices.ComVisible(false)>]
[<assembly: System.CLSCompliant(true)>]  
do()


open System
open System.Collections.Generic
open System.Diagnostics
open System.Globalization
open System.IO
open System.Text
open System.Threading
open System.Reflection
open System.Runtime.CompilerServices
open System.Runtime.InteropServices

open FSharp.Compiler
open FSharp.Compiler.AbstractIL
open FSharp.Compiler.AbstractIL.Diagnostics
open FSharp.Compiler.AbstractIL.IL
open FSharp.Compiler.AbstractIL.ILBinaryReader
open FSharp.Compiler.AbstractIL.Internal.Library
open FSharp.Compiler.AbstractIL.Internal.Utils
open FSharp.Compiler.AbstractIL.ILRuntimeWriter
open FSharp.Compiler.AccessibilityLogic
open FSharp.Compiler.CompileOptions
open FSharp.Compiler.CompileOps
open FSharp.Compiler.CompilerGlobalState
open FSharp.Compiler.DotNetFrameworkDependencies
open FSharp.Compiler.ErrorLogger
open FSharp.Compiler.Features
open FSharp.Compiler.IlxGen
open FSharp.Compiler.InfoReader
open FSharp.Compiler.NameResolution
open FSharp.Compiler.Layout
open FSharp.Compiler.Lexhelp
open FSharp.Compiler.Lib
open FSharp.Compiler.PrettyNaming
open FSharp.Compiler.Range
open FSharp.Compiler.ReferenceResolver
open FSharp.Compiler.SourceCodeServices
open FSharp.Compiler.SyntaxTree
open FSharp.Compiler.SyntaxTreeOps
open FSharp.Compiler.TypeChecker
open FSharp.Compiler.TypedTree
open FSharp.Compiler.TypedTreeOps
open FSharp.Compiler.TcGlobals
open FSharp.Compiler.Text
open FSharp.Compiler.XmlDoc

open Internal.Utilities
open Internal.Utilities.StructuredFormat

open Microsoft.DotNet.DependencyManager

// Prevents warnings of experimental APIs - we are using FSharpLexer
#nowarn "57"

//----------------------------------------------------------------------------
// For the FSI as a service methods...
//----------------------------------------------------------------------------

type FsiValue(reflectionValue:obj, reflectionType:Type, fsharpType:FSharpType) = 
  member x.ReflectionValue = reflectionValue
  member x.ReflectionType = reflectionType
  member x.FSharpType = fsharpType

[<Sealed>]
type FsiBoundValue(name: string, value: FsiValue) =
    member _.Name = name
    member _.Value = value

[<AutoOpen>]
module internal Utilities = 
    type IAnyToLayoutCall = 
        abstract AnyToLayout : FormatOptions * obj * Type -> Internal.Utilities.StructuredFormat.Layout
        abstract FsiAnyToLayout : FormatOptions * obj * Type -> Internal.Utilities.StructuredFormat.Layout

    type private AnyToLayoutSpecialization<'T>() = 
        interface IAnyToLayoutCall with
            member this.AnyToLayout(options, o : obj, ty : Type) = Internal.Utilities.StructuredFormat.Display.any_to_layout options ((Unchecked.unbox o : 'T), ty)
            member this.FsiAnyToLayout(options, o : obj, ty : Type) = Internal.Utilities.StructuredFormat.Display.fsi_any_to_layout options ((Unchecked.unbox o : 'T), ty)
    
    let getAnyToLayoutCall ty = 
        let specialized = typedefof<AnyToLayoutSpecialization<_>>.MakeGenericType [| ty |]
        Activator.CreateInstance(specialized) :?> IAnyToLayoutCall

    let callStaticMethod (ty:Type) name args =
        ty.InvokeMember(name, (BindingFlags.InvokeMethod ||| BindingFlags.Static ||| BindingFlags.Public ||| BindingFlags.NonPublic), null, null, Array.ofList args,Globalization.CultureInfo.InvariantCulture)

    let ignoreAllErrors f = try f() with _ -> ()

    // TODO: this dotnet/core polyfill can be removed when it surfaces in Type
    let getMember (name: string) (memberType: MemberTypes) (attr: BindingFlags) (declaringType: Type) =
        let memberType =
            if memberType &&& MemberTypes.NestedType = MemberTypes.NestedType then
                memberType ||| MemberTypes.TypeInfo
            else
                memberType
        declaringType.GetMembers(attr) |> Array.filter(fun m -> 0 <> (int(m.MemberType &&& memberType)) && m.Name = name)

    let rec tryFindMember (name: string) (memberType: MemberTypes) (declaringType: Type) =
        let bindingFlags = BindingFlags.Instance ||| BindingFlags.Public ||| BindingFlags.NonPublic
        match declaringType |> getMember name memberType bindingFlags with
        | [||] -> declaringType.GetInterfaces() |> Array.tryPick (tryFindMember name memberType)
        | [|m|] -> Some m
        | _ -> raise <| new AmbiguousMatchException(sprintf "Ambiguous match for member '%s'" name)

    let getInstanceProperty (obj:obj) (nm:string) =
        let p = (tryFindMember nm MemberTypes.Property <| obj.GetType()).Value :?> PropertyInfo
        p.GetValue(obj, [||]) |> unbox

    let setInstanceProperty (obj:obj) (nm:string) (v:obj) =
        let p = (tryFindMember nm MemberTypes.Property <| obj.GetType()).Value :?> PropertyInfo
        p.SetValue(obj, v, [||]) |> unbox

    let callInstanceMethod0 (obj:obj) (typeArgs : Type []) (nm:string) =
        let m = (tryFindMember nm MemberTypes.Method <| obj.GetType()).Value :?> MethodInfo
        let m = match typeArgs with [||] -> m | _ -> m.MakeGenericMethod(typeArgs)
        m.Invoke(obj, [||]) |> unbox

    let callInstanceMethod1 (obj:obj) (typeArgs : Type []) (nm:string) (v:obj) =
        let m = (tryFindMember nm MemberTypes.Method <| obj.GetType()).Value :?> MethodInfo
        let m = match typeArgs with [||] -> m | _ -> m.MakeGenericMethod(typeArgs)
        m.Invoke(obj, [|v|]) |> unbox

    let callInstanceMethod3 (obj:obj) (typeArgs : Type []) (nm:string) (v1:obj)  (v2:obj)  (v3:obj) =
        let m = (tryFindMember nm MemberTypes.Method <| obj.GetType()).Value :?> MethodInfo
        let m = match typeArgs with [||] -> m | _ -> m.MakeGenericMethod(typeArgs)
        m.Invoke(obj, [|v1;v2;v3|]) |> unbox

    let colorPrintL (outWriter : TextWriter) opts layout =
        let renderer =
            { new LayoutRenderer<NoResult,NoState> with
                member r.Start () = NoState

                member r.AddText z s =
                    let color =
                        match s.Tag with
                        | LayoutTag.Keyword -> ConsoleColor.White
                        | LayoutTag.TypeParameter
                        | LayoutTag.Alias
                        | LayoutTag.Class 
                        | LayoutTag.Module
                        | LayoutTag.Interface
                        | LayoutTag.Record
                        | LayoutTag.Struct
                        | LayoutTag.Union
                        | LayoutTag.UnknownType -> ConsoleColor.Cyan
                        | LayoutTag.UnionCase
                        | LayoutTag.ActivePatternCase -> ConsoleColor.Magenta
                        | LayoutTag.StringLiteral -> ConsoleColor.Yellow
                        | LayoutTag.NumericLiteral -> ConsoleColor.Green
                        | _ -> Console.ForegroundColor

                    DoWithColor color (fun () -> outWriter.Write s.Text)

                    z

                member r.AddBreak z n =
                    outWriter.WriteLine()
                    outWriter.Write (String.replicate n " ")
                    z

                member r.AddTag z (tag,attrs,start) = z

                member r.Finish z =
                    outWriter.WriteLine()
                    NoResult
            }

        layout
        |> Internal.Utilities.StructuredFormat.Display.squash_layout opts
        |> Layout.renderL renderer
        |> ignore

        outWriter.WriteLine()

//----------------------------------------------------------------------------
// Timing support
//----------------------------------------------------------------------------

[<AutoSerializable(false)>]
type internal FsiTimeReporter(outWriter: TextWriter) =
    let stopwatch = new System.Diagnostics.Stopwatch()
    let ptime = System.Diagnostics.Process.GetCurrentProcess()
    let numGC = System.GC.MaxGeneration
    member tr.TimeOp(f) =
        let startTotal = ptime.TotalProcessorTime
        let startGC = [| for i in 0 .. numGC -> System.GC.CollectionCount(i) |]
        stopwatch.Reset()
        stopwatch.Start()
        let res = f ()
        stopwatch.Stop()
        let total = ptime.TotalProcessorTime - startTotal
        let spanGC = [ for i in 0 .. numGC-> System.GC.CollectionCount(i) - startGC.[i] ]
        let elapsed = stopwatch.Elapsed 
        fprintfn outWriter "%s" (FSIstrings.SR.fsiTimeInfoMainString((sprintf "%02d:%02d:%02d.%03d" (int elapsed.TotalHours) elapsed.Minutes elapsed.Seconds elapsed.Milliseconds),(sprintf "%02d:%02d:%02d.%03d" (int total.TotalHours) total.Minutes total.Seconds total.Milliseconds),(String.concat ", " (List.mapi (sprintf "%s%d: %d" (FSIstrings.SR.fsiTimeInfoGCGenerationLabelSomeShorthandForTheWordGeneration())) spanGC))))
        res

    member tr.TimeOpIf flag f = if flag then tr.TimeOp f else f ()


type internal FsiValuePrinterMode = 
    | PrintExpr 
    | PrintDecl

type EvaluationEventArgs(fsivalue : FsiValue option, symbolUse : FSharpSymbolUse, decl: FSharpImplementationFileDeclaration) =
    inherit EventArgs()
    member x.Name = symbolUse.Symbol.DisplayName
    member x.FsiValue = fsivalue
    member x.SymbolUse = symbolUse
    member x.Symbol = symbolUse.Symbol
    member x.ImplementationDeclaration = decl

[<AbstractClass>]
/// User-configurable information that changes how F# Interactive operates, stored in the 'fsi' object
/// and accessible via the programming model
type FsiEvaluationSessionHostConfig () = 
    let evaluationEvent = new Event<EvaluationEventArgs> () 
    /// Called by the evaluation session to ask the host for parameters to format text for output
    abstract FormatProvider: System.IFormatProvider  
    /// Called by the evaluation session to ask the host for parameters to format text for output
    abstract FloatingPointFormat: string 
    /// Called by the evaluation session to ask the host for parameters to format text for output
    abstract AddedPrinters : Choice<(System.Type * (obj -> string)), (System.Type * (obj -> obj))>  list
    /// Called by the evaluation session to ask the host for parameters to format text for output
    abstract ShowDeclarationValues: bool  
    /// Called by the evaluation session to ask the host for parameters to format text for output
    abstract ShowIEnumerable: bool  
    /// Called by the evaluation session to ask the host for parameters to format text for output
    abstract ShowProperties : bool  
    /// Called by the evaluation session to ask the host for parameters to format text for output
    abstract PrintSize : int  
    /// Called by the evaluation session to ask the host for parameters to format text for output
    abstract PrintDepth : int  
    /// Called by the evaluation session to ask the host for parameters to format text for output
    abstract PrintWidth : int
    /// Called by the evaluation session to ask the host for parameters to format text for output
    abstract PrintLength : int

    /// The evaluation session calls this to report the preferred view of the command line arguments after 
    /// stripping things like "/use:file.fsx", "-r:Foo.dll" etc.
    abstract ReportUserCommandLineArgs : string [] -> unit


    /// The evaluation session calls this to ask the host for the special console reader. 
    /// Returning 'Some' indicates a console is to be used, so some special rules apply.
    ///
    /// A "console" gets used if 
    ///     --readline- is specified (the default on Windows + .NET); and 
    ///     not --fsi-server (which should always be combined with --readline-); and 
    ///     GetOptionalConsoleReadLine() returns a Some
    ///
    /// "Peekahead" occurs if --peekahead- is not specified (i.e. it is the default):
    ///     - If a console is being used then 
    ///         - a prompt is printed early 
    ///         - a background thread is created 
    ///         - the GetOptionalConsoleReadLine() callback is used to read the first line
    ///     - Otherwise call inReader.Peek()
    ///
    /// Further lines are read as follows:
    ///     - If a console is being used then use GetOptionalConsoleReadLine()
    ///     - Otherwise use inReader.ReadLine()

    abstract GetOptionalConsoleReadLine : probeToSeeIfConsoleWorks: bool -> (unit -> string) option 

    /// The evaluation session calls this at an appropriate point in the startup phase if the --fsi-server parameter was given
    abstract StartServer : fsiServerName:string -> unit
    
    /// Called by the evaluation session to ask the host to enter a dispatch loop like Application.Run().
    /// Only called if --gui option is used (which is the default).
    /// Gets called towards the end of startup and every time a ThreadAbort escaped to the backup driver loop.
    /// Return true if a 'restart' is required, which is a bit meaningless.
    abstract EventLoopRun : unit -> bool

    /// Request that the given operation be run synchronously on the event loop.
    abstract EventLoopInvoke : codeToRun: (unit -> 'T) -> 'T

    /// Schedule a restart for the event loop.
    abstract EventLoopScheduleRestart : unit -> unit

    /// Implicitly reference FSharp.Compiler.Interactive.Settings.dll
    abstract UseFsiAuxLib : bool

    /// Hook for listening for evaluation bindings
    member x.OnEvaluation = evaluationEvent.Publish
    member internal x.TriggerEvaluation (value, symbolUse, decl) =
        evaluationEvent.Trigger (EvaluationEventArgs (value, symbolUse, decl) )

/// Used to print value signatures along with their values, according to the current
/// set of pretty printers installed in the system, and default printing rules.
type internal FsiValuePrinter(fsi: FsiEvaluationSessionHostConfig, g: TcGlobals, generateDebugInfo, resolveAssemblyRef, outWriter: TextWriter) = 

    /// This printer is used by F# Interactive if no other printers apply.
    let DefaultPrintingIntercept (ienv: Internal.Utilities.StructuredFormat.IEnvironment) (obj:obj) = 
       match obj with 
       | null -> None 
       | :? System.Collections.IDictionary as ie ->
          let it = ie.GetEnumerator() 
          try 
              let itemLs = 
                  Internal.Utilities.StructuredFormat.LayoutOps.unfoldL // the function to layout each object in the unfold
                          (fun obj -> ienv.GetLayout obj) 
                          // the function to call at each step of the unfold
                          (fun () -> 
                              if it.MoveNext() then 
                                 Some((it.Key, it.Value),()) 
                              else None) () 
                          // the maximum length
                          (1+fsi.PrintLength/3) 
              let makeListL itemLs =
                (leftL (TaggedTextOps.tagText "[")) ^^
                sepListL (rightL (TaggedTextOps.tagText ";")) itemLs ^^
                (rightL (TaggedTextOps.tagText "]"))
              Some(wordL (TaggedTextOps.tagText "dict") --- makeListL itemLs)
          finally
             match it with 
             | :? System.IDisposable as d -> d.Dispose()
             | _ -> ()
             
       | _ -> None 


    /// Get the print options used when formatting output using the structured printer.
    member __.GetFsiPrintOptions() = 
        { Internal.Utilities.StructuredFormat.FormatOptions.Default with 
              FormatProvider = fsi.FormatProvider;
              PrintIntercepts = 
                  // The fsi object supports the addition of two kinds of printers, one which converts to a string
                  // and one which converts to another object that is recursively formatted.
                  // The internal AddedPrinters reports these to FSI.EXE and we pick them up here to produce a layout
                  [ for x in fsi.AddedPrinters do 
                         match x with 
                         | Choice1Of2 (aty: System.Type, printer) -> 
                                yield (fun _ienv (obj:obj) ->
                                   match obj with 
                                   | null -> None 
                                   | _ when aty.IsAssignableFrom(obj.GetType())  ->  
                                       match printer obj with 
                                       | null -> None
                                       | s -> Some (wordL (TaggedTextOps.tagText s)) 
                                   | _ -> None)
                                   
                         | Choice2Of2 (aty: System.Type, converter) -> 
                                yield (fun ienv (obj:obj) ->
                                   match obj with 
                                   | null -> None 
                                   | _ when aty.IsAssignableFrom(obj.GetType())  -> 
                                       match converter obj with 
                                       | null -> None
                                       | res -> Some (ienv.GetLayout res)
                                   | _ -> None)
                    yield DefaultPrintingIntercept];
              FloatingPointFormat = fsi.FloatingPointFormat;
              PrintWidth = fsi.PrintWidth; 
              PrintDepth = fsi.PrintDepth; 
              PrintLength = fsi.PrintLength;
              PrintSize = fsi.PrintSize;
              ShowProperties = fsi.ShowProperties;
              ShowIEnumerable = fsi.ShowIEnumerable; }

    /// Get the evaluation context used when inverting the storage mapping of the ILRuntimeWriter.
    member __.GetEvaluationContext emEnv = 
        let cenv = { ilg = g.ilg ; generatePdb = generateDebugInfo; resolveAssemblyRef=resolveAssemblyRef; tryFindSysILTypeRef=g.TryFindSysILTypeRef }
        { LookupFieldRef = ILRuntimeWriter.LookupFieldRef emEnv >> Option.get
          LookupMethodRef = ILRuntimeWriter.LookupMethodRef emEnv >> Option.get
          LookupTypeRef = ILRuntimeWriter.LookupTypeRef cenv emEnv 
          LookupType = ILRuntimeWriter.LookupType cenv emEnv }

    /// Generate a layout for an actual F# value, where we know the value has the given static type.
    member __.PrintValue (printMode, opts:FormatOptions, x:obj, ty:System.Type) = 
        // We do a dynamic invoke of any_to_layout with the right System.Type parameter for the static type of the saved value.
        // In principle this helps any_to_layout do the right thing as it descends through terms. In practice it means
        // it at least does the right thing for top level 'null' list and option values (but not for nested ones).
        //
        // The static type was saved into the location used by RuntimeHelpers.GetSavedItType when RuntimeHelpers.SaveIt was called.
        // RuntimeHelpers.SaveIt has type ('a -> unit), and fetches the System.Type for 'a by using a typeof<'a> call.
        // The funny thing here is that you might think that the driver (this file) knows more about the static types
        // than the compiled code does. But it doesn't! In particular, it's not that easy to get a System.Type value based on the
        // static type information we do have: we have no direct way to bind a F# TAST type or even an AbstractIL type to 
        // a System.Type value (I guess that functionality should be in ilreflect.fs).
        //
        // This will be more significant when we print values other then 'it'
        //
        try 
            let anyToLayoutCall = Utilities.getAnyToLayoutCall ty
            match printMode with
              | PrintDecl ->
                  // When printing rhs of fsi declarations, use "fsi_any_to_layout".
                  // This will suppress some less informative values, by returning an empty layout. [fix 4343].
                  anyToLayoutCall.FsiAnyToLayout(opts, x, ty)
              | PrintExpr -> 
                  anyToLayoutCall.AnyToLayout(opts, x, ty)
        with 
        | :? ThreadAbortException -> Layout.wordL (TaggedTextOps.tagText "")
        | e ->
#if DEBUG
          printf "\n\nPrintValue: x = %+A and ty=%s\n" x (ty.FullName)
#endif
          printf "%s" (FSIstrings.SR.fsiExceptionDuringPrettyPrinting(e.ToString())); 
          Layout.wordL (TaggedTextOps.tagText "")
            
    /// Display the signature of an F# value declaration, along with its actual value.
    member valuePrinter.InvokeDeclLayout (emEnv, ilxGenerator: IlxAssemblyGenerator, v:Val) =
        // Implemented via a lookup from v to a concrete (System.Object,System.Type).
        // This (obj,objTy) pair can then be fed to the fsi value printer.
        // Note: The value may be (null:Object).
        // Note: A System.Type allows the value printer guide printing of nulls, e.g. as None or [].
        //-------
        // IlxGen knows what the v:Val was converted to w.r.t. AbsIL data structures.
        // Ilreflect knows what the AbsIL was generated to.
        // Combining these allows for obtaining the (obj,objTy) by reflection where possible.
        // This assumes the v:Val was given appropriate storage, e.g. StaticField.
        if fsi.ShowDeclarationValues then 
            // Adjust "opts" for printing for "declared-values":
            // - No sequences, because they may have effects or time cost.
            // - No properties, since they may have unexpected effects.
            // - Limit strings to roughly one line, since huge strings (e.g. 1 million chars without \n are slow in vfsi).
            // - Limit PrintSize which is a count on nodes.
            let declaredValueReductionFactor = 10 (* reduce PrintSize for declared values, e.g. see less of large terms *)
            let opts   = valuePrinter.GetFsiPrintOptions()
            let opts   = {opts with ShowProperties  = false // properties off, motivated by Form props 
                                    ShowIEnumerable = false // seq off, motivated by db query concerns 
                                    StringLimit = max 0 (opts.PrintWidth-4) // 4 allows for an indent of 2 and 2 quotes (rough) 
                                    PrintSize = opts.PrintSize / declaredValueReductionFactor } // print less 
            let res    = 
                try  ilxGenerator.LookupGeneratedValue (valuePrinter.GetEvaluationContext emEnv, v)
                with e -> 
                    assert false
#if DEBUG
                    //fprintfn fsiConsoleOutput.Out "lookGenerateVal: failed on v=%+A v.Name=%s" v v.LogicalName
#endif
                    None // lookup may fail 
            match res with
              | None             -> None
              | Some (obj,objTy) -> 
                  let lay = valuePrinter.PrintValue (FsiValuePrinterMode.PrintDecl, opts, obj, objTy)
                  if isEmptyL lay then None else Some lay // suppress empty layout 
                                    
        else
            None
    
    
    /// Format a value
    member valuePrinter.FormatValue (obj:obj, objTy) = 
        let opts        = valuePrinter.GetFsiPrintOptions()
        let lay = valuePrinter.PrintValue (FsiValuePrinterMode.PrintExpr, opts, obj, objTy)
        Internal.Utilities.StructuredFormat.Display.layout_to_string opts lay
    
    /// Fetch the saved value of an expression out of the 'it' register and show it.
    member valuePrinter.InvokeExprPrinter (denv, emEnv, ilxGenerator: IlxAssemblyGenerator, vref) = 
        let opts        = valuePrinter.GetFsiPrintOptions()
        let res    = ilxGenerator.LookupGeneratedValue (valuePrinter.GetEvaluationContext emEnv, vref)
        let rhsL = 
            match res with
                | None             -> None
                | Some (obj,objTy) -> 
                    let lay = valuePrinter.PrintValue (FsiValuePrinterMode.PrintExpr, opts, obj, objTy)
                    if isEmptyL lay then None else Some lay // suppress empty layout 
        let denv = { denv with suppressMutableKeyword = true } // suppress 'mutable' in 'val mutable it = ...'
        let fullL = 
            if Option.isNone rhsL || isEmptyL rhsL.Value then
                NicePrint.prettyLayoutOfValOrMemberNoInst denv vref (* the rhs was suppressed by the printer, so no value to print *)
            else
                (NicePrint.prettyLayoutOfValOrMemberNoInst denv vref ++ wordL (TaggedTextOps.tagText "=")) --- rhsL.Value

        Utilities.colorPrintL outWriter opts fullL

/// Used to make a copy of input in order to include the input when displaying the error text.
type internal FsiStdinSyphon(errorWriter: TextWriter) = 
    let syphonText = new StringBuilder()

    /// Clears the syphon text
    member x.Reset () = 
        syphonText.Clear() |> ignore

    /// Adds a new line to the syphon text
    member x.Add (str:string) = 
        syphonText.Append str |> ignore  

    /// Gets the indicated line in the syphon text
    member x.GetLine filename i =
        if filename <> Lexhelp.stdinMockFilename then 
            "" 
        else
            let text = syphonText.ToString()
            // In Visual Studio, when sending a block of text, it  prefixes  with '# <line> "filename"\n'
            // and postfixes with '# 1 "stdin"\n'. To first, get errors filename context,
            // and second to get them back into stdin context (no position stack...).
            // To find an error line, trim upto the last stdinReset string the syphoned text.
            //printf "PrePrune:-->%s<--\n\n" text;
            let rec prune (text:string) =
                let stdinReset = "# 1 \"stdin\"\n"
                let idx = text.IndexOf(stdinReset,StringComparison.Ordinal)
                if idx <> -1 then
                    prune (text.Substring(idx + stdinReset.Length))
                else
                    text
           
            let text = prune text
            let lines = text.Split '\n'
            if 0 < i && i <= lines.Length then lines.[i-1] else ""

    /// Display the given error.
    member syphon.PrintError (tcConfig:TcConfigBuilder, err) = 
        Utilities.ignoreAllErrors (fun () -> 
            let isError = true
            DoWithErrorColor isError (fun () ->
                errorWriter.WriteLine();
                writeViaBuffer errorWriter (OutputDiagnosticContext "  " syphon.GetLine) err; 
                writeViaBuffer errorWriter (OutputDiagnostic (tcConfig.implicitIncludeDir,tcConfig.showFullPaths,tcConfig.flatErrors,tcConfig.errorStyle,isError))  err;
                errorWriter.WriteLine()
                errorWriter.WriteLine()
                errorWriter.Flush()))


   
/// Encapsulates functions used to write to outWriter and errorWriter
type internal FsiConsoleOutput(tcConfigB, outWriter:TextWriter, errorWriter:TextWriter) = 

    let nullOut = new StreamWriter(Stream.Null) :> TextWriter
    let fprintfnn (os: TextWriter) fmt  = Printf.kfprintf (fun _ -> os.WriteLine(); os.WriteLine()) os fmt   
    /// uprintf to write usual responses to stdout (suppressed by --quiet), with various pre/post newlines
    member out.uprintf    fmt = fprintf   (if tcConfigB.noFeedback then nullOut else outWriter) fmt 
    member out.uprintfn   fmt = fprintfn  (if tcConfigB.noFeedback then nullOut else outWriter) fmt
    member out.uprintfnn  fmt = fprintfnn (if tcConfigB.noFeedback then nullOut else outWriter) fmt
    member out.uprintnf   fmt = out.uprintfn ""; out.uprintf   fmt
    member out.uprintnfn  fmt = out.uprintfn ""; out.uprintfn  fmt
    member out.uprintnfnn fmt = out.uprintfn ""; out.uprintfnn fmt
      
    member out.Out = outWriter
    member out.Error = errorWriter


/// This ErrorLogger reports all warnings, but raises StopProcessing on first error or early exit
type internal ErrorLoggerThatStopsOnFirstError(tcConfigB:TcConfigBuilder, fsiStdinSyphon:FsiStdinSyphon, fsiConsoleOutput: FsiConsoleOutput) = 
    inherit ErrorLogger("ErrorLoggerThatStopsOnFirstError")
    let mutable errorCount = 0 

    member x.SetError() = 
        errorCount <- 1

    member x.ResetErrorCount() = (errorCount <- 0)
    
    override x.DiagnosticSink(err, isError) = 
        if isError || ReportWarningAsError tcConfigB.errorSeverityOptions err  then 
            fsiStdinSyphon.PrintError(tcConfigB,err)
            errorCount <- errorCount + 1
            if tcConfigB.abortOnError then exit 1 (* non-zero exit code *)
            // STOP ON FIRST ERROR (AVOIDS PARSER ERROR RECOVERY)
            raise StopProcessing
        else 
          DoWithErrorColor isError (fun () -> 
            if ReportWarning tcConfigB.errorSeverityOptions err then 
                fsiConsoleOutput.Error.WriteLine()
                writeViaBuffer fsiConsoleOutput.Error (OutputDiagnosticContext "  " fsiStdinSyphon.GetLine) err
                writeViaBuffer fsiConsoleOutput.Error (OutputDiagnostic (tcConfigB.implicitIncludeDir,tcConfigB.showFullPaths,tcConfigB.flatErrors,tcConfigB.errorStyle,isError)) err
                fsiConsoleOutput.Error.WriteLine()
                fsiConsoleOutput.Error.WriteLine()
                fsiConsoleOutput.Error.Flush())

    override x.ErrorCount = errorCount

type ErrorLogger with
    member x.CheckForErrors() = (x.ErrorCount > 0)
    /// A helper function to check if its time to abort
    member x.AbortOnError(fsiConsoleOutput:FsiConsoleOutput) = 
        if x.ErrorCount > 0 then 
            fprintf fsiConsoleOutput.Error "%s" (FSIstrings.SR.stoppedDueToError())
            fsiConsoleOutput.Error.Flush()
            raise StopProcessing

/// Get the directory name from a string, with some defaults if it doesn't have one
let internal directoryName (s:string) = 
    if s = "" then "."
    else 
        match Path.GetDirectoryName s with 
        | null -> if FileSystem.IsPathRootedShim s then s else "."
        | res -> if res = "" then "." else res


//----------------------------------------------------------------------------
// cmd line - state for options
//----------------------------------------------------------------------------

/// Process the command line options 
type internal FsiCommandLineOptions(fsi: FsiEvaluationSessionHostConfig, argv: string[], tcConfigB, fsiConsoleOutput: FsiConsoleOutput) = 
    let mutable enableConsoleKeyProcessing = 
       // Mono on Win32 doesn't implement correct console processing
       not (runningOnMono && System.Environment.OSVersion.Platform = System.PlatformID.Win32NT) 

    let mutable gui        = not runningOnMono // override via "--gui", on by default except when on Mono
#if DEBUG
    let mutable showILCode = false // show modul il code 
#endif
    let mutable showTypes  = true  // show types after each interaction?
    let mutable fsiServerName = ""
    let mutable interact = true
    let mutable explicitArgs = []

    let mutable inputFilesAcc   = []  

    let mutable fsiServerInputCodePage = None
    let mutable fsiServerOutputCodePage = None
    let mutable fsiLCID = None

    // internal options  
    let mutable probeToSeeIfConsoleWorks         = true 
    let mutable peekAheadOnConsoleToPermitTyping = true   

    let isInteractiveServer() = fsiServerName <> ""  
    let recordExplicitArg arg = explicitArgs <- explicitArgs @ [arg]

    let executableFileNameWithoutExtension =
        lazy
            let getFsiCommandLine () =
                let fileNameWithoutExtension path = Path.GetFileNameWithoutExtension(path)

                let currentProcess = Process.GetCurrentProcess()
                let processFileName = fileNameWithoutExtension currentProcess.MainModule.FileName

                let commandLineExecutableFileName =
                    try fileNameWithoutExtension (Environment.GetCommandLineArgs().[0])
                    with _ -> ""

                let stringComparison =
                    match Environment.OSVersion.Platform with
                    | PlatformID.MacOSX
                    | PlatformID.Unix -> StringComparison.Ordinal
                    | _ -> StringComparison.OrdinalIgnoreCase
                
                if String.Compare(processFileName, commandLineExecutableFileName, stringComparison) = 0
                then processFileName
                else sprintf "%s %s" processFileName commandLineExecutableFileName

            tcConfigB.exename |> Option.defaultWith getFsiCommandLine


    // Additional fsi options are list below.
    // In the "--help", these options can be printed either before (fsiUsagePrefix) or after (fsiUsageSuffix) the core options.

    let displayHelpFsi tcConfigB (blocks:CompilerOptionBlock list) =
        DisplayBannerText tcConfigB;
        fprintfn fsiConsoleOutput.Out ""
        fprintfn fsiConsoleOutput.Out "%s" (FSIstrings.SR.fsiUsage(executableFileNameWithoutExtension.Value))
        PrintCompilerOptionBlocks blocks
        exit 0

    // option tags
    let tagFile        = "<file>"
    let tagNone        = ""
  
    /// These options precede the FsiCoreCompilerOptions in the help blocks
    let fsiUsagePrefix tcConfigB =
      [PublicOptions(FSIstrings.SR.fsiInputFiles(),
        [CompilerOption("use",tagFile, OptionString (fun s -> inputFilesAcc <- inputFilesAcc @ [(s,true)]), None,
                                 Some (FSIstrings.SR.fsiUse()));
         CompilerOption("load",tagFile, OptionString (fun s -> inputFilesAcc <- inputFilesAcc @ [(s,false)]), None,
                                 Some (FSIstrings.SR.fsiLoad()));
        ]);
       PublicOptions(FSIstrings.SR.fsiCodeGeneration(),[]);
       PublicOptions(FSIstrings.SR.fsiErrorsAndWarnings(),[]);
       PublicOptions(FSIstrings.SR.fsiLanguage(),[]);
       PublicOptions(FSIstrings.SR.fsiMiscellaneous(),[]);
       PublicOptions(FSIstrings.SR.fsiAdvanced(),[]);
       PrivateOptions(
        [// Make internal fsi-server* options. Do not print in the help. They are used by VFSI. 
         CompilerOption("fsi-server","", OptionString (fun s -> fsiServerName <- s), None, None); // "FSI server mode on given named channel");
         CompilerOption("fsi-server-input-codepage","",OptionInt (fun n -> fsiServerInputCodePage <- Some(n)), None, None); // " Set the input codepage for the console"); 
         CompilerOption("fsi-server-output-codepage","",OptionInt (fun n -> fsiServerOutputCodePage <- Some(n)), None, None); // " Set the output codepage for the console"); 
         CompilerOption("fsi-server-no-unicode","", OptionUnit (fun () -> fsiServerOutputCodePage <- None;  fsiServerInputCodePage <- None), None, None); // "Do not set the codepages for the console");
         CompilerOption("fsi-server-lcid","", OptionInt (fun n -> fsiLCID <- Some(n)), None, None); // "LCID from Visual Studio"

         // We do not want to print the "script.fsx arg2..." as part of the options 
         CompilerOption("script.fsx arg1 arg2 ...","",
                                 OptionGeneral((fun args -> args.Length > 0 && IsScript args.[0]),
                                               (fun args -> let scriptFile = args.[0]
                                                            let scriptArgs = List.tail args
                                                            inputFilesAcc <- inputFilesAcc @ [(scriptFile,true)]   (* record script.fsx for evaluation *)
                                                            List.iter recordExplicitArg scriptArgs            (* record rest of line as explicit arguments *)
                                                            tcConfigB.noFeedback <- true                      (* "quiet", no banners responses etc *)
                                                            interact <- false                                 (* --exec, exit after eval *)
                                                            [] (* no arguments passed on, all consumed here *)

                                               )),None,None); // "Run script.fsx with the follow command line arguments: arg1 arg2 ...");
        ]);
       PrivateOptions(
        [
         // Private options, related to diagnostics around console probing 
         CompilerOption("probeconsole","", OptionSwitch (fun flag -> probeToSeeIfConsoleWorks <- flag=OptionSwitch.On), None, None); // "Probe to see if Console looks functional");

         CompilerOption("peekahead","", OptionSwitch (fun flag -> peekAheadOnConsoleToPermitTyping <- flag=OptionSwitch.On), None, None); // "Probe to see if Console looks functional");

         // Disables interaction (to be used by libraries embedding FSI only!)
         CompilerOption("noninteractive","", OptionUnit (fun () -> interact <-  false), None, None);     // "Deprecated, use --exec instead"

        ])
      ]

    /// These options follow the FsiCoreCompilerOptions in the help blocks
    let fsiUsageSuffix tcConfigB =
      [PublicOptions(FSComp.SR.optsHelpBannerInputFiles(),
        [CompilerOption("--","", OptionRest recordExplicitArg, None,
                                 Some (FSIstrings.SR.fsiRemaining()));
        ]);
       PublicOptions(FSComp.SR.optsHelpBannerMisc(),    
        [   CompilerOption("help", tagNone,                      
                                 OptionHelp (fun blocks -> displayHelpFsi tcConfigB blocks),None,
                                 Some (FSIstrings.SR.fsiHelp()))
        ]);
       PrivateOptions(
        [   CompilerOption("?", tagNone, OptionHelp (fun blocks -> displayHelpFsi tcConfigB blocks), None, None); // "Short form of --help");
            CompilerOption("help", tagNone, OptionHelp (fun blocks -> displayHelpFsi tcConfigB blocks), None, None); // "Short form of --help");
            CompilerOption("full-help", tagNone, OptionHelp (fun blocks -> displayHelpFsi tcConfigB blocks), None, None); // "Short form of --help");
        ]);
       PublicOptions(FSComp.SR.optsHelpBannerAdvanced(),
        [CompilerOption("exec",                 "", OptionUnit (fun () -> interact <- false), None, Some (FSIstrings.SR.fsiExec()));
         CompilerOption("gui",                  tagNone, OptionSwitch(fun flag -> gui <- (flag = OptionSwitch.On)),None,Some (FSIstrings.SR.fsiGui()));
         CompilerOption("quiet",                "", OptionUnit (fun () -> tcConfigB.noFeedback <- true), None,Some (FSIstrings.SR.fsiQuiet()));     
         (* Renamed --readline and --no-readline to --tabcompletion:+|- *)
         CompilerOption("readline",             tagNone, OptionSwitch(fun flag -> enableConsoleKeyProcessing <- (flag = OptionSwitch.On)),           None, Some(FSIstrings.SR.fsiReadline()));
         CompilerOption("quotations-debug",     tagNone, OptionSwitch(fun switch -> tcConfigB.emitDebugInfoInQuotations <- switch = OptionSwitch.On),None, Some(FSIstrings.SR.fsiEmitDebugInfoInQuotations()));
         CompilerOption("shadowcopyreferences", tagNone, OptionSwitch(fun flag -> tcConfigB.shadowCopyReferences <- flag = OptionSwitch.On),         None, Some(FSIstrings.SR.shadowCopyReferences()));
        ]);
      ]


    /// Process command line, flags and collect filenames.
    /// The ParseCompilerOptions function calls imperative function to process "real" args 
    /// Rather than start processing, just collect names, then process them. 
    let sourceFiles = 
        let collect name = 
            let fsx = CompileOps.IsScript name
            inputFilesAcc <- inputFilesAcc @ [(name,fsx)] // O(n^2), but n small...
        try 
           let fsiCompilerOptions = fsiUsagePrefix tcConfigB @ GetCoreFsiCompilerOptions tcConfigB @ fsiUsageSuffix tcConfigB
           let abbrevArgs = GetAbbrevFlagSet tcConfigB false
           ParseCompilerOptions (collect, fsiCompilerOptions, List.tail (PostProcessCompilerArgs abbrevArgs argv))
        with e ->
            stopProcessingRecovery e range0; failwithf "Error creating evaluation session: %A" e
        inputFilesAcc

    do 
        if tcConfigB.utf8output then
            let prev = Console.OutputEncoding
            Console.OutputEncoding <- System.Text.Encoding.UTF8
#if FX_NO_APP_DOMAINS
            ignore prev
#else
            System.AppDomain.CurrentDomain.ProcessExit.Add(fun _ -> Console.OutputEncoding <- prev)
#endif
    do 
        let firstArg = 
            match sourceFiles with 
            | [] -> argv.[0] 
            | _  -> fst (List.head (List.rev sourceFiles) )
        let args = Array.ofList (firstArg :: explicitArgs) 
        fsi.ReportUserCommandLineArgs args


    //----------------------------------------------------------------------------
    // Banner
    //----------------------------------------------------------------------------

    member __.ShowBanner() =
        fsiConsoleOutput.uprintnfn "%s" (tcConfigB.productNameForBannerText)
        fsiConsoleOutput.uprintfnn "%s" (FSComp.SR.optsCopyright())
        fsiConsoleOutput.uprintfn  "%s" (FSIstrings.SR.fsiBanner3())
     
    member __.ShowHelp() =
        let helpLine = sprintf "%s --help" executableFileNameWithoutExtension.Value

        fsiConsoleOutput.uprintfn  ""
        fsiConsoleOutput.uprintfnn "%s" (FSIstrings.SR.fsiIntroTextHeader1directives());
        fsiConsoleOutput.uprintfn  "    #r \"file.dll\";;        %s" (FSIstrings.SR.fsiIntroTextHashrInfo());
        fsiConsoleOutput.uprintfn  "    #I \"path\";;            %s" (FSIstrings.SR.fsiIntroTextHashIInfo());
        fsiConsoleOutput.uprintfn  "    #load \"file.fs\" ...;;  %s" (FSIstrings.SR.fsiIntroTextHashloadInfo());
        fsiConsoleOutput.uprintfn  "    #time [\"on\"|\"off\"];;   %s" (FSIstrings.SR.fsiIntroTextHashtimeInfo());
        fsiConsoleOutput.uprintfn  "    #help;;                %s" (FSIstrings.SR.fsiIntroTextHashhelpInfo());
        fsiConsoleOutput.uprintfn  "    #quit;;                %s" (FSIstrings.SR.fsiIntroTextHashquitInfo()); (* last thing you want to do, last thing in the list - stands out more *)
        fsiConsoleOutput.uprintfn  "";
        fsiConsoleOutput.uprintfnn "%s" (FSIstrings.SR.fsiIntroTextHeader2commandLine());
        fsiConsoleOutput.uprintfn  "%s" (FSIstrings.SR.fsiIntroTextHeader3(helpLine));
        fsiConsoleOutput.uprintfn  "";
        fsiConsoleOutput.uprintfn "";

#if DEBUG
    member __.ShowILCode with get() = showILCode and set v = showILCode <- v
#endif
    member __.ShowTypes with get() = showTypes and set v = showTypes <- v
    member __.FsiServerName = fsiServerName
    member __.FsiServerInputCodePage = fsiServerInputCodePage
    member __.FsiServerOutputCodePage = fsiServerOutputCodePage
    member __.FsiLCID with get() = fsiLCID and set v = fsiLCID <- v
    member __.IsInteractiveServer = isInteractiveServer()
    member __.ProbeToSeeIfConsoleWorks = probeToSeeIfConsoleWorks
    member __.EnableConsoleKeyProcessing = enableConsoleKeyProcessing

    member __.Interact = interact
    member __.PeekAheadOnConsoleToPermitTyping = peekAheadOnConsoleToPermitTyping
    member __.SourceFiles = sourceFiles
    member __.Gui = gui

/// Set the current ui culture for the current thread.
let internal SetCurrentUICultureForThread (lcid : int option) =
    let culture = Thread.CurrentThread.CurrentUICulture
    match lcid with
    | Some n -> Thread.CurrentThread.CurrentUICulture <- new CultureInfo(n)
    | None -> ()
    { new IDisposable with member x.Dispose() = Thread.CurrentThread.CurrentUICulture <- culture }

//----------------------------------------------------------------------------
// Reporting - warnings, errors
//----------------------------------------------------------------------------

let internal InstallErrorLoggingOnThisThread errorLogger =
    if progress then dprintfn "Installing logger on id=%d name=%s" Thread.CurrentThread.ManagedThreadId Thread.CurrentThread.Name
    SetThreadErrorLoggerNoUnwind(errorLogger)
    SetThreadBuildPhaseNoUnwind(BuildPhase.Interactive)

/// Set the input/output encoding. The use of a thread is due to a known bug on 
/// on Vista where calls to Console.InputEncoding can block the process.
let internal SetServerCodePages(fsiOptions: FsiCommandLineOptions) =     
    match fsiOptions.FsiServerInputCodePage, fsiOptions.FsiServerOutputCodePage with 
    | None,None -> ()
    | inputCodePageOpt,outputCodePageOpt -> 
        let mutable successful = false 
        Async.Start (async { do match inputCodePageOpt with 
                                | None -> () 
                                | Some(n:int) ->
                                      let encoding = System.Text.Encoding.GetEncoding(n) 
                                      // Note this modifies the real honest-to-goodness settings for the current shell.
                                      // and the modifications hang around even after the process has exited.
                                      Console.InputEncoding <- encoding
                             do match outputCodePageOpt with 
                                | None -> () 
                                | Some(n:int) -> 
                                      let encoding = System.Text.Encoding.GetEncoding n
                                      // Note this modifies the real honest-to-goodness settings for the current shell.
                                      // and the modifications hang around even after the process has exited.
                                      Console.OutputEncoding <- encoding
                             do successful <- true  });
        for pause in [10;50;100;1000;2000;10000] do 
            if not successful then 
                Thread.Sleep(pause);
#if LOGGING_GUI
        if not !successful then 
            System.Windows.Forms.MessageBox.Show(FSIstrings.SR.fsiConsoleProblem()) |> ignore
#endif

//----------------------------------------------------------------------------
// Prompt printing
//----------------------------------------------------------------------------

type internal FsiConsolePrompt(fsiOptions: FsiCommandLineOptions, fsiConsoleOutput: FsiConsoleOutput) =

    // A prompt gets "printed ahead" at start up. Tells users to start type while initialisation completes.
    // A prompt can be skipped by "silent directives", e.g. ones sent to FSI by VS.
    let mutable dropPrompt = 0
    // NOTE: SERVER-PROMPT is not user displayed, rather it's a prefix that code elsewhere 
    // uses to identify the prompt, see service\FsPkgs\FSharp.VS.FSI\fsiSessionToolWindow.fs
    let prompt = if fsiOptions.IsInteractiveServer then "SERVER-PROMPT>\n" else "> "  

    member __.Print()      = if dropPrompt = 0 then fsiConsoleOutput.uprintf "%s" prompt else dropPrompt <- dropPrompt - 1
    member __.PrintAhead() = dropPrompt <- dropPrompt + 1; fsiConsoleOutput.uprintf "%s" prompt
    member __.SkipNext()   = dropPrompt <- dropPrompt + 1    
    member __.FsiOptions = fsiOptions



//----------------------------------------------------------------------------
// Startup processing
//----------------------------------------------------------------------------
type internal FsiConsoleInput(fsi: FsiEvaluationSessionHostConfig, fsiOptions: FsiCommandLineOptions, inReader: TextReader, outWriter: TextWriter) =

    let consoleOpt =
        // The "console.fs" code does a limited form of "TAB-completion".
        // Currently, it turns on if it looks like we have a console.
        if fsiOptions.EnableConsoleKeyProcessing then
            fsi.GetOptionalConsoleReadLine(fsiOptions.ProbeToSeeIfConsoleWorks)
        else
            None

    // When VFSI is running, there should be no "console", and in particular the console.fs readline code should not to run.
    do  if fsiOptions.IsInteractiveServer then assert(consoleOpt.IsNone)

    /// This threading event gets set after the first-line-reader has finished its work
    let consoleReaderStartupDone = new ManualResetEvent(false)

    /// When using a key-reading console this holds the first line after it is read
    let mutable firstLine = None

    /// Peek on the standard input so that the user can type into it from a console window.
    do if fsiOptions.Interact then
         if fsiOptions.PeekAheadOnConsoleToPermitTyping then 
          (new Thread(fun () -> 
              match consoleOpt with 
              | Some console when fsiOptions.EnableConsoleKeyProcessing && not fsiOptions.IsInteractiveServer ->
                  if List.isEmpty fsiOptions.SourceFiles then 
                      if progress then fprintfn outWriter "first-line-reader-thread reading first line...";
                      firstLine <- Some(console()); 
                      if progress then fprintfn outWriter "first-line-reader-thread got first line = %A..." firstLine;
                  consoleReaderStartupDone.Set() |> ignore 
                  if progress then fprintfn outWriter "first-line-reader-thread has set signal and exited." ;
              | _ -> 
                  ignore(inReader.Peek());
                  consoleReaderStartupDone.Set() |> ignore 
            )).Start()
         else
           if progress then fprintfn outWriter "first-line-reader-thread not in use."
           consoleReaderStartupDone.Set() |> ignore

    /// Try to get the first line, if we snarfed it while probing.
    member __.TryGetFirstLine() = let r = firstLine in firstLine <- None; r

    /// Try to get the console, if it appears operational.
    member __.TryGetConsole() = consoleOpt

    member __.In = inReader

    member __.WaitForInitialConsoleInput() = WaitHandle.WaitAll [| consoleReaderStartupDone  |] |> ignore;
    

//----------------------------------------------------------------------------
// FsiDynamicCompilerState
//----------------------------------------------------------------------------

type internal FsiInteractionStepStatus = 
    | CtrlC 
    | EndOfFile 
    | Completed of option<FsiValue>
    | CompletedWithAlreadyReportedError 
    | CompletedWithReportedError of exn 

[<AutoSerializable(false)>]
[<NoEquality; NoComparison>]
type internal FsiDynamicCompilerState =
    { optEnv    : Optimizer.IncrementalOptimizationEnv
      emEnv     : ILRuntimeWriter.emEnv
      tcGlobals : TcGlobals
      tcState   : TcState 
      tcImports   : TcImports
      ilxGenerator : IlxGen.IlxAssemblyGenerator
      boundValues : NameMap<Val>
      // Why is this not in FsiOptions?
      timing    : bool
      debugBreak : bool }

let internal WithImplicitHome (tcConfigB, dir) f = 
    let old = tcConfigB.implicitIncludeDir 
    tcConfigB.implicitIncludeDir <- dir;
    try f() 
    finally tcConfigB.implicitIncludeDir <- old

let internal convertReflectionTypeToILTypeRef (reflectionTy: Type) =
    if reflectionTy.Assembly.IsDynamic then
        raise (NotSupportedException(sprintf "Unable to import type, %A, from a dynamic assembly." reflectionTy))

    if not reflectionTy.IsPublic && not reflectionTy.IsNestedPublic then
        invalidOp (sprintf "Cannot import the non-public type, %A." reflectionTy)

    let aref = ILAssemblyRef.FromAssemblyName(reflectionTy.Assembly.GetName())
    let scoref = ILScopeRef.Assembly aref

    let fullName = reflectionTy.FullName
    let index = fullName.IndexOf("[")
    let fullName =
        if index = -1 then
            fullName
        else
            fullName.Substring(0, index)

    let isTop = reflectionTy.DeclaringType = null
    if isTop then
        ILTypeRef.Create(scoref, [], fullName)
    else
        let names = String.split StringSplitOptions.None [|"+";"."|] fullName
        let enc = names.[..names.Length - 2]
        let nm = names.[names.Length - 1]
        ILTypeRef.Create(scoref, List.ofArray enc, nm)

let rec internal convertReflectionTypeToILType (reflectionTy: Type) =
    let reflectionTy =
        // Special case functions.
        if FSharp.Reflection.FSharpType.IsFunction reflectionTy then
            let ctors = reflectionTy.GetConstructors(BindingFlags.Public ||| BindingFlags.NonPublic ||| BindingFlags.Instance)
            if ctors.Length = 1 && 
               ctors.[0].GetCustomAttribute<CompilerGeneratedAttribute>() <> null && 
               not ctors.[0].IsPublic && 
               PrettyNaming.IsCompilerGeneratedName reflectionTy.Name then
                let rec get (typ: Type) = if FSharp.Reflection.FSharpType.IsFunction typ.BaseType then get typ.BaseType else typ
                get reflectionTy
            else
                reflectionTy
        else
            reflectionTy

    let tref = convertReflectionTypeToILTypeRef reflectionTy
    let genericArgs =
        reflectionTy.GenericTypeArguments
        |> Seq.map convertReflectionTypeToILType
        |> List.ofSeq

    let boxity =
        if reflectionTy.IsValueType then
            ILBoxity.AsValue
        else
            ILBoxity.AsObject

    let tspec = ILTypeSpec.Create(tref, genericArgs)

    mkILTy boxity tspec

let internal mkBoundValueTypedImpl tcGlobals m moduleName name ty =
    let vis = Accessibility.TAccess([])
    let compPath = (CompilationPath.CompPath(ILScopeRef.Local, []))
    let mutable mty = Unchecked.defaultof<_>
    let moduleOrNamespace = Construct.NewModuleOrNamespace (Some compPath) vis (Ident(moduleName, m)) XmlDoc.Empty [] (MaybeLazy.Lazy(lazy mty))
    let v =
        Construct.NewVal
            (name, m, None, ty, ValMutability.Immutable,
             false, Some(ValReprInfo([], [], { Attribs = []; Name = None })), vis, ValNotInRecScope, None, NormalVal, [], ValInline.Optional,
             XmlDoc.Empty, true, false, false, false, 
             false, false, None, Parent(TypedTreeBasics.ERefLocal moduleOrNamespace))
    mty <- ModuleOrNamespaceType(ModuleOrNamespaceKind.ModuleOrType, QueueList.one v, QueueList.empty)

    let bindExpr = TypedTreeOps.mkCallDefaultOf tcGlobals range0 ty
    let binding = Binding.TBind(v, bindExpr, NoDebugPointAtLetBinding)
    let mbinding = ModuleOrNamespaceBinding.Module(moduleOrNamespace, TMDefs([TMDefLet(binding, m)]))
    let expr = ModuleOrNamespaceExprWithSig(mty, TMDefs([TMDefs[TMDefRec(false, [], [mbinding], m)]]), range0)
    moduleOrNamespace, v, TypedImplFile.TImplFile(QualifiedNameOfFile.QualifiedNameOfFile(Ident(moduleName, m)), [], expr, false, false, StampMap.Empty)

/// Encapsulates the coordination of the typechecking, optimization and code generation
/// components of the F# compiler for interactively executed fragments of code.
///
/// A single instance of this object is created per interactive session.
type internal FsiDynamicCompiler
                       (fsi: FsiEvaluationSessionHostConfig,
                        timeReporter : FsiTimeReporter, 
                        tcConfigB: TcConfigBuilder, 
                        tcLockObject : obj, 
                        outWriter: TextWriter,
                        tcImports: TcImports, 
                        tcGlobals: TcGlobals, 
                        fsiOptions : FsiCommandLineOptions,
                        fsiConsoleOutput : FsiConsoleOutput,
                        fsiCollectible: bool,
                        niceNameGen,
                        resolveAssemblyRef) = 

    let ilGlobals = tcGlobals.ilg

    let outfile = "TMPFSCI.exe"
    let assemblyName = "FSI-ASSEMBLY"

    let valueBoundEvent = Control.Event<_>()

    let mutable fragmentId = 0
    let mutable prevIt : ValRef option = None

    let mutable needsPackageResolution = false

    let generateDebugInfo = tcConfigB.debuginfo

    let valuePrinter = FsiValuePrinter(fsi, tcGlobals, generateDebugInfo, resolveAssemblyRef, outWriter)

    let assemblyBuilder,moduleBuilder = ILRuntimeWriter.mkDynamicAssemblyAndModule (assemblyName, tcConfigB.optSettings.localOpt(), generateDebugInfo, fsiCollectible)

    let rangeStdin = rangeN Lexhelp.stdinMockFilename 0

    //let _writer = moduleBuilder.GetSymWriter()

    let infoReader = InfoReader(tcGlobals,tcImports.GetImportMap())    

    /// Add attributes 
    let CreateModuleFragment (tcConfigB: TcConfigBuilder, assemblyName, codegenResults) =
        if progress then fprintfn fsiConsoleOutput.Out "Creating main module...";
        let mainModule = mkILSimpleModule assemblyName (GetGeneratedILModuleName tcConfigB.target assemblyName) (tcConfigB.target = CompilerTarget.Dll) tcConfigB.subsystemVersion tcConfigB.useHighEntropyVA (mkILTypeDefs codegenResults.ilTypeDefs) None None 0x0 (mkILExportedTypes []) ""
        { mainModule 
          with Manifest = 
                (let man = mainModule.ManifestOfAssembly
                 Some { man with  CustomAttrsStored = storeILCustomAttrs (mkILCustomAttrs codegenResults.ilAssemAttrs) }) }

<<<<<<< HEAD
    let ProcessInputs (ctok, errorLogger: ErrorLogger, istate: FsiDynamicCompilerState, inputs: ParsedInput list, showTypes: bool, isIncrementalFragment: bool, isInteractiveItExpr: bool, prefixPath: LongIdent) =
        let optEnv    = istate.optEnv
        let emEnv     = istate.emEnv
        let tcState   = istate.tcState
        let ilxGenerator = istate.ilxGenerator
        let tcConfig = TcConfig.Create(tcConfigB,validate=false)

        // Typecheck. The lock stops the type checker running at the same time as the 
        // server intellisense implementation (which is currently incomplete and #if disabled)
        let (tcState:TcState),topCustomAttrs,declaredImpls,tcEnvAtEndOfLastInput =
            lock tcLockObject (fun _ -> TypeCheckClosedInputSet(ctok, errorLogger.CheckForErrors, tcConfig, tcImports, tcGlobals, Some prefixPath, tcState, inputs))

#if DEBUG
        // Logging/debugging
        if tcConfig.printAst then
            for input in declaredImpls do 
                fprintfn fsiConsoleOutput.Out "AST:" 
                fprintfn fsiConsoleOutput.Out "%+A" input
#endif

        errorLogger.AbortOnError(fsiConsoleOutput);
         
        let importMap = tcImports.GetImportMap()

        // optimize: note we collect the incremental optimization environment 
        let optimizedImpls, _optData, optEnv = ApplyAllOptimizations (tcConfig, tcGlobals, (LightweightTcValForUsingInBuildMethodCall tcGlobals traitCtxtNone), outfile, importMap, isIncrementalFragment, optEnv, tcState.Ccu, declaredImpls)
        errorLogger.AbortOnError(fsiConsoleOutput);
            
        let fragName = textOfLid prefixPath 
        let codegenResults = GenerateIlxCode (IlReflectBackend, isInteractiveItExpr, runningOnMono, tcConfig, topCustomAttrs, optimizedImpls, fragName, ilxGenerator)
        errorLogger.AbortOnError(fsiConsoleOutput);
=======
    let ProcessCodegenResults (ctok, errorLogger: ErrorLogger, istate, optEnv, tcState: TcState, tcConfig, prefixPath, showTypes: bool, isIncrementalFragment, fragName, declaredImpls, ilxGenerator: IlxAssemblyGenerator, codegenResults) =
        let emEnv = istate.emEnv
>>>>>>> 2cdf31c0

        // Each input is like a small separately compiled extension to a single source file. 
        // The incremental extension to the environment is dictated by the "signature" of the values as they come out 
        // of the type checker. Hence we add the declaredImpls (unoptimized) to the environment, rather than the 
        // optimizedImpls. 
        ilxGenerator.AddIncrementalLocalAssemblyFragment (isIncrementalFragment, fragName, declaredImpls)

        ReportTime tcConfig "TAST -> ILX";
        errorLogger.AbortOnError(fsiConsoleOutput);
            
        ReportTime tcConfig "Linking";
        let ilxMainModule = CreateModuleFragment (tcConfigB, assemblyName, codegenResults)

        errorLogger.AbortOnError(fsiConsoleOutput);
            
        ReportTime tcConfig "Assembly refs Normalised"; 
        let mainmod3 = Morphs.morphILScopeRefsInILModuleMemoized ilGlobals (NormalizeAssemblyRefs (ctok, ilGlobals, tcImports)) ilxMainModule
        errorLogger.AbortOnError(fsiConsoleOutput);

#if DEBUG
        if fsiOptions.ShowILCode then 
            fsiConsoleOutput.uprintnfn "--------------------";
            ILAsciiWriter.output_module outWriter ilGlobals mainmod3;
            fsiConsoleOutput.uprintnfn "--------------------"
#else
        ignore(fsiOptions)
#endif

        ReportTime tcConfig "Reflection.Emit";

        let emEnv,execs = ILRuntimeWriter.emitModuleFragment(ilGlobals, emEnv, assemblyBuilder, moduleBuilder, mainmod3, generateDebugInfo, resolveAssemblyRef, tcGlobals.TryFindSysILTypeRef)

        errorLogger.AbortOnError(fsiConsoleOutput);

        // Explicitly register the resources with the QuotationPickler module 
        // We would save them as resources into the dynamic assembly but there is missing 
        // functionality System.Reflection for dynamic modules that means they can't be read back out 
        let cenv = { ilg = ilGlobals ; generatePdb = generateDebugInfo; resolveAssemblyRef=resolveAssemblyRef; tryFindSysILTypeRef=tcGlobals.TryFindSysILTypeRef }
        for (referencedTypeDefs, bytes) in codegenResults.quotationResourceInfo do 
            let referencedTypes = 
                [| for tref in referencedTypeDefs do 
                      yield ILRuntimeWriter.LookupTypeRef cenv emEnv tref  |]
            Microsoft.FSharp.Quotations.Expr.RegisterReflectedDefinitions (assemblyBuilder, fragName, bytes, referencedTypes);
            

        ReportTime tcConfig "Run Bindings";
        timeReporter.TimeOpIf istate.timing (fun () -> 
          execs |> List.iter (fun exec -> 
            match exec() with 
            | Some err ->         
                match errorLogger with 
                | :? ErrorLoggerThatStopsOnFirstError as errorLogger -> 
                    fprintfn fsiConsoleOutput.Error "%s" (err.ToString())
                    errorLogger.SetError()
                    errorLogger.AbortOnError(fsiConsoleOutput)
                | _ -> 
                    raise (StopProcessingExn (Some err))

            | None -> ())) ;

        errorLogger.AbortOnError(fsiConsoleOutput);

        // Echo the decls (reach inside wrapping)
        // This code occurs AFTER the execution of the declarations.
        // So stored values will have been initialised, modified etc.
        if showTypes && not tcConfig.noFeedback then  
            let denv = tcState.TcEnvFromImpls.DisplayEnv
            let denv = 
                if isIncrementalFragment then
                  // Extend denv with a (Val -> layout option) function for printing of val bindings.
                  {denv with generatedValueLayout = (fun v -> valuePrinter.InvokeDeclLayout (emEnv, ilxGenerator, v)) }
                else
                  // With #load items, the vals in the inferred signature do not tie up with those generated. Disable printing.
                  denv 

            // 'Open' the path for the fragment we just compiled for any future printing.
            let denv = denv.AddOpenPath (pathOfLid prefixPath) 

            for (TImplFile (_qname,_,mexpr,_,_,_)) in declaredImpls do
                let responseL = NicePrint.layoutInferredSigOfModuleExpr false denv infoReader AccessibleFromSomewhere rangeStdin mexpr 
                if not (Layout.isEmptyL responseL) then
                    let opts = valuePrinter.GetFsiPrintOptions()
                    Utilities.colorPrintL outWriter opts responseL |> ignore

        // Build the new incremental state.
        let istate = {istate with  optEnv    = optEnv;
                                   emEnv     = emEnv;
                                   ilxGenerator = ilxGenerator;
                                   tcState   = tcState  }
        
        // Return the new state and the environment at the end of the last input, ready for further inputs.
        (istate,declaredImpls)

    let ProcessTypedImpl (errorLogger: ErrorLogger, optEnv, tcState: TcState, tcConfig: TcConfig, isInteractiveItExpr, topCustomAttrs, prefixPath, isIncrementalFragment, declaredImpls, ilxGenerator: IlxAssemblyGenerator) =
        #if DEBUG
        // Logging/debugging
        if tcConfig.printAst then
            for input in declaredImpls do 
                fprintfn fsiConsoleOutput.Out "AST:" 
                fprintfn fsiConsoleOutput.Out "%+A" input
#endif

        errorLogger.AbortOnError(fsiConsoleOutput);
         
        let importMap = tcImports.GetImportMap()

        // optimize: note we collect the incremental optimization environment 
        let optimizedImpls, _optData, optEnv = ApplyAllOptimizations (tcConfig, tcGlobals, (LightweightTcValForUsingInBuildMethodCall tcGlobals), outfile, importMap, isIncrementalFragment, optEnv, tcState.Ccu, declaredImpls)
        errorLogger.AbortOnError(fsiConsoleOutput);
            
        let fragName = textOfLid prefixPath 
        let codegenResults = GenerateIlxCode (IlReflectBackend, isInteractiveItExpr, runningOnMono, tcConfig, topCustomAttrs, optimizedImpls, fragName, ilxGenerator)
        errorLogger.AbortOnError(fsiConsoleOutput);
        codegenResults, optEnv, fragName

    let ProcessInputs (ctok, errorLogger: ErrorLogger, istate: FsiDynamicCompilerState, inputs: ParsedInput list, showTypes: bool, isIncrementalFragment: bool, isInteractiveItExpr: bool, prefixPath: LongIdent) =
        let optEnv    = istate.optEnv
        let tcState   = istate.tcState
        let ilxGenerator = istate.ilxGenerator
        let tcConfig = TcConfig.Create(tcConfigB,validate=false)

        // Typecheck. The lock stops the type checker running at the same time as the 
        // server intellisense implementation (which is currently incomplete and #if disabled)
        let (tcState:TcState),topCustomAttrs,declaredImpls,tcEnvAtEndOfLastInput =
            lock tcLockObject (fun _ -> TypeCheckClosedInputSet(ctok, errorLogger.CheckForErrors, tcConfig, tcImports, tcGlobals, Some prefixPath, tcState, inputs))

        let codegenResults, optEnv, fragName = ProcessTypedImpl(errorLogger, optEnv, tcState, tcConfig, isInteractiveItExpr, topCustomAttrs, prefixPath, isIncrementalFragment, declaredImpls, ilxGenerator)
        let newState, declaredImpls = ProcessCodegenResults(ctok, errorLogger, istate, optEnv, tcState, tcConfig, prefixPath, showTypes, isIncrementalFragment, fragName, declaredImpls, ilxGenerator, codegenResults)
        (newState, tcEnvAtEndOfLastInput, declaredImpls)

    let tryGetGeneratedValue istate cenv v =
        match istate.ilxGenerator.LookupGeneratedValue(valuePrinter.GetEvaluationContext(istate.emEnv), v) with
        | Some (res, ty) ->
            Some (FsiValue(res, ty, FSharpType(cenv, v.Type)))
        | _ ->
            None

    let nextFragmentId() = fragmentId <- fragmentId + 1; fragmentId

    let mkFragmentPath  i = 
        // NOTE: this text shows in exn traces and type names. Make it clear and fixed width 
        [mkSynId rangeStdin (FsiDynamicModulePrefix + sprintf "%04d" i)]

    let processContents istate declaredImpls =
        let tcState = istate.tcState

        let mutable itValue = None
        let mutable boundValues = istate.boundValues
        try
            let contents = FSharpAssemblyContents(tcGlobals, tcState.Ccu, Some tcState.CcuSig, tcImports, declaredImpls)
            let contentFile = contents.ImplementationFiles.[0]

            // Skip the "FSI_NNNN"
            match contentFile.Declarations with
            | [FSharpImplementationFileDeclaration.Entity (_eFakeModule,modDecls) ] ->
                let cenv = SymbolEnv(istate.tcGlobals, istate.tcState.Ccu, Some istate.tcState.CcuSig, istate.tcImports)
                for decl in modDecls do
                    match decl with
                    | FSharpImplementationFileDeclaration.MemberOrFunctionOrValue (v,_,_) ->
                        // Report a top-level function or value definition
                        if v.IsModuleValueOrMember && not v.IsMember then
                            let fsiValueOpt =
                                match v.Item with
                                | Item.Value vref -> 
                                    let fsiValueOpt = tryGetGeneratedValue istate cenv vref.Deref
                                    if fsiValueOpt.IsSome then
                                        boundValues <- boundValues |> NameMap.add v.CompiledName vref.Deref
                                    fsiValueOpt
                                | _ -> None

                            if v.CompiledName = "it" then
                                itValue <- fsiValueOpt

                            match fsiValueOpt with
                            | Some fsiValue -> valueBoundEvent.Trigger(fsiValue.ReflectionValue, fsiValue.ReflectionType, v.CompiledName)
                            | None -> ()

                            let symbol = FSharpSymbol.Create(cenv, v.Item)
                            let symbolUse = FSharpSymbolUse(tcGlobals, istate.tcState.TcEnvFromImpls.DisplayEnv, symbol, ItemOccurence.Binding, v.DeclarationLocation)
                            fsi.TriggerEvaluation (fsiValueOpt, symbolUse, decl)

                    | FSharpImplementationFileDeclaration.Entity (e,_) ->
                        // Report a top-level module or namespace definition
                        let symbol = FSharpSymbol.Create(cenv, e.Item)
                        let symbolUse = FSharpSymbolUse(tcGlobals, istate.tcState.TcEnvFromImpls.DisplayEnv, symbol, ItemOccurence.Binding, e.DeclarationLocation)
                        fsi.TriggerEvaluation (None, symbolUse, decl)

                    | FSharpImplementationFileDeclaration.InitAction _ ->
                        // Top level 'do' bindings are not reported as incremental declarations
                        ()
            | _ -> ()
        with _ -> ()

        { istate with boundValues = boundValues }, Completed itValue

    let addCcusToIncrementalEnv istate ccuinfos =
        let optEnv = List.fold (AddExternalCcuToOptimizationEnv tcGlobals) istate.optEnv ccuinfos
        istate.ilxGenerator.AddExternalCcus (ccuinfos |> List.map (fun ccuinfo -> ccuinfo.FSharpViewOfMetadata))
        { istate with optEnv = optEnv }

    let importReflectionType istate reflectionTy =
        let tcImports = istate.tcImports
        let tcGlobals = istate.tcGlobals
        let amap = tcImports.GetImportMap()

        let prevCcuinfos = tcImports.GetImportedAssemblies()
        
        let rec import ccuinfos (ilTy: ILType) =
            let ccuinfos, tinst =
                (ilTy.GenericArgs, (ccuinfos, []))
                ||> List.foldBack (fun ilGenericArgTy (ccuInfos, tinst) ->
                    let ccuinfos2, ty = import ccuInfos ilGenericArgTy
                    (ccuinfos2 @ ccuinfos, ty :: tinst))

            let ty = Import.ImportILType amap range0 tinst ilTy
            let ccuinfos =
                match tryTcrefOfAppTy tcGlobals ty with
                | ValueSome tcref ->
                    match tcref.CompilationPath.ILScopeRef with
                    | ILScopeRef.Assembly aref ->
                        (tcImports.GetImportedAssemblies() |> List.find (fun x -> x.FSharpViewOfMetadata.AssemblyName = aref.Name)) :: ccuinfos
                    | _ ->
                        ccuinfos
                | _ ->
                    ccuinfos
            ccuinfos, ty
        
        let ilTy = convertReflectionTypeToILType reflectionTy

        if not (Import.CanImportILType amap range0 ilTy) then
            invalidOp (sprintf "Unable to import type, %A." reflectionTy)

        let ccuinfos, ty = import [] ilTy
        let ccuinfos = 
            ccuinfos 
            |> List.distinctBy (fun x -> x.FSharpViewOfMetadata.AssemblyName)
            |> List.filter (fun asm1 -> not (prevCcuinfos |> List.exists (fun asm2 -> asm2.FSharpViewOfMetadata.AssemblyName = asm1.FSharpViewOfMetadata.AssemblyName)))
        // After we have successfully imported the type, then we can add newly resolved ccus to the env.
        addCcusToIncrementalEnv istate ccuinfos, ty

    member __.DynamicAssemblyName = assemblyName

    member __.DynamicAssembly = (assemblyBuilder :> Assembly)

    member __.EvalParsedSourceFiles (ctok, errorLogger, istate, inputs) =
        let i = nextFragmentId()
        let prefix = mkFragmentPath i 
        // Ensure the path includes the qualifying name 
        let inputs = inputs |> List.map (PrependPathToInput prefix) 
        let istate,_,_ = ProcessInputs (ctok, errorLogger, istate, inputs, true, false, false, prefix)
        istate

    /// Evaluate the given definitions and produce a new interactive state.
    member __.EvalParsedDefinitions (ctok, errorLogger: ErrorLogger, istate, showTypes, isInteractiveItExpr, defs) =
        let filename = Lexhelp.stdinMockFilename
        let i = nextFragmentId()
        let prefix = mkFragmentPath i
        let prefixPath = pathOfLid prefix
        let impl = SynModuleOrNamespace(prefix,(*isRec*)false, NamedModule,defs,PreXmlDoc.Empty,[],None,rangeStdin)
        let input = ParsedInput.ImplFile (ParsedImplFileInput (filename,true, ComputeQualifiedNameOfFileFromUniquePath (rangeStdin,prefixPath),[],[],[impl],(true (* isLastCompiland *), false (* isExe *)) ))
        let istate,tcEnvAtEndOfLastInput,declaredImpls = ProcessInputs (ctok, errorLogger, istate, [input], showTypes, true, isInteractiveItExpr, prefix)
        let tcState = istate.tcState 
        let newState = { istate with tcState = tcState.NextStateAfterIncrementalFragment(tcEnvAtEndOfLastInput) }
        processContents newState declaredImpls

    /// Evaluate the given expression and produce a new interactive state.
    member fsiDynamicCompiler.EvalParsedExpression (ctok, errorLogger: ErrorLogger, istate, expr: SynExpr) =
        let tcConfig = TcConfig.Create (tcConfigB, validate=false)
        let itName = "it" 

        // Construct the code that saves the 'it' value into the 'SaveIt' register.
        let defs = fsiDynamicCompiler.BuildItBinding expr

        // Evaluate the overall definitions.
        let istate = fsiDynamicCompiler.EvalParsedDefinitions (ctok, errorLogger, istate, false, true, defs) |> fst
        // Snarf the type for 'it' via the binding
        match istate.tcState.TcEnvFromImpls.NameEnv.FindUnqualifiedItem itName with 
        | NameResolution.Item.Value vref -> 
             if not tcConfig.noFeedback then 
                 valuePrinter.InvokeExprPrinter (istate.tcState.TcEnvFromImpls.DisplayEnv, istate.emEnv, istate.ilxGenerator, vref.Deref)

             /// Clear the value held in the previous "it" binding, if any, as long as it has never been referenced.
             match prevIt with
             | Some prevVal when not prevVal.Deref.HasBeenReferenced -> 
                 istate.ilxGenerator.ClearGeneratedValue (valuePrinter.GetEvaluationContext istate.emEnv, prevVal.Deref)
             | _ -> ()
             prevIt <- Some vref

             //
             let optValue = istate.ilxGenerator.LookupGeneratedValue(valuePrinter.GetEvaluationContext(istate.emEnv), vref.Deref);
             match optValue with
             | Some (res, ty) -> istate, Completed(Some(FsiValue(res, ty, FSharpType(tcGlobals, istate.tcState.Ccu, istate.tcState.CcuSig, istate.tcImports, vref.Type))))
             | _ -> istate, Completed None

        // Return the interactive state.
        | _ -> istate, Completed None

    // Construct the code that saves the 'it' value into the 'SaveIt' register.
    member __.BuildItBinding (expr: SynExpr) =
        let m = expr.Range
        let itName = "it" 

        let itID  = mkSynId m itName
        //let itExp = SynExpr.Ident itID
        let mkBind pat expr = Binding (None, DoBinding, false, (*mutable*)false, [], PreXmlDoc.Empty, SynInfo.emptySynValData, pat, None, expr, m, NoDebugPointAtInvisibleBinding)
        let bindingA = mkBind (mkSynPatVar None itID) expr (* let it = <expr> *)  // NOTE: the generalizability of 'expr' must not be damaged, e.g. this can't be an application 
        //let saverPath  = ["Microsoft";"FSharp";"Compiler";"Interactive";"RuntimeHelpers";"SaveIt"]
        //let dots = List.replicate (saverPath.Length - 1) m
        //let bindingB = mkBind (SynPat.Wild m) (SynExpr.App (ExprAtomicFlag.NonAtomic, false, SynExpr.LongIdent (false, LongIdentWithDots(List.map (mkSynId m) saverPath,dots),None,m), itExp,m)) (* let _  = saverPath it *)
        let defA = SynModuleDecl.Let (false, [bindingA], m)
        //let defB = SynModuleDecl.Let (false, [bindingB], m)
        
        [defA (* ; defB *) ]

    // construct an invisible call to Debugger.Break(), in the specified range
    member __.CreateDebuggerBreak (m : range) =
        let breakPath = ["System";"Diagnostics";"Debugger";"Break"]
        let dots = List.replicate (breakPath.Length - 1) m
        let methCall = SynExpr.LongIdent (false, LongIdentWithDots(List.map (mkSynId m) breakPath, dots), None, m)
        let args = SynExpr.Const (SynConst.Unit, m)
        let breakStatement = SynExpr.App (ExprAtomicFlag.Atomic, false, methCall, args, m)
        SynModuleDecl.DoExpr(DebugPointForBinding.NoDebugPointAtDoBinding, breakStatement, m)

    member __.EvalRequireReference (ctok, istate, m, path) = 
        if FileSystem.IsInvalidPathShim(path) then
            error(Error(FSIstrings.SR.fsiInvalidAssembly(path),m))
        // Check the file can be resolved before calling requireDLLReference 
        let resolutions = tcImports.ResolveAssemblyReference(ctok, AssemblyReference(m,path,None), ResolveAssemblyReferenceMode.ReportErrors)
        tcConfigB.AddReferencedAssemblyByPath(m,path)
        let tcState = istate.tcState 
        let tcEnv,(_dllinfos,ccuinfos) = 
            try
                RequireDLL (ctok, tcImports, tcState.TcEnvFromImpls, assemblyName, m, path)
            with e ->
                tcConfigB.RemoveReferencedAssemblyByPath(m,path)
                reraise()
        resolutions,
        { addCcusToIncrementalEnv istate ccuinfos with tcState = tcState.NextStateAfterIncrementalFragment(tcEnv) }


    member __.EvalDependencyManagerTextFragment (packageManager:IDependencyManagerProvider,m,path: string) =
        let path = tcConfigB.dependencyProvider.RemoveDependencyManagerKey(packageManager.Key, path)


        match tcConfigB.packageManagerLines |> Map.tryFind packageManager.Key with
        | Some lines -> tcConfigB.packageManagerLines <- Map.add packageManager.Key (lines @ [false, path, m]) tcConfigB.packageManagerLines
        | _ -> tcConfigB.packageManagerLines <- Map.add packageManager.Key [false, path, m] tcConfigB.packageManagerLines

        needsPackageResolution <- true

    member fsiDynamicCompiler.CommitDependencyManagerText (ctok, istate: FsiDynamicCompilerState, lexResourceManager, errorLogger) = 
        if not needsPackageResolution then istate else
        needsPackageResolution <- false

        tcConfigB.packageManagerLines |> Seq.fold(fun istate kv ->
            let inline snd3 (_, b, _) = b
            let packageManagerKey, packageManagerLines = kv.Key, kv.Value
            match packageManagerLines with
            | [] -> istate
            | (_, _, m)::_ ->
                let reportError =
                    let report errorType err msg =
                        let error = err, msg
                        match errorType with
                        | ErrorReportType.Warning -> warning(Error(error, m))
                        | ErrorReportType.Error -> errorR(Error(error, m))
                    ResolvingErrorReport (report)

                let outputDir =  tcConfigB.outputDir |> Option.defaultValue ""

                match tcConfigB.dependencyProvider.TryFindDependencyManagerByKey(tcConfigB.compilerToolPaths, outputDir, reportError, packageManagerKey) with
                | null ->
                    errorR(Error(tcConfigB.dependencyProvider.CreatePackageManagerUnknownError(tcConfigB.compilerToolPaths, outputDir, packageManagerKey, reportError), m))
                    istate
                | dependencyManager ->
                    let packageManagerTextLines = packageManagerLines |> List.map snd3
                    let removeErrorLinesFromScript () =
                        tcConfigB.packageManagerLines <- tcConfigB.packageManagerLines |> Map.map(fun _ l -> l |> List.filter(fun (tried, _, _) -> tried))
                    try
                        let result = tcConfigB.dependencyProvider.Resolve(dependencyManager, ".fsx", packageManagerTextLines, reportError, executionTfm, executionRid, tcConfigB.implicitIncludeDir, "stdin.fsx", "stdin.fsx")
                        match result.Success with
                        | false ->
                            removeErrorLinesFromScript ()
                            istate // error already reported
                        | true ->
                            tcConfigB.packageManagerLines <- tcConfigB.packageManagerLines |> Map.map(fun _ l -> l |> List.map(fun (_, p, m) -> true, p, m))
                            for folder in result.Roots do
                                tcConfigB.AddIncludePath(m, folder, "")
                            let scripts = result.SourceFiles |> Seq.toList
                            if scripts |> Seq.length > 0 then
                                fsiDynamicCompiler.EvalSourceFiles(ctok, istate, m, scripts, lexResourceManager, errorLogger)
                            else istate
                    with _ ->
                        // An exception occured during processing, so remove the lines causing the error from the package manager list.
                        removeErrorLinesFromScript ()
                        reraise ()
            ) istate

    member fsiDynamicCompiler.ProcessMetaCommandsFromInputAsInteractiveCommands(ctok, istate, sourceFile, inp) =
        WithImplicitHome
           (tcConfigB, directoryName sourceFile) 
           (fun () ->
               ProcessMetaCommandsFromInput 
                   ((fun st (m,nm) -> tcConfigB.TurnWarningOff(m,nm); st),
                    (fun st (m,nm) -> snd (fsiDynamicCompiler.EvalRequireReference (ctok, st, m, nm))),
                    (fun st (packageManagerPrefix,m,nm) -> fsiDynamicCompiler.EvalDependencyManagerTextFragment (packageManagerPrefix,m,nm); st),
                    (fun _ _ -> ()))  
                   (tcConfigB, inp, Path.GetDirectoryName sourceFile, istate))

    member fsiDynamicCompiler.EvalSourceFiles(ctok, istate, m, sourceFiles, lexResourceManager, errorLogger: ErrorLogger) =
        let tcConfig = TcConfig.Create(tcConfigB,validate=false)
        match sourceFiles with 
        | [] -> istate
        | _ -> 
          // use a set of source files as though they were command line inputs
          let sourceFiles = sourceFiles |> List.map (fun nm -> tcConfig.ResolveSourceFile(m, nm, tcConfig.implicitIncludeDir),m) 
         
          // Close the #load graph on each file and gather the inputs from the scripts.
          let tcConfig = TcConfig.Create(tcConfigB,validate=false)
          let closure = LoadClosure.ComputeClosureOfScriptFiles(ctok, tcConfig, sourceFiles, CodeContext.CompilationAndEvaluation, lexResourceManager=lexResourceManager)
          
          // Intent "[Loading %s]\n" (String.concat "\n     and " sourceFiles)
          fsiConsoleOutput.uprintf "[%s " (FSIstrings.SR.fsiLoadingFilesPrefixText())
          closure.Inputs  |> List.iteri (fun i input -> 
              if i=0 then fsiConsoleOutput.uprintf  "%s" input.FileName
              else fsiConsoleOutput.uprintnf " %s %s" (FSIstrings.SR.fsiLoadingFilesPrefixText()) input.FileName)
          fsiConsoleOutput.uprintfn "]"

          closure.NoWarns |> Seq.map (fun (n,ms) -> ms |> Seq.map (fun m -> m,n)) |> Seq.concat |> Seq.iter tcConfigB.TurnWarningOff

          // Play errors and warnings from resolution
          closure.ResolutionDiagnostics |> List.iter diagnosticSink
                
          // Non-scripts will not have been parsed during #load closure so parse them now
          let sourceFiles,inputs = 
              closure.Inputs  
              |> List.map (fun input-> 
                    input.ParseDiagnostics |> List.iter diagnosticSink
                    input.MetaCommandDiagnostics |> List.iter diagnosticSink
                    let parsedInput = 
                        match input.SyntaxTree with 
                        | None -> ParseOneInputFile(tcConfig,lexResourceManager,["INTERACTIVE"],input.FileName,(true,false),errorLogger,(*retryLocked*)false)
                        | _-> input.SyntaxTree
                    input.FileName, parsedInput)
              |> List.unzip
          
          errorLogger.AbortOnError(fsiConsoleOutput);
          if inputs |> List.exists Option.isNone then failwith "parse error"
          let inputs = List.map Option.get inputs 
          let istate = (istate, sourceFiles, inputs) |||> List.fold2 (fun istate sourceFile input -> fsiDynamicCompiler.ProcessMetaCommandsFromInputAsInteractiveCommands(ctok, istate, sourceFile, input))
          fsiDynamicCompiler.EvalParsedSourceFiles (ctok, errorLogger, istate, inputs)

    member __.GetBoundValues istate =
        let cenv = SymbolEnv(istate.tcGlobals, istate.tcState.Ccu, Some istate.tcState.CcuSig, istate.tcImports)
        [ for pair in istate.boundValues do
            let nm = pair.Key
            let v = pair.Value
            match tryGetGeneratedValue istate cenv v with
            | Some fsiValue ->
                yield FsiBoundValue(nm, fsiValue)
            | _ ->
                () ]

    member __.TryFindBoundValue(istate, nm) =
        match istate.boundValues.TryFind nm with
        | Some v ->
            let cenv = SymbolEnv(istate.tcGlobals, istate.tcState.Ccu, Some istate.tcState.CcuSig, istate.tcImports)
            match tryGetGeneratedValue istate cenv v with
            | Some fsiValue ->
                Some (FsiBoundValue(nm, fsiValue))
            | _ ->
                None
        | _ ->
            None

    member this.AddBoundValue (ctok, errorLogger: ErrorLogger, istate, name: string, value: obj) =
        try
            match value with
            | null -> nullArg "value"
            | _ -> ()

            if String.IsNullOrWhiteSpace name then
                invalidArg "name" "Name cannot be null or white-space."

            // Verify that the name is a valid identifier for a value.
            SourceCodeServices.Lexer.FSharpLexer.Lex(SourceText.ofString name, 
                let mutable foundOne = false
                fun t -> 
                    if not t.IsIdentifier || foundOne then
                        invalidArg "name" "Name is not a valid identifier."
                    foundOne <- true)

            if PrettyNaming.IsCompilerGeneratedName name then
                invalidArg "name" (FSComp.SR.lexhlpIdentifiersContainingAtSymbolReserved() |> snd)

            let istate, ty = importReflectionType istate (value.GetType())
            let amap = istate.tcImports.GetImportMap()

            let i = nextFragmentId()
            let prefix = mkFragmentPath i
            let prefixPath = pathOfLid prefix
            let qualifiedName = ComputeQualifiedNameOfFileFromUniquePath (rangeStdin,prefixPath)

            let tcConfig = TcConfig.Create(tcConfigB,validate=false)

            // Build a simple module with a single 'let' decl with a default value.
            let moduleOrNamespace, v, impl = mkBoundValueTypedImpl istate.tcGlobals range0 qualifiedName.Text name ty
            let tcEnvAtEndOfLastInput = 
                TypeChecker.AddLocalSubModule tcGlobals amap range0 istate.tcState.TcEnvFromImpls moduleOrNamespace
                |> TypeChecker.AddLocalVal TcResultsSink.NoSink range0 v

            // Generate IL for the given typled impl and create new interactive state.
            let ilxGenerator = istate.ilxGenerator
            let isIncrementalFragment = true
            let showTypes = false
            let declaredImpls = [impl]
            let codegenResults, optEnv, fragName = ProcessTypedImpl(errorLogger, istate.optEnv, istate.tcState, tcConfig, false, EmptyTopAttrs, prefix, isIncrementalFragment, declaredImpls, ilxGenerator)
            let istate, declaredImpls = ProcessCodegenResults(ctok, errorLogger, istate, optEnv, istate.tcState, tcConfig, prefix, showTypes, isIncrementalFragment, fragName, declaredImpls, ilxGenerator, codegenResults)
            let newState = { istate with tcState = istate.tcState.NextStateAfterIncrementalFragment tcEnvAtEndOfLastInput }

            // Force set the val with the given value obj.
            let ctxt = valuePrinter.GetEvaluationContext(newState.emEnv)
            ilxGenerator.ForceSetGeneratedValue(ctxt, v, value)

            processContents newState declaredImpls
        with
        | ex ->
            istate, CompletedWithReportedError(StopProcessingExn(Some ex))
    
    member __.GetInitialInteractiveState () =
        let tcConfig = TcConfig.Create(tcConfigB,validate=false)
        let optEnv0 = GetInitialOptimizationEnv (tcImports, tcGlobals)
        let emEnv = ILRuntimeWriter.emEnv0
        let tcEnv = GetInitialTcEnv (assemblyName, rangeStdin, tcConfig, tcImports, tcGlobals)
        let ccuName = assemblyName 

        let tcState = GetInitialTcState (rangeStdin, ccuName, tcConfig, tcGlobals, tcImports, niceNameGen, tcEnv)

        let ilxGenerator = CreateIlxAssemblyGenerator (tcConfig, tcImports, tcGlobals, (LightweightTcValForUsingInBuildMethodCall tcGlobals traitCtxtNone), tcState.Ccu)
        {optEnv    = optEnv0
         emEnv     = emEnv
         tcGlobals = tcGlobals
         tcState   = tcState
         tcImports = tcImports
         ilxGenerator = ilxGenerator
         boundValues = NameMap.empty
         timing    = false
         debugBreak = false
        } 

    member __.CurrentPartialAssemblySignature(istate) = 
        FSharpAssemblySignature(istate.tcGlobals, istate.tcState.Ccu, istate.tcState.CcuSig, istate.tcImports, None, istate.tcState.CcuSig)

    member __.FormatValue(obj:obj, objTy) = 
        valuePrinter.FormatValue(obj, objTy)

    member __.ValueBound = valueBoundEvent.Publish

//----------------------------------------------------------------------------
// ctrl-c handling
//----------------------------------------------------------------------------

type ControlEventHandler = delegate of int -> bool

// One strange case: when a TAE happens a strange thing 
// occurs the next read from stdin always returns
// 0 bytes, i.e. the channel will look as if it has been closed.  So we check
// for this condition explicitly.  We also recreate the lexbuf whenever CtrlC kicks.

type internal FsiInterruptStdinState = 
    | StdinEOFPermittedBecauseCtrlCRecentlyPressed 
    | StdinNormal

type internal FsiInterruptControllerState =  
    | InterruptCanRaiseException 
    | InterruptIgnored 

type internal FsiInterruptControllerKillerThreadRequest =  
    | ThreadAbortRequest 
    | NoRequest 
    | ExitRequest 
    | PrintInterruptRequest

type internal FsiInterruptController(fsiOptions: FsiCommandLineOptions, fsiConsoleOutput: FsiConsoleOutput) =

    let mutable stdinInterruptState = StdinNormal
    let CTRL_C = 0 
    let mutable interruptAllowed = InterruptIgnored
    let mutable killThreadRequest = NoRequest

    let mutable ctrlEventHandlers = []: ControlEventHandler list
    let mutable ctrlEventActions  = []: (unit -> unit) list
    let mutable exitViaKillThread = false

    let mutable posixReinstate = (fun () -> ())

    member __.Exit() =
        if exitViaKillThread then
            killThreadRequest <- ExitRequest
            Thread.Sleep(1000)
        exit 0

    member __.FsiInterruptStdinState
        with get () = stdinInterruptState
        and set v = stdinInterruptState <- v

    member __.ClearInterruptRequest() = killThreadRequest <- NoRequest

    member __.InterruptAllowed
        with set v = interruptAllowed <- v

    member __.Interrupt() = ctrlEventActions |> List.iter (fun act -> act())

    member __.EventHandlers = ctrlEventHandlers

    member controller.InstallKillThread(threadToKill:Thread, pauseMilliseconds:int) =

        // Fsi Interrupt handler
        let raiseCtrlC() =
            use _scope = SetCurrentUICultureForThread fsiOptions.FsiLCID
            fprintf fsiConsoleOutput.Error "%s" (FSIstrings.SR.fsiInterrupt())

            stdinInterruptState <- StdinEOFPermittedBecauseCtrlCRecentlyPressed
            if (interruptAllowed = InterruptCanRaiseException) then 
                killThreadRequest <- ThreadAbortRequest
                let killerThread = 
                    new Thread(new ThreadStart(fun () ->
                        use _scope = SetCurrentUICultureForThread fsiOptions.FsiLCID
                        // sleep long enough to allow ControlEventHandler handler on main thread to return 
                        // Also sleep to give computations a bit of time to terminate 
                        Thread.Sleep(pauseMilliseconds)
                        if (killThreadRequest = ThreadAbortRequest) then 
                            if progress then fsiConsoleOutput.uprintnfn "%s" (FSIstrings.SR.fsiAbortingMainThread())  
                            killThreadRequest <- NoRequest
                            threadToKill.Abort()
                        ()),Name="ControlCAbortThread") 
                killerThread.IsBackground <- true
                killerThread.Start()

        let fsiInterruptHandler (args:ConsoleCancelEventArgs) =
            args.Cancel <- true
            ctrlEventHandlers |> List.iter(fun handler -> handler.Invoke(CTRL_C) |> ignore)

        do Console.CancelKeyPress.Add(fsiInterruptHandler)

        // WINDOWS TECHNIQUE: .NET has more safe points, and you can do more when a safe point. 
        // Hence we actually start up the killer thread within the handler.
        let ctrlEventHandler = new ControlEventHandler(fun i ->  if i = CTRL_C then (raiseCtrlC(); true) else false ) 
        ctrlEventHandlers <- ctrlEventHandler :: ctrlEventHandlers
        ctrlEventActions  <- raiseCtrlC       :: ctrlEventActions
        exitViaKillThread <- false // don't exit via kill thread

    member x.PosixInvoke(n:int) = 
         // we run this code once with n = -1 to make sure it is JITted before execution begins
         // since we are not allowed to JIT a signal handler.  This also ensures the "PosixInvoke"
         // method is not eliminated by dead-code elimination
         if n >= 0 then 
             posixReinstate()
             stdinInterruptState <- StdinEOFPermittedBecauseCtrlCRecentlyPressed
             killThreadRequest <- if (interruptAllowed = InterruptCanRaiseException) then ThreadAbortRequest else PrintInterruptRequest

//----------------------------------------------------------------------------
// assembly finder
//----------------------------------------------------------------------------

#nowarn "40"

// From http://msdn.microsoft.com/en-us/library/ff527268.aspx
// What the Event Handler Does
//
// The handler for the AssemblyResolve event receives the display name of the assembly to 
// be loaded, in the ResolveEventArgs.Name property. If the handler does not recognize the 
// assembly name, it returns null (Nothing in Visual Basic, nullptr in Visual C++). 
//
// - If the handler recognizes the assembly name, it can load and return an assembly that 
//   satisfies the request. The following list describes some sample scenarios. 
//
// - If the handler knows the location of a version of the assembly, it can load the assembly by 
//   using the Assembly.LoadFrom or Assembly.LoadFile method, and can return the loaded assembly if successful. 
//
// - If the handler has access to a database of assemblies stored as byte arrays, it can load a byte array by 
//   using one of the Assembly.Load method overloads that take a byte array. 
//
// - The handler can generate a dynamic assembly and return it.
// 
// It is the responsibility of the event handler to return a suitable assembly. The handler can parse the display 
// name of the requested assembly by passing the ResolveEventArgs.Name property value to the AssemblyName(String) 
// constructor. Beginning with the .NET Framework version 4, the handler can use the ResolveEventArgs.RequestingAssembly 
// property to determine whether the current request is a dependency of another assembly. This information can help 
// identify an assembly that will satisfy the dependency.
// 
// The event handler can return a different version of the assembly than the version that was requested. 
// 
// In most cases, the assembly that is returned by the handler appears in the load context, regardless of the context 
// the handler loads it into. For example, if the handler uses the Assembly.LoadFrom method to load an assembly into 
// the load-from context, the assembly appears in the load context when the handler returns it. However, in the following 
// case the assembly appears without context when the handler returns it:
// 
// - The handler loads an assembly without context.
// - The ResolveEventArgs.RequestingAssembly property is not null.
// - The requesting assembly (that is, the assembly that is returned by the ResolveEventArgs.RequestingAssembly property) 
//   was loaded without context. 
// 
// On the coreclr we add an UnmanagedDll Resoution handler to ensure that native dll's can be searched for,
// the desktop version of the Clr does not support this mechanism.
//
// For information about contexts, see the Assembly.LoadFrom(String) method overload.

module internal MagicAssemblyResolution =

    // See bug 5501 for details on decision to use UnsafeLoadFrom here.
    // Summary:
    //  It is an explicit user trust decision to load an assembly with #r. Scripts are not run automatically (for example, by double-clicking in explorer).
    //  We considered setting loadFromRemoteSources in fsi.exe.config but this would transitively confer unsafe loading to the code in the referenced 
    //  assemblies. Better to let those assemblies decide for themselves which is safer.
    [<CodeAnalysis.SuppressMessage("Microsoft.Reliability", "CA2001:AvoidCallingProblematicMethods", MessageId="System.Reflection.Assembly.UnsafeLoadFrom")>]
    let private assemblyLoadFrom (path:string) = Assembly.UnsafeLoadFrom(path)

    let Install(tcConfigB, tcImports: TcImports, fsiDynamicCompiler: FsiDynamicCompiler, fsiConsoleOutput: FsiConsoleOutput) =

        let ResolveAssembly (ctok, m, tcConfigB, tcImports: TcImports, fsiDynamicCompiler: FsiDynamicCompiler, fsiConsoleOutput: FsiConsoleOutput, fullAssemName: string) =

           try 
               // Grab the name of the assembly
               let tcConfig = TcConfig.Create(tcConfigB,validate=false)
               let simpleAssemName = fullAssemName.Split([| ',' |]).[0]
               if progress then fsiConsoleOutput.uprintfn "ATTEMPT MAGIC LOAD ON ASSEMBLY, simpleAssemName = %s" simpleAssemName // "Attempting to load a dynamically required assembly in response to an AssemblyResolve event by using known static assembly references..." 

               // Special case: Mono Windows Forms attempts to load an assembly called something like "Windows.Forms.resources"
               // We can't resolve this, so don't try.
               // REVIEW: Suggest 4481, delete this special case.
               if simpleAssemName.EndsWith(".resources",StringComparison.OrdinalIgnoreCase) || 
                    // See F# 1.0 Product Studio bug 1171
                    simpleAssemName.EndsWith(".XmlSerializers",StringComparison.OrdinalIgnoreCase) || 
                    (runningOnMono && simpleAssemName = "UIAutomationWinforms") then null else

               // Special case: Is this the global unique dynamic assembly for FSI code? In this case just
               // return the dynamic assembly itself.       
               if fsiDynamicCompiler.DynamicAssemblyName = simpleAssemName then fsiDynamicCompiler.DynamicAssembly else

               // Otherwise continue
               let assemblyReferenceTextDll = (simpleAssemName + ".dll") 
               let assemblyReferenceTextExe = (simpleAssemName + ".exe") 
               let overallSearchResult =

                   // OK, try to resolve as an existing DLL in the resolved reference set.  This does unification by assembly name
                   // once an assembly has been referenced.
                   let searchResult = tcImports.TryFindExistingFullyQualifiedPathBySimpleAssemblyName (ctok, simpleAssemName)

                   match searchResult with
                   | Some r -> OkResult ([], Choice1Of2 r)
                   | _ -> 

                   // OK, try to resolve as a .dll
                   let searchResult = tcImports.TryResolveAssemblyReference (ctok, AssemblyReference (m, assemblyReferenceTextDll, None), ResolveAssemblyReferenceMode.Speculative)

                   match searchResult with
                   | OkResult (warns,[r]) -> OkResult (warns, Choice1Of2 r.resolvedPath)
                   | _ -> 

                   // OK, try to resolve as a .exe
                   let searchResult = tcImports.TryResolveAssemblyReference (ctok, AssemblyReference (m, assemblyReferenceTextExe, None), ResolveAssemblyReferenceMode.Speculative)

                   match searchResult with
                   | OkResult (warns, [r]) -> OkResult (warns, Choice1Of2 r.resolvedPath)
                   | _ -> 

                   if progress then fsiConsoleOutput.uprintfn "ATTEMPT LOAD, assemblyReferenceTextDll = %s" assemblyReferenceTextDll
                   /// Take a look through the files quoted, perhaps with explicit paths
                   let searchResult = 
                       (tcConfig.referencedDLLs 
                            |> List.tryPick (fun assemblyReference -> 
                             if progress then fsiConsoleOutput.uprintfn "ATTEMPT MAGIC LOAD ON FILE, referencedDLL = %s" assemblyReference.Text
                             if System.String.Compare(Filename.fileNameOfPath assemblyReference.Text, assemblyReferenceTextDll,StringComparison.OrdinalIgnoreCase) = 0 ||
                                System.String.Compare(Filename.fileNameOfPath assemblyReference.Text, assemblyReferenceTextExe,StringComparison.OrdinalIgnoreCase) = 0 then
                                 Some(tcImports.TryResolveAssemblyReference (ctok, assemblyReference, ResolveAssemblyReferenceMode.Speculative))
                             else None ))

                   match searchResult with
                   | Some (OkResult (warns,[r])) -> OkResult (warns, Choice1Of2 r.resolvedPath)
                   | _ -> 

#if !NO_EXTENSIONTYPING
                   match tcImports.TryFindProviderGeneratedAssemblyByName(ctok, simpleAssemName) with
                   | Some(assembly) -> OkResult([],Choice2Of2 assembly)
                   | None -> 
#endif

                   // As a last resort, try to find the reference without an extension
                   match tcImports.TryFindExistingFullyQualifiedPathByExactAssemblyRef(ctok, ILAssemblyRef.Create(simpleAssemName,None,None,false,None,None)) with
                   | Some(resolvedPath) -> 
                       OkResult([],Choice1Of2 resolvedPath)
                   | None -> 

                   ErrorResult([],Failure (FSIstrings.SR.fsiFailedToResolveAssembly(simpleAssemName)))

               match overallSearchResult with 
               | ErrorResult _ -> null
               | OkResult _ -> 
                   let res = CommitOperationResult overallSearchResult
                   match res with 
                   | Choice1Of2 assemblyName -> 
                       if simpleAssemName <> "Mono.Posix" then fsiConsoleOutput.uprintfn "%s" (FSIstrings.SR.fsiBindingSessionTo(assemblyName))
                       assemblyLoadFrom assemblyName
                   | Choice2Of2 assembly -> 
                       assembly

           with e ->
               stopProcessingRecovery e range0
               null

        let rangeStdin = rangeN Lexhelp.stdinMockFilename 0

        let resolveAssembly = new ResolveEventHandler(fun _ args ->
            // Explanation: our understanding is that magic assembly resolution happens  
            // during compilation. So we recover the CompilationThreadToken here.
            let ctok = AssumeCompilationThreadWithoutEvidence ()
            ResolveAssembly (ctok, rangeStdin, tcConfigB, tcImports, fsiDynamicCompiler, fsiConsoleOutput, args.Name))

        AppDomain.CurrentDomain.add_AssemblyResolve(resolveAssembly)

        { new System.IDisposable with
            member x.Dispose() =
                AppDomain.CurrentDomain.remove_AssemblyResolve(resolveAssembly)
        }

//----------------------------------------------------------------------------
// Reading stdin 
//----------------------------------------------------------------------------

type internal FsiStdinLexerProvider
                          (tcConfigB, fsiStdinSyphon, 
                           fsiConsoleInput : FsiConsoleInput, 
                           fsiConsoleOutput : FsiConsoleOutput, 
                           fsiOptions : FsiCommandLineOptions,
                           lexResourceManager : LexResourceManager) = 

    // #light is the default for FSI
    let interactiveInputLightSyntaxStatus = 
        let initialLightSyntaxStatus = tcConfigB.light <> Some false
        LightSyntaxStatus (initialLightSyntaxStatus, false (* no warnings *))

    let isFeatureSupported featureId = tcConfigB.langVersion.SupportsFeature featureId

    let LexbufFromLineReader (fsiStdinSyphon: FsiStdinSyphon) readF = 
        UnicodeLexing.FunctionAsLexbuf
          (isFeatureSupported, (fun (buf: char[], start, len) ->
            //fprintf fsiConsoleOutput.Out "Calling ReadLine\n"
            let inputOption = try Some(readF()) with :? EndOfStreamException -> None
            inputOption |> Option.iter (fun t -> fsiStdinSyphon.Add (t + "\n"))
            match inputOption with 
            |  Some(null) | None -> 
                 if progress then fprintfn fsiConsoleOutput.Out "End of file from TextReader.ReadLine"
                 0
            | Some (input:string) ->
                let input  = input + "\n" 
                let ninput = input.Length 
                if ninput > len then fprintf fsiConsoleOutput.Error  "%s" (FSIstrings.SR.fsiLineTooLong())
                let ntrimmed = min len ninput 
                for i = 0 to ntrimmed-1 do
                    buf.[i+start] <- input.[i]
                ntrimmed
          ))

    //----------------------------------------------------------------------------
    // Reading stdin as a lex stream
    //----------------------------------------------------------------------------

    let removeZeroCharsFromString (str:string) = (* bug://4466 *)
        if str<>null && str.Contains("\000") then
          System.String(str |> Seq.filter (fun c -> c<>'\000') |> Seq.toArray)
        else
          str

    let CreateLexerForLexBuffer (sourceFileName, lexbuf, errorLogger) =

        Lexhelp.resetLexbufPos sourceFileName lexbuf
        let skip = true  // don't report whitespace from lexer 
        let defines = "INTERACTIVE"::tcConfigB.conditionalCompilationDefines
        let lexargs = mkLexargs (sourceFileName,defines, interactiveInputLightSyntaxStatus, lexResourceManager, [], errorLogger, PathMap.empty)
        let tokenizer = LexFilter.LexFilter(interactiveInputLightSyntaxStatus, tcConfigB.compilingFslib, Lexer.token lexargs skip, lexbuf)
        tokenizer

    let isFeatureSupported featureId = tcConfigB.langVersion.SupportsFeature featureId

    // Create a new lexer to read stdin 
    member __.CreateStdinLexer (errorLogger) =
        let lexbuf = 
            match fsiConsoleInput.TryGetConsole() with 
            | Some console when fsiOptions.EnableConsoleKeyProcessing && not fsiOptions.IsInteractiveServer -> 
                LexbufFromLineReader fsiStdinSyphon (fun () -> 
                    match fsiConsoleInput.TryGetFirstLine() with 
                    | Some firstLine -> firstLine
                    | None -> console())
            | _ -> 
                LexbufFromLineReader fsiStdinSyphon (fun () -> fsiConsoleInput.In.ReadLine() |> removeZeroCharsFromString)

        fsiStdinSyphon.Reset()
        CreateLexerForLexBuffer (Lexhelp.stdinMockFilename, lexbuf, errorLogger)

    // Create a new lexer to read an "included" script file
    member __.CreateIncludedScriptLexer (sourceFileName, reader, errorLogger) =
        let lexbuf = UnicodeLexing.StreamReaderAsLexbuf(isFeatureSupported, reader)
        CreateLexerForLexBuffer (sourceFileName, lexbuf, errorLogger)

    // Create a new lexer to read a string
    member this.CreateStringLexer (sourceFileName, source, errorLogger) =
        let lexbuf = UnicodeLexing.StringAsLexbuf(isFeatureSupported, source)
        CreateLexerForLexBuffer (sourceFileName, lexbuf, errorLogger)

    member __.ConsoleInput = fsiConsoleInput

    member __.CreateBufferLexer (sourceFileName, lexbuf, errorLogger) = CreateLexerForLexBuffer (sourceFileName, lexbuf, errorLogger)


//----------------------------------------------------------------------------
// Process one parsed interaction.  This runs on the GUI thread.
// It might be simpler if it ran on the parser thread.
//----------------------------------------------------------------------------

type internal FsiInteractionProcessor
                            (fsi: FsiEvaluationSessionHostConfig, 
                             tcConfigB, 
                             fsiOptions: FsiCommandLineOptions,
                             fsiDynamicCompiler: FsiDynamicCompiler,
                             fsiConsolePrompt : FsiConsolePrompt,
                             fsiConsoleOutput : FsiConsoleOutput,
                             fsiInterruptController : FsiInterruptController,
                             fsiStdinLexerProvider : FsiStdinLexerProvider,
                             lexResourceManager : LexResourceManager,
                             initialInteractiveState) = 

    let referencedAssemblies = Dictionary<string, DateTime>()

    let mutable currState = initialInteractiveState
    let event = Control.Event<unit>()
    let setCurrState s = currState <- s; event.Trigger()

    let runCodeOnEventLoop errorLogger f istate = 
        try 
            fsi.EventLoopInvoke (fun () -> 

                // Explanation: We assume the event loop on the 'fsi' object correctly transfers control to 
                // a unique compilation thread.
                let ctok = AssumeCompilationThreadWithoutEvidence()

                // FSI error logging on switched to thread
                InstallErrorLoggingOnThisThread errorLogger
                use _scope = SetCurrentUICultureForThread fsiOptions.FsiLCID
                f ctok istate) 
        with _ -> 
            (istate,Completed None)
                              
    let InteractiveCatch (errorLogger: ErrorLogger) (f:_ -> _ * FsiInteractionStepStatus)  istate = 
        try
            // reset error count 
            match errorLogger with 
            | :? ErrorLoggerThatStopsOnFirstError as errorLogger ->  errorLogger.ResetErrorCount()  
            | _ -> ()

            f istate
        with  e ->
            stopProcessingRecovery e range0
            istate,CompletedWithReportedError e

    let isFeatureSupported featureId = tcConfigB.langVersion.SupportsFeature featureId

    let rangeStdin = rangeN Lexhelp.stdinMockFilename 0

    let ChangeDirectory (path:string) m =
        let tcConfig = TcConfig.Create(tcConfigB,validate=false)
        let path = tcConfig.MakePathAbsolute path 
        if Directory.Exists(path) then 
            tcConfigB.implicitIncludeDir <- path
        else
            error(Error(FSIstrings.SR.fsiDirectoryDoesNotExist(path),m))


    /// Parse one interaction. Called on the parser thread.
    let ParseInteraction (tokenizer:LexFilter.LexFilter) =   
        let mutable lastToken = Parser.ELSE // Any token besides SEMICOLON_SEMICOLON will do for initial value 
        try 
            if progress then fprintfn fsiConsoleOutput.Out "In ParseInteraction..."

            let input = 
                Lexhelp.reusingLexbufForParsing tokenizer.LexBuffer (fun () -> 
                    let lexerWhichSavesLastToken lexbuf = 
                        let tok = tokenizer.Lexer lexbuf
                        lastToken <- tok
                        tok                        
                    Parser.interaction lexerWhichSavesLastToken tokenizer.LexBuffer)
            Some input
        with e ->
            // On error, consume tokens until to ;; or EOF.
            // Caveat: Unless the error parse ended on ;; - so check the lastToken returned by the lexer function.
            // Caveat: What if this was a look-ahead? That's fine! Since we need to skip to the ;; anyway.     
            if (match lastToken with Parser.SEMICOLON_SEMICOLON -> false | _ -> true) then
                let mutable tok = Parser.ELSE (* <-- any token <> SEMICOLON_SEMICOLON will do *)
                while (match tok with  Parser.SEMICOLON_SEMICOLON -> false | _ -> true) 
                      && not tokenizer.LexBuffer.IsPastEndOfStream do
                    tok <- tokenizer.Lexer tokenizer.LexBuffer

            stopProcessingRecovery e range0    
            None

    /// Execute a single parsed interaction. Called on the GUI/execute/main thread.
    let ExecInteraction (ctok, tcConfig:TcConfig, istate, action:ParsedFsiInteraction, errorLogger: ErrorLogger) =
        istate |> InteractiveCatch errorLogger (fun istate ->
            match action with 
            | IDefns ([  ],_) ->
                let istate = fsiDynamicCompiler.CommitDependencyManagerText(ctok, istate, lexResourceManager, errorLogger) 
                istate,Completed None

            | IDefns ([  SynModuleDecl.DoExpr(_,expr,_)],_) ->
                let istate = fsiDynamicCompiler.CommitDependencyManagerText(ctok, istate, lexResourceManager, errorLogger) 
                fsiDynamicCompiler.EvalParsedExpression(ctok, errorLogger, istate, expr)

            | IDefns (defs,_) -> 
                let istate = fsiDynamicCompiler.CommitDependencyManagerText(ctok, istate, lexResourceManager, errorLogger) 
                fsiDynamicCompiler.EvalParsedDefinitions (ctok, errorLogger, istate, true, false, defs)

            | IHash (ParsedHashDirective("load",sourceFiles,m),_) -> 
                let istate = fsiDynamicCompiler.CommitDependencyManagerText(ctok, istate, lexResourceManager, errorLogger) 
                fsiDynamicCompiler.EvalSourceFiles (ctok, istate, m, sourceFiles, lexResourceManager, errorLogger),Completed None

            | IHash (ParsedHashDirective(("reference" | "r"), [path], m), _) ->
                let reportError =
                    let report errorType err msg =
                        let error = err, msg
                        match errorType with
                        | ErrorReportType.Warning -> warning(Error(error, m))
                        | ErrorReportType.Error -> errorR(Error(error, m))
                    ResolvingErrorReport (report)

                let dm = tcConfigB.dependencyProvider.TryFindDependencyManagerInPath(tcConfigB.compilerToolPaths, tcConfigB.outputDir |> Option.defaultValue "", reportError, path)
                match dm with
                | null, null ->
                    // error already reported
                    istate, CompletedWithAlreadyReportedError

                | _, dependencyManager when not(isNull dependencyManager) ->
                   if tcConfig.langVersion.SupportsFeature(LanguageFeature.PackageManagement) then
                       fsiDynamicCompiler.EvalDependencyManagerTextFragment(dependencyManager, m, path)
                       istate, Completed None
                   else
                       errorR(Error(FSComp.SR.packageManagementRequiresVFive(), m))
                       istate, Completed None

                | p, _ ->
                    let path =
                        if String.IsNullOrWhiteSpace(p) then ""
                        else p
                    let resolutions,istate = fsiDynamicCompiler.EvalRequireReference(ctok, istate, m, path)
                    resolutions |> List.iter (fun ar -> 
                        let format =
                            if tcConfig.shadowCopyReferences then
                                let resolvedPath = ar.resolvedPath.ToUpperInvariant()
                                let fileTime = File.GetLastWriteTimeUtc(resolvedPath)
                                match referencedAssemblies.TryGetValue resolvedPath with
                                | false, _ -> 
                                    referencedAssemblies.Add(resolvedPath, fileTime)
                                    FSIstrings.SR.fsiDidAHashr(ar.resolvedPath)
                                | true, time when time <> fileTime ->
                                    FSIstrings.SR.fsiDidAHashrWithStaleWarning(ar.resolvedPath)
                                | _ ->
                                    FSIstrings.SR.fsiDidAHashr(ar.resolvedPath)
                            else
                                FSIstrings.SR.fsiDidAHashrWithLockWarning(ar.resolvedPath)
                        fsiConsoleOutput.uprintnfnn "%s" format)
                    istate,Completed None

            | IHash (ParsedHashDirective("I",[path],m),_) -> 
                tcConfigB.AddIncludePath (m,path, tcConfig.implicitIncludeDir)
                fsiConsoleOutput.uprintnfnn "%s" (FSIstrings.SR.fsiDidAHashI(tcConfig.MakePathAbsolute path))
                istate,Completed None

            | IHash (ParsedHashDirective("cd",[path],m),_) ->
                ChangeDirectory path m
                istate,Completed None

            | IHash (ParsedHashDirective("silentCd",[path],m),_) ->
                ChangeDirectory path m
                fsiConsolePrompt.SkipNext() (* "silent" directive *)
                istate,Completed None                  
                               
            | IHash (ParsedHashDirective("dbgbreak",[],_),_) -> 
                {istate with debugBreak = true},Completed None

            | IHash (ParsedHashDirective("time",[],_),_) -> 
                if istate.timing then
                    fsiConsoleOutput.uprintnfnn "%s" (FSIstrings.SR.fsiTurnedTimingOff())
                else
                    fsiConsoleOutput.uprintnfnn "%s" (FSIstrings.SR.fsiTurnedTimingOn())
                {istate with timing = not istate.timing},Completed None

            | IHash (ParsedHashDirective("time",[("on" | "off") as v],_),_) -> 
                if v <> "on" then
                    fsiConsoleOutput.uprintnfnn "%s" (FSIstrings.SR.fsiTurnedTimingOff())
                else
                    fsiConsoleOutput.uprintnfnn "%s" (FSIstrings.SR.fsiTurnedTimingOn())
                {istate with timing = (v = "on")},Completed None

            | IHash (ParsedHashDirective("nowarn",numbers,m),_) -> 
                List.iter (fun (d:string) -> tcConfigB.TurnWarningOff(m,d)) numbers
                istate,Completed None

            | IHash (ParsedHashDirective("terms",[],_),_) -> 
                tcConfigB.showTerms <- not tcConfig.showTerms
                istate,Completed None

            | IHash (ParsedHashDirective("types",[],_),_) -> 
                fsiOptions.ShowTypes <- not fsiOptions.ShowTypes
                istate,Completed None

    #if DEBUG
            | IHash (ParsedHashDirective("ilcode",[],_m),_) -> 
                fsiOptions.ShowILCode <- not fsiOptions.ShowILCode; 
                istate,Completed None

            | IHash (ParsedHashDirective("info",[],_m),_) -> 
                PrintOptionInfo tcConfigB
                istate,Completed None         
    #endif

            | IHash (ParsedHashDirective(("q" | "quit"),[],_),_) -> 
                fsiInterruptController.Exit()

            | IHash (ParsedHashDirective("help",[],_),_) ->
                fsiOptions.ShowHelp()
                istate,Completed None

            | IHash (ParsedHashDirective(c,arg,_),_) -> 
                fsiConsoleOutput.uprintfn "%s" (FSIstrings.SR.fsiInvalidDirective(c, String.concat " " arg))  // REVIEW: uprintnfnn - like other directives above
                istate,Completed None  (* REVIEW: cont = CompletedWithReportedError *)
        )

    /// Execute a single parsed interaction which may contain multiple items to be executed
    /// independently, because some are #directives. Called on the GUI/execute/main thread.
    /// 
    /// #directive comes through with other definitions as a SynModuleDecl.HashDirective.
    /// We split these out for individual processing.
    let rec execParsedInteractions (ctok, tcConfig, istate, action, errorLogger: ErrorLogger, lastResult:option<FsiInteractionStepStatus>, cancellationToken: CancellationToken)  =
        cancellationToken.ThrowIfCancellationRequested()
        let action,nextAction,istate = 
            match action with
            | None                                      -> None,None,istate
            | Some (IHash _)                            -> action,None,istate
            | Some (IDefns ([],_))                      -> None,None,istate
            | Some (IDefns (SynModuleDecl.HashDirective(hash,mh) :: defs,m)) -> 
                Some (IHash(hash,mh)),Some (IDefns(defs,m)),istate

            | Some (IDefns (defs,m))                    -> 
                let isDefHash = function SynModuleDecl.HashDirective(_,_) -> true | _ -> false
                let isBreakable def = 
                    // only add automatic debugger breaks before 'let' or 'do' expressions with sequence points
                    match def with
                    | SynModuleDecl.DoExpr (DebugPointForBinding.DebugPointAtBinding _, _, _)
                    | SynModuleDecl.Let (_, SynBinding.Binding(_, _, _, _, _, _, _, _,_,_,_, DebugPointForBinding.DebugPointAtBinding _) :: _, _) -> true
                    | _ -> false
                let defsA = Seq.takeWhile (isDefHash >> not) defs |> Seq.toList
                let defsB = Seq.skipWhile (isDefHash >> not) defs |> Seq.toList

                // If user is debugging their script interactively, inject call
                // to Debugger.Break() at the first "breakable" line.
                // Update istate so that more Break() calls aren't injected when recursing
                let defsA,istate =
                    if istate.debugBreak then
                        let preBreak = Seq.takeWhile (isBreakable >> not) defsA |> Seq.toList
                        let postBreak = Seq.skipWhile (isBreakable >> not) defsA |> Seq.toList
                        match postBreak with
                        | h :: _ -> preBreak @ (fsiDynamicCompiler.CreateDebuggerBreak(h.Range) :: postBreak), { istate with debugBreak = false }
                        | _ -> defsA, istate
                    else defsA,istate

                // When the last declaration has a shape of DoExp (i.e., non-binding), 
                // transform it to a shape of "let it = <exp>", so we can refer it.
                let defsA = if defsA.Length <= 1 || not (List.isEmpty defsB) then defsA else
                            match List.headAndTail (List.rev defsA) with
                            | SynModuleDecl.DoExpr(_,exp,_), rest -> (rest |> List.rev) @ (fsiDynamicCompiler.BuildItBinding exp)
                            | _ -> defsA

                Some (IDefns(defsA,m)),Some (IDefns(defsB,m)),istate

        match action, lastResult with
          | None, Some prev -> assert(nextAction.IsNone); istate, prev
          | None,_ -> assert(nextAction.IsNone); istate, Completed None
          | Some action, _ ->
              let istate,cont = ExecInteraction (ctok, tcConfig, istate, action, errorLogger)
              match cont with
                | Completed _                  -> execParsedInteractions (ctok, tcConfig, istate, nextAction, errorLogger, Some cont, cancellationToken)
                | CompletedWithReportedError e -> istate,CompletedWithReportedError e             (* drop nextAction on error *)
                | CompletedWithAlreadyReportedError -> istate,CompletedWithAlreadyReportedError   (* drop nextAction on error *)
                | EndOfFile                    -> istate,defaultArg lastResult (Completed None)   (* drop nextAction on EOF *)
                | CtrlC                        -> istate,CtrlC                                    (* drop nextAction on CtrlC *)

    /// Execute a single parsed interaction on the parser/execute thread.
    let mainThreadProcessAction ctok action istate =         
        try 
            let tcConfig = TcConfig.Create(tcConfigB,validate=false)
            if progress then fprintfn fsiConsoleOutput.Out "In mainThreadProcessAction...";                  
            fsiInterruptController.InterruptAllowed <- InterruptCanRaiseException;
            let res = action ctok tcConfig istate
            fsiInterruptController.ClearInterruptRequest()
            fsiInterruptController.InterruptAllowed <- InterruptIgnored;
            res
        with
        | :? ThreadAbortException ->
           fsiInterruptController.ClearInterruptRequest()
           fsiInterruptController.InterruptAllowed <- InterruptIgnored;
           (try Thread.ResetAbort() with _ -> ());
           (istate,CtrlC)
        |  e ->
           fsiInterruptController.ClearInterruptRequest()
           fsiInterruptController.InterruptAllowed <- InterruptIgnored;
           stopProcessingRecovery e range0;
           istate, CompletedWithReportedError e

    let mainThreadProcessParsedInteractions ctok errorLogger (action, istate) cancellationToken = 
      istate |> mainThreadProcessAction ctok (fun ctok tcConfig istate ->
        execParsedInteractions (ctok, tcConfig, istate, action, errorLogger, None, cancellationToken))

    let parseExpression (tokenizer:LexFilter.LexFilter) =
        reusingLexbufForParsing tokenizer.LexBuffer (fun () ->
            Parser.typedSeqExprEOF tokenizer.Lexer tokenizer.LexBuffer)

    let mainThreadProcessParsedExpression ctok errorLogger (expr, istate) = 
      istate |> InteractiveCatch errorLogger (fun istate ->
        istate |> mainThreadProcessAction ctok (fun ctok _tcConfig istate ->
          fsiDynamicCompiler.EvalParsedExpression(ctok, errorLogger, istate, expr)  )) 

    let commitResult (istate, result) =
        match result with
        | FsiInteractionStepStatus.CtrlC -> Choice2Of2 (Some (OperationCanceledException() :> exn))
        | FsiInteractionStepStatus.EndOfFile -> Choice2Of2 (Some (System.Exception "End of input"))
        | FsiInteractionStepStatus.Completed res -> 
            setCurrState istate
            Choice1Of2 res
        | FsiInteractionStepStatus.CompletedWithReportedError (StopProcessingExn userExnOpt) -> 
            Choice2Of2 userExnOpt
        | FsiInteractionStepStatus.CompletedWithReportedError _
        | FsiInteractionStepStatus.CompletedWithAlreadyReportedError -> 
            Choice2Of2 None

    /// Parse then process one parsed interaction.  
    ///
    /// During normal execution, this initially runs on the parser
    /// thread, then calls runCodeOnMainThread when it has completed 
    /// parsing and needs to typecheck and execute a definition. This blocks the parser thread
    /// until execution has competed on the GUI thread.
    ///
    /// During processing of startup scripts, this runs on the main thread.
    ///
    /// This is blocking: it reads until one chunk of input have been received, unless IsPastEndOfStream is true
    member __.ParseAndExecOneSetOfInteractionsFromLexbuf (runCodeOnMainThread, istate:FsiDynamicCompilerState, tokenizer:LexFilter.LexFilter, errorLogger, ?cancellationToken: CancellationToken) =
        let cancellationToken = defaultArg cancellationToken CancellationToken.None
        if tokenizer.LexBuffer.IsPastEndOfStream then 
            let stepStatus = 
                if fsiInterruptController.FsiInterruptStdinState = StdinEOFPermittedBecauseCtrlCRecentlyPressed then 
                    fsiInterruptController.FsiInterruptStdinState <- StdinNormal; 
                    CtrlC
                else 
                    EndOfFile
            istate,stepStatus

        else 

            fsiConsolePrompt.Print();
            istate |> InteractiveCatch errorLogger (fun istate -> 
                if progress then fprintfn fsiConsoleOutput.Out "entering ParseInteraction...";

                // Parse the interaction. When FSI.EXE is waiting for input from the console the 
                // parser thread is blocked somewhere deep this call. 
                let action  = ParseInteraction tokenizer

                if progress then fprintfn fsiConsoleOutput.Out "returned from ParseInteraction...calling runCodeOnMainThread...";

                // After we've unblocked and got something to run we switch 
                // over to the run-thread (e.g. the GUI thread) 
                let res = istate  |> runCodeOnMainThread (fun ctok istate -> mainThreadProcessParsedInteractions ctok errorLogger (action, istate) cancellationToken)

                if progress then fprintfn fsiConsoleOutput.Out "Just called runCodeOnMainThread, res = %O..." res;
                res)
        
    member __.CurrentState = currState

    /// Perform an "include" on a script file (i.e. a script file specified on the command line)
    member processor.EvalIncludedScript (ctok, istate, sourceFile, m, errorLogger) =
        let tcConfig = TcConfig.Create(tcConfigB, validate=false)
        // Resolve the filename to an absolute filename
        let sourceFile = tcConfig.ResolveSourceFile(m, sourceFile, tcConfig.implicitIncludeDir) 
        // During the processing of the file, further filenames are 
        // resolved relative to the home directory of the loaded file.
        WithImplicitHome (tcConfigB, directoryName sourceFile)  (fun () ->
              // An included script file may contain maybe several interaction blocks.
              // We repeatedly parse and process these, until an error occurs.
                use reader = File.OpenReaderAndRetry (sourceFile, tcConfigB.inputCodePage, (*retryLocked*)false)
                let tokenizer = fsiStdinLexerProvider.CreateIncludedScriptLexer (sourceFile, reader, errorLogger)
                let rec run istate =
                    let istate,cont = processor.ParseAndExecOneSetOfInteractionsFromLexbuf ((fun f istate -> f ctok istate), istate, tokenizer, errorLogger)
                    match cont with Completed _ -> run istate | _ -> istate,cont 

                let istate,cont = run istate 

                match cont with
                | Completed _ -> failwith "EvalIncludedScript: Completed expected to have relooped"
                | CompletedWithAlreadyReportedError -> istate,CompletedWithAlreadyReportedError
                | CompletedWithReportedError e -> istate,CompletedWithReportedError e
                | EndOfFile -> istate,Completed None// here file-EOF is normal, continue required 
                | CtrlC     -> istate,CtrlC
          )


    /// Load the source files, one by one. Called on the main thread.
    member processor.EvalIncludedScripts (ctok, istate, sourceFiles, errorLogger) =
      match sourceFiles with
        | [] -> istate
        | sourceFile :: moreSourceFiles ->
            // Catch errors on a per-file basis, so results/bindings from pre-error files can be kept.
            let istate,cont = InteractiveCatch errorLogger (fun istate -> processor.EvalIncludedScript (ctok, istate, sourceFile, rangeStdin, errorLogger)) istate
            match cont with
              | Completed _                -> processor.EvalIncludedScripts (ctok, istate, moreSourceFiles, errorLogger)
              | CompletedWithAlreadyReportedError -> istate // do not process any more files
              | CompletedWithReportedError _ -> istate // do not process any more files
              | CtrlC                      -> istate // do not process any more files 
              | EndOfFile                  -> assert false; istate // This is unexpected. EndOfFile is replaced by Completed in the called function 


    member processor.LoadInitialFiles (ctok, errorLogger) =
        /// Consume initial source files in chunks of scripts or non-scripts
        let rec consume istate sourceFiles =
            match sourceFiles with
            | [] -> istate
            | (_,isScript1) :: _ -> 
                let sourceFiles,rest = List.takeUntil (fun (_,isScript2) -> isScript1 <> isScript2) sourceFiles 
                let sourceFiles = List.map fst sourceFiles 
                let istate = 
                    if isScript1 then 
                        processor.EvalIncludedScripts (ctok, istate, sourceFiles, errorLogger)
                    else 
                        istate |> InteractiveCatch errorLogger (fun istate -> fsiDynamicCompiler.EvalSourceFiles(ctok, istate, rangeStdin, sourceFiles, lexResourceManager, errorLogger), Completed None) |> fst 
                consume istate rest 

        setCurrState (consume currState fsiOptions.SourceFiles)

        if not (List.isEmpty fsiOptions.SourceFiles) then 
            fsiConsolePrompt.PrintAhead(); // Seems required. I expected this could be deleted. Why not?

    /// Send a dummy interaction through F# Interactive, to ensure all the most common code generation paths are 
    /// JIT'ed and ready for use.
    member __.LoadDummyInteraction(ctok, errorLogger) =
        setCurrState (currState |> InteractiveCatch errorLogger (fun istate ->  fsiDynamicCompiler.EvalParsedDefinitions (ctok, errorLogger, istate, true, false, []) |> fst, Completed None) |> fst)
        
    member __.EvalInteraction(ctok, sourceText, scriptFileName, errorLogger, ?cancellationToken) =
        let cancellationToken = defaultArg cancellationToken CancellationToken.None
        use _unwind1 = ErrorLogger.PushThreadBuildPhaseUntilUnwind(ErrorLogger.BuildPhase.Interactive)
        use _unwind2 = ErrorLogger.PushErrorLoggerPhaseUntilUnwind(fun _ -> errorLogger)
        use _scope = SetCurrentUICultureForThread fsiOptions.FsiLCID
        let lexbuf = UnicodeLexing.StringAsLexbuf(isFeatureSupported, sourceText)
        let tokenizer = fsiStdinLexerProvider.CreateBufferLexer(scriptFileName, lexbuf, errorLogger)
        currState 
        |> InteractiveCatch errorLogger (fun istate ->
            let expr = ParseInteraction tokenizer
            mainThreadProcessParsedInteractions ctok errorLogger (expr, istate) cancellationToken)
        |> commitResult

    member this.EvalScript (ctok, scriptPath, errorLogger) =
        // Todo: this runs the script as expected but errors are displayed one line to far in debugger
        let sourceText = sprintf "#load @\"%s\" " scriptPath
        this.EvalInteraction (ctok, sourceText, scriptPath, errorLogger)

    member __.EvalExpression (ctok, sourceText, scriptFileName, errorLogger) =
        use _unwind1 = ErrorLogger.PushThreadBuildPhaseUntilUnwind(ErrorLogger.BuildPhase.Interactive)
        use _unwind2 = ErrorLogger.PushErrorLoggerPhaseUntilUnwind(fun _ -> errorLogger)
        use _scope = SetCurrentUICultureForThread fsiOptions.FsiLCID
        let lexbuf = UnicodeLexing.StringAsLexbuf(isFeatureSupported, sourceText)
        let tokenizer = fsiStdinLexerProvider.CreateBufferLexer(scriptFileName, lexbuf, errorLogger)
        currState 
        |> InteractiveCatch errorLogger (fun istate ->
            let expr = parseExpression tokenizer 
            let m = expr.Range
            // Make this into "(); expr" to suppress generalization and compilation-as-function
            let exprWithSeq = SynExpr.Sequential (DebugPointAtSequential.ExprOnly, true, SynExpr.Const (SynConst.Unit,m.StartRange), expr, m)
            mainThreadProcessParsedExpression ctok errorLogger (exprWithSeq, istate))
        |> commitResult

    member __.AddBoundValue(ctok, errorLogger, name, value: obj) =
        currState 
        |> InteractiveCatch errorLogger (fun istate -> 
            fsiDynamicCompiler.AddBoundValue(ctok, errorLogger, istate, name, value))
        |> commitResult

    member __.PartialAssemblySignatureUpdated = event.Publish

    /// Start the background thread used to read the input reader and/or console
    ///
    /// This is the main stdin loop, running on the stdinReaderThread.
    /// 
    // We run the actual computations for each action on the main GUI thread by using
    // mainForm.Invoke to pipe a message back through the form's main event loop. (The message 
    // is a delegate to execute on the main Thread)
    //
    member processor.StartStdinReadAndProcessThread (errorLogger) = 

      if progress then fprintfn fsiConsoleOutput.Out "creating stdinReaderThread";

      let stdinReaderThread = 
        new Thread(new ThreadStart(fun () ->
            InstallErrorLoggingOnThisThread errorLogger // FSI error logging on stdinReaderThread, e.g. parse errors.
            use _scope = SetCurrentUICultureForThread fsiOptions.FsiLCID
            try 
                try 
                  let initialTokenizer = fsiStdinLexerProvider.CreateStdinLexer(errorLogger)
                  if progress then fprintfn fsiConsoleOutput.Out "READER: stdin thread started...";

                  // Delay until we've peeked the input or read the entire first line
                  fsiStdinLexerProvider.ConsoleInput.WaitForInitialConsoleInput()
                  
                  if progress then fprintfn fsiConsoleOutput.Out "READER: stdin thread got first line...";

                  let runCodeOnMainThread = runCodeOnEventLoop errorLogger 

                  // Keep going until EndOfFile on the inReader or console
                  let rec loop currTokenizer = 

                      let istateNew,contNew = 
                          processor.ParseAndExecOneSetOfInteractionsFromLexbuf (runCodeOnMainThread, currState, currTokenizer, errorLogger)   

                      setCurrState istateNew

                      match contNew with 
                      | EndOfFile -> ()
                      | CtrlC -> loop (fsiStdinLexerProvider.CreateStdinLexer(errorLogger))   // After each interrupt, restart to a brand new tokenizer
                      | CompletedWithAlreadyReportedError
                      | CompletedWithReportedError _ 
                      | Completed _ -> loop currTokenizer

                  loop initialTokenizer


                  if progress then fprintfn fsiConsoleOutput.Out "- READER: Exiting stdinReaderThread";  

                with e -> stopProcessingRecovery e range0;

            finally 
                if progress then fprintfn fsiConsoleOutput.Out "- READER: Exiting process because of failure/exit on  stdinReaderThread";  
                // REVIEW: On some flavors of Mono, calling exit may freeze the process if we're using the WinForms event handler
                // Basically, on Mono 2.6.3, the GUI thread may be left dangling on exit.  At that point:
                //   -- System.Environment.Exit will cause the process to stop responding
                //   -- Calling Application.Exit() will leave the GUI thread up and running, creating a Zombie process
                //   -- Calling Abort() on the Main thread or the GUI thread will have no effect, and the process will remain unresponsive
                // Also, even the the GUI thread is up and running, the WinForms event loop will be listed as closed
                // In this case, killing the process is harmless, since we've already cleaned up after ourselves and FSI is responding
                // to an error.  (CTRL-C is handled elsewhere.) 
                // We'll only do this if we're running on Mono, "--gui" is specified and our input is piped in from stdin, so it's still
                // fairly constrained.
#if FX_NO_WINFORMS
                exit 1
#else
                if runningOnMono && fsiOptions.Gui then
                    System.Environment.ExitCode <- 1
                    Process.GetCurrentProcess().Kill()
                else
                    exit 1
#endif

        ),Name="StdinReaderThread")

      if progress then fprintfn fsiConsoleOutput.Out "MAIN: starting stdin thread..."
      stdinReaderThread.Start()

    member __.CompletionsForPartialLID (istate, prefix:string) =
        let lid,stem =
            if prefix.IndexOf(".",StringComparison.Ordinal) >= 0 then
                let parts = prefix.Split('.')
                let n = parts.Length
                Array.sub parts 0 (n-1) |> Array.toList,parts.[n-1]
            else
                [],prefix   

        let tcState = istate.tcState
        let amap = istate.tcImports.GetImportMap()
        let infoReader = new InfoReader(istate.tcGlobals,amap)
        let ncenv = new NameResolver(istate.tcGlobals,amap,infoReader,FakeInstantiationGenerator)
        let ad = tcState.TcEnvFromImpls.AccessRights
        let nenv = tcState.TcEnvFromImpls.NameEnv

        let nItems = NameResolution.ResolvePartialLongIdent ncenv nenv (ConstraintSolver.IsApplicableMethApprox istate.tcGlobals amap rangeStdin traitCtxtNone) rangeStdin ad lid false
        let names  = nItems |> List.map (fun d -> d.DisplayName) 
        let names  = names |> List.filter (fun name -> name.StartsWithOrdinal(stem)) 
        names

    member __.ParseAndCheckInteraction (ctok, legacyReferenceResolver, checker, istate, text:string) =
        let tcConfig = TcConfig.Create(tcConfigB,validate=false)

        let fsiInteractiveChecker = FsiInteractiveChecker(legacyReferenceResolver, checker, tcConfig, istate.tcGlobals, istate.tcImports, istate.tcState)
        fsiInteractiveChecker.ParseAndCheckInteraction(ctok, SourceText.ofString text)


//----------------------------------------------------------------------------
// Server mode:
//----------------------------------------------------------------------------

let internal SpawnThread name f =
    let th = new Thread(new ThreadStart(f),Name=name)
    th.IsBackground <- true;
    th.Start()

let internal SpawnInteractiveServer 
                           (fsi: FsiEvaluationSessionHostConfig,
                            fsiOptions : FsiCommandLineOptions, 
                            fsiConsoleOutput:  FsiConsoleOutput) =   
    //printf "Spawning fsi server on channel '%s'" !fsiServerName;
    SpawnThread "ServerThread" (fun () ->
         use _scope = SetCurrentUICultureForThread fsiOptions.FsiLCID
         try
             fsi.StartServer(fsiOptions.FsiServerName)
         with e ->
             fprintfn fsiConsoleOutput.Error "%s" (FSIstrings.SR.fsiExceptionRaisedStartingServer(e.ToString())))

/// Repeatedly drive the event loop (e.g. Application.Run()) but catching ThreadAbortException and re-running.
///
/// This gives us a last chance to catch an abort on the main execution thread.
let internal DriveFsiEventLoop (fsi: FsiEvaluationSessionHostConfig, fsiConsoleOutput: FsiConsoleOutput) = 
    let rec runLoop() = 
        if progress then fprintfn fsiConsoleOutput.Out "GUI thread runLoop";
        let restart = 
            try 
              // BLOCKING POINT: The GUI Thread spends most (all) of its time this event loop
              if progress then fprintfn fsiConsoleOutput.Out "MAIN:  entering event loop...";
              fsi.EventLoopRun()
            with
            |  :? ThreadAbortException ->
              // If this TAE handler kicks it's almost certainly too late to save the
              // state of the process - the state of the message loop may have been corrupted 
              fsiConsoleOutput.uprintnfn "%s" (FSIstrings.SR.fsiUnexpectedThreadAbortException());  
              (try Thread.ResetAbort() with _ -> ());
              true
              // Try again, just case we can restart
            | e -> 
              stopProcessingRecovery e range0;
              true
              // Try again, just case we can restart
        if progress then fprintfn fsiConsoleOutput.Out "MAIN:  exited event loop...";
        if restart then runLoop() 

    runLoop();

/// Thrown when there was an error compiling the given code in FSI.
type FsiCompilationException(message: string, errorInfos: FSharpErrorInfo[] option) =
    inherit System.Exception(message)
    member __.ErrorInfos = errorInfos

/// The primary type, representing a full F# Interactive session, reading from the given
/// text input, writing to the given text output and error writers.
type FsiEvaluationSession (fsi: FsiEvaluationSessionHostConfig, argv:string[], inReader:TextReader, outWriter:TextWriter, errorWriter: TextWriter, fsiCollectible: bool, legacyReferenceResolver: ReferenceResolver.Resolver option) = 

    do if not runningOnMono then Lib.UnmanagedProcessExecutionOptions.EnableHeapTerminationOnCorruption() (* SDL recommendation *)

    // Explanation: When FsiEvaluationSession.Create is called we do a bunch of processing. For fsi.exe
    // and fsiAnyCpu.exe there are no other active threads at this point, so we can assume this is the
    // unique compilation thread.  For other users of FsiEvaluationSession it is reasonable to assume that
    // the object is not accessed concurrently during startup preparation.
    //
    // We later switch to doing interaction-by-interaction processing on the "event loop" thread.
    let ctokStartup = AssumeCompilationThreadWithoutEvidence ()

    let timeReporter = FsiTimeReporter(outWriter)

    //----------------------------------------------------------------------------
    // Console coloring
    //----------------------------------------------------------------------------

    // Testing shows "console coloring" is broken on some Mono configurations (e.g. Mono 2.4 Suse LiveCD).
    // To support fsi usage, the console coloring is switched off by default on Mono.
    do if runningOnMono then enableConsoleColoring <- false 


    //----------------------------------------------------------------------------
    // tcConfig - build the initial config
    //----------------------------------------------------------------------------

    let currentDirectory = Directory.GetCurrentDirectory()
    let tryGetMetadataSnapshot = (fun _ -> None)

    let defaultFSharpBinariesDir = FSharpEnvironment.BinFolderOfDefaultFSharpCompiler(FSharpEnvironment.tryCurrentDomain()).Value

    let legacyReferenceResolver = 
        match legacyReferenceResolver with 
        | None -> SimulatedMSBuildReferenceResolver.getResolver()
        | Some rr -> rr

    let tcConfigB =
        TcConfigBuilder.CreateNew(legacyReferenceResolver, 
            defaultFSharpBinariesDir=defaultFSharpBinariesDir, 
            reduceMemoryUsage=ReduceMemoryFlag.Yes, 
            implicitIncludeDir=currentDirectory, 
            isInteractive=true, 
            isInvalidationSupported=false, 
            defaultCopyFSharpCore=CopyFSharpCoreFlag.No, 
            tryGetMetadataSnapshot=tryGetMetadataSnapshot)

    let tcConfigP = TcConfigProvider.BasedOnMutableBuilder(tcConfigB)
    do tcConfigB.resolutionEnvironment <- ResolutionEnvironment.CompilationAndEvaluation // See Bug 3608
    do tcConfigB.useFsiAuxLib <- fsi.UseFsiAuxLib

#if NETSTANDARD
    do tcConfigB.useSdkRefs <- true
    do tcConfigB.useSimpleResolution <- true
    do SetTargetProfile tcConfigB "netcore" // always assume System.Runtime codegen
#endif

    // Preset: --optimize+ -g --tailcalls+ (see 4505)
    do SetOptimizeSwitch tcConfigB OptionSwitch.On
    do SetDebugSwitch    tcConfigB (Some "pdbonly") OptionSwitch.On
    do SetTailcallSwitch tcConfigB OptionSwitch.On    

#if NETSTANDARD
    // set platform depending on whether the current process is a 64-bit process.
    // BUG 429882 : FsiAnyCPU.exe issues warnings (x64 v MSIL) when referencing 64-bit assemblies
    do tcConfigB.platform <- if IntPtr.Size = 8 then Some AMD64 else Some X86
#endif

    let fsiStdinSyphon = new FsiStdinSyphon(errorWriter)
    let fsiConsoleOutput = FsiConsoleOutput(tcConfigB, outWriter, errorWriter)

    let errorLogger = ErrorLoggerThatStopsOnFirstError(tcConfigB, fsiStdinSyphon, fsiConsoleOutput)

    do InstallErrorLoggingOnThisThread errorLogger // FSI error logging on main thread.

    let updateBannerText() =
      tcConfigB.productNameForBannerText <- FSIstrings.SR.fsiProductName(FSharpEnvironment.FSharpBannerVersion)
  
    do updateBannerText() // setting the correct banner so that 'fsi -?' display the right thing

    let fsiOptions       = FsiCommandLineOptions(fsi, argv, tcConfigB, fsiConsoleOutput)
    let fsiConsolePrompt = FsiConsolePrompt(fsiOptions, fsiConsoleOutput)

    do
      match tcConfigB.preferredUiLang with
      | Some s -> Thread.CurrentThread.CurrentUICulture <- new System.Globalization.CultureInfo(s)
      | None -> ()

    do
      try
          SetServerCodePages fsiOptions
      with e ->
          warning(e)

    do 
      updateBannerText() // resetting banner text after parsing options

      if tcConfigB.showBanner then 
          fsiOptions.ShowBanner()

    do fsiConsoleOutput.uprintfn ""

    // When no source files to load, print ahead prompt here 
    do if List.isEmpty fsiOptions.SourceFiles then 
        fsiConsolePrompt.PrintAhead()       


    let fsiConsoleInput = FsiConsoleInput(fsi, fsiOptions, inReader, outWriter)

    /// The single, global interactive checker that can be safely used in conjunction with other operations
    /// on the FsiEvaluationSession.  
    let checker = FSharpChecker.Create(legacyReferenceResolver=legacyReferenceResolver)

    let (tcGlobals,frameworkTcImports,nonFrameworkResolutions,unresolvedReferences) = 
        try 
            let tcConfig = tcConfigP.Get(ctokStartup)
            checker.FrameworkImportsCache.Get (ctokStartup, tcConfig) |> Cancellable.runWithoutCancellation
        with e -> 
            stopProcessingRecovery e range0; failwithf "Error creating evaluation session: %A" e

    let tcImports =  
      try 
          TcImports.BuildNonFrameworkTcImports(ctokStartup, tcConfigP, tcGlobals, frameworkTcImports, nonFrameworkResolutions, unresolvedReferences) |> Cancellable.runWithoutCancellation
      with e -> 
          stopProcessingRecovery e range0; failwithf "Error creating evaluation session: %A" e

    let niceNameGen = NiceNameGenerator() 

    // Share intern'd strings across all lexing/parsing
    let lexResourceManager = new Lexhelp.LexResourceManager() 

    /// The lock stops the type checker running at the same time as the server intellisense implementation.
    let tcLockObject = box 7 // any new object will do

    let resolveAssemblyRef (aref: ILAssemblyRef) =
        // Explanation: This callback is invoked during compilation to resolve assembly references
        // We don't yet propagate the ctok through these calls (though it looks plausible to do so).
        let ctok = AssumeCompilationThreadWithoutEvidence ()
#if !NO_EXTENSIONTYPING
        match tcImports.TryFindProviderGeneratedAssemblyByName (ctok, aref.Name) with
        | Some assembly -> Some (Choice2Of2 assembly)
        | None -> 
#endif
        match tcImports.TryFindExistingFullyQualifiedPathByExactAssemblyRef (ctok, aref) with
        | Some resolvedPath -> Some (Choice1Of2 resolvedPath)
        | None -> None

    let fsiDynamicCompiler = FsiDynamicCompiler(fsi, timeReporter, tcConfigB, tcLockObject, outWriter, tcImports, tcGlobals, fsiOptions, fsiConsoleOutput, fsiCollectible, niceNameGen, resolveAssemblyRef)

    let fsiInterruptController = FsiInterruptController(fsiOptions, fsiConsoleOutput)

    let uninstallMagicAssemblyResolution = MagicAssemblyResolution.Install(tcConfigB, tcImports, fsiDynamicCompiler, fsiConsoleOutput)

    /// This reference cell holds the most recent interactive state
    let initialInteractiveState = fsiDynamicCompiler.GetInitialInteractiveState ()

    let fsiStdinLexerProvider = FsiStdinLexerProvider(tcConfigB, fsiStdinSyphon, fsiConsoleInput, fsiConsoleOutput, fsiOptions, lexResourceManager)

    let fsiInteractionProcessor = FsiInteractionProcessor(fsi, tcConfigB, fsiOptions, fsiDynamicCompiler, fsiConsolePrompt, fsiConsoleOutput, fsiInterruptController, fsiStdinLexerProvider, lexResourceManager, initialInteractiveState) 

    let commitResult res =
        match res with
        | Choice1Of2 r -> r
        | Choice2Of2 None -> raise (FsiCompilationException(FSIstrings.SR.fsiOperationFailed(), None))
        | Choice2Of2 (Some userExn) -> raise userExn

    let commitResultNonThrowing errorOptions scriptFile (errorLogger: CompilationErrorLogger) res =
        let errs = errorLogger.GetErrors()
        let errorInfos = ErrorHelpers.CreateErrorInfos (errorOptions, true, scriptFile, errs, true)
        let userRes =
            match res with
            | Choice1Of2 r -> Choice1Of2 r
            | Choice2Of2 None -> Choice2Of2 (FsiCompilationException(FSIstrings.SR.fsiOperationCouldNotBeCompleted(), Some errorInfos) :> exn)
            | Choice2Of2 (Some userExn) -> Choice2Of2 userExn

        // 'true' is passed for "suggestNames" because we want the FSI session to suggest names for misspellings and it won't affect IDE perf much
        userRes, errorInfos

    let dummyScriptFileName = "input.fsx"

    interface IDisposable with 
        member x.Dispose() = 
            (tcImports :> IDisposable).Dispose()
            uninstallMagicAssemblyResolution.Dispose()

    /// Load the dummy interaction, load the initial files, and,
    /// if interacting, start the background thread to read the standard input.
    member x.Interrupt() = fsiInterruptController.Interrupt()

    /// A host calls this to get the completions for a long identifier, e.g. in the console
    member x.GetCompletions(longIdent) = 
        fsiInteractionProcessor.CompletionsForPartialLID (fsiInteractionProcessor.CurrentState, longIdent)  |> Seq.ofList

    member x.ParseAndCheckInteraction(code) = 
        let ctok = AssumeCompilationThreadWithoutEvidence ()
        fsiInteractionProcessor.ParseAndCheckInteraction (ctok, legacyReferenceResolver, checker.ReactorOps, fsiInteractionProcessor.CurrentState, code)  

    member x.InteractiveChecker = checker

    member x.CurrentPartialAssemblySignature = 
        fsiDynamicCompiler.CurrentPartialAssemblySignature (fsiInteractionProcessor.CurrentState)  

    member x.DynamicAssembly = 
        fsiDynamicCompiler.DynamicAssembly
    /// A host calls this to determine if the --gui parameter is active
    member x.IsGui = fsiOptions.Gui 

    /// A host calls this to get the active language ID if provided by fsi-server-lcid
    member x.LCID = fsiOptions.FsiLCID

#if FX_NO_APP_DOMAINS
    member x.ReportUnhandledException (exn:exn) = ignore exn; ()
#else
    /// A host calls this to report an unhandled exception in a standard way, e.g. an exception on the GUI thread gets printed to stderr
    member x.ReportUnhandledException exn = x.ReportUnhandledExceptionSafe true exn

    member x.ReportUnhandledExceptionSafe isFromThreadException (exn:exn) = 
             fsi.EventLoopInvoke (
                fun () ->          
                    fprintfn fsiConsoleOutput.Error "%s" (exn.ToString())
                    errorLogger.SetError()
                    try 
                        errorLogger.AbortOnError(fsiConsoleOutput) 
                    with StopProcessing ->
                        // BUG 664864 some window that use System.Windows.Forms.DataVisualization types (possible FSCharts) was created in FSI.
                        // at some moment one chart has raised InvalidArgumentException from OnPaint, this exception was intercepted by the code in higher layer and 
                        // passed to Application.OnThreadException. FSI has already attached its own ThreadException handler, inside it will log the original error
                        // and then raise StopProcessing exception to unwind the stack (and possibly shut down current Application) and get to DriveFsiEventLoop.
                        // DriveFsiEventLoop handles StopProcessing by suppressing it and restarting event loop from the beginning.
                        // This schema works almost always except when FSI is started as 64 bit process (FsiAnyCpu) on Windows 7.

                        // http://msdn.microsoft.com/en-us/library/windows/desktop/ms633573(v=vs.85).aspx
                        // Remarks:
                        // If your application runs on a 32-bit version of Windows operating system, uncaught exceptions from the callback 
                        // will be passed onto higher-level exception handlers of your application when available. 
                        // The system then calls the unhandled exception filter to handle the exception prior to terminating the process. 
                        // If the PCA is enabled, it will offer to fix the problem the next time you run the application.
                        // However, if your application runs on a 64-bit version of Windows operating system or WOW64, 
                        // you should be aware that a 64-bit operating system handles uncaught exceptions differently based on its 64-bit processor architecture, 
                        // exception architecture, and calling convention. 
                        // The following table summarizes all possible ways that a 64-bit Windows operating system or WOW64 handles uncaught exceptions.
                        // 1. The system suppresses any uncaught exceptions.
                        // 2. The system first terminates the process, and then the Program Compatibility Assistant (PCA) offers to fix it the next time 
                        // you run the application. You can disable the PCA mitigation by adding a Compatibility section to the application manifest.
                        // 3. The system calls the exception filters but suppresses any uncaught exceptions when it leaves the callback scope, 
                        // without invoking the associated handlers.
                        // Behavior type 2 only applies to the 64-bit version of the Windows 7 operating system.
                        
                        // NOTE: tests on Win8 box showed that 64 bit version of the Windows 8 always apply type 2 behavior

                        // Effectively this means that when StopProcessing exception is raised from ThreadException callback - it won't be intercepted in DriveFsiEventLoop.
                        // Instead it will be interpreted as unhandled exception and crash the whole process.

                        // FIX: detect if current process in 64 bit running on Windows 7 or Windows 8 and if yes - swallow the StopProcessing and ScheduleRestart instead.
                        // Visible behavior should not be different, previously exception unwinds the stack and aborts currently running Application.
                        // After that it will be intercepted and suppressed in DriveFsiEventLoop.
                        // Now we explicitly shut down Application so after execution of callback will be completed the control flow 
                        // will also go out of WinFormsEventLoop.Run and again get to DriveFsiEventLoop => restart the loop. I'd like the fix to be  as conservative as possible
                        // so we use special case for problematic case instead of just always scheduling restart.

                        // http://msdn.microsoft.com/en-us/library/windows/desktop/ms724832(v=vs.85).aspx
                        let os = Environment.OSVersion
                        // Win7 6.1
                        let isWindows7 = os.Version.Major = 6 && os.Version.Minor = 1
                        // Win8 6.2
                        let isWindows8Plus = os.Version >= Version(6, 2, 0, 0)
                        if isFromThreadException && ((isWindows7 && (IntPtr.Size = 8) && isWindows8Plus))
#if DEBUG
                            // for debug purposes
                            && Environment.GetEnvironmentVariable("FSI_SCHEDULE_RESTART_WITH_ERRORS") = null
#endif
                        then
                            fsi.EventLoopScheduleRestart()
                        else
                            reraise()
                )
#endif

    member x.PartialAssemblySignatureUpdated = fsiInteractionProcessor.PartialAssemblySignatureUpdated


    member x.FormatValue(obj:obj, objTy) = 
        fsiDynamicCompiler.FormatValue(obj, objTy)

    member x.EvalExpression(sourceText) =

        // Explanation: When the user of the FsiInteractiveSession object calls this method, the 
        // code is parsed, checked and evaluated on the calling thread. This means EvalExpression
        // is not safe to call concurrently.
        let ctok = AssumeCompilationThreadWithoutEvidence()

        fsiInteractionProcessor.EvalExpression(ctok, sourceText, dummyScriptFileName, errorLogger)
        |> commitResult

    member x.EvalExpressionNonThrowing(sourceText) =
        // Explanation: When the user of the FsiInteractiveSession object calls this method, the 
        // code is parsed, checked and evaluated on the calling thread. This means EvalExpression
        // is not safe to call concurrently.
        let ctok = AssumeCompilationThreadWithoutEvidence()

        let errorOptions = TcConfig.Create(tcConfigB,validate = false).errorSeverityOptions
        let errorLogger = CompilationErrorLogger("EvalInteraction", errorOptions)
        fsiInteractionProcessor.EvalExpression(ctok, sourceText, dummyScriptFileName, errorLogger)
        |> commitResultNonThrowing errorOptions dummyScriptFileName errorLogger

    member x.EvalInteraction(sourceText, ?cancellationToken) : unit =
        // Explanation: When the user of the FsiInteractiveSession object calls this method, the 
        // code is parsed, checked and evaluated on the calling thread. This means EvalExpression
        // is not safe to call concurrently.
        let ctok = AssumeCompilationThreadWithoutEvidence()
        let cancellationToken = defaultArg cancellationToken CancellationToken.None
        fsiInteractionProcessor.EvalInteraction(ctok, sourceText, dummyScriptFileName, errorLogger, cancellationToken)
        |> commitResult
        |> ignore

    member x.EvalInteractionNonThrowing(sourceText, ?cancellationToken) =
        // Explanation: When the user of the FsiInteractiveSession object calls this method, the 
        // code is parsed, checked and evaluated on the calling thread. This means EvalExpression
        // is not safe to call concurrently.
        let ctok = AssumeCompilationThreadWithoutEvidence()
        let cancellationToken = defaultArg cancellationToken CancellationToken.None

        let errorOptions = TcConfig.Create(tcConfigB,validate = false).errorSeverityOptions
        let errorLogger = CompilationErrorLogger("EvalInteraction", errorOptions)
        fsiInteractionProcessor.EvalInteraction(ctok, sourceText, dummyScriptFileName, errorLogger, cancellationToken)
        |> commitResultNonThrowing errorOptions "input.fsx" errorLogger

    member x.EvalScript(scriptPath) : unit =
        // Explanation: When the user of the FsiInteractiveSession object calls this method, the 
        // code is parsed, checked and evaluated on the calling thread. This means EvalExpression
        // is not safe to call concurrently.
        let ctok = AssumeCompilationThreadWithoutEvidence()

        fsiInteractionProcessor.EvalScript(ctok, scriptPath, errorLogger)
        |> commitResult
        |> ignore

    member x.EvalScriptNonThrowing(scriptPath) =
        // Explanation: When the user of the FsiInteractiveSession object calls this method, the 
        // code is parsed, checked and evaluated on the calling thread. This means EvalExpression
        // is not safe to call concurrently.
        let ctok = AssumeCompilationThreadWithoutEvidence()

        let errorOptions = TcConfig.Create(tcConfigB, validate = false).errorSeverityOptions
        let errorLogger = CompilationErrorLogger("EvalInteraction", errorOptions)
        fsiInteractionProcessor.EvalScript(ctok, scriptPath, errorLogger)
        |> commitResultNonThrowing errorOptions scriptPath errorLogger
        |> function Choice1Of2 (_), errs -> Choice1Of2 (), errs | Choice2Of2 exn, errs -> Choice2Of2 exn, errs

    /// Event fires when a root-level value is bound to an identifier, e.g., via `let x = ...`.
    member __.ValueBound = fsiDynamicCompiler.ValueBound

    member __.GetBoundValues() =
        fsiDynamicCompiler.GetBoundValues fsiInteractionProcessor.CurrentState

    member __.TryFindBoundValue(name: string) =
        fsiDynamicCompiler.TryFindBoundValue(fsiInteractionProcessor.CurrentState, name)

    member __.AddBoundValue(name: string, value: obj) =
        // Explanation: When the user of the FsiInteractiveSession object calls this method, the 
        // code is parsed, checked and evaluated on the calling thread. This means EvalExpression
        // is not safe to call concurrently.
        let ctok = AssumeCompilationThreadWithoutEvidence()

        fsiInteractionProcessor.AddBoundValue(ctok, errorLogger, name, value)
        |> commitResult
        |> ignore

    /// Performs these steps:
    ///    - Load the dummy interaction, if any
    ///    - Set up exception handling, if any
    ///    - Load the initial files, if any
    ///    - Start the background thread to read the standard input, if any
    ///    - Sit in the GUI event loop indefinitely, if needed
    ///
    /// This method only returns after "exit". The method repeatedly calls the event loop and
    /// the thread may be subject to Thread.Abort() signals if Interrupt() is used, giving rise 
    /// to internal ThreadAbortExceptions.
    ///
    /// A background thread is started by this thread to read from the inReader and/or console reader.

    [<CodeAnalysis.SuppressMessage("Microsoft.Reliability", "CA2004:RemoveCallsToGCKeepAlive")>]
    member x.Run() = 
        progress <- condition "FSHARP_INTERACTIVE_PROGRESS"
    
        // Explanation: When Run is called we do a bunch of processing. For fsi.exe
        // and fsiAnyCpu.exe there are no other active threads at this point, so we can assume this is the
        // unique compilation thread.  For other users of FsiEvaluationSession it is reasonable to assume that
        // the object is not accessed concurrently during startup preparation.
        //
        // We later switch to doing interaction-by-interaction processing on the "event loop" thread
        let ctokRun = AssumeCompilationThreadWithoutEvidence ()

        if not runningOnMono && fsiOptions.IsInteractiveServer then 
            SpawnInteractiveServer (fsi, fsiOptions, fsiConsoleOutput)

        use unwindBuildPhase = PushThreadBuildPhaseUntilUnwind BuildPhase.Interactive

        if fsiOptions.Interact then 
            // page in the type check env 
            fsiInteractionProcessor.LoadDummyInteraction(ctokStartup, errorLogger)
            if progress then fprintfn fsiConsoleOutput.Out "MAIN: InstallKillThread!";
            
            // Compute how long to pause before a ThreadAbort is actually executed.
            // A somewhat arbitrary choice.
            let pauseMilliseconds = (if fsiOptions.Gui then 400 else 100)

            // Request that ThreadAbort interrupts be performed on this (current) thread
            fsiInterruptController.InstallKillThread(Thread.CurrentThread, pauseMilliseconds)
            if progress then fprintfn fsiConsoleOutput.Out "MAIN: got initial state, creating form";

#if !FX_NO_APP_DOMAINS
            // Route background exceptions to the exception handlers
            AppDomain.CurrentDomain.UnhandledException.Add (fun args -> 
                match args.ExceptionObject with 
                | :? System.Exception as err -> x.ReportUnhandledExceptionSafe false err 
                | _ -> ())
#endif

            fsiInteractionProcessor.LoadInitialFiles(ctokRun, errorLogger)

            fsiInteractionProcessor.StartStdinReadAndProcessThread(errorLogger)            

            DriveFsiEventLoop (fsi, fsiConsoleOutput )

        else // not interact
            if progress then fprintfn fsiConsoleOutput.Out "Run: not interact, loading initial files..."
            fsiInteractionProcessor.LoadInitialFiles(ctokRun, errorLogger)

            if progress then fprintfn fsiConsoleOutput.Out "Run: done..."
            exit (min errorLogger.ErrorCount 1)

        // The Ctrl-C exception handler that we've passed to native code has
        // to be explicitly kept alive.
        GC.KeepAlive fsiInterruptController.EventHandlers

    static member Create(fsiConfig, argv, inReader, outWriter, errorWriter, ?collectible, ?legacyReferenceResolver) = 
        new FsiEvaluationSession(fsiConfig, argv, inReader, outWriter, errorWriter, defaultArg collectible false, legacyReferenceResolver)

    static member GetDefaultConfiguration(fsiObj:obj) = FsiEvaluationSession.GetDefaultConfiguration(fsiObj, true)

    static member GetDefaultConfiguration(fsiObj:obj, useFsiAuxLib: bool) =
        // We want to avoid modifying FSharp.Compiler.Interactive.Settings to avoid republishing that DLL.
        // So we access these via reflection
        { // Connect the configuration through to the 'fsi' object from FSharp.Compiler.Interactive.Settings
            new FsiEvaluationSessionHostConfig () with 
              member __.FormatProvider = getInstanceProperty fsiObj "FormatProvider"
              member __.FloatingPointFormat = getInstanceProperty fsiObj "FloatingPointFormat"
              member __.AddedPrinters = getInstanceProperty fsiObj "AddedPrinters"
              member __.ShowDeclarationValues = getInstanceProperty fsiObj "ShowDeclarationValues"
              member __.ShowIEnumerable = getInstanceProperty fsiObj "ShowIEnumerable"
              member __.ShowProperties = getInstanceProperty fsiObj "ShowProperties"
              member __.PrintSize = getInstanceProperty fsiObj "PrintSize"
              member __.PrintDepth = getInstanceProperty fsiObj "PrintDepth"
              member __.PrintWidth = getInstanceProperty fsiObj "PrintWidth"
              member __.PrintLength = getInstanceProperty fsiObj "PrintLength"
              member __.ReportUserCommandLineArgs args = setInstanceProperty fsiObj "CommandLineArgs" args
              member __.StartServer(fsiServerName) =  failwith "--fsi-server not implemented in the default configuration"
              member __.EventLoopRun() = callInstanceMethod0 (getInstanceProperty fsiObj "EventLoop") [||] "Run"   
              member __.EventLoopInvoke(f : unit -> 'T) =  callInstanceMethod1 (getInstanceProperty fsiObj "EventLoop") [|typeof<'T>|] "Invoke" f
              member __.EventLoopScheduleRestart() = callInstanceMethod0 (getInstanceProperty fsiObj "EventLoop") [||] "ScheduleRestart"
              member __.UseFsiAuxLib = useFsiAuxLib
              member __.GetOptionalConsoleReadLine(_probe) = None }
//-------------------------------------------------------------------------------
// If no "fsi" object for the configuration is specified, make the default
// configuration one which stores the settings in-process 

module Settings = 
    type IEventLoop =
        abstract Run : unit -> bool
        abstract Invoke : (unit -> 'T) -> 'T 
        abstract ScheduleRestart : unit -> unit

    // fsi.fs in FSHarp.Compiler.Service.dll avoids a hard dependency on FSharp.Compiler.Interactive.Settings.dll 
    // by providing an optional reimplementation of the functionality

    // An implementation of IEventLoop suitable for the command-line console
    [<AutoSerializable(false)>]
    type internal SimpleEventLoop() = 
        let runSignal = new AutoResetEvent(false)
        let exitSignal = new AutoResetEvent(false)
        let doneSignal = new AutoResetEvent(false)
        let mutable queue = ([] : (unit -> obj) list)
        let mutable result = (None : obj option)
        let setSignal(signal : AutoResetEvent) = while not (signal.Set()) do Thread.Sleep(1); done
        let waitSignal signal = WaitHandle.WaitAll([| (signal :> WaitHandle) |]) |> ignore
        let waitSignal2 signal1 signal2 = 
            WaitHandle.WaitAny([| (signal1 :> WaitHandle); (signal2 :> WaitHandle) |])
        let mutable running = false
        let mutable restart = false
        interface IEventLoop with 
             member x.Run() =  
                 running <- true
                 let rec run() = 
                     match waitSignal2 runSignal exitSignal with 
                     | 0 -> 
                         queue |> List.iter (fun f -> result <- try Some(f()) with _ -> None); 
                         setSignal doneSignal
                         run()
                     | 1 -> 
                         running <- false;
                         restart
                     | _ -> run()
                 run();
             member x.Invoke(f : unit -> 'T) : 'T  = 
                 queue <- [f >> box]
                 setSignal runSignal
                 waitSignal doneSignal
                 result.Value |> unbox
             member x.ScheduleRestart() = 
                 if running then 
                     restart <- true
                     setSignal exitSignal
        interface System.IDisposable with 
             member x.Dispose() =
                 runSignal.Dispose()
                 exitSignal.Dispose()
                 doneSignal.Dispose()


    [<Sealed>]
    type InteractiveSettings()  = 
        let mutable evLoop = (new SimpleEventLoop() :> IEventLoop)
        let mutable showIDictionary = true
        let mutable showDeclarationValues = true
        let mutable args = Environment.GetCommandLineArgs()
        let mutable fpfmt = "g10"
        let mutable fp = (CultureInfo.InvariantCulture :> System.IFormatProvider)
        let mutable printWidth = 78
        let mutable printDepth = 100
        let mutable printLength = 100
        let mutable printSize = 10000
        let mutable showIEnumerable = true
        let mutable showProperties = true
        let mutable addedPrinters = []

        member __.FloatingPointFormat with get() = fpfmt and set v = fpfmt <- v
        member __.FormatProvider with get() = fp and set v = fp <- v
        member __.PrintWidth  with get() = printWidth and set v = printWidth <- v
        member __.PrintDepth  with get() = printDepth and set v = printDepth <- v
        member __.PrintLength  with get() = printLength and set v = printLength <- v
        member __.PrintSize  with get() = printSize and set v = printSize <- v
        member __.ShowDeclarationValues with get() = showDeclarationValues and set v = showDeclarationValues <- v
        member __.ShowProperties  with get() = showProperties and set v = showProperties <- v
        member __.ShowIEnumerable with get() = showIEnumerable and set v = showIEnumerable <- v
        member __.ShowIDictionary with get() = showIDictionary and set v = showIDictionary <- v
        member __.AddedPrinters with get() = addedPrinters and set v = addedPrinters <- v
        member __.CommandLineArgs with get() = args  and set v  = args <- v
        member __.AddPrinter(printer : 'T -> string) =
          addedPrinters <- Choice1Of2 (typeof<'T>, (fun (x:obj) -> printer (unbox x))) :: addedPrinters

        member __.EventLoop
           with get () = evLoop
           and set (x:IEventLoop)  = evLoop.ScheduleRestart(); evLoop <- x

        member __.AddPrintTransformer(printer : 'T -> obj) =
          addedPrinters <- Choice2Of2 (typeof<'T>, (fun (x:obj) -> printer (unbox x))) :: addedPrinters
    
    let fsi = InteractiveSettings()

type FsiEvaluationSession with 
    static member GetDefaultConfiguration() = 
        FsiEvaluationSession.GetDefaultConfiguration(Settings.fsi, false)

/// Defines a read-only input stream used to feed content to the hosted F# Interactive dynamic compiler.
[<AllowNullLiteral>]
type CompilerInputStream() = 
    inherit Stream()
    // Duration (in milliseconds) of the pause in the loop of waitForAtLeastOneByte. 
    let pauseDuration = 100

    // Queue of characters waiting to be read.
    let readQueue = new Queue<byte>()

    let  waitForAtLeastOneByte(count : int) =
        let rec loop() = 
            let attempt = 
                lock readQueue (fun () ->
                    let n = readQueue.Count
                    if (n >= 1) then 
                        let lengthToRead = if (n < count) then n else count
                        let ret = Array.zeroCreate lengthToRead
                        for i in 0 .. lengthToRead - 1 do
                            ret.[i] <- readQueue.Dequeue()
                        Some ret
                    else 
                        None)
            match attempt with 
            | None -> System.Threading.Thread.Sleep(pauseDuration); loop()
            | Some res -> res
        loop() 

    override x.CanRead = true 
    override x.CanWrite = false
    override x.CanSeek = false
    override x.Position with get() = raise (NotSupportedException()) and set _v = raise (NotSupportedException())
    override x.Length = raise (NotSupportedException()) 
    override x.Flush() = ()
    override x.Seek(_offset, _origin) = raise (NotSupportedException()) 
    override x.SetLength(_value) = raise (NotSupportedException()) 
    override x.Write(_buffer, _offset, _count) = raise (NotSupportedException("Cannot write to input stream")) 
    override x.Read(buffer, offset, count) = 
        let bytes = waitForAtLeastOneByte count
        Array.Copy(bytes, 0, buffer, offset, bytes.Length)
        bytes.Length

    /// Feeds content into the stream.
    member x.Add(str:string) =
        if (System.String.IsNullOrEmpty(str)) then () else

        lock readQueue (fun () -> 
            let bytes = System.Text.Encoding.UTF8.GetBytes(str)
            for i in 0 .. bytes.Length - 1 do
                readQueue.Enqueue(bytes.[i]))



/// Defines a write-only stream used to capture output of the hosted F# Interactive dynamic compiler.
[<AllowNullLiteral>]
type CompilerOutputStream()  =
    inherit Stream()
    // Queue of characters waiting to be read.
    let contentQueue = new Queue<byte>()
    let nyi() = raise (NotSupportedException())

    override x.CanRead = false
    override x.CanWrite = true
    override x.CanSeek = false
    override x.Position with get() = nyi() and set _v = nyi()
    override x.Length = nyi() 
    override x.Flush() = ()
    override x.Seek(_offset, _origin) = nyi() 
    override x.SetLength(_value) = nyi() 
    override x.Read(_buffer, _offset, _count) = raise (NotSupportedException("Cannot write to input stream")) 
    override x.Write(buffer, offset, count) = 
        let stop = offset + count
        if (stop > buffer.Length) then raise (ArgumentException("offset,count"))

        lock contentQueue (fun () -> 
            for i in offset .. stop - 1 do
                contentQueue.Enqueue(buffer.[i]))

    member x.Read() = 
        lock contentQueue (fun () -> 
            let n = contentQueue.Count
            if (n > 0) then 
                let bytes = Array.zeroCreate n
                for i in 0 .. n-1 do 
                    bytes.[i] <- contentQueue.Dequeue()   

                System.Text.Encoding.UTF8.GetString(bytes, 0, n)
            else
                "")
<|MERGE_RESOLUTION|>--- conflicted
+++ resolved
@@ -1088,42 +1088,8 @@
                 (let man = mainModule.ManifestOfAssembly
                  Some { man with  CustomAttrsStored = storeILCustomAttrs (mkILCustomAttrs codegenResults.ilAssemAttrs) }) }
 
-<<<<<<< HEAD
-    let ProcessInputs (ctok, errorLogger: ErrorLogger, istate: FsiDynamicCompilerState, inputs: ParsedInput list, showTypes: bool, isIncrementalFragment: bool, isInteractiveItExpr: bool, prefixPath: LongIdent) =
-        let optEnv    = istate.optEnv
-        let emEnv     = istate.emEnv
-        let tcState   = istate.tcState
-        let ilxGenerator = istate.ilxGenerator
-        let tcConfig = TcConfig.Create(tcConfigB,validate=false)
-
-        // Typecheck. The lock stops the type checker running at the same time as the 
-        // server intellisense implementation (which is currently incomplete and #if disabled)
-        let (tcState:TcState),topCustomAttrs,declaredImpls,tcEnvAtEndOfLastInput =
-            lock tcLockObject (fun _ -> TypeCheckClosedInputSet(ctok, errorLogger.CheckForErrors, tcConfig, tcImports, tcGlobals, Some prefixPath, tcState, inputs))
-
-#if DEBUG
-        // Logging/debugging
-        if tcConfig.printAst then
-            for input in declaredImpls do 
-                fprintfn fsiConsoleOutput.Out "AST:" 
-                fprintfn fsiConsoleOutput.Out "%+A" input
-#endif
-
-        errorLogger.AbortOnError(fsiConsoleOutput);
-         
-        let importMap = tcImports.GetImportMap()
-
-        // optimize: note we collect the incremental optimization environment 
-        let optimizedImpls, _optData, optEnv = ApplyAllOptimizations (tcConfig, tcGlobals, (LightweightTcValForUsingInBuildMethodCall tcGlobals traitCtxtNone), outfile, importMap, isIncrementalFragment, optEnv, tcState.Ccu, declaredImpls)
-        errorLogger.AbortOnError(fsiConsoleOutput);
-            
-        let fragName = textOfLid prefixPath 
-        let codegenResults = GenerateIlxCode (IlReflectBackend, isInteractiveItExpr, runningOnMono, tcConfig, topCustomAttrs, optimizedImpls, fragName, ilxGenerator)
-        errorLogger.AbortOnError(fsiConsoleOutput);
-=======
     let ProcessCodegenResults (ctok, errorLogger: ErrorLogger, istate, optEnv, tcState: TcState, tcConfig, prefixPath, showTypes: bool, isIncrementalFragment, fragName, declaredImpls, ilxGenerator: IlxAssemblyGenerator, codegenResults) =
         let emEnv = istate.emEnv
->>>>>>> 2cdf31c0
 
         // Each input is like a small separately compiled extension to a single source file. 
         // The incremental extension to the environment is dictated by the "signature" of the values as they come out 
@@ -1231,7 +1197,7 @@
         let importMap = tcImports.GetImportMap()
 
         // optimize: note we collect the incremental optimization environment 
-        let optimizedImpls, _optData, optEnv = ApplyAllOptimizations (tcConfig, tcGlobals, (LightweightTcValForUsingInBuildMethodCall tcGlobals), outfile, importMap, isIncrementalFragment, optEnv, tcState.Ccu, declaredImpls)
+        let optimizedImpls, _optData, optEnv = ApplyAllOptimizations (tcConfig, tcGlobals, (LightweightTcValForUsingInBuildMethodCall tcGlobals traitCtxtNone), outfile, importMap, isIncrementalFragment, optEnv, tcState.Ccu, declaredImpls)
         errorLogger.AbortOnError(fsiConsoleOutput);
             
         let fragName = textOfLid prefixPath 
