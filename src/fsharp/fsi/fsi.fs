--- conflicted
+++ resolved
@@ -1608,15 +1608,9 @@
 
         let importMap = tcImports.GetImportMap()
 
-<<<<<<< HEAD
-        // optimize: note we collect the incremental optimization environment 
-        let optimizedImpls, _optData, optEnv = ApplyAllOptimizations (tcConfig, tcGlobals, (LightweightTcValForUsingInBuildMethodCall tcGlobals traitCtxtNone), outfile, importMap, isIncrementalFragment, optEnv, tcState.Ccu, declaredImpls)
-        errorLogger.AbortOnError(fsiConsoleOutput);
-=======
         // optimize: note we collect the incremental optimization environment
-        let optimizedImpls, _optData, optEnv = ApplyAllOptimizations (tcConfig, tcGlobals, LightweightTcValForUsingInBuildMethodCall tcGlobals, outfile, importMap, isIncrementalFragment, optEnv, tcState.Ccu, declaredImpls)
+        let optimizedImpls, _optData, optEnv = ApplyAllOptimizations (tcConfig, tcGlobals, LightweightTcValForUsingInBuildMethodCall tcGlobals traitCtxtNone, outfile, importMap, isIncrementalFragment, optEnv, tcState.Ccu, declaredImpls)
         errorLogger.AbortOnError(fsiConsoleOutput)
->>>>>>> c786fbfff90e78bf7860f779489daec9f0996d9b
 
         let fragName = textOfLid prefixPath
         let codegenResults = GenerateIlxCode (IlReflectBackend, isInteractiveItExpr, runningOnMono, tcConfig, topCustomAttrs, optimizedImpls, fragName, ilxGenerator)
@@ -2099,12 +2093,8 @@
 
         let tcState = GetInitialTcState (rangeStdin0, ccuName, tcConfig, tcGlobals, tcImports, niceNameGen, tcEnv, openDecls0)
 
-<<<<<<< HEAD
         let ilxGenerator = CreateIlxAssemblyGenerator (tcConfig, tcImports, tcGlobals, (LightweightTcValForUsingInBuildMethodCall tcGlobals traitCtxtNone), tcState.Ccu)
-=======
-        let ilxGenerator = CreateIlxAssemblyGenerator (tcConfig, tcImports, tcGlobals, (LightweightTcValForUsingInBuildMethodCall tcGlobals), tcState.Ccu)
-
->>>>>>> c786fbfff90e78bf7860f779489daec9f0996d9b
+
         {optEnv    = optEnv0
          emEnv     = emEnv0
          tcGlobals = tcGlobals
@@ -3082,11 +3072,7 @@
         let ad = tcState.TcEnvFromImpls.AccessRights
         let nenv = tcState.TcEnvFromImpls.NameEnv
 
-<<<<<<< HEAD
-        let nItems = ResolvePartialLongIdent ncenv nenv (ConstraintSolver.IsApplicableMethApprox istate.tcGlobals amap rangeStdin traitCtxtNone) rangeStdin ad lid false
-=======
-        let nItems = ResolvePartialLongIdent ncenv nenv (ConstraintSolver.IsApplicableMethApprox istate.tcGlobals amap rangeStdin0) rangeStdin0 ad lid false
->>>>>>> c786fbfff90e78bf7860f779489daec9f0996d9b
+        let nItems = ResolvePartialLongIdent ncenv nenv (ConstraintSolver.IsApplicableMethApprox istate.tcGlobals amap rangeStdin0 traitCtxtNone) rangeStdin0 ad lid false
         let names  = nItems |> List.map (fun d -> d.DisplayName)
         let names  = names |> List.filter (fun name -> name.StartsWithOrdinal(stem))
         names
