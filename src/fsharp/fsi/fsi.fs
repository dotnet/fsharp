--- conflicted
+++ resolved
@@ -471,17 +471,10 @@
         Display.layout_to_string opts lay
 
     /// Fetch the saved value of an expression out of the 'it' register and show it.
-<<<<<<< HEAD
-    member valuePrinter.InvokeExprPrinter (denv, emEnv, ilxGenerator: IlxAssemblyGenerator, vref) =
-        let opts        = valuePrinter.GetFsiPrintOptions()
-        let res    = ilxGenerator.LookupGeneratedValue (valuePrinter.GetEvaluationContext emEnv, vref)
-        let rhsL =
-=======
-    member valuePrinter.InvokeExprPrinter (denv, infoReader, emEnv, ilxGenerator: IlxAssemblyGenerator, vref: ValRef) = 
+    member valuePrinter.InvokeExprPrinter (denv, infoReader, emEnv, ilxGenerator: IlxAssemblyGenerator, vref: ValRef) =
         let opts        = valuePrinter.GetFsiPrintOptions()
         let res    = ilxGenerator.LookupGeneratedValue (valuePrinter.GetEvaluationContext emEnv, vref.Deref)
-        let rhsL = 
->>>>>>> 2706fc3f
+        let rhsL =
             match res with
                 | None             -> None
                 | Some (obj,objTy) ->
@@ -1412,18 +1405,11 @@
         // Evaluate the overall definitions.
         let istate = fsiDynamicCompiler.EvalParsedDefinitions (ctok, errorLogger, istate, false, true, defs) |> fst
         // Snarf the type for 'it' via the binding
-<<<<<<< HEAD
         match istate.tcState.TcEnvFromImpls.NameEnv.FindUnqualifiedItem itName with
         | NameResolution.Item.Value vref ->
              if not tcConfig.noFeedback then
-                 valuePrinter.InvokeExprPrinter (istate.tcState.TcEnvFromImpls.DisplayEnv, istate.emEnv, istate.ilxGenerator, vref.Deref)
-=======
-        match istate.tcState.TcEnvFromImpls.NameEnv.FindUnqualifiedItem itName with 
-        | NameResolution.Item.Value vref -> 
-             if not tcConfig.noFeedback then 
                  let infoReader = InfoReader(istate.tcGlobals, istate.tcImports.GetImportMap())
                  valuePrinter.InvokeExprPrinter (istate.tcState.TcEnvFromImpls.DisplayEnv, infoReader, istate.emEnv, istate.ilxGenerator, vref)
->>>>>>> 2706fc3f
 
              /// Clear the value held in the previous "it" binding, if any, as long as it has never been referenced.
              match prevIt with
