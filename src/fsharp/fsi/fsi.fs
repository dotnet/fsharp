// Copyright (c) Microsoft Corporation.  All Rights Reserved.  See License.txt in the project root for license information.

module FSharp.Compiler.Interactive.Shell

// Prevents warnings of experimental APIs - we are using FSharpLexer
#nowarn "57"

#nowarn "55"

[<assembly: System.Runtime.InteropServices.ComVisible(false)>]
[<assembly: System.CLSCompliant(true)>]
do()

open System
open System.Collections.Generic
open System.Diagnostics
open System.Globalization
open System.IO
open System.Text
open System.Threading
open System.Reflection
open System.Runtime.CompilerServices
open Internal.Utilities
open Internal.Utilities.Collections
open Internal.Utilities.FSharpEnvironment
open Internal.Utilities.Library
open Internal.Utilities.Library.Extras
open FSharp.Compiler
open FSharp.Compiler.AbstractIL
open FSharp.Compiler.AbstractIL.Diagnostics
open FSharp.Compiler.AbstractIL.IL
open FSharp.Compiler.AbstractIL.ILBinaryReader
open FSharp.Compiler.AbstractIL.ILBinaryWriter
open FSharp.Compiler.AbstractIL.ILDynamicAssemblyWriter
open FSharp.Compiler.AccessibilityLogic
open FSharp.Compiler.CheckDeclarations
open FSharp.Compiler.CheckExpressions
open FSharp.Compiler.CodeAnalysis
open FSharp.Compiler.CompilerOptions
open FSharp.Compiler.CompilerConfig
open FSharp.Compiler.CompilerDiagnostics
open FSharp.Compiler.CompilerImports
open FSharp.Compiler.CompilerGlobalState
open FSharp.Compiler.DependencyManager
open FSharp.Compiler.Diagnostics
open FSharp.Compiler.EditorServices
open FSharp.Compiler.ErrorLogger
open FSharp.Compiler.Features
open FSharp.Compiler.IlxGen
open FSharp.Compiler.InfoReader
open FSharp.Compiler.IO
open FSharp.Compiler.Lexhelp
open FSharp.Compiler.NameResolution
open FSharp.Compiler.ParseAndCheckInputs
open FSharp.Compiler.OptimizeInputs
open FSharp.Compiler.ScriptClosure
open FSharp.Compiler.Symbols
open FSharp.Compiler.Syntax
open FSharp.Compiler.SyntaxTrivia
open FSharp.Compiler.Syntax.PrettyNaming
open FSharp.Compiler.SyntaxTreeOps
open FSharp.Compiler.TcGlobals
open FSharp.Compiler.Text
open FSharp.Compiler.Text.Range
open FSharp.Compiler.Text.Layout
open FSharp.Compiler.Xml
open FSharp.Compiler.Tokenization
open FSharp.Compiler.TypedTree
open FSharp.Compiler.TypedTreeOps
open FSharp.Compiler.BuildGraph

//----------------------------------------------------------------------------
// For the FSI as a service methods...
//----------------------------------------------------------------------------

type FsiValue(reflectionValue:obj, reflectionType:Type, fsharpType:FSharpType) =
    member _.ReflectionValue = reflectionValue

    member _.ReflectionType = reflectionType

    member _.FSharpType = fsharpType

[<Sealed>]
type FsiBoundValue(name: string, value: FsiValue) =
    member _.Name = name

    member _.Value = value

[<AutoOpen>]
module internal Utilities =
    type IAnyToLayoutCall =
        abstract AnyToLayout : FormatOptions * obj * Type -> Layout
        abstract FsiAnyToLayout : FormatOptions * obj * Type -> Layout

    type private AnyToLayoutSpecialization<'T>() =
        interface IAnyToLayoutCall with
            member _.AnyToLayout(options, o : obj, ty : Type) = Display.any_to_layout options ((Unchecked.unbox o : 'T), ty)
            member _.FsiAnyToLayout(options, o : obj, ty : Type) = Display.fsi_any_to_layout options ((Unchecked.unbox o : 'T), ty)

    let getAnyToLayoutCall ty =
        let specialized = typedefof<AnyToLayoutSpecialization<_>>.MakeGenericType [| ty |]
        Activator.CreateInstance(specialized) :?> IAnyToLayoutCall

    let callStaticMethod (ty:Type) name args =
        ty.InvokeMember(name, (BindingFlags.InvokeMethod ||| BindingFlags.Static ||| BindingFlags.Public ||| BindingFlags.NonPublic), null, null, Array.ofList args,CultureInfo.InvariantCulture)

    let ignoreAllErrors f = try f() with _ -> ()

    let getMember (name: string) (memberType: MemberTypes) (attr: BindingFlags) (declaringType: Type) =
        let memberType =
            if memberType &&& MemberTypes.NestedType = MemberTypes.NestedType then
                memberType ||| MemberTypes.TypeInfo
            else
                memberType
        declaringType.GetMembers(attr) |> Array.filter(fun m -> 0 <> (int(m.MemberType &&& memberType)) && m.Name = name)

    let rec tryFindMember (name: string) (memberType: MemberTypes) (declaringType: Type) =
        let bindingFlags = BindingFlags.Instance ||| BindingFlags.Public ||| BindingFlags.NonPublic
        match declaringType |> getMember name memberType bindingFlags with
        | [||] -> declaringType.GetInterfaces() |> Array.tryPick (tryFindMember name memberType)
        | [|m|] -> Some m
        | _ -> raise <| AmbiguousMatchException(sprintf "Ambiguous match for member '%s'" name)

    let getInstanceProperty (obj:obj) (nm:string) =
        let p = (tryFindMember nm MemberTypes.Property <| obj.GetType()).Value :?> PropertyInfo
        p.GetValue(obj, [||]) |> unbox

    let setInstanceProperty (obj:obj) (nm:string) (v:obj) =
        let p = (tryFindMember nm MemberTypes.Property <| obj.GetType()).Value :?> PropertyInfo
        p.SetValue(obj, v, [||]) |> unbox

    let callInstanceMethod0 (obj:obj) (typeArgs : Type []) (nm:string) =
        let m = (tryFindMember nm MemberTypes.Method <| obj.GetType()).Value :?> MethodInfo
        let m = match typeArgs with [||] -> m | _ -> m.MakeGenericMethod(typeArgs)
        m.Invoke(obj, [||]) |> unbox

    let callInstanceMethod1 (obj:obj) (typeArgs : Type []) (nm:string) (v:obj) =
        let m = (tryFindMember nm MemberTypes.Method <| obj.GetType()).Value :?> MethodInfo
        let m = match typeArgs with [||] -> m | _ -> m.MakeGenericMethod(typeArgs)
        m.Invoke(obj, [|v|]) |> unbox

    let callInstanceMethod3 (obj:obj) (typeArgs : Type []) (nm:string) (v1:obj)  (v2:obj)  (v3:obj) =
        let m = (tryFindMember nm MemberTypes.Method <| obj.GetType()).Value :?> MethodInfo
        let m = match typeArgs with [||] -> m | _ -> m.MakeGenericMethod(typeArgs)
        m.Invoke(obj, [|v1;v2;v3|]) |> unbox

    let colorPrintL (outWriter : TextWriter) opts layout =
        let renderer =
            { new LayoutRenderer<NoResult,NoState> with
                member r.Start () = NoState

                member r.AddText z s =
                    let color =
                        match s.Tag with
                        | TextTag.Keyword -> ConsoleColor.White
                        | TextTag.TypeParameter
                        | TextTag.Alias
                        | TextTag.Class
                        | TextTag.Module
                        | TextTag.Interface
                        | TextTag.Record
                        | TextTag.Struct
                        | TextTag.Union
                        | TextTag.UnknownType -> ConsoleColor.Cyan
                        | TextTag.UnionCase
                        | TextTag.ActivePatternCase -> ConsoleColor.Magenta
                        | TextTag.StringLiteral -> ConsoleColor.Yellow
                        | TextTag.NumericLiteral -> ConsoleColor.Green
                        | _ -> Console.ForegroundColor

                    DoWithColor color (fun () -> outWriter.Write s.Text)

                    z

                member r.AddBreak z n =
                    outWriter.WriteLine()
                    outWriter.Write (String.replicate n " ")
                    z

                member r.AddTag z (tag,attrs,start) = z

                member r.Finish z =
                    outWriter.WriteLine()
                    NoResult
            }

        layout
        |> Display.squash_layout opts
        |> LayoutRender.renderL renderer
        |> ignore

        outWriter.WriteLine()

    let reportError m =
        let report errorType err msg =
            let error = err, msg
            match errorType with
            | ErrorReportType.Warning -> warning(Error(error, m))
            | ErrorReportType.Error -> errorR(Error(error, m))
        ResolvingErrorReport report

    let getOutputDir (tcConfigB: TcConfigBuilder) =  tcConfigB.outputDir |> Option.defaultValue ""

/// Timing support
[<AutoSerializable(false)>]
type internal FsiTimeReporter(outWriter: TextWriter) =
    let stopwatch = Stopwatch()
    let ptime = Process.GetCurrentProcess()
    let numGC = GC.MaxGeneration
    member tr.TimeOp(f) =
        let startTotal = ptime.TotalProcessorTime
        let startGC = [| for i in 0 .. numGC -> GC.CollectionCount(i) |]
        stopwatch.Reset()
        stopwatch.Start()
        let res = f ()
        stopwatch.Stop()
        let total = ptime.TotalProcessorTime - startTotal
        let spanGC = [ for i in 0 .. numGC-> GC.CollectionCount(i) - startGC.[i] ]
        let elapsed = stopwatch.Elapsed
        fprintfn outWriter "%s" (FSIstrings.SR.fsiTimeInfoMainString((sprintf "%02d:%02d:%02d.%03d" (int elapsed.TotalHours) elapsed.Minutes elapsed.Seconds elapsed.Milliseconds),(sprintf "%02d:%02d:%02d.%03d" (int total.TotalHours) total.Minutes total.Seconds total.Milliseconds),(String.concat ", " (List.mapi (sprintf "%s%d: %d" (FSIstrings.SR.fsiTimeInfoGCGenerationLabelSomeShorthandForTheWordGeneration())) spanGC))))
        res

    member tr.TimeOpIf flag f = if flag then tr.TimeOp f else f ()

/// Manages the emit of one logical assembly into multiple assemblies. Gives warnings
/// on cross-fragment internal access.
type ILMultiInMemoryAssemblyEmitEnv(
        ilg: ILGlobals,
        resolveAssemblyRef: ILAssemblyRef -> Choice<string, Assembly> option,
        dynamicCcuName: string
    ) =

    let typeMap = Dictionary<ILTypeRef, Type * ILTypeRef>(HashIdentity.Structural)
    let reverseTypeMap = Dictionary<ILTypeRef, ILTypeRef>(HashIdentity.Structural)
    let internalTypes = HashSet<ILTypeRef>(HashIdentity.Structural)
    let internalMethods = HashSet<ILMethodRef>(HashIdentity.Structural)
    let internalFields = HashSet<ILFieldRef>(HashIdentity.Structural)
    let dynamicCcuScopeRef = ILScopeRef.Assembly (IL.mkSimpleAssemblyRef dynamicCcuName)

    /// Convert an ILAssemblyRef to a dynamic System.Type given the dynamic emit context
    let convAssemblyRef (aref: ILAssemblyRef) =
        let asmName = AssemblyName()
        asmName.Name <- aref.Name
        match aref.PublicKey with
        | None -> ()
        | Some (PublicKey bytes) -> asmName.SetPublicKey bytes
        | Some (PublicKeyToken bytes) -> asmName.SetPublicKeyToken bytes
        match aref.Version with 
        | None -> ()
        | Some version ->
            asmName.Version <- Version (int32 version.Major, int32 version.Minor, int32 version.Build, int32 version.Revision)
        asmName.CultureInfo <- System.Globalization.CultureInfo.InvariantCulture
        asmName

    /// Convert an ILAssemblyRef to a dynamic System.Type given the dynamic emit context
    let convResolveAssemblyRef (asmref: ILAssemblyRef) qualifiedName =
        let assembly =
            match resolveAssemblyRef asmref with
            | Some (Choice1Of2 path) ->
                // asmRef is a path but the runtime is smarter with assembly names so make one
                let asmName = AssemblyName.GetAssemblyName(path)
                asmName.CodeBase <- path
                FileSystem.AssemblyLoader.AssemblyLoad asmName
            | Some (Choice2Of2 assembly) ->
                assembly
            | None ->
                let asmName = convAssemblyRef asmref
                FileSystem.AssemblyLoader.AssemblyLoad asmName
        let typT = assembly.GetType qualifiedName
        match typT with
        | null -> error(Error(FSComp.SR.itemNotFoundDuringDynamicCodeGen ("type", qualifiedName, asmref.QualifiedName), range0))
        | res -> res

    /// Convert an Abstract IL type reference to System.Type
    let convTypeRefAux (tref: ILTypeRef) =
        let qualifiedName = (String.concat "+" (tref.Enclosing @ [ tref.Name ])).Replace(",", @"\,")
        match tref.Scope with
        | ILScopeRef.Assembly asmref ->
            convResolveAssemblyRef asmref qualifiedName
        | ILScopeRef.Module _
        | ILScopeRef.Local _ ->
            let typT = Type.GetType qualifiedName
            match typT with
            | null -> error(Error(FSComp.SR.itemNotFoundDuringDynamicCodeGen ("type", qualifiedName, "<emitted>"), range0))
            | res -> res
        | ILScopeRef.PrimaryAssembly ->
            convResolveAssemblyRef ilg.primaryAssemblyRef qualifiedName

    /// Convert an ILTypeRef to a dynamic System.Type given the dynamic emit context
    let convTypeRef (tref: ILTypeRef) =
        if tref.Scope.IsLocalRef then 
            assert tref.Scope.IsLocalRef
            let typ, _ = typeMap.[tref]
            typ
        else
            convTypeRefAux tref

    /// Convert an ILTypeSpec to a dynamic System.Type given the dynamic emit context
    let rec convTypeSpec (tspec: ILTypeSpec) =
        let tref = tspec.TypeRef
        let typT = convTypeRef tref
        let tyargs = List.map convTypeAux tspec.GenericArgs
        let res =
            match isNil tyargs, typT.IsGenericType with
            | _, true -> typT.MakeGenericType(List.toArray tyargs)
            | true, false -> typT
            | _, false -> null
        match res with
        | null -> error(Error(FSComp.SR.itemNotFoundDuringDynamicCodeGen ("type", tspec.TypeRef.QualifiedName, tspec.Scope.QualifiedName), range0))
        | _ -> res

    and convTypeAux ty =
        match ty with
        | ILType.Void -> Type.GetType("System.Void")
        | ILType.Array (shape, eltType) ->
            let baseT = convTypeAux eltType
            if shape.Rank=1 then baseT.MakeArrayType()
            else baseT.MakeArrayType shape.Rank
        | ILType.Value tspec -> convTypeSpec tspec
        | ILType.Boxed tspec -> convTypeSpec tspec
        | ILType.Ptr eltType ->
            let baseT = convTypeAux eltType
            baseT.MakePointerType()
        | ILType.Byref eltType ->
            let baseT = convTypeAux eltType
            baseT.MakeByRefType()
        | ILType.TypeVar _tv -> failwith "open generic type"
        | ILType.Modified (_, _, modifiedTy) ->
            convTypeAux modifiedTy
        | ILType.FunctionPointer _callsig -> failwith "convType: fptr"

    /// Map the given ILTypeRef to the appropriate assembly fragment
    member _.MapTypeRef (tref: ILTypeRef) =
        if tref.Scope.IsLocalRef && typeMap.ContainsKey(tref) then
            typeMap.[tref] |> snd
        else
            tref

    /// Map an ILTypeRef built from reflection over loaded assembly fragments back to an ILTypeRef suitable
    /// to use on the F# compiler logic.
    member _.ReverseMapTypeRef (tref: ILTypeRef) =
        if reverseTypeMap.ContainsKey(tref) then
            reverseTypeMap.[tref]
        else
            tref

    /// Convert an ILTypeRef to a dynamic System.Type given the dynamic emit context
    member _.LookupTypeRef (tref: ILTypeRef) =
        convTypeRef tref

    /// Convert an ILType to a dynamic System.Type given the dynamic emit context
    member _.LookupType (ty: ILType) = 
        convTypeAux ty

    /// Record the given ILTypeDef in the dynamic emit context
    member emEnv.AddTypeDef (asm: Assembly) ilScopeRef enc (tdef: ILTypeDef) =
        let ltref = mkRefForNestedILTypeDef ILScopeRef.Local (enc, tdef)
        let tref = mkRefForNestedILTypeDef ilScopeRef (enc, tdef)
        let key = tref.BasicQualifiedName
        let typ = asm.GetType(key)
        //printfn "Adding %s --> %s" key typ.FullName
        let tref = ILTypeRef.Create(ilScopeRef, [ for e in enc -> e.Name ], typ.Name)
        let rtref = ILTypeRef.Create(dynamicCcuScopeRef, [ for e in enc -> e.Name ], typ.Name)
        typeMap.Add(ltref, (typ, tref))
        reverseTypeMap.Add(tref, rtref)
        for ntdef in tdef.NestedTypes.AsArray() do
            emEnv.AddTypeDef asm ilScopeRef (enc@[tdef]) ntdef
        
        // Record the internal things to give warnings for internal access across fragment boundaries
        for fdef in tdef.Fields.AsList() do
            match fdef.Access with
            | ILMemberAccess.Public -> ()
            | _ ->
                let lfref = mkRefForILField ILScopeRef.Local (enc, tdef) fdef
                internalFields.Add(lfref) |> ignore

        for mdef in tdef.Methods.AsArray() do
            match mdef.Access with
            | ILMemberAccess.Public -> ()
            | _ ->
                let lmref = mkRefForILMethod ILScopeRef.Local (enc, tdef) mdef
                internalMethods.Add(lmref) |> ignore

        match tdef.Access with
        | ILTypeDefAccess.Public 
        | ILTypeDefAccess.Nested ILMemberAccess.Public -> ()
        | _ ->
            internalTypes.Add(ltref) |> ignore

    /// Record the given ILModuleDef (i.e. an assembly) in the dynamic emit context
    member emEnv.AddModuleDef asm ilScopeRef (mdef: ILModuleDef) =
        for tdef in mdef.TypeDefs.AsArray() do
            emEnv.AddTypeDef asm ilScopeRef [] tdef

    /// Check if an ILTypeRef is a reference to an already-emitted internal type within the dynamic emit context
    member _.IsLocalInternalType (tref: ILTypeRef) =
        tref.Scope.IsLocalRef && internalTypes.Contains(tref)

    /// Check if an ILMethodRef is a reference to an already-emitted internal method within the dynamic emit context
    member _.IsLocalInternalMethod (mref: ILMethodRef) =
        mref.DeclaringTypeRef.Scope.IsLocalRef && internalMethods.Contains(mref)

    /// Check if an ILFieldRef is a reference to an already-emitted internal field within the dynamic emit context
    member _.IsLocalInternalField (fref: ILFieldRef) =
        fref.DeclaringTypeRef.Scope.IsLocalRef && internalFields.Contains(fref)

type ILAssemblyEmitEnv =
    | SingleRefEmitAssembly of ILDynamicAssemblyWriter.cenv * ILDynamicAssemblyEmitEnv
    | MultipleInMemoryAssemblies of ILMultiInMemoryAssemblyEmitEnv

type internal FsiValuePrinterMode =
    | PrintExpr
    | PrintDecl

type EvaluationEventArgs(fsivalue : FsiValue option, symbolUse : FSharpSymbolUse, decl: FSharpImplementationFileDeclaration) =
    inherit EventArgs()
    member _.Name = symbolUse.Symbol.DisplayName
    member _.FsiValue = fsivalue
    member _.SymbolUse = symbolUse
    member _.Symbol = symbolUse.Symbol
    member _.ImplementationDeclaration = decl

/// User-configurable information that changes how F# Interactive operates, stored in the 'fsi' object
/// and accessible via the programming model
[<AbstractClass>]
type FsiEvaluationSessionHostConfig () =
    let evaluationEvent = Event<EvaluationEventArgs>()

    /// Called by the evaluation session to ask the host for parameters to format text for output
    abstract FormatProvider: IFormatProvider

    /// Called by the evaluation session to ask the host for parameters to format text for output
    abstract FloatingPointFormat: string

    /// Called by the evaluation session to ask the host for parameters to format text for output
    abstract AddedPrinters : Choice<Type * (obj -> string), Type * (obj -> obj)>  list

    /// Called by the evaluation session to ask the host for parameters to format text for output
    abstract ShowDeclarationValues: bool

    /// Called by the evaluation session to ask the host for parameters to format text for output
    abstract ShowIEnumerable: bool

    /// Called by the evaluation session to ask the host for parameters to format text for output
    abstract ShowProperties : bool

    /// Called by the evaluation session to ask the host for parameters to format text for output
    abstract PrintSize : int

    /// Called by the evaluation session to ask the host for parameters to format text for output
    abstract PrintDepth : int

    /// Called by the evaluation session to ask the host for parameters to format text for output
    abstract PrintWidth : int

    /// Called by the evaluation session to ask the host for parameters to format text for output
    abstract PrintLength : int

    /// The evaluation session calls this to report the preferred view of the command line arguments after
    /// stripping things like "/use:file.fsx", "-r:Foo.dll" etc.
    abstract ReportUserCommandLineArgs : string [] -> unit

    /// The evaluation session calls this to ask the host for the special console reader.
    /// Returning 'Some' indicates a console is to be used, so some special rules apply.
    ///
    /// A "console" gets used if
    ///     --readline- is specified (the default on Windows + .NET); and
    ///     not --fsi-server (which should always be combined with --readline-); and
    ///     GetOptionalConsoleReadLine() returns a Some
    ///
    /// "Peekahead" occurs if --peekahead- is not specified (i.e. it is the default):
    ///     - If a console is being used then
    ///         - a prompt is printed early
    ///         - a background thread is created
    ///         - the GetOptionalConsoleReadLine() callback is used to read the first line
    ///     - Otherwise call inReader.Peek()
    ///
    /// Further lines are read as follows:
    ///     - If a console is being used then use GetOptionalConsoleReadLine()
    ///     - Otherwise use inReader.ReadLine()

    abstract GetOptionalConsoleReadLine : probeToSeeIfConsoleWorks: bool -> (unit -> string) option

    /// The evaluation session calls this at an appropriate point in the startup phase if the --fsi-server parameter was given
    abstract StartServer : fsiServerName:string -> unit

    /// Called by the evaluation session to ask the host to enter a dispatch loop like Application.Run().
    /// Only called if --gui option is used (which is the default).
    /// Gets called towards the end of startup and every time a ThreadAbort escaped to the backup driver loop.
    /// Return true if a 'restart' is required, which is a bit meaningless.
    abstract EventLoopRun : unit -> bool

    /// Request that the given operation be run synchronously on the event loop.
    abstract EventLoopInvoke : codeToRun: (unit -> 'T) -> 'T

    /// Schedule a restart for the event loop.
    abstract EventLoopScheduleRestart : unit -> unit

    /// Implicitly reference FSharp.Compiler.Interactive.Settings.dll
    abstract UseFsiAuxLib : bool

    /// Hook for listening for evaluation bindings
    member _.OnEvaluation = evaluationEvent.Publish

    member internal x.TriggerEvaluation (value, symbolUse, decl) =
        evaluationEvent.Trigger (EvaluationEventArgs (value, symbolUse, decl) )

/// Used to print value signatures along with their values, according to the current
/// set of pretty printers installed in the system, and default printing rules.
type internal FsiValuePrinter(fsi: FsiEvaluationSessionHostConfig, outWriter: TextWriter) =

    /// This printer is used by F# Interactive if no other printers apply.
    let DefaultPrintingIntercept (ienv: IEnvironment) (obj:obj) =
       match obj with
       | null -> None
       | :? System.Collections.IDictionary as ie ->
          let it = ie.GetEnumerator()
          try
              let itemLs =
                  unfoldL // the function to layout each object in the unfold
                          (fun obj -> ienv.GetLayout obj)
                          // the function to call at each step of the unfold
                          (fun () ->
                              if it.MoveNext() then
                                 Some((it.Key, it.Value),())
                              else None) ()
                          // the maximum length
                          (1+fsi.PrintLength/3)
              let makeListL itemLs =
                (leftL (TaggedText.tagText "[")) ^^
                sepListL (rightL (TaggedText.tagText ";")) itemLs ^^
                (rightL (TaggedText.tagText "]"))
              Some(wordL (TaggedText.tagText "dict") --- makeListL itemLs)
          finally
             match it with
             | :? IDisposable as d -> d.Dispose()
             | _ -> ()

       | _ -> None


    /// Get the print options used when formatting output using the structured printer.
    member _.GetFsiPrintOptions() =
        { FormatOptions.Default with
              FormatProvider = fsi.FormatProvider;
              PrintIntercepts =
                  // The fsi object supports the addition of two kinds of printers, one which converts to a string
                  // and one which converts to another object that is recursively formatted.
                  // The internal AddedPrinters reports these to FSI.EXE and we pick them up here to produce a layout
                  [ for x in fsi.AddedPrinters do
                         match x with
                         | Choice1Of2 (aty: Type, printer) ->
                                yield (fun _ienv (obj:obj) ->
                                   match obj with
                                   | null -> None
                                   | _ when aty.IsAssignableFrom(obj.GetType())  ->
                                       match printer obj with
                                       | null -> None
                                       | s -> Some (wordL (TaggedText.tagText s))
                                   | _ -> None)

                         | Choice2Of2 (aty: Type, converter) ->
                                yield (fun ienv (obj:obj) ->
                                   match obj with
                                   | null -> None
                                   | _ when aty.IsAssignableFrom(obj.GetType())  ->
                                       match converter obj with
                                       | null -> None
                                       | res -> Some (ienv.GetLayout res)
                                   | _ -> None)
                    yield DefaultPrintingIntercept];
              FloatingPointFormat = fsi.FloatingPointFormat;
              PrintWidth = fsi.PrintWidth;
              PrintDepth = fsi.PrintDepth;
              PrintLength = fsi.PrintLength;
              PrintSize = fsi.PrintSize;
              ShowProperties = fsi.ShowProperties;
              ShowIEnumerable = fsi.ShowIEnumerable; }

    /// Get the evaluation context used when inverting the storage mapping of the ILDynamicAssemblyWriter.
    member _.GetEvaluationContext (emEnv: ILAssemblyEmitEnv) =
        match emEnv with 
        | SingleRefEmitAssembly (cenv, emEnv) ->
            { LookupTypeRef = LookupTypeRef cenv emEnv
              LookupType = LookupType cenv emEnv }
        | MultipleInMemoryAssemblies emEnv ->
            { LookupTypeRef = emEnv.LookupTypeRef
              LookupType = emEnv.LookupType }

    /// Generate a layout for an actual F# value, where we know the value has the given static type.
    member _.PrintValue (printMode, opts:FormatOptions, x:obj, ty:Type) =
        // We do a dynamic invoke of any_to_layout with the right System.Type parameter for the static type of the saved value.
        // In principle this helps any_to_layout do the right thing as it descends through terms. In practice it means
        // it at least does the right thing for top level 'null' list and option values (but not for nested ones).
        //
        // The static type was saved into the location used by RuntimeHelpers.GetSavedItType when RuntimeHelpers.SaveIt was called.
        // RuntimeHelpers.SaveIt has type ('a -> unit), and fetches the System.Type for 'a by using a typeof<'a> call.
        // The funny thing here is that you might think that the driver (this file) knows more about the static types
        // than the compiled code does. But it doesn't! In particular, it's not that easy to get a System.Type value based on the
        // static type information we do have: we have no direct way to bind a F# TAST type or even an AbstractIL type to
        // a System.Type value (I guess that functionality should be in ilreflect.fs).
        //
        // This will be more significant when we print values other then 'it'
        //
        try
            let anyToLayoutCall = getAnyToLayoutCall ty
            match printMode with
              | PrintDecl ->
                  // When printing rhs of fsi declarations, use "fsi_any_to_layout".
                  // This will suppress some less informative values, by returning an empty layout. [fix 4343].
                  anyToLayoutCall.FsiAnyToLayout(opts, x, ty)
              | PrintExpr ->
                  anyToLayoutCall.AnyToLayout(opts, x, ty)
        with
        | :? ThreadAbortException -> wordL (TaggedText.tagText "")
        | e ->
#if DEBUG
          printf "\n\nPrintValue: x = %+A and ty=%s\n" x ty.FullName
#endif
          printf "%s" (FSIstrings.SR.fsiExceptionDuringPrettyPrinting(e.ToString()));
          wordL (TaggedText.tagText "")

    /// Display the signature of an F# value declaration, along with its actual value.
    member valuePrinter.InvokeDeclLayout (emEnv, ilxGenerator: IlxAssemblyGenerator, v:Val) =
        // Implemented via a lookup from v to a concrete (System.Object,System.Type).
        // This (obj,objTy) pair can then be fed to the fsi value printer.
        // Note: The value may be (null:Object).
        // Note: A System.Type allows the value printer guide printing of nulls, e.g. as None or [].
        //-------
        // IlxGen knows what the v:Val was converted to w.r.t. AbsIL data structures.
        // Ilreflect knows what the AbsIL was generated to.
        // Combining these allows for obtaining the (obj,objTy) by reflection where possible.
        // This assumes the v:Val was given appropriate storage, e.g. StaticField.
        if fsi.ShowDeclarationValues && not v.LiteralValue.IsSome then
            // Adjust "opts" for printing for "declared-values":
            // - No sequences, because they may have effects or time cost.
            // - No properties, since they may have unexpected effects.
            // - Limit strings to roughly one line, since huge strings (e.g. 1 million chars without \n are slow in vfsi).
            // - Limit PrintSize which is a count on nodes.
            let declaredValueReductionFactor = 10 (* reduce PrintSize for declared values, e.g. see less of large terms *)
            let opts   = valuePrinter.GetFsiPrintOptions()
            let opts   = {opts with ShowProperties  = false // properties off, motivated by Form props
                                    ShowIEnumerable = false // seq off, motivated by db query concerns
                                    StringLimit = max 0 (opts.PrintWidth-4) // 4 allows for an indent of 2 and 2 quotes (rough)
                                    PrintSize = opts.PrintSize / declaredValueReductionFactor } // print less
            let res    =
                try
                    ilxGenerator.LookupGeneratedValue (valuePrinter.GetEvaluationContext emEnv, v)
                with e ->
                    None
            match res with
            | None             -> None
            | Some (obj,objTy) ->
                let lay = valuePrinter.PrintValue (FsiValuePrinterMode.PrintDecl, opts, obj, objTy)
                if isEmptyL lay then None else Some lay // suppress empty layout

        else
            None


    /// Format a value
    member valuePrinter.FormatValue (obj:obj, objTy) =
        let opts        = valuePrinter.GetFsiPrintOptions()
        let lay = valuePrinter.PrintValue (FsiValuePrinterMode.PrintExpr, opts, obj, objTy)
        Display.layout_to_string opts lay

    /// Fetch the saved value of an expression out of the 'it' register and show it.
    member valuePrinter.InvokeExprPrinter (denv, infoReader, emEnv, ilxGenerator: IlxAssemblyGenerator, vref: ValRef) =
        let opts        = valuePrinter.GetFsiPrintOptions()
        let res    = ilxGenerator.LookupGeneratedValue (valuePrinter.GetEvaluationContext emEnv, vref.Deref)
        let rhsL =
            match res with
                | None             -> None
                | Some (obj,objTy) ->
                    let lay = valuePrinter.PrintValue (FsiValuePrinterMode.PrintExpr, opts, obj, objTy)
                    if isEmptyL lay then None else Some lay // suppress empty layout
        let denv = { denv with suppressMutableKeyword = true } // suppress 'mutable' in 'val mutable it = ...'
        let denv = { denv with suppressInlineKeyword = false } // dont' suppress 'inline' in 'val inline f = ...'
        let fullL =
            if Option.isNone rhsL || isEmptyL rhsL.Value then
                NicePrint.prettyLayoutOfValOrMemberNoInst denv infoReader vref (* the rhs was suppressed by the printer, so no value to print *)
            else
                (NicePrint.prettyLayoutOfValOrMemberNoInst denv infoReader vref ++ wordL (TaggedText.tagText "=")) --- rhsL.Value

        colorPrintL outWriter opts fullL

/// Used to make a copy of input in order to include the input when displaying the error text.
type internal FsiStdinSyphon(errorWriter: TextWriter) =
    let syphonText = StringBuilder()

    /// Clears the syphon text
    member _.Reset () =
        syphonText.Clear() |> ignore

    /// Adds a new line to the syphon text
    member _.Add (str:string) =
        syphonText.Append str |> ignore

    /// Gets the indicated line in the syphon text
    member _.GetLine filename i =
        if filename <> stdinMockFilename then
            ""
        else
            let text = syphonText.ToString()
            // In Visual Studio, when sending a block of text, it  prefixes  with '# <line> "filename"\n'
            // and postfixes with '# 1 "stdin"\n'. To first, get errors filename context,
            // and second to get them back into stdin context (no position stack...).
            // To find an error line, trim upto the last stdinReset string the syphoned text.
            //printf "PrePrune:-->%s<--\n\n" text;
            let rec prune (text:string) =
                let stdinReset = "# 1 \"stdin\"\n"
                let idx = text.IndexOf(stdinReset,StringComparison.Ordinal)
                if idx <> -1 then
                    prune (text.Substring(idx + stdinReset.Length))
                else
                    text

            let text = prune text
            let lines = text.Split '\n'
            if 0 < i && i <= lines.Length then lines.[i-1] else ""

    /// Display the given error.
    member syphon.PrintError (tcConfig:TcConfigBuilder, err) =
        ignoreAllErrors (fun () ->
            let severity = FSharpDiagnosticSeverity.Error
            DoWithDiagnosticColor severity (fun () ->
                errorWriter.WriteLine();
                writeViaBuffer errorWriter (OutputDiagnosticContext "  " syphon.GetLine) err;
                writeViaBuffer errorWriter (OutputDiagnostic (tcConfig.implicitIncludeDir,tcConfig.showFullPaths,tcConfig.flatErrors,tcConfig.errorStyle,severity))  err;
                errorWriter.WriteLine()
                errorWriter.WriteLine()
                errorWriter.Flush()))

/// Encapsulates functions used to write to outWriter and errorWriter
type internal FsiConsoleOutput(tcConfigB, outWriter:TextWriter, errorWriter:TextWriter) =

    let nullOut = new StreamWriter(Stream.Null) :> TextWriter
    let fprintfnn (os: TextWriter) fmt  = Printf.kfprintf (fun _ -> os.WriteLine(); os.WriteLine()) os fmt
    /// uprintf to write usual responses to stdout (suppressed by --quiet), with various pre/post newlines
    member _.uprintf    fmt = fprintf   (if tcConfigB.noFeedback then nullOut else outWriter) fmt
    member _.uprintfn   fmt = fprintfn  (if tcConfigB.noFeedback then nullOut else outWriter) fmt
    member _.uprintfnn  fmt = fprintfnn (if tcConfigB.noFeedback then nullOut else outWriter) fmt
    member out.uprintnf   fmt = out.uprintfn ""; out.uprintf   fmt
    member out.uprintnfn  fmt = out.uprintfn ""; out.uprintfn  fmt
    member out.uprintnfnn fmt = out.uprintfn ""; out.uprintfnn fmt

    member _.Out = outWriter
    member _.Error = errorWriter


/// This ErrorLogger reports all warnings, but raises StopProcessing on first error or early exit
type internal ErrorLoggerThatStopsOnFirstError(tcConfigB:TcConfigBuilder, fsiStdinSyphon:FsiStdinSyphon, fsiConsoleOutput: FsiConsoleOutput) =
    inherit ErrorLogger("ErrorLoggerThatStopsOnFirstError")
    let mutable errorCount = 0

    member _.SetError() =
        errorCount <- 1

    member _.ResetErrorCount() = errorCount <- 0

    override x.DiagnosticSink(err, severity) =
        if ReportDiagnosticAsError tcConfigB.errorSeverityOptions (err, severity) then
            fsiStdinSyphon.PrintError(tcConfigB,err)
            errorCount <- errorCount + 1
            if tcConfigB.abortOnError then exit 1 (* non-zero exit code *)
            // STOP ON FIRST ERROR (AVOIDS PARSER ERROR RECOVERY)
            raise StopProcessing
        elif ReportDiagnosticAsWarning tcConfigB.errorSeverityOptions (err, severity) then
            DoWithDiagnosticColor FSharpDiagnosticSeverity.Warning (fun () ->
                fsiConsoleOutput.Error.WriteLine()
                writeViaBuffer fsiConsoleOutput.Error (OutputDiagnosticContext "  " fsiStdinSyphon.GetLine) err
                writeViaBuffer fsiConsoleOutput.Error (OutputDiagnostic (tcConfigB.implicitIncludeDir,tcConfigB.showFullPaths,tcConfigB.flatErrors,tcConfigB.errorStyle,severity)) err
                fsiConsoleOutput.Error.WriteLine()
                fsiConsoleOutput.Error.WriteLine()
                fsiConsoleOutput.Error.Flush())
        elif ReportDiagnosticAsInfo tcConfigB.errorSeverityOptions (err, severity) then
            DoWithDiagnosticColor FSharpDiagnosticSeverity.Info (fun () ->
                fsiConsoleOutput.Error.WriteLine()
                writeViaBuffer fsiConsoleOutput.Error (OutputDiagnosticContext "  " fsiStdinSyphon.GetLine) err
                writeViaBuffer fsiConsoleOutput.Error (OutputDiagnostic (tcConfigB.implicitIncludeDir,tcConfigB.showFullPaths,tcConfigB.flatErrors,tcConfigB.errorStyle,severity)) err
                fsiConsoleOutput.Error.WriteLine()
                fsiConsoleOutput.Error.WriteLine()
                fsiConsoleOutput.Error.Flush())

    override x.ErrorCount = errorCount

type ErrorLogger with
    member x.CheckForErrors() = (x.ErrorCount > 0)
    /// A helper function to check if its time to abort
    member x.AbortOnError(fsiConsoleOutput:FsiConsoleOutput) =
        if x.ErrorCount > 0 then
            fprintf fsiConsoleOutput.Error "%s" (FSIstrings.SR.stoppedDueToError())
            fsiConsoleOutput.Error.Flush()
            raise StopProcessing

/// Get the directory name from a string, with some defaults if it doesn't have one
let internal directoryName (s:string) =
    if s = "" then "."
    else
        match Path.GetDirectoryName s with
        | null -> if FileSystem.IsPathRootedShim s then s else "."
        | res -> if res = "" then "." else res


//----------------------------------------------------------------------------
// cmd line - state for options
//----------------------------------------------------------------------------

/// Process the command line options
type internal FsiCommandLineOptions(fsi: FsiEvaluationSessionHostConfig,
                argv: string[],
                tcConfigB,
                fsiConsoleOutput: FsiConsoleOutput) =

    let mutable enableConsoleKeyProcessing =
       // Mono on Win32 doesn't implement correct console processing
       not (runningOnMono && Environment.OSVersion.Platform = PlatformID.Win32NT)

    let mutable gui        = not runningOnMono // override via "--gui", on by default except when on Mono
#if DEBUG
    let mutable showILCode = false // show modul il code
#endif
    let mutable showTypes  = true  // show types after each interaction?
    let mutable fsiServerName = ""
    let mutable interact = true
    let mutable explicitArgs = []
    let mutable writeReferencesAndExit = None

    let mutable inputFilesAcc   = []

    let mutable fsiServerInputCodePage = None
    let mutable fsiServerOutputCodePage = None
    let mutable fsiLCID = None

    // internal options
    let mutable probeToSeeIfConsoleWorks         = true
    let mutable peekAheadOnConsoleToPermitTyping = true

    let isInteractiveServer() = fsiServerName <> ""
    let recordExplicitArg arg = explicitArgs <- explicitArgs @ [arg]

    let executableFileNameWithoutExtension =
        lazy
            let getFsiCommandLine () =
                let fileNameWithoutExtension path = Path.GetFileNameWithoutExtension(path)

                let currentProcess = Process.GetCurrentProcess()
                let processFileName = fileNameWithoutExtension currentProcess.MainModule.FileName

                let commandLineExecutableFileName =
                    try fileNameWithoutExtension (Environment.GetCommandLineArgs().[0])
                    with _ -> ""

                let stringComparison =
                    match Environment.OSVersion.Platform with
                    | PlatformID.MacOSX
                    | PlatformID.Unix -> StringComparison.Ordinal
                    | _ -> StringComparison.OrdinalIgnoreCase

                if String.Compare(processFileName, commandLineExecutableFileName, stringComparison) = 0
                then processFileName
                else sprintf "%s %s" processFileName commandLineExecutableFileName

            tcConfigB.exename |> Option.defaultWith getFsiCommandLine


    // Additional fsi options are list below.
    // In the "--help", these options can be printed either before (fsiUsagePrefix) or after (fsiUsageSuffix) the core options.

    let displayHelpFsi tcConfigB (blocks:CompilerOptionBlock list) =
        DisplayBannerText tcConfigB;
        fprintfn fsiConsoleOutput.Out ""
        fprintfn fsiConsoleOutput.Out "%s" (FSIstrings.SR.fsiUsage(executableFileNameWithoutExtension.Value))
        PrintCompilerOptionBlocks blocks
        exit 0

    // option tags
    let tagFile        = "<file>"
    let tagNone        = ""

    /// These options precede the FsiCoreCompilerOptions in the help blocks
    let fsiUsagePrefix tcConfigB =
      [PublicOptions(FSIstrings.SR.fsiInputFiles(),
        [CompilerOption("use",tagFile, OptionString (fun s -> inputFilesAcc <- inputFilesAcc @ [(s,true)]), None,
                                 Some (FSIstrings.SR.fsiUse()));
         CompilerOption("load",tagFile, OptionString (fun s -> inputFilesAcc <- inputFilesAcc @ [(s,false)]), None,
                                 Some (FSIstrings.SR.fsiLoad()));
        ]);
       PublicOptions(FSIstrings.SR.fsiCodeGeneration(),[]);
       PublicOptions(FSIstrings.SR.fsiErrorsAndWarnings(),[]);
       PublicOptions(FSIstrings.SR.fsiLanguage(),[]);
       PublicOptions(FSIstrings.SR.fsiMiscellaneous(),[]);
       PublicOptions(FSIstrings.SR.fsiAdvanced(),[]);
       PrivateOptions(
        [// Make internal fsi-server* options. Do not print in the help. They are used by VFSI.
         CompilerOption("fsi-server-report-references","", OptionString (fun s -> writeReferencesAndExit <- Some s), None, None);
         CompilerOption("fsi-server","", OptionString (fun s -> fsiServerName <- s), None, None); // "FSI server mode on given named channel");
         CompilerOption("fsi-server-input-codepage","",OptionInt (fun n -> fsiServerInputCodePage <- Some(n)), None, None); // " Set the input codepage for the console");
         CompilerOption("fsi-server-output-codepage","",OptionInt (fun n -> fsiServerOutputCodePage <- Some(n)), None, None); // " Set the output codepage for the console");
         CompilerOption("fsi-server-no-unicode","", OptionUnit (fun () -> fsiServerOutputCodePage <- None;  fsiServerInputCodePage <- None), None, None); // "Do not set the codepages for the console");
         CompilerOption("fsi-server-lcid","", OptionInt (fun n -> fsiLCID <- Some(n)), None, None); // "LCID from Visual Studio"

         // We do not want to print the "script.fsx arg2..." as part of the options
         CompilerOption("script.fsx arg1 arg2 ...","",
                                 OptionGeneral((fun args -> args.Length > 0 && IsScript args.[0]),
                                               (fun args -> let scriptFile = args.[0]
                                                            let scriptArgs = List.tail args
                                                            inputFilesAcc <- inputFilesAcc @ [(scriptFile,true)]   (* record script.fsx for evaluation *)
                                                            List.iter recordExplicitArg scriptArgs            (* record rest of line as explicit arguments *)
                                                            tcConfigB.noFeedback <- true                      (* "quiet", no banners responses etc *)
                                                            interact <- false                                 (* --exec, exit after eval *)
                                                            [] (* no arguments passed on, all consumed here *)

                                               )),None,None); // "Run script.fsx with the follow command line arguments: arg1 arg2 ...");
        ]);
       PrivateOptions(
        [
         // Private options, related to diagnostics around console probing
         CompilerOption("probeconsole","", OptionSwitch (fun flag -> probeToSeeIfConsoleWorks <- flag=OptionSwitch.On), None, None); // "Probe to see if Console looks functional");

         CompilerOption("peekahead","", OptionSwitch (fun flag -> peekAheadOnConsoleToPermitTyping <- flag=OptionSwitch.On), None, None); // "Probe to see if Console looks functional");

         // Disables interaction (to be used by libraries embedding FSI only!)
         CompilerOption("noninteractive","", OptionUnit (fun () -> interact <-  false), None, None);     // "Deprecated, use --exec instead"

        ])
      ]

    /// These options follow the FsiCoreCompilerOptions in the help blocks
    let fsiUsageSuffix tcConfigB =
      [PublicOptions(FSComp.SR.optsHelpBannerInputFiles(),
        [CompilerOption("--","", OptionRest recordExplicitArg, None,
                                 Some (FSIstrings.SR.fsiRemaining()));
        ]);
       PublicOptions(FSComp.SR.optsHelpBannerMisc(),
        [   CompilerOption("help", tagNone,
                                 OptionHelp (displayHelpFsi tcConfigB), None, Some (FSIstrings.SR.fsiHelp()))
        ]);
       PrivateOptions(
        [   CompilerOption("?", tagNone, OptionHelp (displayHelpFsi tcConfigB), None, None); // "Short form of --help");
            CompilerOption("help", tagNone, OptionHelp (displayHelpFsi tcConfigB), None, None); // "Short form of --help");
            CompilerOption("full-help", tagNone, OptionHelp (displayHelpFsi tcConfigB), None, None); // "Short form of --help");
        ]);
       PublicOptions(FSComp.SR.optsHelpBannerAdvanced(),
        [CompilerOption("exec",                 "", OptionUnit (fun () -> interact <- false), None, Some (FSIstrings.SR.fsiExec()))
         CompilerOption("gui",                  tagNone, OptionSwitch(fun flag -> gui <- (flag = OptionSwitch.On)),None,Some (FSIstrings.SR.fsiGui()))
         CompilerOption("quiet",                "", OptionUnit (fun () -> tcConfigB.noFeedback <- true), None,Some (FSIstrings.SR.fsiQuiet()));
         CompilerOption("readline",             tagNone, OptionSwitch(fun flag -> enableConsoleKeyProcessing <- (flag = OptionSwitch.On)),           None, Some(FSIstrings.SR.fsiReadline()))
         CompilerOption("quotations-debug",     tagNone, OptionSwitch(fun switch -> tcConfigB.emitDebugInfoInQuotations <- switch = OptionSwitch.On),None, Some(FSIstrings.SR.fsiEmitDebugInfoInQuotations()))
         CompilerOption("shadowcopyreferences", tagNone, OptionSwitch(fun flag -> tcConfigB.shadowCopyReferences <- flag = OptionSwitch.On),         None, Some(FSIstrings.SR.shadowCopyReferences()))
#if NETSTANDARD
         CompilerOption("legacyemit", tagNone, OptionSwitch(fun flag -> tcConfigB.fsiSingleRefEmitAssembly <- flag = OptionSwitch.On),         None, Some(FSIstrings.SR.fsiLegacyEmit()))
#else
         CompilerOption("legacyemit", tagNone, OptionSwitch(fun flag -> tcConfigB.fsiSingleRefEmitAssembly <- flag = OptionSwitch.On),         None, Some(FSIstrings.SR.fsiLegacyEmitOnByDefault()))
#endif
        ]);
      ]


    /// Process command line, flags and collect filenames.
    /// The ParseCompilerOptions function calls imperative function to process "real" args
    /// Rather than start processing, just collect names, then process them.
    let sourceFiles =
        let collect name =
            let fsx = IsScript name
            inputFilesAcc <- inputFilesAcc @ [(name,fsx)] // O(n^2), but n small...
        try
           let fsiCompilerOptions = fsiUsagePrefix tcConfigB @ GetCoreFsiCompilerOptions tcConfigB @ fsiUsageSuffix tcConfigB
           let abbrevArgs = GetAbbrevFlagSet tcConfigB false
           ParseCompilerOptions (collect, fsiCompilerOptions, List.tail (PostProcessCompilerArgs abbrevArgs argv))
        with e ->
            stopProcessingRecovery e range0; failwithf "Error creating evaluation session: %A" e
        inputFilesAcc

    // We need a dependency provider with native resolution.  Managed resolution is handled by generated `#r`
    let dependencyProvider = new DependencyProvider(NativeResolutionProbe(tcConfigB.GetNativeProbingRoots))

    do
        if tcConfigB.utf8output then
            let prev = Console.OutputEncoding
            Console.OutputEncoding <- Encoding.UTF8
#if FX_NO_APP_DOMAINS
            ignore prev
#else
            System.AppDomain.CurrentDomain.ProcessExit.Add(fun _ -> Console.OutputEncoding <- prev)
#endif
    do
        let firstArg =
            match sourceFiles with
            | [] -> argv.[0]
            | _  -> fst (List.head (List.rev sourceFiles) )
        let args = Array.ofList (firstArg :: explicitArgs)
        fsi.ReportUserCommandLineArgs args


    //----------------------------------------------------------------------------
    // Banner
    //----------------------------------------------------------------------------

    member _.ShowBanner() =
        fsiConsoleOutput.uprintnfn "%s" tcConfigB.productNameForBannerText
        fsiConsoleOutput.uprintfnn "%s" (FSComp.SR.optsCopyright())
        fsiConsoleOutput.uprintfn  "%s" (FSIstrings.SR.fsiBanner3())

    member _.ShowHelp(m) =
        let helpLine = sprintf "%s --help" executableFileNameWithoutExtension.Value

        fsiConsoleOutput.uprintfn  ""
        fsiConsoleOutput.uprintfnn "%s" (FSIstrings.SR.fsiIntroTextHeader1directives())
        fsiConsoleOutput.uprintfn  """    #r "file.dll";;                               // %s""" (FSIstrings.SR.fsiIntroTextHashrInfo())
        fsiConsoleOutput.uprintfn  """    #i "package source uri";;                     // %s""" (FSIstrings.SR.fsiIntroPackageSourceUriInfo())
        fsiConsoleOutput.uprintfn  """    #I "path";;                                   // %s""" (FSIstrings.SR.fsiIntroTextHashIInfo())
        fsiConsoleOutput.uprintfn  """    #load "file.fs" ...;;                         // %s""" (FSIstrings.SR.fsiIntroTextHashloadInfo())
        fsiConsoleOutput.uprintfn  """    #time ["on"|"off"];;                          // %s""" (FSIstrings.SR.fsiIntroTextHashtimeInfo())
        fsiConsoleOutput.uprintfn  """    #help;;                                       // %s""" (FSIstrings.SR.fsiIntroTextHashhelpInfo())

        if tcConfigB.langVersion.SupportsFeature(LanguageFeature.PackageManagement) then
            for msg in dependencyProvider.GetRegisteredDependencyManagerHelpText(tcConfigB.compilerToolPaths, getOutputDir tcConfigB, reportError m) do
                fsiConsoleOutput.uprintfn "%s" msg

        fsiConsoleOutput.uprintfn  """    #quit;;                                       // %s""" (FSIstrings.SR.fsiIntroTextHashquitInfo())
        fsiConsoleOutput.uprintfn  "";
        fsiConsoleOutput.uprintfnn "%s" (FSIstrings.SR.fsiIntroTextHeader2commandLine())
        fsiConsoleOutput.uprintfn  "%s" (FSIstrings.SR.fsiIntroTextHeader3(helpLine))
        fsiConsoleOutput.uprintfn  ""
        fsiConsoleOutput.uprintfn  ""

#if DEBUG
    member _.ShowILCode with get() = showILCode and set v = showILCode <- v
#endif
    member _.ShowTypes with get() = showTypes and set v = showTypes <- v
    member _.FsiServerName = fsiServerName
    member _.FsiServerInputCodePage = fsiServerInputCodePage
    member _.FsiServerOutputCodePage = fsiServerOutputCodePage
    member _.FsiLCID with get() = fsiLCID and set v = fsiLCID <- v
    member _.UseServerPrompt = isInteractiveServer()
    member _.IsInteractiveServer = isInteractiveServer()
    member _.ProbeToSeeIfConsoleWorks = probeToSeeIfConsoleWorks
    member _.EnableConsoleKeyProcessing = enableConsoleKeyProcessing

    member _.Interact = interact
    member _.PeekAheadOnConsoleToPermitTyping = peekAheadOnConsoleToPermitTyping
    member _.SourceFiles = sourceFiles
    member _.Gui = gui

    member _.WriteReferencesAndExit = writeReferencesAndExit

    member _.DependencyProvider = dependencyProvider
    member _.FxResolver = tcConfigB.FxResolver

/// Set the current ui culture for the current thread.
let internal SetCurrentUICultureForThread (lcid : int option) =
    let culture = Thread.CurrentThread.CurrentUICulture
    match lcid with
    | Some n -> Thread.CurrentThread.CurrentUICulture <- CultureInfo(n)
    | None -> ()
    { new IDisposable with member _.Dispose() = Thread.CurrentThread.CurrentUICulture <- culture }

//----------------------------------------------------------------------------
// Reporting - warnings, errors
//----------------------------------------------------------------------------

let internal InstallErrorLoggingOnThisThread errorLogger =
    if progress then dprintfn "Installing logger on id=%d name=%s" Thread.CurrentThread.ManagedThreadId Thread.CurrentThread.Name
    SetThreadErrorLoggerNoUnwind(errorLogger)
    SetThreadBuildPhaseNoUnwind(BuildPhase.Interactive)

/// Set the input/output encoding. The use of a thread is due to a known bug on
/// on Vista where calls to Console.InputEncoding can block the process.
let internal SetServerCodePages(fsiOptions: FsiCommandLineOptions) =
    match fsiOptions.FsiServerInputCodePage, fsiOptions.FsiServerOutputCodePage with
    | None,None -> ()
    | inputCodePageOpt,outputCodePageOpt ->
        let mutable successful = false
        Async.Start (async { do match inputCodePageOpt with
                                | None -> ()
                                | Some(n:int) ->
                                      let encoding = Encoding.GetEncoding(n)
                                      // Note this modifies the real honest-to-goodness settings for the current shell.
                                      // and the modifications hang around even after the process has exited.
                                      Console.InputEncoding <- encoding
                             do match outputCodePageOpt with
                                | None -> ()
                                | Some(n:int) ->
                                      let encoding = Encoding.GetEncoding n
                                      // Note this modifies the real honest-to-goodness settings for the current shell.
                                      // and the modifications hang around even after the process has exited.
                                      Console.OutputEncoding <- encoding
                             do successful <- true  });
        for pause in [10;50;100;1000;2000;10000] do
            if not successful then
                Thread.Sleep(pause);
#if LOGGING_GUI
        if not !successful then
            System.Windows.Forms.MessageBox.Show(FSIstrings.SR.fsiConsoleProblem()) |> ignore
#endif

//----------------------------------------------------------------------------
// Prompt printing
//----------------------------------------------------------------------------

type internal FsiConsolePrompt(fsiOptions: FsiCommandLineOptions, fsiConsoleOutput: FsiConsoleOutput) =

    // A prompt gets "printed ahead" at start up. Tells users to start type while initialisation completes.
    // A prompt can be skipped by "silent directives", e.g. ones sent to FSI by VS.
    let mutable dropPrompt = 0
    // NOTE: SERVER-PROMPT is not user displayed, rather it's a prefix that code elsewhere
    // uses to identify the prompt, see service\FsPkgs\FSharp.VS.FSI\fsiSessionToolWindow.fs
    let prompt = if fsiOptions.UseServerPrompt then "SERVER-PROMPT>\n" else "> "

    member _.Print()      = if dropPrompt = 0 then fsiConsoleOutput.uprintf "%s" prompt else dropPrompt <- dropPrompt - 1

    member _.PrintAhead() = dropPrompt <- dropPrompt + 1; fsiConsoleOutput.uprintf "%s" prompt

    member _.SkipNext()   = dropPrompt <- dropPrompt + 1

    member _.FsiOptions = fsiOptions

//----------------------------------------------------------------------------
// Startup processing
//----------------------------------------------------------------------------
type internal FsiConsoleInput(fsi: FsiEvaluationSessionHostConfig, fsiOptions: FsiCommandLineOptions, inReader: TextReader, outWriter: TextWriter) =

    let consoleOpt =
        // The "console.fs" code does a limited form of "TAB-completion".
        // Currently, it turns on if it looks like we have a console.
        if fsiOptions.EnableConsoleKeyProcessing then
            fsi.GetOptionalConsoleReadLine(fsiOptions.ProbeToSeeIfConsoleWorks)
        else
            None

    // When VFSI is running, there should be no "console", and in particular the console.fs readline code should not to run.
    do  if fsiOptions.IsInteractiveServer then assert consoleOpt.IsNone

    /// This threading event gets set after the first-line-reader has finished its work
    let consoleReaderStartupDone = new ManualResetEvent(false)

    /// When using a key-reading console this holds the first line after it is read
    let mutable firstLine = None

    // Peek on the standard input so that the user can type into it from a console window.
    do if fsiOptions.Interact then
         if fsiOptions.PeekAheadOnConsoleToPermitTyping then
          (Thread(fun () ->
              match consoleOpt with
              | Some console when fsiOptions.EnableConsoleKeyProcessing && not fsiOptions.UseServerPrompt ->
                  if List.isEmpty fsiOptions.SourceFiles then
                      if progress then fprintfn outWriter "first-line-reader-thread reading first line...";
                      firstLine <- Some(console());
                      if progress then fprintfn outWriter "first-line-reader-thread got first line = %A..." firstLine;
                  consoleReaderStartupDone.Set() |> ignore
                  if progress then fprintfn outWriter "first-line-reader-thread has set signal and exited." ;
              | _ ->
                  ignore(inReader.Peek());
                  consoleReaderStartupDone.Set() |> ignore
            )).Start()
         else
           if progress then fprintfn outWriter "first-line-reader-thread not in use."
           consoleReaderStartupDone.Set() |> ignore

    /// Try to get the first line, if we snarfed it while probing.
    member _.TryGetFirstLine() = let r = firstLine in firstLine <- None; r

    /// Try to get the console, if it appears operational.
    member _.TryGetConsole() = consoleOpt

    member _.In = inReader

    member _.WaitForInitialConsoleInput() = WaitHandle.WaitAll [| consoleReaderStartupDone  |] |> ignore;


//----------------------------------------------------------------------------
// FsiDynamicCompilerState
//----------------------------------------------------------------------------

type FsiInteractionStepStatus =
    | CtrlC
    | EndOfFile
    | Completed of option<FsiValue>
    | CompletedWithAlreadyReportedError
    | CompletedWithReportedError of exn

[<AutoSerializable(false)>]
[<NoEquality; NoComparison>]
type FsiDynamicCompilerState =
    { optEnv: Optimizer.IncrementalOptimizationEnv
      emEnv: ILAssemblyEmitEnv
      tcGlobals: TcGlobals
      tcState: TcState
      tcImports: TcImports
      ilxGenerator: IlxAssemblyGenerator
      boundValues: NameMap<Val>
      // Why is this not in FsiOptions?
      timing: bool
      debugBreak: bool }

let WithImplicitHome (tcConfigB, dir) f =
    let old = tcConfigB.implicitIncludeDir
    tcConfigB.implicitIncludeDir <- dir;
    try f()
    finally tcConfigB.implicitIncludeDir <- old

let convertReflectionTypeToILTypeRef (reflectionTy: Type) =
    if reflectionTy.Assembly.IsDynamic then
        raise (NotSupportedException(sprintf "Unable to import type, %A, from a dynamic assembly." reflectionTy))

    if not reflectionTy.IsPublic && not reflectionTy.IsNestedPublic then
        invalidOp (sprintf "Cannot import the non-public type, %A." reflectionTy)

    let aref = ILAssemblyRef.FromAssemblyName(reflectionTy.Assembly.GetName())
    let scoref = ILScopeRef.Assembly aref

    let fullName = reflectionTy.FullName
    let index = fullName.IndexOf("[")
    let fullName =
        if index = -1 then
            fullName
        else
            fullName.Substring(0, index)

    let isTop = reflectionTy.DeclaringType = null
    if isTop then
        ILTypeRef.Create(scoref, [], fullName)
    else
        let names = String.split StringSplitOptions.None [|"+";"."|] fullName
        let enc = names.[..names.Length - 2]
        let nm = names.[names.Length - 1]
        ILTypeRef.Create(scoref, List.ofArray enc, nm)

let rec convertReflectionTypeToILType (reflectionTy: Type) =
    let arrayRank = if reflectionTy.IsArray then reflectionTy.GetArrayRank() else 0
    let reflectionTy =
        // Special case functions.
        if FSharp.Reflection.FSharpType.IsFunction reflectionTy then
            let ctors = reflectionTy.GetConstructors(BindingFlags.Public ||| BindingFlags.NonPublic ||| BindingFlags.Instance)
            if ctors.Length = 1 &&
               ctors.[0].GetCustomAttribute<CompilerGeneratedAttribute>() <> null &&
               not ctors.[0].IsPublic &&
               IsCompilerGeneratedName reflectionTy.Name then
                let rec get (typ: Type) = if FSharp.Reflection.FSharpType.IsFunction typ.BaseType then get typ.BaseType else typ
                get reflectionTy
            else
                reflectionTy
        else
            reflectionTy

    let elementOrItemTref =
        if reflectionTy.HasElementType then reflectionTy.GetElementType() else reflectionTy
        |> convertReflectionTypeToILTypeRef

    let genericArgs =
        reflectionTy.GenericTypeArguments
        |> Seq.map convertReflectionTypeToILType
        |> Seq.map List.head
        |> List.ofSeq

    let boxity =
        if reflectionTy.IsValueType then
            ILBoxity.AsValue
        else
            ILBoxity.AsObject

    let tspec = ILTypeSpec.Create(elementOrItemTref, genericArgs)

    let ilType = mkILTy boxity tspec
    if arrayRank = 0 then
        [ilType]
    else
        let arrayShape = ILArrayShape.FromRank arrayRank
        let arrayIlType = mkILArrTy (ilType, arrayShape)
        [arrayIlType; ilType]

let internal mkBoundValueTypedImpl tcGlobals m moduleName name ty =
    let vis = Accessibility.TAccess([])
    let compPath = (CompilationPath.CompPath(ILScopeRef.Local, []))
    let mutable mty = Unchecked.defaultof<_>
    let moduleOrNamespace = Construct.NewModuleOrNamespace (Some compPath) vis (Ident(moduleName, m)) XmlDoc.Empty [] (MaybeLazy.Lazy(lazy mty))
    let v =
        Construct.NewVal
            (name, m, None, ty, ValMutability.Immutable,
             false, Some(ValReprInfo([], [], { Attribs = []; Name = None })), vis, ValNotInRecScope, None, NormalVal, [], ValInline.Optional,
             XmlDoc.Empty, true, false, false, false,
             false, false, None, Parent(TypedTreeBasics.ERefLocal moduleOrNamespace))
    mty <- ModuleOrNamespaceType(ModuleOrNamespaceKind.ModuleOrType, QueueList.one v, QueueList.empty)

    let bindExpr = mkCallDefaultOf tcGlobals range0 ty
    let binding = Binding.TBind(v, bindExpr, DebugPointAtBinding.NoneAtLet)
    let mbinding = ModuleOrNamespaceBinding.Module(moduleOrNamespace, TMDefs([TMDefLet(binding, m)]))
    let expr = ModuleOrNamespaceExprWithSig(mty, TMDefs([TMDefs[TMDefRec(false, [], [], [mbinding], m)]]), range0)
    moduleOrNamespace, v, TypedImplFile.TImplFile(QualifiedNameOfFile.QualifiedNameOfFile(Ident(moduleName, m)), [], expr, false, false, StampMap.Empty, Map.empty)

/// Encapsulates the coordination of the typechecking, optimization and code generation
/// components of the F# compiler for interactively executed fragments of code.
///
/// A single instance of this object is created per interactive session.
type internal FsiDynamicCompiler
                       (fsi: FsiEvaluationSessionHostConfig,
                        timeReporter : FsiTimeReporter,
                        tcConfigB: TcConfigBuilder,
                        tcLockObject : obj,
                        outWriter: TextWriter,
                        tcImports: TcImports,
                        tcGlobals: TcGlobals,
                        fsiOptions : FsiCommandLineOptions,
                        fsiConsoleOutput : FsiConsoleOutput,
                        fsiCollectible: bool,
                        niceNameGen,
                        resolveAssemblyRef) =

    let ilGlobals = tcGlobals.ilg

    let outfile = "TMPFSCI.exe"

    let dynamicCcuName = "FSI-ASSEMBLY"

    let maxInternalsVisibleTo = 30 // In multi-assembly emit, how many future interactions can access internals with a warning

    let valueBoundEvent = Control.Event<_>()

    let mutable fragmentId = 0

    static let mutable dynamicAssemblyId = 0
    
    let mutable prevIt : ValRef option = None

    let dynamicAssemblies = ResizeArray<Assembly>()

    let mutable needsPackageResolution = false

    let generateDebugInfo = tcConfigB.debuginfo

    let valuePrinter = FsiValuePrinter(fsi, outWriter)

    let builders =
        if tcConfigB.fsiSingleRefEmitAssembly then
            let assemBuilder, moduleBuilder = mkDynamicAssemblyAndModule (dynamicCcuName, tcConfigB.optSettings.LocalOptimizationsEnabled, generateDebugInfo, fsiCollectible)
            dynamicAssemblies.Add(assemBuilder)
            Some (assemBuilder, moduleBuilder)
        else
            None

    let rangeStdin0 = rangeN stdinMockFilename 0

    //let _writer = moduleBuilder.GetSymWriter()

    let infoReader = InfoReader(tcGlobals,tcImports.GetImportMap())

    /// Add attributes
    let CreateModuleFragment (tcConfigB: TcConfigBuilder, dynamicCcuName, codegenResults) =
        if progress then fprintfn fsiConsoleOutput.Out "Creating main module..."
        let mainModule = mkILSimpleModule dynamicCcuName (GetGeneratedILModuleName tcConfigB.target dynamicCcuName) (tcConfigB.target = CompilerTarget.Dll) tcConfigB.subsystemVersion tcConfigB.useHighEntropyVA (mkILTypeDefs codegenResults.ilTypeDefs) None None 0x0 (mkILExportedTypes []) ""
        { mainModule
          with Manifest =
                (let man = mainModule.ManifestOfAssembly
                 Some { man with  CustomAttrsStored = storeILCustomAttrs (mkILCustomAttrs codegenResults.ilAssemAttrs) }) }

    /// Generate one assembly using multi-assembly emit
    let EmitInMemoryAssembly (tcConfig: TcConfig, emEnv: ILMultiInMemoryAssemblyEmitEnv, ilxMainModule: ILModuleDef, m) =
        
        // The name of the assembly is "FSI-ASSEMBLY1" etc
        dynamicAssemblyId <- dynamicAssemblyId + 1

        let multiAssemblyName = ilxMainModule.ManifestOfAssembly.Name + string dynamicAssemblyId

        // Adjust the assembly name of this fragment, and add InternalsVisibleTo attributes to 
        // allow internals access by multiple future assemblies
        let manifest =
            let manifest = ilxMainModule.Manifest.Value
            let attrs =
                [ for i in 1..maxInternalsVisibleTo do
                    let fwdAssemblyName = ilxMainModule.ManifestOfAssembly.Name + string (dynamicAssemblyId + i)
                    tcGlobals.MakeInternalsVisibleToAttribute(fwdAssemblyName)
                    yield! manifest.CustomAttrs.AsList() ]
            { manifest with 
                Name = multiAssemblyName 
                CustomAttrsStored = storeILCustomAttrs (mkILCustomAttrs attrs)
            }

        let ilxMainModule = { ilxMainModule with Manifest = Some manifest }

        // Check access of internals across fragments and give warning
        let refs = computeILRefs ilGlobals ilxMainModule

        for tref in refs.TypeReferences do
            if emEnv.IsLocalInternalType(tref) then
                warning(Error((FSIstrings.SR.fsiInternalAccess(tref.Name)), m))

        for mref in refs.MethodReferences do
            if emEnv.IsLocalInternalMethod(mref) then
                warning(Error((FSIstrings.SR.fsiInternalAccess(mref.Name)), m))

        for fref in refs.FieldReferences do
            if emEnv.IsLocalInternalField(fref) then
                warning(Error((FSIstrings.SR.fsiInternalAccess(fref.Name)), m))

        // Rewrite references to local types to their respective dynamic assemblies
        let ilxMainModule =
            ilxMainModule |> Morphs.morphILTypeRefsInILModuleMemoized emEnv.MapTypeRef

        let opts = 
            { ilg = tcGlobals.ilg
              // This is not actually written, because we are writing to a stream,
              // but needs to be set for some logic of ilwrite to function.
              outfile = multiAssemblyName + ".dll"
              // This is not actually written, because we embed debug info,
              // but needs to be set for some logic of ilwrite to function.
              pdbfile = (if tcConfig.debuginfo then Some (multiAssemblyName + ".pdb") else None)
              emitTailcalls = tcConfig.emitTailcalls
              deterministic = tcConfig.deterministic
              showTimes = tcConfig.showTimes
              // we always use portable for F# Interactive debug emit
              portablePDB = true
              // we don't use embedded for F# Interactive debug emit
              embeddedPDB = false
              embedAllSource = tcConfig.embedAllSource
              embedSourceList = tcConfig.embedSourceList
              sourceLink = tcConfig.sourceLink
              checksumAlgorithm = tcConfig.checksumAlgorithm
              signer = None
              dumpDebugInfo = tcConfig.dumpDebugInfo
              pathMap = tcConfig.pathMap }

        let normalizeAssemblyRefs = id

        let assemblyBytes, pdbBytes = WriteILBinaryInMemory (opts, ilxMainModule, normalizeAssemblyRefs)

        let asm =
            match pdbBytes with
            | None -> Assembly.Load(assemblyBytes)
            | Some pdbBytes -> Assembly.Load(assemblyBytes, pdbBytes)

        dynamicAssemblies.Add(asm)
        
        let ilScopeRef = ILScopeRef.Assembly (ILAssemblyRef.FromAssemblyName(asm.GetName()))

        // Collect up the entry points for initialization
        let entries =
            let rec loop enc (tdef: ILTypeDef) =
                [ for mdef in tdef.Methods do
                    if mdef.IsEntryPoint then
                        yield mkRefForILMethod ilScopeRef (enc, tdef) mdef
                    for ntdef in tdef.NestedTypes do
                    yield! loop (enc@[tdef]) ntdef  ]
            [ for tdef in ilxMainModule.TypeDefs do yield! loop [] tdef ]
                                
        // Make the 'exec' functions for the entry point initializations
        let execs = 
            [ for edef in entries do
                if edef.ArgCount = 0 then
                    yield
                      (fun () -> 
                        let typ = asm.GetType(edef.DeclaringTypeRef.BasicQualifiedName)
                        try
                            ignore (typ.InvokeMember (edef.Name, BindingFlags.InvokeMethod ||| BindingFlags.Public ||| BindingFlags.NonPublic ||| BindingFlags.Static, null, null, [| |], Globalization.CultureInfo.InvariantCulture))
                            None
                        with :? TargetInvocationException as e ->
                            Some e.InnerException) ]

        emEnv.AddModuleDef asm ilScopeRef ilxMainModule

        execs

    // Emit the codegen results using the assembly writer
    let ProcessCodegenResults (ctok, errorLogger: ErrorLogger, istate, optEnv, tcState: TcState, tcConfig, prefixPath, showTypes: bool, isIncrementalFragment, fragName, declaredImpls, ilxGenerator: IlxAssemblyGenerator, codegenResults, m) =
        let emEnv = istate.emEnv

        // Each input is like a small separately compiled extension to a single source file.
        // The incremental extension to the environment is dictated by the "signature" of the values as they come out
        // of the type checker. Hence we add the declaredImpls (unoptimized) to the environment, rather than the
        // optimizedImpls.
        ilxGenerator.AddIncrementalLocalAssemblyFragment (isIncrementalFragment, fragName, declaredImpls)

        ReportTime tcConfig "TAST -> ILX"
        errorLogger.AbortOnError(fsiConsoleOutput)

        ReportTime tcConfig "Linking"
        let ilxMainModule = CreateModuleFragment (tcConfigB, dynamicCcuName, codegenResults)

        errorLogger.AbortOnError(fsiConsoleOutput)

        ReportTime tcConfig "Assembly refs Normalised"
        let ilxMainModule = Morphs.morphILScopeRefsInILModuleMemoized (NormalizeAssemblyRefs (ctok, ilGlobals, tcImports)) ilxMainModule
        errorLogger.AbortOnError(fsiConsoleOutput)

#if DEBUG
        if fsiOptions.ShowILCode then
            fsiConsoleOutput.uprintnfn "--------------------"
            ILAsciiWriter.output_module outWriter ilGlobals ilxMainModule
            fsiConsoleOutput.uprintnfn "--------------------"
#else
        ignore(fsiOptions)
#endif

        ReportTime tcConfig "Reflection.Emit"

        let emEnv, execs =
            match emEnv with 
            | SingleRefEmitAssembly (cenv, emEnv) ->

                let assemblyBuilder, moduleBuilder = builders.Value

                let emEnv, execs = EmitDynamicAssemblyFragment (ilGlobals, tcConfig.emitTailcalls, emEnv, assemblyBuilder, moduleBuilder, ilxMainModule, generateDebugInfo, cenv.resolveAssemblyRef, tcGlobals.TryFindSysILTypeRef)

                SingleRefEmitAssembly (cenv, emEnv), execs

            | MultipleInMemoryAssemblies emEnv ->

                let execs  = EmitInMemoryAssembly (tcConfig, emEnv, ilxMainModule, m)

                MultipleInMemoryAssemblies emEnv, execs

        errorLogger.AbortOnError(fsiConsoleOutput)

        // Explicitly register the resources with the QuotationPickler module
        match emEnv with
        | SingleRefEmitAssembly (cenv, emEnv) ->

            let assemblyBuilder, _moduleBuilder = builders.Value

            for referencedTypeDefs, bytes in codegenResults.quotationResourceInfo do
                let referencedTypes =
                    [| for tref in referencedTypeDefs do
                          yield LookupTypeRef cenv emEnv tref  |]
                Quotations.Expr.RegisterReflectedDefinitions (assemblyBuilder, fragName, bytes, referencedTypes)

        | MultipleInMemoryAssemblies emEnv ->
            // Get the last assembly emitted
            let assembly = dynamicAssemblies.[dynamicAssemblies.Count-1]

            for referencedTypeDefs, bytes in codegenResults.quotationResourceInfo do
                let referencedTypes =
                    [| for tref in referencedTypeDefs do
                          yield emEnv.LookupTypeRef tref  |]

                Quotations.Expr.RegisterReflectedDefinitions (assembly, fragName, bytes, referencedTypes)

        ReportTime tcConfig "Run Bindings"

        timeReporter.TimeOpIf istate.timing (fun () ->
          execs |> List.iter (fun exec ->
            match exec() with
            | Some err ->
                match errorLogger with
                | :? ErrorLoggerThatStopsOnFirstError as errorLogger ->
                    fprintfn fsiConsoleOutput.Error "%s" (err.ToString())
                    errorLogger.SetError()
                    errorLogger.AbortOnError(fsiConsoleOutput)
                | _ ->
                    raise (StopProcessingExn (Some err))

            | None -> ())) 

        errorLogger.AbortOnError(fsiConsoleOutput)

        // Echo the decls (reach inside wrapping)
        // This code occurs AFTER the execution of the declarations.
        // So stored values will have been initialised, modified etc.
        if showTypes && not tcConfig.noFeedback then
            let denv = tcState.TcEnvFromImpls.DisplayEnv
            let denv =
                if isIncrementalFragment then
                  // Extend denv with a (Val -> layout option) function for printing of val bindings.
                  {denv with generatedValueLayout = (fun v -> valuePrinter.InvokeDeclLayout (emEnv, ilxGenerator, v)) }
                else
                  // With #load items, the vals in the inferred signature do not tie up with those generated. Disable printing.
                  denv
            let denv = { denv with suppressInlineKeyword = false } // dont' suppress 'inline' in 'val inline f = ...'

            // 'Open' the path for the fragment we just compiled for any future printing.
            let denv = denv.AddOpenPath (pathOfLid prefixPath)

<<<<<<< HEAD
            for TImplFile (_qname,_,mexpr,_,_,_) in declaredImpls do
                let responseL = NicePrint.layoutInferredSigOfModuleExpr false denv infoReader AccessibleFromSomewhere m mexpr
=======
            for TImplFile (implExprWithSig=mexpr) in declaredImpls do
                let responseL = NicePrint.layoutInferredSigOfModuleExpr false denv infoReader AccessibleFromSomewhere rangeStdin mexpr
>>>>>>> 3c2e8c42
                if not (isEmptyL responseL) then
                    let opts = valuePrinter.GetFsiPrintOptions()
                    colorPrintL outWriter opts responseL

        // Build the new incremental state.
        let istate =
            { istate with
                optEnv = optEnv
                emEnv = emEnv
                ilxGenerator = ilxGenerator
                tcState = tcState }

        // Return the new state and the environment at the end of the last input, ready for further inputs.
        (istate,declaredImpls)

    let ProcessTypedImpl (errorLogger: ErrorLogger, optEnv, tcState: TcState, tcConfig: TcConfig, isInteractiveItExpr, topCustomAttrs, prefixPath, isIncrementalFragment, declaredImpls, ilxGenerator: IlxAssemblyGenerator) =
        #if DEBUG
        // Logging/debugging
        if tcConfig.printAst then
            for input in declaredImpls do
                fprintfn fsiConsoleOutput.Out "AST:"
                fprintfn fsiConsoleOutput.Out "%+A" input
#endif

        errorLogger.AbortOnError(fsiConsoleOutput)

        let importMap = tcImports.GetImportMap()

        // optimize: note we collect the incremental optimization environment
        let optimizedImpls, _optData, optEnv = ApplyAllOptimizations (tcConfig, tcGlobals, LightweightTcValForUsingInBuildMethodCall tcGlobals, outfile, importMap, isIncrementalFragment, optEnv, tcState.Ccu, declaredImpls)
        errorLogger.AbortOnError(fsiConsoleOutput)

        let fragName = textOfLid prefixPath
        let codegenResults = GenerateIlxCode (IlReflectBackend, isInteractiveItExpr, runningOnMono, tcConfig, topCustomAttrs, optimizedImpls, fragName, ilxGenerator)
        errorLogger.AbortOnError(fsiConsoleOutput)
        codegenResults, optEnv, fragName

    let ProcessInputs (ctok, errorLogger: ErrorLogger, istate: FsiDynamicCompilerState, inputs: ParsedInput list, showTypes: bool, isIncrementalFragment: bool, isInteractiveItExpr: bool, prefixPath: LongIdent, m) =
        let optEnv    = istate.optEnv
        let tcState   = istate.tcState
        let ilxGenerator = istate.ilxGenerator
        let tcConfig = TcConfig.Create(tcConfigB,validate=false)

        // Typecheck. The lock stops the type checker running at the same time as the
        // server intellisense implementation (which is currently incomplete and #if disabled)
        let tcState, topCustomAttrs, declaredImpls, tcEnvAtEndOfLastInput =
            lock tcLockObject (fun _ -> TypeCheckClosedInputSet(ctok, errorLogger.CheckForErrors, tcConfig, tcImports, tcGlobals, Some prefixPath, tcState, inputs))

        let codegenResults, optEnv, fragName = ProcessTypedImpl(errorLogger, optEnv, tcState, tcConfig, isInteractiveItExpr, topCustomAttrs, prefixPath, isIncrementalFragment, declaredImpls, ilxGenerator)

        let newState, declaredImpls = ProcessCodegenResults(ctok, errorLogger, istate, optEnv, tcState, tcConfig, prefixPath, showTypes, isIncrementalFragment, fragName, declaredImpls, ilxGenerator, codegenResults, m)

        (newState, tcEnvAtEndOfLastInput, declaredImpls)

    let tryGetGeneratedValue istate cenv v =
        match istate.ilxGenerator.LookupGeneratedValue(valuePrinter.GetEvaluationContext(istate.emEnv), v) with
        | Some (res, ty) ->
            Some (FsiValue(res, ty, FSharpType(cenv, v.Type)))
        | _ ->
            None

    let nextFragmentId() =
        fragmentId <- fragmentId + 1
        fragmentId

    let mkFragmentPath m i =
        // NOTE: this text shows in exn traces and type names. Make it clear and fixed width
        [mkSynId m (FsiDynamicModulePrefix + sprintf "%04d" i)]

    let processContents istate declaredImpls =
        let tcState = istate.tcState

        let mutable itValue = None
        let mutable boundValues = istate.boundValues
        try
            let contents = FSharpAssemblyContents(tcGlobals, tcState.Ccu, Some tcState.CcuSig, tcImports, declaredImpls)
            let contentFile = contents.ImplementationFiles.[0]

            // Skip the "FSI_NNNN"
            match contentFile.Declarations with
            | [FSharpImplementationFileDeclaration.Entity (_eFakeModule,modDecls) ] ->
                let cenv = SymbolEnv(istate.tcGlobals, istate.tcState.Ccu, Some istate.tcState.CcuSig, istate.tcImports)
                for decl in modDecls do
                    match decl with
                    | FSharpImplementationFileDeclaration.MemberOrFunctionOrValue (v,_,_) ->
                        // Report a top-level function or value definition
                        if v.IsModuleValueOrMember && not v.IsMember then
                            let fsiValueOpt =
                                match v.Item with
                                | Item.Value vref ->
                                    let fsiValueOpt = tryGetGeneratedValue istate cenv vref.Deref
                                    if fsiValueOpt.IsSome then
                                        boundValues <- boundValues |> NameMap.add v.CompiledName vref.Deref
                                    fsiValueOpt
                                | _ -> None

                            if v.CompiledName = "it" then
                                itValue <- fsiValueOpt

                            match fsiValueOpt with
                            | Some fsiValue -> valueBoundEvent.Trigger(fsiValue.ReflectionValue, fsiValue.ReflectionType, v.CompiledName)
                            | None -> ()

                            let symbol = FSharpSymbol.Create(cenv, v.Item)
                            let symbolUse = FSharpSymbolUse(istate.tcState.TcEnvFromImpls.DisplayEnv, symbol, [], ItemOccurence.Binding, v.DeclarationLocation)
                            fsi.TriggerEvaluation (fsiValueOpt, symbolUse, decl)

                    | FSharpImplementationFileDeclaration.Entity (e,_) ->
                        // Report a top-level module or namespace definition
                        let symbol = FSharpSymbol.Create(cenv, e.Item)
                        let symbolUse = FSharpSymbolUse(istate.tcState.TcEnvFromImpls.DisplayEnv, symbol, [], ItemOccurence.Binding, e.DeclarationLocation)
                        fsi.TriggerEvaluation (None, symbolUse, decl)

                    | FSharpImplementationFileDeclaration.InitAction _ ->
                        // Top level 'do' bindings are not reported as incremental declarations
                        ()
            | _ -> ()
        with _ -> ()

        { istate with boundValues = boundValues }, Completed itValue

    let addCcusToIncrementalEnv istate ccuinfos =
        let optEnv = List.fold (AddExternalCcuToOptimizationEnv tcGlobals) istate.optEnv ccuinfos
        istate.ilxGenerator.AddExternalCcus (ccuinfos |> List.map (fun ccuinfo -> ccuinfo.FSharpViewOfMetadata))
        { istate with optEnv = optEnv }

    let importReflectionType istate reflectionTy =
        let tcImports = istate.tcImports
        let tcGlobals = istate.tcGlobals
        let amap = tcImports.GetImportMap()

        let prevCcuinfos = tcImports.GetImportedAssemblies()

        let rec import ccuinfos (ilTy: ILType) =
            let ccuinfos, tinst =
                (ilTy.GenericArgs, (ccuinfos, []))
                ||> List.foldBack (fun ilGenericArgTy (ccuInfos, tinst) ->
                    let ccuinfos2, ty = import ccuInfos ilGenericArgTy
                    (ccuinfos2 @ ccuinfos, ty :: tinst))

            let ty = Import.ImportILType amap range0 tinst ilTy
            let ccuinfos =
                match tryTcrefOfAppTy tcGlobals ty with
                | ValueSome tcref ->
                    match tcref.CompilationPath.ILScopeRef with
                    | ILScopeRef.Assembly aref ->
                        let ccuinfo = tcImports.GetImportedAssemblies() |> List.find (fun x -> x.FSharpViewOfMetadata.AssemblyName = aref.Name)
                        ccuinfo :: ccuinfos
                    | _ ->
                        ccuinfos
                | _ ->
                    ccuinfos
            ccuinfos, ty

        let addTypeToEnvironment state ilTy =
            if not (Import.CanImportILType amap range0 ilTy) then
                invalidOp (sprintf "Unable to import type, %A." reflectionTy)

            let ccuinfos, ty = import [] ilTy
            let ccuinfos =
                ccuinfos
                |> List.distinctBy (fun x -> x.FSharpViewOfMetadata.AssemblyName)
                |> List.filter (fun asm1 -> not (prevCcuinfos |> List.exists (fun asm2 -> asm2.FSharpViewOfMetadata.AssemblyName = asm1.FSharpViewOfMetadata.AssemblyName)))
            // After we have successfully imported the type, then we can add newly resolved ccus to the env.
            addCcusToIncrementalEnv state ccuinfos, ty

        let ilTys = convertReflectionTypeToILType reflectionTy
        
        // Rewrite references to dynamic .NET assemblies back to dynamicCcuName
        let ilTys =
            ilTys |> List.map (fun ilTy -> 
                match istate.emEnv with 
                | MultipleInMemoryAssemblies emEnv ->
                    ilTy |> Morphs.morphILTypeRefsInILType emEnv.ReverseMapTypeRef
                | _ -> ilTy)

        ((istate, []), ilTys) ||> List.fold (fun (state, addedTypes) ilTy ->
            let nextState, addedType = addTypeToEnvironment state ilTy
            nextState, addedTypes @ [addedType]) 

    member _.DynamicAssemblies = dynamicAssemblies.ToArray()

    member _.FindDynamicAssembly(simpleAssemName) =
        dynamicAssemblies |> ResizeArray.tryFind (fun asm -> asm.GetName().Name = simpleAssemName)

    member _.EvalParsedSourceFiles (ctok, errorLogger, istate, inputs, m) =
        let i = nextFragmentId()
        let prefix = mkFragmentPath m i
        // Ensure the path includes the qualifying name
        let inputs = inputs |> List.map (PrependPathToInput prefix)
        let isIncrementalFragment = false
        let istate,_,_ = ProcessInputs (ctok, errorLogger, istate, inputs, true, isIncrementalFragment, false, prefix, m)
        istate

    /// Evaluate the given definitions and produce a new interactive state.
    member _.EvalParsedDefinitions (ctok, errorLogger: ErrorLogger, istate, showTypes, isInteractiveItExpr, defs: SynModuleDecl list) =
        let filename = stdinMockFilename
        let i = nextFragmentId()
        let m = match defs with [] -> rangeStdin0 | _ -> List.reduce unionRanges [for d in defs -> d.Range] 
        let prefix = mkFragmentPath m i
        let prefixPath = pathOfLid prefix
        let impl = SynModuleOrNamespace(prefix,(*isRec*)false, SynModuleOrNamespaceKind.NamedModule,defs,PreXmlDoc.Empty,[],None,m)
        let isLastCompiland = true
        let isExe = false
        let input = ParsedInput.ImplFile (ParsedImplFileInput (filename,true, ComputeQualifiedNameOfFileFromUniquePath (m,prefixPath),[],[],[impl],(isLastCompiland, isExe) ))
        let isIncrementalFragment = true
        let istate,tcEnvAtEndOfLastInput,declaredImpls = ProcessInputs (ctok, errorLogger, istate, [input], showTypes, isIncrementalFragment, isInteractiveItExpr, prefix, m)
        let tcState = istate.tcState
        let newState = { istate with tcState = tcState.NextStateAfterIncrementalFragment(tcEnvAtEndOfLastInput) }
        processContents newState declaredImpls

    /// Evaluate the given expression and produce a new interactive state.
    member fsiDynamicCompiler.EvalParsedExpression (ctok, errorLogger: ErrorLogger, istate, expr: SynExpr) =
        let tcConfig = TcConfig.Create (tcConfigB, validate=false)
        let itName = "it"

        // Construct the code that saves the 'it' value into the 'SaveIt' register.
        let defs = fsiDynamicCompiler.BuildItBinding expr

        // Evaluate the overall definitions.
        let istate = fsiDynamicCompiler.EvalParsedDefinitions (ctok, errorLogger, istate, false, true, defs) |> fst
        // Snarf the type for 'it' via the binding
        match istate.tcState.TcEnvFromImpls.NameEnv.FindUnqualifiedItem itName with
        | Item.Value vref ->
             if not tcConfig.noFeedback then
                 let infoReader = InfoReader(istate.tcGlobals, istate.tcImports.GetImportMap())
                 valuePrinter.InvokeExprPrinter (istate.tcState.TcEnvFromImpls.DisplayEnv, infoReader, istate.emEnv, istate.ilxGenerator, vref)

             // Clear the value held in the previous "it" binding, if any, as long as it has never been referenced.
             match prevIt with
             | Some prevVal when not prevVal.Deref.HasBeenReferenced ->
                 istate.ilxGenerator.ClearGeneratedValue (valuePrinter.GetEvaluationContext istate.emEnv, prevVal.Deref)
             | _ -> ()
             prevIt <- Some vref

             //
             let optValue = istate.ilxGenerator.LookupGeneratedValue(valuePrinter.GetEvaluationContext(istate.emEnv), vref.Deref)
             match optValue with
             | Some (res, ty) -> istate, Completed(Some(FsiValue(res, ty, FSharpType(tcGlobals, istate.tcState.Ccu, istate.tcState.CcuSig, istate.tcImports, vref.Type))))
             | _ -> istate, Completed None

        // Return the interactive state.
        | _ -> istate, Completed None

    // Construct the code that saves the 'it' value into the 'SaveIt' register.
    member _.BuildItBinding (expr: SynExpr) =
        let m = expr.Range
        let itName = "it"
        let itID  = mkSynId m itName
        let mkBind pat expr = SynBinding (None, SynBindingKind.Do, false, false, [], PreXmlDoc.Empty, SynInfo.emptySynValData, pat, None, expr, m, DebugPointAtBinding.NoneAtInvisible, SynBindingTrivia.Zero)
        let bindingA = mkBind (mkSynPatVar None itID) expr
        let defA = SynModuleDecl.Let (false, [bindingA], m)
        [defA]

    // Construct an invisible call to Debugger.Break(), in the specified range
    member _.CreateDebuggerBreak (m : range) =
        let breakPath = ["System";"Diagnostics";"Debugger";"Break"]
        let dots = List.replicate (breakPath.Length - 1) m
        let methCall = SynExpr.LongIdent (false, LongIdentWithDots(List.map (mkSynId m) breakPath, dots), None, m)
        let args = SynExpr.Const (SynConst.Unit, m)
        let breakStatement = SynExpr.App (ExprAtomicFlag.Atomic, false, methCall, args, m)
        SynModuleDecl.DoExpr(DebugPointAtBinding.NoneAtDo, breakStatement, m)

    member _.EvalRequireReference (ctok, istate, m, path) =
        if FileSystem.IsInvalidPathShim(path) then
            error(Error(FSIstrings.SR.fsiInvalidAssembly(path),m))
        // Check the file can be resolved before calling requireDLLReference
        let resolutions = tcImports.ResolveAssemblyReference(ctok, AssemblyReference(m,path,None), ResolveAssemblyReferenceMode.ReportErrors)
        tcConfigB.AddReferencedAssemblyByPath(m,path)
        let tcState = istate.tcState
        let tcEnv,(_dllinfos,ccuinfos) =
            try
                RequireDLL (ctok, tcImports, tcState.TcEnvFromImpls, dynamicCcuName, m, path)
            with _ ->
                tcConfigB.RemoveReferencedAssemblyByPath(m,path)
                reraise()
        resolutions,
        { addCcusToIncrementalEnv istate ccuinfos with tcState = tcState.NextStateAfterIncrementalFragment(tcEnv) }

    member _.EvalDependencyManagerTextFragment (packageManager:IDependencyManagerProvider, lt, m, path: string) =

        tcConfigB.packageManagerLines <- PackageManagerLine.AddLineWithKey packageManager.Key lt path m tcConfigB.packageManagerLines
        needsPackageResolution <- true

    member fsiDynamicCompiler.CommitDependencyManagerText (ctok, istate: FsiDynamicCompilerState, lexResourceManager, errorLogger) =
        if not needsPackageResolution then istate else
        needsPackageResolution <- false

        tcConfigB.packageManagerLines |> Seq.fold(fun istate kv ->
            let packageManagerKey, packageManagerLines = kv.Key, kv.Value
            match packageManagerLines with
            | [] -> istate
            | { Directive=_; LineStatus=_; Line=_; Range=m } :: _ ->
                let outputDir =  tcConfigB.outputDir |> Option.defaultValue ""

                match fsiOptions.DependencyProvider.TryFindDependencyManagerByKey(tcConfigB.compilerToolPaths, getOutputDir tcConfigB, reportError m, packageManagerKey) with
                | null ->
                    errorR(Error(fsiOptions.DependencyProvider.CreatePackageManagerUnknownError(tcConfigB.compilerToolPaths, outputDir, packageManagerKey, reportError m), m))
                    istate
                | dependencyManager ->
                    let directive d =
                        match d with
                        | Directive.Resolution -> "r"
                        | Directive.Include -> "i"

                    let packageManagerTextLines =
                        packageManagerLines |> List.map (fun line -> directive line.Directive, line.Line)

                    try
                        let tfm, rid = fsiOptions.FxResolver.GetTfmAndRid()
                        let result = fsiOptions.DependencyProvider.Resolve(dependencyManager, ".fsx", packageManagerTextLines, reportError m, tfm, rid, tcConfigB.implicitIncludeDir, "stdin.fsx", "stdin.fsx")
                        if result.Success then
                            for line in result.StdOut do Console.Out.WriteLine(line)
                            for line in result.StdError do Console.Error.WriteLine(line)
                            tcConfigB.packageManagerLines <- PackageManagerLine.SetLinesAsProcessed packageManagerKey tcConfigB.packageManagerLines
                            for folder in result.Roots do
                                tcConfigB.AddIncludePath(m, folder, "")
                            for resolution in result.Resolutions do
                                tcConfigB.AddReferencedAssemblyByPath(m, resolution)
                            let scripts = result.SourceFiles |> Seq.toList
                            if not (isNil scripts) then
                                fsiDynamicCompiler.EvalSourceFiles(ctok, istate, m, scripts, lexResourceManager, errorLogger)
                            else istate
                        else
                            // Send outputs via diagnostics
                            if (result.StdOut.Length > 0 || result.StdError.Length > 0) then
                                for line in Array.append result.StdOut result.StdError do
                                    errorR(Error(FSComp.SR.packageManagerError(line), m))
                            //Write outputs in F# Interactive and compiler
                            tcConfigB.packageManagerLines <- PackageManagerLine.RemoveUnprocessedLines packageManagerKey tcConfigB.packageManagerLines
                            istate // error already reported


                    with _ ->
                        // An exception occured during processing, so remove the lines causing the error from the package manager list.
                        tcConfigB.packageManagerLines <- PackageManagerLine.RemoveUnprocessedLines packageManagerKey tcConfigB.packageManagerLines
                        reraise ()
            ) istate

    member fsiDynamicCompiler.ProcessMetaCommandsFromInputAsInteractiveCommands(ctok, istate, sourceFile, inp) =
        WithImplicitHome
           (tcConfigB, directoryName sourceFile)
           (fun () ->
               ProcessMetaCommandsFromInput
                   ((fun st (m,nm) -> tcConfigB.TurnWarningOff(m,nm); st),
                    (fun st (m, path, directive) ->

                        let dm = tcImports.DependencyProvider.TryFindDependencyManagerInPath(tcConfigB.compilerToolPaths, getOutputDir tcConfigB, reportError m, path)

                        match dm with
                        | _, dependencyManager when not(isNull dependencyManager) ->
                            if tcConfigB.langVersion.SupportsFeature(LanguageFeature.PackageManagement) then
                                fsiDynamicCompiler.EvalDependencyManagerTextFragment (dependencyManager, directive, m, path)
                                st
                            else
                                errorR(Error(FSComp.SR.packageManagementRequiresVFive(), m))
                                st

                        | _, _ when directive = Directive.Include ->
                            errorR(Error(FSComp.SR.poundiNotSupportedByRegisteredDependencyManagers(), m))
                            st

                        // #r "Assembly"
                        | path, _ ->
                            snd (fsiDynamicCompiler.EvalRequireReference (ctok, st, m, path))
                    ),
                    (fun _ _ -> ()))
                   (tcConfigB, inp, Path.GetDirectoryName sourceFile, istate))

    member fsiDynamicCompiler.EvalSourceFiles(ctok, istate, m, sourceFiles, lexResourceManager, errorLogger: ErrorLogger) =
        let tcConfig = TcConfig.Create(tcConfigB,validate=false)
        match sourceFiles with
        | [] -> istate
        | _ ->
          // use a set of source files as though they were command line inputs
          let sourceFiles = sourceFiles |> List.map (fun nm -> tcConfig.ResolveSourceFile(m, nm, tcConfig.implicitIncludeDir),m)

          // Close the #load graph on each file and gather the inputs from the scripts.
          let tcConfig = TcConfig.Create(tcConfigB,validate=false)

          let closure =
              LoadClosure.ComputeClosureOfScriptFiles(tcConfig,
                 sourceFiles, CodeContext.CompilationAndEvaluation,
                 lexResourceManager, fsiOptions.DependencyProvider)

          // Intent "[Loading %s]\n" (String.concat "\n     and " sourceFiles)
          fsiConsoleOutput.uprintf "[%s " (FSIstrings.SR.fsiLoadingFilesPrefixText())
          closure.Inputs  |> List.iteri (fun i input ->
              if i=0 then fsiConsoleOutput.uprintf  "%s" input.FileName
              else fsiConsoleOutput.uprintnf " %s %s" (FSIstrings.SR.fsiLoadingFilesPrefixText()) input.FileName)
          fsiConsoleOutput.uprintfn "]"

          closure.NoWarns |> Seq.map (fun (n,ms) -> ms |> Seq.map (fun m -> m,n)) |> Seq.concat |> Seq.iter tcConfigB.TurnWarningOff

          // Play errors and warnings from resolution
          closure.ResolutionDiagnostics |> List.iter diagnosticSink

          // Non-scripts will not have been parsed during #load closure so parse them now
          let sourceFiles,inputs =
              closure.Inputs
              |> List.map (fun input->
                    input.ParseDiagnostics |> List.iter diagnosticSink
                    input.MetaCommandDiagnostics |> List.iter diagnosticSink
                    let parsedInput =
                        match input.SyntaxTree with
                        | None -> ParseOneInputFile(tcConfig,lexResourceManager,["INTERACTIVE"],input.FileName,(true,false),errorLogger,(*retryLocked*)false)
                        | Some parseTree -> parseTree
                    input.FileName, parsedInput)
              |> List.unzip

          errorLogger.AbortOnError(fsiConsoleOutput);
          let istate = (istate, sourceFiles, inputs) |||> List.fold2 (fun istate sourceFile input -> fsiDynamicCompiler.ProcessMetaCommandsFromInputAsInteractiveCommands(ctok, istate, sourceFile, input))
          fsiDynamicCompiler.EvalParsedSourceFiles (ctok, errorLogger, istate, inputs, m)

    member _.GetBoundValues istate =
        let cenv = SymbolEnv(istate.tcGlobals, istate.tcState.Ccu, Some istate.tcState.CcuSig, istate.tcImports)
        [ for pair in istate.boundValues do
            let nm = pair.Key
            let v = pair.Value
            match tryGetGeneratedValue istate cenv v with
            | Some fsiValue ->
                yield FsiBoundValue(nm, fsiValue)
            | _ ->
                () ]

    member _.TryFindBoundValue(istate, nm) =
        match istate.boundValues.TryFind nm with
        | Some v ->
            let cenv = SymbolEnv(istate.tcGlobals, istate.tcState.Ccu, Some istate.tcState.CcuSig, istate.tcImports)
            match tryGetGeneratedValue istate cenv v with
            | Some fsiValue ->
                Some (FsiBoundValue(nm, fsiValue))
            | _ ->
                None
        | _ ->
            None

    member _.AddBoundValue (ctok, errorLogger: ErrorLogger, istate, name: string, value: obj) =
        try
            match value with
            | null -> nullArg "value"
            | _ -> ()

            if String.IsNullOrWhiteSpace name then
                invalidArg "name" "Name cannot be null or white-space."

            // Verify that the name is a valid identifier for a value.
            FSharpLexer.Tokenize(SourceText.ofString name,
                let mutable foundOne = false
                fun t ->
                    if not t.IsIdentifier || foundOne then
                        invalidArg "name" "Name is not a valid identifier."
                    foundOne <- true)

            if IsCompilerGeneratedName name then
                invalidArg "name" (FSComp.SR.lexhlpIdentifiersContainingAtSymbolReserved() |> snd)

            let istate, tys = importReflectionType istate (value.GetType())
            let ty = List.head tys
            let amap = istate.tcImports.GetImportMap()

            let i = nextFragmentId()
            let m = rangeStdin0
            let prefix = mkFragmentPath m i
            let prefixPath = pathOfLid prefix
            let qualifiedName = ComputeQualifiedNameOfFileFromUniquePath (m,prefixPath)

            let tcConfig = TcConfig.Create(tcConfigB,validate=false)

            // Build a simple module with a single 'let' decl with a default value.
            let moduleOrNamespace, v, impl = mkBoundValueTypedImpl istate.tcGlobals range0 qualifiedName.Text name ty
            let tcEnvAtEndOfLastInput =
                AddLocalSubModule tcGlobals amap range0 istate.tcState.TcEnvFromImpls moduleOrNamespace
                |> AddLocalVal tcGlobals TcResultsSink.NoSink range0 v

            // Generate IL for the given typled impl and create new interactive state.
            let ilxGenerator = istate.ilxGenerator
            let isIncrementalFragment = true
            let showTypes = false
            let declaredImpls = [impl]
            let codegenResults, optEnv, fragName = ProcessTypedImpl(errorLogger, istate.optEnv, istate.tcState, tcConfig, false, EmptyTopAttrs, prefix, isIncrementalFragment, declaredImpls, ilxGenerator)
            let istate, declaredImpls = ProcessCodegenResults(ctok, errorLogger, istate, optEnv, istate.tcState, tcConfig, prefix, showTypes, isIncrementalFragment, fragName, declaredImpls, ilxGenerator, codegenResults, m)
            let newState = { istate with tcState = istate.tcState.NextStateAfterIncrementalFragment tcEnvAtEndOfLastInput }

            // Force set the val with the given value obj.
            let ctxt = valuePrinter.GetEvaluationContext(newState.emEnv)
            ilxGenerator.ForceSetGeneratedValue(ctxt, v, value)

            processContents newState declaredImpls
        with ex ->
            istate, CompletedWithReportedError(StopProcessingExn(Some ex))

    member _.GetInitialInteractiveState () =
        let tcConfig = TcConfig.Create(tcConfigB,validate=false)
        let optEnv0 = GetInitialOptimizationEnv (tcImports, tcGlobals)

        let emEnv0 = 
            if tcConfigB.fsiSingleRefEmitAssembly then
                let cenv = { ilg = ilGlobals; emitTailcalls = tcConfig.emitTailcalls; generatePdb = generateDebugInfo; resolveAssemblyRef=resolveAssemblyRef; tryFindSysILTypeRef=tcGlobals.TryFindSysILTypeRef }
                let emEnv = ILDynamicAssemblyWriter.emEnv0
                SingleRefEmitAssembly (cenv, emEnv)
            else
                let emEnv = ILMultiInMemoryAssemblyEmitEnv(ilGlobals, resolveAssemblyRef, dynamicCcuName)
                MultipleInMemoryAssemblies emEnv

        let tcEnv, openDecls0 = GetInitialTcEnv (dynamicCcuName, rangeStdin0, tcConfig, tcImports, tcGlobals)
        let ccuName = dynamicCcuName

        let tcState = GetInitialTcState (rangeStdin0, ccuName, tcConfig, tcGlobals, tcImports, niceNameGen, tcEnv, openDecls0)

        let ilxGenerator = CreateIlxAssemblyGenerator (tcConfig, tcImports, tcGlobals, (LightweightTcValForUsingInBuildMethodCall tcGlobals), tcState.Ccu)

        {optEnv    = optEnv0
         emEnv     = emEnv0
         tcGlobals = tcGlobals
         tcState   = tcState
         tcImports = tcImports
         ilxGenerator = ilxGenerator
         boundValues = NameMap.empty
         timing    = false
         debugBreak = false
        }

    member _.CurrentPartialAssemblySignature(istate) =
        FSharpAssemblySignature(istate.tcGlobals, istate.tcState.Ccu, istate.tcState.CcuSig, istate.tcImports, None, istate.tcState.CcuSig)

    member _.FormatValue(obj:obj, objTy) =
        valuePrinter.FormatValue(obj, objTy)

    member _.ValueBound = valueBoundEvent.Publish

//----------------------------------------------------------------------------
// ctrl-c handling
//----------------------------------------------------------------------------

type ControlEventHandler = delegate of int -> bool

// One strange case: when a TAE happens a strange thing
// occurs the next read from stdin always returns
// 0 bytes, i.e. the channel will look as if it has been closed.  So we check
// for this condition explicitly.  We also recreate the lexbuf whenever CtrlC kicks.

type internal FsiInterruptStdinState =
    | StdinEOFPermittedBecauseCtrlCRecentlyPressed
    | StdinNormal

type internal FsiInterruptControllerState =
    | InterruptCanRaiseException
    | InterruptIgnored

type internal FsiInterruptControllerKillerThreadRequest =
    | ThreadAbortRequest
    | NoRequest
    | ExitRequest
    | PrintInterruptRequest

type internal FsiInterruptController(fsiOptions: FsiCommandLineOptions, fsiConsoleOutput: FsiConsoleOutput) =

    let mutable stdinInterruptState = StdinNormal
    let CTRL_C = 0
    let mutable interruptAllowed = InterruptIgnored
    let mutable killThreadRequest = NoRequest

    let mutable ctrlEventHandlers = []: ControlEventHandler list
    let mutable ctrlEventActions  = []: (unit -> unit) list
    let mutable exitViaKillThread = false

    let mutable posixReinstate = (fun () -> ())

    member _.Exit() =
        if exitViaKillThread then
            killThreadRequest <- ExitRequest
            Thread.Sleep(1000)
        exit 0

    member _.FsiInterruptStdinState
        with get () = stdinInterruptState
        and set v = stdinInterruptState <- v

    member _.ClearInterruptRequest() = killThreadRequest <- NoRequest

    member _.InterruptAllowed
        with set v = interruptAllowed <- v

    member _.Interrupt() = ctrlEventActions |> List.iter (fun act -> act())

    member _.EventHandlers = ctrlEventHandlers

    member controller.InstallKillThread(threadToKill:Thread, pauseMilliseconds:int) =

        // Fsi Interrupt handler
        let raiseCtrlC() =
            use _scope = SetCurrentUICultureForThread fsiOptions.FsiLCID
            fprintf fsiConsoleOutput.Error "%s" (FSIstrings.SR.fsiInterrupt())

            stdinInterruptState <- StdinEOFPermittedBecauseCtrlCRecentlyPressed
            if (interruptAllowed = InterruptCanRaiseException) then
                killThreadRequest <- ThreadAbortRequest
                let killerThread =
                    Thread(ThreadStart(fun () ->
                        use _scope = SetCurrentUICultureForThread fsiOptions.FsiLCID
                        // sleep long enough to allow ControlEventHandler handler on main thread to return
                        // Also sleep to give computations a bit of time to terminate
                        Thread.Sleep(pauseMilliseconds)
                        if (killThreadRequest = ThreadAbortRequest) then
                            if progress then fsiConsoleOutput.uprintnfn "%s" (FSIstrings.SR.fsiAbortingMainThread())
                            killThreadRequest <- NoRequest
                            threadToKill.Abort()
                        ()),Name="ControlCAbortThread")
                killerThread.IsBackground <- true
                killerThread.Start()

        let fsiInterruptHandler (args:ConsoleCancelEventArgs) =
            args.Cancel <- true
            ctrlEventHandlers |> List.iter(fun handler -> handler.Invoke(CTRL_C) |> ignore)

        do Console.CancelKeyPress.Add(fsiInterruptHandler)

        // WINDOWS TECHNIQUE: .NET has more safe points, and you can do more when a safe point.
        // Hence we actually start up the killer thread within the handler.
        let ctrlEventHandler = ControlEventHandler(fun i ->  if i = CTRL_C then (raiseCtrlC(); true) else false )
        ctrlEventHandlers <- ctrlEventHandler :: ctrlEventHandlers
        ctrlEventActions  <- raiseCtrlC       :: ctrlEventActions
        exitViaKillThread <- false // don't exit via kill thread

    member _.PosixInvoke(n:int) =
         // we run this code once with n = -1 to make sure it is JITted before execution begins
         // since we are not allowed to JIT a signal handler.  This also ensures the "PosixInvoke"
         // method is not eliminated by dead-code elimination
         if n >= 0 then
             posixReinstate()
             stdinInterruptState <- StdinEOFPermittedBecauseCtrlCRecentlyPressed
             killThreadRequest <- if (interruptAllowed = InterruptCanRaiseException) then ThreadAbortRequest else PrintInterruptRequest

//----------------------------------------------------------------------------
// assembly finder
//----------------------------------------------------------------------------

#nowarn "40"

// From http://msdn.microsoft.com/en-us/library/ff527268.aspx
// What the Event Handler Does
//
// The handler for the AssemblyResolve event receives the display name of the assembly to
// be loaded, in the ResolveEventArgs.Name property. If the handler does not recognize the
// assembly name, it returns null (Nothing in Visual Basic, nullptr in Visual C++).
//
// - If the handler recognizes the assembly name, it can load and return an assembly that
//   satisfies the request. The following list describes some sample scenarios.
//
// - If the handler knows the location of a version of the assembly, it can load the assembly by
//   using the Assembly.LoadFrom or Assembly.LoadFile method, and can return the loaded assembly if successful.
//
// - If the handler has access to a database of assemblies stored as byte arrays, it can load a byte array by
//   using one of the Assembly.Load method overloads that take a byte array.
//
// - The handler can generate a dynamic assembly and return it.
//
// It is the responsibility of the event handler to return a suitable assembly. The handler can parse the display
// name of the requested assembly by passing the ResolveEventArgs.Name property value to the AssemblyName(String)
// constructor. Beginning with the .NET Framework version 4, the handler can use the ResolveEventArgs.RequestingAssembly
// property to determine whether the current request is a dependency of another assembly. This information can help
// identify an assembly that will satisfy the dependency.
//
// The event handler can return a different version of the assembly than the version that was requested.
//
// In most cases, the assembly that is returned by the handler appears in the load context, regardless of the context
// the handler loads it into. For example, if the handler uses the Assembly.LoadFrom method to load an assembly into
// the load-from context, the assembly appears in the load context when the handler returns it. However, in the following
// case the assembly appears without context when the handler returns it:
//
// - The handler loads an assembly without context.
// - The ResolveEventArgs.RequestingAssembly property is not null.
// - The requesting assembly (that is, the assembly that is returned by the ResolveEventArgs.RequestingAssembly property)
//   was loaded without context.
//
// On the coreclr we add an UnmanagedDll Resoution handler to ensure that native dll's can be searched for,
// the desktop version of the Clr does not support this mechanism.
//
// For information about contexts, see the Assembly.LoadFrom(String) method overload.

module internal MagicAssemblyResolution =

    // See bug 5501 for details on decision to use UnsafeLoadFrom here.
    // Summary:
    //  It is an explicit user trust decision to load an assembly with #r. Scripts are not run automatically (for example, by double-clicking in explorer).
    //  We considered setting loadFromRemoteSources in fsi.exe.config but this would transitively confer unsafe loading to the code in the referenced
    //  assemblies. Better to let those assemblies decide for themselves which is safer.
    [<CodeAnalysis.SuppressMessage("Microsoft.Reliability", "CA2001:AvoidCallingProblematicMethods", MessageId="System.Reflection.Assembly.UnsafeLoadFrom")>]
    let private assemblyLoadFrom (path:string) = Assembly.UnsafeLoadFrom(path)

    let Install(tcConfigB, tcImports: TcImports, fsiDynamicCompiler: FsiDynamicCompiler, fsiConsoleOutput: FsiConsoleOutput) =

        let ResolveAssembly (ctok, m, tcConfigB, tcImports: TcImports, _fsiDynamicCompiler: FsiDynamicCompiler, fsiConsoleOutput: FsiConsoleOutput, fullAssemName: string) =

           try
               // Grab the name of the assembly
               let tcConfig = TcConfig.Create(tcConfigB,validate=false)
               let simpleAssemName = fullAssemName.Split([| ',' |]).[0]
               if progress then fsiConsoleOutput.uprintfn "ATTEMPT MAGIC LOAD ON ASSEMBLY, simpleAssemName = %s" simpleAssemName // "Attempting to load a dynamically required assembly in response to an AssemblyResolve event by using known static assembly references..."

               // Special case: Mono Windows Forms attempts to load an assembly called something like "Windows.Forms.resources"
               // We can't resolve this, so don't try.
               // REVIEW: Suggest 4481, delete this special case.
               if (runningOnMono && simpleAssemName.EndsWith(".resources",StringComparison.OrdinalIgnoreCase)) ||
                  simpleAssemName.EndsWith(".XmlSerializers", StringComparison.OrdinalIgnoreCase) ||
                  (runningOnMono && simpleAssemName = "UIAutomationWinforms") then null
               else
               match fsiDynamicCompiler.FindDynamicAssembly(simpleAssemName) with
               | Some asm -> asm
               | None ->

               // Otherwise continue
               let assemblyReferenceTextDll = (simpleAssemName + ".dll")
               let assemblyReferenceTextExe = (simpleAssemName + ".exe")
               let overallSearchResult =

                   // OK, try to resolve as an existing DLL in the resolved reference set.  This does unification by assembly name
                   // once an assembly has been referenced.
                   let searchResult = tcImports.TryFindExistingFullyQualifiedPathBySimpleAssemblyName simpleAssemName

                   match searchResult with
                   | Some r -> OkResult ([], Choice1Of2 r)
                   | _ ->

                   // OK, try to resolve as a .dll
                   let searchResult = tcImports.TryResolveAssemblyReference (ctok, AssemblyReference (m, assemblyReferenceTextDll, None), ResolveAssemblyReferenceMode.Speculative)

                   match searchResult with
                   | OkResult (warns,[r]) -> OkResult (warns, Choice1Of2 r.resolvedPath)
                   | _ ->

                   // OK, try to resolve as a .exe
                   let searchResult = tcImports.TryResolveAssemblyReference (ctok, AssemblyReference (m, assemblyReferenceTextExe, None), ResolveAssemblyReferenceMode.Speculative)

                   match searchResult with
                   | OkResult (warns, [r]) -> OkResult (warns, Choice1Of2 r.resolvedPath)
                   | _ ->

                   if progress then fsiConsoleOutput.uprintfn "ATTEMPT LOAD, assemblyReferenceTextDll = %s" assemblyReferenceTextDll
                   /// Take a look through the files quoted, perhaps with explicit paths
                   let searchResult =
                       (tcConfig.referencedDLLs
                            |> List.tryPick (fun assemblyReference ->
                             if progress then fsiConsoleOutput.uprintfn "ATTEMPT MAGIC LOAD ON FILE, referencedDLL = %s" assemblyReference.Text
                             if String.Compare(FileSystemUtils.fileNameOfPath assemblyReference.Text, assemblyReferenceTextDll,StringComparison.OrdinalIgnoreCase) = 0 ||
                                String.Compare(FileSystemUtils.fileNameOfPath assemblyReference.Text, assemblyReferenceTextExe,StringComparison.OrdinalIgnoreCase) = 0 then
                                 Some(tcImports.TryResolveAssemblyReference (ctok, assemblyReference, ResolveAssemblyReferenceMode.Speculative))
                             else None ))

                   match searchResult with
                   | Some (OkResult (warns,[r])) -> OkResult (warns, Choice1Of2 r.resolvedPath)
                   | _ ->

#if !NO_EXTENSIONTYPING
                   match tcImports.TryFindProviderGeneratedAssemblyByName(ctok, simpleAssemName) with
                   | Some(assembly) -> OkResult([],Choice2Of2 assembly)
                   | None ->
#endif

                   // As a last resort, try to find the reference without an extension
                   match tcImports.TryFindExistingFullyQualifiedPathByExactAssemblyRef(ILAssemblyRef.Create(simpleAssemName,None,None,false,None,None)) with
                   | Some(resolvedPath) ->
                       OkResult([],Choice1Of2 resolvedPath)
                   | None ->

                   ErrorResult([],Failure (FSIstrings.SR.fsiFailedToResolveAssembly(simpleAssemName)))

               match overallSearchResult with
               | ErrorResult _ -> null
               | OkResult _ ->
                   let res = CommitOperationResult overallSearchResult
                   match res with
                   | Choice1Of2 assemblyName ->
                       if simpleAssemName <> "Mono.Posix" then fsiConsoleOutput.uprintfn "%s" (FSIstrings.SR.fsiBindingSessionTo(assemblyName))
                       if isRunningOnCoreClr then
                         assemblyLoadFrom assemblyName
                       else
                         try
                           let an = AssemblyName.GetAssemblyName(assemblyName)
                           an.CodeBase <- assemblyName
                           Assembly.Load an
                         with | _ ->
                           assemblyLoadFrom assemblyName
                   | Choice2Of2 assembly ->
                       assembly

           with e ->
               stopProcessingRecovery e range0
               null

        let rangeStdin0 = rangeN stdinMockFilename 0

        let resolveAssembly = ResolveEventHandler(fun _ args ->
            // Explanation: our understanding is that magic assembly resolution happens
            // during compilation. So we recover the CompilationThreadToken here.
            let ctok = AssumeCompilationThreadWithoutEvidence ()
            ResolveAssembly (ctok, rangeStdin0, tcConfigB, tcImports, fsiDynamicCompiler, fsiConsoleOutput, args.Name))

        AppDomain.CurrentDomain.add_AssemblyResolve(resolveAssembly)

        { new IDisposable with
            member _.Dispose() =
                AppDomain.CurrentDomain.remove_AssemblyResolve(resolveAssembly)
        }

//----------------------------------------------------------------------------
// Reading stdin
//----------------------------------------------------------------------------

type internal FsiStdinLexerProvider
                          (tcConfigB, fsiStdinSyphon,
                           fsiConsoleInput : FsiConsoleInput,
                           fsiConsoleOutput : FsiConsoleOutput,
                           fsiOptions : FsiCommandLineOptions,
                           lexResourceManager : LexResourceManager) =

    // #light is the default for FSI
    let interactiveInputLightSyntaxStatus =
        let initialLightSyntaxStatus = tcConfigB.light <> Some false
        LightSyntaxStatus (initialLightSyntaxStatus, false (* no warnings *))

    let LexbufFromLineReader (fsiStdinSyphon: FsiStdinSyphon) readF =
        UnicodeLexing.FunctionAsLexbuf
          (true, tcConfigB.langVersion, (fun (buf: char[], start, len) ->
            //fprintf fsiConsoleOutput.Out "Calling ReadLine\n"
            let inputOption = try Some(readF()) with :? EndOfStreamException -> None
            inputOption |> Option.iter (fun t -> fsiStdinSyphon.Add (t + "\n"))
            match inputOption with
            |  Some(null) | None ->
                 if progress then fprintfn fsiConsoleOutput.Out "End of file from TextReader.ReadLine"
                 0
            | Some (input:string) ->
                let input  = input + "\n"
                let ninput = input.Length
                if ninput > len then fprintf fsiConsoleOutput.Error  "%s" (FSIstrings.SR.fsiLineTooLong())
                let ntrimmed = min len ninput
                for i = 0 to ntrimmed-1 do
                    buf.[i+start] <- input.[i]
                ntrimmed
          ))

    //----------------------------------------------------------------------------
    // Reading stdin as a lex stream
    //----------------------------------------------------------------------------

    let removeZeroCharsFromString (str:string) = (* bug:/4466 *)
        if str<>null && str.Contains("\000") then
          String(str |> Seq.filter (fun c -> c<>'\000') |> Seq.toArray)
        else
          str

    let CreateLexerForLexBuffer (sourceFileName, lexbuf, errorLogger) =

        resetLexbufPos sourceFileName lexbuf
        let skip = true  // don't report whitespace from lexer
        let defines = "INTERACTIVE"::tcConfigB.conditionalCompilationDefines
        let lexargs = mkLexargs (defines, interactiveInputLightSyntaxStatus, lexResourceManager, [], errorLogger, PathMap.empty)
        let tokenizer = LexFilter.LexFilter(interactiveInputLightSyntaxStatus, tcConfigB.compilingFslib, Lexer.token lexargs skip, lexbuf)
        tokenizer

    // Create a new lexer to read stdin
    member _.CreateStdinLexer errorLogger =
        let lexbuf =
            match fsiConsoleInput.TryGetConsole() with
            | Some console when fsiOptions.EnableConsoleKeyProcessing && not fsiOptions.UseServerPrompt ->
                LexbufFromLineReader fsiStdinSyphon (fun () ->
                    match fsiConsoleInput.TryGetFirstLine() with
                    | Some firstLine -> firstLine
                    | None -> console())
            | _ ->
                LexbufFromLineReader fsiStdinSyphon (fun () -> fsiConsoleInput.In.ReadLine() |> removeZeroCharsFromString)

        fsiStdinSyphon.Reset()
        CreateLexerForLexBuffer (stdinMockFilename, lexbuf, errorLogger)

    // Create a new lexer to read an "included" script file
    member _.CreateIncludedScriptLexer (sourceFileName, reader, errorLogger) =
        let lexbuf = UnicodeLexing.StreamReaderAsLexbuf(true, tcConfigB.langVersion, reader)
        CreateLexerForLexBuffer (sourceFileName, lexbuf, errorLogger)

    // Create a new lexer to read a string
    member this.CreateStringLexer (sourceFileName, source, errorLogger) =
        let lexbuf = UnicodeLexing.StringAsLexbuf(true, tcConfigB.langVersion, source)
        CreateLexerForLexBuffer (sourceFileName, lexbuf, errorLogger)

    member _.ConsoleInput = fsiConsoleInput

    member _.CreateBufferLexer (sourceFileName, lexbuf, errorLogger) = CreateLexerForLexBuffer (sourceFileName, lexbuf, errorLogger)


//----------------------------------------------------------------------------
// Process one parsed interaction.  This runs on the GUI thread.
// It might be simpler if it ran on the parser thread.
//----------------------------------------------------------------------------

type internal FsiInteractionProcessor
                            (fsi: FsiEvaluationSessionHostConfig,
                             tcConfigB,
                             fsiOptions: FsiCommandLineOptions,
                             fsiDynamicCompiler: FsiDynamicCompiler,
                             fsiConsolePrompt : FsiConsolePrompt,
                             fsiConsoleOutput : FsiConsoleOutput,
                             fsiInterruptController : FsiInterruptController,
                             fsiStdinLexerProvider : FsiStdinLexerProvider,
                             lexResourceManager : LexResourceManager,
                             initialInteractiveState) =

    let referencedAssemblies = Dictionary<string, DateTime>()

    let mutable currState = initialInteractiveState
    let event = Control.Event<unit>()
    let setCurrState s = currState <- s; event.Trigger()

    let runCodeOnEventLoop errorLogger f istate =
        try
            fsi.EventLoopInvoke (fun () ->

                // Explanation: We assume the event loop on the 'fsi' object correctly transfers control to
                // a unique compilation thread.
                let ctok = AssumeCompilationThreadWithoutEvidence()

                // FSI error logging on switched to thread
                InstallErrorLoggingOnThisThread errorLogger
                use _scope = SetCurrentUICultureForThread fsiOptions.FsiLCID
                f ctok istate)
        with _ ->
            (istate,Completed None)

    let InteractiveCatch (errorLogger: ErrorLogger) (f:_ -> _ * FsiInteractionStepStatus)  istate =
        try
            // reset error count
            match errorLogger with
            | :? ErrorLoggerThatStopsOnFirstError as errorLogger ->  errorLogger.ResetErrorCount()
            | _ -> ()

            f istate
        with  e ->
            stopProcessingRecovery e range0
            istate, CompletedWithReportedError e

    let rangeStdin0 = rangeN stdinMockFilename 0

    let ChangeDirectory (path:string) m =
        let tcConfig = TcConfig.Create(tcConfigB,validate=false)
        let path = tcConfig.MakePathAbsolute path
        if FileSystem.DirectoryExistsShim(path) then
            tcConfigB.implicitIncludeDir <- path
        else
            error(Error(FSIstrings.SR.fsiDirectoryDoesNotExist(path),m))


    /// Parse one interaction. Called on the parser thread.
    let ParseInteraction (tokenizer:LexFilter.LexFilter) =
        let mutable lastToken = Parser.ELSE // Any token besides SEMICOLON_SEMICOLON will do for initial value
        try
            if progress then fprintfn fsiConsoleOutput.Out "In ParseInteraction..."

            let input =
                reusingLexbufForParsing tokenizer.LexBuffer (fun () ->
                    let lexerWhichSavesLastToken _lexbuf =
                        let tok = tokenizer.GetToken()
                        lastToken <- tok
                        tok
                    Parser.interaction lexerWhichSavesLastToken tokenizer.LexBuffer)
            Some input
        with e ->
            // On error, consume tokens until to ;; or EOF.
            // Caveat: Unless the error parse ended on ;; - so check the lastToken returned by the lexer function.
            // Caveat: What if this was a look-ahead? That's fine! Since we need to skip to the ;; anyway.
            if (match lastToken with Parser.SEMICOLON_SEMICOLON -> false | _ -> true) then
                let mutable tok = Parser.ELSE (* <-- any token <> SEMICOLON_SEMICOLON will do *)
                while (match tok with  Parser.SEMICOLON_SEMICOLON -> false | _ -> true)
                      && not tokenizer.LexBuffer.IsPastEndOfStream do
                    tok <- tokenizer.GetToken()

            stopProcessingRecovery e range0
            None

    /// Execute a single parsed interaction. Called on the GUI/execute/main thread.
    let ExecInteraction (ctok, tcConfig:TcConfig, istate, action:ParsedScriptInteraction, errorLogger: ErrorLogger) =
        let packageManagerDirective directive path m =
            let dm = fsiOptions.DependencyProvider.TryFindDependencyManagerInPath(tcConfigB.compilerToolPaths, getOutputDir tcConfigB, reportError m, path)
            match dm with
            | null, null ->
                // error already reported
                istate, CompletedWithAlreadyReportedError

            | _, dependencyManager when not(isNull dependencyManager) ->
               if tcConfig.langVersion.SupportsFeature(LanguageFeature.PackageManagement) then
                   fsiDynamicCompiler.EvalDependencyManagerTextFragment(dependencyManager, directive, m, path)
                   istate, Completed None
               else
                   errorR(Error(FSComp.SR.packageManagementRequiresVFive(), m))
                   istate, Completed None

            | _, _ when directive = Directive.Include ->
                errorR(Error(FSComp.SR.poundiNotSupportedByRegisteredDependencyManagers(), m))
                istate,Completed None

            | p, _ ->
                let path =
                    if String.IsNullOrWhiteSpace(p) then ""
                    else p
                let resolutions,istate = fsiDynamicCompiler.EvalRequireReference(ctok, istate, m, path)
                resolutions |> List.iter (fun ar ->
                    let format =
                        if tcConfig.shadowCopyReferences then
                            let resolvedPath = ar.resolvedPath.ToUpperInvariant()
                            let fileTime = FileSystem.GetLastWriteTimeShim(resolvedPath)
                            match referencedAssemblies.TryGetValue resolvedPath with
                            | false, _ ->
                                referencedAssemblies.Add(resolvedPath, fileTime)
                                FSIstrings.SR.fsiDidAHashr(ar.resolvedPath)
                            | true, time when time <> fileTime ->
                                FSIstrings.SR.fsiDidAHashrWithStaleWarning(ar.resolvedPath)
                            | _ ->
                                FSIstrings.SR.fsiDidAHashr(ar.resolvedPath)
                        else
                            FSIstrings.SR.fsiDidAHashrWithLockWarning(ar.resolvedPath)
                    fsiConsoleOutput.uprintnfnn "%s" format)
                istate,Completed None

        istate |> InteractiveCatch errorLogger (fun istate ->
            match action with
            | ParsedScriptInteraction.Definitions ([], _) ->
                let istate = fsiDynamicCompiler.CommitDependencyManagerText(ctok, istate, lexResourceManager, errorLogger)
                istate,Completed None

            | ParsedScriptInteraction.Definitions ([SynModuleDecl.DoExpr(_, expr, _)], _) ->
                let istate = fsiDynamicCompiler.CommitDependencyManagerText(ctok, istate, lexResourceManager, errorLogger)
                fsiDynamicCompiler.EvalParsedExpression(ctok, errorLogger, istate, expr)

            | ParsedScriptInteraction.Definitions (defs,_) ->
                let istate = fsiDynamicCompiler.CommitDependencyManagerText(ctok, istate, lexResourceManager, errorLogger)
                fsiDynamicCompiler.EvalParsedDefinitions (ctok, errorLogger, istate, true, false, defs)

            | ParsedScriptInteraction.HashDirective (ParsedHashDirective("load", ParsedHashDirectiveArguments sourceFiles, m), _) ->
                let istate = fsiDynamicCompiler.CommitDependencyManagerText(ctok, istate, lexResourceManager, errorLogger)
                fsiDynamicCompiler.EvalSourceFiles (ctok, istate, m, sourceFiles, lexResourceManager, errorLogger),Completed None

            | ParsedScriptInteraction.HashDirective (ParsedHashDirective(("reference" | "r"), ParsedHashDirectiveArguments [path], m), _) ->
                packageManagerDirective Directive.Resolution path m

            | ParsedScriptInteraction.HashDirective (ParsedHashDirective("i", ParsedHashDirectiveArguments [path], m), _) ->
                packageManagerDirective Directive.Include path m

            | ParsedScriptInteraction.HashDirective (ParsedHashDirective("I", ParsedHashDirectiveArguments [path], m), _) ->
                tcConfigB.AddIncludePath (m, path, tcConfig.implicitIncludeDir)
                fsiConsoleOutput.uprintnfnn "%s" (FSIstrings.SR.fsiDidAHashI(tcConfig.MakePathAbsolute path))
                istate, Completed None

            | ParsedScriptInteraction.HashDirective (ParsedHashDirective("cd", ParsedHashDirectiveArguments [path], m), _) ->
                ChangeDirectory path m
                istate, Completed None

            | ParsedScriptInteraction.HashDirective (ParsedHashDirective("silentCd", ParsedHashDirectiveArguments [path], m), _) ->
                ChangeDirectory path m
                fsiConsolePrompt.SkipNext() (* "silent" directive *)
                istate, Completed None

            | ParsedScriptInteraction.HashDirective (ParsedHashDirective("dbgbreak", [], _), _) ->
                {istate with debugBreak = true}, Completed None

            | ParsedScriptInteraction.HashDirective (ParsedHashDirective("time", [], _), _) ->
                if istate.timing then
                    fsiConsoleOutput.uprintnfnn "%s" (FSIstrings.SR.fsiTurnedTimingOff())
                else
                    fsiConsoleOutput.uprintnfnn "%s" (FSIstrings.SR.fsiTurnedTimingOn())
                {istate with timing = not istate.timing}, Completed None

            | ParsedScriptInteraction.HashDirective (ParsedHashDirective("time", ParsedHashDirectiveArguments ["on" | "off" as v], _), _) ->
                if v <> "on" then
                    fsiConsoleOutput.uprintnfnn "%s" (FSIstrings.SR.fsiTurnedTimingOff())
                else
                    fsiConsoleOutput.uprintnfnn "%s" (FSIstrings.SR.fsiTurnedTimingOn())
                {istate with timing = (v = "on")}, Completed None

            | ParsedScriptInteraction.HashDirective (ParsedHashDirective("nowarn", ParsedHashDirectiveArguments numbers, m), _) ->
                List.iter (fun (d:string) -> tcConfigB.TurnWarningOff(m, d)) numbers
                istate, Completed None

            | ParsedScriptInteraction.HashDirective (ParsedHashDirective("terms", [], _), _) ->
                tcConfigB.showTerms <- not tcConfig.showTerms
                istate, Completed None

            | ParsedScriptInteraction.HashDirective (ParsedHashDirective("types", [], _), _) ->
                fsiOptions.ShowTypes <- not fsiOptions.ShowTypes
                istate, Completed None

    #if DEBUG
            | ParsedScriptInteraction.HashDirective (ParsedHashDirective("ilcode", [], _m), _) ->
                fsiOptions.ShowILCode <- not fsiOptions.ShowILCode;
                istate, Completed None

            | ParsedScriptInteraction.HashDirective (ParsedHashDirective("info", [], _m), _) ->
                PrintOptionInfo tcConfigB
                istate, Completed None
    #endif

            | ParsedScriptInteraction.HashDirective (ParsedHashDirective(("q" | "quit"), [], _), _) ->
                fsiInterruptController.Exit()

            | ParsedScriptInteraction.HashDirective (ParsedHashDirective("help", [], m), _) ->
                fsiOptions.ShowHelp(m)
                istate, Completed None

            | ParsedScriptInteraction.HashDirective (ParsedHashDirective(c, ParsedHashDirectiveArguments arg, m), _) ->
                warning(Error((FSComp.SR.fsiInvalidDirective(c, String.concat " " arg)), m))
                istate, Completed None
        )

    /// Execute a single parsed interaction which may contain multiple items to be executed
    /// independently, because some are #directives. Called on the GUI/execute/main thread.
    ///
    /// #directive comes through with other definitions as a SynModuleDecl.HashDirective.
    /// We split these out for individual processing.
    let rec execParsedInteractions (ctok, tcConfig, istate, action, errorLogger: ErrorLogger, lastResult:option<FsiInteractionStepStatus>, cancellationToken: CancellationToken)  =
        cancellationToken.ThrowIfCancellationRequested()
        let action,nextAction,istate =
            match action with
            | None -> None,None,istate

            | Some (ParsedScriptInteraction.HashDirective _) -> action,None,istate

            | Some (ParsedScriptInteraction.Definitions ([],_)) -> None,None,istate

            | Some (ParsedScriptInteraction.Definitions (SynModuleDecl.HashDirective(hash,mh) :: defs,m)) ->
                Some (ParsedScriptInteraction.HashDirective(hash,mh)),Some (ParsedScriptInteraction.Definitions(defs,m)),istate

            | Some (ParsedScriptInteraction.Definitions (defs,m)) ->
                let isDefHash = function SynModuleDecl.HashDirective _ -> true | _ -> false
                let isBreakable def =
                    // only add automatic debugger breaks before 'let' or 'do' expressions with sequence points
                    match def with
                    | SynModuleDecl.DoExpr (DebugPointAtBinding.Yes _, _, _)
                    | SynModuleDecl.Let (bindings=SynBinding(debugPoint=DebugPointAtBinding.Yes _) :: _) -> true
                    | _ -> false
                let defsA = Seq.takeWhile (isDefHash >> not) defs |> Seq.toList
                let defsB = Seq.skipWhile (isDefHash >> not) defs |> Seq.toList

                // If user is debugging their script interactively, inject call
                // to Debugger.Break() at the first "breakable" line.
                // Update istate so that more Break() calls aren't injected when recursing
                let defsA,istate =
                    if istate.debugBreak then
                        let preBreak = Seq.takeWhile (isBreakable >> not) defsA |> Seq.toList
                        let postBreak = Seq.skipWhile (isBreakable >> not) defsA |> Seq.toList
                        match postBreak with
                        | h :: _ -> preBreak @ (fsiDynamicCompiler.CreateDebuggerBreak(h.Range) :: postBreak), { istate with debugBreak = false }
                        | _ -> defsA, istate
                    else defsA,istate

                // When the last declaration has a shape of DoExp (i.e., non-binding),
                // transform it to a shape of "let it = <exp>", so we can refer it.
                let defsA =
                    if not (isNil defsB) then defsA else
                    match defsA with
                    | [] -> defsA
                    | [_] -> defsA
                    | _ ->
                        match List.rev defsA with
                        | SynModuleDecl.DoExpr(_,exp,_) :: rest -> (rest |> List.rev) @ (fsiDynamicCompiler.BuildItBinding exp)
                        | _ -> defsA

                Some (ParsedScriptInteraction.Definitions(defsA,m)),Some (ParsedScriptInteraction.Definitions(defsB,m)),istate

        match action, lastResult with
          | None, Some prev -> assert nextAction.IsNone; istate, prev
          | None,_ -> assert nextAction.IsNone; istate, Completed None
          | Some action, _ ->
              let istate,cont = ExecInteraction (ctok, tcConfig, istate, action, errorLogger)
              match cont with
                | Completed _                  -> execParsedInteractions (ctok, tcConfig, istate, nextAction, errorLogger, Some cont, cancellationToken)
                | CompletedWithReportedError e -> istate,CompletedWithReportedError e             (* drop nextAction on error *)
                | CompletedWithAlreadyReportedError -> istate,CompletedWithAlreadyReportedError   (* drop nextAction on error *)
                | EndOfFile                    -> istate,defaultArg lastResult (Completed None)   (* drop nextAction on EOF *)
                | CtrlC                        -> istate,CtrlC                                    (* drop nextAction on CtrlC *)

    /// Execute a single parsed interaction which may contain multiple items to be executed
    /// independently
    let executeParsedInteractions (ctok, tcConfig, istate, action, errorLogger: ErrorLogger, lastResult:option<FsiInteractionStepStatus>, cancellationToken: CancellationToken)  =
        let istate, completed = execParsedInteractions (ctok, tcConfig, istate, action, errorLogger, lastResult, cancellationToken)
        match completed with
        | Completed _  ->
            let istate = fsiDynamicCompiler.CommitDependencyManagerText(ctok, istate, lexResourceManager, errorLogger)
            istate, completed
        | _ -> istate, completed

    /// Execute a single parsed interaction on the parser/execute thread.
    let mainThreadProcessAction ctok action istate =
        try
            let tcConfig = TcConfig.Create(tcConfigB,validate=false)
            if progress then fprintfn fsiConsoleOutput.Out "In mainThreadProcessAction...";
            fsiInterruptController.InterruptAllowed <- InterruptCanRaiseException;
            let res = action ctok tcConfig istate
            fsiInterruptController.ClearInterruptRequest()
            fsiInterruptController.InterruptAllowed <- InterruptIgnored;
            res
        with
        | :? ThreadAbortException ->
           fsiInterruptController.ClearInterruptRequest()
           fsiInterruptController.InterruptAllowed <- InterruptIgnored;
           (try Thread.ResetAbort() with _ -> ());
           (istate,CtrlC)
        |  e ->
           fsiInterruptController.ClearInterruptRequest()
           fsiInterruptController.InterruptAllowed <- InterruptIgnored;
           stopProcessingRecovery e range0;
           istate, CompletedWithReportedError e

    let mainThreadProcessParsedInteractions ctok errorLogger (action, istate) cancellationToken =
      istate |> mainThreadProcessAction ctok (fun ctok tcConfig istate ->
        executeParsedInteractions (ctok, tcConfig, istate, action, errorLogger, None, cancellationToken))

    let parseExpression (tokenizer:LexFilter.LexFilter) =
        reusingLexbufForParsing tokenizer.LexBuffer (fun () ->
            Parser.typedSequentialExprEOF (fun _ -> tokenizer.GetToken()) tokenizer.LexBuffer)

    let mainThreadProcessParsedExpression ctok errorLogger (expr, istate) =
      istate |> InteractiveCatch errorLogger (fun istate ->
        istate |> mainThreadProcessAction ctok (fun ctok _tcConfig istate ->
          fsiDynamicCompiler.EvalParsedExpression(ctok, errorLogger, istate, expr)  ))

    let commitResult (istate, result) =
        match result with
        | FsiInteractionStepStatus.CtrlC -> Choice2Of2 (Some (OperationCanceledException() :> exn))
        | FsiInteractionStepStatus.EndOfFile -> Choice2Of2 (Some (System.Exception "End of input"))
        | FsiInteractionStepStatus.Completed res ->
            setCurrState istate
            Choice1Of2 res
        | FsiInteractionStepStatus.CompletedWithReportedError (StopProcessingExn userExnOpt) ->
            Choice2Of2 userExnOpt
        | FsiInteractionStepStatus.CompletedWithReportedError _
        | FsiInteractionStepStatus.CompletedWithAlreadyReportedError ->
            Choice2Of2 None

    /// Parse then process one parsed interaction.
    ///
    /// During normal execution, this initially runs on the parser
    /// thread, then calls runCodeOnMainThread when it has completed
    /// parsing and needs to typecheck and execute a definition. This blocks the parser thread
    /// until execution has competed on the GUI thread.
    ///
    /// During processing of startup scripts, this runs on the main thread.
    ///
    /// This is blocking: it reads until one chunk of input have been received, unless IsPastEndOfStream is true
    member _.ParseAndExecOneSetOfInteractionsFromLexbuf (runCodeOnMainThread, istate:FsiDynamicCompilerState, tokenizer:LexFilter.LexFilter, errorLogger, ?cancellationToken: CancellationToken) =
        let cancellationToken = defaultArg cancellationToken CancellationToken.None
        if tokenizer.LexBuffer.IsPastEndOfStream then
            let stepStatus =
                if fsiInterruptController.FsiInterruptStdinState = StdinEOFPermittedBecauseCtrlCRecentlyPressed then
                    fsiInterruptController.FsiInterruptStdinState <- StdinNormal;
                    CtrlC
                else
                    EndOfFile
            istate,stepStatus

        else

            fsiConsolePrompt.Print();
            istate |> InteractiveCatch errorLogger (fun istate ->
                if progress then fprintfn fsiConsoleOutput.Out "entering ParseInteraction...";

                // Parse the interaction. When FSI.EXE is waiting for input from the console the
                // parser thread is blocked somewhere deep this call.
                let action  = ParseInteraction tokenizer

                if progress then fprintfn fsiConsoleOutput.Out "returned from ParseInteraction...calling runCodeOnMainThread...";

                // After we've unblocked and got something to run we switch
                // over to the run-thread (e.g. the GUI thread)
                let res = istate  |> runCodeOnMainThread (fun ctok istate -> mainThreadProcessParsedInteractions ctok errorLogger (action, istate) cancellationToken)

                if progress then fprintfn fsiConsoleOutput.Out "Just called runCodeOnMainThread, res = %O..." res;
                res)

    member _.CurrentState = currState

    /// Perform an "include" on a script file (i.e. a script file specified on the command line)
    member processor.EvalIncludedScript (ctok, istate, sourceFile, m, errorLogger) =
        let tcConfig = TcConfig.Create(tcConfigB, validate=false)
        // Resolve the filename to an absolute filename
        let sourceFile = tcConfig.ResolveSourceFile(m, sourceFile, tcConfig.implicitIncludeDir)
        // During the processing of the file, further filenames are
        // resolved relative to the home directory of the loaded file.
        WithImplicitHome (tcConfigB, directoryName sourceFile)  (fun () ->
              // An included script file may contain maybe several interaction blocks.
              // We repeatedly parse and process these, until an error occurs.

                use fileStream = FileSystem.OpenFileForReadShim(sourceFile)
                use reader = fileStream.GetReader(tcConfigB.inputCodePage, false)

                let tokenizer = fsiStdinLexerProvider.CreateIncludedScriptLexer (sourceFile, reader, errorLogger)
                let rec run istate =
                    let istate,cont = processor.ParseAndExecOneSetOfInteractionsFromLexbuf ((fun f istate -> f ctok istate), istate, tokenizer, errorLogger)
                    match cont with Completed _ -> run istate | _ -> istate,cont

                let istate,cont = run istate

                match cont with
                | Completed _ -> failwith "EvalIncludedScript: Completed expected to have relooped"
                | CompletedWithAlreadyReportedError -> istate,CompletedWithAlreadyReportedError
                | CompletedWithReportedError e -> istate,CompletedWithReportedError e
                | EndOfFile -> istate,Completed None// here file-EOF is normal, continue required
                | CtrlC     -> istate,CtrlC
          )


    /// Load the source files, one by one. Called on the main thread.
    member processor.EvalIncludedScripts (ctok, istate, sourceFiles, errorLogger) =
      match sourceFiles with
        | [] -> istate
        | sourceFile :: moreSourceFiles ->
            // Catch errors on a per-file basis, so results/bindings from pre-error files can be kept.
            let istate,cont = InteractiveCatch errorLogger (fun istate -> processor.EvalIncludedScript (ctok, istate, sourceFile, rangeStdin0, errorLogger)) istate
            match cont with
              | Completed _                -> processor.EvalIncludedScripts (ctok, istate, moreSourceFiles, errorLogger)
              | CompletedWithAlreadyReportedError -> istate // do not process any more files
              | CompletedWithReportedError _ -> istate // do not process any more files
              | CtrlC                      -> istate // do not process any more files
              | EndOfFile                  -> assert false; istate // This is unexpected. EndOfFile is replaced by Completed in the called function


    member processor.LoadInitialFiles (ctok, errorLogger) =
        /// Consume initial source files in chunks of scripts or non-scripts
        let rec consume istate sourceFiles =
            match sourceFiles with
            | [] -> istate
            | (_,isScript1) :: _ ->
                let sourceFiles,rest = List.takeUntil (fun (_,isScript2) -> isScript1 <> isScript2) sourceFiles
                let sourceFiles = List.map fst sourceFiles
                let istate =
                    if isScript1 then
                        processor.EvalIncludedScripts (ctok, istate, sourceFiles, errorLogger)
                    else
                        istate |> InteractiveCatch errorLogger (fun istate -> fsiDynamicCompiler.EvalSourceFiles(ctok, istate, rangeStdin0, sourceFiles, lexResourceManager, errorLogger), Completed None) |> fst
                consume istate rest

        setCurrState (consume currState fsiOptions.SourceFiles)

        if not (List.isEmpty fsiOptions.SourceFiles) then
            fsiConsolePrompt.PrintAhead(); // Seems required. I expected this could be deleted. Why not?

    /// Send a dummy interaction through F# Interactive, to ensure all the most common code generation paths are
    /// JIT'ed and ready for use.
    member _.LoadDummyInteraction(ctok, errorLogger) =
        setCurrState (currState |> InteractiveCatch errorLogger (fun istate ->  fsiDynamicCompiler.EvalParsedDefinitions (ctok, errorLogger, istate, true, false, []) |> fst, Completed None) |> fst)

    member _.EvalInteraction(ctok, sourceText, scriptFileName, errorLogger, ?cancellationToken) =
        let cancellationToken = defaultArg cancellationToken CancellationToken.None
        use _unwind1 = PushThreadBuildPhaseUntilUnwind(BuildPhase.Interactive)
        use _unwind2 = PushErrorLoggerPhaseUntilUnwind(fun _ -> errorLogger)
        use _scope = SetCurrentUICultureForThread fsiOptions.FsiLCID
        let lexbuf = UnicodeLexing.StringAsLexbuf(true, tcConfigB.langVersion, sourceText)
        let tokenizer = fsiStdinLexerProvider.CreateBufferLexer(scriptFileName, lexbuf, errorLogger)
        currState
        |> InteractiveCatch errorLogger (fun istate ->
            let expr = ParseInteraction tokenizer
            mainThreadProcessParsedInteractions ctok errorLogger (expr, istate) cancellationToken)
        |> commitResult

    member this.EvalScript (ctok, scriptPath, errorLogger) =
        // Todo: this runs the script as expected but errors are displayed one line to far in debugger
        let sourceText = sprintf "#load @\"%s\" " scriptPath
        this.EvalInteraction (ctok, sourceText, scriptPath, errorLogger)

    member _.EvalExpression (ctok, sourceText, scriptFileName, errorLogger) =
        use _unwind1 = PushThreadBuildPhaseUntilUnwind(BuildPhase.Interactive)
        use _unwind2 = PushErrorLoggerPhaseUntilUnwind(fun _ -> errorLogger)
        use _scope = SetCurrentUICultureForThread fsiOptions.FsiLCID
        let lexbuf = UnicodeLexing.StringAsLexbuf(true, tcConfigB.langVersion, sourceText)
        let tokenizer = fsiStdinLexerProvider.CreateBufferLexer(scriptFileName, lexbuf, errorLogger)
        currState
        |> InteractiveCatch errorLogger (fun istate ->
            let expr = parseExpression tokenizer
            let m = expr.Range
            // Make this into "(); expr" to suppress generalization and compilation-as-function
            let exprWithSeq = SynExpr.Sequential (DebugPointAtSequential.SuppressExpr, true, SynExpr.Const (SynConst.Unit,m.StartRange), expr, m)
            mainThreadProcessParsedExpression ctok errorLogger (exprWithSeq, istate))
        |> commitResult

    member _.AddBoundValue(ctok, errorLogger, name, value: obj) =
        currState
        |> InteractiveCatch errorLogger (fun istate ->
            fsiDynamicCompiler.AddBoundValue(ctok, errorLogger, istate, name, value))
        |> commitResult

    member _.PartialAssemblySignatureUpdated = event.Publish

    /// Start the background thread used to read the input reader and/or console
    ///
    /// This is the main stdin loop, running on the stdinReaderThread.
    ///
    // We run the actual computations for each action on the main GUI thread by using
    // mainForm.Invoke to pipe a message back through the form's main event loop. (The message
    // is a delegate to execute on the main Thread)
    //
    member processor.StartStdinReadAndProcessThread errorLogger =

      if progress then fprintfn fsiConsoleOutput.Out "creating stdinReaderThread";

      let stdinReaderThread =
        Thread(ThreadStart(fun () ->
            InstallErrorLoggingOnThisThread errorLogger // FSI error logging on stdinReaderThread, e.g. parse errors.
            use _scope = SetCurrentUICultureForThread fsiOptions.FsiLCID
            try
                try
                  let initialTokenizer = fsiStdinLexerProvider.CreateStdinLexer(errorLogger)
                  if progress then fprintfn fsiConsoleOutput.Out "READER: stdin thread started...";

                  // Delay until we've peeked the input or read the entire first line
                  fsiStdinLexerProvider.ConsoleInput.WaitForInitialConsoleInput()

                  if progress then fprintfn fsiConsoleOutput.Out "READER: stdin thread got first line...";

                  let runCodeOnMainThread = runCodeOnEventLoop errorLogger

                  // Keep going until EndOfFile on the inReader or console
                  let rec loop currTokenizer =

                      let istateNew,contNew =
                          processor.ParseAndExecOneSetOfInteractionsFromLexbuf (runCodeOnMainThread, currState, currTokenizer, errorLogger)

                      setCurrState istateNew

                      match contNew with
                      | EndOfFile -> ()
                      | CtrlC -> loop (fsiStdinLexerProvider.CreateStdinLexer(errorLogger))   // After each interrupt, restart to a brand new tokenizer
                      | CompletedWithAlreadyReportedError
                      | CompletedWithReportedError _
                      | Completed _ -> loop currTokenizer

                  loop initialTokenizer


                  if progress then fprintfn fsiConsoleOutput.Out "- READER: Exiting stdinReaderThread";

                with e -> stopProcessingRecovery e range0;

            finally
                if progress then fprintfn fsiConsoleOutput.Out "- READER: Exiting process because of failure/exit on  stdinReaderThread";
                // REVIEW: On some flavors of Mono, calling exit may freeze the process if we're using the WinForms event handler
                // Basically, on Mono 2.6.3, the GUI thread may be left dangling on exit.  At that point:
                //   -- System.Environment.Exit will cause the process to stop responding
                //   -- Calling Application.Exit() will leave the GUI thread up and running, creating a Zombie process
                //   -- Calling Abort() on the Main thread or the GUI thread will have no effect, and the process will remain unresponsive
                // Also, even the the GUI thread is up and running, the WinForms event loop will be listed as closed
                // In this case, killing the process is harmless, since we've already cleaned up after ourselves and FSI is responding
                // to an error.  (CTRL-C is handled elsewhere.)
                // We'll only do this if we're running on Mono, "--gui" is specified and our input is piped in from stdin, so it's still
                // fairly constrained.
#if FX_NO_WINFORMS
                exit 1
#else
                if runningOnMono && fsiOptions.Gui then
                    System.Environment.ExitCode <- 1
                    Process.GetCurrentProcess().Kill()
                else
                    exit 1
#endif

        ),Name="StdinReaderThread")

      if progress then fprintfn fsiConsoleOutput.Out "MAIN: starting stdin thread..."
      stdinReaderThread.Start()

    member _.CompletionsForPartialLID (istate, prefix:string) =
        let lid,stem =
            if prefix.IndexOf(".",StringComparison.Ordinal) >= 0 then
                let parts = prefix.Split('.')
                let n = parts.Length
                Array.sub parts 0 (n-1) |> Array.toList,parts.[n-1]
            else
                [],prefix

        let tcState = istate.tcState
        let amap = istate.tcImports.GetImportMap()
        let infoReader = InfoReader(istate.tcGlobals,amap)
        let ncenv = NameResolver(istate.tcGlobals,amap,infoReader,FakeInstantiationGenerator)
        let ad = tcState.TcEnvFromImpls.AccessRights
        let nenv = tcState.TcEnvFromImpls.NameEnv

        let nItems = ResolvePartialLongIdent ncenv nenv (ConstraintSolver.IsApplicableMethApprox istate.tcGlobals amap rangeStdin0) rangeStdin0 ad lid false
        let names  = nItems |> List.map (fun d -> d.DisplayName)
        let names  = names |> List.filter (fun name -> name.StartsWithOrdinal(stem))
        names

    member _.ParseAndCheckInteraction (legacyReferenceResolver, istate, text:string) =
        let tcConfig = TcConfig.Create(tcConfigB,validate=false)

        let fsiInteractiveChecker = FsiInteractiveChecker(legacyReferenceResolver, tcConfig, istate.tcGlobals, istate.tcImports, istate.tcState)
        fsiInteractiveChecker.ParseAndCheckInteraction(SourceText.ofString text)


//----------------------------------------------------------------------------
// Server mode:
//----------------------------------------------------------------------------

let internal SpawnThread name f =
    let th = Thread(ThreadStart(f),Name=name)
    th.IsBackground <- true;
    th.Start()

let internal SpawnInteractiveServer
                           (fsi: FsiEvaluationSessionHostConfig,
                            fsiOptions : FsiCommandLineOptions,
                            fsiConsoleOutput:  FsiConsoleOutput) =
    //printf "Spawning fsi server on channel '%s'" !fsiServerName;
    SpawnThread "ServerThread" (fun () ->
         use _scope = SetCurrentUICultureForThread fsiOptions.FsiLCID
         try
             fsi.StartServer(fsiOptions.FsiServerName)
         with e ->
             fprintfn fsiConsoleOutput.Error "%s" (FSIstrings.SR.fsiExceptionRaisedStartingServer(e.ToString())))

/// Repeatedly drive the event loop (e.g. Application.Run()) but catching ThreadAbortException and re-running.
///
/// This gives us a last chance to catch an abort on the main execution thread.
let internal DriveFsiEventLoop (fsi: FsiEvaluationSessionHostConfig, fsiConsoleOutput: FsiConsoleOutput) =
    let rec runLoop() =
        if progress then fprintfn fsiConsoleOutput.Out "GUI thread runLoop";
        let restart =
            try
              // BLOCKING POINT: The GUI Thread spends most (all) of its time this event loop
              if progress then fprintfn fsiConsoleOutput.Out "MAIN:  entering event loop...";
              fsi.EventLoopRun()
            with
            |  :? ThreadAbortException ->
              // If this TAE handler kicks it's almost certainly too late to save the
              // state of the process - the state of the message loop may have been corrupted
              fsiConsoleOutput.uprintnfn "%s" (FSIstrings.SR.fsiUnexpectedThreadAbortException());
              (try Thread.ResetAbort() with _ -> ());
              true
              // Try again, just case we can restart
            | e ->
              stopProcessingRecovery e range0;
              true
              // Try again, just case we can restart
        if progress then fprintfn fsiConsoleOutput.Out "MAIN:  exited event loop...";
        if restart then runLoop()

    runLoop();

/// Thrown when there was an error compiling the given code in FSI.
type FsiCompilationException(message: string, errorInfos: FSharpDiagnostic[] option) =
    inherit System.Exception(message)
    member _.ErrorInfos = errorInfos

/// The primary type, representing a full F# Interactive session, reading from the given
/// text input, writing to the given text output and error writers.
type FsiEvaluationSession (fsi: FsiEvaluationSessionHostConfig, argv:string[], inReader:TextReader, outWriter:TextWriter, errorWriter: TextWriter, fsiCollectible: bool, legacyReferenceResolver: LegacyReferenceResolver option) =

    do if not runningOnMono then UnmanagedProcessExecutionOptions.EnableHeapTerminationOnCorruption() (* SDL recommendation *)

    // Explanation: When FsiEvaluationSession.Create is called we do a bunch of processing. For fsi.exe
    // and fsiAnyCpu.exe there are no other active threads at this point, so we can assume this is the
    // unique compilation thread.  For other users of FsiEvaluationSession it is reasonable to assume that
    // the object is not accessed concurrently during startup preparation.
    //
    // We later switch to doing interaction-by-interaction processing on the "event loop" thread.
    let ctokStartup = AssumeCompilationThreadWithoutEvidence ()

    let timeReporter = FsiTimeReporter(outWriter)

    //----------------------------------------------------------------------------
    // Console coloring
    //----------------------------------------------------------------------------

    // Testing shows "console coloring" is broken on some Mono configurations (e.g. Mono 2.4 Suse LiveCD).
    // To support fsi usage, the console coloring is switched off by default on Mono.
    do if runningOnMono then enableConsoleColoring <- false

    //----------------------------------------------------------------------------
    // tcConfig - build the initial config
    //----------------------------------------------------------------------------

    let currentDirectory = Directory.GetCurrentDirectory()
    let tryGetMetadataSnapshot = (fun _ -> None)

    let defaultFSharpBinariesDir = BinFolderOfDefaultFSharpCompiler(None).Value

    let legacyReferenceResolver =
        match legacyReferenceResolver with
        | None -> SimulatedMSBuildReferenceResolver.getResolver()
        | Some rr -> rr

    let tcConfigB =
        TcConfigBuilder.CreateNew(legacyReferenceResolver,
            defaultFSharpBinariesDir=defaultFSharpBinariesDir,
            reduceMemoryUsage=ReduceMemoryFlag.Yes,
            implicitIncludeDir=currentDirectory,
            isInteractive=true,
            isInvalidationSupported=false,
            defaultCopyFSharpCore=CopyFSharpCoreFlag.No,
            tryGetMetadataSnapshot=tryGetMetadataSnapshot,
            sdkDirOverride=None,
            rangeForErrors=range0)

    let tcConfigP = TcConfigProvider.BasedOnMutableBuilder(tcConfigB)
    do tcConfigB.resolutionEnvironment <- LegacyResolutionEnvironment.CompilationAndEvaluation // See Bug 3608
    do tcConfigB.useFsiAuxLib <- fsi.UseFsiAuxLib

#if NETSTANDARD
    do tcConfigB.SetUseSdkRefs true
    do tcConfigB.useSimpleResolution <- true
    do if isRunningOnCoreClr then SetTargetProfile tcConfigB "netcore" // always assume System.Runtime codegen
#endif

    // Preset: --legacyemit+ on .NET Framework
    do if not isRunningOnCoreClr then
        tcConfigB.fsiSingleRefEmitAssembly <- true

    // Preset: --optimize+ -g --tailcalls+ (see 4505)
    do SetOptimizeSwitch tcConfigB OptionSwitch.On
    do SetDebugSwitch    tcConfigB (Some "pdbonly") OptionSwitch.On
    do SetTailcallSwitch tcConfigB OptionSwitch.On

#if NETSTANDARD
    // set platform depending on whether the current process is a 64-bit process.
    // BUG 429882 : FsiAnyCPU.exe issues warnings (x64 v MSIL) when referencing 64-bit assemblies
    do tcConfigB.platform <- if IntPtr.Size = 8 then Some AMD64 else Some X86
#endif

    let fsiStdinSyphon = FsiStdinSyphon(errorWriter)
    let fsiConsoleOutput = FsiConsoleOutput(tcConfigB, outWriter, errorWriter)

    let errorLogger = ErrorLoggerThatStopsOnFirstError(tcConfigB, fsiStdinSyphon, fsiConsoleOutput)

    do InstallErrorLoggingOnThisThread errorLogger // FSI error logging on main thread.

    let updateBannerText() =
      tcConfigB.productNameForBannerText <- FSIstrings.SR.fsiProductName(FSharpBannerVersion)

    do updateBannerText() // setting the correct banner so that 'fsi -?' display the right thing

    let fsiOptions = FsiCommandLineOptions(fsi, argv, tcConfigB, fsiConsoleOutput)

    do
      match fsiOptions.WriteReferencesAndExit with
      | Some outFile ->
          let tcConfig = tcConfigP.Get(ctokStartup)
          let references, _unresolvedReferences = TcAssemblyResolutions.GetAssemblyResolutionInformation(tcConfig)
          let lines = [ for r in references -> r.resolvedPath ]
          FileSystem.OpenFileForWriteShim(outFile).WriteAllLines(lines)
          exit 0
      | _ -> ()

    let fsiConsolePrompt = FsiConsolePrompt(fsiOptions, fsiConsoleOutput)

    do
      match tcConfigB.preferredUiLang with
      | Some s -> Thread.CurrentThread.CurrentUICulture <- CultureInfo(s)
      | None -> ()

    do
      try
          SetServerCodePages fsiOptions
      with e ->
          warning(e)

    do
      updateBannerText() // resetting banner text after parsing options

      if tcConfigB.showBanner then
          fsiOptions.ShowBanner()

    do fsiConsoleOutput.uprintfn ""

    // When no source files to load, print ahead prompt here
    do if List.isEmpty fsiOptions.SourceFiles then
        fsiConsolePrompt.PrintAhead()


    let fsiConsoleInput = FsiConsoleInput(fsi, fsiOptions, inReader, outWriter)

    /// The single, global interactive checker that can be safely used in conjunction with other operations
    /// on the FsiEvaluationSession.
    let checker = FSharpChecker.Create(legacyReferenceResolver=legacyReferenceResolver)

    let tcGlobals,frameworkTcImports,nonFrameworkResolutions,unresolvedReferences =
        try
            let tcConfig = tcConfigP.Get(ctokStartup)
            checker.FrameworkImportsCache.Get tcConfig
            |> NodeCode.RunImmediateWithoutCancellation
        with e ->
            stopProcessingRecovery e range0; failwithf "Error creating evaluation session: %A" e

    let tcImports =
      try
          TcImports.BuildNonFrameworkTcImports(tcConfigP, frameworkTcImports, nonFrameworkResolutions, unresolvedReferences, fsiOptions.DependencyProvider) 
          |> NodeCode.RunImmediateWithoutCancellation
      with e ->
          stopProcessingRecovery e range0; failwithf "Error creating evaluation session: %A" e

    let niceNameGen = NiceNameGenerator()

    // Share intern'd strings across all lexing/parsing
    let lexResourceManager = LexResourceManager()

    /// The lock stops the type checker running at the same time as the server intellisense implementation.
    let tcLockObject = box 7 // any new object will do

    let resolveAssemblyRef (aref: ILAssemblyRef) =
        // Explanation: This callback is invoked during compilation to resolve assembly references
        // We don't yet propagate the ctok through these calls (though it looks plausible to do so).
        let ctok = AssumeCompilationThreadWithoutEvidence ()
#if !NO_EXTENSIONTYPING
        match tcImports.TryFindProviderGeneratedAssemblyByName (ctok, aref.Name) with
        | Some assembly -> Some (Choice2Of2 assembly)
        | None ->
#endif
        match tcImports.TryFindExistingFullyQualifiedPathByExactAssemblyRef aref with
        | Some resolvedPath -> Some (Choice1Of2 resolvedPath)
        | None -> None

    let fsiDynamicCompiler = FsiDynamicCompiler(fsi, timeReporter, tcConfigB, tcLockObject, outWriter, tcImports, tcGlobals, fsiOptions, fsiConsoleOutput, fsiCollectible, niceNameGen, resolveAssemblyRef)

    let fsiInterruptController = FsiInterruptController(fsiOptions, fsiConsoleOutput)

    let uninstallMagicAssemblyResolution = MagicAssemblyResolution.Install(tcConfigB, tcImports, fsiDynamicCompiler, fsiConsoleOutput)

    /// This reference cell holds the most recent interactive state
    let initialInteractiveState = fsiDynamicCompiler.GetInitialInteractiveState ()

    let fsiStdinLexerProvider = FsiStdinLexerProvider(tcConfigB, fsiStdinSyphon, fsiConsoleInput, fsiConsoleOutput, fsiOptions, lexResourceManager)

    let fsiInteractionProcessor = FsiInteractionProcessor(fsi, tcConfigB, fsiOptions, fsiDynamicCompiler, fsiConsolePrompt, fsiConsoleOutput, fsiInterruptController, fsiStdinLexerProvider, lexResourceManager, initialInteractiveState)

    // Raising an exception throws away the exception stack making diagnosis hard
    // this wraps the existing exception as the inner exception
    let makeNestedException (userExn: #Exception) =
        // clone userExn -- make userExn the inner exception, to retain the stacktrace on raise
        let arguments = [| userExn.Message :> obj; userExn :> obj |]
        Activator.CreateInstance(userExn.GetType(), arguments) :?> Exception

    let commitResult res =
        match res with
        | Choice1Of2 r -> r
        | Choice2Of2 None -> raise (FsiCompilationException(FSIstrings.SR.fsiOperationFailed(), None))
        | Choice2Of2 (Some userExn) -> raise (makeNestedException userExn)

    let commitResultNonThrowing errorOptions scriptFile (errorLogger: CompilationErrorLogger) res =
        let errs = errorLogger.GetDiagnostics()
        let errorInfos = DiagnosticHelpers.CreateDiagnostics (errorOptions, true, scriptFile, errs, true)
        let userRes =
            match res with
            | Choice1Of2 r -> Choice1Of2 r
            | Choice2Of2 None -> Choice2Of2 (FsiCompilationException(FSIstrings.SR.fsiOperationCouldNotBeCompleted(), Some errorInfos) :> exn)
            | Choice2Of2 (Some userExn) -> Choice2Of2 userExn

        // 'true' is passed for "suggestNames" because we want the FSI session to suggest names for misspellings and it won't affect IDE perf much
        userRes, errorInfos

    let dummyScriptFileName = "input.fsx"

    interface IDisposable with
        member _.Dispose() =
            (tcImports :> IDisposable).Dispose()
            uninstallMagicAssemblyResolution.Dispose()

    /// Load the dummy interaction, load the initial files, and,
    /// if interacting, start the background thread to read the standard input.
    member _.Interrupt() = fsiInterruptController.Interrupt()

    /// A host calls this to get the completions for a long identifier, e.g. in the console
    member _.GetCompletions(longIdent) =
        fsiInteractionProcessor.CompletionsForPartialLID (fsiInteractionProcessor.CurrentState, longIdent)  |> Seq.ofList

    member _.ParseAndCheckInteraction(code) =
        fsiInteractionProcessor.ParseAndCheckInteraction (legacyReferenceResolver, fsiInteractionProcessor.CurrentState, code)
        |> Cancellable.runWithoutCancellation

    member _.InteractiveChecker = checker

    member _.CurrentPartialAssemblySignature =
        fsiDynamicCompiler.CurrentPartialAssemblySignature fsiInteractionProcessor.CurrentState

    member _.DynamicAssemblies =
        fsiDynamicCompiler.DynamicAssemblies

    /// A host calls this to determine if the --gui parameter is active
    member _.IsGui = fsiOptions.Gui

    /// A host calls this to get the active language ID if provided by fsi-server-lcid
    member _.LCID = fsiOptions.FsiLCID

#if FX_NO_APP_DOMAINS
    member _.ReportUnhandledException (exn:exn) = ignore exn; ()
#else

    /// A host calls this to report an unhandled exception in a standard way, e.g. an exception on the GUI thread gets printed to stderr
    member x.ReportUnhandledException exn = x.ReportUnhandledExceptionSafe true exn

    member _.ReportUnhandledExceptionSafe isFromThreadException (exn:exn) =
             fsi.EventLoopInvoke (
                fun () ->
                    fprintfn fsiConsoleOutput.Error "%s" (exn.ToString())
                    errorLogger.SetError()
                    try
                        errorLogger.AbortOnError(fsiConsoleOutput)
                    with StopProcessing ->
                        // BUG 664864 some window that use System.Windows.Forms.DataVisualization types (possible FSCharts) was created in FSI.
                        // at some moment one chart has raised InvalidArgumentException from OnPaint, this exception was intercepted by the code in higher layer and
                        // passed to Application.OnThreadException. FSI has already attached its own ThreadException handler, inside it will log the original error
                        // and then raise StopProcessing exception to unwind the stack (and possibly shut down current Application) and get to DriveFsiEventLoop.
                        // DriveFsiEventLoop handles StopProcessing by suppressing it and restarting event loop from the beginning.
                        // This schema works almost always except when FSI is started as 64 bit process (FsiAnyCpu) on Windows 7.

                        // http://msdn.microsoft.com/en-us/library/windows/desktop/ms633573(v=vs.85).aspx
                        // Remarks:
                        // If your application runs on a 32-bit version of Windows operating system, uncaught exceptions from the callback
                        // will be passed onto higher-level exception handlers of your application when available.
                        // The system then calls the unhandled exception filter to handle the exception prior to terminating the process.
                        // If the PCA is enabled, it will offer to fix the problem the next time you run the application.
                        // However, if your application runs on a 64-bit version of Windows operating system or WOW64,
                        // you should be aware that a 64-bit operating system handles uncaught exceptions differently based on its 64-bit processor architecture,
                        // exception architecture, and calling convention.
                        // The following table summarizes all possible ways that a 64-bit Windows operating system or WOW64 handles uncaught exceptions.
                        // 1. The system suppresses any uncaught exceptions.
                        // 2. The system first terminates the process, and then the Program Compatibility Assistant (PCA) offers to fix it the next time
                        // you run the application. You can disable the PCA mitigation by adding a Compatibility section to the application manifest.
                        // 3. The system calls the exception filters but suppresses any uncaught exceptions when it leaves the callback scope,
                        // without invoking the associated handlers.
                        // Behavior type 2 only applies to the 64-bit version of the Windows 7 operating system.

                        // NOTE: tests on Win8 box showed that 64 bit version of the Windows 8 always apply type 2 behavior

                        // Effectively this means that when StopProcessing exception is raised from ThreadException callback - it won't be intercepted in DriveFsiEventLoop.
                        // Instead it will be interpreted as unhandled exception and crash the whole process.

                        // FIX: detect if current process in 64 bit running on Windows 7 or Windows 8 and if yes - swallow the StopProcessing and ScheduleRestart instead.
                        // Visible behavior should not be different, previously exception unwinds the stack and aborts currently running Application.
                        // After that it will be intercepted and suppressed in DriveFsiEventLoop.
                        // Now we explicitly shut down Application so after execution of callback will be completed the control flow
                        // will also go out of WinFormsEventLoop.Run and again get to DriveFsiEventLoop => restart the loop. I'd like the fix to be  as conservative as possible
                        // so we use special case for problematic case instead of just always scheduling restart.

                        // http://msdn.microsoft.com/en-us/library/windows/desktop/ms724832(v=vs.85).aspx
                        let os = Environment.OSVersion
                        // Win7 6.1
                        let isWindows7 = os.Version.Major = 6 && os.Version.Minor = 1
                        // Win8 6.2
                        let isWindows8Plus = os.Version >= Version(6, 2, 0, 0)
                        if isFromThreadException && ((isWindows7 && (IntPtr.Size = 8) && isWindows8Plus))
#if DEBUG
                            // for debug purposes
                            && Environment.GetEnvironmentVariable("FSI_SCHEDULE_RESTART_WITH_ERRORS") = null
#endif
                        then
                            fsi.EventLoopScheduleRestart()
                        else
                            reraise()
                )
#endif

    member _.PartialAssemblySignatureUpdated = fsiInteractionProcessor.PartialAssemblySignatureUpdated


    member _.FormatValue(reflectionValue:obj, reflectionType) =
        fsiDynamicCompiler.FormatValue(reflectionValue, reflectionType)

    member _.EvalExpression(code) =

        // Explanation: When the user of the FsiInteractiveSession object calls this method, the
        // code is parsed, checked and evaluated on the calling thread. This means EvalExpression
        // is not safe to call concurrently.
        let ctok = AssumeCompilationThreadWithoutEvidence()

        fsiInteractionProcessor.EvalExpression(ctok, code, dummyScriptFileName, errorLogger)
        |> commitResult

    member _.EvalExpressionNonThrowing(code) =
        // Explanation: When the user of the FsiInteractiveSession object calls this method, the
        // code is parsed, checked and evaluated on the calling thread. This means EvalExpression
        // is not safe to call concurrently.
        let ctok = AssumeCompilationThreadWithoutEvidence()

        let errorOptions = TcConfig.Create(tcConfigB,validate = false).errorSeverityOptions
        let errorLogger = CompilationErrorLogger("EvalInteraction", errorOptions)
        fsiInteractionProcessor.EvalExpression(ctok, code, dummyScriptFileName, errorLogger)
        |> commitResultNonThrowing errorOptions dummyScriptFileName errorLogger

    member _.EvalInteraction(code, ?cancellationToken) : unit =
        // Explanation: When the user of the FsiInteractiveSession object calls this method, the
        // code is parsed, checked and evaluated on the calling thread. This means EvalExpression
        // is not safe to call concurrently.
        let ctok = AssumeCompilationThreadWithoutEvidence()
        let cancellationToken = defaultArg cancellationToken CancellationToken.None
        fsiInteractionProcessor.EvalInteraction(ctok, code, dummyScriptFileName, errorLogger, cancellationToken)
        |> commitResult
        |> ignore

    member _.EvalInteractionNonThrowing(code, ?cancellationToken) =
        // Explanation: When the user of the FsiInteractiveSession object calls this method, the
        // code is parsed, checked and evaluated on the calling thread. This means EvalExpression
        // is not safe to call concurrently.
        let ctok = AssumeCompilationThreadWithoutEvidence()
        let cancellationToken = defaultArg cancellationToken CancellationToken.None

        let errorOptions = TcConfig.Create(tcConfigB,validate = false).errorSeverityOptions
        let errorLogger = CompilationErrorLogger("EvalInteraction", errorOptions)
        fsiInteractionProcessor.EvalInteraction(ctok, code, dummyScriptFileName, errorLogger, cancellationToken)
        |> commitResultNonThrowing errorOptions "input.fsx" errorLogger

    member _.EvalScript(filePath) : unit =
        // Explanation: When the user of the FsiInteractiveSession object calls this method, the
        // code is parsed, checked and evaluated on the calling thread. This means EvalExpression
        // is not safe to call concurrently.
        let ctok = AssumeCompilationThreadWithoutEvidence()

        fsiInteractionProcessor.EvalScript(ctok, filePath, errorLogger)
        |> commitResult
        |> ignore

    member _.EvalScriptNonThrowing(filePath) =
        // Explanation: When the user of the FsiInteractiveSession object calls this method, the
        // code is parsed, checked and evaluated on the calling thread. This means EvalExpression
        // is not safe to call concurrently.
        let ctok = AssumeCompilationThreadWithoutEvidence()

        let errorOptions = TcConfig.Create(tcConfigB, validate = false).errorSeverityOptions
        let errorLogger = CompilationErrorLogger("EvalInteraction", errorOptions)
        fsiInteractionProcessor.EvalScript(ctok, filePath, errorLogger)
        |> commitResultNonThrowing errorOptions filePath errorLogger
        |> function Choice1Of2 _, errs -> Choice1Of2 (), errs | Choice2Of2 exn, errs -> Choice2Of2 exn, errs

    /// Event fires when a root-level value is bound to an identifier, e.g., via `let x = ...`.
    member _.ValueBound = fsiDynamicCompiler.ValueBound

    member _.GetBoundValues() =
        fsiDynamicCompiler.GetBoundValues fsiInteractionProcessor.CurrentState

    member _.TryFindBoundValue(name: string) =
        fsiDynamicCompiler.TryFindBoundValue(fsiInteractionProcessor.CurrentState, name)

    member _.AddBoundValue(name: string, value: obj) =
        // Explanation: When the user of the FsiInteractiveSession object calls this method, the
        // code is parsed, checked and evaluated on the calling thread. This means EvalExpression
        // is not safe to call concurrently.
        let ctok = AssumeCompilationThreadWithoutEvidence()

        fsiInteractionProcessor.AddBoundValue(ctok, errorLogger, name, value)
        |> commitResult
        |> ignore

    /// Performs these steps:
    ///    - Load the dummy interaction, if any
    ///    - Set up exception handling, if any
    ///    - Load the initial files, if any
    ///    - Start the background thread to read the standard input, if any
    ///    - Sit in the GUI event loop indefinitely, if needed
    ///
    /// This method only returns after "exit". The method repeatedly calls the event loop and
    /// the thread may be subject to Thread.Abort() signals if Interrupt() is used, giving rise
    /// to internal ThreadAbortExceptions.
    ///
    /// A background thread is started by this thread to read from the inReader and/or console reader.

    [<CodeAnalysis.SuppressMessage("Microsoft.Reliability", "CA2004:RemoveCallsToGCKeepAlive")>]
    member x.Run() =
        progress <- condition "FSHARP_INTERACTIVE_PROGRESS"

        // Explanation: When Run is called we do a bunch of processing. For fsi.exe
        // and fsiAnyCpu.exe there are no other active threads at this point, so we can assume this is the
        // unique compilation thread.  For other users of FsiEvaluationSession it is reasonable to assume that
        // the object is not accessed concurrently during startup preparation.
        //
        // We later switch to doing interaction-by-interaction processing on the "event loop" thread
        let ctokRun = AssumeCompilationThreadWithoutEvidence ()

        if not runningOnMono && fsiOptions.IsInteractiveServer then
            SpawnInteractiveServer (fsi, fsiOptions, fsiConsoleOutput)

        use unwindBuildPhase = PushThreadBuildPhaseUntilUnwind BuildPhase.Interactive

        if fsiOptions.Interact then
            // page in the type check env
            fsiInteractionProcessor.LoadDummyInteraction(ctokStartup, errorLogger)
            if progress then fprintfn fsiConsoleOutput.Out "MAIN: InstallKillThread!";

            // Compute how long to pause before a ThreadAbort is actually executed.
            // A somewhat arbitrary choice.
            let pauseMilliseconds = (if fsiOptions.Gui then 400 else 100)

            // Request that ThreadAbort interrupts be performed on this (current) thread
            fsiInterruptController.InstallKillThread(Thread.CurrentThread, pauseMilliseconds)
            if progress then fprintfn fsiConsoleOutput.Out "MAIN: got initial state, creating form";

#if !FX_NO_APP_DOMAINS
            // Route background exceptions to the exception handlers
            AppDomain.CurrentDomain.UnhandledException.Add (fun args ->
                match args.ExceptionObject with
                | :? System.Exception as err -> x.ReportUnhandledExceptionSafe false err
                | _ -> ())
#endif

            fsiInteractionProcessor.LoadInitialFiles(ctokRun, errorLogger)

            fsiInteractionProcessor.StartStdinReadAndProcessThread(errorLogger)

            DriveFsiEventLoop (fsi, fsiConsoleOutput )

        else // not interact
            if progress then fprintfn fsiConsoleOutput.Out "Run: not interact, loading initial files..."
            fsiInteractionProcessor.LoadInitialFiles(ctokRun, errorLogger)

            if progress then fprintfn fsiConsoleOutput.Out "Run: done..."
            exit (min errorLogger.ErrorCount 1)

        // The Ctrl-C exception handler that we've passed to native code has
        // to be explicitly kept alive.
        GC.KeepAlive fsiInterruptController.EventHandlers

    static member Create(fsiConfig, argv, inReader, outWriter, errorWriter, ?collectible, ?legacyReferenceResolver) =
        new FsiEvaluationSession(fsiConfig, argv, inReader, outWriter, errorWriter, defaultArg collectible false, legacyReferenceResolver)

    static member GetDefaultConfiguration(fsiObj:obj) = FsiEvaluationSession.GetDefaultConfiguration(fsiObj, true)

    static member GetDefaultConfiguration(fsiObj:obj, useFsiAuxLib: bool) =
        // We want to avoid modifying FSharp.Compiler.Interactive.Settings to avoid republishing that DLL.
        // So we access these via reflection
        { // Connect the configuration through to the 'fsi' object from FSharp.Compiler.Interactive.Settings
            new FsiEvaluationSessionHostConfig () with
              member _.FormatProvider = getInstanceProperty fsiObj "FormatProvider"
              member _.FloatingPointFormat = getInstanceProperty fsiObj "FloatingPointFormat"
              member _.AddedPrinters = getInstanceProperty fsiObj "AddedPrinters"
              member _.ShowDeclarationValues = getInstanceProperty fsiObj "ShowDeclarationValues"
              member _.ShowIEnumerable = getInstanceProperty fsiObj "ShowIEnumerable"
              member _.ShowProperties = getInstanceProperty fsiObj "ShowProperties"
              member _.PrintSize = getInstanceProperty fsiObj "PrintSize"
              member _.PrintDepth = getInstanceProperty fsiObj "PrintDepth"
              member _.PrintWidth = getInstanceProperty fsiObj "PrintWidth"
              member _.PrintLength = getInstanceProperty fsiObj "PrintLength"
              member _.ReportUserCommandLineArgs args = setInstanceProperty fsiObj "CommandLineArgs" args
              member _.StartServer(fsiServerName) =  failwith "--fsi-server not implemented in the default configuration"
              member _.EventLoopRun() = callInstanceMethod0 (getInstanceProperty fsiObj "EventLoop") [||] "Run"
              member _.EventLoopInvoke(f : unit -> 'T) =  callInstanceMethod1 (getInstanceProperty fsiObj "EventLoop") [|typeof<'T>|] "Invoke" f
              member _.EventLoopScheduleRestart() = callInstanceMethod0 (getInstanceProperty fsiObj "EventLoop") [||] "ScheduleRestart"
              member _.UseFsiAuxLib = useFsiAuxLib
              member _.GetOptionalConsoleReadLine(_probe) = None }
//-------------------------------------------------------------------------------
// If no "fsi" object for the configuration is specified, make the default
// configuration one which stores the settings in-process

module Settings =
    type IEventLoop =
        abstract Run : unit -> bool
        abstract Invoke : (unit -> 'T) -> 'T
        abstract ScheduleRestart : unit -> unit

    // fsi.fs in FSHarp.Compiler.Service.dll avoids a hard dependency on FSharp.Compiler.Interactive.Settings.dll
    // by providing an optional reimplementation of the functionality

    // An implementation of IEventLoop suitable for the command-line console
    [<AutoSerializable(false)>]
    type internal SimpleEventLoop() =
        let runSignal = new AutoResetEvent(false)
        let exitSignal = new AutoResetEvent(false)
        let doneSignal = new AutoResetEvent(false)
        let mutable queue = ([] : (unit -> obj) list)
        let mutable result = (None : obj option)
        let setSignal(signal : AutoResetEvent) = while not (signal.Set()) do Thread.Sleep(1); done
        let waitSignal signal = WaitHandle.WaitAll([| (signal :> WaitHandle) |]) |> ignore
        let waitSignal2 signal1 signal2 =
            WaitHandle.WaitAny([| (signal1 :> WaitHandle); (signal2 :> WaitHandle) |])
        let mutable running = false
        let mutable restart = false
        interface IEventLoop with
             member x.Run() =
                 running <- true
                 let rec run() =
                     match waitSignal2 runSignal exitSignal with
                     | 0 ->
                         queue |> List.iter (fun f -> result <- try Some(f()) with _ -> None);
                         setSignal doneSignal
                         run()
                     | 1 ->
                         running <- false;
                         restart
                     | _ -> run()
                 run();
             member _.Invoke(f : unit -> 'T) : 'T  =
                 queue <- [f >> box]
                 setSignal runSignal
                 waitSignal doneSignal
                 result.Value |> unbox
             member _.ScheduleRestart() =
                 if running then
                     restart <- true
                     setSignal exitSignal
        interface IDisposable with
             member _.Dispose() =
                 runSignal.Dispose()
                 exitSignal.Dispose()
                 doneSignal.Dispose()


    [<Sealed>]
    type InteractiveSettings()  =
        let mutable evLoop = (new SimpleEventLoop() :> IEventLoop)
        let mutable showIDictionary = true
        let mutable showDeclarationValues = true
        let mutable args = Environment.GetCommandLineArgs()
        let mutable fpfmt = "g10"
        let mutable fp = (CultureInfo.InvariantCulture :> IFormatProvider)
        let mutable printWidth = 78
        let mutable printDepth = 100
        let mutable printLength = 100
        let mutable printSize = 10000
        let mutable showIEnumerable = true
        let mutable showProperties = true
        let mutable addedPrinters = []

        member _.FloatingPointFormat with get() = fpfmt and set v = fpfmt <- v
        member _.FormatProvider with get() = fp and set v = fp <- v
        member _.PrintWidth  with get() = printWidth and set v = printWidth <- v
        member _.PrintDepth  with get() = printDepth and set v = printDepth <- v
        member _.PrintLength  with get() = printLength and set v = printLength <- v
        member _.PrintSize  with get() = printSize and set v = printSize <- v
        member _.ShowDeclarationValues with get() = showDeclarationValues and set v = showDeclarationValues <- v
        member _.ShowProperties  with get() = showProperties and set v = showProperties <- v
        member _.ShowIEnumerable with get() = showIEnumerable and set v = showIEnumerable <- v
        member _.ShowIDictionary with get() = showIDictionary and set v = showIDictionary <- v
        member _.AddedPrinters with get() = addedPrinters and set v = addedPrinters <- v
        member _.CommandLineArgs with get() = args  and set v  = args <- v
        member _.AddPrinter(printer : 'T -> string) =
          addedPrinters <- Choice1Of2 (typeof<'T>, (fun (x:obj) -> printer (unbox x))) :: addedPrinters

        member _.EventLoop
           with get () = evLoop
           and set (x:IEventLoop)  = evLoop.ScheduleRestart(); evLoop <- x

        member _.AddPrintTransformer(printer : 'T -> obj) =
          addedPrinters <- Choice2Of2 (typeof<'T>, (fun (x:obj) -> printer (unbox x))) :: addedPrinters

    let fsi = InteractiveSettings()

type FsiEvaluationSession with
    static member GetDefaultConfiguration() =
        FsiEvaluationSession.GetDefaultConfiguration(Settings.fsi, false)

/// Defines a read-only input stream used to feed content to the hosted F# Interactive dynamic compiler.
[<AllowNullLiteral>]
type CompilerInputStream() =
    inherit Stream()
    // Duration (in milliseconds) of the pause in the loop of waitForAtLeastOneByte.
    let pauseDuration = 100

    // Queue of characters waiting to be read.
    let readQueue = Queue<byte>()

    let  waitForAtLeastOneByte(count : int) =
        let rec loop() =
            let attempt =
                lock readQueue (fun () ->
                    let n = readQueue.Count
                    if (n >= 1) then
                        let lengthToRead = if (n < count) then n else count
                        let ret = Array.zeroCreate lengthToRead
                        for i in 0 .. lengthToRead - 1 do
                            ret.[i] <- readQueue.Dequeue()
                        Some ret
                    else
                        None)
            match attempt with
            | None -> Thread.Sleep(pauseDuration); loop()
            | Some res -> res
        loop()

    override x.CanRead = true
    override x.CanWrite = false
    override x.CanSeek = false
    override x.Position with get() = raise (NotSupportedException()) and set _v = raise (NotSupportedException())
    override x.Length = raise (NotSupportedException())
    override x.Flush() = ()
    override x.Seek(_offset, _origin) = raise (NotSupportedException())
    override x.SetLength(_value) = raise (NotSupportedException())
    override x.Write(_buffer, _offset, _count) = raise (NotSupportedException("Cannot write to input stream"))
    override x.Read(buffer, offset, count) =
        let bytes = waitForAtLeastOneByte count
        Array.Copy(bytes, 0, buffer, offset, bytes.Length)
        bytes.Length

    /// Feeds content into the stream.
    member _.Add(str:string) =
        if (String.IsNullOrEmpty(str)) then () else

        lock readQueue (fun () ->
            let bytes = Encoding.UTF8.GetBytes(str)
            for i in 0 .. bytes.Length - 1 do
                readQueue.Enqueue(bytes.[i]))

/// Defines a write-only stream used to capture output of the hosted F# Interactive dynamic compiler.
[<AllowNullLiteral>]
type CompilerOutputStream()  =
    inherit Stream()
    // Queue of characters waiting to be read.
    let contentQueue = Queue<byte>()
    let nyi() = raise (NotSupportedException())

    override x.CanRead = false
    override x.CanWrite = true
    override x.CanSeek = false
    override x.Position with get() = nyi() and set _v = nyi()
    override x.Length = nyi()
    override x.Flush() = ()
    override x.Seek(_offset, _origin) = nyi()
    override x.SetLength(_value) = nyi()
    override x.Read(_buffer, _offset, _count) = raise (NotSupportedException("Cannot write to input stream"))
    override x.Write(buffer, offset, count) =
        let stop = offset + count
        if (stop > buffer.Length) then raise (ArgumentException("offset,count"))

        lock contentQueue (fun () ->
            for i in offset .. stop - 1 do
                contentQueue.Enqueue(buffer.[i]))

    member _.Read() =
        lock contentQueue (fun () ->
            let n = contentQueue.Count
            if (n > 0) then
                let bytes = Array.zeroCreate n
                for i in 0 .. n-1 do
                    bytes.[i] <- contentQueue.Dequeue()

                Encoding.UTF8.GetString(bytes, 0, n)
            else
                "")<|MERGE_RESOLUTION|>--- conflicted
+++ resolved
@@ -1569,13 +1569,8 @@
             // 'Open' the path for the fragment we just compiled for any future printing.
             let denv = denv.AddOpenPath (pathOfLid prefixPath)
 
-<<<<<<< HEAD
-            for TImplFile (_qname,_,mexpr,_,_,_) in declaredImpls do
+            for TImplFile (implExprWithSig=mexpr) in declaredImpls do
                 let responseL = NicePrint.layoutInferredSigOfModuleExpr false denv infoReader AccessibleFromSomewhere m mexpr
-=======
-            for TImplFile (implExprWithSig=mexpr) in declaredImpls do
-                let responseL = NicePrint.layoutInferredSigOfModuleExpr false denv infoReader AccessibleFromSomewhere rangeStdin mexpr
->>>>>>> 3c2e8c42
                 if not (isEmptyL responseL) then
                     let opts = valuePrinter.GetFsiPrintOptions()
                     colorPrintL outWriter opts responseL
