--- conflicted
+++ resolved
@@ -2441,13 +2441,8 @@
 
         resetLexbufPos sourceFileName lexbuf
         let skip = true  // don't report whitespace from lexer
-        let defines = tcConfigB.conditionalDefines
-<<<<<<< HEAD
         let applyLineDirectives = true
-        let lexargs = mkLexargs (defines, lightStatus, lexResourceManager, [], errorLogger, PathMap.empty, applyLineDirectives)
-=======
-        let lexargs = mkLexargs (defines, lightStatus, lexResourceManager, [], errorLogger, PathMap.empty)
->>>>>>> 48e2115f
+        let lexargs = mkLexargs (tcConfigB.conditionalDefines, lightStatus, lexResourceManager, [], errorLogger, PathMap.empty, applyLineDirectives)
         let tokenizer = LexFilter.LexFilter(lightStatus, tcConfigB.compilingFslib, Lexer.token lexargs skip, lexbuf)
         tokenizer
 
