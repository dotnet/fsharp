--- conflicted
+++ resolved
@@ -2,15 +2,14 @@
 <xliff xmlns="urn:oasis:names:tc:xliff:document:1.2" xmlns:xsi="http://www.w3.org/2001/XMLSchema-instance" version="1.2" xsi:schemaLocation="urn:oasis:names:tc:xliff:document:1.2 xliff-core-1.2-transitional.xsd">
   <file datatype="xml" source-language="en" target-language="ko" original="../FSComp.resx">
     <body>
-<<<<<<< HEAD
       <trans-unit id="ilxgenInvalidConstructInStateMachineDuringCodegen">
         <source>State machine constructs may only be used inlined code whose composition forms a valid state machine.</source>
         <target state="new">State machine constructs may only be used inlined code whose composition forms a valid state machine.</target>
-=======
+        <note />
+      </trans-unit>
       <trans-unit id="fSharpBannerVersion">
         <source>{0} for F# {1}</source>
         <target state="new">{0} for F# {1}</target>
->>>>>>> 858642d5
         <note />
       </trans-unit>
       <trans-unit id="undefinedNameNamespace">
