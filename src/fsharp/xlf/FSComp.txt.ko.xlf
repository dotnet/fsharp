﻿<?xml version="1.0" encoding="utf-8"?>
<xliff xmlns="urn:oasis:names:tc:xliff:document:1.2" xmlns:xsi="http://www.w3.org/2001/XMLSchema-instance" version="1.2" xsi:schemaLocation="urn:oasis:names:tc:xliff:document:1.2 xliff-core-1.2-transitional.xsd">
  <file datatype="xml" source-language="en" target-language="ko" original="../FSComp.resx">
    <body>
      <trans-unit id="chkFeatureNotLanguageSupported">
        <source>Feature '{0}' is not available in F# {1}. Please use language version {2} or greater.</source>
        <target state="translated">'{0}' 기능은 F# {1}에서 사용할 수 없습니다. {2} 이상의 언어 버전을 사용하세요.</target>
        <note />
      </trans-unit>
      <trans-unit id="chkFeatureNotRuntimeSupported">
        <source>Feature '{0}' is not supported by target runtime.</source>
        <target state="translated">'{0}' 기능은 대상 런타임에서 지원되지 않습니다.</target>
        <note />
      </trans-unit>
      <trans-unit id="chkFeatureNotSupportedInLibrary">
        <source>Feature '{0}' requires the F# library for language version {1} or greater.</source>
        <target state="translated">언어 버전 {1} 이상에서 '{0}' 기능을 사용하려면 F# 라이브러리가 필요합니다.</target>
        <note />
      </trans-unit>
      <trans-unit id="containerDeprecated">
        <source>The 'AssemblyKeyNameAttribute' has been deprecated. Use 'AssemblyKeyFileAttribute' instead.</source>
        <target state="new">The 'AssemblyKeyNameAttribute' has been deprecated. Use 'AssemblyKeyFileAttribute' instead.</target>
        <note />
      </trans-unit>
      <trans-unit id="containerSigningUnsupportedOnThisPlatform">
        <source>Key container signing is not supported on this platform.</source>
        <target state="new">Key container signing is not supported on this platform.</target>
        <note />
      </trans-unit>
      <trans-unit id="csAvailableOverloads">
        <source>Available overloads:\n{0}</source>
        <target state="translated">사용 가능한 오버로드:\n{0}</target>
        <note />
      </trans-unit>
      <trans-unit id="csGenericConstructRequiresStructOrReferenceConstraint">
        <source>A generic construct requires that a generic type parameter be known as a struct or reference type. Consider adding a type annotation.</source>
        <target state="translated">제네릭 구문을 사용하려면 구조체 또는 참조 형식의 제네릭 형식 매개 변수가 필요합니다. 형식 주석을 추가하세요.</target>
        <note />
      </trans-unit>
      <trans-unit id="csNoOverloadsFoundArgumentsPrefixPlural">
        <source>Known types of arguments: {0}</source>
        <target state="translated">알려진 인수 형식: {0}</target>
        <note />
      </trans-unit>
      <trans-unit id="csNoOverloadsFoundArgumentsPrefixSingular">
        <source>Known type of argument: {0}</source>
        <target state="translated">알려진 인수 형식: {0}</target>
        <note />
      </trans-unit>
      <trans-unit id="csNoOverloadsFoundReturnType">
        <source>Known return type: {0}</source>
        <target state="translated">알려진 반환 형식: {0}</target>
        <note />
      </trans-unit>
      <trans-unit id="csNoOverloadsFoundTypeParametersPrefixPlural">
        <source>Known type parameters: {0}</source>
        <target state="translated">알려진 형식 매개 변수: {0}</target>
        <note />
      </trans-unit>
      <trans-unit id="csNoOverloadsFoundTypeParametersPrefixSingular">
        <source>Known type parameter: {0}</source>
        <target state="translated">알려진 형식 매개 변수: {0}</target>
        <note />
      </trans-unit>
      <trans-unit id="csOverloadCandidateIndexedArgumentTypeMismatch">
        <source>Argument at index {0} doesn't match</source>
        <target state="translated">인덱스 {0}의 인수가 일치하지 않습니다.</target>
        <note />
      </trans-unit>
      <trans-unit id="csOverloadCandidateNamedArgumentTypeMismatch">
        <source>Argument '{0}' doesn't match</source>
        <target state="translated">'{0}' 인수가 일치하지 않습니다.</target>
        <note />
      </trans-unit>
      <trans-unit id="etProviderHasDesignerAssemblyDependency">
        <source>The type provider designer assembly '{0}' could not be loaded from folder '{1}' because a dependency was missing or could not loaded. All dependencies of the type provider designer assembly must be located in the same folder as that assembly. The exception reported was: {2} - {3}</source>
        <target state="translated">종속성이 없거나 로드되지 않았으므로 '{0}' 형식 공급자 디자이너 어셈블리를 '{1}' 폴더에서 로드할 수 없습니다. 형식 공급자 디자이너 어셈블리의 모든 종속성은 해당 어셈블리와 동일한 폴더에 있어야 합니다. 보고된 예외: {2} - {3}</target>
        <note />
      </trans-unit>
      <trans-unit id="etProviderHasDesignerAssemblyException">
        <source>The type provider designer assembly '{0}' could not be loaded from folder '{1}'. The exception reported was: {2} - {3}</source>
        <target state="translated">'{0}' 형식 공급자 디자이너 어셈블리를 '{1}' 폴더에서 로드할 수 없습니다. 보고된 예외: {2} - {3}</target>
        <note />
      </trans-unit>
      <trans-unit id="etProviderHasWrongDesignerAssemblyNoPath">
        <source>Assembly attribute '{0}' refers to a designer assembly '{1}' which cannot be loaded or doesn't exist. The exception reported was: {2} - {3}</source>
        <target state="translated">'{0}' 어셈블리 특성이 로드할 수 없거나 존재하지 않는 디자이너 어셈블리'{1}'을(를) 참조합니다. 보고된 예외: {2} - {3}</target>
        <note />
      </trans-unit>
      <trans-unit id="featureAdditionalImplicitConversions">
        <source>implicit upcasts and other conversions for function returns, bindings and other expressions</source>
        <target state="new">implicit upcasts and other conversions for function returns, bindings and other expressions</target>
        <note />
      </trans-unit>
      <trans-unit id="featureAndBang">
        <source>applicative computation expressions</source>
        <target state="translated">적용 가능한 계산 식</target>
        <note />
      </trans-unit>
      <trans-unit id="featureDefaultInterfaceMemberConsumption">
        <source>default interface member consumption</source>
        <target state="translated">기본 인터페이스 멤버 사용</target>
        <note />
      </trans-unit>
      <trans-unit id="featureDotlessFloat32Literal">
        <source>dotless float32 literal</source>
        <target state="translated">점이 없는 float32 리터럴</target>
        <note />
      </trans-unit>
      <trans-unit id="featureExpandedMeasurables">
        <source>more types support units of measure</source>
        <target state="translated">더 많은 형식이 측정 단위를 지원함</target>
        <note />
      </trans-unit>
      <trans-unit id="featureFixedIndexSlice3d4d">
        <source>fixed-index slice 3d/4d</source>
        <target state="translated">고정 인덱스 슬라이스 3d/4d</target>
        <note />
      </trans-unit>
      <trans-unit id="featureFromEndSlicing">
        <source>from-end slicing</source>
        <target state="translated">끝에서부터 조각화</target>
        <note />
      </trans-unit>
      <trans-unit id="featureImplicitYield">
        <source>implicit yield</source>
        <target state="translated">암시적 yield</target>
        <note />
      </trans-unit>
      <trans-unit id="featureInterfacesWithMultipleGenericInstantiation">
        <source>interfaces with multiple generic instantiation</source>
        <target state="translated">여러 제네릭 인스턴스화가 포함된 인터페이스</target>
        <note />
      </trans-unit>
      <trans-unit id="featureNameOf">
        <source>nameof</source>
        <target state="translated">nameof</target>
        <note />
      </trans-unit>
      <trans-unit id="featureNullableOptionalInterop">
        <source>nullable optional interop</source>
        <target state="translated">nullable 선택적 interop</target>
        <note />
      </trans-unit>
      <trans-unit id="featureOpenTypeDeclaration">
        <source>open type declaration</source>
        <target state="translated">개방형 형식 선언</target>
        <note />
      </trans-unit>
      <trans-unit id="featureOverloadsForCustomOperations">
        <source>overloads for custom operations</source>
        <target state="translated">사용자 지정 작업의 오버로드</target>
        <note />
      </trans-unit>
      <trans-unit id="featurePackageManagement">
        <source>package management</source>
        <target state="translated">패키지 관리</target>
        <note />
      </trans-unit>
      <trans-unit id="featureRelaxWhitespace">
        <source>whitespace relexation</source>
        <target state="translated">공백 완화</target>
        <note />
      </trans-unit>
      <trans-unit id="featureSingleUnderscorePattern">
        <source>single underscore pattern</source>
        <target state="translated">단일 밑줄 패턴</target>
        <note />
      </trans-unit>
      <trans-unit id="featureStringInterpolation">
        <source>string interpolation</source>
        <target state="translated">문자열 보간</target>
        <note />
      </trans-unit>
      <trans-unit id="featureWildCardInForLoop">
        <source>wild card in for loop</source>
        <target state="translated">for 루프의 와일드카드</target>
        <note />
      </trans-unit>
      <trans-unit id="featureWitnessPassing">
        <source>witness passing for trait constraints in F# quotations</source>
        <target state="translated">F# 인용의 특성 제약 조건에 대한 감시 전달</target>
        <note />
      </trans-unit>
      <trans-unit id="forFormatInvalidForInterpolated">
        <source>Interpolated strings may not use '%' format specifiers unless each is given an expression, e.g. '%d{{1+1}}'.</source>
        <target state="translated">각 보간 문자열에 식(예: '%d{{1+1}}')이 지정되지 않는 한 '%' 형식 지정자를 사용할 수 없습니다.</target>
        <note />
      </trans-unit>
      <trans-unit id="forFormatInvalidForInterpolated2">
        <source>.NET-style format specifiers such as '{{x,3}}' or '{{x:N5}}' may not be mixed with '%' format specifiers.</source>
        <target state="translated">'{{x,3}}' 또는 '{{x:N5}}' 등의 .NET 스타일 형식 지정자를 '%' 형식 지정자와 혼합할 수 없습니다.</target>
        <note />
      </trans-unit>
      <trans-unit id="forFormatInvalidForInterpolated3">
        <source>The '%P' specifier may not be used explicitly.</source>
        <target state="translated">'%P' 지정자를 명시적으로 사용할 수 없습니다.</target>
        <note />
      </trans-unit>
      <trans-unit id="forFormatInvalidForInterpolated4">
        <source>Interpolated strings used as type IFormattable or type FormattableString may not use '%' specifiers, only .NET-style interpolands such as '{{expr}}', '{{expr,3}}' or '{{expr:N5}}' may be used.</source>
        <target state="translated">형식 IFormattable 또는 형식 FormattableString으로 사용된 보간 문자열은 '%' 지정자를 사용할 수 없으며 '{{expr}}', '{{expr,3}}' 또는 '{{expr:N5}}' 등의 .NET 스타일 인터폴란드를 사용할 수 있습니다.</target>
        <note />
      </trans-unit>
      <trans-unit id="formatDashItem">
        <source> - {0}</source>
        <target state="translated"> - {0}</target>
        <note />
      </trans-unit>
      <trans-unit id="fromEndSlicingRequiresVFive">
        <source>From the end slicing with requires language version 5.0, use /langversion:preview.</source>
        <target state="translated">언어 버전 5.0이 필요한 끝 조각화에서는 /langversion:preview를 사용하세요.</target>
        <note />
      </trans-unit>
      <trans-unit id="fsiInvalidDirective">
        <source>Invalid directive '#{0} {1}'</source>
        <target state="translated">잘못된 지시문 '#{0} {1}'</target>
        <note />
      </trans-unit>
      <trans-unit id="keywordDescriptionConst">
        <source>Keyword to specify a constant literal as a type parameter argument in Type Providers.</source>
        <target state="translated">상수 리터럴을 형식 공급자의 형식 매개 변수 인수로 지정하는 키워드입니다.</target>
        <note />
      </trans-unit>
      <trans-unit id="lexByteStringMayNotBeInterpolated">
        <source>a byte string may not be interpolated</source>
        <target state="translated">바이트 문자열을 보간하지 못할 수 있습니다.</target>
        <note />
      </trans-unit>
      <trans-unit id="lexRBraceInInterpolatedString">
        <source>A '}}' character must be escaped (by doubling) in an interpolated string.</source>
        <target state="translated">'}}' 문자는 보간된 문자열에서 이중으로 사용하여 이스케이프해야 합니다.</target>
        <note />
      </trans-unit>
      <trans-unit id="lexSingleQuoteInSingleQuote">
        <source>Invalid interpolated string. Single quote or verbatim string literals may not be used in interpolated expressions in single quote or verbatim strings. Consider using an explicit 'let' binding for the interpolation expression or use a triple quote string as the outer string literal.</source>
        <target state="translated">잘못된 보간 문자열. 작은 따옴표 또는 축자 문자열 리터럴은 작은 따옴표 또는 축자 문자열의 보간 식에 사용할 수 없습니다. 보간 식에 명시적 'let' 바인딩을 사용하거나 삼중 따옴표 문자열을 외부 문자열 리터럴로 사용해 보세요.</target>
        <note />
      </trans-unit>
      <trans-unit id="lexTripleQuoteInTripleQuote">
        <source>Invalid interpolated string. Triple quote string literals may not be used in interpolated expressions. Consider using an explicit 'let' binding for the interpolation expression.</source>
        <target state="translated">잘못된 보간 문자열. 삼중 따옴표 문자열 리터럴은 보간 식에 사용할 수 없습니다. 보간 식에 명시적 'let' 바인딩을 사용해 보세요.</target>
        <note />
      </trans-unit>
      <trans-unit id="nativeResourceFormatError">
        <source>Stream does not begin with a null resource and is not in '.RES' format.</source>
        <target state="translated">스트림은 null 리소스로 시작되지 않으며 '.RES' 형식이 아닙니다.</target>
        <note />
      </trans-unit>
      <trans-unit id="nativeResourceHeaderMalformed">
        <source>Resource header beginning at offset {0} is malformed.</source>
        <target state="translated">오프셋 {0}에서 시작하는 리소스 헤더의 형식이 잘못되었습니다.</target>
        <note />
      </trans-unit>
      <trans-unit id="optsLangVersion">
        <source>Display the allowed values for language version, specify language version such as 'latest' or 'preview'</source>
        <target state="translated">언어 버전의 허용된 값을 표시하고 '최신' 또는 '미리 보기'와 같은 언어 버전을 지정합니다.</target>
        <note />
      </trans-unit>
      <trans-unit id="optsSupportedLangVersions">
        <source>Supported language versions:</source>
        <target state="translated">지원되는 언어 버전:</target>
        <note />
      </trans-unit>
      <trans-unit id="optsUnrecognizedLanguageVersion">
        <source>Unrecognized value '{0}' for --langversion use --langversion:? for complete list</source>
        <target state="translated">전체 목록에 대한 --langversion use --langversion:?의 인식할 수 없는 값 '{0}'입니다.</target>
        <note />
      </trans-unit>
      <trans-unit id="optsVersion">
        <source>Display compiler version banner and exit</source>
        <target state="translated">컴파일러 버전 배너를 표시하고 종료</target>
        <note />
      </trans-unit>
      <trans-unit id="optsWin32icon">
        <source>Specify a Win32 icon file (.ico)</source>
        <target state="new">Specify a Win32 icon file (.ico)</target>
        <note />
      </trans-unit>
      <trans-unit id="packageManagementRequiresVFive">
        <source>The package management feature requires language version 5.0 use /langversion:preview</source>
        <target state="translated">패키지 관리 기능을 사용하려면 언어 버전 5.0이 필요합니다. /langversion:preview를 사용하세요.</target>
        <note />
      </trans-unit>
      <trans-unit id="parsEmptyFillInInterpolatedString">
        <source>Invalid interpolated string. This interpolated string expression fill is empty, an expression was expected.</source>
        <target state="translated">보간된 문자열이 잘못되었습니다. 이 보간된 문자열 식 채우기가 비어 있는데, 식이 필요합니다.</target>
        <note />
      </trans-unit>
      <trans-unit id="parsEofInInterpolatedString">
        <source>Incomplete interpolated string begun at or before here</source>
        <target state="translated">불완전한 보간 문자열이 여기 또는 이전에서 시작되었습니다.</target>
        <note />
      </trans-unit>
      <trans-unit id="parsEofInInterpolatedStringFill">
        <source>Incomplete interpolated string expression fill begun at or before here</source>
        <target state="translated">불완전한 보간 문자열 식 채우기가 여기 또는 이전에서 시작되었습니다.</target>
        <note />
      </trans-unit>
      <trans-unit id="parsEofInInterpolatedTripleQuoteString">
        <source>Incomplete interpolated triple-quote string begun at or before here</source>
        <target state="translated">불완전한 보간 삼중 따옴표 문자열이 여기 또는 이전에서 시작되었습니다.</target>
        <note />
      </trans-unit>
      <trans-unit id="parsEofInInterpolatedVerbatimString">
        <source>Incomplete interpolated verbatim string begun at or before here</source>
        <target state="translated">불완전한 보간 축자 문자열이 여기 또는 이전에서 시작되었습니다.</target>
        <note />
      </trans-unit>
      <trans-unit id="parsEqualsMissingInTypeDefinition">
        <source>Unexpected token in type definition. Expected '=' after the type '{0}'.</source>
        <target state="translated">형식 정의에 예기치 않은 토큰이 있습니다. '{0}' 형식 뒤에 '='가 필요합니다.</target>
        <note />
      </trans-unit>
      <trans-unit id="parsUnexpectedSymbolDot">
        <source>Unexpected symbol '.' in member definition. Expected 'with', '=' or other token.</source>
        <target state="translated">멤버 정의의 예기치 않은 기호 '.'입니다. 'with', '=' 또는 기타 토큰이 필요합니다.</target>
        <note />
      </trans-unit>
      <trans-unit id="optsChecksumAlgorithm">
        <source>Specify algorithm for calculating source file checksum stored in PDB. Supported values are: SHA1 or SHA256 (default)</source>
        <target state="translated">PDB에 저장된 소스 파일 체크섬을 계산하기 위한 알고리즘을 지정합니다. 지원되는 값은 SHA1 또는 SHA256(기본값)입니다.</target>
        <note />
      </trans-unit>
      <trans-unit id="optsUnknownChecksumAlgorithm">
        <source>Algorithm '{0}' is not supported</source>
        <target state="translated">{0}' 알고리즘은 지원되지 않습니다.</target>
        <note />
      </trans-unit>
      <trans-unit id="poundiNotSupportedByRegisteredDependencyManagers">
        <source>#i is not supported by the registered PackageManagers</source>
        <target state="translated">#i는 등록된 PackageManagers에서 지원하지 않습니다.</target>
        <note />
      </trans-unit>
      <trans-unit id="scriptSdkNotDetermined">
        <source>The .NET SDK for this script could not be determined. If the script is in a directory using a 'global.json' then ensure the relevant .NET SDK is installed. The output from '{0} --version' in the directory '{1}' was: '{2}' and the exit code was '{3}'.</source>
        <target state="translated">이 스크립트에 대한 .NET SDK를 확인할 수 없습니다. 스크립트가 'global.json'을 사용하는 디렉터리에 있는 경우 관련 .NET SDK가 설치되어 있는지 확인하세요. '{1}' 디렉터리에 있는 '{0} --version'의 출력은 '{2}'이고 종료 코드는 '{3}'입니다.</target>
        <note />
      </trans-unit>
<<<<<<< HEAD
      <trans-unit id="tcAmbiguousImplicitConversion">
        <source>This expression has type '{0}' and is only made compatible with type '{1}' through an ambiguous implicit conversion. Consider using an explicit call to 'op_Implicit'.</source>
        <target state="new">This expression has type '{0}' and is only made compatible with type '{1}' through an ambiguous implicit conversion. Consider using an explicit call to 'op_Implicit'.</target>
=======
      <trans-unit id="scriptSdkNotDeterminedUnexpected">
        <source>The .NET SDK for this script could not be determined. If the script is in a directory using a 'global.json' then ensure the relevant .NET SDK is installed. Unexpected error '{0}'.</source>
        <target state="new">The .NET SDK for this script could not be determined. If the script is in a directory using a 'global.json' then ensure the relevant .NET SDK is installed. Unexpected error '{0}'.</target>
>>>>>>> 99f261d7
        <note />
      </trans-unit>
      <trans-unit id="tcAndBangNotSupported">
        <source>This feature is not supported in this version of F#. You may need to add /langversion:preview to use this feature.</source>
        <target state="translated">이 기능은 이 F# 버전에서 지원되지 않습니다. 이 기능을 사용하기 위해 /langversion:preview를 추가해야 할 수도 있습니다.</target>
        <note />
      </trans-unit>
      <trans-unit id="tcAnonRecdFieldNameDifferent">
        <source>This is the wrong anonymous record. It should have the fields {0}.</source>
        <target state="translated">잘못된 익명 레코드입니다. {0} 필드가 있어야 합니다.</target>
        <note />
      </trans-unit>
      <trans-unit id="tcAnonRecdFieldNameSubset">
        <source>This anonymous record does not have enough fields. Add the missing fields {0}.</source>
        <target state="translated">이 익명 레코드에 필드가 부족합니다. 누락된 필드 {0}을(를) 추가하세요.</target>
        <note />
      </trans-unit>
      <trans-unit id="tcAnonRecdFieldNameSuperset">
        <source>This anonymous record has too many fields. Remove the extra fields {0}.</source>
        <target state="translated">이 익명 레코드에 필드가 너무 많습니다. 추가 필드 {0}을(를) 제거하세요.</target>
        <note />
      </trans-unit>
      <trans-unit id="tcAnonRecdInvalid">
        <source>Invalid Anonymous Record type declaration.</source>
        <target state="translated">익명 레코드 형식 선언이 잘못되었습니다.</target>
        <note />
      </trans-unit>
      <trans-unit id="tcAugmentationsCannotHaveAttributes">
        <source>Attributes cannot be applied to type extensions.</source>
        <target state="translated">형식 확장에 특성을 적용할 수 없습니다.</target>
        <note />
      </trans-unit>
      <trans-unit id="tcIllegalByrefsInOpenTypeDeclaration">
        <source>Byref types are not allowed in an open type declaration.</source>
        <target state="translated">Byref 형식은 개방형 형식 선언에서 허용되지 않습니다.</target>
        <note />
      </trans-unit>
      <trans-unit id="tcImplicitConversionUsed">
        <source>This expression uses an implicit conversion to convert type '{0}' to type '{1}'. Warnings are enabled for implicit conversions. Consider using an explicit conversion or disabling this warning.</source>
        <target state="new">This expression uses an implicit conversion to convert type '{0}' to type '{1}'. Warnings are enabled for implicit conversions. Consider using an explicit conversion or disabling this warning.</target>
        <note />
      </trans-unit>
      <trans-unit id="tcInterpolationMixedWithPercent">
        <source>Mismatch in interpolated string. Interpolated strings may not use '%' format specifiers unless each is given an expression, e.g. '%d{{1+1}}'</source>
        <target state="translated">보간 문자열의 불일치. 각 보간 문자열에 식(예: '%d{{1+1}}')이 지정되지 않는 한 '%' 형식 지정자를 사용할 수 없습니다.</target>
        <note />
      </trans-unit>
      <trans-unit id="tcInvalidAlignmentInInterpolatedString">
        <source>Invalid alignment in interpolated string</source>
        <target state="translated">보간 문자열의 잘못된 정렬</target>
        <note />
      </trans-unit>
      <trans-unit id="tcInvalidUseBangBindingNoAndBangs">
        <source>use! may not be combined with and!</source>
        <target state="translated">use!는 and!와 함께 사용할 수 없습니다.</target>
        <note />
      </trans-unit>
      <trans-unit id="tcLiteralAttributeCannotUseActivePattern">
        <source>A [&lt;Literal&gt;] declaration cannot use an active pattern for its identifier</source>
        <target state="translated">[&lt;Literal&gt;] 선언은 해당 식별자에 대한 활성 패턴을 사용할 수 없습니다.</target>
        <note />
      </trans-unit>
      <trans-unit id="tcLiteralFieldAssignmentNoArg">
        <source>Cannot assign a value to another value marked literal</source>
        <target state="translated">리터럴로 표시된 다른 값에 값을 할당할 수 없습니다.</target>
        <note />
      </trans-unit>
      <trans-unit id="tcLiteralFieldAssignmentWithArg">
        <source>Cannot assign '{0}' to a value marked literal</source>
        <target state="translated">리터럴로 표시된 값에 '{0}'을(를) 할당할 수 없습니다.</target>
        <note />
      </trans-unit>
      <trans-unit id="tcRequireMergeSourcesOrBindN">
        <source>The 'let! ... and! ...' construct may only be used if the computation expression builder defines either a '{0}' method or appropriate 'MergeSource' and 'Bind' methods</source>
        <target state="translated">'let! ... and! ...' 구문은 계산 식 작성기에서 '{0}' 메서드 또는 적절한 'MergeSource' 및 'Bind' 메서드를 정의한 경우에만 사용할 수 있습니다.</target>
        <note />
      </trans-unit>
      <trans-unit id="tcUnableToParseInterpolatedString">
        <source>Invalid interpolated string. {0}</source>
        <target state="translated">잘못된 보간 문자열. {0}</target>
        <note />
      </trans-unit>
      <trans-unit id="typrelInterfaceMemberNoMostSpecificImplementation">
        <source>Interface member '{0}' does not have a most specific implementation.</source>
        <target state="translated">인터페이스 멤버 '{0}'에 가장 한정적인 구현이 없습니다.</target>
        <note />
      </trans-unit>
      <trans-unit id="typrelInterfaceWithConcreteAndVariable">
        <source>'{0}' cannot implement the interface '{1}' with the two instantiations '{2}' and '{3}' because they may unify.</source>
        <target state="translated">'{0}'이(가) '{2}' 및 '{3}' 인스턴스화가 포함된 '{1}' 인터페이스를 구현할 수 없습니다. 이 두 인스턴스화가 통합될 수 있기 때문입니다.</target>
        <note />
      </trans-unit>
      <trans-unit id="typrelInterfaceWithConcreteAndVariableObjectExpression">
        <source>You cannot implement the interface '{0}' with the two instantiations '{1}' and '{2}' because they may unify.</source>
        <target state="translated">'{1}' 및 '{2}' 인스턴스화가 포함된 '{0}' 인터페이스를 구현할 수 없습니다. 이 두 인스턴스화가 통합될 수 있기 때문입니다.</target>
        <note />
      </trans-unit>
      <trans-unit id="undefinedNameFieldConstructorOrMemberWhenTypeIsKnown">
        <source>The type '{0}' does not define the field, constructor or member '{1}'.</source>
        <target state="translated">'{0}' 형식은 '{1}' 필드, 생성자 또는 멤버를 정의하지 않습니다.</target>
        <note />
      </trans-unit>
      <trans-unit id="undefinedNameNamespace">
        <source>The namespace '{0}' is not defined.</source>
        <target state="translated">'{0}' 네임스페이스가 정의되지 않았습니다.</target>
        <note />
      </trans-unit>
      <trans-unit id="undefinedNameNamespaceOrModule">
        <source>The namespace or module '{0}' is not defined.</source>
        <target state="translated">'{0}' 네임스페이스 또는 모듈이 정의되지 않았습니다.</target>
        <note />
      </trans-unit>
      <trans-unit id="undefinedNameFieldConstructorOrMember">
        <source>The field, constructor or member '{0}' is not defined.</source>
        <target state="translated">'{0}' 필드, 생성자 또는 멤버가 정의되지 않았습니다.</target>
        <note />
      </trans-unit>
      <trans-unit id="undefinedNameValueConstructorNamespaceOrType">
        <source>The value, constructor, namespace or type '{0}' is not defined.</source>
        <target state="translated">'{0}' 값, 생성자, 네임스페이스 또는 형식이 정의되지 않았습니다.</target>
        <note />
      </trans-unit>
      <trans-unit id="undefinedNameValueOfConstructor">
        <source>The value or constructor '{0}' is not defined.</source>
        <target state="translated">'{0}' 값 또는 생성자가 정의되지 않았습니다.</target>
        <note />
      </trans-unit>
      <trans-unit id="undefinedNameValueNamespaceTypeOrModule">
        <source>The value, namespace, type or module '{0}' is not defined.</source>
        <target state="translated">'{0}' 값, 네임스페이스, 형식 또는 모듈이 정의되지 않았습니다.</target>
        <note />
      </trans-unit>
      <trans-unit id="undefinedNameConstructorModuleOrNamespace">
        <source>The constructor, module or namespace '{0}' is not defined.</source>
        <target state="translated">'{0}' 생성자, 모듈 또는 네임스페이스가 정의되지 않았습니다.</target>
        <note />
      </trans-unit>
      <trans-unit id="undefinedNameType">
        <source>The type '{0}' is not defined.</source>
        <target state="translated">'{0}' 형식이 정의되지 않았습니다.</target>
        <note />
      </trans-unit>
      <trans-unit id="undefinedNameTypeIn">
        <source>The type '{0}' is not defined in '{1}'.</source>
        <target state="translated">{0}' 형식이 '{1}'에 정의되어 있지 않습니다.</target>
        <note />
      </trans-unit>
      <trans-unit id="undefinedNameRecordLabelOrNamespace">
        <source>The record label or namespace '{0}' is not defined.</source>
        <target state="translated">레코드 레이블 또는 네임스페이스 '{0}'이(가) 정의되지 않았습니다.</target>
        <note />
      </trans-unit>
      <trans-unit id="undefinedNameRecordLabel">
        <source>The record label '{0}' is not defined.</source>
        <target state="translated">레코드 레이블 '{0}'이(가) 정의되지 않았습니다.</target>
        <note />
      </trans-unit>
      <trans-unit id="undefinedNameSuggestionsIntro">
        <source>Maybe you want one of the following:</source>
        <target state="translated">다음 중 하나가 필요할 수 있습니다:</target>
        <note />
      </trans-unit>
      <trans-unit id="undefinedNameTypeParameter">
        <source>The type parameter {0} is not defined.</source>
        <target state="translated">형식 매개 변수 '{0}'이(가) 정의되지 않았습니다.</target>
        <note />
      </trans-unit>
      <trans-unit id="undefinedNamePatternDiscriminator">
        <source>The pattern discriminator '{0}' is not defined.</source>
        <target state="translated">패턴 판별자 '{0}'이(가) 정의되지 않았습니다.</target>
        <note />
      </trans-unit>
      <trans-unit id="replaceWithSuggestion">
        <source>Replace with '{0}'</source>
        <target state="translated">'{0}'(으)로 바꾸기</target>
        <note />
      </trans-unit>
      <trans-unit id="addIndexerDot">
        <source>Add . for indexer access.</source>
        <target state="translated">인덱서 액세스의 경우 . 추가</target>
        <note />
      </trans-unit>
      <trans-unit id="listElementHasWrongType">
        <source>All elements of a list must be of the same type as the first element, which here is '{0}'. This element has type '{1}'.</source>
        <target state="translated">목록 생성자의 모든 요소는 동일한 형식이어야 합니다. 이 식에는 '{0}' 형식이 필요하지만 여기에서는 '{1}' 형식이 지정되었습니다.</target>
        <note />
      </trans-unit>
      <trans-unit id="arrayElementHasWrongType">
        <source>All elements of an array must be of the same type as the first element, which here is '{0}'. This element has type '{1}'.</source>
        <target state="translated">배열 생성자의 모든 요소는 동일한 형식이어야 합니다. 이 식에는 '{0}' 형식이 필요하지만 여기에서는 '{1}' 형식이 지정되었습니다.</target>
        <note />
      </trans-unit>
      <trans-unit id="missingElseBranch">
        <source>This 'if' expression is missing an 'else' branch. Because 'if' is an expression, and not a statement, add an 'else' branch which also returns a value of type '{0}'.</source>
        <target state="translated">'if' 식에 'else' 분기가 누락되었습니다. 'then' 분기의 형식은 '{0}'입니다. 'if'는 문이 아니라 식이므로 동일한 형식의 값을 반환하는 'else' 분기를 추가하세요.</target>
        <note />
      </trans-unit>
      <trans-unit id="ifExpression">
        <source>The 'if' expression needs to have type '{0}' to satisfy context type requirements. It currently has type '{1}'.</source>
        <target state="translated">if' 식은 컨텍스트 형식 요구 사항을 충족하기 위해 '{0}' 형식이 필요하지만 현재 형식은 '{1}'입니다.</target>
        <note />
      </trans-unit>
      <trans-unit id="elseBranchHasWrongType">
        <source>All branches of an 'if' expression must return values of the same type as the first branch, which here is '{0}'. This branch returns a value of type '{1}'.</source>
        <target state="translated">if' 식의 모든 분기는 동일한 형식이어야 합니다. 이 식에는 '{0}' 형식이 필요하지만 여기에서는 '{1}' 형식이 지정되었습니다.</target>
        <note />
      </trans-unit>
      <trans-unit id="followingPatternMatchClauseHasWrongType">
        <source>All branches of a pattern match expression must return values of the same type as the first branch, which here is '{0}'. This branch returns a value of type '{1}'.</source>
        <target state="translated">패턴 일치 식의 모든 분기는 동일한 형식의 값을 반환해야 합니다. 첫 번째 분기는 '{0}' 형식의 값을 반환했지만 이 분기는 '{1}' 형식의 값을 반환했습니다.</target>
        <note />
      </trans-unit>
      <trans-unit id="patternMatchGuardIsNotBool">
        <source>A pattern match guard must be of type 'bool', but this 'when' expression is of type '{0}'.</source>
        <target state="translated">패턴 일치 가드의 형식은 'bool'이어야 하지만 'when' 식의 형식은 '{0}'입니다.</target>
        <note />
      </trans-unit>
      <trans-unit id="commaInsteadOfSemicolonInRecord">
        <source>A ';' is used to separate field values in records. Consider replacing ',' with ';'.</source>
        <target state="translated">';'은 레코드에서 필드 값을 구분하는 데 사용됩니다. ','를 ';'으로 바꾸세요.</target>
        <note />
      </trans-unit>
      <trans-unit id="derefInsteadOfNot">
        <source>The '!' operator is used to dereference a ref cell. Consider using 'not expr' here.</source>
        <target state="translated">'!' 연산자는 참조 셀을 역참조하는 데 사용됩니다. 여기에 'not expr' 사용을 고려하세요.</target>
        <note />
      </trans-unit>
      <trans-unit id="buildUnexpectedTypeArgs">
        <source>The non-generic type '{0}' does not expect any type arguments, but here is given {1} type argument(s)</source>
        <target state="translated">제네릭이 아닌 형식 '{0}'에는 형식 인수가 필요하지 않지만 여기에서는 {1}개의 형식 인수가 지정되었습니다.</target>
        <note />
      </trans-unit>
      <trans-unit id="returnUsedInsteadOfReturnBang">
        <source>Consider using 'return!' instead of 'return'.</source>
        <target state="translated">'return'이 아니라 'return!'를 사용하세요.</target>
        <note />
      </trans-unit>
      <trans-unit id="useSdkRefs">
        <source>Use reference assemblies for .NET framework references when available (Enabled by default).</source>
        <target state="translated">기본적으로 활성화되는 참조 어셈블리를 .NET Framework 참조에 사용합니다(사용 가능한 경우).</target>
        <note />
      </trans-unit>
      <trans-unit id="xmlDocBadlyFormed">
        <source>This XML comment is invalid: '{0}'</source>
        <target state="translated">이 XML 주석이 잘못됨: '{0}'</target>
        <note />
      </trans-unit>
      <trans-unit id="xmlDocDuplicateParameter">
        <source>This XML comment is invalid: multiple documentation entries for parameter '{0}'</source>
        <target state="translated">이 XML 주석이 잘못됨: 매개 변수 '{0}'에 대한 여러 설명서 항목이 있음</target>
        <note />
      </trans-unit>
      <trans-unit id="xmlDocInvalidParameterName">
        <source>This XML comment is invalid: unknown parameter '{0}'</source>
        <target state="translated">이 XML 주석이 잘못됨: 알 수 없는 매개 변수 '{0}'</target>
        <note />
      </trans-unit>
      <trans-unit id="xmlDocMissingCrossReference">
        <source>This XML comment is invalid: missing 'cref' attribute for cross-reference</source>
        <target state="translated">이 XML 주석이 잘못됨: 상호 참조에 'cref' 특성이 없음</target>
        <note />
      </trans-unit>
      <trans-unit id="xmlDocMissingParameter">
        <source>This XML comment is incomplete: no documentation for parameter '{0}'</source>
        <target state="translated">이 XML 주석이 불완전함: 매개 변수 '{0}'에 대한 설명서가 없음</target>
        <note />
      </trans-unit>
      <trans-unit id="xmlDocMissingParameterName">
        <source>This XML comment is invalid: missing 'name' attribute for parameter or parameter reference</source>
        <target state="translated">이 XML 주석이 잘못됨: 매개 변수 또는 매개 변수 참조에 'name' 특성이 없음</target>
        <note />
      </trans-unit>
      <trans-unit id="xmlDocUnresolvedCrossReference">
        <source>This XML comment is invalid: unresolved cross-reference '{0}'</source>
        <target state="translated">이 XML 주석이 잘못됨: 확인되지 않은 상호 참조 '{0}'</target>
        <note />
      </trans-unit>
      <trans-unit id="yieldUsedInsteadOfYieldBang">
        <source>Consider using 'yield!' instead of 'yield'.</source>
        <target state="translated">'yield'가 아닌 'yield!'를 사용하세요.</target>
        <note />
      </trans-unit>
      <trans-unit id="tupleRequiredInAbstractMethod">
        <source>\nA tuple type is required for one or more arguments. Consider wrapping the given arguments in additional parentheses or review the definition of the interface.</source>
        <target state="translated">\n하나 이상의 인수에 튜플 형식이 필요합니다. 지정된 인수를 추가 괄호로 래핑하거나 인터페이스의 정의를 검토하세요.</target>
        <note />
      </trans-unit>
      <trans-unit id="buildInvalidWarningNumber">
        <source>Invalid warning number '{0}'</source>
        <target state="translated">경고 번호 '{0}'이(가) 잘못되었습니다.</target>
        <note />
      </trans-unit>
      <trans-unit id="buildInvalidVersionString">
        <source>Invalid version string '{0}'</source>
        <target state="translated">버전 문자열 '{0}'이(가) 잘못되었습니다.</target>
        <note />
      </trans-unit>
      <trans-unit id="buildInvalidVersionFile">
        <source>Invalid version file '{0}'</source>
        <target state="translated">버전 파일 '{0}'이(가) 잘못되었습니다.</target>
        <note />
      </trans-unit>
      <trans-unit id="buildProblemWithFilename">
        <source>Problem with filename '{0}': {1}</source>
        <target state="translated">파일 이름 '{0}'에 문제가 있습니다. {1}</target>
        <note />
      </trans-unit>
      <trans-unit id="buildNoInputsSpecified">
        <source>No inputs specified</source>
        <target state="translated">지정한 입력이 없습니다.</target>
        <note />
      </trans-unit>
      <trans-unit id="buildPdbRequiresDebug">
        <source>The '--pdb' option requires the '--debug' option to be used</source>
        <target state="translated">'--pdb' 옵션을 사용하려면 '--debug' 옵션을 사용해야 합니다.</target>
        <note />
      </trans-unit>
      <trans-unit id="buildInvalidSearchDirectory">
        <source>The search directory '{0}' is invalid</source>
        <target state="translated">검색 디렉터리 '{0}'이(가) 잘못되었습니다.</target>
        <note />
      </trans-unit>
      <trans-unit id="buildSearchDirectoryNotFound">
        <source>The search directory '{0}' could not be found</source>
        <target state="translated">검색 디렉터리 '{0}'을(를) 찾을 수 없습니다.</target>
        <note />
      </trans-unit>
      <trans-unit id="buildInvalidFilename">
        <source>'{0}' is not a valid filename</source>
        <target state="translated">'{0}'은(는) 올바른 파일 이름이 아닙니다.</target>
        <note />
      </trans-unit>
      <trans-unit id="buildInvalidAssemblyName">
        <source>'{0}' is not a valid assembly name</source>
        <target state="translated">'{0}'은(는) 올바른 어셈블리 이름이 아닙니다.</target>
        <note />
      </trans-unit>
      <trans-unit id="buildInvalidPrivacy">
        <source>Unrecognized privacy setting '{0}' for managed resource, valid options are 'public' and 'private'</source>
        <target state="translated">관리되는 리소스에 대해 인식할 수 없는 개인 정보 보호 설정 '{0}'입니다. 올바른 옵션은 'public' 및 'private'입니다.</target>
        <note />
      </trans-unit>
      <trans-unit id="buildCannotReadAssembly">
        <source>Unable to read assembly '{0}'</source>
        <target state="translated">'{0}' 어셈블리를 읽을 수 없습니다.</target>
        <note />
      </trans-unit>
      <trans-unit id="buildAssemblyResolutionFailed">
        <source>Assembly resolution failure at or near this location</source>
        <target state="translated">이 위치 또는 이 위치 근처에서 어셈블리를 확인하지 못했습니다.</target>
        <note />
      </trans-unit>
      <trans-unit id="buildImplicitModuleIsNotLegalIdentifier">
        <source>The declarations in this file will be placed in an implicit module '{0}' based on the file name '{1}'. However this is not a valid F# identifier, so the contents will not be accessible from other files. Consider renaming the file or adding a 'module' or 'namespace' declaration at the top of the file.</source>
        <target state="translated">이 파일의 선언은 파일 이름 '{1}'을(를) 기반으로 암시적 모듈 '{0}'에 배치됩니다. 그러나 이는 올바른 F# 식별자가 아니므로 다른 파일에서 내용에 액세스할 수 없게 됩니다. 파일의 이름을 바꾸거나 파일의 맨 위에 'module' 또는 'namespace' 선언을 추가하세요.</target>
        <note />
      </trans-unit>
      <trans-unit id="buildMultiFileRequiresNamespaceOrModule">
        <source>Files in libraries or multiple-file applications must begin with a namespace or module declaration, e.g. 'namespace SomeNamespace.SubNamespace' or 'module SomeNamespace.SomeModule'. Only the last source file of an application may omit such a declaration.</source>
        <target state="translated">라이브러리 또는 다중 파일 애플리케이션의 파일은 네임스페이스 또는 모듈 선언으로 시작해야 합니다(예: 'namespace SomeNamespace.SubNamespace' 또는 'module SomeNamespace.SomeModule'). 애플리케이션의 마지막 소스 파일만 선언이 없어도 됩니다.</target>
        <note />
      </trans-unit>
      <trans-unit id="noEqualSignAfterModule">
        <source>Files in libraries or multiple-file applications must begin with a namespace or module declaration. When using a module declaration at the start of a file the '=' sign is not allowed. If this is a top-level module, consider removing the = to resolve this error.</source>
        <target state="translated">라이브러리 또는 다중 파일 애플리케이션의 파일은 네임스페이스 또는 모듈 선언으로 시작해야 합니다. 파일 시작에 모듈 선언을 사용하는 경우 '=' 기호를 사용할 수 없습니다. 최상위 모듈인 경우 =를 제거하여 이 오류를 해결하세요.</target>
        <note />
      </trans-unit>
      <trans-unit id="buildMultipleToplevelModules">
        <source>This file contains multiple declarations of the form 'module SomeNamespace.SomeModule'. Only one declaration of this form is permitted in a file. Change your file to use an initial namespace declaration and/or use 'module ModuleName = ...' to define your modules.</source>
        <target state="translated">이 파일에는 'module SomeNamespace.SomeModule' 형식의 선언이 여러 개 포함되어 있습니다. 이러한 형식의 선언은 파일당 하나만 허용됩니다. 초기 네임스페이스 선언을 사용하도록 파일을 변경하거나 'module ModuleName = ...'을 사용하여 모듈을 정의하세요.</target>
        <note />
      </trans-unit>
      <trans-unit id="buildOptionRequiresParameter">
        <source>Option requires parameter: {0}</source>
        <target state="translated">옵션에 필요한 매개 변수: {0}</target>
        <note />
      </trans-unit>
      <trans-unit id="buildCouldNotFindSourceFile">
        <source>Source file '{0}' could not be found</source>
        <target state="translated">소스 파일 '{0}'을(를) 찾을 수 없습니다.</target>
        <note />
      </trans-unit>
      <trans-unit id="buildInvalidSourceFileExtension">
        <source>The file extension of '{0}' is not recognized. Source files must have extension .fs, .fsi, .fsx, .fsscript, .ml or .mli.</source>
        <target state="translated">'{0}'의 파일 확장명을 인식할 수 없습니다. 소스 파일의 확장명은 .fs, .fsi, .fsx, .fsscript, .ml 또는 .mli여야 합니다.</target>
        <note />
      </trans-unit>
      <trans-unit id="buildCouldNotResolveAssembly">
        <source>Could not resolve assembly '{0}'</source>
        <target state="translated">'{0}' 어셈블리를 확인할 수 없습니다.</target>
        <note />
      </trans-unit>
      <trans-unit id="buildCouldNotResolveAssemblyRequiredByFile">
        <source>Could not resolve assembly '{0}' required by '{1}'</source>
        <target state="translated">{1}'에 필요한 '{0}' 어셈블리를 확인할 수 없습니다.</target>
        <note />
      </trans-unit>
      <trans-unit id="buildErrorOpeningBinaryFile">
        <source>Error opening binary file '{0}': {1}</source>
        <target state="translated">이진 파일 '{0}'을(를) 여는 동안 오류가 발생했습니다. {1}</target>
        <note />
      </trans-unit>
      <trans-unit id="buildDifferentVersionMustRecompile">
        <source>The F#-compiled DLL '{0}' needs to be recompiled to be used with this version of F#</source>
        <target state="translated">F# 컴파일 DLL '{0}'을(를) 이 버전의 F#에 사용하려면 다시 컴파일해야 합니다.</target>
        <note />
      </trans-unit>
      <trans-unit id="buildInvalidHashIDirective">
        <source>Invalid directive. Expected '#I \"&lt;path&gt;\"'.</source>
        <target state="translated">지시문이 잘못되었습니다. '#I \"&lt;path&gt;\"'가 필요합니다.</target>
        <note />
      </trans-unit>
      <trans-unit id="buildInvalidHashrDirective">
        <source>Invalid directive. Expected '#r \"&lt;file-or-assembly&gt;\"'.</source>
        <target state="translated">지시문이 잘못되었습니다. '#r \"&lt;file-or-assembly&gt;\"'가 필요합니다.</target>
        <note />
      </trans-unit>
      <trans-unit id="buildInvalidHashloadDirective">
        <source>Invalid directive. Expected '#load \"&lt;file&gt;\" ... \"&lt;file&gt;\"'.</source>
        <target state="translated">지시문이 잘못되었습니다. '#load \"&lt;file&gt;\" ... \"&lt;file&gt;\"'이 필요합니다.</target>
        <note />
      </trans-unit>
      <trans-unit id="buildInvalidHashtimeDirective">
        <source>Invalid directive. Expected '#time', '#time \"on\"' or '#time \"off\"'.</source>
        <target state="translated">지시문이 잘못되었습니다. '#time', '#time \"on\"' 또는 '#time \"off\"'가 필요합니다.</target>
        <note />
      </trans-unit>
      <trans-unit id="buildDirectivesInModulesAreIgnored">
        <source>Directives inside modules are ignored</source>
        <target state="translated">모듈 내의 지시문은 무시됩니다.</target>
        <note />
      </trans-unit>
      <trans-unit id="buildSignatureAlreadySpecified">
        <source>A signature for the file or module '{0}' has already been specified</source>
        <target state="translated">'{0}' 파일 또는 모듈의 시그니처가 이미 지정되었습니다.</target>
        <note />
      </trans-unit>
      <trans-unit id="buildImplementationAlreadyGivenDetail">
        <source>An implementation of file or module '{0}' has already been given. Compilation order is significant in F# because of type inference. You may need to adjust the order of your files to place the signature file before the implementation. In Visual Studio files are type-checked in the order they appear in the project file, which can be edited manually or adjusted using the solution explorer.</source>
        <target state="translated">'{0}' 파일 또는 모듈에 대한 구현이 이미 지정되었습니다. 형식 유추로 인해 F#에서는 컴파일 순서가 중요합니다. 구현하기 전에 시그니처 파일을 배치하기 위해 파일의 순서를 조정해야 할 수 있습니다. Visual Studio에서는 파일이 프로젝트 파일에 나타나는 순서대로 형식이 검사되며 이 순서는 수동으로 편집하거나 솔루션 탐색기를 사용하여 조정할 수 있습니다.</target>
        <note />
      </trans-unit>
      <trans-unit id="buildImplementationAlreadyGiven">
        <source>An implementation of the file or module '{0}' has already been given</source>
        <target state="translated">'{0}' 파일 또는 모듈에 대한 구현이 이미 지정되었습니다.</target>
        <note />
      </trans-unit>
      <trans-unit id="buildSignatureWithoutImplementation">
        <source>The signature file '{0}' does not have a corresponding implementation file. If an implementation file exists then check the 'module' and 'namespace' declarations in the signature and implementation files match.</source>
        <target state="translated">시그니처 파일 '{0}'에 해당하는 구현 파일이 없습니다. 구현 파일이 있는 경우 시그니처 파일과 구현 파일의 'module' 및 'namespace' 선언이 일치하는지 확인하세요.</target>
        <note />
      </trans-unit>
      <trans-unit id="buildArgInvalidInt">
        <source>'{0}' is not a valid integer argument</source>
        <target state="translated">'{0}'은(는) 올바른 정수 인수가 아닙니다.</target>
        <note />
      </trans-unit>
      <trans-unit id="buildArgInvalidFloat">
        <source>'{0}' is not a valid floating point argument</source>
        <target state="translated">'{0}'은(는) 올바른 부동 소수점 인수가 아닙니다.</target>
        <note />
      </trans-unit>
      <trans-unit id="buildUnrecognizedOption">
        <source>Unrecognized option: '{0}'</source>
        <target state="translated">인식할 수 없는 옵션: '{0}'</target>
        <note />
      </trans-unit>
      <trans-unit id="buildInvalidModuleOrNamespaceName">
        <source>Invalid module or namespace name</source>
        <target state="translated">모듈 또는 네임스페이스 이름이 잘못되었습니다.</target>
        <note />
      </trans-unit>
      <trans-unit id="pickleErrorReadingWritingMetadata">
        <source>Error reading/writing metadata for the F# compiled DLL '{0}'. Was the DLL compiled with an earlier version of the F# compiler? (error: '{1}').</source>
        <target state="translated">F# 컴파일 DLL '{0}'에 대한 메타데이터를 읽는/쓰는 동안 오류가 발생했습니다. DLL이 이전 버전의 F# 컴파일러를 사용하여 컴파일되었습니까?(오류: '{1}')</target>
        <note />
      </trans-unit>
      <trans-unit id="tastTypeOrModuleNotConcrete">
        <source>The type/module '{0}' is not a concrete module or type</source>
        <target state="translated">'{0}' 형식/모듈이 구체적인 모듈 또는 형식이 아닙니다.</target>
        <note />
      </trans-unit>
      <trans-unit id="tastTypeHasAssemblyCodeRepresentation">
        <source>The type '{0}' has an inline assembly code representation</source>
        <target state="translated">'{0}' 형식에 인라인 어셈블리 코드 표현이 있습니다.</target>
        <note />
      </trans-unit>
      <trans-unit id="tastNamespaceAndModuleWithSameNameInAssembly">
        <source>A namespace and a module named '{0}' both occur in two parts of this assembly</source>
        <target state="translated">이 어셈블리의 두 부분에서 '{0}'(이)라는 네임스페이스와 모듈이 모두 발생합니다.</target>
        <note />
      </trans-unit>
      <trans-unit id="tastTwoModulesWithSameNameInAssembly">
        <source>Two modules named '{0}' occur in two parts of this assembly</source>
        <target state="translated">이 어셈블리의 두 부분에서 '{0}'(이)라는 두 개의 모듈이 발생합니다.</target>
        <note />
      </trans-unit>
      <trans-unit id="tastDuplicateTypeDefinitionInAssembly">
        <source>Two type definitions named '{0}' occur in namespace '{1}' in two parts of this assembly</source>
        <target state="translated">이 어셈블리의 두 부분에서 네임스페이스 '{1}'에 '{0}'(이)라는 두 개의 형식 정의가 발생합니다.</target>
        <note />
      </trans-unit>
      <trans-unit id="tastConflictingModuleAndTypeDefinitionInAssembly">
        <source>A module and a type definition named '{0}' occur in namespace '{1}' in two parts of this assembly</source>
        <target state="translated">이 어셈블리의 두 부분에서 네임스페이스 '{1}'에 '{0}'(이)라는 모듈 및 형식 정의가 발생합니다.</target>
        <note />
      </trans-unit>
      <trans-unit id="tastInvalidMemberSignature">
        <source>Invalid member signature encountered because of an earlier error</source>
        <target state="translated">이전 오류로 인해 잘못된 멤버 시그니처가 발생했습니다.</target>
        <note />
      </trans-unit>
      <trans-unit id="tastValueDoesNotHaveSetterType">
        <source>This value does not have a valid property setter type</source>
        <target state="translated">이 값에는 올바른 속성 setter 형식이 없습니다.</target>
        <note />
      </trans-unit>
      <trans-unit id="tastInvalidFormForPropertyGetter">
        <source>Invalid form for a property getter. At least one '()' argument is required when using the explicit syntax.</source>
        <target state="translated">속성 getter의 형식이 잘못되었습니다. 명시적 구문을 사용할 때는 하나 이상의 '()' 인수가 필요합니다.</target>
        <note />
      </trans-unit>
      <trans-unit id="tastInvalidFormForPropertySetter">
        <source>Invalid form for a property setter. At least one argument is required.</source>
        <target state="translated">속성 setter의 형식이 잘못되었습니다. 하나 이상의 인수가 필요합니다.</target>
        <note />
      </trans-unit>
      <trans-unit id="tastUnexpectedByRef">
        <source>Unexpected use of a byref-typed variable</source>
        <target state="translated">예기치 않은 byref 형식 변수의 사용입니다.</target>
        <note />
      </trans-unit>
      <trans-unit id="tastInvalidMutationOfConstant">
        <source>Invalid mutation of a constant expression. Consider copying the expression to a mutable local, e.g. 'let mutable x = ...'.</source>
        <target state="translated">상수 식을 잘못 변경했습니다. 식을 변경할 수 있는 로컬로 복사하십시오(예: 'let mutable x = ...').</target>
        <note />
      </trans-unit>
      <trans-unit id="tastValueHasBeenCopied">
        <source>The value has been copied to ensure the original is not mutated by this operation or because the copy is implicit when returning a struct from a member and another member is then accessed</source>
        <target state="translated">이 작업에 의해 원래 값이 변경되지 않도록 값이 복사되었습니다.</target>
        <note />
      </trans-unit>
      <trans-unit id="tastRecursiveValuesMayNotBeInConstructionOfTuple">
        <source>Recursively defined values cannot appear directly as part of the construction of a tuple value within a recursive binding</source>
        <target state="translated">재귀적으로 정의된 값은 재귀적 바인딩 내에서 튜플 값의 구성 요소에 대한 일부로 직접 나타날 수 없습니다.</target>
        <note />
      </trans-unit>
      <trans-unit id="tastRecursiveValuesMayNotAppearInConstructionOfType">
        <source>Recursive values cannot appear directly as a construction of the type '{0}' within a recursive binding. This feature has been removed from the F# language. Consider using a record instead.</source>
        <target state="translated">재귀 값은 재귀적 바인딩 내에서 '{0}' 형식의 구성 요소로 직접 나타날 수 없습니다. 이 기능은 F# 언어에서 제거되었습니다. 대신 레코드를 사용하세요.</target>
        <note />
      </trans-unit>
      <trans-unit id="tastRecursiveValuesMayNotBeAssignedToNonMutableField">
        <source>Recursive values cannot be directly assigned to the non-mutable field '{0}' of the type '{1}' within a recursive binding. Consider using a mutable field instead.</source>
        <target state="translated">재귀 값은 재귀적 바인딩 내에서 '{1}' 형식의 변경할 수 없는 필드 '{0}'에 직접 할당할 수 없습니다. 대신 변경할 수 있는 필드를 사용하세요.</target>
        <note />
      </trans-unit>
      <trans-unit id="tastUnexpectedDecodeOfAutoOpenAttribute">
        <source>Unexpected decode of AutoOpenAttribute</source>
        <target state="translated">예기치 않은 AutoOpenAttribute의 디코딩입니다.</target>
        <note />
      </trans-unit>
      <trans-unit id="tastUnexpectedDecodeOfInternalsVisibleToAttribute">
        <source>Unexpected decode of InternalsVisibleToAttribute</source>
        <target state="translated">예기치 않은 InternalsVisibleToAttribute의 디코딩입니다.</target>
        <note />
      </trans-unit>
      <trans-unit id="tastUnexpectedDecodeOfInterfaceDataVersionAttribute">
        <source>Unexpected decode of InterfaceDataVersionAttribute</source>
        <target state="translated">예기치 않은 InterfaceDataVersionAttribute의 디코딩입니다.</target>
        <note />
      </trans-unit>
      <trans-unit id="tastActivePatternsLimitedToSeven">
        <source>Active patterns cannot return more than 7 possibilities</source>
        <target state="translated">활성 패턴은 7개가 넘는 가능성을 반환할 수 없습니다.</target>
        <note />
      </trans-unit>
      <trans-unit id="tastNotAConstantExpression">
        <source>This is not a valid constant expression or custom attribute value</source>
        <target state="translated">올바른 상수 식 또는 사용자 지정 특성 값이 아닙니다.</target>
        <note />
      </trans-unit>
      <trans-unit id="ValueNotContainedMutabilityAttributesDiffer">
        <source>Module '{0}' contains\n    {1}    \nbut its signature specifies\n    {2}    \nThe mutability attributes differ</source>
        <target state="translated">{0}' 모듈에\n    {1}이(가) 포함되어 있지만    \n해당 시그니처는\n    {2}을(를) 지정합니다.    \n변경 가능성 특성이 서로 다릅니다.</target>
        <note />
      </trans-unit>
      <trans-unit id="ValueNotContainedMutabilityNamesDiffer">
        <source>Module '{0}' contains\n    {1}    \nbut its signature specifies\n    {2}    \nThe names differ</source>
        <target state="translated">{0}' 모듈에\n    {1}이(가) 포함되어 있지만    \n해당 시그니처는\n    {2}을(를) 지정합니다.    \n이름이 서로 다릅니다.</target>
        <note />
      </trans-unit>
      <trans-unit id="ValueNotContainedMutabilityCompiledNamesDiffer">
        <source>Module '{0}' contains\n    {1}    \nbut its signature specifies\n    {2}    \nThe compiled names differ</source>
        <target state="translated">{0}' 모듈에는 다음이 포함되어 있습니다.\n    {1}    \n하지만 해당 시그니처는 다음을 지정합니다.\n    {2}    \n컴파일된 이름이 다릅니다.</target>
        <note />
      </trans-unit>
      <trans-unit id="ValueNotContainedMutabilityDisplayNamesDiffer">
        <source>Module '{0}' contains\n    {1}    \nbut its signature specifies\n    {2}    \nThe display names differ</source>
        <target state="translated">{0}' 모듈에는 다음이 포함되어 있습니다.\n    {1}    \n하지만 해당 시그니처는 다음을 지정합니다.\n    {2}    \n표시 이름이 다릅니다.</target>
        <note />
      </trans-unit>
      <trans-unit id="ValueNotContainedMutabilityAccessibilityMore">
        <source>Module '{0}' contains\n    {1}    \nbut its signature specifies\n    {2}    \nThe accessibility specified in the signature is more than that specified in the implementation</source>
        <target state="translated">{0}' 모듈에\n    {1}이(가) 포함되어 있지만    \n해당 시그니처는\n    {2}을(를) 지정합니다.    \n시그니처에 지정된 액세스 가능성이 구현에 지정된 액세스 가능성보다 높습니다.</target>
        <note />
      </trans-unit>
      <trans-unit id="ValueNotContainedMutabilityInlineFlagsDiffer">
        <source>Module '{0}' contains\n    {1}    \nbut its signature specifies\n    {2}    \nThe inline flags differ</source>
        <target state="translated">{0}' 모듈에\n    {1}이(가) 포함되어 있지만    \n해당 시그니처는\n    {2}을(를) 지정합니다.    \n인라인 플래그가 서로 다릅니다.</target>
        <note />
      </trans-unit>
      <trans-unit id="ValueNotContainedMutabilityLiteralConstantValuesDiffer">
        <source>Module '{0}' contains\n    {1}    \nbut its signature specifies\n    {2}    \nThe literal constant values and/or attributes differ</source>
        <target state="translated">{0}' 모듈에\n    {1}이(가) 포함되어 있지만    \n해당 시그니처는\n    {2}을(를) 지정합니다.    \n리터럴 상수 값 및/또는 특성이 서로 다릅니다.</target>
        <note />
      </trans-unit>
      <trans-unit id="ValueNotContainedMutabilityOneIsTypeFunction">
        <source>Module '{0}' contains\n    {1}    \nbut its signature specifies\n    {2}    \nOne is a type function and the other is not. The signature requires explicit type parameters if they are present in the implementation.</source>
        <target state="translated">{0}' 모듈에\n    {1}이(가) 포함되어 있지만    \n해당 시그니처는\n    {2}을(를) 지정합니다.    \n하나는 형식 함수이고 다른 하나는 그렇지 않습니다. 명시적 형식 매개 변수가 구현에 있는 경우 시그니처에도 해당 형식 매개 변수가 필요합니다.</target>
        <note />
      </trans-unit>
      <trans-unit id="ValueNotContainedMutabilityParameterCountsDiffer">
        <source>Module '{0}' contains\n    {1}    \nbut its signature specifies\n    {2}    \nThe respective type parameter counts differ</source>
        <target state="translated">{0}' 모듈에\n    {1}이(가) 포함되어 있지만    \n해당 시그니처는\n    {2}을(를) 지정합니다.    \n각각의 형식 매개 변수 수가 서로 다릅니다.</target>
        <note />
      </trans-unit>
      <trans-unit id="ValueNotContainedMutabilityTypesDiffer">
        <source>Module '{0}' contains\n    {1}    \nbut its signature specifies\n    {2}    \nThe types differ</source>
        <target state="translated">{0}' 모듈에\n    {1}이(가) 포함되어 있지만    \n해당 시그니처는\n    {2}을(를) 지정합니다.    \n형식이 서로 다릅니다.</target>
        <note />
      </trans-unit>
      <trans-unit id="ValueNotContainedMutabilityExtensionsDiffer">
        <source>Module '{0}' contains\n    {1}    \nbut its signature specifies\n    {2}    \nOne is an extension member and the other is not</source>
        <target state="translated">{0}' 모듈에\n    {1}이(가) 포함되어 있지만    \n해당 시그니처는\n    {2}을(를) 지정합니다.    \n하나는 확장 멤버이고 다른 하나는 그렇지 않습니다.</target>
        <note />
      </trans-unit>
      <trans-unit id="ValueNotContainedMutabilityArityNotInferred">
        <source>Module '{0}' contains\n    {1}    \nbut its signature specifies\n    {2}    \nAn arity was not inferred for this value</source>
        <target state="translated">{0}' 모듈에\n    {1}이(가) 포함되어 있지만    \n해당 시그니처는\n    {2}을(를) 지정합니다.    \n이 값에 대한 인자 수가 유추되지 않았습니다.</target>
        <note />
      </trans-unit>
      <trans-unit id="ValueNotContainedMutabilityGenericParametersDiffer">
        <source>Module '{0}' contains\n    {1}    \nbut its signature specifies\n    {2}    \nThe number of generic parameters in the signature and implementation differ (the signature declares {3} but the implementation declares {4}</source>
        <target state="translated">{0}' 모듈에\n    {1}이(가) 포함되어 있지만    \n해당 시그니처는\n    {2}을(를) 지정합니다.    \n시그니처와 구현의 제네릭 매개 변수 수가 서로 다릅니다. 시그니처는 {3}개를 선언하지만 구현은 {4}개를 선언합니다.</target>
        <note />
      </trans-unit>
      <trans-unit id="ValueNotContainedMutabilityGenericParametersAreDifferentKinds">
        <source>Module '{0}' contains\n    {1}    \nbut its signature specifies\n    {2}    \nThe generic parameters in the signature and implementation have different kinds. Perhaps there is a missing [&lt;Measure&gt;] attribute.</source>
        <target state="translated">'{0}' 모듈에\n    {1}이(가) 포함되어 있지만    \n해당 시그니처는\n    {2}을(를) 지정합니다.    \n시그니처와 구현의 제네릭 매개 변수 종류가 서로 다릅니다. [&lt;Measure&gt;] 특성이 없는 것 같습니다.</target>
        <note />
      </trans-unit>
      <trans-unit id="ValueNotContainedMutabilityAritiesDiffer">
        <source>Module '{0}' contains\n    {1}    \nbut its signature specifies\n    {2}    \nThe arities in the signature and implementation differ. The signature specifies that '{3}' is function definition or lambda expression accepting at least {4} argument(s), but the implementation is a computed function value. To declare that a computed function value is a permitted implementation simply parenthesize its type in the signature, e.g.\n\tval {5}: int -&gt; (int -&gt; int)\ninstead of\n\tval {6}: int -&gt; int -&gt; int.</source>
        <target state="translated">'{0}' 모듈에\n {1}이(가) 포함되어 있지만 \n해당 시그니처는\n {2}을(를) 지정합니다. \n시그니처와 구현의 인자 수가 서로 다릅니다. 시그니처는 '{3}'이(가) {4}개 이상의 인수를 적용하는 함수 정의 또는 람다 식임을 지정하지만 구현은 계산된 함수 값입니다. 계산된 함수 값이 허용되는 구현임을 선언하려면 시그니처에서 해당 형식을 괄호로 묶기만 하면 됩니다(예: \n\tval {5}: int -&gt; (int -&gt; int)\ninstead of\n\tval {6}: int -&gt; int -&gt; int).</target>
        <note />
      </trans-unit>
      <trans-unit id="ValueNotContainedMutabilityDotNetNamesDiffer">
        <source>Module '{0}' contains\n    {1}    \nbut its signature specifies\n    {2}    \nThe CLI member names differ</source>
        <target state="translated">{0}' 모듈에\n    {1}이(가) 포함되어 있지만    \n해당 시그니처는\n    {2}을(를) 지정합니다.    \nCLI 멤버 이름이 서로 다릅니다.</target>
        <note />
      </trans-unit>
      <trans-unit id="ValueNotContainedMutabilityStaticsDiffer">
        <source>Module '{0}' contains\n    {1}    \nbut its signature specifies\n    {2}    \nOne is static and the other isn't</source>
        <target state="translated">{0}' 모듈에\n    {1}이(가) 포함되어 있지만    \n해당 시그니처는\n    {2}을(를) 지정합니다.    \n하나는 정적 요소이고 다른 하나는 그렇지 않습니다.</target>
        <note />
      </trans-unit>
      <trans-unit id="ValueNotContainedMutabilityVirtualsDiffer">
        <source>Module '{0}' contains\n    {1}    \nbut its signature specifies\n    {2}    \nOne is virtual and the other isn't</source>
        <target state="translated">{0}' 모듈에\n    {1}이(가) 포함되어 있지만    \n해당 시그니처는\n    {2}을(를) 지정합니다.    \n하나는 가상 요소이고 다른 하나는 그렇지 않습니다.</target>
        <note />
      </trans-unit>
      <trans-unit id="ValueNotContainedMutabilityAbstractsDiffer">
        <source>Module '{0}' contains\n    {1}    \nbut its signature specifies\n    {2}    \nOne is abstract and the other isn't</source>
        <target state="translated">{0}' 모듈에\n    {1}이(가) 포함되어 있지만    \n해당 시그니처는\n    {2}을(를) 지정합니다.    \n하나는 추상 요소이고 다른 하나는 그렇지 않습니다.</target>
        <note />
      </trans-unit>
      <trans-unit id="ValueNotContainedMutabilityFinalsDiffer">
        <source>Module '{0}' contains\n    {1}    \nbut its signature specifies\n    {2}    \nOne is final and the other isn't</source>
        <target state="translated">{0}' 모듈에\n    {1}이(가) 포함되어 있지만    \n해당 시그니처는\n    {2}을(를) 지정합니다.    \n하나는 최종 요소이고 다른 하나는 그렇지 않습니다.</target>
        <note />
      </trans-unit>
      <trans-unit id="ValueNotContainedMutabilityOverridesDiffer">
        <source>Module '{0}' contains\n    {1}    \nbut its signature specifies\n    {2}    \nOne is marked as an override and the other isn't</source>
        <target state="translated">{0}' 모듈에\n    {1}이(가) 포함되어 있지만    \n해당 시그니처는\n    {2}을(를) 지정합니다.    \n하나는 override로 표시되어 있고 다른 하나는 그렇지 않습니다.</target>
        <note />
      </trans-unit>
      <trans-unit id="ValueNotContainedMutabilityOneIsConstructor">
        <source>Module '{0}' contains\n    {1}    \nbut its signature specifies\n    {2}    \nOne is a constructor/property and the other is not</source>
        <target state="translated">{0}' 모듈에\n    {1}이(가) 포함되어 있지만    \n해당 시그니처는\n    {2}을(를) 지정합니다.    \n하나는 생성자/속성이고 다른 하나는 그렇지 않습니다.</target>
        <note />
      </trans-unit>
      <trans-unit id="ValueNotContainedMutabilityStaticButInstance">
        <source>Module '{0}' contains\n    {1}    \nbut its signature specifies\n    {2}    \nThe compiled representation of this method is as a static member but the signature indicates its compiled representation is as an instance member</source>
        <target state="translated">{0}' 모듈에\n    {1}이(가) 포함되어 있지만    \n해당 시그니처는\n    {2}을(를) 지정합니다.    \n이 메서드의 컴파일 표현이 정적 멤버이지만 시그니처는 해당 컴파일 표현이 인스턴스 멤버임을 나타냅니다.</target>
        <note />
      </trans-unit>
      <trans-unit id="ValueNotContainedMutabilityInstanceButStatic">
        <source>Module '{0}' contains\n    {1}    \nbut its signature specifies\n    {2}    \nThe compiled representation of this method is as an instance member, but the signature indicates its compiled representation is as a static member</source>
        <target state="translated">{0}' 모듈에\n    {1}이(가) 포함되어 있지만    \n해당 시그니처는\n    {2}을(를) 지정합니다.    \n이 메서드의 컴파일 표현이 인스턴스 멤버이지만 시그니처는 해당 컴파일 표현이 정적 멤버임을 나타냅니다.</target>
        <note />
      </trans-unit>
      <trans-unit id="DefinitionsInSigAndImplNotCompatibleNamesDiffer">
        <source>The {0} definitions in the signature and implementation are not compatible because the names differ. The type is called '{1}' in the signature file but '{2}' in implementation.</source>
        <target state="translated">이름이 서로 다르므로 시그니처 및 구현의 {0} 정의가 호환되지 않습니다. 시그니처 파일의 형식은 '{1}'이지만 구현의 형식은 '{2}'입니다.</target>
        <note />
      </trans-unit>
      <trans-unit id="DefinitionsInSigAndImplNotCompatibleParameterCountsDiffer">
        <source>The {0} definitions for type '{1}' in the signature and implementation are not compatible because the respective type parameter counts differ</source>
        <target state="translated">각각의 형식 매개 변수 수가 서로 다르므로 시그니처 및 구현의 '{1}' 형식에 대한 {0} 정의가 호환되지 않습니다.</target>
        <note />
      </trans-unit>
      <trans-unit id="DefinitionsInSigAndImplNotCompatibleAccessibilityDiffer">
        <source>The {0} definitions for type '{1}' in the signature and implementation are not compatible because the accessibility specified in the signature is more than that specified in the implementation</source>
        <target state="translated">시그니처에 지정된 액세스 가능성이 구현에 지정된 액세스 가능성보다 높으므로 시그니처 및 구현의 '{1}' 형식에 대한 {0} 정의가 호환되지 않습니다.</target>
        <note />
      </trans-unit>
      <trans-unit id="DefinitionsInSigAndImplNotCompatibleMissingInterface">
        <source>The {0} definitions for type '{1}' in the signature and implementation are not compatible because the signature requires that the type supports the interface {2} but the interface has not been implemented</source>
        <target state="translated">시그니처를 사용하려면 형식이 {2} 인터페이스를 지원해야 하지만 이 인터페이스가 구현되지 않았으므로 시그니처 및 구현의 '{1}' 형식에 대한 {0} 정의가 호환되지 않습니다.</target>
        <note />
      </trans-unit>
      <trans-unit id="DefinitionsInSigAndImplNotCompatibleImplementationSaysNull">
        <source>The {0} definitions for type '{1}' in the signature and implementation are not compatible because the implementation says this type may use nulls as a representation but the signature does not</source>
        <target state="translated">구현이 이 형식에서 null을 표현으로 사용할 수 있다고 하지만 시그니처는 그렇지 않으므로 시그니처 및 구현의 '{1}' 형식에 대한 {0} 정의가 호환되지 않습니다.</target>
        <note />
      </trans-unit>
      <trans-unit id="DefinitionsInSigAndImplNotCompatibleImplementationSaysNull2">
        <source>The {0} definitions for type '{1}' in the signature and implementation are not compatible because the implementation says this type may use nulls as an extra value but the signature does not</source>
        <target state="translated">구현이 이 형식에서 null을 추가 값으로 사용할 수 있다고 하지만 시그니처는 그렇지 않으므로 시그니처 및 구현의 '{1}' 형식에 대한 {0} 정의가 호환되지 않습니다.</target>
        <note />
      </trans-unit>
      <trans-unit id="DefinitionsInSigAndImplNotCompatibleSignatureSaysNull">
        <source>The {0} definitions for type '{1}' in the signature and implementation are not compatible because the signature says this type may use nulls as a representation but the implementation does not</source>
        <target state="translated">시그니처가 이 형식에서 null을 표현으로 사용할 수 있다고 하지만 구현은 그렇지 않으므로 시그니처 및 구현의 '{1}' 형식에 대한 {0} 정의가 호환되지 않습니다.</target>
        <note />
      </trans-unit>
      <trans-unit id="DefinitionsInSigAndImplNotCompatibleSignatureSaysNull2">
        <source>The {0} definitions for type '{1}' in the signature and implementation are not compatible because the signature says this type may use nulls as an extra value but the implementation does not</source>
        <target state="translated">시그니처가 이 형식에서 null을 추가 값으로 사용할 수 있다고 하지만 구현은 그렇지 않으므로 시그니처 및 구현의 '{1}' 형식에 대한 {0} 정의가 호환되지 않습니다.</target>
        <note />
      </trans-unit>
      <trans-unit id="DefinitionsInSigAndImplNotCompatibleImplementationSealed">
        <source>The {0} definitions for type '{1}' in the signature and implementation are not compatible because the implementation type is sealed but the signature implies it is not. Consider adding the [&lt;Sealed&gt;] attribute to the signature.</source>
        <target state="translated">구현 형식이 봉인되어 있지만 시그니처는 봉인되어 있지 않음을 암시하므로 시그니처 및 구현의 '{1}' 형식 {0} 정의가 호환되지 않습니다. 시그니처에 [&lt;Sealed&gt;] 특성을 추가하세요.</target>
        <note />
      </trans-unit>
      <trans-unit id="DefinitionsInSigAndImplNotCompatibleImplementationIsNotSealed">
        <source>The {0} definitions for type '{1}' in the signature and implementation are not compatible because the implementation type is not sealed but signature implies it is. Consider adding the [&lt;Sealed&gt;] attribute to the implementation.</source>
        <target state="translated">구현 형식이 봉인되어 있지 않지만 시그니처는 봉인되어 있음을 암시하므로 시그니처 및 구현의 '{1}' 형식에 대한 {0} 정의가 호환되지 않습니다. 구현에 [&lt;Sealed&gt;] 특성을 추가해 보세요.</target>
        <note />
      </trans-unit>
      <trans-unit id="DefinitionsInSigAndImplNotCompatibleImplementationIsAbstract">
        <source>The {0} definitions for type '{1}' in the signature and implementation are not compatible because the implementation is an abstract class but the signature is not. Consider adding the [&lt;AbstractClass&gt;] attribute to the signature.</source>
        <target state="translated">구현이 추상 클래스이지만 시그니처는 추상 클래스가 아니므로 시그니처 및 구현의 '{1}' 형식에 대한 {0} 정의가 호환되지 않습니다. 시그니처에 [&lt;AbstractClass&gt;] 특성을 추가해 보세요.</target>
        <note />
      </trans-unit>
      <trans-unit id="DefinitionsInSigAndImplNotCompatibleSignatureIsAbstract">
        <source>The {0} definitions for type '{1}' in the signature and implementation are not compatible because the signature is an abstract class but the implementation is not. Consider adding the [&lt;AbstractClass&gt;] attribute to the implementation.</source>
        <target state="translated">시그니처가 추상 클래스이지만 구현은 추상 클래스가 아니므로 시그니처 및 구현의 '{1}' 형식에 대한 {0} 정의가 호환되지 않습니다. 구현에 [&lt;AbstractClass&gt;] 특성을 추가해 보세요.</target>
        <note />
      </trans-unit>
      <trans-unit id="DefinitionsInSigAndImplNotCompatibleTypesHaveDifferentBaseTypes">
        <source>The {0} definitions for type '{1}' in the signature and implementation are not compatible because the types have different base types</source>
        <target state="translated">형식의 기본 형식이 서로 다르므로 시그니처 및 구현의 '{1}' 형식에 대한 {0} 정의가 호환되지 않습니다.</target>
        <note />
      </trans-unit>
      <trans-unit id="DefinitionsInSigAndImplNotCompatibleNumbersDiffer">
        <source>The {0} definitions for type '{1}' in the signature and implementation are not compatible because the number of {2}s differ</source>
        <target state="translated">{2} 수가 서로 다르므로 시그니처 및 구현의 '{1}' 형식에 대한 {0} 정의가 호환되지 않습니다.</target>
        <note />
      </trans-unit>
      <trans-unit id="DefinitionsInSigAndImplNotCompatibleSignatureDefinesButImplDoesNot">
        <source>The {0} definitions for type '{1}' in the signature and implementation are not compatible because the signature defines the {2} '{3}' but the implementation does not (or does, but not in the same order)</source>
        <target state="translated">시그니처가 {2} '{3}'을(를) 정의하지만 구현은 그렇지 않거나 그렇더라도 순서가 다르므로 시그니처 및 구현의 '{1}' 형식에 대한 {0} 정의가 호환되지 않습니다.</target>
        <note />
      </trans-unit>
      <trans-unit id="DefinitionsInSigAndImplNotCompatibleImplDefinesButSignatureDoesNot">
        <source>The {0} definitions for type '{1}' in the signature and implementation are not compatible because the implementation defines the {2} '{3}' but the signature does not (or does, but not in the same order)</source>
        <target state="translated">구현이 {2} '{3}'을(를) 정의하지만 시그니처는 그렇지 않거나 그렇더라도 순서가 다르므로 시그니처 및 구현의 '{1}' 형식에 대한 {0} 정의가 호환되지 않습니다.</target>
        <note />
      </trans-unit>
      <trans-unit id="DefinitionsInSigAndImplNotCompatibleImplDefinesStruct">
        <source>The {0} definitions for type '{1}' in the signature and implementation are not compatible because the implementation defines a struct but the signature defines a type with a hidden representation</source>
        <target state="translated">구현이 구조체를 정의하지만 시그니처는 숨겨진 표현이 있는 형식을 정의하므로 시그니처 및 구현의 '{1}' 형식에 대한 {0} 정의가 호환되지 않습니다.</target>
        <note />
      </trans-unit>
      <trans-unit id="DefinitionsInSigAndImplNotCompatibleDotNetTypeRepresentationIsHidden">
        <source>The {0} definitions for type '{1}' in the signature and implementation are not compatible because a CLI type representation is being hidden by a signature</source>
        <target state="translated">시그니처에 의해 CLI 형식 표현이 숨겨져 있으므로 시그니처 및 구현의 '{1}' 형식에 대한 {0} 정의가 호환되지 않습니다.</target>
        <note />
      </trans-unit>
      <trans-unit id="DefinitionsInSigAndImplNotCompatibleTypeIsHidden">
        <source>The {0} definitions for type '{1}' in the signature and implementation are not compatible because a type representation is being hidden by a signature</source>
        <target state="translated">시그니처에 의해 형식 표현이 숨겨져 있으므로 시그니처 및 구현의 '{1}' 형식에 대한 {0} 정의가 호환되지 않습니다.</target>
        <note />
      </trans-unit>
      <trans-unit id="DefinitionsInSigAndImplNotCompatibleTypeIsDifferentKind">
        <source>The {0} definitions for type '{1}' in the signature and implementation are not compatible because the types are of different kinds</source>
        <target state="translated">형식의 종류가 서로 다르므로 시그니처 및 구현의 '{1}' 형식에 대한 {0} 정의가 호환되지 않습니다.</target>
        <note />
      </trans-unit>
      <trans-unit id="DefinitionsInSigAndImplNotCompatibleILDiffer">
        <source>The {0} definitions for type '{1}' in the signature and implementation are not compatible because the IL representations differ</source>
        <target state="translated">IL 표현이 서로 다르므로 시그니처 및 구현의 '{1}' 형식에 대한 {0} 정의가 호환되지 않습니다.</target>
        <note />
      </trans-unit>
      <trans-unit id="DefinitionsInSigAndImplNotCompatibleRepresentationsDiffer">
        <source>The {0} definitions for type '{1}' in the signature and implementation are not compatible because the representations differ</source>
        <target state="translated">표현이 서로 다르므로 시그니처 및 구현의 '{1}' 형식에 대한 {0} 정의가 호환되지 않습니다.</target>
        <note />
      </trans-unit>
      <trans-unit id="DefinitionsInSigAndImplNotCompatibleFieldWasPresent">
        <source>The {0} definitions for type '{1}' in the signature and implementation are not compatible because the field {2} was present in the implementation but not in the signature</source>
        <target state="translated">{2}' 필드가 구현에 있었지만 시그니처에는 없었으므로 시그니처 및 구현의 '{1}' 형식에 대한 {0} 정의가 호환되지 않습니다.</target>
        <note />
      </trans-unit>
      <trans-unit id="DefinitionsInSigAndImplNotCompatibleFieldOrderDiffer">
        <source>The {0} definitions for type '{1}' in the signature and implementation are not compatible because the order of the fields is different in the signature and implementation</source>
        <target state="translated">시그니처와 구현에서 필드의 순서가 서로 다르므로 시그니처 및 구현의 '{1}' 형식에 대한 {0} 정의가 호환되지 않습니다.</target>
        <note />
      </trans-unit>
      <trans-unit id="DefinitionsInSigAndImplNotCompatibleFieldRequiredButNotSpecified">
        <source>The {0} definitions for type '{1}' in the signature and implementation are not compatible because the field {2} was required by the signature but was not specified by the implementation</source>
        <target state="translated">{2}' 필드가 시그니처에 필요했지만 구현에 의해 지정되지 않았으므로 시그니처 및 구현의 '{1}' 형식에 대한 {0} 정의가 호환되지 않습니다.</target>
        <note />
      </trans-unit>
      <trans-unit id="DefinitionsInSigAndImplNotCompatibleFieldIsInImplButNotSig">
        <source>The {0} definitions for type '{1}' in the signature and implementation are not compatible because the field '{2}' was present in the implementation but not in the signature. Struct types must now reveal their fields in the signature for the type, though the fields may still be labelled 'private' or 'internal'.</source>
        <target state="translated">{2}' 필드가 구현에 있었지만 시그니처에는 없었으므로 시그니처 및 구현의 '{1}' 형식에 대한 {0} 정의가 호환되지 않습니다. 이제 구조체 형식은 시그니처에서 형식에 대해 필드를 표시해야 하지만 필드의 레이블은 계속 'private' 또는 'internal'로 지정할 수 있습니다.</target>
        <note />
      </trans-unit>
      <trans-unit id="DefinitionsInSigAndImplNotCompatibleAbstractMemberMissingInImpl">
        <source>The {0} definitions for type '{1}' in the signature and implementation are not compatible because the abstract member '{2}' was required by the signature but was not specified by the implementation</source>
        <target state="translated">추상 멤버 '{2}'이(가) 시그니처에 필요했지만 구현에 의해 지정되지 않았으므로 시그니처 및 구현의 '{1}' 형식에 대한 {0} 정의가 호환되지 않습니다.</target>
        <note />
      </trans-unit>
      <trans-unit id="DefinitionsInSigAndImplNotCompatibleAbstractMemberMissingInSig">
        <source>The {0} definitions for type '{1}' in the signature and implementation are not compatible because the abstract member '{2}' was present in the implementation but not in the signature</source>
        <target state="translated">추상 멤버 '{2}'이(가) 구현에 있었지만 시그니처에는 없었으므로 시그니처 및 구현의 '{1}' 형식에 대한 {0} 정의가 호환되지 않습니다.</target>
        <note />
      </trans-unit>
      <trans-unit id="DefinitionsInSigAndImplNotCompatibleSignatureDeclaresDiffer">
        <source>The {0} definitions for type '{1}' in the signature and implementation are not compatible because the signature declares a {2} while the implementation declares a {3}</source>
        <target state="translated">시그니처가 {2}을(를) 선언하지만 구현은 {3}을(를) 선언하므로 시그니처 및 구현의 '{1}' 형식에 대한 {0} 정의가 호환되지 않습니다.</target>
        <note />
      </trans-unit>
      <trans-unit id="DefinitionsInSigAndImplNotCompatibleAbbreviationsDiffer">
        <source>The {0} definitions for type '{1}' in the signature and implementation are not compatible because the abbreviations differ: {2} versus {3}</source>
        <target state="translated">약어가 {2}과(와) {3}(으)로 서로 다르므로 시그니처 및 구현의 '{1}' 형식에 대한 {0} 정의가 호환되지 않습니다.</target>
        <note />
      </trans-unit>
      <trans-unit id="DefinitionsInSigAndImplNotCompatibleAbbreviationHiddenBySig">
        <source>The {0} definitions for type '{1}' in the signature and implementation are not compatible because an abbreviation is being hidden by a signature. The abbreviation must be visible to other CLI languages. Consider making the abbreviation visible in the signature.</source>
        <target state="translated">시그니처에 의해 약어가 숨겨져 있으므로 시그니처 및 구현의 '{1}' 형식에 대한 {0} 정의가 호환되지 않습니다. 약어는 다른 CLI 언어에 표시되어야 합니다. 시그니처에서 약어를 표시하세요.</target>
        <note />
      </trans-unit>
      <trans-unit id="DefinitionsInSigAndImplNotCompatibleSigHasAbbreviation">
        <source>The {0} definitions for type '{1}' in the signature and implementation are not compatible because the signature has an abbreviation while the implementation does not</source>
        <target state="translated">시그니처에 약어가 있지만 구현에는 없으므로 시그니처 및 구현의 '{1}' 형식에 대한 {0} 정의가 호환되지 않습니다.</target>
        <note />
      </trans-unit>
      <trans-unit id="ModuleContainsConstructorButNamesDiffer">
        <source>The module contains the constructor\n    {0}    \nbut its signature specifies\n    {1}    \nThe names differ</source>
        <target state="translated">모듈에\n    {0} 생성자가 포함되어 있지만    \n해당 시그니처는\n    {1}을(를) 지정합니다.    \n이름이 서로 다릅니다.</target>
        <note />
      </trans-unit>
      <trans-unit id="ModuleContainsConstructorButDataFieldsDiffer">
        <source>The module contains the constructor\n    {0}    \nbut its signature specifies\n    {1}    \nThe respective number of data fields differ</source>
        <target state="translated">모듈에\n    {0} 생성자가 포함되어 있지만    \n해당 시그니처는\n    {1}을(를) 지정합니다.    \n각각의 데이터 필드 수가 서로 다릅니다.</target>
        <note />
      </trans-unit>
      <trans-unit id="ModuleContainsConstructorButTypesOfFieldsDiffer">
        <source>The module contains the constructor\n    {0}    \nbut its signature specifies\n    {1}    \nThe types of the fields differ</source>
        <target state="translated">모듈에\n    {0} 생성자가 포함되어 있지만    \n해당 시그니처는\n    {1}을(를) 지정합니다.    \n필드의 형식이 서로 다릅니다.</target>
        <note />
      </trans-unit>
      <trans-unit id="ModuleContainsConstructorButAccessibilityDiffers">
        <source>The module contains the constructor\n    {0}    \nbut its signature specifies\n    {1}    \nthe accessibility specified in the signature is more than that specified in the implementation</source>
        <target state="translated">모듈에\n    {0} 생성자가 포함되어 있지만    \n해당 시그니처는\n    {1}을(를) 지정합니다.    \n시그니처에 지정된 액세스 가능성이 구현에 지정된 액세스 가능성보다 높습니다.</target>
        <note />
      </trans-unit>
      <trans-unit id="FieldNotContainedNamesDiffer">
        <source>The module contains the field\n    {0}    \nbut its signature specifies\n    {1}    \nThe names differ</source>
        <target state="translated">모듈에\n    {0} 필드가 포함되어 있지만    \n해당 시그니처는\n    {1}을(를) 지정합니다.    \n이름이 서로 다릅니다.</target>
        <note />
      </trans-unit>
      <trans-unit id="FieldNotContainedAccessibilitiesDiffer">
        <source>The module contains the field\n    {0}    \nbut its signature specifies\n    {1}    \nthe accessibility specified in the signature is more than that specified in the implementation</source>
        <target state="translated">모듈에\n    {0} 필드가 포함되어 있지만    \n해당 시그니처는\n    {1}을(를) 지정합니다.    \n시그니처에 지정된 액세스 가능성이 구현에 지정된 액세스 가능성보다 높습니다.</target>
        <note />
      </trans-unit>
      <trans-unit id="FieldNotContainedStaticsDiffer">
        <source>The module contains the field\n    {0}    \nbut its signature specifies\n    {1}    \nThe 'static' modifiers differ</source>
        <target state="translated">모듈에\n    {0} 필드가 포함되어 있지만    \n해당 시그니처는\n    {1}을(를) 지정합니다.    \n'static' 한정자가 서로 다릅니다.</target>
        <note />
      </trans-unit>
      <trans-unit id="FieldNotContainedMutablesDiffer">
        <source>The module contains the field\n    {0}    \nbut its signature specifies\n    {1}    \nThe 'mutable' modifiers differ</source>
        <target state="translated">모듈에\n    {0} 필드가 포함되어 있지만    \n해당 시그니처는\n    {1}을(를) 지정합니다.    \n'mutable' 한정자가 서로 다릅니다.</target>
        <note />
      </trans-unit>
      <trans-unit id="FieldNotContainedLiteralsDiffer">
        <source>The module contains the field\n    {0}    \nbut its signature specifies\n    {1}    \nThe 'literal' modifiers differ</source>
        <target state="translated">모듈에\n    {0} 필드가 포함되어 있지만    \n해당 시그니처는\n    {1}을(를) 지정합니다.    \n'literal' 한정자가 서로 다릅니다.</target>
        <note />
      </trans-unit>
      <trans-unit id="FieldNotContainedTypesDiffer">
        <source>The module contains the field\n    {0}    \nbut its signature specifies\n    {1}    \nThe types differ</source>
        <target state="translated">모듈에\n    {0} 필드가 포함되어 있지만    \n해당 시그니처는\n    {1}을(를) 지정합니다.    \n형식이 서로 다릅니다.</target>
        <note />
      </trans-unit>
      <trans-unit id="typrelCannotResolveImplicitGenericInstantiation">
        <source>The implicit instantiation of a generic construct at or near this point could not be resolved because it could resolve to multiple unrelated types, e.g. '{0}' and '{1}'. Consider using type annotations to resolve the ambiguity</source>
        <target state="translated">관련되지 않은 여러 형식(예: '{0}'과(와) '{1}')으로 확인될 수 있으므로 이 지점 또는 이 지점 근처에서 제네릭 구문의 암시적 인스턴스를 확인할 수 없습니다. 형식 주석을 사용하여 모호성을 해결하세요.</target>
        <note />
      </trans-unit>
      <trans-unit id="typrelCannotResolveAmbiguityInPrintf">
        <source>Could not resolve the ambiguity inherent in the use of a 'printf'-style format string</source>
        <target state="translated">'printf' 스타일의 서식 문자열 사용과 관련하여 본질적으로 발생하는 모호성을 해결할 수 없습니다.</target>
        <note />
      </trans-unit>
      <trans-unit id="typrelCannotResolveAmbiguityInEnum">
        <source>Could not resolve the ambiguity in the use of a generic construct with an 'enum' constraint at or near this position</source>
        <target state="translated">이 위치 또는 이 위치 근처에서 'enum' 제약 조건을 사용하여 제네릭 구문 사용의 모호성을 해결할 수 없습니다.</target>
        <note />
      </trans-unit>
      <trans-unit id="typrelCannotResolveAmbiguityInDelegate">
        <source>Could not resolve the ambiguity in the use of a generic construct with a 'delegate' constraint at or near this position</source>
        <target state="translated">이 위치 또는 이 위치 근처에서 'delegate' 제약 조건을 사용하여 제네릭 구문 사용의 모호성을 해결할 수 없습니다.</target>
        <note />
      </trans-unit>
      <trans-unit id="typrelInvalidValue">
        <source>Invalid value</source>
        <target state="translated">잘못된 값</target>
        <note />
      </trans-unit>
      <trans-unit id="typrelSigImplNotCompatibleParamCountsDiffer">
        <source>The signature and implementation are not compatible because the respective type parameter counts differ</source>
        <target state="translated">각각의 형식 매개 변수 수가 서로 다르므로 시그니처와 구현이 호환되지 않습니다.</target>
        <note />
      </trans-unit>
      <trans-unit id="typrelSigImplNotCompatibleCompileTimeRequirementsDiffer">
        <source>The signature and implementation are not compatible because the type parameter in the class/signature has a different compile-time requirement to the one in the member/implementation</source>
        <target state="translated">클래스/시그니처에 있는 형식 매개 변수의 컴파일 시간 요구 사항이 멤버/구현에 있는 형식 매개 변수와 다르므로 시그니처와 구현이 호환되지 않습니다.</target>
        <note />
      </trans-unit>
      <trans-unit id="typrelSigImplNotCompatibleConstraintsDiffer">
        <source>The signature and implementation are not compatible because the declaration of the type parameter '{0}' requires a constraint of the form {1}</source>
        <target state="translated">형식 매개 변수 '{0}'의 선언을 사용하려면 {1} 형식의 제약 조건이 필요하므로 시그니처와 구현이 호환되지 않습니다.</target>
        <note />
      </trans-unit>
      <trans-unit id="typrelSigImplNotCompatibleConstraintsDifferRemove">
        <source>The signature and implementation are not compatible because the type parameter '{0}' has a constraint of the form {1} but the implementation does not. Either remove this constraint from the signature or add it to the implementation.</source>
        <target state="translated">형식 매개 변수 '{0}'에 {1} 형식의 제약 조건이 있지만 구현에는 없으므로 시그니처와 구현이 호환되지 않습니다. 이 제약 조건을 시그니처에서 제거하거나 구현에 추가하세요.</target>
        <note />
      </trans-unit>
      <trans-unit id="typrelTypeImplementsIComparableShouldOverrideObjectEquals">
        <source>The type '{0}' implements 'System.IComparable'. Consider also adding an explicit override for 'Object.Equals'</source>
        <target state="translated">'{0}' 형식이 'System.IComparable'을 구현합니다. 'Object.Equals'에 대한 명시적 재정의도 추가하세요.</target>
        <note />
      </trans-unit>
      <trans-unit id="typrelTypeImplementsIComparableDefaultObjectEqualsProvided">
        <source>The type '{0}' implements 'System.IComparable' explicitly but provides no corresponding override for 'Object.Equals'. An implementation of 'Object.Equals' has been automatically provided, implemented via 'System.IComparable'. Consider implementing the override 'Object.Equals' explicitly</source>
        <target state="translated">'{0}' 형식이 'System.IComparable'을 명시적으로 구현하지만 'Object.Equals'에 해당하는 재정의를 제공하지 않습니다. 'System.IComparable'을 통해 구현된 'Object.Equals'의 구현이 자동으로 제공되었습니다. 재정의 'Object.Equals'를 명시적으로 구현하세요.</target>
        <note />
      </trans-unit>
      <trans-unit id="typrelExplicitImplementationOfGetHashCodeOrEquals">
        <source>The struct, record or union type '{0}' has an explicit implementation of 'Object.GetHashCode' or 'Object.Equals'. You must apply the 'CustomEquality' attribute to the type</source>
        <target state="translated">구조체, 레코드 또는 공용 구조체 형식 '{0}'에 'Object.GetHashCode' 또는 'Object.Equals'의 명시적 구현이 있습니다. 형식에 'CustomEquality' 특성을 적용해야 합니다.</target>
        <note />
      </trans-unit>
      <trans-unit id="typrelExplicitImplementationOfGetHashCode">
        <source>The struct, record or union type '{0}' has an explicit implementation of 'Object.GetHashCode'. Consider implementing a matching override for 'Object.Equals(obj)'</source>
        <target state="translated">구조체, 레코드 또는 공용 구조체 형식 '{0}'에 'Object.GetHashCode'의 명시적 구현이 있습니다. 'Object.Equals(obj)'에 대해 일치하는 재정의를 구현하세요.</target>
        <note />
      </trans-unit>
      <trans-unit id="typrelExplicitImplementationOfEquals">
        <source>The struct, record or union type '{0}' has an explicit implementation of 'Object.Equals'. Consider implementing a matching override for 'Object.GetHashCode()'</source>
        <target state="translated">구조체, 레코드 또는 공용 구조체 형식 '{0}'에 'Object.Equals'의 명시적 구현이 있습니다. 'Object.GetHashCode()'에 대해 일치하는 재정의를 구현하세요.</target>
        <note />
      </trans-unit>
      <trans-unit id="ExceptionDefsNotCompatibleHiddenBySignature">
        <source>The exception definitions are not compatible because a CLI exception mapping is being hidden by a signature. The exception mapping must be visible to other modules. The module contains the exception definition\n    {0}    \nbut its signature specifies\n\t{1}</source>
        <target state="translated">시그니처에 의해 CLI 예외 매핑이 숨겨져 있으므로 예외 정의가 호환되지 않습니다. 예외 매핑은 다른 모듈에 표시되어야 합니다. 모듈에 예외 정의\n    {0}이(가) 포함되어 있지만    \n해당 시그니처는\n\t{1}을(를) 지정합니다.</target>
        <note />
      </trans-unit>
      <trans-unit id="ExceptionDefsNotCompatibleDotNetRepresentationsDiffer">
        <source>The exception definitions are not compatible because the CLI representations differ. The module contains the exception definition\n    {0}    \nbut its signature specifies\n\t{1}</source>
        <target state="translated">CLI 표현이 서로 다르므로 예외 정의가 호환되지 않습니다. 모듈에 예외 정의\n    {0}이(가) 포함되어 있지만    \n해당 시그니처는\n\t{1}을(를) 지정합니다.</target>
        <note />
      </trans-unit>
      <trans-unit id="ExceptionDefsNotCompatibleAbbreviationHiddenBySignature">
        <source>The exception definitions are not compatible because the exception abbreviation is being hidden by the signature. The abbreviation must be visible to other CLI languages. Consider making the abbreviation visible in the signature. The module contains the exception definition\n    {0}    \nbut its signature specifies\n\t{1}.</source>
        <target state="translated">시그니처에 의해 예외 약어가 숨겨져 있으므로 예외 정의가 호환되지 않습니다. 약어는 다른 CLI 언어에 표시되어야 합니다. 시그니처에서 약어를 표시하세요. 모듈에 예외 정의\n    {0}이(가) 포함되어 있지만    \n해당 시그니처는\n\t{1}을(를) 지정합니다.</target>
        <note />
      </trans-unit>
      <trans-unit id="ExceptionDefsNotCompatibleSignaturesDiffer">
        <source>The exception definitions are not compatible because the exception abbreviations in the signature and implementation differ. The module contains the exception definition\n    {0}    \nbut its signature specifies\n\t{1}.</source>
        <target state="translated">시그니처와 구현에서 예외 약어가 서로 다르므로 예외 정의가 호환되지 않습니다. 모듈에 예외 정의\n    {0}이(가) 포함되어 있지만    \n해당 시그니처는\n\t{1}을(를) 지정합니다.</target>
        <note />
      </trans-unit>
      <trans-unit id="ExceptionDefsNotCompatibleExceptionDeclarationsDiffer">
        <source>The exception definitions are not compatible because the exception declarations differ. The module contains the exception definition\n    {0}    \nbut its signature specifies\n\t{1}.</source>
        <target state="translated">예외 선언이 서로 다르므로 예외 정의가 호환되지 않습니다. 모듈에 예외 정의\n    {0}이(가) 포함되어 있지만    \n해당 시그니처는\n\t{1}을(를) 지정합니다.</target>
        <note />
      </trans-unit>
      <trans-unit id="ExceptionDefsNotCompatibleFieldInSigButNotImpl">
        <source>The exception definitions are not compatible because the field '{0}' was required by the signature but was not specified by the implementation. The module contains the exception definition\n    {1}    \nbut its signature specifies\n\t{2}.</source>
        <target state="translated">{0}' 필드가 시그니처에 필요했지만 구현에 의해 지정되지 않았으므로 예외 정의가 호환되지 않습니다. 모듈에 예외 정의\n    {1}이(가) 포함되어 있지만    \n해당 시그니처는\n\t{2}을(를) 지정합니다.</target>
        <note />
      </trans-unit>
      <trans-unit id="ExceptionDefsNotCompatibleFieldInImplButNotSig">
        <source>The exception definitions are not compatible because the field '{0}' was present in the implementation but not in the signature. The module contains the exception definition\n    {1}    \nbut its signature specifies\n\t{2}.</source>
        <target state="translated">{0}' 필드가 구현에 있었지만 시그니처에는 없었으므로 예외 정의가 호환되지 않습니다. 모듈에 예외 정의\n    {1}이(가) 포함되어 있지만    \n해당 시그니처는\n\t{2}을(를) 지정합니다.</target>
        <note />
      </trans-unit>
      <trans-unit id="ExceptionDefsNotCompatibleFieldOrderDiffers">
        <source>The exception definitions are not compatible because the order of the fields is different in the signature and implementation. The module contains the exception definition\n    {0}    \nbut its signature specifies\n\t{1}.</source>
        <target state="translated">시그니처와 구현에서 필드의 순서가 서로 다르므로 예외 정의가 호환되지 않습니다. 모듈에 예외 정의\n    {0}이(가) 포함되어 있지만    \n해당 시그니처는\n\t{1}을(를) 지정합니다.</target>
        <note />
      </trans-unit>
      <trans-unit id="typrelModuleNamespaceAttributesDifferInSigAndImpl">
        <source>The namespace or module attributes differ between signature and implementation</source>
        <target state="translated">네임스페이스 또는 모듈 특성이 시그니처와 구현 간에 서로 다릅니다.</target>
        <note />
      </trans-unit>
      <trans-unit id="typrelMethodIsOverconstrained">
        <source>This method is over-constrained in its type parameters</source>
        <target state="translated">이 메서드는 해당 형식 매개 변수에서 과다하게 제약 조건이 적용되었습니다.</target>
        <note />
      </trans-unit>
      <trans-unit id="typrelOverloadNotFound">
        <source>No implementations of '{0}' had the correct number of arguments and type parameters. The required signature is '{1}'.</source>
        <target state="translated">{0}'의 구현 중 올바른 수의 인수 및 형식 매개 변수를 포함하는 구현이 없습니다. 필요한 시그니처는 '{1}'입니다.</target>
        <note />
      </trans-unit>
      <trans-unit id="typrelOverrideWasAmbiguous">
        <source>The override for '{0}' was ambiguous</source>
        <target state="translated">'{0}'의 재정의가 모호합니다.</target>
        <note />
      </trans-unit>
      <trans-unit id="typrelMoreThenOneOverride">
        <source>More than one override implements '{0}'</source>
        <target state="translated">둘 이상의 재정의가 '{0}'을(를) 구현합니다.</target>
        <note />
      </trans-unit>
      <trans-unit id="typrelMethodIsSealed">
        <source>The method '{0}' is sealed and cannot be overridden</source>
        <target state="translated">'{0}' 메서드는 봉인되어 재정의할 수 없습니다.</target>
        <note />
      </trans-unit>
      <trans-unit id="typrelOverrideImplementsMoreThenOneSlot">
        <source>The override '{0}' implements more than one abstract slot, e.g. '{1}' and '{2}'</source>
        <target state="translated">재정의 '{0}'이(가) 둘 이상의 추상 슬롯을 구현합니다(예: '{1}' 및 '{2}').</target>
        <note />
      </trans-unit>
      <trans-unit id="typrelDuplicateInterface">
        <source>Duplicate or redundant interface</source>
        <target state="translated">인터페이스가 중복되었습니다.</target>
        <note />
      </trans-unit>
      <trans-unit id="typrelNeedExplicitImplementation">
        <source>The interface '{0}' is included in multiple explicitly implemented interface types. Add an explicit implementation of this interface.</source>
        <target state="translated">'{0}' 인터페이스가 명시적으로 구현된 다중 인터페이스 형식에 포함되어 있습니다. 이 인터페이스의 명시적 구현을 추가하세요.</target>
        <note />
      </trans-unit>
      <trans-unit id="typrelNamedArgumentHasBeenAssignedMoreThenOnce">
        <source>The named argument '{0}' has been assigned more than one value</source>
        <target state="translated">명명된 인수 '{0}'에 둘 이상의 값이 할당되었습니다.</target>
        <note />
      </trans-unit>
      <trans-unit id="typrelNoImplementationGiven">
        <source>No implementation was given for '{0}'</source>
        <target state="translated">'{0}'에 대해 지정된 구현이 없습니다.</target>
        <note />
      </trans-unit>
      <trans-unit id="typrelNoImplementationGivenWithSuggestion">
        <source>No implementation was given for '{0}'. Note that all interface members must be implemented and listed under an appropriate 'interface' declaration, e.g. 'interface ... with member ...'.</source>
        <target state="translated">'{0}'에 대해 지정된 구현이 없습니다. 모든 인터페이스 멤버가 구현되어 적절한 'interface' 선언에 나열되어야 합니다(예: 'interface ... with member ...').</target>
        <note />
      </trans-unit>
      <trans-unit id="typrelMemberDoesNotHaveCorrectNumberOfArguments">
        <source>The member '{0}' does not have the correct number of arguments. The required signature is '{1}'.</source>
        <target state="translated">{0}' 멤버에 올바른 수의 인수가 없습니다. 필요한 시그니처는 '{1}'입니다.</target>
        <note />
      </trans-unit>
      <trans-unit id="typrelMemberDoesNotHaveCorrectNumberOfTypeParameters">
        <source>The member '{0}' does not have the correct number of method type parameters. The required signature is '{1}'.</source>
        <target state="translated">{0}' 멤버에 올바른 수의 메서드 형식 매개 변수가 없습니다. 필요한 시그니처는 '{1}'입니다.</target>
        <note />
      </trans-unit>
      <trans-unit id="typrelMemberDoesNotHaveCorrectKindsOfGenericParameters">
        <source>The member '{0}' does not have the correct kinds of generic parameters. The required signature is '{1}'.</source>
        <target state="translated">{0}' 멤버에 올바른 종류의 제네릭 매개 변수가 없습니다. 필요한 시그니처는 '{1}'입니다.</target>
        <note />
      </trans-unit>
      <trans-unit id="typrelMemberCannotImplement">
        <source>The member '{0}' cannot be used to implement '{1}'. The required signature is '{2}'.</source>
        <target state="translated">{0}' 멤버를 사용하여 '{1}'을(를) 구현할 수 없습니다. 필요한 시그니처는 '{2}'입니다.</target>
        <note />
      </trans-unit>
      <trans-unit id="astParseEmbeddedILError">
        <source>Error while parsing embedded IL</source>
        <target state="translated">포함된 IL을 구문 분석하는 동안 오류가 발생했습니다.</target>
        <note />
      </trans-unit>
      <trans-unit id="astParseEmbeddedILTypeError">
        <source>Error while parsing embedded IL type</source>
        <target state="translated">포함된 IL 형식을 구문 분석하는 동안 오류가 발생했습니다.</target>
        <note />
      </trans-unit>
      <trans-unit id="astDeprecatedIndexerNotation">
        <source>This indexer notation has been removed from the F# language</source>
        <target state="translated">이 인덱서 표기법은 F# 언어에서 제거되었습니다.</target>
        <note />
      </trans-unit>
      <trans-unit id="astInvalidExprLeftHandOfAssignment">
        <source>Invalid expression on left of assignment</source>
        <target state="translated">할당 왼쪽에 잘못된 식이 있습니다.</target>
        <note />
      </trans-unit>
      <trans-unit id="augNoRefEqualsOnStruct">
        <source>The 'ReferenceEquality' attribute cannot be used on structs. Consider using the 'StructuralEquality' attribute instead, or implement an override for 'System.Object.Equals(obj)'.</source>
        <target state="translated">'ReferenceEquality' 특성은 구조체에 대해 사용할 수 없습니다. 대신 'StructuralEquality' 특성을 사용하거나 'System.Object.Equals(obj)'의 재정의를 구현하세요.</target>
        <note />
      </trans-unit>
      <trans-unit id="augInvalidAttrs">
        <source>This type uses an invalid mix of the attributes 'NoEquality', 'ReferenceEquality', 'StructuralEquality', 'NoComparison' and 'StructuralComparison'</source>
        <target state="translated">이 형식은 잘못된 'NoEquality', 'ReferenceEquality', 'StructuralEquality', 'NoComparison' 및 'StructuralComparison' 특성의 조합을 사용합니다.</target>
        <note />
      </trans-unit>
      <trans-unit id="augNoEqualityNeedsNoComparison">
        <source>The 'NoEquality' attribute must be used in conjunction with the 'NoComparison' attribute</source>
        <target state="translated">'NoEquality' 특성은 'NoComparison' 특성과 함께 사용해야 합니다.</target>
        <note />
      </trans-unit>
      <trans-unit id="augStructCompNeedsStructEquality">
        <source>The 'StructuralComparison' attribute must be used in conjunction with the 'StructuralEquality' attribute</source>
        <target state="translated">'StructuralComparison' 특성은 'StructuralEquality' 특성과 함께 사용해야 합니다.</target>
        <note />
      </trans-unit>
      <trans-unit id="augStructEqNeedsNoCompOrStructComp">
        <source>The 'StructuralEquality' attribute must be used in conjunction with the 'NoComparison' or 'StructuralComparison' attributes</source>
        <target state="translated">'StructuralEquality' 특성은 'NoComparison' 또는 'StructuralComparison' 특성과 함께 사용해야 합니다.</target>
        <note />
      </trans-unit>
      <trans-unit id="augTypeCantHaveRefEqAndStructAttrs">
        <source>A type cannot have both the 'ReferenceEquality' and 'StructuralEquality' or 'StructuralComparison' attributes</source>
        <target state="translated">형식에 'ReferenceEquality' 특성과 'StructuralEquality' 또는 'StructuralComparison' 특성을 모두 지정할 수는 없습니다.</target>
        <note />
      </trans-unit>
      <trans-unit id="augOnlyCertainTypesCanHaveAttrs">
        <source>Only record, union, exception and struct types may be augmented with the 'ReferenceEquality', 'StructuralEquality' and 'StructuralComparison' attributes</source>
        <target state="translated">레코드, 공용 구조체, 예외 및 구조체 형식만 'ReferenceEquality', 'StructuralEquality' 및 'StructuralComparison' 특성으로 확대할 수 있습니다.</target>
        <note />
      </trans-unit>
      <trans-unit id="augRefEqCantHaveObjEquals">
        <source>A type with attribute 'ReferenceEquality' cannot have an explicit implementation of 'Object.Equals(obj)', 'System.IEquatable&lt;_&gt;' or 'System.Collections.IStructuralEquatable'</source>
        <target state="translated">특성 'ReferenceEquality'가 지정된 형식에는 'Object.Equals(obj)', 'System.IEquatable&lt;_&gt;' 또는 'System.Collections.IStructuralEquatable'에 대한 명시적 구현이 있을 수 없습니다.</target>
        <note />
      </trans-unit>
      <trans-unit id="augCustomEqNeedsObjEquals">
        <source>A type with attribute 'CustomEquality' must have an explicit implementation of at least one of 'Object.Equals(obj)', 'System.IEquatable&lt;_&gt;' or 'System.Collections.IStructuralEquatable'</source>
        <target state="translated">'CustomEquality' 특성이 지정된 형식에는 'Object.Equals(obj)', 'System.IEquatable&lt;_&gt;' 또는 'System.Collections.IStructuralEquatable' 중 하나 이상에 대한 명시적 구현이 있어야 합니다.</target>
        <note />
      </trans-unit>
      <trans-unit id="augCustomCompareNeedsIComp">
        <source>A type with attribute 'CustomComparison' must have an explicit implementation of at least one of 'System.IComparable' or 'System.Collections.IStructuralComparable'</source>
        <target state="translated">특성 'CustomComparison'이 지정된 형식에는 'System.IComparable' 또는 'System.Collections.IStructuralComparable' 중 하나 이상에 대한 명시적 구현이 있어야 합니다.</target>
        <note />
      </trans-unit>
      <trans-unit id="augNoEqNeedsNoObjEquals">
        <source>A type with attribute 'NoEquality' should not usually have an explicit implementation of 'Object.Equals(obj)'. Disable this warning if this is intentional for interoperability purposes</source>
        <target state="translated">특성 'NoEquality'가 지정된 형식에는 일반적으로 'Object.Equals(obj)'에 대한 명시적 구현이 있으면 안 됩니다. 상호 운용성을 위해 의도적으로 이러한 구현을 사용한 경우에는 이 경고를 사용하지 마세요.</target>
        <note />
      </trans-unit>
      <trans-unit id="augNoCompCantImpIComp">
        <source>A type with attribute 'NoComparison' should not usually have an explicit implementation of 'System.IComparable', 'System.IComparable&lt;_&gt;' or 'System.Collections.IStructuralComparable'. Disable this warning if this is intentional for interoperability purposes</source>
        <target state="translated">특성 'NoComparison'이 지정된 형식에는 일반적으로 'System.IComparable', 'System.IComparable&lt;_&gt;' 또는 'System.Collections.IStructuralComparable'에 대한 명시적 구현이 있으면 안 됩니다. 상호 운용성을 위해 의도적으로 이러한 구현을 사용한 경우에는 이 경고를 사용하지 마세요.</target>
        <note />
      </trans-unit>
      <trans-unit id="augCustomEqNeedsNoCompOrCustomComp">
        <source>The 'CustomEquality' attribute must be used in conjunction with the 'NoComparison' or 'CustomComparison' attributes</source>
        <target state="translated">'CustomEquality' 특성은 'NoComparison' 또는 'CustomComparison' 특성과 함께 사용해야 합니다.</target>
        <note />
      </trans-unit>
      <trans-unit id="forPositionalSpecifiersNotPermitted">
        <source>Positional specifiers are not permitted in format strings</source>
        <target state="translated">위치 지정자는 서식 문자열에 허용되지 않습니다.</target>
        <note />
      </trans-unit>
      <trans-unit id="forMissingFormatSpecifier">
        <source>Missing format specifier</source>
        <target state="translated">서식 지정자가 없습니다.</target>
        <note />
      </trans-unit>
      <trans-unit id="forFlagSetTwice">
        <source>'{0}' flag set twice</source>
        <target state="translated">'{0}' 플래그를 두 번 설정했습니다.</target>
        <note />
      </trans-unit>
      <trans-unit id="forPrefixFlagSpacePlusSetTwice">
        <source>Prefix flag (' ' or '+') set twice</source>
        <target state="translated">접두사 플래그(' ' 또는 '+')를 두 번 설정했습니다.</target>
        <note />
      </trans-unit>
      <trans-unit id="forHashSpecifierIsInvalid">
        <source>The # formatting modifier is invalid in F#</source>
        <target state="translated">F#에서는 # 서식 지정 한정자를 사용할 수 없습니다.</target>
        <note />
      </trans-unit>
      <trans-unit id="forBadPrecision">
        <source>Bad precision in format specifier</source>
        <target state="translated">서식 지정자의 정밀도가 잘못되었습니다.</target>
        <note />
      </trans-unit>
      <trans-unit id="forBadWidth">
        <source>Bad width in format specifier</source>
        <target state="translated">서식 지정자의 너비가 잘못되었습니다.</target>
        <note />
      </trans-unit>
      <trans-unit id="forDoesNotSupportZeroFlag">
        <source>'{0}' format does not support '0' flag</source>
        <target state="translated">'{0}' 형식은 '0' 플래그를 지원하지 않습니다.</target>
        <note />
      </trans-unit>
      <trans-unit id="forPrecisionMissingAfterDot">
        <source>Precision missing after the '.'</source>
        <target state="translated">'.' 뒤에 정밀도가 없습니다.</target>
        <note />
      </trans-unit>
      <trans-unit id="forFormatDoesntSupportPrecision">
        <source>'{0}' format does not support precision</source>
        <target state="translated">'{0}' 형식은 정밀도를 지원하지 않습니다.</target>
        <note />
      </trans-unit>
      <trans-unit id="forBadFormatSpecifier">
        <source>Bad format specifier (after l or L): Expected ld,li,lo,lu,lx or lX. In F# code you can use %d, %x, %o or %u instead, which are overloaded to work with all basic integer types.</source>
        <target state="translated">l 또는 L 뒤에서 서식 지정자가 잘못되었습니다. ld, li, lo, lu, lx 또는 lX가 필요합니다. F# 코드에서는 모든 기본 정수 형식과 함께 사용할 수 있도록 오버로드되는 %d, %x, %o 또는 %u을(를) 대신 사용할 수 있습니다.</target>
        <note />
      </trans-unit>
      <trans-unit id="forLIsUnnecessary">
        <source>The 'l' or 'L' in this format specifier is unnecessary. In F# code you can use %d, %x, %o or %u instead, which are overloaded to work with all basic integer types.</source>
        <target state="translated">이 서식 지정자에서 'l' 또는 'L'은 불필요합니다. F# 코드에서는 모든 기본 정수 형식과 함께 사용할 수 있도록 오버로드되는 %d, %x, %o 또는 %u을(를) 대신 사용할 수 있습니다.</target>
        <note />
      </trans-unit>
      <trans-unit id="forHIsUnnecessary">
        <source>The 'h' or 'H' in this format specifier is unnecessary. You can use %d, %x, %o or %u instead, which are overloaded to work with all basic integer types.</source>
        <target state="translated">이 서식 지정자에서 'h' 또는 'H'는 불필요합니다. 모든 기본 정수 형식과 함께 사용할 수 있도록 오버로드되는 %d, %x, %o 또는 %u을(를) 대신 사용할 수 있습니다.</target>
        <note />
      </trans-unit>
      <trans-unit id="forDoesNotSupportPrefixFlag">
        <source>'{0}' does not support prefix '{1}' flag</source>
        <target state="translated">'{0}'은(는) 접두사 '{1}' 플래그를 지원하지 않습니다.</target>
        <note />
      </trans-unit>
      <trans-unit id="forBadFormatSpecifierGeneral">
        <source>Bad format specifier: '{0}'</source>
        <target state="translated">서식 지정자가 잘못되었습니다. '{0}'</target>
        <note />
      </trans-unit>
      <trans-unit id="elSysEnvExitDidntExit">
        <source>System.Environment.Exit did not exit</source>
        <target state="translated">System.Environment.Exit이 종료되지 않았습니다.</target>
        <note />
      </trans-unit>
      <trans-unit id="elDeprecatedOperator">
        <source>The treatment of this operator is now handled directly by the F# compiler and its meaning cannot be redefined</source>
        <target state="translated">이 연산자의 처리는 이제 F# 컴파일러에 의해 직접 수행되며 해당 의미를 다시 정의할 수 없습니다.</target>
        <note />
      </trans-unit>
      <trans-unit id="chkProtectedOrBaseCalled">
        <source>A protected member is called or 'base' is being used. This is only allowed in the direct implementation of members since they could escape their object scope.</source>
        <target state="translated">보호된 멤버가 호출되었거나 'base'가 사용되고 있습니다. 이는 멤버를 직접 구현할 경우에만 허용됩니다. 이 경우 멤버가 개체 범위를 벗어날 수 있습니다.</target>
        <note />
      </trans-unit>
      <trans-unit id="chkByrefUsedInInvalidWay">
        <source>The byref-typed variable '{0}' is used in an invalid way. Byrefs cannot be captured by closures or passed to inner functions.</source>
        <target state="translated">byref 형식의 변수 '{0}'이(가) 잘못된 방식으로 사용되었습니다. byref는 클로저로 캡처하거나 내부 함수로 전달할 수 없습니다.</target>
        <note />
      </trans-unit>
      <trans-unit id="chkBaseUsedInInvalidWay">
        <source>The 'base' keyword is used in an invalid way. Base calls cannot be used in closures. Consider using a private member to make base calls.</source>
        <target state="translated">'base' 키워드가 잘못된 방식으로 사용되었습니다. 기본 호출은 클로저에 사용할 수 없습니다. 전용 멤버를 사용하여 기본 호출을 수행하세요.</target>
        <note />
      </trans-unit>
      <trans-unit id="chkVariableUsedInInvalidWay">
        <source>The variable '{0}' is used in an invalid way</source>
        <target state="translated">'{0}' 변수가 잘못된 방식으로 사용되었습니다.</target>
        <note />
      </trans-unit>
      <trans-unit id="chkTypeLessAccessibleThanType">
        <source>The type '{0}' is less accessible than the value, member or type '{1}' it is used in.</source>
        <target state="translated">{0}' 형식은 사용되는 '{1}' 값, 멤버 또는 형식보다 액세스하기 어렵습니다.</target>
        <note />
      </trans-unit>
      <trans-unit id="chkSystemVoidOnlyInTypeof">
        <source>'System.Void' can only be used as 'typeof&lt;System.Void&gt;' in F#</source>
        <target state="translated">'System.Void'는 F#에서 'typeof&lt;System.Void&gt;'로만 사용할 수 있습니다.</target>
        <note />
      </trans-unit>
      <trans-unit id="chkErrorUseOfByref">
        <source>A type instantiation involves a byref type. This is not permitted by the rules of Common IL.</source>
        <target state="translated">형식 인스턴스에 byref 형식이 포함되어 있습니다. 이는 공통 IL의 규칙에서 허용되지 않습니다.</target>
        <note />
      </trans-unit>
      <trans-unit id="chkErrorContainsCallToRethrow">
        <source>Calls to 'reraise' may only occur directly in a handler of a try-with</source>
        <target state="translated">'reraise'에 대한 호출은 try-with의 처리기 내에서 직접 발생할 수만 있습니다.</target>
        <note />
      </trans-unit>
      <trans-unit id="chkSplicingOnlyInQuotations">
        <source>Expression-splicing operators may only be used within quotations</source>
        <target state="translated">expression-splicing 연산자는 인용구 내에서만 사용할 수 있습니다.</target>
        <note />
      </trans-unit>
      <trans-unit id="chkNoFirstClassSplicing">
        <source>First-class uses of the expression-splicing operator are not permitted</source>
        <target state="translated">expression-splicing 연산자의 첫 번째 클래스 사용은 허용되지 않습니다.</target>
        <note />
      </trans-unit>
      <trans-unit id="chkNoFirstClassAddressOf">
        <source>First-class uses of the address-of operators are not permitted</source>
        <target state="translated">address-of 연산자의 첫 번째 클래스 사용은 허용되지 않습니다.</target>
        <note />
      </trans-unit>
      <trans-unit id="chkNoFirstClassRethrow">
        <source>First-class uses of the 'reraise' function is not permitted</source>
        <target state="translated">'reraise' 함수의 첫 번째 클래스 사용은 허용되지 않습니다.</target>
        <note />
      </trans-unit>
      <trans-unit id="chkNoByrefAtThisPoint">
        <source>The byref typed value '{0}' cannot be used at this point</source>
        <target state="translated">byref 형식의 값 '{0}'을(를) 현재 사용할 수 없습니다.</target>
        <note />
      </trans-unit>
      <trans-unit id="chkLimitationsOfBaseKeyword">
        <source>'base' values may only be used to make direct calls to the base implementations of overridden members</source>
        <target state="translated">'base' 값은 재정의된 멤버의 기본 구현에 대한 직접 호출을 수행하는 데에만 사용할 수 있습니다.</target>
        <note />
      </trans-unit>
      <trans-unit id="chkObjCtorsCantUseExceptionHandling">
        <source>Object constructors cannot directly use try/with and try/finally prior to the initialization of the object. This includes constructs such as 'for x in ...' that may elaborate to uses of these constructs. This is a limitation imposed by Common IL.</source>
        <target state="translated">개체 생성자는 개체 초기화 전에 try/with 및 try/finally를 직접 사용할 수 없습니다. 여기에는 이러한 구문의 사용을 자세히 설명할 수 있는 'for x in ...'과 같은 구문이 포함됩니다. 이는 공통 IL의 제한입니다.</target>
        <note />
      </trans-unit>
      <trans-unit id="chkNoAddressOfAtThisPoint">
        <source>The address of the variable '{0}' cannot be used at this point</source>
        <target state="translated">'{0}' 변수의 주소를 현재 사용할 수 없습니다.</target>
        <note />
      </trans-unit>
      <trans-unit id="chkNoAddressStaticFieldAtThisPoint">
        <source>The address of the static field '{0}' cannot be used at this point</source>
        <target state="translated">정적 필드 '{0}'의 주소를 현재 사용할 수 없습니다.</target>
        <note />
      </trans-unit>
      <trans-unit id="chkNoAddressFieldAtThisPoint">
        <source>The address of the field '{0}' cannot be used at this point</source>
        <target state="translated">'{0}' 필드의 주소를 현재 사용할 수 없습니다.</target>
        <note />
      </trans-unit>
      <trans-unit id="chkNoAddressOfArrayElementAtThisPoint">
        <source>The address of an array element cannot be used at this point</source>
        <target state="translated">배열 요소의 주소를 현재 사용할 수 없습니다.</target>
        <note />
      </trans-unit>
      <trans-unit id="chkFirstClassFuncNoByref">
        <source>The type of a first-class function cannot contain byrefs</source>
        <target state="translated">첫 번째 클래스 함수의 형식에는 byref를 포함할 수 없습니다.</target>
        <note />
      </trans-unit>
      <trans-unit id="chkReturnTypeNoByref">
        <source>A method return type would contain byrefs which is not permitted</source>
        <target state="translated">메서드 반환 형식에 허용되지 않는 byref가 포함됩니다.</target>
        <note />
      </trans-unit>
      <trans-unit id="chkInvalidCustAttrVal">
        <source>Invalid custom attribute value (not a constant or literal)</source>
        <target state="translated">사용자 지정 특성 값이 잘못되었습니다(상수 또는 리터럴이 아님).</target>
        <note />
      </trans-unit>
      <trans-unit id="chkAttrHasAllowMultiFalse">
        <source>The attribute type '{0}' has 'AllowMultiple=false'. Multiple instances of this attribute cannot be attached to a single language element.</source>
        <target state="translated">특성 형식 '{0}'에 'AllowMultiple=false'가 있습니다. 이 특성의 여러 인스턴스를 단일 언어 요소에 연결할 수 없습니다.</target>
        <note />
      </trans-unit>
      <trans-unit id="chkMemberUsedInInvalidWay">
        <source>The member '{0}' is used in an invalid way. A use of '{1}' has been inferred prior to its definition at or near '{2}'. This is an invalid forward reference.</source>
        <target state="translated">’{0}' 멤버가 잘못된 방식으로 사용되었습니다. '{1}'이(가) 정의되기 전에 '{2}' 또는 그 근처에서 해당 사용이 유추되었습니다. 이는 잘못된 전방 참조입니다.</target>
        <note />
      </trans-unit>
      <trans-unit id="chkNoByrefAsTopValue">
        <source>A byref typed value would be stored here. Top-level let-bound byref values are not permitted.</source>
        <target state="translated">byref 형식의 값이 여기에 저장됩니다. 최상위 let 바인딩 byref 값은 허용되지 않습니다.</target>
        <note />
      </trans-unit>
      <trans-unit id="chkReflectedDefCantSplice">
        <source>[&lt;ReflectedDefinition&gt;] terms cannot contain uses of the prefix splice operator '%'</source>
        <target state="translated">[&lt;ReflectedDefinition&gt;] 용어에는 접두사 스플라이스 연산자 '%'을(를) 포함할 수 없습니다.</target>
        <note />
      </trans-unit>
      <trans-unit id="chkEntryPointUsage">
        <source>A function labeled with the 'EntryPointAttribute' attribute must be the last declaration in the last file in the compilation sequence.</source>
        <target state="translated">'EntryPointAttribute' 특성을 사용하여 레이블이 지정된 함수는 컴파일 시퀀스에서 마지막 파일의 마지막 선언이어야 합니다.</target>
        <note />
      </trans-unit>
      <trans-unit id="chkUnionCaseCompiledForm">
        <source>compiled form of the union case</source>
        <target state="translated">공용 구조체 케이스의 컴파일 형식</target>
        <note />
      </trans-unit>
      <trans-unit id="chkUnionCaseDefaultAugmentation">
        <source>default augmentation of the union case</source>
        <target state="translated">공용 구조체 케이스의 기본 확대</target>
        <note />
      </trans-unit>
      <trans-unit id="chkPropertySameNameMethod">
        <source>The property '{0}' has the same name as a method in type '{1}'.</source>
        <target state="translated">{0}' 속성의 이름이 '{1}' 형식의 메서드와 같습니다.</target>
        <note />
      </trans-unit>
      <trans-unit id="chkGetterSetterDoNotMatchAbstract">
        <source>The property '{0}' of type '{1}' has a getter and a setter that do not match. If one is abstract then the other must be as well.</source>
        <target state="translated">{1}' 형식의 '{0}' 속성에 일치하지 않는 getter와 setter가 있습니다. 하나가 추상 요소인 경우 다른 하나도 추상 요소여야 합니다.</target>
        <note />
      </trans-unit>
      <trans-unit id="chkPropertySameNameIndexer">
        <source>The property '{0}' has the same name as another property in type '{1}', but one takes indexer arguments and the other does not. You may be missing an indexer argument to one of your properties.</source>
        <target state="translated">{0}' 속성의 이름이 '{1}' 형식의 다른 속성과 같지만 하나는 인덱서 인수를 사용하고 다른 하나는 그렇지 않습니다. 속성 중 하나에 대한 인덱서 인수가 없을 수 있습니다.</target>
        <note />
      </trans-unit>
      <trans-unit id="chkCantStoreByrefValue">
        <source>A type would store a byref typed value. This is not permitted by Common IL.</source>
        <target state="translated">형식에 byref 형식의 값이 저장됩니다. 이는 공통 IL에서 허용되지 않습니다.</target>
        <note />
      </trans-unit>
      <trans-unit id="chkDuplicateMethod">
        <source>Duplicate method. The method '{0}' has the same name and signature as another method in type '{1}'.</source>
        <target state="translated">메서드가 중복되었습니다. '{0}' 메서드의 이름 및 시그니처가 '{1}' 형식의 다른 메서드와 같습니다.</target>
        <note />
      </trans-unit>
      <trans-unit id="chkDuplicateMethodWithSuffix">
        <source>Duplicate method. The method '{0}' has the same name and signature as another method in type '{1}' once tuples, functions, units of measure and/or provided types are erased.</source>
        <target state="translated">메서드가 중복되었습니다. '{0}' 메서드의 이름 및 시그니처가 '{1}' 형식의 다른 메서드와 같습니다(튜플, 함수, 측정 단위 및/또는 제공된 형식을 지울 경우).</target>
        <note />
      </trans-unit>
      <trans-unit id="chkDuplicateMethodCurried">
        <source>The method '{0}' has curried arguments but has the same name as another method in type '{1}'. Methods with curried arguments cannot be overloaded. Consider using a method taking tupled arguments.</source>
        <target state="translated">{0}' 메서드에 커리된 인수가 있지만 '{1}' 형식의 다른 메서드와 이름이 같습니다. 커리된 인수가 있는 메서드를 오버로드할 수 없습니다. 튜플된 인수를 포함하는 메서드를 사용하세요.</target>
        <note />
      </trans-unit>
      <trans-unit id="chkCurriedMethodsCantHaveOutParams">
        <source>Methods with curried arguments cannot declare 'out', 'ParamArray', 'optional', 'ReflectedDefinition', 'byref', 'CallerLineNumber', 'CallerMemberName', or 'CallerFilePath' arguments</source>
        <target state="translated">커리된 인수가 있는 메서드는 'out', 'ParamArray', 'optional', 'ReflectedDefinition', 'byref', 'CallerLineNumber', 'CallerMemberName' 또는 'CallerFilePath' 인수를 선언할 수 없습니다.</target>
        <note />
      </trans-unit>
      <trans-unit id="chkDuplicateProperty">
        <source>Duplicate property. The property '{0}' has the same name and signature as another property in type '{1}'.</source>
        <target state="translated">속성이 중복되었습니다. '{0}' 속성의 이름 및 시그니처가 '{1}' 형식의 다른 속성과 같습니다.</target>
        <note />
      </trans-unit>
      <trans-unit id="chkDuplicatePropertyWithSuffix">
        <source>Duplicate property. The property '{0}' has the same name and signature as another property in type '{1}' once tuples, functions, units of measure and/or provided types are erased.</source>
        <target state="translated">속성이 중복되었습니다. '{0}' 속성의 이름 및 시그니처가 '{1}' 형식의 다른 속성과 같습니다(튜플, 함수, 측정 단위 및/또는 제공된 형식을 지울 경우).</target>
        <note />
      </trans-unit>
      <trans-unit id="chkDuplicateMethodInheritedType">
        <source>Duplicate method. The abstract method '{0}' has the same name and signature as an abstract method in an inherited type.</source>
        <target state="translated">메서드가 중복되었습니다. 추상 메서드 '{0}'의 이름 및 시그니처가 상속된 형식의 추상 메서드와 같습니다.</target>
        <note />
      </trans-unit>
      <trans-unit id="chkDuplicateMethodInheritedTypeWithSuffix">
        <source>Duplicate method. The abstract method '{0}' has the same name and signature as an abstract method in an inherited type once tuples, functions, units of measure and/or provided types are erased.</source>
        <target state="translated">메서드가 중복되었습니다. 추상 메서드 '{0}'의 이름 및 시그니처가 상속된 형식의 추상 메서드와 같습니다(튜플, 함수, 측정 단위 및/또는 제공된 형식을 지울 경우).</target>
        <note />
      </trans-unit>
      <trans-unit id="chkMultipleGenericInterfaceInstantiations">
        <source>This type implements the same interface at different generic instantiations '{0}' and '{1}'. This is not permitted in this version of F#.</source>
        <target state="translated">이 형식은 서로 다른 제네릭 인스턴스 '{0}' 및 '{1}'에서 같은 인터페이스를 구현합니다. 이는 이 버전의 F#에서 허용되지 않습니다.</target>
        <note />
      </trans-unit>
      <trans-unit id="chkValueWithDefaultValueMustHaveDefaultValue">
        <source>The type of a field using the 'DefaultValue' attribute must admit default initialization, i.e. have 'null' as a proper value or be a struct type whose fields all admit default initialization. You can use 'DefaultValue(false)' to disable this check</source>
        <target state="translated">'DefaultValue' 특성을 사용하는 필드의 형식은 기본 초기화를 허용해야 합니다. 즉, 이러한 형식은 적절한 값으로 'null'을 가지거나 필드가 모두 기본 초기화를 허용하는 구조체 형식이어야 합니다. 'DefaultValue(false)'를 사용하여 이 검사를 사용하지 않을 수 있습니다.</target>
        <note />
      </trans-unit>
      <trans-unit id="chkNoByrefInTypeAbbrev">
        <source>The type abbreviation contains byrefs. This is not permitted by F#.</source>
        <target state="translated">형식 약어에 byref가 포함되어 있습니다. 이는 F#에서 허용되지 않습니다.</target>
        <note />
      </trans-unit>
      <trans-unit id="crefBoundVarUsedInSplice">
        <source>The variable '{0}' is bound in a quotation but is used as part of a spliced expression. This is not permitted since it may escape its scope.</source>
        <target state="translated">'{0}' 변수가 인용구 내에 바인딩되어 있지만 스플라이스된 식의 일부로 사용되었습니다. 범위를 벗어날 수 있으므로 이는 허용되지 않습니다.</target>
        <note />
      </trans-unit>
      <trans-unit id="crefQuotationsCantContainGenericExprs">
        <source>Quotations cannot contain uses of generic expressions</source>
        <target state="translated">인용구에는 제네릭 식을 포함할 수 없습니다.</target>
        <note />
      </trans-unit>
      <trans-unit id="crefQuotationsCantContainGenericFunctions">
        <source>Quotations cannot contain function definitions that are inferred or declared to be generic. Consider adding some type constraints to make this a valid quoted expression.</source>
        <target state="translated">인용구에는 제네릭 형식으로 유추되거나 선언되는 함수 정의를 포함할 수 없습니다. 형식 제약 조건을 추가하여 올바른 따옴표 붙은 식으로 만드세요.</target>
        <note />
      </trans-unit>
      <trans-unit id="crefQuotationsCantContainObjExprs">
        <source>Quotations cannot contain object expressions</source>
        <target state="translated">인용구에는 개체 식을 포함할 수 없습니다.</target>
        <note />
      </trans-unit>
      <trans-unit id="crefQuotationsCantContainAddressOf">
        <source>Quotations cannot contain expressions that take the address of a field</source>
        <target state="translated">인용구에는 필드의 주소를 사용하는 식을 포함할 수 없습니다.</target>
        <note />
      </trans-unit>
      <trans-unit id="crefQuotationsCantContainStaticFieldRef">
        <source>Quotations cannot contain expressions that fetch static fields</source>
        <target state="translated">인용구에는 정적 필드를 페치하는 식을 포함할 수 없습니다.</target>
        <note />
      </trans-unit>
      <trans-unit id="crefQuotationsCantContainInlineIL">
        <source>Quotations cannot contain inline assembly code or pattern matching on arrays</source>
        <target state="translated">인용구에는 인라인 어셈블리 코드 또는 배열에 대한 패턴 일치를 포함할 수 없습니다.</target>
        <note />
      </trans-unit>
      <trans-unit id="crefQuotationsCantContainDescendingForLoops">
        <source>Quotations cannot contain descending for loops</source>
        <target state="translated">인용구에는 루프의 내림차순을 포함할 수 없습니다.</target>
        <note />
      </trans-unit>
      <trans-unit id="crefQuotationsCantFetchUnionIndexes">
        <source>Quotations cannot contain expressions that fetch union case indexes</source>
        <target state="translated">인용구에는 공용 구조체 케이스 인덱스를 페치하는 식을 포함할 수 없습니다.</target>
        <note />
      </trans-unit>
      <trans-unit id="crefQuotationsCantSetUnionFields">
        <source>Quotations cannot contain expressions that set union case fields</source>
        <target state="translated">인용구에는 공용 구조체 케이스 필드를 설정하는 식을 포함할 수 없습니다.</target>
        <note />
      </trans-unit>
      <trans-unit id="crefQuotationsCantSetExceptionFields">
        <source>Quotations cannot contain expressions that set fields in exception values</source>
        <target state="translated">인용구에는 예외 값에 필드를 설정하는 식을 포함할 수 없습니다.</target>
        <note />
      </trans-unit>
      <trans-unit id="crefQuotationsCantRequireByref">
        <source>Quotations cannot contain expressions that require byref pointers</source>
        <target state="translated">인용구에는 byref 포인터를 필요로 하는 식을 포함할 수 없습니다.</target>
        <note />
      </trans-unit>
      <trans-unit id="crefQuotationsCantCallTraitMembers">
        <source>Quotations cannot contain expressions that make member constraint calls, or uses of operators that implicitly resolve to a member constraint call</source>
        <target state="translated">인용구에는 멤버 제약 조건을 호출하는 식 또는 암시적으로 멤버 제약 조건 호출로 확인되는 연산자 사용을 포함할 수 없습니다.</target>
        <note />
      </trans-unit>
      <trans-unit id="crefQuotationsCantContainThisConstant">
        <source>Quotations cannot contain this kind of constant</source>
        <target state="translated">인용구에는 이러한 종류의 상수를 포함할 수 없습니다.</target>
        <note />
      </trans-unit>
      <trans-unit id="crefQuotationsCantContainThisPatternMatch">
        <source>Quotations cannot contain this kind of pattern match</source>
        <target state="translated">인용구에는 이러한 종류의 패턴 일치를 포함할 수 없습니다.</target>
        <note />
      </trans-unit>
      <trans-unit id="crefQuotationsCantContainArrayPatternMatching">
        <source>Quotations cannot contain array pattern matching</source>
        <target state="translated">인용구에는 배열 패턴 일치를 포함할 수 없습니다.</target>
        <note />
      </trans-unit>
      <trans-unit id="crefQuotationsCantContainThisType">
        <source>Quotations cannot contain this kind of type</source>
        <target state="translated">인용구에는 이러한 종류의 형식을 포함할 수 없습니다.</target>
        <note />
      </trans-unit>
      <trans-unit id="csTypeCannotBeResolvedAtCompileTime">
        <source>The declared type parameter '{0}' cannot be used here since the type parameter cannot be resolved at compile time</source>
        <target state="translated">선언된 형식 매개 변수 '{0}'은(는) 컴파일 시간에 확인할 수 없으므로 여기에 사용할 수 없습니다.</target>
        <note />
      </trans-unit>
      <trans-unit id="csCodeLessGeneric">
        <source>This code is less generic than indicated by its annotations. A unit-of-measure specified using '_' has been determined to be '1', i.e. dimensionless. Consider making the code generic, or removing the use of '_'.</source>
        <target state="translated">이 코드는 해당 주석에 표시된 것보다 일반적이지 않습니다. '_'을 사용하여 지정된 측정 단위는 '1', 즉 차원이 없는 것으로 결정되었습니다. 코드를 제네릭 형식으로 만들거나 '_'을 사용하지 마세요.</target>
        <note />
      </trans-unit>
      <trans-unit id="csTypeInferenceMaxDepth">
        <source>Type inference problem too complicated (maximum iteration depth reached). Consider adding further type annotations.</source>
        <target state="translated">형식 유추 문제가 너무 복잡합니다(최대 반복 깊이에 도달함). 형식 주석을 더 추가하세요.</target>
        <note />
      </trans-unit>
      <trans-unit id="csExpectedArguments">
        <source>Expected arguments to an instance member</source>
        <target state="translated">인스턴스 멤버에 대한 인수가 필요합니다.</target>
        <note />
      </trans-unit>
      <trans-unit id="csIndexArgumentMismatch">
        <source>This indexer expects {0} arguments but is here given {1}</source>
        <target state="translated">이 인덱서에 {0}개의 인수가 필요하지만 여기에서는 {1}개가 지정되었습니다.</target>
        <note />
      </trans-unit>
      <trans-unit id="csExpectTypeWithOperatorButGivenFunction">
        <source>Expecting a type supporting the operator '{0}' but given a function type. You may be missing an argument to a function.</source>
        <target state="translated">'{0}' 연산자를 지원하는 형식이 필요하지만 함수 형식이 지정되었습니다. 함수에 대한 인수가 없을 수 있습니다.</target>
        <note />
      </trans-unit>
      <trans-unit id="csExpectTypeWithOperatorButGivenTuple">
        <source>Expecting a type supporting the operator '{0}' but given a tuple type</source>
        <target state="translated">'{0}' 연산자를 지원하는 형식이 필요한데 튜플 형식을 지정했습니다.</target>
        <note />
      </trans-unit>
      <trans-unit id="csTypesDoNotSupportOperator">
        <source>None of the types '{0}' support the operator '{1}'</source>
        <target state="translated">{0}' 형식에서 '{1}' 연산자를 지원하지 않습니다.</target>
        <note />
      </trans-unit>
      <trans-unit id="csTypeDoesNotSupportOperator">
        <source>The type '{0}' does not support the operator '{1}'</source>
        <target state="translated">{0}' 형식은 '{1}' 연산자를 지원하지 않습니다.</target>
        <note />
      </trans-unit>
      <trans-unit id="csTypesDoNotSupportOperatorNullable">
        <source>None of the types '{0}' support the operator '{1}'. Consider opening the module 'Microsoft.FSharp.Linq.NullableOperators'.</source>
        <target state="translated">{0}' 형식에서 '{1}' 연산자를 지원하지 않습니다. 'Microsoft.FSharp.Linq.NullableOperators' 모듈을 열어 보세요.</target>
        <note />
      </trans-unit>
      <trans-unit id="csTypeDoesNotSupportOperatorNullable">
        <source>The type '{0}' does not support the operator '{1}'. Consider opening the module 'Microsoft.FSharp.Linq.NullableOperators'.</source>
        <target state="translated">{0}' 형식은 '{1}' 연산자를 지원하지 않습니다. 'Microsoft.FSharp.Linq.NullableOperators' 모듈을 열어 보세요.</target>
        <note />
      </trans-unit>
      <trans-unit id="csTypeDoesNotSupportConversion">
        <source>The type '{0}' does not support a conversion to the type '{1}'</source>
        <target state="translated">{0}' 형식은 '{1}' 형식으로의 변환을 지원하지 않습니다.</target>
        <note />
      </trans-unit>
      <trans-unit id="csMethodFoundButIsStatic">
        <source>The type '{0}' has a method '{1}' (full name '{2}'), but the method is static</source>
        <target state="translated">{0}' 형식에 '{1}' 메서드(전체 이름: '{2}')가 있지만 정적 메서드입니다.</target>
        <note />
      </trans-unit>
      <trans-unit id="csMethodFoundButIsNotStatic">
        <source>The type '{0}' has a method '{1}' (full name '{2}'), but the method is not static</source>
        <target state="translated">{0}' 형식에 '{1}' 메서드(전체 이름: '{2}')가 있지만 정적 메서드가 아닙니다.</target>
        <note />
      </trans-unit>
      <trans-unit id="csStructConstraintInconsistent">
        <source>The constraints 'struct' and 'not struct' are inconsistent</source>
        <target state="translated">제약 조건 'struct'와 'not struct'는 서로 일관되지 않습니다.</target>
        <note />
      </trans-unit>
      <trans-unit id="csTypeDoesNotHaveNull">
        <source>The type '{0}' does not have 'null' as a proper value</source>
        <target state="translated">'{0}' 형식은 적절한 값으로 'null'을 가지지 않습니다.</target>
        <note />
      </trans-unit>
      <trans-unit id="csNullableTypeDoesNotHaveNull">
        <source>The type '{0}' does not have 'null' as a proper value. To create a null value for a Nullable type use 'System.Nullable()'.</source>
        <target state="translated">'{0}' 형식은 적절한 값으로 'null'을 가지지 않습니다. Nullable 형식에 null 값을 만들려면 'System.Nullable()'을 사용하세요.</target>
        <note />
      </trans-unit>
      <trans-unit id="csTypeDoesNotSupportComparison1">
        <source>The type '{0}' does not support the 'comparison' constraint because it has the 'NoComparison' attribute</source>
        <target state="translated">'{0}' 형식은 'NoComparison' 특성을 가지므로 'comparison' 제약 조건을 지원하지 않습니다.</target>
        <note />
      </trans-unit>
      <trans-unit id="csTypeDoesNotSupportComparison2">
        <source>The type '{0}' does not support the 'comparison' constraint. For example, it does not support the 'System.IComparable' interface</source>
        <target state="translated">'{0}' 형식은 'comparison' 제약 조건을 지원하지 않습니다. 예를 들어, 이 형식은 'System.IComparable' 인터페이스를 지원하지 않습니다.</target>
        <note />
      </trans-unit>
      <trans-unit id="csTypeDoesNotSupportComparison3">
        <source>The type '{0}' does not support the 'comparison' constraint because it is a record, union or struct with one or more structural element types which do not support the 'comparison' constraint. Either avoid the use of comparison with this type, or add the 'StructuralComparison' attribute to the type to determine which field type does not support comparison</source>
        <target state="translated">'{0}' 형식은 'comparison' 제약 조건을 지원하지 않는 하나 이상의 구조적 요소 형식을 포함하는 레코드, 공용 구조체 또는 구조체이므로 'comparison' 제약 조건을 지원하지 않습니다. 이 형식의 경우 비교를 사용하지 말거나 형식에 'StructuralComparison' 특성을 추가하여 비교를 지원하지 않는 필드 형식을 확인하세요.</target>
        <note />
      </trans-unit>
      <trans-unit id="csTypeDoesNotSupportEquality1">
        <source>The type '{0}' does not support the 'equality' constraint because it has the 'NoEquality' attribute</source>
        <target state="translated">'{0}' 형식은 'NoEquality' 특성을 가지므로 'equality' 제약 조건을 지원하지 않습니다.</target>
        <note />
      </trans-unit>
      <trans-unit id="csTypeDoesNotSupportEquality2">
        <source>The type '{0}' does not support the 'equality' constraint because it is a function type</source>
        <target state="translated">'{0}' 형식은 함수 형식이므로 'equality' 제약 조건을 지원하지 않습니다.</target>
        <note />
      </trans-unit>
      <trans-unit id="csTypeDoesNotSupportEquality3">
        <source>The type '{0}' does not support the 'equality' constraint because it is a record, union or struct with one or more structural element types which do not support the 'equality' constraint. Either avoid the use of equality with this type, or add the 'StructuralEquality' attribute to the type to determine which field type does not support equality</source>
        <target state="translated">'{0}' 형식은 'equality' 제약 조건을 지원하지 않는 하나 이상의 구조적 요소 형식을 포함하는 레코드, 공용 구조체 또는 구조체이므로 'equality' 제약 조건을 지원하지 않습니다. 이 형식의 경우 같음 조건을 사용하지 말거나 형식에 'StructuralEquality' 특성을 추가하여 같음 조건을 지원하지 않는 필드 형식을 확인하세요.</target>
        <note />
      </trans-unit>
      <trans-unit id="csTypeIsNotEnumType">
        <source>The type '{0}' is not a CLI enum type</source>
        <target state="translated">'{0}' 형식은 CLI 열거형 형식이 아닙니다.</target>
        <note />
      </trans-unit>
      <trans-unit id="csTypeHasNonStandardDelegateType">
        <source>The type '{0}' has a non-standard delegate type</source>
        <target state="translated">'{0}' 형식은 비표준 대리자 형식을 가집니다.</target>
        <note />
      </trans-unit>
      <trans-unit id="csTypeIsNotDelegateType">
        <source>The type '{0}' is not a CLI delegate type</source>
        <target state="translated">'{0}' 형식은 CLI 대리자 형식이 아닙니다.</target>
        <note />
      </trans-unit>
      <trans-unit id="csTypeParameterCannotBeNullable">
        <source>This type parameter cannot be instantiated to 'Nullable'. This is a restriction imposed in order to ensure the meaning of 'null' in some CLI languages is not confusing when used in conjunction with 'Nullable' values.</source>
        <target state="translated">이 형식 매개 변수는 'Nullable'로 인스턴스화할 수 없습니다. 이는 'Nullable' 값과 함께 사용할 때 일부 CLI 언어에서 'null'의 의미가 혼동되지 않도록 하기 위한 제한입니다.</target>
        <note />
      </trans-unit>
      <trans-unit id="csGenericConstructRequiresStructType">
        <source>A generic construct requires that the type '{0}' is a CLI or F# struct type</source>
        <target state="translated">제네릭 구문을 사용하려면 '{0}' 형식이 CLI 또는 F# 구조체 형식이어야 합니다.</target>
        <note />
      </trans-unit>
      <trans-unit id="csGenericConstructRequiresUnmanagedType">
        <source>A generic construct requires that the type '{0}' is an unmanaged type</source>
        <target state="translated">제네릭 구문을 사용하려면 '{0}' 형식이 관리되지 않은 형식이어야 합니다.</target>
        <note />
      </trans-unit>
      <trans-unit id="csTypeNotCompatibleBecauseOfPrintf">
        <source>The type '{0}' is not compatible with any of the types {1}, arising from the use of a printf-style format string</source>
        <target state="translated">’{0}' 형식은 printf 스타일의 서식 문자열을 사용함으로 인해 발생하는 어떤 {1} 형식과도 호환되지 않습니다.</target>
        <note />
      </trans-unit>
      <trans-unit id="csGenericConstructRequiresReferenceSemantics">
        <source>A generic construct requires that the type '{0}' have reference semantics, but it does not, i.e. it is a struct</source>
        <target state="translated">제네릭 구문을 사용하려면 '{0}' 형식에 참조 의미 체계가 있어야 하지만 없습니다. 즉, 형식이 구조체입니다.</target>
        <note />
      </trans-unit>
      <trans-unit id="csGenericConstructRequiresNonAbstract">
        <source>A generic construct requires that the type '{0}' be non-abstract</source>
        <target state="translated">제네릭 구문을 사용하려면 '{0}' 형식이 비추상 형식이어야 합니다.</target>
        <note />
      </trans-unit>
      <trans-unit id="csGenericConstructRequiresPublicDefaultConstructor">
        <source>A generic construct requires that the type '{0}' have a public default constructor</source>
        <target state="translated">제네릭 구문을 사용하려면 '{0}' 형식에 public 기본 생성자가 있어야 합니다.</target>
        <note />
      </trans-unit>
      <trans-unit id="csTypeInstantiationLengthMismatch">
        <source>Type instantiation length mismatch</source>
        <target state="translated">형식 인스턴스 길이가 일치하지 않습니다.</target>
        <note />
      </trans-unit>
      <trans-unit id="csOptionalArgumentNotPermittedHere">
        <source>Optional arguments not permitted here</source>
        <target state="translated">선택적 인수는 여기에 허용되지 않습니다.</target>
        <note />
      </trans-unit>
      <trans-unit id="csMemberIsNotStatic">
        <source>{0} is not a static member</source>
        <target state="translated">{0}은(는) 정적 멤버가 아닙니다.</target>
        <note />
      </trans-unit>
      <trans-unit id="csMemberIsNotInstance">
        <source>{0} is not an instance member</source>
        <target state="translated">{0}은(는) 인스턴스 멤버가 아닙니다.</target>
        <note />
      </trans-unit>
      <trans-unit id="csArgumentLengthMismatch">
        <source>Argument length mismatch</source>
        <target state="translated">인수 길이가 일치하지 않습니다.</target>
        <note />
      </trans-unit>
      <trans-unit id="csArgumentTypesDoNotMatch">
        <source>The argument types don't match</source>
        <target state="translated">인수 형식이 일치하지 않습니다.</target>
        <note />
      </trans-unit>
      <trans-unit id="csMethodExpectsParams">
        <source>This method expects a CLI 'params' parameter in this position. 'params' is a way of passing a variable number of arguments to a method in languages such as C#. Consider passing an array for this argument</source>
        <target state="translated">이 메서드에서는 이 위치에 CLI 'params' 매개 변수가 필요합니다. 'params'는 다양한 수의 인수를 C#과 같은 언어의 메서드에 전달하는 방법입니다. 이 인수에 대한 배열을 전달하세요.</target>
        <note />
      </trans-unit>
      <trans-unit id="csMemberIsNotAccessible">
        <source>The member or object constructor '{0}' is not {1}</source>
        <target state="translated">멤버 또는 개체 생성자 '{0}'은(는) {1}이(가) 아닙니다.</target>
        <note />
      </trans-unit>
      <trans-unit id="csMemberIsNotAccessible2">
        <source>The member or object constructor '{0}' is not {1}. Private members may only be accessed from within the declaring type. Protected members may only be accessed from an extending type and cannot be accessed from inner lambda expressions.</source>
        <target state="translated">멤버 또는 개체 생성자 '{0}'은(는) {1}이(가) 아닙니다. 전용 멤버는 선언 형식 내에서만 액세스할 수 있습니다. 보호된 멤버는 확장 형식에서만 액세스할 수 있으며 내부 람다 식에서는 액세스할 수 없습니다.</target>
        <note />
      </trans-unit>
      <trans-unit id="csMethodIsNotAStaticMethod">
        <source>{0} is not a static method</source>
        <target state="translated">{0}은(는) 정적 메서드가 아닙니다.</target>
        <note />
      </trans-unit>
      <trans-unit id="csMethodIsNotAnInstanceMethod">
        <source>{0} is not an instance method</source>
        <target state="translated">{0}은(는) 인스턴스 메서드가 아닙니다.</target>
        <note />
      </trans-unit>
      <trans-unit id="csMemberHasNoArgumentOrReturnProperty">
        <source>The member or object constructor '{0}' has no argument or settable return property '{1}'. {2}.</source>
        <target state="translated">멤버 또는 개체 생성자 '{0}'에 인수 또는 설정 가능한 반환 속성 '{1}'이(가) 없습니다. {2}</target>
        <note />
      </trans-unit>
      <trans-unit id="csCtorHasNoArgumentOrReturnProperty">
        <source>The object constructor '{0}' has no argument or settable return property '{1}'. {2}.</source>
        <target state="translated">개체 생성자 '{0}'에 인수 또는 설정 가능한 반환 속성 '{1}'이(가) 없습니다. {2}.</target>
        <note />
      </trans-unit>
      <trans-unit id="csRequiredSignatureIs">
        <source>The required signature is {0}</source>
        <target state="translated">필요한 시그니처는 {0}입니다.</target>
        <note />
      </trans-unit>
      <trans-unit id="csMemberSignatureMismatch">
        <source>The member or object constructor '{0}' requires {1} argument(s). The required signature is '{2}'.</source>
        <target state="translated">멤버 또는 개체 생성자 '{0}'을(를) 사용하려면 {1}개의 인수가 필요합니다. 필요한 시그니처는 '{2}'입니다.</target>
        <note />
      </trans-unit>
      <trans-unit id="csMemberSignatureMismatch2">
        <source>The member or object constructor '{0}' requires {1} additional argument(s). The required signature is '{2}'.</source>
        <target state="translated">멤버 또는 개체 생성자 '{0}'을(를) 사용하려면 {1}개의 인수가 더 필요합니다. 필요한 시그니처는 '{2}'입니다.</target>
        <note />
      </trans-unit>
      <trans-unit id="csMemberSignatureMismatch3">
        <source>The member or object constructor '{0}' requires {1} argument(s). The required signature is '{2}'. Some names for missing arguments are {3}.</source>
        <target state="translated">멤버 또는 개체 생성자 '{0}'을(를) 사용하려면 {1}개의 인수가 필요합니다. 필요한 시그니처는 '{2}'입니다. 누락된 인수의 이름에는 {3} 등이 있습니다.</target>
        <note />
      </trans-unit>
      <trans-unit id="csMemberSignatureMismatch4">
        <source>The member or object constructor '{0}' requires {1} additional argument(s). The required signature is '{2}'. Some names for missing arguments are {3}.</source>
        <target state="translated">멤버 또는 개체 생성자 '{0}'을(를) 사용하려면 {1}개의 인수가 더 필요합니다. 필요한 시그니처는 '{2}'입니다. 누락된 인수의 이름에는 {3} 등이 있습니다.</target>
        <note />
      </trans-unit>
      <trans-unit id="csMemberSignatureMismatchArityNamed">
        <source>The member or object constructor '{0}' requires {1} argument(s) but is here given {2} unnamed and {3} named argument(s). The required signature is '{4}'.</source>
        <target state="translated">멤버 또는 개체 생성자 '{0}'을(를) 사용하려면 {1}개의 인수가 필요하지만 여기에서는 {2}개의 명명되지 않은 인수와 {3}개의 명명된 인수가 지정되었습니다. 필요한 시그니처는 '{4}'입니다.</target>
        <note />
      </trans-unit>
      <trans-unit id="csMemberSignatureMismatchArity">
        <source>The member or object constructor '{0}' takes {1} argument(s) but is here given {2}. The required signature is '{3}'.</source>
        <target state="translated">멤버 또는 개체 생성자 '{0}'은(는) {1}개의 인수를 사용하지만 여기에서는 {2}개가 지정되었습니다. 필요한 시그니처는 '{3}'입니다.</target>
        <note />
      </trans-unit>
      <trans-unit id="csCtorSignatureMismatchArity">
        <source>The object constructor '{0}' takes {1} argument(s) but is here given {2}. The required signature is '{3}'.</source>
        <target state="translated">개체 생성자 '{0}'은(는) {1}개의 인수를 사용하지만, 여기에서는 {2}개가 지정되었습니다. 필요한 시그니처는 '{3}'입니다.</target>
        <note />
      </trans-unit>
      <trans-unit id="csCtorSignatureMismatchArityProp">
        <source>The object constructor '{0}' takes {1} argument(s) but is here given {2}. The required signature is '{3}'. If some of the arguments are meant to assign values to properties, consider separating those arguments with a comma (',').</source>
        <target state="translated">개체 생성자 '{0}'은(는) {1}개의 인수를 사용하지만, 여기에서는 {2}개가 지정되었습니다. 필요한 시그니처는 '{3}'입니다. 여러 인수로 속성에 값을 할당하는 경우 해당 인수를 쉼표(',')로 구분하세요.</target>
        <note />
      </trans-unit>
      <trans-unit id="csMemberSignatureMismatchArityType">
        <source>The member or object constructor '{0}' takes {1} type argument(s) but is here given {2}. The required signature is '{3}'.</source>
        <target state="translated">멤버 또는 개체 생성자 '{0}'은(는) {1}개의 형식 인수를 사용하지만 여기에서는 {2}개가 지정되었습니다. 필요한 시그니처는 '{3}'입니다.</target>
        <note />
      </trans-unit>
      <trans-unit id="csMemberNotAccessible">
        <source>A member or object constructor '{0}' taking {1} arguments is not accessible from this code location. All accessible versions of method '{2}' take {3} arguments.</source>
        <target state="translated">{1}개의 인수를 사용하는 멤버 또는 개체 생성자 '{0}'은(는) 이 코드 위치에서 액세스할 수 없습니다. '{2}' 메서드의 액세스할 수 있는 모든 버전은 {3}개의 인수를 사용합니다.</target>
        <note />
      </trans-unit>
      <trans-unit id="csIncorrectGenericInstantiation">
        <source>Incorrect generic instantiation. No {0} member named '{1}' takes {2} generic arguments.</source>
        <target state="translated">제네릭 인스턴스가 잘못되었습니다. 이름이 '{1}'인 {0} 멤버 중 {2}개의 제네릭 인수를 사용하는 멤버가 없습니다.</target>
        <note />
      </trans-unit>
      <trans-unit id="csMemberOverloadArityMismatch">
        <source>The member or object constructor '{0}' does not take {1} argument(s). An overload was found taking {2} arguments.</source>
        <target state="translated">멤버 또는 개체 생성자 '{0}'은(는) {1}개의 인수를 사용하지 않습니다. {2}개의 인수를 사용하는 오버로드를 찾았습니다.</target>
        <note />
      </trans-unit>
      <trans-unit id="csNoMemberTakesTheseArguments">
        <source>No {0} member or object constructor named '{1}' takes {2} arguments</source>
        <target state="translated">이름이 '{1}'인 {0} 멤버 또는 개체 생성자 중 {2}개의 인수를 사용하는 요소가 없습니다.</target>
        <note />
      </trans-unit>
      <trans-unit id="csNoMemberTakesTheseArguments2">
        <source>No {0} member or object constructor named '{1}' takes {2} arguments. Note the call to this member also provides {3} named arguments.</source>
        <target state="translated">이름이 '{1}'인 {0} 멤버 또는 개체 생성자 중 {2}개의 인수를 사용하는 요소가 없습니다. 이 멤버를 호출하면 {3}개의 명명된 인수도 제공됩니다.</target>
        <note />
      </trans-unit>
      <trans-unit id="csNoMemberTakesTheseArguments3">
        <source>No {0} member or object constructor named '{1}' takes {2} arguments. The named argument '{3}' doesn't correspond to any argument or settable return property for any overload.</source>
        <target state="translated">이름이 '{1}'인 {0} 멤버 또는 개체 생성자 중 {2}개의 인수를 사용하는 요소가 없습니다. 명명된 인수 '{3}'은(는) 오버로드에 대한 어떠한 인수 또는 설정 가능한 반환 속성에도 해당하지 않습니다.</target>
        <note />
      </trans-unit>
      <trans-unit id="csMethodNotFound">
        <source>Method or object constructor '{0}' not found</source>
        <target state="translated">메서드 또는 개체 생성자 '{0}'을(를) 찾을 수 없습니다.</target>
        <note />
      </trans-unit>
      <trans-unit id="csNoOverloadsFound">
        <source>No overloads match for method '{0}'.</source>
        <target state="translated">'{0}' 메서드와 일치하는 오버로드가 없습니다.</target>
        <note />
      </trans-unit>
      <trans-unit id="csMethodIsOverloaded">
        <source>A unique overload for method '{0}' could not be determined based on type information prior to this program point. A type annotation may be needed.</source>
        <target state="translated">이 프로그램 지점 전의 형식 정보를 기반으로 '{0}' 메서드에 대한 고유 오버로드를 결정할 수 없습니다. 형식 주석이 필요할 수 있습니다.</target>
        <note />
      </trans-unit>
      <trans-unit id="csCandidates">
        <source>Candidates:\n{0}</source>
        <target state="translated">후보:\n{0}</target>
        <note />
      </trans-unit>
      <trans-unit id="parsDoCannotHaveVisibilityDeclarations">
        <source>Accessibility modifiers are not permitted on 'do' bindings, but '{0}' was given.</source>
        <target state="translated">액세스 가능성 한정자는 'do' 바인딩에서 허용되지 않지만, '{0}'이(가) 지정되었습니다.</target>
        <note />
      </trans-unit>
      <trans-unit id="parsEofInHashIf">
        <source>End of file in #if section begun at or after here</source>
        <target state="translated">#if 섹션의 파일 끝이 여기에서 또는 여기 뒤에서 시작되었습니다.</target>
        <note />
      </trans-unit>
      <trans-unit id="parsEofInString">
        <source>End of file in string begun at or before here</source>
        <target state="translated">문자열의 파일 끝이 여기에서 또는 여기 앞에서 시작되었습니다.</target>
        <note />
      </trans-unit>
      <trans-unit id="parsEofInVerbatimString">
        <source>End of file in verbatim string begun at or before here</source>
        <target state="translated">축자 문자열의 파일 끝이 여기에서 또는 여기 앞에서 시작되었습니다.</target>
        <note />
      </trans-unit>
      <trans-unit id="parsEofInComment">
        <source>End of file in comment begun at or before here</source>
        <target state="translated">주석의 파일 끝이 여기에서 또는 여기 앞에서 시작되었습니다.</target>
        <note />
      </trans-unit>
      <trans-unit id="parsEofInStringInComment">
        <source>End of file in string embedded in comment begun at or before here</source>
        <target state="translated">주석에 포함된 문자열의 파일 끝이 여기에서 또는 여기 앞에서 시작되었습니다.</target>
        <note />
      </trans-unit>
      <trans-unit id="parsEofInVerbatimStringInComment">
        <source>End of file in verbatim string embedded in comment begun at or before here</source>
        <target state="translated">주석에 포함된 축자 문자열의 파일 끝이 여기에서 또는 여기 앞에서 시작되었습니다.</target>
        <note />
      </trans-unit>
      <trans-unit id="parsEofInIfOcaml">
        <source>End of file in IF-OCAML section begun at or before here</source>
        <target state="translated">IF-OCAML 섹션의 파일 끝이 여기에서 또는 여기 앞에서 시작되었습니다.</target>
        <note />
      </trans-unit>
      <trans-unit id="parsEofInDirective">
        <source>End of file in directive begun at or before here</source>
        <target state="translated">지시문의 파일 끝이 여기에서 또는 여기 앞에서 시작되었습니다.</target>
        <note />
      </trans-unit>
      <trans-unit id="parsNoHashEndIfFound">
        <source>No #endif found for #if or #else</source>
        <target state="translated">#if 또는 #else에 대한 #endif를 찾을 수 없습니다.</target>
        <note />
      </trans-unit>
      <trans-unit id="parsAttributesIgnored">
        <source>Attributes have been ignored in this construct</source>
        <target state="translated">특성은 이 구문에서 무시되었습니다.</target>
        <note />
      </trans-unit>
      <trans-unit id="parsUseBindingsIllegalInImplicitClassConstructors">
        <source>'use' bindings are not permitted in primary constructors</source>
        <target state="translated">'use' 바인딩은 기본 생성자에서 허용되지 않습니다.</target>
        <note />
      </trans-unit>
      <trans-unit id="parsUseBindingsIllegalInModules">
        <source>'use' bindings are not permitted in modules and are treated as 'let' bindings</source>
        <target state="translated">'use' 바인딩은 모듈에서 허용되지 않으며 'let' 바인딩으로 처리됩니다.</target>
        <note />
      </trans-unit>
      <trans-unit id="parsIntegerForLoopRequiresSimpleIdentifier">
        <source>An integer for loop must use a simple identifier</source>
        <target state="translated">루프의 정수에는 단순 식별자를 사용해야 합니다.</target>
        <note />
      </trans-unit>
      <trans-unit id="parsOnlyOneWithAugmentationAllowed">
        <source>At most one 'with' augmentation is permitted</source>
        <target state="translated">최대 하나의 'with' 확대가 허용됩니다.</target>
        <note />
      </trans-unit>
      <trans-unit id="parsUnexpectedSemicolon">
        <source>A semicolon is not expected at this point</source>
        <target state="translated">여기서는 세미콜론이 필요하지 않습니다.</target>
        <note />
      </trans-unit>
      <trans-unit id="parsUnexpectedEndOfFile">
        <source>Unexpected end of input</source>
        <target state="translated">예기치 않은 입력의 끝입니다.</target>
        <note />
      </trans-unit>
      <trans-unit id="parsUnexpectedVisibilityDeclaration">
        <source>Accessibility modifiers are not permitted here, but '{0}' was given.</source>
        <target state="translated">액세스 가능성 한정자는 여기에 허용되지 않지만, '{0}'이(가) 지정되었습니다.</target>
        <note />
      </trans-unit>
      <trans-unit id="parsOnlyHashDirectivesAllowed">
        <source>Only '#' compiler directives may occur prior to the first 'namespace' declaration</source>
        <target state="translated">'#' 컴파일러 지시문만 첫 번째 'namespace' 선언 앞에 발생할 수 있습니다.</target>
        <note />
      </trans-unit>
      <trans-unit id="parsVisibilityDeclarationsShouldComePriorToIdentifier">
        <source>Accessibility modifiers should come immediately prior to the identifier naming a construct</source>
        <target state="translated">액세스 가능성 한정자는 구문의 이름을 지정하는 식별자 바로 앞에 와야 합니다.</target>
        <note />
      </trans-unit>
      <trans-unit id="parsNamespaceOrModuleNotBoth">
        <source>Files should begin with either a namespace or module declaration, e.g. 'namespace SomeNamespace.SubNamespace' or 'module SomeNamespace.SomeModule', but not both. To define a module within a namespace use 'module SomeModule = ...'</source>
        <target state="translated">파일은 네임스페이스 또는 모듈 선언으로 시작해야 하지만(예: 'namespace SomeNamespace.SubNamespace' 또는 'module SomeNamespace.SomeModule') 둘 다로 시작할 수는 없습니다. 네임스페이스 내에 모듈을 정의하려면 'module SomeModule = ...'을 사용하세요.</target>
        <note />
      </trans-unit>
      <trans-unit id="parsModuleAbbreviationMustBeSimpleName">
        <source>A module abbreviation must be a simple name, not a path</source>
        <target state="translated">모듈 약어는 경로가 아니라 단순 이름이어야 합니다.</target>
        <note />
      </trans-unit>
      <trans-unit id="parsIgnoreAttributesOnModuleAbbreviation">
        <source>Ignoring attributes on module abbreviation</source>
        <target state="translated">모듈 약어의 특성을 무시합니다.</target>
        <note />
      </trans-unit>
      <trans-unit id="parsIgnoreAttributesOnModuleAbbreviationAlwaysPrivate">
        <source>The '{0}' accessibility attribute is not allowed on module abbreviation. Module abbreviations are always private.</source>
        <target state="translated">'{0}' 액세스 가능성 특성이 모듈 약어에서 허용되지 않습니다. 모듈 약어는 항상 Private입니다.</target>
        <note />
      </trans-unit>
      <trans-unit id="parsIgnoreVisibilityOnModuleAbbreviationAlwaysPrivate">
        <source>The '{0}' visibility attribute is not allowed on module abbreviation. Module abbreviations are always private.</source>
        <target state="translated">'{0}' 표시 유형 특성이 모듈 약어에서 허용되지 않습니다. 모듈 약어는 항상 Private입니다.</target>
        <note />
      </trans-unit>
      <trans-unit id="parsUnClosedBlockInHashLight">
        <source>Unclosed block</source>
        <target state="translated">블록이 닫히지 않았습니다.</target>
        <note />
      </trans-unit>
      <trans-unit id="parsUnmatchedBeginOrStruct">
        <source>Unmatched 'begin' or 'struct'</source>
        <target state="translated">'begin' 또는 'struct'의 짝이 맞지 않습니다.</target>
        <note />
      </trans-unit>
      <trans-unit id="parsModuleDefnMustBeSimpleName">
        <source>A module name must be a simple name, not a path</source>
        <target state="translated">모듈 이름은 경로가 아니라 단순 이름이어야 합니다.</target>
        <note />
      </trans-unit>
      <trans-unit id="parsUnexpectedEmptyModuleDefn">
        <source>Unexpected empty type moduleDefn list</source>
        <target state="translated">예기치 않은 빈 형식 moduleDefn 목록입니다.</target>
        <note />
      </trans-unit>
      <trans-unit id="parsAttributesMustComeBeforeVal">
        <source>Attributes should be placed before 'val'</source>
        <target state="translated">특성은 'val' 앞에 배치해야 합니다.</target>
        <note />
      </trans-unit>
      <trans-unit id="parsAttributesAreNotPermittedOnInterfaceImplementations">
        <source>Attributes are not permitted on interface implementations</source>
        <target state="translated">특성은 인터페이스 구현에서 허용되지 않습니다.</target>
        <note />
      </trans-unit>
      <trans-unit id="parsSyntaxError">
        <source>Syntax error</source>
        <target state="translated">구문 오류입니다.</target>
        <note />
      </trans-unit>
      <trans-unit id="parsAugmentationsIllegalOnDelegateType">
        <source>Augmentations are not permitted on delegate type moduleDefns</source>
        <target state="translated">확대는 대리자 형식 moduleDefns에서 허용되지 않습니다.</target>
        <note />
      </trans-unit>
      <trans-unit id="parsUnmatchedClassInterfaceOrStruct">
        <source>Unmatched 'class', 'interface' or 'struct'</source>
        <target state="translated">'class', 'interface' 또는 'struct'의 짝이 맞지 않습니다.</target>
        <note />
      </trans-unit>
      <trans-unit id="parsEmptyTypeDefinition">
        <source>A type definition requires one or more members or other declarations. If you intend to define an empty class, struct or interface, then use 'type ... = class end', 'interface end' or 'struct end'.</source>
        <target state="translated">형식 정의에는 하나 이상의 멤버 또는 기타 선언이 필요합니다. 빈 클래스, 구조체 또는 인터페이스를 정의하려는 경우에는 'type ... = class end', 'interface end' 또는 'struct end'를 사용하세요.</target>
        <note />
      </trans-unit>
      <trans-unit id="parsUnmatchedWith">
        <source>Unmatched 'with' or badly formatted 'with' block</source>
        <target state="translated">'with'의 짝이 맞지 않거나 'with' 블록의 형식이 잘못되었습니다.</target>
        <note />
      </trans-unit>
      <trans-unit id="parsGetOrSetRequired">
        <source>'get', 'set' or 'get,set' required</source>
        <target state="translated">'get', 'set' 또는 'get,set'이 필요합니다.</target>
        <note />
      </trans-unit>
      <trans-unit id="parsOnlyClassCanTakeValueArguments">
        <source>Only class types may take value arguments</source>
        <target state="translated">클래스 형식만 값 인수를 사용할 수 있습니다.</target>
        <note />
      </trans-unit>
      <trans-unit id="parsUnmatchedBegin">
        <source>Unmatched 'begin'</source>
        <target state="translated">'begin'의 짝이 맞지 않습니다.</target>
        <note />
      </trans-unit>
      <trans-unit id="parsInvalidDeclarationSyntax">
        <source>Invalid declaration syntax</source>
        <target state="translated">선언 구문이 잘못되었습니다.</target>
        <note />
      </trans-unit>
      <trans-unit id="parsGetAndOrSetRequired">
        <source>'get' and/or 'set' required</source>
        <target state="translated">'get' 및/또는 'set'이 필요합니다.</target>
        <note />
      </trans-unit>
      <trans-unit id="parsTypeAnnotationsOnGetSet">
        <source>Type annotations on property getters and setters must be given after the 'get()' or 'set(v)', e.g. 'with get() : string = ...'</source>
        <target state="translated">속성 getter 및 setter에 대한 형식 주석은 'get()' 또는 'set(v)' 뒤에 지정해야 합니다(예: 'with get() : string = ...').</target>
        <note />
      </trans-unit>
      <trans-unit id="parsGetterMustHaveAtLeastOneArgument">
        <source>A getter property is expected to be a function, e.g. 'get() = ...' or 'get(index) = ...'</source>
        <target state="translated">getter 속성은 함수여야 합니다(예: 'get() = ...' 또는 'get(index) = ...').</target>
        <note />
      </trans-unit>
      <trans-unit id="parsMultipleAccessibilitiesForGetSet">
        <source>Multiple accessibilities given for property getter or setter</source>
        <target state="translated">속성 getter 또는 setter에 대해 여러 액세스 가능성이 지정되었습니다.</target>
        <note />
      </trans-unit>
      <trans-unit id="parsSetSyntax">
        <source>Property setters must be defined using 'set value = ', 'set idx value = ' or 'set (idx1,...,idxN) value = ... '</source>
        <target state="translated">속성 setter는 'set value = ', 'set idx value = ' 또는 'set (idx1,...,idxN) value = ... '를 사용하여 정의해야 합니다.</target>
        <note />
      </trans-unit>
      <trans-unit id="parsInterfacesHaveSameVisibilityAsEnclosingType">
        <source>Interfaces always have the same visibility as the enclosing type</source>
        <target state="translated">인터페이스의 표시 유형은 항상 바깥쪽 형식과 같습니다.</target>
        <note />
      </trans-unit>
      <trans-unit id="parsAccessibilityModsIllegalForAbstract">
        <source>Accessibility modifiers are not allowed on this member. Abstract slots always have the same visibility as the enclosing type.</source>
        <target state="translated">액세스 가능성 한정자는 이 멤버에서 허용되지 않습니다. 추상 슬롯의 표시 유형은 항상 바깥쪽 형식과 같습니다.</target>
        <note />
      </trans-unit>
      <trans-unit id="parsAttributesIllegalOnInherit">
        <source>Attributes are not permitted on 'inherit' declarations</source>
        <target state="translated">특성은 'inherit' 선언에서 허용되지 않습니다.</target>
        <note />
      </trans-unit>
      <trans-unit id="parsVisibilityIllegalOnInherit">
        <source>Accessibility modifiers are not permitted on an 'inherits' declaration</source>
        <target state="translated">액세스 가능성 한정자는 'inherits' 선언에서 허용되지 않습니다.</target>
        <note />
      </trans-unit>
      <trans-unit id="parsInheritDeclarationsCannotHaveAsBindings">
        <source>'inherit' declarations cannot have 'as' bindings. To access members of the base class when overriding a method, the syntax 'base.SomeMember' may be used; 'base' is a keyword. Remove this 'as' binding.</source>
        <target state="translated">'inherit' 선언에는 'as' 바인딩을 지정할 수 없습니다. 메서드를 재정의할 때 기본 클래스의 멤버에 액세스하려면 'base.SomeMember' 구문을 사용할 수 있습니다. 'base'는 키워드입니다. 이 'as' 바인딩을 제거하세요.</target>
        <note />
      </trans-unit>
      <trans-unit id="parsAttributesIllegalHere">
        <source>Attributes are not allowed here</source>
        <target state="translated">특성은 여기에 허용되지 않습니다.</target>
        <note />
      </trans-unit>
      <trans-unit id="parsTypeAbbreviationsCannotHaveVisibilityDeclarations">
        <source>Accessibility modifiers are not permitted in this position for type abbreviations</source>
        <target state="translated">액세스 가능성 한정자는 형식 약어에 대해 이 위치에 허용되지 않습니다.</target>
        <note />
      </trans-unit>
      <trans-unit id="parsEnumTypesCannotHaveVisibilityDeclarations">
        <source>Accessibility modifiers are not permitted in this position for enum types</source>
        <target state="translated">액세스 가능성 한정자는 열거형 형식에 대해 이 위치에 허용되지 않습니다.</target>
        <note />
      </trans-unit>
      <trans-unit id="parsAllEnumFieldsRequireValues">
        <source>All enum fields must be given values</source>
        <target state="translated">모든 열거형 필드에는 값을 지정해야 합니다.</target>
        <note />
      </trans-unit>
      <trans-unit id="parsInlineAssemblyCannotHaveVisibilityDeclarations">
        <source>Accessibility modifiers are not permitted on inline assembly code types</source>
        <target state="translated">액세스 가능성 한정자는 인라인 어셈블리 코드 형식에서 허용되지 않습니다.</target>
        <note />
      </trans-unit>
      <trans-unit id="parsUnexpectedIdentifier">
        <source>Unexpected identifier: '{0}'</source>
        <target state="translated">예기치 않은 식별자입니다. '{0}'</target>
        <note />
      </trans-unit>
      <trans-unit id="parsUnionCasesCannotHaveVisibilityDeclarations">
        <source>Accessibility modifiers are not permitted on union cases. Use 'type U = internal ...' or 'type U = private ...' to give an accessibility to the whole representation.</source>
        <target state="translated">액세스 가능성 한정자는 공용 구조체 케이스에서 허용되지 않습니다. 표현 전체에 액세스 가능성을 지정하려면 'type U = internal ...' 또는 'type U = private ...'을 사용하세요.</target>
        <note />
      </trans-unit>
      <trans-unit id="parsEnumFieldsCannotHaveVisibilityDeclarations">
        <source>Accessibility modifiers are not permitted on enumeration fields</source>
        <target state="translated">액세스 가능성 한정자는 열거형 필드에서 허용되지 않습니다.</target>
        <note />
      </trans-unit>
      <trans-unit id="parsConsiderUsingSeparateRecordType">
        <source>Consider using a separate record type instead</source>
        <target state="translated">대신 별도의 레코드 형식을 사용하세요.</target>
        <note />
      </trans-unit>
      <trans-unit id="parsRecordFieldsCannotHaveVisibilityDeclarations">
        <source>Accessibility modifiers are not permitted on record fields. Use 'type R = internal ...' or 'type R = private ...' to give an accessibility to the whole representation.</source>
        <target state="translated">액세스 가능성 한정자는 레코드 필드에서 허용되지 않습니다. 표현 전체에 액세스 가능성을 지정하려면 'type R = internal ...' 또는 'type R = private ...'을 사용하세요.</target>
        <note />
      </trans-unit>
      <trans-unit id="parsLetAndForNonRecBindings">
        <source>The declaration form 'let ... and ...' for non-recursive bindings is not used in F# code. Consider using a sequence of 'let' bindings</source>
        <target state="translated">비재귀적 바인딩을 위한 선언 형식 'let ... and ...'는 F# 코드에서 사용되지 않습니다. 대신 'let' 바인딩 시퀀스를 사용하세요.</target>
        <note />
      </trans-unit>
      <trans-unit id="parsUnmatchedParen">
        <source>Unmatched '('</source>
        <target state="translated">'('의 짝이 맞지 않습니다.</target>
        <note />
      </trans-unit>
      <trans-unit id="parsSuccessivePatternsShouldBeSpacedOrTupled">
        <source>Successive patterns should be separated by spaces or tupled</source>
        <target state="translated">연속된 패턴은 공백으로 구분하거나 튜플해야 합니다.</target>
        <note />
      </trans-unit>
      <trans-unit id="parsNoMatchingInForLet">
        <source>No matching 'in' found for this 'let'</source>
        <target state="translated">이 'let'과 짝이 맞는 'in'을 찾을 수 없습니다.</target>
        <note />
      </trans-unit>
      <trans-unit id="parsErrorInReturnForLetIncorrectIndentation">
        <source>Error in the return expression for this 'let'. Possible incorrect indentation.</source>
        <target state="translated">이 'let'에 대한 반환 식에 오류가 있습니다. 들여쓰기가 잘못되었을 수 있습니다.</target>
        <note />
      </trans-unit>
      <trans-unit id="parsExpectedExpressionAfterLet">
        <source>The block following this '{0}' is unfinished. Every code block is an expression and must have a result. '{1}' cannot be the final code element in a block. Consider giving this block an explicit result.</source>
        <target state="translated">이 '{0}' 뒤에 오는 블록이 완료되지 않았습니다. 모든 코드 블록은 식이며 결과가 있어야 합니다. '{1}'이(가) 블록의 최종 코드 요소가 될 수 없습니다. 이 블록에 명시적 결과를 제공하세요.</target>
        <note />
      </trans-unit>
      <trans-unit id="parsIncompleteIf">
        <source>Incomplete conditional. Expected 'if &lt;expr&gt; then &lt;expr&gt;' or 'if &lt;expr&gt; then &lt;expr&gt; else &lt;expr&gt;'.</source>
        <target state="translated">조건이 잘못되었습니다. 'if &lt;expr&gt; then &lt;expr&gt;' 또는 'if &lt;expr&gt; then &lt;expr&gt; else &lt;expr&gt;'이 필요합니다.</target>
        <note />
      </trans-unit>
      <trans-unit id="parsAssertIsNotFirstClassValue">
        <source>'assert' may not be used as a first class value. Use 'assert &lt;expr&gt;' instead.</source>
        <target state="translated">'assert'는 첫 번째 클래스 값으로 사용할 수 없습니다. 대신 'assert &lt;expr&gt;'을 사용하세요.</target>
        <note />
      </trans-unit>
      <trans-unit id="parsIdentifierExpected">
        <source>Identifier expected</source>
        <target state="translated">식별자가 필요합니다.</target>
        <note />
      </trans-unit>
      <trans-unit id="parsInOrEqualExpected">
        <source>'in' or '=' expected</source>
        <target state="translated">'in' 또는 '='가 필요합니다.</target>
        <note />
      </trans-unit>
      <trans-unit id="parsArrowUseIsLimited">
        <source>The use of '-&gt;' in sequence and computation expressions is limited to the form 'for pat in expr -&gt; expr'. Use the syntax 'for ... in ... do ... yield...' to generate elements in more complex sequence expressions.</source>
        <target state="translated">'-&gt;'를 시퀀스 및 계산 식에 사용할 때는 'for pat in expr -&gt; expr' 형식을 사용해야 합니다. 'for ... in ... do ... yield...' 구문을 사용하면 보다 복잡한 시퀀스 식에서 요소를 생성할 수 있습니다.</target>
        <note />
      </trans-unit>
      <trans-unit id="parsSuccessiveArgsShouldBeSpacedOrTupled">
        <source>Successive arguments should be separated by spaces or tupled, and arguments involving function or method applications should be parenthesized</source>
        <target state="translated">연속된 인수는 공백으로 구분하거나 튜플해야 하며 함수 또는 메서드 적용과 관련된 인수는 괄호로 묶어야 합니다.</target>
        <note />
      </trans-unit>
      <trans-unit id="parsUnmatchedBracket">
        <source>Unmatched '['</source>
        <target state="translated">'['의 짝이 맞지 않습니다.</target>
        <note />
      </trans-unit>
      <trans-unit id="parsMissingQualificationAfterDot">
        <source>Missing qualification after '.'</source>
        <target state="translated">'.' 뒤에 한정자가 없습니다.</target>
        <note />
      </trans-unit>
      <trans-unit id="parsParenFormIsForML">
        <source>In F# code you may use 'expr.[expr]'. A type annotation may be required to indicate the first expression is an array</source>
        <target state="translated">F# 코드에서는 'expr.[expr]'을 사용할 수 있습니다. 첫 번째 식이 배열임을 나타내기 위해 형식 주석이 필요할 수 있습니다.</target>
        <note />
      </trans-unit>
      <trans-unit id="parsMismatchedQuote">
        <source>Mismatched quotation, beginning with '{0}'</source>
        <target state="translated">짝이 맞지 않는 인용구('{0}'(으)로 시작)입니다.</target>
        <note />
      </trans-unit>
      <trans-unit id="parsUnmatched">
        <source>Unmatched '{0}'</source>
        <target state="translated">'{0}'의 짝이 맞지 않습니다.</target>
        <note />
      </trans-unit>
      <trans-unit id="parsUnmatchedBracketBar">
        <source>Unmatched '[|'</source>
        <target state="translated">'[|'의 짝이 맞지 않습니다.</target>
        <note />
      </trans-unit>
      <trans-unit id="parsUnmatchedBrace">
        <source>Unmatched '{{'</source>
        <target state="translated">'{{'의 짝이 맞지 않습니다.</target>
        <note />
      </trans-unit>
      <trans-unit id="parsFieldBinding">
        <source>Field bindings must have the form 'id = expr;'</source>
        <target state="translated">필드 바인딩의 형식은 'id = expr;'이어야 합니다.</target>
        <note />
      </trans-unit>
      <trans-unit id="parsMemberIllegalInObjectImplementation">
        <source>This member is not permitted in an object implementation</source>
        <target state="translated">이 멤버는 개체 구현에서 허용되지 않습니다.</target>
        <note />
      </trans-unit>
      <trans-unit id="parsMissingFunctionBody">
        <source>Missing function body</source>
        <target state="translated">함수 본문이 없습니다.</target>
        <note />
      </trans-unit>
      <trans-unit id="parsSyntaxErrorInLabeledType">
        <source>Syntax error in labelled type argument</source>
        <target state="translated">레이블이 지정된 형식 인수에 구문 오류가 있습니다.</target>
        <note />
      </trans-unit>
      <trans-unit id="parsUnexpectedInfixOperator">
        <source>Unexpected infix operator in type expression</source>
        <target state="translated">형식 식에 예기치 않은 중위 연산자가 있습니다.</target>
        <note />
      </trans-unit>
      <trans-unit id="parsMultiArgumentGenericTypeFormDeprecated">
        <source>The syntax '(typ,...,typ) ident' is not used in F# code. Consider using 'ident&lt;typ,...,typ&gt;' instead</source>
        <target state="translated">'(typ,...,typ) ident' 구문은 F# 코드에서 사용되지 않습니다. 대신 'ident&lt;typ,...,typ&gt;'를 사용하세요.</target>
        <note />
      </trans-unit>
      <trans-unit id="parsInvalidLiteralInType">
        <source>Invalid literal in type</source>
        <target state="translated">형식의 리터럴이 잘못되었습니다.</target>
        <note />
      </trans-unit>
      <trans-unit id="parsUnexpectedOperatorForUnitOfMeasure">
        <source>Unexpected infix operator in unit-of-measure expression. Legal operators are '*', '/' and '^'.</source>
        <target state="translated">측정 단위 식에 예기치 않은 중위 연산자가 있습니다. 올바른 연산자는 '*', '/' 및 '^'입니다.</target>
        <note />
      </trans-unit>
      <trans-unit id="parsUnexpectedIntegerLiteralForUnitOfMeasure">
        <source>Unexpected integer literal in unit-of-measure expression</source>
        <target state="translated">측정 단위 식에 예기치 않은 정수 리터럴이 있습니다.</target>
        <note />
      </trans-unit>
      <trans-unit id="parsUnexpectedTypeParameter">
        <source>Syntax error: unexpected type parameter specification</source>
        <target state="translated">구문 오류: 예기치 않은 형식 매개 변수 지정입니다.</target>
        <note />
      </trans-unit>
      <trans-unit id="parsMismatchedQuotationName">
        <source>Mismatched quotation operator name, beginning with '{0}'</source>
        <target state="translated">짝이 맞지 않는 인용구 연산자 이름('{0}'(으)로 시작)입니다.</target>
        <note />
      </trans-unit>
      <trans-unit id="parsActivePatternCaseMustBeginWithUpperCase">
        <source>Active pattern case identifiers must begin with an uppercase letter</source>
        <target state="translated">활성 패턴 케이스 식별자는 대문자로 시작해야 합니다.</target>
        <note />
      </trans-unit>
      <trans-unit id="parsActivePatternCaseContainsPipe">
        <source>The '|' character is not permitted in active pattern case identifiers</source>
        <target state="translated">'|' 문자는 활성 패턴 케이스 식별자에 허용되지 않습니다.</target>
        <note />
      </trans-unit>
      <trans-unit id="parsIllegalDenominatorForMeasureExponent">
        <source>Denominator must not be 0 in unit-of-measure exponent</source>
        <target state="translated">측정 단위 지수에서 분모는 0일 수 없습니다.</target>
        <note />
      </trans-unit>
      <trans-unit id="parsNoEqualShouldFollowNamespace">
        <source>No '=' symbol should follow a 'namespace' declaration</source>
        <target state="translated">'namespace' 선언 뒤에 '=' 기호가 오면 안 됩니다.</target>
        <note />
      </trans-unit>
      <trans-unit id="parsSyntaxModuleStructEndDeprecated">
        <source>The syntax 'module ... = struct .. end' is not used in F# code. Consider using 'module ... = begin .. end'</source>
        <target state="translated">'module ... = struct .. end' 구문은 F# 코드에서 사용되지 않습니다. 'module ... = begin .. end'를 사용하세요.</target>
        <note />
      </trans-unit>
      <trans-unit id="parsSyntaxModuleSigEndDeprecated">
        <source>The syntax 'module ... : sig .. end' is not used in F# code. Consider using 'module ... = begin .. end'</source>
        <target state="translated">'module ... : sig .. end' 구문은 F# 코드에서 사용되지 않습니다. 'module ... = begin .. end'를 사용하세요.</target>
        <note />
      </trans-unit>
      <trans-unit id="tcStaticFieldUsedWhenInstanceFieldExpected">
        <source>A static field was used where an instance field is expected</source>
        <target state="translated">인스턴스 필드가 필요한데 정적 필드가 사용되었습니다.</target>
        <note />
      </trans-unit>
      <trans-unit id="tcMethodNotAccessible">
        <source>Method '{0}' is not accessible from this code location</source>
        <target state="translated">'{0}' 메서드는 이 코드 위치에서 액세스할 수 없습니다.</target>
        <note />
      </trans-unit>
      <trans-unit id="tcImplicitMeasureFollowingSlash">
        <source>Implicit product of measures following /</source>
        <target state="translated">/ 다음의 측정값에 대한 암시적 곱입니다.</target>
        <note />
      </trans-unit>
      <trans-unit id="tcUnexpectedMeasureAnon">
        <source>Unexpected SynMeasure.Anon</source>
        <target state="translated">예기치 않은 SynMeasure.Anon입니다.</target>
        <note />
      </trans-unit>
      <trans-unit id="tcNonZeroConstantCannotHaveGenericUnit">
        <source>Non-zero constants cannot have generic units. For generic zero, write 0.0&lt;_&gt;.</source>
        <target state="translated">0이 아닌 상수에는 제네릭 단위를 지정할 수 없습니다. 제네릭 0을 사용하려면 0.0&lt;_&gt;을 작성하세요.</target>
        <note />
      </trans-unit>
      <trans-unit id="tcSeqResultsUseYield">
        <source>In sequence expressions, results are generated using 'yield'</source>
        <target state="translated">시퀀스 식에서는 'yield'를 사용하여 결과가 생성됩니다.</target>
        <note />
      </trans-unit>
      <trans-unit id="tcUnexpectedBigRationalConstant">
        <source>Unexpected big rational constant</source>
        <target state="translated">예기치 않은 큰 유리 상수입니다.</target>
        <note />
      </trans-unit>
      <trans-unit id="tcInvalidTypeForUnitsOfMeasure">
        <source>Units-of-measure are only supported on float, float32, decimal, and integer types.</source>
        <target state="translated">측정 단위는 float, float32, 10진 및 정수 형식에 대해서만 지원됩니다.</target>
        <note />
      </trans-unit>
      <trans-unit id="tcUnexpectedConstUint16Array">
        <source>Unexpected Const_uint16array</source>
        <target state="translated">예기치 않은 Const_uint16array입니다.</target>
        <note />
      </trans-unit>
      <trans-unit id="tcUnexpectedConstByteArray">
        <source>Unexpected Const_bytearray</source>
        <target state="translated">예기치 않은 Const_bytearray입니다.</target>
        <note />
      </trans-unit>
      <trans-unit id="tcParameterRequiresName">
        <source>A parameter with attributes must also be given a name, e.g. '[&lt;Attribute&gt;] Name : Type'</source>
        <target state="translated">특성이 지정된 매개 변수에는 이름도 지정해야 합니다(예: '[&lt;Attribute&gt;] Name : Type').</target>
        <note />
      </trans-unit>
      <trans-unit id="tcReturnValuesCannotHaveNames">
        <source>Return values cannot have names</source>
        <target state="translated">반환 값에는 이름을 지정할 수 없습니다.</target>
        <note />
      </trans-unit>
      <trans-unit id="tcMemberKindPropertyGetSetNotExpected">
        <source>SynMemberKind.PropertyGetSet only expected in parse trees</source>
        <target state="needs-review-translation">MemberKind.PropertyGetSet은 구문 분석 트리에만 필요합니다.</target>
        <note />
      </trans-unit>
      <trans-unit id="tcNamespaceCannotContainValues">
        <source>Namespaces cannot contain values. Consider using a module to hold your value declarations.</source>
        <target state="translated">네임스페이스에는 값을 포함할 수 없습니다. 모듈을 사용하여 값 선언을 저장하세요.</target>
        <note />
      </trans-unit>
      <trans-unit id="tcNamespaceCannotContainExtensionMembers">
        <source>Namespaces cannot contain extension members except in the same file and namespace declaration group where the type is defined. Consider using a module to hold declarations of extension members.</source>
        <target state="translated">형식이 정의된 것과 같은 파일 및 네임스페이스 선언 그룹을 제외하고 네임스페이스는 확장 멤버를 포함할 수 없습니다. 모듈을 사용하여 확장 멤버의 선언을 저장하세요.</target>
        <note />
      </trans-unit>
      <trans-unit id="tcMultipleVisibilityAttributes">
        <source>Multiple visibility attributes have been specified for this identifier</source>
        <target state="translated">이 식별자에 대해 다중 표시 유형 특성이 지정되었습니다.</target>
        <note />
      </trans-unit>
      <trans-unit id="tcMultipleVisibilityAttributesWithLet">
        <source>Multiple visibility attributes have been specified for this identifier. 'let' bindings in classes are always private, as are any 'let' bindings inside expressions.</source>
        <target state="translated">이 식별자에 대해 다중 표시 유형 특성이 지정되었습니다. 클래스의 'let' 바인딩은 식 안의 모든 'let' 바인딩과 마찬가지로 항상 Private입니다.</target>
        <note />
      </trans-unit>
      <trans-unit id="tcInvalidMethodNameForRelationalOperator">
        <source>The name '({0})' should not be used as a member name. To define comparison semantics for a type, implement the 'System.IComparable' interface. If defining a static member for use from other CLI languages then use the name '{1}' instead.</source>
        <target state="translated">이름 '({0})'은(는) 멤버 이름으로 사용하면 안 됩니다. 형식에 대한 비교 의미 체계를 정의하려면 'System.IComparable' 인터페이스를 구현하세요. 다른 CLI 언어를 통해 사용할 정적 멤버를 정의하는 경우에는 이름 '{1}'을(를) 대신 사용하세요.</target>
        <note />
      </trans-unit>
      <trans-unit id="tcInvalidMethodNameForEquality">
        <source>The name '({0})' should not be used as a member name. To define equality semantics for a type, override the 'Object.Equals' member. If defining a static member for use from other CLI languages then use the name '{1}' instead.</source>
        <target state="translated">이름 '({0})'은(는) 멤버 이름으로 사용하면 안 됩니다. 형식에 대한 같음 의미 체계를 정의하려면 'Object.Equals' 멤버를 재정의하세요. 다른 CLI 언어를 통해 사용할 정적 멤버를 정의하는 경우에는 이름 '{1}'을(를) 대신 사용하세요.</target>
        <note />
      </trans-unit>
      <trans-unit id="tcInvalidMemberName">
        <source>The name '({0})' should not be used as a member name. If defining a static member for use from other CLI languages then use the name '{1}' instead.</source>
        <target state="translated">이름 '({0})'은(는) 멤버 이름으로 사용하면 안 됩니다. 다른 CLI 언어를 통해 사용할 정적 멤버를 정의하는 경우에는 이름 '{1}'을(를) 대신 사용하세요.</target>
        <note />
      </trans-unit>
      <trans-unit id="tcInvalidMemberNameFixedTypes">
        <source>The name '({0})' should not be used as a member name because it is given a standard definition in the F# library over fixed types</source>
        <target state="translated">이름 '({0})'에는 고정 형식에 대한 F# 라이브러리의 표준 정의가 지정되어 있으므로 해당 이름을 멤버 이름으로 사용하면 안 됩니다.</target>
        <note />
      </trans-unit>
      <trans-unit id="tcInvalidOperatorDefinitionRelational">
        <source>The '{0}' operator should not normally be redefined. To define overloaded comparison semantics for a particular type, implement the 'System.IComparable' interface in the definition of that type.</source>
        <target state="translated">'{0}' 연산자는 일반적으로 다시 정의하면 안 됩니다. 특정 형식에 대한 오버로드된 비교 의미 체계를 정의하려면 해당 형식의 정의에서 'System.IComparable' 인터페이스를 구현하세요.</target>
        <note />
      </trans-unit>
      <trans-unit id="tcInvalidOperatorDefinitionEquality">
        <source>The '{0}' operator should not normally be redefined. To define equality semantics for a type, override the 'Object.Equals' member in the definition of that type.</source>
        <target state="translated">'{0}' 연산자는 일반적으로 다시 정의하면 안 됩니다. 형식에 대한 같음 의미 체계를 정의하려면 해당 형식의 정의에서 'Object.Equals' 멤버를 재정의하세요.</target>
        <note />
      </trans-unit>
      <trans-unit id="tcInvalidOperatorDefinition">
        <source>The '{0}' operator should not normally be redefined. Consider using a different operator name</source>
        <target state="translated">'{0}' 연산자는 일반적으로 다시 정의하면 안 됩니다. 다른 연산자 이름을 사용하세요.</target>
        <note />
      </trans-unit>
      <trans-unit id="tcInvalidIndexOperatorDefinition">
        <source>The '{0}' operator cannot be redefined. Consider using a different operator name</source>
        <target state="translated">'{0}' 연산자를 다시 정의할 수 없습니다. 다른 연산자 이름을 사용하세요.</target>
        <note />
      </trans-unit>
      <trans-unit id="tcExpectModuleOrNamespaceParent">
        <source>Expected module or namespace parent {0}</source>
        <target state="translated">모듈 또는 네임스페이스 부모 {0}이(가) 필요합니다.</target>
        <note />
      </trans-unit>
      <trans-unit id="tcImplementsIComparableExplicitly">
        <source>The struct, record or union type '{0}' implements the interface 'System.IComparable' explicitly. You must apply the 'CustomComparison' attribute to the type.</source>
        <target state="translated">구조체, 레코드 또는 공용 구조체 형식 '{0}'은(는) 'System.IComparable' 인터페이스를 명시적으로 구현합니다. 형식에 'CustomComparison' 특성을 적용해야 합니다.</target>
        <note />
      </trans-unit>
      <trans-unit id="tcImplementsGenericIComparableExplicitly">
        <source>The struct, record or union type '{0}' implements the interface 'System.IComparable&lt;_&gt;' explicitly. You must apply the 'CustomComparison' attribute to the type, and should also provide a consistent implementation of the non-generic interface System.IComparable.</source>
        <target state="translated">구조체, 레코드 또는 공용 구조체 형식 '{0}'은(는) 'System.IComparable&lt;_&gt;' 인터페이스를 명시적으로 구현합니다. 형식에 'CustomComparison' 특성을 적용하고 제네릭이 아닌 인터페이스 System.IComparable에 대한 일관된 구현도 제공해야 합니다.</target>
        <note />
      </trans-unit>
      <trans-unit id="tcImplementsIStructuralComparableExplicitly">
        <source>The struct, record or union type '{0}' implements the interface 'System.IStructuralComparable' explicitly. Apply the 'CustomComparison' attribute to the type.</source>
        <target state="translated">구조체, 레코드 또는 공용 구조체 형식 '{0}'은(는) 'System.IStructuralComparable' 인터페이스를 명시적으로 구현합니다. 형식에 'CustomComparison' 특성을 적용하세요.</target>
        <note />
      </trans-unit>
      <trans-unit id="tcRecordFieldInconsistentTypes">
        <source>This record contains fields from inconsistent types</source>
        <target state="translated">이 레코드에는 일관성이 없는 형식의 필드가 포함되어 있습니다.</target>
        <note />
      </trans-unit>
      <trans-unit id="tcDllImportStubsCannotBeInlined">
        <source>DLLImport stubs cannot be inlined</source>
        <target state="translated">DLLImport 스텁은 인라인할 수 없습니다.</target>
        <note />
      </trans-unit>
      <trans-unit id="tcStructsCanOnlyBindThisAtMemberDeclaration">
        <source>Structs may only bind a 'this' parameter at member declarations</source>
        <target state="translated">구조체는 멤버 선언에서만 'this' 매개 변수를 바인딩할 수 있습니다.</target>
        <note />
      </trans-unit>
      <trans-unit id="tcUnexpectedExprAtRecInfPoint">
        <source>Unexpected expression at recursive inference point</source>
        <target state="translated">재귀적 유추 지점에 예기치 않은 식이 있습니다.</target>
        <note />
      </trans-unit>
      <trans-unit id="tcLessGenericBecauseOfAnnotation">
        <source>This code is less generic than required by its annotations because the explicit type variable '{0}' could not be generalized. It was constrained to be '{1}'.</source>
        <target state="translated">명시적 형식 변수 '{0}'을(를) 일반화할 수 없으므로 이 코드는 해당 주석에 필요한 것보다 일반적이지 않습니다. 해당 변수는 '{1}'(으)로 제한되었습니다.</target>
        <note />
      </trans-unit>
      <trans-unit id="tcConstrainedTypeVariableCannotBeGeneralized">
        <source>One or more of the explicit class or function type variables for this binding could not be generalized, because they were constrained to other types</source>
        <target state="translated">이 바인딩에 대한 하나 이상의 명시적 클래스 또는 함수 형식 변수가 다른 형식의 제약을 받으므로 해당 변수를 일반화할 수 없습니다.</target>
        <note />
      </trans-unit>
      <trans-unit id="tcGenericParameterHasBeenConstrained">
        <source>A generic type parameter has been used in a way that constrains it to always be '{0}'</source>
        <target state="translated">제네릭 형식 매개 변수가 항상 '{0}'이(가) 되도록 제한하는 방식으로 해당 매개 변수가 사용되었습니다.</target>
        <note />
      </trans-unit>
      <trans-unit id="tcTypeParameterHasBeenConstrained">
        <source>This type parameter has been used in a way that constrains it to always be '{0}'</source>
        <target state="translated">이 형식 매개 변수가 항상 '{0}'이(가) 되도록 제한하는 방식으로 해당 매개 변수가 사용되었습니다.</target>
        <note />
      </trans-unit>
      <trans-unit id="tcTypeParametersInferredAreNotStable">
        <source>The type parameters inferred for this value are not stable under the erasure of type abbreviations. This is due to the use of type abbreviations which drop or reorder type parameters, e.g. \n\ttype taggedInt&lt;'a&gt; = int or\n\ttype swap&lt;'a,'b&gt; = 'b * 'a.\nConsider declaring the type parameters for this value explicitly, e.g.\n\tlet f&lt;'a,'b&gt; ((x,y) : swap&lt;'b,'a&gt;) : swap&lt;'a,'b&gt; = (y,x).</source>
        <target state="translated">이 값에 대해 유추된 형식 매개 변수는 형식 약어를 지울 경우 불안정한 상태가 됩니다. 이는 형식 매개 변수를 삭제 또는 다시 정렬하는 형식 약어를 사용했기 때문입니다(예: \n\ttype taggedInt&lt;'a&gt; = int or\n\ttype swap&lt;'a,'b&gt; = 'b * 'a).\n이 값에 대한 형식 매개 변수를 명시적으로 선언하세요(예: \n\tlet f&lt;'a,'b&gt; ((x,y) : swap&lt;'b,'a&gt;) : swap&lt;'a,'b&gt; = (y,x)).</target>
        <note />
      </trans-unit>
      <trans-unit id="tcExplicitTypeParameterInvalid">
        <source>Explicit type parameters may only be used on module or member bindings</source>
        <target state="translated">명시적 형식 매개 변수는 모듈 또는 멤버 바인딩에 대해서만 사용할 수 있습니다.</target>
        <note />
      </trans-unit>
      <trans-unit id="tcOverridingMethodRequiresAllOrNoTypeParameters">
        <source>You must explicitly declare either all or no type parameters when overriding a generic abstract method</source>
        <target state="translated">제네릭 추상 메서드를 재정의할 때는 모든 형식 매개 변수를 명시적으로 선언하거나 형식 매개 변수를 선언하지 않아야 합니다.</target>
        <note />
      </trans-unit>
      <trans-unit id="tcFieldsDoNotDetermineUniqueRecordType">
        <source>The field labels and expected type of this record expression or pattern do not uniquely determine a corresponding record type</source>
        <target state="translated">이 레코드 식 또는 패턴의 필요한 형식 및 필드 레이블이 해당하는 레코드 형식을 고유하게 확인하지 않습니다.</target>
        <note />
      </trans-unit>
      <trans-unit id="tcFieldAppearsTwiceInRecord">
        <source>The field '{0}' appears twice in this record expression or pattern</source>
        <target state="translated">'{0}' 필드가 이 레코드 식 또는 패턴에 두 번 나타납니다.</target>
        <note />
      </trans-unit>
      <trans-unit id="tcUnknownUnion">
        <source>Unknown union case</source>
        <target state="translated">알 수 없는 공용 구조체 케이스입니다.</target>
        <note />
      </trans-unit>
      <trans-unit id="tcNotSufficientlyGenericBecauseOfScope">
        <source>This code is not sufficiently generic. The type variable {0} could not be generalized because it would escape its scope.</source>
        <target state="translated">이 코드는 충분히 일반적이지 않습니다. 형식 변수 {0}을(를) 일반화하면 범위를 벗어나게 되므로 일반화할 수 없습니다.</target>
        <note />
      </trans-unit>
      <trans-unit id="tcPropertyRequiresExplicitTypeParameters">
        <source>A property cannot have explicit type parameters. Consider using a method instead.</source>
        <target state="translated">속성에는 명시적 형식 매개 변수를 지정할 수 없습니다. 대신 메서드를 사용하세요.</target>
        <note />
      </trans-unit>
      <trans-unit id="tcConstructorCannotHaveTypeParameters">
        <source>A constructor cannot have explicit type parameters. Consider using a static construction method instead.</source>
        <target state="translated">생성자에는 명시적 형식 매개 변수를 지정할 수 없습니다. 대신 정적 생성 메서드를 사용하세요.</target>
        <note />
      </trans-unit>
      <trans-unit id="tcInstanceMemberRequiresTarget">
        <source>This instance member needs a parameter to represent the object being invoked. Make the member static or use the notation 'member x.Member(args) = ...'.</source>
        <target state="translated">이 인스턴스 멤버에는 호출하는 개체를 나타내는 매개 변수가 필요합니다. 멤버를 정적 요소로 만들거나 'member x.Member(args) = ...' 표기법을 사용하세요.</target>
        <note />
      </trans-unit>
      <trans-unit id="tcUnexpectedPropertyInSyntaxTree">
        <source>Unexpected source-level property specification in syntax tree</source>
        <target state="translated">구문 트리에 예기치 않은 소스 수준 속성 지정이 있습니다.</target>
        <note />
      </trans-unit>
      <trans-unit id="tcStaticInitializerRequiresArgument">
        <source>A static initializer requires an argument</source>
        <target state="translated">정적 이니셜라이저를 사용하려면 인수가 필요합니다.</target>
        <note />
      </trans-unit>
      <trans-unit id="tcObjectConstructorRequiresArgument">
        <source>An object constructor requires an argument</source>
        <target state="translated">개체 생성자를 사용하려면 인수가 필요합니다.</target>
        <note />
      </trans-unit>
      <trans-unit id="tcStaticMemberShouldNotHaveThis">
        <source>This static member should not have a 'this' parameter. Consider using the notation 'member Member(args) = ...'.</source>
        <target state="translated">이 정적 멤버에는 'this' 매개 변수가 있으면 안 됩니다. 'member Member(args) = ...' 표기법을 사용하세요.</target>
        <note />
      </trans-unit>
      <trans-unit id="tcExplicitStaticInitializerSyntax">
        <source>An explicit static initializer should use the syntax 'static new(args) = expr'</source>
        <target state="translated">명시적 정적 이니셜라이저는 'static new(args) = expr' 구문을 사용해야 합니다.</target>
        <note />
      </trans-unit>
      <trans-unit id="tcExplicitObjectConstructorSyntax">
        <source>An explicit object constructor should use the syntax 'new(args) = expr'</source>
        <target state="translated">명시적 개체 생성자는 'new(args) = expr' 구문을 사용해야 합니다.</target>
        <note />
      </trans-unit>
      <trans-unit id="tcUnexpectedPropertySpec">
        <source>Unexpected source-level property specification</source>
        <target state="translated">예기치 않은 소스 수준 속성 지정입니다.</target>
        <note />
      </trans-unit>
      <trans-unit id="tcObjectExpressionFormDeprecated">
        <source>This form of object expression is not used in F#. Use 'member this.MemberName ... = ...' to define member implementations in object expressions.</source>
        <target state="translated">이러한 형식의 개체 식은 F#에서 사용되지 않습니다. 'member this.MemberName ... = ...'을 사용하여 개체 식에 멤버 구현을 정의하세요.</target>
        <note />
      </trans-unit>
      <trans-unit id="tcInvalidDeclaration">
        <source>Invalid declaration</source>
        <target state="translated">선언이 잘못되었습니다.</target>
        <note />
      </trans-unit>
      <trans-unit id="tcAttributesInvalidInPatterns">
        <source>Attributes are not allowed within patterns</source>
        <target state="translated">특성은 패턴 내에서 허용되지 않습니다.</target>
        <note />
      </trans-unit>
      <trans-unit id="tcFunctionRequiresExplicitTypeArguments">
        <source>The generic function '{0}' must be given explicit type argument(s)</source>
        <target state="translated">제네릭 함수 '{0}'에는 명시적 형식 인수를 지정해야 합니다.</target>
        <note />
      </trans-unit>
      <trans-unit id="tcDoesNotAllowExplicitTypeArguments">
        <source>The method or function '{0}' should not be given explicit type argument(s) because it does not declare its type parameters explicitly</source>
        <target state="translated">'{0}' 메서드 또는 함수는 해당 형식 매개 변수를 명시적으로 선언하지 않으므로 이 함수에 명시적 형식 인수를 지정하면 안 됩니다.</target>
        <note />
      </trans-unit>
      <trans-unit id="tcTypeParameterArityMismatch">
        <source>This value, type or method expects {0} type parameter(s) but was given {1}</source>
        <target state="translated">이 값, 형식 또는 메서드에는 {0}개의 형식 매개 변수가 필요한데 {1}개를 받았습니다.</target>
        <note />
      </trans-unit>
      <trans-unit id="tcDefaultStructConstructorCall">
        <source>The default, zero-initializing constructor of a struct type may only be used if all the fields of the struct type admit default initialization</source>
        <target state="translated">구조체 형식의 기본 0 초기화 생성자는 구조체 형식의 모든 필드가 기본 초기화를 허용하는 경우에만 사용할 수 있습니다.</target>
        <note />
      </trans-unit>
      <trans-unit id="tcCouldNotFindIDisposable">
        <source>Couldn't find Dispose on IDisposable, or it was overloaded</source>
        <target state="translated">IDisposable에서 Dispose를 찾을 수 없거나 Dispose가 오버로드되었습니다.</target>
        <note />
      </trans-unit>
      <trans-unit id="tcNonLiteralCannotBeUsedInPattern">
        <source>This value is not a literal and cannot be used in a pattern</source>
        <target state="translated">이 값은 리터럴이 아니며 패턴에 사용할 수 없습니다.</target>
        <note />
      </trans-unit>
      <trans-unit id="tcFieldIsReadonly">
        <source>This field is readonly</source>
        <target state="translated">이 필드는 읽기 전용입니다.</target>
        <note />
      </trans-unit>
      <trans-unit id="tcNameArgumentsMustAppearLast">
        <source>Named arguments must appear after all other arguments</source>
        <target state="translated">명명된 인수는 다른 모든 인수 뒤에 나타나야 합니다.</target>
        <note />
      </trans-unit>
      <trans-unit id="tcFunctionRequiresExplicitLambda">
        <source>This function value is being used to construct a delegate type whose signature includes a byref argument. You must use an explicit lambda expression taking {0} arguments.</source>
        <target state="translated">이 함수 값은 시그니처에 byref 인수가 포함된 대리자 형식을 생성하는 데 사용되고 있습니다. {0}개의 인수를 사용하는 명시적 람다 식을 사용해야 합니다.</target>
        <note />
      </trans-unit>
      <trans-unit id="tcTypeCannotBeEnumerated">
        <source>The type '{0}' is not a type whose values can be enumerated with this syntax, i.e. is not compatible with either seq&lt;_&gt;, IEnumerable&lt;_&gt; or IEnumerable and does not have a GetEnumerator method</source>
        <target state="translated">'{0}' 형식은 이 구문을 사용하여 열거할 수 있는 값을 포함하는 형식이 아닙니다. 즉, seq&lt;_&gt;, IEnumerable&lt;_&gt; 또는 IEnumerable과 호환되지 않으며 GetEnumerator 메서드를 가지지 않습니다.</target>
        <note />
      </trans-unit>
      <trans-unit id="tcInvalidMixtureOfRecursiveForms">
        <source>This recursive binding uses an invalid mixture of recursive forms</source>
        <target state="translated">이 재귀적 바인딩은 잘못된 재귀적 형식 조합을 사용합니다.</target>
        <note />
      </trans-unit>
      <trans-unit id="tcInvalidObjectConstructionExpression">
        <source>This is not a valid object construction expression. Explicit object constructors must either call an alternate constructor or initialize all fields of the object and specify a call to a super class constructor.</source>
        <target state="translated">올바른 개체 생성 식이 아닙니다. 명시적 개체 생성자에서는 대체 생성자를 호출하거나 개체의 모든 필드를 초기화한 후 상위 클래스 생성자에 대한 호출을 지정해야 합니다.</target>
        <note />
      </trans-unit>
      <trans-unit id="tcInvalidConstraint">
        <source>Invalid constraint</source>
        <target state="translated">제약 조건이 잘못되었습니다.</target>
        <note />
      </trans-unit>
      <trans-unit id="tcInvalidConstraintTypeSealed">
        <source>Invalid constraint: the type used for the constraint is sealed, which means the constraint could only be satisfied by at most one solution</source>
        <target state="translated">제약 조건이 잘못되었습니다. 제약 조건에 사용된 형식이 봉인되었습니다. 즉, 최대 하나의 솔루션을 통해서만 해당 제약 조건을 만족시킬 수 있습니다.</target>
        <note />
      </trans-unit>
      <trans-unit id="tcInvalidEnumConstraint">
        <source>An 'enum' constraint must be of the form 'enum&lt;type&gt;'</source>
        <target state="translated">'enum' 제약 조건의 형식은 'enum&lt;type&gt;'이어야 합니다.</target>
        <note />
      </trans-unit>
      <trans-unit id="tcInvalidNewConstraint">
        <source>'new' constraints must take one argument of type 'unit' and return the constructed type</source>
        <target state="translated">'new' 제약 조건은 'unit' 형식의 인수 하나를 사용하고 생성된 형식을 반환해야 합니다.</target>
        <note />
      </trans-unit>
      <trans-unit id="tcInvalidPropertyType">
        <source>This property has an invalid type. Properties taking multiple indexer arguments should have types of the form 'ty1 * ty2 -&gt; ty3'. Properties returning functions should have types of the form '(ty1 -&gt; ty2)'.</source>
        <target state="translated">이 속성에는 잘못된 형식이 있습니다. 다중 인덱서 인수를 사용하는 속성에는 'ty1 * ty2 -&gt; ty3'과 같은 형식이 있어야 합니다. 함수를 반환하는 속성에는 '(ty1 -&gt; ty2)'와 같은 형식이 있어야 합니다.</target>
        <note />
      </trans-unit>
      <trans-unit id="tcExpectedUnitOfMeasureMarkWithAttribute">
        <source>Expected unit-of-measure parameter, not type parameter. Explicit unit-of-measure parameters must be marked with the [&lt;Measure&gt;] attribute.</source>
        <target state="translated">형식 매개 변수가 아니라 측정 단위 매개 변수가 필요합니다. 명시적 측정 단위 매개 변수는 [&lt;Measure&gt;] 특성으로 표시해야 합니다.</target>
        <note />
      </trans-unit>
      <trans-unit id="tcExpectedTypeParameter">
        <source>Expected type parameter, not unit-of-measure parameter</source>
        <target state="translated">측정 단위 매개 변수가 아니라 형식 매개 변수가 필요합니다.</target>
        <note />
      </trans-unit>
      <trans-unit id="tcExpectedTypeNotUnitOfMeasure">
        <source>Expected type, not unit-of-measure</source>
        <target state="translated">측정 단위가 아니라 형식이 필요합니다.</target>
        <note />
      </trans-unit>
      <trans-unit id="tcExpectedUnitOfMeasureNotType">
        <source>Expected unit-of-measure, not type</source>
        <target state="translated">형식이 아니라 측정 단위가 필요합니다.</target>
        <note />
      </trans-unit>
      <trans-unit id="tcInvalidUnitsOfMeasurePrefix">
        <source>Units-of-measure cannot be used as prefix arguments to a type. Rewrite as postfix arguments in angle brackets.</source>
        <target state="translated">측정 단위는 형식에 대한 접두사 인수로 사용할 수 없습니다. 꺾쇠 괄호 안에 후위 인수로 다시 작성하세요.</target>
        <note />
      </trans-unit>
      <trans-unit id="tcUnitsOfMeasureInvalidInTypeConstructor">
        <source>Unit-of-measure cannot be used in type constructor application</source>
        <target state="translated">측정 단위는 형식 생성자 적용 시 사용할 수 없습니다.</target>
        <note />
      </trans-unit>
      <trans-unit id="tcRequireBuilderMethod">
        <source>This control construct may only be used if the computation expression builder defines a '{0}' method</source>
        <target state="translated">계산 식 작성기가 '{0}' 메서드를 정의하는 경우에만 이 제어 구문을 사용할 수 있습니다.</target>
        <note />
      </trans-unit>
      <trans-unit id="tcTypeHasNoNestedTypes">
        <source>This type has no nested types</source>
        <target state="translated">이 형식에는 중첩 형식이 없습니다.</target>
        <note />
      </trans-unit>
      <trans-unit id="tcUnexpectedSymbolInTypeExpression">
        <source>Unexpected {0} in type expression</source>
        <target state="translated">형식 식에 예기치 않은 {0}이(가) 있습니다.</target>
        <note />
      </trans-unit>
      <trans-unit id="tcTypeParameterInvalidAsTypeConstructor">
        <source>Type parameter cannot be used as type constructor</source>
        <target state="translated">형식 매개 변수는 형식 생성자로 사용할 수 없습니다.</target>
        <note />
      </trans-unit>
      <trans-unit id="tcIllegalSyntaxInTypeExpression">
        <source>Illegal syntax in type expression</source>
        <target state="translated">형식 식의 구문이 잘못되었습니다.</target>
        <note />
      </trans-unit>
      <trans-unit id="tcAnonymousUnitsOfMeasureCannotBeNested">
        <source>Anonymous unit-of-measure cannot be nested inside another unit-of-measure expression</source>
        <target state="translated">익명 측정 단위는 다른 측정 단위 식 내에 중첩할 수 없습니다.</target>
        <note />
      </trans-unit>
      <trans-unit id="tcAnonymousTypeInvalidInDeclaration">
        <source>Anonymous type variables are not permitted in this declaration</source>
        <target state="translated">익명 형식 변수는 이 선언에서 허용되지 않습니다.</target>
        <note />
      </trans-unit>
      <trans-unit id="tcUnexpectedSlashInType">
        <source>Unexpected / in type</source>
        <target state="translated">형식에 예기치 않은 /가 있습니다.</target>
        <note />
      </trans-unit>
      <trans-unit id="tcUnexpectedTypeArguments">
        <source>Unexpected type arguments</source>
        <target state="translated">예기치 않은 형식 인수입니다.</target>
        <note />
      </trans-unit>
      <trans-unit id="tcOptionalArgsOnlyOnMembers">
        <source>Optional arguments are only permitted on type members</source>
        <target state="translated">선택적 인수는 형식 멤버에 대해서만 허용됩니다.</target>
        <note />
      </trans-unit>
      <trans-unit id="tcNameNotBoundInPattern">
        <source>Name '{0}' not bound in pattern context</source>
        <target state="translated">이름 '{0}'은(는) 패턴 컨텍스트에 바인딩되지 않았습니다.</target>
        <note />
      </trans-unit>
      <trans-unit id="tcInvalidNonPrimitiveLiteralInPatternMatch">
        <source>Non-primitive numeric literal constants cannot be used in pattern matches because they can be mapped to multiple different types through the use of a NumericLiteral module. Consider using replacing with a variable, and use 'when &lt;variable&gt; = &lt;constant&gt;' at the end of the match clause.</source>
        <target state="translated">기본 형식이 아닌 숫자 리터럴 상수는 NumericLiteral 모듈을 사용하여 다양한 형식에 매핑될 수 있으므로 패턴 일치에 사용할 수 없습니다. 변수로 바꾸고 일치 절의 끝에 'when &lt;variable&gt; = &lt;constant&gt;'를 사용하세요.</target>
        <note />
      </trans-unit>
      <trans-unit id="tcInvalidTypeArgumentUsage">
        <source>Type arguments cannot be specified here</source>
        <target state="translated">형식 인수는 여기에 지정할 수 없습니다.</target>
        <note />
      </trans-unit>
      <trans-unit id="tcRequireActivePatternWithOneResult">
        <source>Only active patterns returning exactly one result may accept arguments</source>
        <target state="translated">하나의 결과를 반환하는 활성 패턴만 인수를 사용할 수 있습니다.</target>
        <note />
      </trans-unit>
      <trans-unit id="tcInvalidArgForParameterizedPattern">
        <source>Invalid argument to parameterized pattern label</source>
        <target state="translated">매개 변수가 있는 패턴 레이블에 대한 인수가 잘못되었습니다.</target>
        <note />
      </trans-unit>
      <trans-unit id="tcInvalidIndexIntoActivePatternArray">
        <source>Internal error. Invalid index into active pattern array</source>
        <target state="translated">내부 오류입니다. 활성 패턴 배열에 대한 인덱스가 잘못되었습니다.</target>
        <note />
      </trans-unit>
      <trans-unit id="tcUnionCaseDoesNotTakeArguments">
        <source>This union case does not take arguments</source>
        <target state="translated">이 공용 구조체 케이스는 인수를 사용하지 않습니다.</target>
        <note />
      </trans-unit>
      <trans-unit id="tcUnionCaseRequiresOneArgument">
        <source>This union case takes one argument</source>
        <target state="translated">이 공용 구조체 케이스는 하나의 인수를 사용합니다.</target>
        <note />
      </trans-unit>
      <trans-unit id="tcUnionCaseExpectsTupledArguments">
        <source>This union case expects {0} arguments in tupled form</source>
        <target state="translated">이 공용 구조체 케이스에는 튜플된 형식의 인수 {0}개가 필요합니다.</target>
        <note />
      </trans-unit>
      <trans-unit id="tcFieldIsNotStatic">
        <source>Field '{0}' is not static</source>
        <target state="translated">'{0}'은(는) 정적 필드가 아닙니다.</target>
        <note />
      </trans-unit>
      <trans-unit id="tcFieldNotLiteralCannotBeUsedInPattern">
        <source>This field is not a literal and cannot be used in a pattern</source>
        <target state="translated">이는 리터럴 필드가 아니며 패턴에 사용할 수 없습니다.</target>
        <note />
      </trans-unit>
      <trans-unit id="tcRequireVarConstRecogOrLiteral">
        <source>This is not a variable, constant, active recognizer or literal</source>
        <target state="translated">변수, 상수, 활성 인식기 또는 리터럴이 아닙니다.</target>
        <note />
      </trans-unit>
      <trans-unit id="tcInvalidPattern">
        <source>This is not a valid pattern</source>
        <target state="translated">올바른 패턴이 아닙니다.</target>
        <note />
      </trans-unit>
      <trans-unit id="tcUseWhenPatternGuard">
        <source>Character range matches have been removed in F#. Consider using a 'when' pattern guard instead.</source>
        <target state="translated">문자 범위 일치는 F#에서 제거되었습니다. 대신 'when' 패턴 가드를 사용하세요.</target>
        <note />
      </trans-unit>
      <trans-unit id="tcIllegalPattern">
        <source>Illegal pattern</source>
        <target state="translated">패턴이 잘못되었습니다.</target>
        <note />
      </trans-unit>
      <trans-unit id="tcSyntaxErrorUnexpectedQMark">
        <source>Syntax error - unexpected '?' symbol</source>
        <target state="translated">구문 오류 - 예기치 않은 '?' 기호입니다.</target>
        <note />
      </trans-unit>
      <trans-unit id="tcExpressionCountMisMatch">
        <source>Expected {0} expressions, got {1}</source>
        <target state="translated">{0}개의 식이 필요한데 {1}개를 받았습니다.</target>
        <note />
      </trans-unit>
      <trans-unit id="tcExprUndelayed">
        <source>TcExprUndelayed: delayed</source>
        <target state="translated">TcExprUndelayed: 지연되었습니다.</target>
        <note />
      </trans-unit>
      <trans-unit id="tcExpressionRequiresSequence">
        <source>This expression form may only be used in sequence and computation expressions</source>
        <target state="translated">이 식 형식은 시퀀스 및 계산 식에만 사용할 수 있습니다.</target>
        <note />
      </trans-unit>
      <trans-unit id="tcInvalidObjectExpressionSyntaxForm">
        <source>Invalid object expression. Objects without overrides or interfaces should use the expression form 'new Type(args)' without braces.</source>
        <target state="translated">개체 식이 잘못되었습니다. 재정의 또는 인터페이스가 없는 개체는 중괄호 없이 식 형식 'new Type(args)'을 사용해야 합니다.</target>
        <note />
      </trans-unit>
      <trans-unit id="tcInvalidObjectSequenceOrRecordExpression">
        <source>Invalid object, sequence or record expression</source>
        <target state="translated">개체, 시퀀스 또는 레코드 식이 잘못되었습니다.</target>
        <note />
      </trans-unit>
      <trans-unit id="tcInvalidSequenceExpressionSyntaxForm">
        <source>Invalid record, sequence or computation expression. Sequence expressions should be of the form 'seq {{ ... }}'</source>
        <target state="translated">레코드, 시퀀스 또는 계산 식이 잘못되었습니다. 시퀀스 식의 형식은 'seq {{ ... }}'여야 합니다.</target>
        <note />
      </trans-unit>
      <trans-unit id="tcExpressionWithIfRequiresParenthesis">
        <source>This list or array expression includes an element of the form 'if ... then ... else'. Parenthesize this expression to indicate it is an individual element of the list or array, to disambiguate this from a list generated using a sequence expression</source>
        <target state="translated">이 목록 또는 배열 식에는 'if ... then ... else' 형식의 요소가 포함되어 있습니다. 식이 목록 또는 배열의 개별 요소임을 나타내고 이를 시퀀스 식을 사용하여 생성된 목록과 구분하려면 이 식을 괄호로 묶으세요.</target>
        <note />
      </trans-unit>
      <trans-unit id="tcUnableToParseFormatString">
        <source>Unable to parse format string '{0}'</source>
        <target state="translated">서식 문자열 '{0}'을(를) 구문 분석할 수 없습니다.</target>
        <note />
      </trans-unit>
      <trans-unit id="tcListLiteralMaxSize">
        <source>This list expression exceeds the maximum size for list literals. Use an array for larger literals and call Array.ToList.</source>
        <target state="translated">이 목록 식은 목록 리터럴의 최대 크기를 초과합니다. 보다 큰 리터럴을 위한 배열을 사용하고 Array.ToList를 호출하세요.</target>
        <note />
      </trans-unit>
      <trans-unit id="tcExpressionFormRequiresObjectConstructor">
        <source>The expression form 'expr then expr' may only be used as part of an explicit object constructor</source>
        <target state="translated">식 형식 'expr then expr'은 명시적 개체 생성자의 일부로만 사용할 수 있습니다.</target>
        <note />
      </trans-unit>
      <trans-unit id="tcNamedArgumentsCannotBeUsedInMemberTraits">
        <source>Named arguments cannot be given to member trait calls</source>
        <target state="translated">명명된 인수는 멤버 특성 호출에 지정할 수 없습니다.</target>
        <note />
      </trans-unit>
      <trans-unit id="tcNotValidEnumCaseName">
        <source>This is not a valid name for an enumeration case</source>
        <target state="translated">열거형 케이스에 대한 올바른 이름이 아닙니다.</target>
        <note />
      </trans-unit>
      <trans-unit id="tcFieldIsNotMutable">
        <source>This field is not mutable</source>
        <target state="translated">이 필드는 변경할 수 없습니다.</target>
        <note />
      </trans-unit>
      <trans-unit id="tcConstructRequiresListArrayOrSequence">
        <source>This construct may only be used within list, array and sequence expressions, e.g. expressions of the form 'seq {{ ... }}', '[ ... ]' or '[| ... |]'. These use the syntax 'for ... in ... do ... yield...' to generate elements</source>
        <target state="translated">이 생성자는 목록, 배열 및 시퀀스 식 내에서만 사용할 수 있습니다(예: 'seq {{ ... }}', '[ ... ]' 또는 '[| ... |]' 형식의 식). 이러한 식은 'for ... in ... do ... yield...' 구문을 사용하여 요소를 생성합니다.</target>
        <note />
      </trans-unit>
      <trans-unit id="tcConstructRequiresComputationExpressions">
        <source>This construct may only be used within computation expressions. To return a value from an ordinary function simply write the expression without 'return'.</source>
        <target state="translated">이 생성자는 계산 식 내에서만 사용할 수 있습니다. 일반 함수에서 값을 반환하려면 단순히 'return' 없이 식을 작성하세요.</target>
        <note />
      </trans-unit>
      <trans-unit id="tcConstructRequiresSequenceOrComputations">
        <source>This construct may only be used within sequence or computation expressions</source>
        <target state="translated">이 생성자는 시퀀스 또는 계산 식 내에서만 사용할 수 있습니다.</target>
        <note />
      </trans-unit>
      <trans-unit id="tcConstructRequiresComputationExpression">
        <source>This construct may only be used within computation expressions</source>
        <target state="translated">이 생성자는 계산 식 내에서만 사용할 수 있습니다.</target>
        <note />
      </trans-unit>
      <trans-unit id="tcInvalidIndexerExpression">
        <source>Invalid indexer expression</source>
        <target state="translated">인덱서 식이 잘못되었습니다.</target>
        <note />
      </trans-unit>
      <trans-unit id="tcObjectOfIndeterminateTypeUsedRequireTypeConstraint">
        <source>The operator 'expr.[idx]' has been used on an object of indeterminate type based on information prior to this program point. Consider adding further type constraints</source>
        <target state="translated">'expr.[idx]' 연산자가 이 프로그램 지점 전의 정보를 기반으로 하는 확인할 수 없는 형식의 개체에 사용되었습니다. 형식 제약 조건을 더 추가해 보세요.</target>
        <note />
      </trans-unit>
      <trans-unit id="tcCannotInheritFromVariableType">
        <source>Cannot inherit from a variable type</source>
        <target state="translated">변수 형식에서 상속할 수 없습니다.</target>
        <note />
      </trans-unit>
      <trans-unit id="tcObjectConstructorsOnTypeParametersCannotTakeArguments">
        <source>Calls to object constructors on type parameters cannot be given arguments</source>
        <target state="translated">형식 매개 변수의 개체 생성자에 대한 호출에는 인수를 지정할 수 없습니다.</target>
        <note />
      </trans-unit>
      <trans-unit id="tcCompiledNameAttributeMisused">
        <source>The 'CompiledName' attribute cannot be used with this language element</source>
        <target state="translated">'CompiledName' 특성은 이 언어 요소에 사용할 수 없습니다.</target>
        <note />
      </trans-unit>
      <trans-unit id="tcNamedTypeRequired">
        <source>'{0}' may only be used with named types</source>
        <target state="translated">'{0}'은(는) 명명된 형식에만 사용할 수 있습니다.</target>
        <note />
      </trans-unit>
      <trans-unit id="tcInheritCannotBeUsedOnInterfaceType">
        <source>'inherit' cannot be used on interface types. Consider implementing the interface by using 'interface ... with ... end' instead.</source>
        <target state="translated">'inherit'은 인터페이스 형식에 대해 사용할 수 없습니다. 대신 'interface ... with ... end'를 사용하여 인터페이스를 구현하세요.</target>
        <note />
      </trans-unit>
      <trans-unit id="tcNewCannotBeUsedOnInterfaceType">
        <source>'new' cannot be used on interface types. Consider using an object expression '{{ new ... with ... }}' instead.</source>
        <target state="translated">'new'는 인터페이스 형식에 대해 사용할 수 없습니다. 대신 개체 식 '{{ new ... with ... }}'를 사용하세요.</target>
        <note />
      </trans-unit>
      <trans-unit id="tcAbstractTypeCannotBeInstantiated">
        <source>Instances of this type cannot be created since it has been marked abstract or not all methods have been given implementations. Consider using an object expression '{{ new ... with ... }}' instead.</source>
        <target state="translated">이 형식의 인스턴스가 abstract로 표시되었거나 메서드 중 일부에 구현이 지정되지 않았으므로 해당 인스턴스를 만들 수 없습니다. 대신 개체 식 '{{ new ... with ... }}'를 사용하세요.</target>
        <note />
      </trans-unit>
      <trans-unit id="tcIDisposableTypeShouldUseNew">
        <source>It is recommended that objects supporting the IDisposable interface are created using the syntax 'new Type(args)', rather than 'Type(args)' or 'Type' as a function value representing the constructor, to indicate that resources may be owned by the generated value</source>
        <target state="translated">IDisposable 인터페이스를 지원하는 개체는 생성 값이 리소스를 소유할 수도 있다는 것을 표시하기 위해 생성자를 나타내는 함수 값으로 'Type(args)' 또는 'Type'이 아니라 'new Type(args)' 구문을 사용하여 만드는 것이 좋습니다.</target>
        <note />
      </trans-unit>
      <trans-unit id="tcSyntaxCanOnlyBeUsedToCreateObjectTypes">
        <source>'{0}' may only be used to construct object types</source>
        <target state="translated">'{0}'은(는) 개체 형식을 생성하는 데에만 사용할 수 있습니다.</target>
        <note />
      </trans-unit>
      <trans-unit id="tcConstructorRequiresCall">
        <source>Constructors for the type '{0}' must directly or indirectly call its implicit object constructor. Use a call to the implicit object constructor instead of a record expression.</source>
        <target state="translated">'{0}' 형식에 대한 생성자는 직접 또는 간접적으로 해당 암시적 개체 생성자를 호출해야 합니다. 레코드 식 대신 암시적 개체 생성자에 대한 호출을 사용하세요.</target>
        <note />
      </trans-unit>
      <trans-unit id="tcUndefinedField">
        <source>The field '{0}' has been given a value, but is not present in the type '{1}'</source>
        <target state="translated">{0}' 필드에 값이 지정되었지만 해당 필드가 '{1}' 형식에 없습니다.</target>
        <note />
      </trans-unit>
      <trans-unit id="tcFieldRequiresAssignment">
        <source>No assignment given for field '{0}' of type '{1}'</source>
        <target state="translated">{1}' 형식의 '{0}' 필드에 대해 지정된 할당이 없습니다.</target>
        <note />
      </trans-unit>
      <trans-unit id="tcExtraneousFieldsGivenValues">
        <source>Extraneous fields have been given values</source>
        <target state="translated">잘못 사용된 필드에 값이 지정되었습니다.</target>
        <note />
      </trans-unit>
      <trans-unit id="tcObjectExpressionsCanOnlyOverrideAbstractOrVirtual">
        <source>Only overrides of abstract and virtual members may be specified in object expressions</source>
        <target state="translated">추상 및 가상 멤버의 재정의만 개체 식에 지정할 수 있습니다.</target>
        <note />
      </trans-unit>
      <trans-unit id="tcNoAbstractOrVirtualMemberFound">
        <source>The member '{0}' does not correspond to any abstract or virtual method available to override or implement.</source>
        <target state="translated">'{0}' 멤버는 재정의 또는 구현할 수 있는 어떠한 추상 또는 가상 메서드에도 해당하지 않습니다.</target>
        <note />
      </trans-unit>
      <trans-unit id="tcMemberFoundIsNotAbstractOrVirtual">
        <source>The type {0} contains the member '{1}' but it is not a virtual or abstract method that is available to override or implement.</source>
        <target state="translated">{0} 형식에 '{1}' 멤버가 포함되어 있지만 이 멤버는 재정의 또는 구현할 수 있는 가상 또는 추상 메서드가 아닙니다.</target>
        <note />
      </trans-unit>
      <trans-unit id="tcArgumentArityMismatch">
        <source>The member '{0}' does not accept the correct number of arguments. {1} argument(s) are expected, but {2} were given. The required signature is '{3}'.{4}</source>
        <target state="translated">{0}' 멤버가 올바른 수의 인수를 적용하지 않습니다. {1}개의 인수가 필요하지만 {2}개 지정되었습니다. 필요한 시그니처는 '{3}'입니다.{4}</target>
        <note />
      </trans-unit>
      <trans-unit id="tcArgumentArityMismatchOneOverload">
        <source>The member '{0}' does not accept the correct number of arguments. One overload accepts {1} arguments, but {2} were given. The required signature is '{3}'.{4}</source>
        <target state="translated">{0}' 멤버가 올바른 수의 인수를 받지 못했습니다. 하나의 오버로드는 {1}개의 인수를 받지만 {2}개가 주어졌습니다. 필요한 시그니처는 '{3}'입니다.{4}</target>
        <note />
      </trans-unit>
      <trans-unit id="tcSimpleMethodNameRequired">
        <source>A simple method name is required here</source>
        <target state="translated">단순 메서드 이름이 여기에 필요합니다.</target>
        <note />
      </trans-unit>
      <trans-unit id="tcPredefinedTypeCannotBeUsedAsSuperType">
        <source>The types System.ValueType, System.Enum, System.Delegate, System.MulticastDelegate and System.Array cannot be used as super types in an object expression or class</source>
        <target state="translated">System.ValueType, System.Enum, System.Delegate, System.MulticastDelegate 및 System.Array 형식은 개체 식 또는 클래스에서 상위 형식으로 사용할 수 없습니다.</target>
        <note />
      </trans-unit>
      <trans-unit id="tcNewMustBeUsedWithNamedType">
        <source>'new' must be used with a named type</source>
        <target state="translated">'new'는 명명된 형식에 사용해야 합니다.</target>
        <note />
      </trans-unit>
      <trans-unit id="tcCannotCreateExtensionOfSealedType">
        <source>Cannot create an extension of a sealed type</source>
        <target state="translated">봉인된 형식의 확장을 만들 수 없습니다.</target>
        <note />
      </trans-unit>
      <trans-unit id="tcNoArgumentsForRecordValue">
        <source>No arguments may be given when constructing a record value</source>
        <target state="translated">레코드 값을 생성할 때는 인수를 지정할 수 없습니다.</target>
        <note />
      </trans-unit>
      <trans-unit id="tcNoInterfaceImplementationForConstructionExpression">
        <source>Interface implementations cannot be given on construction expressions</source>
        <target state="translated">인터페이스 구현은 생성 식에서 지정할 수 없습니다.</target>
        <note />
      </trans-unit>
      <trans-unit id="tcObjectConstructionCanOnlyBeUsedInClassTypes">
        <source>Object construction expressions may only be used to implement constructors in class types</source>
        <target state="translated">개체 생성 식은 클래스 형식의 생성자를 구현하는 데에만 사용할 수 있습니다.</target>
        <note />
      </trans-unit>
      <trans-unit id="tcOnlySimpleBindingsCanBeUsedInConstructionExpressions">
        <source>Only simple bindings of the form 'id = expr' can be used in construction expressions</source>
        <target state="translated">'id = expr' 형식의 단순 바인딩만 생성 식에 사용할 수 있습니다.</target>
        <note />
      </trans-unit>
      <trans-unit id="tcObjectsMustBeInitializedWithObjectExpression">
        <source>Objects must be initialized by an object construction expression that calls an inherited object constructor and assigns a value to each field</source>
        <target state="translated">개체는 상속된 개체 생성자를 호출하고 각 필드에 값을 할당하는 개체 생성 식으로 초기화해야 합니다.</target>
        <note />
      </trans-unit>
      <trans-unit id="tcExpectedInterfaceType">
        <source>Expected an interface type</source>
        <target state="translated">인터페이스 형식이 필요합니다.</target>
        <note />
      </trans-unit>
      <trans-unit id="tcConstructorForInterfacesDoNotTakeArguments">
        <source>Constructor expressions for interfaces do not take arguments</source>
        <target state="translated">인터페이스에 대한 생성자 식에는 인수가 사용되지 않습니다.</target>
        <note />
      </trans-unit>
      <trans-unit id="tcConstructorRequiresArguments">
        <source>This object constructor requires arguments</source>
        <target state="translated">이 개체 생성자에는 인수가 필요합니다.</target>
        <note />
      </trans-unit>
      <trans-unit id="tcNewRequiresObjectConstructor">
        <source>'new' may only be used with object constructors</source>
        <target state="translated">'new'는 개체 생성자에만 사용할 수 있습니다.</target>
        <note />
      </trans-unit>
      <trans-unit id="tcAtLeastOneOverrideIsInvalid">
        <source>At least one override did not correctly implement its corresponding abstract member</source>
        <target state="translated">하나 이상의 재정의가 해당하는 추상 멤버를 올바르게 구현하지 않았습니다.</target>
        <note />
      </trans-unit>
      <trans-unit id="tcNumericLiteralRequiresModule">
        <source>This numeric literal requires that a module '{0}' defining functions FromZero, FromOne, FromInt32, FromInt64 and FromString be in scope</source>
        <target state="translated">이 숫자 리터럴을 사용하려면 FromZero, FromOne, FromInt32, FromInt64 및 FromString 함수를 정의하는 '{0}' 모듈이 범위 내에 있어야 합니다.</target>
        <note />
      </trans-unit>
      <trans-unit id="tcInvalidRecordConstruction">
        <source>Invalid record construction</source>
        <target state="translated">레코드 생성이 잘못되었습니다.</target>
        <note />
      </trans-unit>
      <trans-unit id="tcExpressionFormRequiresRecordTypes">
        <source>The expression form {{ expr with ... }} may only be used with record types. To build object types use {{ new Type(...) with ... }}</source>
        <target state="translated">식 형식 {{ expr with ... }}는 레코드 형식에만 사용할 수 있습니다. 개체 형식을 빌드하려면 {{ new Type(...) with ... }}를 사용하세요.</target>
        <note />
      </trans-unit>
      <trans-unit id="tcInheritedTypeIsNotObjectModelType">
        <source>The inherited type is not an object model type</source>
        <target state="translated">상속된 형식이 개체 모델 형식이 아닙니다.</target>
        <note />
      </trans-unit>
      <trans-unit id="tcObjectConstructionExpressionCanOnlyImplementConstructorsInObjectModelTypes">
        <source>Object construction expressions (i.e. record expressions with inheritance specifications) may only be used to implement constructors in object model types. Use 'new ObjectType(args)' to construct instances of object model types outside of constructors</source>
        <target state="translated">개체 생성 식, 즉 상속 지정이 있는 레코드 식은 개체 모델 형식의 생성자를 구현하는 데에만 사용할 수 있습니다. 'new ObjectType(args)'을 사용하여 생성자 외부에 개체 모델 형식의 인스턴스를 생성하세요.</target>
        <note />
      </trans-unit>
      <trans-unit id="tcEmptyRecordInvalid">
        <source>'{{ }}' is not a valid expression. Records must include at least one field. Empty sequences are specified by using Seq.empty or an empty list '[]'.</source>
        <target state="translated">'{{ }}'는 유효한 식이 아닙니다. 레코드에는 하나 이상의 필드를 포함해야 합니다. 빈 시퀀스는 Seq.empty 또는 빈 목록 '[]'를 사용하여 지정합니다.</target>
        <note />
      </trans-unit>
      <trans-unit id="tcTypeIsNotARecordTypeNeedConstructor">
        <source>This type is not a record type. Values of class and struct types must be created using calls to object constructors.</source>
        <target state="translated">이 형식은 레코드 형식이 아닙니다. 클래스 및 구조체 형식의 값은 개체 생성자에 대한 호출을 사용하여 만들어야 합니다.</target>
        <note />
      </trans-unit>
      <trans-unit id="tcTypeIsNotARecordType">
        <source>This type is not a record type</source>
        <target state="translated">이 형식은 레코드 형식이 아닙니다.</target>
        <note />
      </trans-unit>
      <trans-unit id="tcConstructIsAmbiguousInComputationExpression">
        <source>This construct is ambiguous as part of a computation expression. Nested expressions may be written using 'let _ = (...)' and nested computations using 'let! res = builder {{ ... }}'.</source>
        <target state="translated">이 구문은 계산 식의 일부로서 모호합니다. 중첩 식은 'let _ = (...)', 중첩 계산은 'let! res = builder {{ ... }}'를 사용하여 작성할 수 있습니다.</target>
        <note />
      </trans-unit>
      <trans-unit id="tcConstructIsAmbiguousInSequenceExpression">
        <source>This construct is ambiguous as part of a sequence expression. Nested expressions may be written using 'let _ = (...)' and nested sequences using 'yield! seq {{... }}'.</source>
        <target state="translated">이 구문은 시퀀스 식의 일부로서 모호합니다. 중첩 식은 'let _ = (...)', 중첩 시퀀스는 'yield! seq {{... }}'를 사용하여 작성할 수 있습니다.</target>
        <note />
      </trans-unit>
      <trans-unit id="tcDoBangIllegalInSequenceExpression">
        <source>'do!' cannot be used within sequence expressions</source>
        <target state="translated">'do!'는 시퀀스 식 내에 사용할 수 없습니다.</target>
        <note />
      </trans-unit>
      <trans-unit id="tcUseForInSequenceExpression">
        <source>The use of 'let! x = coll' in sequence expressions is not permitted. Use 'for x in coll' instead.</source>
        <target state="translated">'let! x = coll'은 시퀀스 식에 사용할 수 없습니다. 대신 'for x in coll'을 사용하세요.</target>
        <note />
      </trans-unit>
      <trans-unit id="tcTryIllegalInSequenceExpression">
        <source>'try'/'with' cannot be used within sequence expressions</source>
        <target state="translated">'try'/'with'는 시퀀스 식 내에 사용할 수 없습니다.</target>
        <note />
      </trans-unit>
      <trans-unit id="tcUseYieldBangForMultipleResults">
        <source>In sequence expressions, multiple results are generated using 'yield!'</source>
        <target state="translated">시퀀스 식에서는 'yield!'를 사용하여 다중 결과가 생성됩니다.</target>
        <note />
      </trans-unit>
      <trans-unit id="tcInvalidAssignment">
        <source>Invalid assignment</source>
        <target state="translated">할당이 잘못되었습니다.</target>
        <note />
      </trans-unit>
      <trans-unit id="tcInvalidUseOfTypeName">
        <source>Invalid use of a type name</source>
        <target state="translated">형식 이름을 잘못 사용했습니다.</target>
        <note />
      </trans-unit>
      <trans-unit id="tcTypeHasNoAccessibleConstructor">
        <source>This type has no accessible object constructors</source>
        <target state="translated">이 형식에는 액세스 가능한 개체 생성자가 없습니다.</target>
        <note />
      </trans-unit>
      <trans-unit id="tcInvalidUseOfInterfaceType">
        <source>Invalid use of an interface type</source>
        <target state="translated">인터페이스 형식을 잘못 사용했습니다.</target>
        <note />
      </trans-unit>
      <trans-unit id="tcInvalidUseOfDelegate">
        <source>Invalid use of a delegate constructor. Use the syntax 'new Type(args)' or just 'Type(args)'.</source>
        <target state="translated">대리 생성자를 잘못 사용했습니다. 'new Type(args)' 구문을 사용하거나 'Type(args)'만 사용하세요.</target>
        <note />
      </trans-unit>
      <trans-unit id="tcPropertyIsNotStatic">
        <source>Property '{0}' is not static</source>
        <target state="translated">'{0}'은(는) 정적 속성이 아닙니다.</target>
        <note />
      </trans-unit>
      <trans-unit id="tcPropertyIsNotReadable">
        <source>Property '{0}' is not readable</source>
        <target state="translated">'{0}' 속성은 읽을 수 없습니다.</target>
        <note />
      </trans-unit>
      <trans-unit id="tcLookupMayNotBeUsedHere">
        <source>This lookup cannot be used here</source>
        <target state="translated">이 조회는 여기에 사용할 수 없습니다.</target>
        <note />
      </trans-unit>
      <trans-unit id="tcPropertyIsStatic">
        <source>Property '{0}' is static</source>
        <target state="translated">'{0}'은(는) 정적 속성입니다.</target>
        <note />
      </trans-unit>
      <trans-unit id="tcPropertyCannotBeSet1">
        <source>Property '{0}' cannot be set</source>
        <target state="translated">'{0}' 속성은 설정할 수 없습니다.</target>
        <note />
      </trans-unit>
      <trans-unit id="tcConstructorsCannotBeFirstClassValues">
        <source>Constructors must be applied to arguments and cannot be used as first-class values. If necessary use an anonymous function '(fun arg1 ... argN -&gt; new Type(arg1,...,argN))'.</source>
        <target state="translated">생성자는 인수에 적용해야 하며 첫 번째 클래스 값으로 사용할 수 없습니다. 필요한 경우 익명 함수 '(fun arg1 ... argN -&gt; new Type(arg1,...,argN))'을 사용하세요.</target>
        <note />
      </trans-unit>
      <trans-unit id="tcSyntaxFormUsedOnlyWithRecordLabelsPropertiesAndFields">
        <source>The syntax 'expr.id' may only be used with record labels, properties and fields</source>
        <target state="translated">'expr.id' 구문은 레코드 레이블, 속성 및 필드에만 사용할 수 있습니다.</target>
        <note />
      </trans-unit>
      <trans-unit id="tcEventIsStatic">
        <source>Event '{0}' is static</source>
        <target state="translated">'{0}'은(는) 정적 이벤트입니다.</target>
        <note />
      </trans-unit>
      <trans-unit id="tcEventIsNotStatic">
        <source>Event '{0}' is not static</source>
        <target state="translated">'{0}'은(는) 정적 이벤트가 아닙니다.</target>
        <note />
      </trans-unit>
      <trans-unit id="tcNamedArgumentDidNotMatch">
        <source>The named argument '{0}' did not match any argument or mutable property</source>
        <target state="translated">명명된 인수 '{0}'이(가) 어떠한 인수 또는 변경할 수 있는 속성과도 일치하지 않습니다.</target>
        <note />
      </trans-unit>
      <trans-unit id="tcOverloadsCannotHaveCurriedArguments">
        <source>One or more of the overloads of this method has curried arguments. Consider redesigning these members to take arguments in tupled form.</source>
        <target state="translated">이 메서드에 대한 하나 이상의 오버로드에 커리된 인수가 있습니다. 튜플된 형식의 인수를 사용하려면 이러한 멤버를 다시 디자인하세요.</target>
        <note />
      </trans-unit>
      <trans-unit id="tcUnnamedArgumentsDoNotFormPrefix">
        <source>The unnamed arguments do not form a prefix of the arguments of the method called</source>
        <target state="translated">명명되지 않은 인수는 호출된 메서드의 인수에 대한 접두사를 형성하지 않습니다.</target>
        <note />
      </trans-unit>
      <trans-unit id="tcStaticOptimizationConditionalsOnlyForFSharpLibrary">
        <source>Static optimization conditionals are only for use within the F# library</source>
        <target state="translated">정적 최적화 조건은 F# 라이브러리 내에서만 사용해야 합니다.</target>
        <note />
      </trans-unit>
      <trans-unit id="tcFormalArgumentIsNotOptional">
        <source>The corresponding formal argument is not optional</source>
        <target state="translated">해당하는 형식 인수는 필수입니다.</target>
        <note />
      </trans-unit>
      <trans-unit id="tcInvalidOptionalAssignmentToPropertyOrField">
        <source>Invalid optional assignment to a property or field</source>
        <target state="translated">속성 또는 필드에 대한 선택적 할당이 잘못되었습니다.</target>
        <note />
      </trans-unit>
      <trans-unit id="tcDelegateConstructorMustBePassed">
        <source>A delegate constructor must be passed a single function value</source>
        <target state="translated">대리 생성자에는 단일 함수 값을 전달해야 합니다.</target>
        <note />
      </trans-unit>
      <trans-unit id="tcBindingCannotBeUseAndRec">
        <source>A binding cannot be marked both 'use' and 'rec'</source>
        <target state="translated">바인딩을 'use'와 'rec' 모두로 표시할 수 없습니다.</target>
        <note />
      </trans-unit>
      <trans-unit id="tcVolatileOnlyOnClassLetBindings">
        <source>The 'VolatileField' attribute may only be used on 'let' bindings in classes</source>
        <target state="translated">'VolatileField' 특성은 클래스의 'let' 바인딩에 대해서만 사용할 수 있습니다.</target>
        <note />
      </trans-unit>
      <trans-unit id="tcAttributesAreNotPermittedOnLetBindings">
        <source>Attributes are not permitted on 'let' bindings in expressions</source>
        <target state="translated">특성은 식의 'let' 바인딩에서 허용되지 않습니다.</target>
        <note />
      </trans-unit>
      <trans-unit id="tcDefaultValueAttributeRequiresVal">
        <source>The 'DefaultValue' attribute may only be used on 'val' declarations</source>
        <target state="translated">'DefaultValue' 특성은 'val' 선언에 대해서만 사용할 수 있습니다.</target>
        <note />
      </trans-unit>
      <trans-unit id="tcConditionalAttributeRequiresMembers">
        <source>The 'ConditionalAttribute' attribute may only be used on members</source>
        <target state="translated">'ConditionalAttribute' 특성은 멤버에 대해서만 사용할 수 있습니다.</target>
        <note />
      </trans-unit>
      <trans-unit id="tcInvalidActivePatternName">
        <source>This is not a valid name for an active pattern</source>
        <target state="translated">활성 패턴에 대한 올바른 이름이 아닙니다.</target>
        <note />
      </trans-unit>
      <trans-unit id="tcEntryPointAttributeRequiresFunctionInModule">
        <source>The 'EntryPointAttribute' attribute may only be used on function definitions in modules</source>
        <target state="translated">'EntryPointAttribute' 특성은 모듈의 함수 정의에 대해서만 사용할 수 있습니다.</target>
        <note />
      </trans-unit>
      <trans-unit id="tcMutableValuesCannotBeInline">
        <source>Mutable values cannot be marked 'inline'</source>
        <target state="translated">변경할 수 있는 값은 'inline'으로 표시할 수 없습니다.</target>
        <note />
      </trans-unit>
      <trans-unit id="tcMutableValuesMayNotHaveGenericParameters">
        <source>Mutable values cannot have generic parameters</source>
        <target state="translated">변경할 수 있는 값에는 제네릭 매개 변수를 지정할 수 없습니다.</target>
        <note />
      </trans-unit>
      <trans-unit id="tcMutableValuesSyntax">
        <source>Mutable function values should be written 'let mutable f = (fun args -&gt; ...)'</source>
        <target state="translated">변경할 수 있는 함수 값은 'let mutable f = (fun args -&gt; ...)'로 작성해야 합니다.</target>
        <note />
      </trans-unit>
      <trans-unit id="tcOnlyFunctionsCanBeInline">
        <source>Only functions may be marked 'inline'</source>
        <target state="translated">함수만 'inline'으로 표시할 수 있습니다.</target>
        <note />
      </trans-unit>
      <trans-unit id="tcIllegalAttributesForLiteral">
        <source>A literal value cannot be given the [&lt;ThreadStatic&gt;] or [&lt;ContextStatic&gt;] attributes</source>
        <target state="translated">리터럴 값에는 [&lt;ThreadStatic&gt;] 또는 [&lt;ContextStatic&gt;] 특성을 지정할 수 없습니다.</target>
        <note />
      </trans-unit>
      <trans-unit id="tcLiteralCannotBeMutable">
        <source>A literal value cannot be marked 'mutable'</source>
        <target state="translated">리터럴 값은 'mutable'로 표시할 수 없습니다.</target>
        <note />
      </trans-unit>
      <trans-unit id="tcLiteralCannotBeInline">
        <source>A literal value cannot be marked 'inline'</source>
        <target state="translated">리터럴 값은 'inline'으로 표시할 수 없습니다.</target>
        <note />
      </trans-unit>
      <trans-unit id="tcLiteralCannotHaveGenericParameters">
        <source>Literal values cannot have generic parameters</source>
        <target state="translated">리터럴 값에는 제네릭 매개 변수를 지정할 수 없습니다.</target>
        <note />
      </trans-unit>
      <trans-unit id="tcInvalidConstantExpression">
        <source>This is not a valid constant expression</source>
        <target state="translated">올바른 상수 식이 아닙니다.</target>
        <note />
      </trans-unit>
      <trans-unit id="tcTypeIsInaccessible">
        <source>This type is not accessible from this code location</source>
        <target state="translated">이 형식은 이 코드 위치에서 액세스할 수 없습니다.</target>
        <note />
      </trans-unit>
      <trans-unit id="tcUnexpectedConditionInImportedAssembly">
        <source>Unexpected condition in imported assembly: failed to decode AttributeUsage attribute</source>
        <target state="translated">가져온 어셈블리에 예기치 않은 상황이 발생했습니다. AttributeUsage 특성을 디코딩하지 못했습니다.</target>
        <note />
      </trans-unit>
      <trans-unit id="tcUnrecognizedAttributeTarget">
        <source>Unrecognized attribute target. Valid attribute targets are 'assembly', 'module', 'type', 'method', 'property', 'return', 'param', 'field', 'event', 'constructor'.</source>
        <target state="translated">인식할 수 없는 특성 대상입니다. 올바른 특성 대상은 'assembly', 'module', 'type', 'method', 'property', 'return', 'param', 'field', 'event', 'constructor'입니다.</target>
        <note />
      </trans-unit>
      <trans-unit id="tcAttributeIsNotValidForLanguageElementUseDo">
        <source>This attribute is not valid for use on this language element. Assembly attributes should be attached to a 'do ()' declaration, if necessary within an F# module.</source>
        <target state="translated">이 특성은 이 언어 요소에 사용할 수 없습니다. 어셈블리 특성은 필요한 경우 F# 모듈 내에서 'do ()' 선언에 연결해야 합니다.</target>
        <note />
      </trans-unit>
      <trans-unit id="tcAttributeIsNotValidForLanguageElement">
        <source>This attribute is not valid for use on this language element</source>
        <target state="translated">이 특성은 이 언어 요소에 사용할 수 없습니다.</target>
        <note />
      </trans-unit>
      <trans-unit id="tcOptionalArgumentsCannotBeUsedInCustomAttribute">
        <source>Optional arguments cannot be used in custom attributes</source>
        <target state="translated">선택적 인수는 사용자 지정 특성에 사용할 수 없습니다.</target>
        <note />
      </trans-unit>
      <trans-unit id="tcPropertyCannotBeSet0">
        <source>This property cannot be set</source>
        <target state="translated">이 속성은 설정할 수 없습니다.</target>
        <note />
      </trans-unit>
      <trans-unit id="tcPropertyOrFieldNotFoundInAttribute">
        <source>This property or field was not found on this custom attribute type</source>
        <target state="translated">이 속성 또는 필드를 이 사용자 지정 특성 형식에서 찾을 수 없습니다.</target>
        <note />
      </trans-unit>
      <trans-unit id="tcCustomAttributeMustBeReferenceType">
        <source>A custom attribute must be a reference type</source>
        <target state="translated">사용자 지정 특성은 참조 형식이어야 합니다.</target>
        <note />
      </trans-unit>
      <trans-unit id="tcCustomAttributeArgumentMismatch">
        <source>The number of args for a custom attribute does not match the expected number of args for the attribute constructor</source>
        <target state="translated">사용자 지정 특성에 대한 인수 수가 특성 생성자에 필요한 인수 수와 일치하지 않습니다.</target>
        <note />
      </trans-unit>
      <trans-unit id="tcCustomAttributeMustInvokeConstructor">
        <source>A custom attribute must invoke an object constructor</source>
        <target state="translated">사용자 지정 특성은 개체 생성자를 호출해야 합니다.</target>
        <note />
      </trans-unit>
      <trans-unit id="tcAttributeExpressionsMustBeConstructorCalls">
        <source>Attribute expressions must be calls to object constructors</source>
        <target state="translated">특성 식은 개체 생성자에 대한 호출이어야 합니다.</target>
        <note />
      </trans-unit>
      <trans-unit id="tcUnsupportedAttribute">
        <source>This attribute cannot be used in this version of F#</source>
        <target state="translated">이 특성은 이 버전의 F#에서 사용할 수 없습니다.</target>
        <note />
      </trans-unit>
      <trans-unit id="tcInvalidInlineSpecification">
        <source>Invalid inline specification</source>
        <target state="translated">인라인 지정이 잘못되었습니다.</target>
        <note />
      </trans-unit>
      <trans-unit id="tcInvalidUseBinding">
        <source>'use' bindings must be of the form 'use &lt;var&gt; = &lt;expr&gt;'</source>
        <target state="translated">'use' 바인딩은 'use &lt;var&gt; = &lt;expr&gt;' 형식이어야 합니다.</target>
        <note />
      </trans-unit>
      <trans-unit id="tcAbstractMembersIllegalInAugmentation">
        <source>Abstract members are not permitted in an augmentation - they must be defined as part of the type itself</source>
        <target state="translated">추상 멤버는 확대에서 허용되지 않으며 형식 자체의 일부로 정의해야 합니다.</target>
        <note />
      </trans-unit>
      <trans-unit id="tcMethodOverridesIllegalHere">
        <source>Method overrides and interface implementations are not permitted here</source>
        <target state="translated">메서드 재정의 및 인터페이스 구현은 여기에 허용되지 않습니다.</target>
        <note />
      </trans-unit>
      <trans-unit id="tcNoMemberFoundForOverride">
        <source>No abstract or interface member was found that corresponds to this override</source>
        <target state="translated">이 재정의에 해당하는 추상 또는 인터페이스 멤버를 찾을 수 없습니다.</target>
        <note />
      </trans-unit>
      <trans-unit id="tcOverrideArityMismatch">
        <source>This override takes a different number of arguments to the corresponding abstract member. The following abstract members were found:{0}</source>
        <target state="translated">이 재정의는 해당하는 추상 멤버와 다른 수의 인수를 사용합니다. 다음 추상 멤버를 찾았습니다. {0}</target>
        <note />
      </trans-unit>
      <trans-unit id="tcDefaultImplementationAlreadyExists">
        <source>This method already has a default implementation</source>
        <target state="translated">이 메서드에 이미 기본 구현이 있습니다.</target>
        <note />
      </trans-unit>
      <trans-unit id="tcDefaultAmbiguous">
        <source>The method implemented by this default is ambiguous</source>
        <target state="translated">이 기본값으로 구현된 메서드가 모호합니다.</target>
        <note />
      </trans-unit>
      <trans-unit id="tcNoPropertyFoundForOverride">
        <source>No abstract property was found that corresponds to this override</source>
        <target state="translated">이 재정의에 해당하는 추상 속성을 찾을 수 없습니다.</target>
        <note />
      </trans-unit>
      <trans-unit id="tcAbstractPropertyMissingGetOrSet">
        <source>This property overrides or implements an abstract property but the abstract property doesn't have a corresponding {0}</source>
        <target state="translated">이 속성은 추상 속성을 재정의하거나 구현하지만 추상 속성에 해당하는 {0}이(가) 없습니다.</target>
        <note />
      </trans-unit>
      <trans-unit id="tcInvalidSignatureForSet">
        <source>Invalid signature for set member</source>
        <target state="translated">집합 멤버의 시그니처가 잘못되었습니다.</target>
        <note />
      </trans-unit>
      <trans-unit id="tcNewMemberHidesAbstractMember">
        <source>This new member hides the abstract member '{0}'. Rename the member or use 'override' instead.</source>
        <target state="translated">이 새 멤버는 추상 멤버 '{0}'을(를) 숨깁니다. 멤버의 이름을 바꾸거나 대신 'override'를 사용하세요.</target>
        <note />
      </trans-unit>
      <trans-unit id="tcNewMemberHidesAbstractMemberWithSuffix">
        <source>This new member hides the abstract member '{0}' once tuples, functions, units of measure and/or provided types are erased. Rename the member or use 'override' instead.</source>
        <target state="translated">이 새 멤버는 튜플, 함수, 측정 단위 및/또는 제공된 형식이 지워지면 추상 멤버 '{0}'을(를) 숨깁니다. 멤버의 이름을 바꾸거나 대신 'override'를 사용하세요.</target>
        <note />
      </trans-unit>
      <trans-unit id="tcStaticInitializersIllegalInInterface">
        <source>Interfaces cannot contain definitions of static initializers</source>
        <target state="translated">인터페이스에는 정적 이니셜라이저의 정의를 포함할 수 없습니다.</target>
        <note />
      </trans-unit>
      <trans-unit id="tcObjectConstructorsIllegalInInterface">
        <source>Interfaces cannot contain definitions of object constructors</source>
        <target state="translated">인터페이스에는 개체 생성자의 정의를 포함할 수 없습니다.</target>
        <note />
      </trans-unit>
      <trans-unit id="tcMemberOverridesIllegalInInterface">
        <source>Interfaces cannot contain definitions of member overrides</source>
        <target state="translated">인터페이스에는 멤버 재정의의 정의를 포함할 수 없습니다.</target>
        <note />
      </trans-unit>
      <trans-unit id="tcConcreteMembersIllegalInInterface">
        <source>Interfaces cannot contain definitions of concrete members. You may need to define a constructor on your type to indicate that the type is a class.</source>
        <target state="translated">인터페이스에는 구체적인 멤버의 정의를 포함할 수 없습니다. 사용자 형식에 대한 생성자를 정의하여 해당 형식이 클래스임을 나타내야 할 수 있습니다.</target>
        <note />
      </trans-unit>
      <trans-unit id="tcConstructorsDisallowedInExceptionAugmentation">
        <source>Constructors cannot be specified in exception augmentations</source>
        <target state="translated">생성자는 예외 확대에 지정할 수 없습니다.</target>
        <note />
      </trans-unit>
      <trans-unit id="tcStructsCannotHaveConstructorWithNoArguments">
        <source>Structs cannot have an object constructor with no arguments. This is a restriction imposed on all CLI languages as structs automatically support a default constructor.</source>
        <target state="translated">구조체에는 인수가 없는 개체 생성자를 지정할 수 없습니다. 이는 구조체가 기본 생성자를 자동으로 지원하기 때문에 모든 CLI 언어에 적용되는 제한입니다.</target>
        <note />
      </trans-unit>
      <trans-unit id="tcConstructorsIllegalForThisType">
        <source>Constructors cannot be defined for this type</source>
        <target state="translated">생성자는 이 형식에 대해 지정할 수 없습니다.</target>
        <note />
      </trans-unit>
      <trans-unit id="tcRecursiveBindingsWithMembersMustBeDirectAugmentation">
        <source>Recursive bindings that include member specifications can only occur as a direct augmentation of a type</source>
        <target state="translated">멤버 지정을 포함하는 재귀적 바인딩은 형식의 직접 확대로만 발생할 수 있습니다.</target>
        <note />
      </trans-unit>
      <trans-unit id="tcOnlySimplePatternsInLetRec">
        <source>Only simple variable patterns can be bound in 'let rec' constructs</source>
        <target state="translated">단순 변수 패턴만 'let rec' 구문에 바인딩할 수 있습니다.</target>
        <note />
      </trans-unit>
      <trans-unit id="tcOnlyRecordFieldsAndSimpleLetCanBeMutable">
        <source>Mutable 'let' bindings can't be recursive or defined in recursive modules or namespaces</source>
        <target state="translated">변경이 가능한 'let' 바인딩을 반복하거나 재귀 모듈 또는 네임스페이스에서 정의할 수 없습니다.</target>
        <note />
      </trans-unit>
      <trans-unit id="tcMemberIsNotSufficientlyGeneric">
        <source>This member is not sufficiently generic</source>
        <target state="translated">이 멤버는 충분히 일반적이지 않습니다.</target>
        <note />
      </trans-unit>
      <trans-unit id="tcLiteralAttributeRequiresConstantValue">
        <source>A declaration may only be the [&lt;Literal&gt;] attribute if a constant value is also given, e.g. 'val x : int = 1'</source>
        <target state="translated">상수 값도 지정된 경우(예: 'val x : int = 1')에만 선언은 [&lt;Literal&gt;] 특성일 수 있습니다.</target>
        <note />
      </trans-unit>
      <trans-unit id="tcValueInSignatureRequiresLiteralAttribute">
        <source>A declaration may only be given a value in a signature if the declaration has the [&lt;Literal&gt;] attribute</source>
        <target state="translated">[&lt;Literal&gt;] 특성이 있는 경우에만 선언의 시그니처에 값을 지정할 수 있습니다.</target>
        <note />
      </trans-unit>
      <trans-unit id="tcThreadStaticAndContextStaticMustBeStatic">
        <source>Thread-static and context-static variables must be static and given the [&lt;DefaultValue&gt;] attribute to indicate that the value is initialized to the default value on each new thread</source>
        <target state="translated">Thread 정적 및 Context 정적 변수는 정적이어야 하며 값이 각 새 스레드에서 기본값으로 초기화됨을 나타내기 위해 [&lt;DefaultValue&gt;] 특성을 가져야 합니다.</target>
        <note />
      </trans-unit>
      <trans-unit id="tcVolatileFieldsMustBeMutable">
        <source>Volatile fields must be marked 'mutable' and cannot be thread-static</source>
        <target state="translated">volatile 필드는 'mutable'로 표시해야 하며 Thread 정적일 수 없습니다.</target>
        <note />
      </trans-unit>
      <trans-unit id="tcUninitializedValFieldsMustBeMutable">
        <source>Uninitialized 'val' fields must be mutable and marked with the '[&lt;DefaultValue&gt;]' attribute. Consider using a 'let' binding instead of a 'val' field.</source>
        <target state="translated">초기화되지 않은 'val' 필드는 변경할 수 있어야 하며 '[&lt;DefaultValue&gt;]' 특성으로 표시되어야 합니다. 'val' 필드 대신 'let' 바인딩을 사용해 보세요.</target>
        <note />
      </trans-unit>
      <trans-unit id="tcStaticValFieldsMustBeMutableAndPrivate">
        <source>Static 'val' fields in types must be mutable, private and marked with the '[&lt;DefaultValue&gt;]' attribute. They are initialized to the 'null' or 'zero' value for their type. Consider also using a 'static let mutable' binding in a class type.</source>
        <target state="translated">형식의 정적 'val' 필드는 변경할 수 있어야 하고 Private이어야 하며 '[&lt;DefaultValue&gt;]' 특성으로 표시되어야 합니다. 이러한 필드는 해당 형식에 맞게 'null' 또는 '0' 값으로 초기화됩니다. 클래스 형식에 'static let mutable' 바인딩도 사용해 보세요.</target>
        <note />
      </trans-unit>
      <trans-unit id="tcFieldRequiresName">
        <source>This field requires a name</source>
        <target state="translated">이 필드에는 이름이 필요합니다.</target>
        <note />
      </trans-unit>
      <trans-unit id="tcInvalidNamespaceModuleTypeUnionName">
        <source>Invalid namespace, module, type or union case name</source>
        <target state="translated">네임스페이스, 모듈, 형식 또는 공용 구조체 케이스 이름이 잘못되었습니다.</target>
        <note />
      </trans-unit>
      <trans-unit id="tcIllegalFormForExplicitTypeDeclaration">
        <source>Explicit type declarations for constructors must be of the form 'ty1 * ... * tyN -&gt; resTy'. Parentheses may be required around 'resTy'</source>
        <target state="translated">생성자에 대한 명시적 형식 선언의 형식은 'ty1 * ... * tyN -&gt; resTy'여야 합니다. 'resTy'를 괄호로 묶어야 할 수 있습니다.</target>
        <note />
      </trans-unit>
      <trans-unit id="tcReturnTypesForUnionMustBeSameAsType">
        <source>Return types of union cases must be identical to the type being defined, up to abbreviations</source>
        <target state="translated">공용 구조체 케이스의 반환 형식은 약어까지 정의 대상 형식과 동일해야 합니다.</target>
        <note />
      </trans-unit>
      <trans-unit id="tcInvalidEnumerationLiteral">
        <source>This is not a valid value for an enumeration literal</source>
        <target state="translated">열거형 리터럴에 대한 올바른 값이 아닙니다.</target>
        <note />
      </trans-unit>
      <trans-unit id="tcTypeIsNotInterfaceType1">
        <source>The type '{0}' is not an interface type</source>
        <target state="translated">'{0}' 형식은 인터페이스 형식이 아닙니다.</target>
        <note />
      </trans-unit>
      <trans-unit id="tcDuplicateSpecOfInterface">
        <source>Duplicate specification of an interface</source>
        <target state="translated">인터페이스가 중복 지정되었습니다.</target>
        <note />
      </trans-unit>
      <trans-unit id="tcFieldValIllegalHere">
        <source>A field/val declaration is not permitted here</source>
        <target state="translated">필드/val 선언은 여기에 허용되지 않습니다.</target>
        <note />
      </trans-unit>
      <trans-unit id="tcInheritIllegalHere">
        <source>A inheritance declaration is not permitted here</source>
        <target state="translated">상속 선언은 여기에 허용되지 않습니다.</target>
        <note />
      </trans-unit>
      <trans-unit id="tcModuleRequiresQualifiedAccess">
        <source>This declaration opens the module '{0}', which is marked as 'RequireQualifiedAccess'. Adjust your code to use qualified references to the elements of the module instead, e.g. 'List.map' instead of 'map'. This change will ensure that your code is robust as new constructs are added to libraries.</source>
        <target state="translated">이 선언은 'RequireQualifiedAccess'로 표시된 '{0}' 모듈을 엽니다. 대신 모듈의 요소에 대해 한정된 참조를 사용하도록 코드를 조정하십시오(예: 'map' 대신 'List.map'). 이렇게 변경하면 라이브러리에 새 구문이 추가될 때 코드가 견고성을 잃지 않게 됩니다.</target>
        <note />
      </trans-unit>
      <trans-unit id="tcOpenUsedWithPartiallyQualifiedPath">
        <source>This declaration opens the namespace or module '{0}' through a partially qualified path. Adjust this code to use the full path of the namespace. This change will make your code more robust as new constructs are added to the F# and CLI libraries.</source>
        <target state="translated">이 선언은 부분적으로 정규화된 경로를 통해 '{0}' 네임스페이스 또는 모듈을 엽니다. 네임스페이스의 전체 경로가 사용되도록 이 코드를 조정하세요. 이렇게 변경하면 F# 및 CLI 라이브러리에 새 구문이 추가될 때 코드가 더 견고해집니다.</target>
        <note />
      </trans-unit>
      <trans-unit id="tcLocalClassBindingsCannotBeInline">
        <source>Local class bindings cannot be marked inline. Consider lifting the definition out of the class or else do not mark it as inline.</source>
        <target state="translated">지역 클래스 바인딩은 inline으로 표시할 수 없습니다. 정의를 클래스 밖으로 이동하거나 inline으로 표시하지 마세요.</target>
        <note />
      </trans-unit>
      <trans-unit id="tcTypeAbbreviationsMayNotHaveMembers">
        <source>Type abbreviations cannot have members</source>
        <target state="translated">형식 약어에는 멤버를 지정할 수 없습니다.</target>
        <note />
      </trans-unit>
      <trans-unit id="tcTypeAbbreviationsCheckedAtCompileTime">
        <source>As of F# 4.1, the accessibility of type abbreviations is checked at compile-time. Consider changing the accessibility of the type abbreviation. Ignoring this warning might lead to runtime errors.</source>
        <target state="translated">F# 4.1부터 형식 약어의 액세스 가능성은 컴파일 시간에 확인합니다. 형식 약어의 액세스 가능성을 변경하세요. 이 경고를 무시하면 런타임 오류가 발생할 수 있습니다.</target>
        <note />
      </trans-unit>
      <trans-unit id="tcEnumerationsMayNotHaveMembers">
        <source>Enumerations cannot have members</source>
        <target state="translated">열거형에는 멤버를 지정할 수 없습니다.</target>
        <note />
      </trans-unit>
      <trans-unit id="tcMeasureDeclarationsRequireStaticMembers">
        <source>Measure declarations may have only static members</source>
        <target state="translated">측정값 선언에는 정적 멤버만 있을 수 있습니다.</target>
        <note />
      </trans-unit>
      <trans-unit id="tcStructsMayNotContainDoBindings">
        <source>Structs cannot contain 'do' bindings because the default constructor for structs would not execute these bindings</source>
        <target state="translated">구조체의 기본 생성자는 이러한 바인딩을 실행하지 않으므로 구조체에는 'do' 바인딩을 포함할 수 없습니다.</target>
        <note />
      </trans-unit>
      <trans-unit id="tcStructsMayNotContainLetBindings">
        <source>Structs cannot contain value definitions because the default constructor for structs will not execute these bindings. Consider adding additional arguments to the primary constructor for the type.</source>
        <target state="translated">구조체의 기본 생성자는 이러한 바인딩을 실행하지 않으므로 구조체에는 값 정의를 포함할 수 없습니다. 형식의 주 생성자에 인수를 더 추가하세요.</target>
        <note />
      </trans-unit>
      <trans-unit id="tcStaticLetBindingsRequireClassesWithImplicitConstructors">
        <source>Static value definitions may only be used in types with a primary constructor. Consider adding arguments to the type definition, e.g. 'type X(args) = ...'.</source>
        <target state="translated">정적 값 정의는 기본 생성자가 포함된 형식에서만 사용할 수 있습니다. 'type X(args) = ...'와 같이 형식 정의에 인수를 추가해 보세요.</target>
        <note />
      </trans-unit>
      <trans-unit id="tcMeasureDeclarationsRequireStaticMembersNotConstructors">
        <source>Measure declarations may have only static members: constructors are not available</source>
        <target state="translated">측정값 선언에는 정적 멤버만 있을 수 있습니다. 생성자는 사용할 수 없습니다.</target>
        <note />
      </trans-unit>
      <trans-unit id="tcMemberAndLocalClassBindingHaveSameName">
        <source>A member and a local class binding both have the name '{0}'</source>
        <target state="translated">멤버와 지역 클래스 바인딩 모두에 이름 '{0}'이(가) 있습니다.</target>
        <note />
      </trans-unit>
      <trans-unit id="tcTypeAbbreviationsCannotHaveInterfaceDeclaration">
        <source>Type abbreviations cannot have interface declarations</source>
        <target state="translated">형식 약어에는 인터페이스 선언을 지정할 수 없습니다.</target>
        <note />
      </trans-unit>
      <trans-unit id="tcEnumerationsCannotHaveInterfaceDeclaration">
        <source>Enumerations cannot have interface declarations</source>
        <target state="translated">열거형에는 인터페이스 선언을 지정할 수 없습니다.</target>
        <note />
      </trans-unit>
      <trans-unit id="tcTypeIsNotInterfaceType0">
        <source>This type is not an interface type</source>
        <target state="translated">이 형식은 인터페이스 형식이 아닙니다.</target>
        <note />
      </trans-unit>
      <trans-unit id="tcAllImplementedInterfacesShouldBeDeclared">
        <source>All implemented interfaces should be declared on the initial declaration of the type</source>
        <target state="translated">구현된 모든 인터페이스는 초기 형식 선언 시 선언해야 합니다.</target>
        <note />
      </trans-unit>
      <trans-unit id="tcDefaultImplementationForInterfaceHasAlreadyBeenAdded">
        <source>A default implementation of this interface has already been added because the explicit implementation of the interface was not specified at the definition of the type</source>
        <target state="translated">형식을 정의할 때 인터페이스의 명시적 구현이 지정되지 않았으므로 이 인터페이스의 기본 구현이 이미 추가되었습니다.</target>
        <note />
      </trans-unit>
      <trans-unit id="tcMemberNotPermittedInInterfaceImplementation">
        <source>This member is not permitted in an interface implementation</source>
        <target state="translated">이 멤버는 인터페이스 구현에서 허용되지 않습니다.</target>
        <note />
      </trans-unit>
      <trans-unit id="tcDeclarationElementNotPermittedInAugmentation">
        <source>This declaration element is not permitted in an augmentation</source>
        <target state="translated">이 선언 요소는 확대에서 허용되지 않습니다.</target>
        <note />
      </trans-unit>
      <trans-unit id="tcTypesCannotContainNestedTypes">
        <source>Types cannot contain nested type definitions</source>
        <target state="translated">형식에는 중첩 형식 정의를 포함할 수 없습니다.</target>
        <note />
      </trans-unit>
      <trans-unit id="tcTypeExceptionOrModule">
        <source>type, exception or module</source>
        <target state="translated">형식, 예외 또는 모듈입니다.</target>
        <note />
      </trans-unit>
      <trans-unit id="tcTypeOrModule">
        <source>type or module</source>
        <target state="translated">형식 또는 모듈입니다.</target>
        <note />
      </trans-unit>
      <trans-unit id="tcImplementsIStructuralEquatableExplicitly">
        <source>The struct, record or union type '{0}' implements the interface 'System.IStructuralEquatable' explicitly. Apply the 'CustomEquality' attribute to the type.</source>
        <target state="translated">구조체, 레코드 또는 공용 구조체 형식 '{0}'은(는) 'System.IStructuralEquatable' 인터페이스를 명시적으로 구현합니다. 형식에 'CustomEquality' 특성을 적용하세요.</target>
        <note />
      </trans-unit>
      <trans-unit id="tcImplementsIEquatableExplicitly">
        <source>The struct, record or union type '{0}' implements the interface 'System.IEquatable&lt;_&gt;' explicitly. Apply the 'CustomEquality' attribute to the type and provide a consistent implementation of the non-generic override 'System.Object.Equals(obj)'.</source>
        <target state="translated">구조체, 레코드 또는 공용 구조체 형식 '{0}'은(는) 'System.IEquatable&lt;_&gt;' 인터페이스를 명시적으로 구현합니다. 형식에 'CustomEquality' 특성을 적용하고 제네릭이 아닌 재정의 'System.Object.Equals(obj)'에 대한 일관된 구현을 제공하세요.</target>
        <note />
      </trans-unit>
      <trans-unit id="tcExplicitTypeSpecificationCannotBeUsedForExceptionConstructors">
        <source>Explicit type specifications cannot be used for exception constructors</source>
        <target state="translated">명시적 형식 지정은 예외 생성자에 대해 사용할 수 없습니다.</target>
        <note />
      </trans-unit>
      <trans-unit id="tcExceptionAbbreviationsShouldNotHaveArgumentList">
        <source>Exception abbreviations should not have argument lists</source>
        <target state="translated">예외 약어에는 인수 목록을 지정하면 안 됩니다.</target>
        <note />
      </trans-unit>
      <trans-unit id="tcAbbreviationsFordotNetExceptionsCannotTakeArguments">
        <source>Abbreviations for Common IL exceptions cannot take arguments</source>
        <target state="translated">공통 IL 예외에 대한 약어에는 인수를 사용할 수 없습니다.</target>
        <note />
      </trans-unit>
      <trans-unit id="tcExceptionAbbreviationsMustReferToValidExceptions">
        <source>Exception abbreviations must refer to existing exceptions or F# types deriving from System.Exception</source>
        <target state="translated">예외 약어는 기존 예외 또는 System.Exception에서 파생되는 F# 형식을 참조해야 합니다.</target>
        <note />
      </trans-unit>
      <trans-unit id="tcAbbreviationsFordotNetExceptionsMustHaveMatchingObjectConstructor">
        <source>Abbreviations for Common IL exception types must have a matching object constructor</source>
        <target state="translated">공통 IL 예외 형식에 대한 약어에는 일치하는 개체 생성자가 있어야 합니다.</target>
        <note />
      </trans-unit>
      <trans-unit id="tcNotAnException">
        <source>Not an exception</source>
        <target state="translated">예외가 아닙니다.</target>
        <note />
      </trans-unit>
      <trans-unit id="tcInvalidModuleName">
        <source>Invalid module name</source>
        <target state="translated">모듈 이름이 잘못되었습니다.</target>
        <note />
      </trans-unit>
      <trans-unit id="tcInvalidTypeExtension">
        <source>Invalid type extension</source>
        <target state="translated">형식 확장이 잘못되었습니다.</target>
        <note />
      </trans-unit>
      <trans-unit id="tcAttributesOfTypeSpecifyMultipleKindsForType">
        <source>The attributes of this type specify multiple kinds for the type</source>
        <target state="translated">이 형식의 특성은 형식에 대한 많은 종류를 지정합니다.</target>
        <note />
      </trans-unit>
      <trans-unit id="tcKindOfTypeSpecifiedDoesNotMatchDefinition">
        <source>The kind of the type specified by its attributes does not match the kind implied by its definition</source>
        <target state="translated">해당 특성으로 지정된 형식의 종류가 해당 정의에 의해 암시된 종류와 일치하지 않습니다.</target>
        <note />
      </trans-unit>
      <trans-unit id="tcMeasureDefinitionsCannotHaveTypeParameters">
        <source>Measure definitions cannot have type parameters</source>
        <target state="translated">측정값 정의에는 형식 매개 변수를 지정할 수 없습니다.</target>
        <note />
      </trans-unit>
      <trans-unit id="tcTypeRequiresDefinition">
        <source>This type requires a definition</source>
        <target state="translated">이 형식을 사용하려면 정의가 필요합니다.</target>
        <note />
      </trans-unit>
      <trans-unit id="tcTypeAbbreviationHasTypeParametersMissingOnType">
        <source>This type abbreviation has one or more declared type parameters that do not appear in the type being abbreviated. Type abbreviations must use all declared type parameters in the type being abbreviated. Consider removing one or more type parameters, or use a concrete type definition that wraps an underlying type, such as 'type C&lt;'a&gt; = C of ...'.</source>
        <target state="translated">이 형식 약어에는 간략화되는 형식에 나타나지 않는 하나 이상의 선언된 형식 매개 변수가 있습니다. 형식 약어는 간략화되는 형식에 있는 모든 선언된 형식 매개 변수를 사용해야 합니다. 하나 이상의 형식 매개 변수를 제거하거나 내부 형식을 래핑하는 구체적인 형식 정의(예: 'type C&lt;'a&gt; = C of ...'.)를 사용하세요.</target>
        <note />
      </trans-unit>
      <trans-unit id="tcStructsInterfacesEnumsDelegatesMayNotInheritFromOtherTypes">
        <source>Structs, interfaces, enums and delegates cannot inherit from other types</source>
        <target state="translated">구조체, 인터페이스, 열거형 및 대리자는 다른 형식에서 상속될 수 없습니다.</target>
        <note />
      </trans-unit>
      <trans-unit id="tcTypesCannotInheritFromMultipleConcreteTypes">
        <source>Types cannot inherit from multiple concrete types</source>
        <target state="translated">형식은 여러 구체적인 형식에서 상속될 수 없습니다.</target>
        <note />
      </trans-unit>
      <trans-unit id="tcRecordsUnionsAbbreviationsStructsMayNotHaveAllowNullLiteralAttribute">
        <source>Records, union, abbreviations and struct types cannot have the 'AllowNullLiteral' attribute</source>
        <target state="translated">레코드, 공용 구조체, 약어 및 구조체 형식에는 'AllowNullLiteral' 특성을 지정할 수 없습니다.</target>
        <note />
      </trans-unit>
      <trans-unit id="tcAllowNullTypesMayOnlyInheritFromAllowNullTypes">
        <source>Types with the 'AllowNullLiteral' attribute may only inherit from or implement types which also allow the use of the null literal</source>
        <target state="translated">'AllowNullLiteral' 특성이 지정된 형식은 null 리터럴도 사용할 수 있는 형식을 구현하거나 이 형식에서 상속되어야 합니다.</target>
        <note />
      </trans-unit>
      <trans-unit id="tcGenericTypesCannotHaveStructLayout">
        <source>Generic types cannot be given the 'StructLayout' attribute</source>
        <target state="translated">제네릭 형식에는 'StructLayout' 특성을 지정할 수 없습니다.</target>
        <note />
      </trans-unit>
      <trans-unit id="tcOnlyStructsCanHaveStructLayout">
        <source>Only structs and classes without primary constructors may be given the 'StructLayout' attribute</source>
        <target state="translated">기본 생성자가 없는 구조체 및 클래스에만 'StructLayout' 특성을 지정할 수 있습니다.</target>
        <note />
      </trans-unit>
      <trans-unit id="tcRepresentationOfTypeHiddenBySignature">
        <source>The representation of this type is hidden by the signature. It must be given an attribute such as [&lt;Sealed&gt;], [&lt;Class&gt;] or [&lt;Interface&gt;] to indicate the characteristics of the type.</source>
        <target state="translated">이 형식의 표현은 시그니처에 의해 숨겨져 있습니다. 형식의 특징을 나타내기 위해 이 형식에는 [&lt;Sealed&gt;], [&lt;Class&gt;] 또는 [&lt;Interface&gt;]와 같은 특성을 지정해야 합니다.</target>
        <note />
      </trans-unit>
      <trans-unit id="tcOnlyClassesCanHaveAbstract">
        <source>Only classes may be given the 'AbstractClass' attribute</source>
        <target state="translated">클래스에만 'AbstractClass' 특성을 지정할 수 있습니다.</target>
        <note />
      </trans-unit>
      <trans-unit id="tcOnlyTypesRepresentingUnitsOfMeasureCanHaveMeasure">
        <source>Only types representing units-of-measure may be given the 'Measure' attribute</source>
        <target state="translated">측정 단위를 나타내는 형식에만 'Measure' 특성을 지정할 수 있습니다.</target>
        <note />
      </trans-unit>
      <trans-unit id="tcOverridesCannotHaveVisibilityDeclarations">
        <source>Accessibility modifiers are not permitted on overrides or interface implementations</source>
        <target state="translated">액세스 가능성 한정자는 재정의 또는 인터페이스 구현에서 허용되지 않습니다.</target>
        <note />
      </trans-unit>
      <trans-unit id="tcTypesAreAlwaysSealedDU">
        <source>Discriminated union types are always sealed</source>
        <target state="translated">구분된 공용 구조체 형식은 항상 봉인됩니다.</target>
        <note />
      </trans-unit>
      <trans-unit id="tcTypesAreAlwaysSealedRecord">
        <source>Record types are always sealed</source>
        <target state="translated">레코드 형식은 항상 봉인됩니다.</target>
        <note />
      </trans-unit>
      <trans-unit id="tcTypesAreAlwaysSealedAssemblyCode">
        <source>Assembly code types are always sealed</source>
        <target state="translated">어셈블리 코드 형식은 항상 봉인됩니다.</target>
        <note />
      </trans-unit>
      <trans-unit id="tcTypesAreAlwaysSealedStruct">
        <source>Struct types are always sealed</source>
        <target state="translated">구조체 형식은 항상 봉인됩니다.</target>
        <note />
      </trans-unit>
      <trans-unit id="tcTypesAreAlwaysSealedDelegate">
        <source>Delegate types are always sealed</source>
        <target state="translated">대리자 형식은 항상 봉인됩니다.</target>
        <note />
      </trans-unit>
      <trans-unit id="tcTypesAreAlwaysSealedEnum">
        <source>Enum types are always sealed</source>
        <target state="translated">열거형 형식은 항상 봉인됩니다.</target>
        <note />
      </trans-unit>
      <trans-unit id="tcInterfaceTypesAndDelegatesCannotContainFields">
        <source>Interface types and delegate types cannot contain fields</source>
        <target state="translated">인터페이스 형식 및 대리자 형식에는 필드를 포함할 수 없습니다.</target>
        <note />
      </trans-unit>
      <trans-unit id="tcAbbreviatedTypesCannotBeSealed">
        <source>Abbreviated types cannot be given the 'Sealed' attribute</source>
        <target state="translated">간략화된 형식에는 'Sealed' 특성을 지정할 수 없습니다.</target>
        <note />
      </trans-unit>
      <trans-unit id="tcCannotInheritFromSealedType">
        <source>Cannot inherit a sealed type</source>
        <target state="translated">봉인된 형식을 상속할 수 없습니다.</target>
        <note />
      </trans-unit>
      <trans-unit id="tcCannotInheritFromInterfaceType">
        <source>Cannot inherit from interface type. Use interface ... with instead.</source>
        <target state="translated">인터페이스 형식에서 상속할 수 없습니다. 대신 interface ... with를 사용하세요.</target>
        <note />
      </trans-unit>
      <trans-unit id="tcStructTypesCannotContainAbstractMembers">
        <source>Struct types cannot contain abstract members</source>
        <target state="translated">구조체 형식에는 추상 멤버를 포함할 수 없습니다.</target>
        <note />
      </trans-unit>
      <trans-unit id="tcInterfaceTypesCannotBeSealed">
        <source>Interface types cannot be sealed</source>
        <target state="translated">인터페이스 형식은 봉인할 수 없습니다.</target>
        <note />
      </trans-unit>
      <trans-unit id="tcInvalidDelegateSpecification">
        <source>Delegate specifications must be of the form 'typ -&gt; typ'</source>
        <target state="translated">대리자 지정의 형식은 'typ -&gt; typ'여야 합니다.</target>
        <note />
      </trans-unit>
      <trans-unit id="tcDelegatesCannotBeCurried">
        <source>Delegate specifications must not be curried types. Use 'typ * ... * typ -&gt; typ' for multi-argument delegates, and 'typ -&gt; (typ -&gt; typ)' for delegates returning function values.</source>
        <target state="translated">대리자 지정은 커리된 형식이어서는 안 됩니다. 다중 인수 대리자의 경우 'typ * ... * typ -&gt; typ', 함수 값을 반환하는 대리자의 경우 'typ -&gt; (typ -&gt; typ)'를 사용하세요.</target>
        <note />
      </trans-unit>
      <trans-unit id="tcInvalidTypeForLiteralEnumeration">
        <source>Literal enumerations must have type int, uint, int16, uint16, int64, uint64, byte, sbyte or char</source>
        <target state="translated">리터럴 열거형의 형식은 int, uint, int16, uint16, int64, uint64, byte, sbyte 또는 char이어야 합니다.</target>
        <note />
      </trans-unit>
      <trans-unit id="tcTypeDefinitionIsCyclic">
        <source>This type definition involves an immediate cyclic reference through an abbreviation</source>
        <target state="translated">이 형식 정의에는 약어를 통해 직접 순환 참조가 사용됩니다.</target>
        <note />
      </trans-unit>
      <trans-unit id="tcTypeDefinitionIsCyclicThroughInheritance">
        <source>This type definition involves an immediate cyclic reference through a struct field or inheritance relation</source>
        <target state="translated">이 형식 정의에는 구조체 필드 또는 상속 관계를 통해 직접 순환 참조가 사용됩니다.</target>
        <note />
      </trans-unit>
      <trans-unit id="tcReservedSyntaxForAugmentation">
        <source>The syntax 'type X with ...' is reserved for augmentations. Types whose representations are hidden but which have members are now declared in signatures using 'type X = ...'. You may also need to add the '[&lt;Sealed&gt;] attribute to the type definition in the signature</source>
        <target state="translated">구문은 확대를 위해 예약되었습니다. 표현이 숨겨져 있지만 멤버를 가지고 있는 형식은 이제 'type X = ...'를 사용하여 시그니처에 선언됩니다. 시그니처에 있는 형식 정의에 '[&lt;Sealed&gt;] 특성을 추가해야 할 수도 있습니다.</target>
        <note />
      </trans-unit>
      <trans-unit id="tcMembersThatExtendInterfaceMustBePlacedInSeparateModule">
        <source>Members that extend interface, delegate or enum types must be placed in a module separate to the definition of the type. This module must either have the AutoOpen attribute or be opened explicitly by client code to bring the extension members into scope.</source>
        <target state="translated">인터페이스, 대리자 또는 열거형 형식을 확장하는 멤버는 형식의 정의와 별도로 모듈에 배치해야 합니다. 이 모듈은 확장 멤버를 범위 내로 가져오기 위해 AutoOpen 특성을 가지거나 클라이언트 코드를 통해 명시적으로 열어야 합니다.</target>
        <note />
      </trans-unit>
      <trans-unit id="tcDeclaredTypeParametersForExtensionDoNotMatchOriginal">
        <source>One or more of the declared type parameters for this type extension have a missing or wrong type constraint not matching the original type constraints on '{0}'</source>
        <target state="translated">이 형식 확장에 대해 선언된 하나 이상의 형식 매개 변수에 형식 제약 조건이 없거나 잘못되어 '{0}'의 원본 형식 제약 조건과 일치하지 않습니다.</target>
        <note />
      </trans-unit>
      <trans-unit id="tcTypeDefinitionsWithImplicitConstructionMustHaveOneInherit">
        <source>Type definitions may only have one 'inherit' specification and it must be the first declaration</source>
        <target state="translated">형식 정의에는 하나의 'inherit' 지정만 있을 수 있으며 이것이 첫 번째 선언이어야 합니다.</target>
        <note />
      </trans-unit>
      <trans-unit id="tcTypeDefinitionsWithImplicitConstructionMustHaveLocalBindingsBeforeMembers">
        <source>'let' and 'do' bindings must come before member and interface definitions in type definitions</source>
        <target state="translated">'let' 및 'do' 바인딩은 형식 정의에서 멤버 및 인터페이스 정의 앞에 와야 합니다.</target>
        <note />
      </trans-unit>
      <trans-unit id="tcInheritDeclarationMissingArguments">
        <source>This 'inherit' declaration specifies the inherited type but no arguments. Consider supplying arguments, e.g. 'inherit BaseType(args)'.</source>
        <target state="translated">이 'inherit' 선언은 상속된 형식을 지정하지만 인수는 지정하지 않습니다. 인수를 제공하십시오(예: 'inherit BaseType(args)').</target>
        <note />
      </trans-unit>
      <trans-unit id="tcInheritConstructionCallNotPartOfImplicitSequence">
        <source>This 'inherit' declaration has arguments, but is not in a type with a primary constructor. Consider adding arguments to your type definition, e.g. 'type X(args) = ...'.</source>
        <target state="translated">이 'inherit' 선언은 인수를 포함하지만 기본 생성자가 포함된 형식이 아닙니다. 'type X(args) = ...'와 같이 형식 정의에 인수를 추가해 보세요.</target>
        <note />
      </trans-unit>
      <trans-unit id="tcLetAndDoRequiresImplicitConstructionSequence">
        <source>This definition may only be used in a type with a primary constructor. Consider adding arguments to your type definition, e.g. 'type X(args) = ...'.</source>
        <target state="translated">이 정의는 기본 생성자가 포함된 형식에서만 사용할 수 있습니다. 'type X(args) = ...'와 같이 형식 정의에 인수를 추가해 보세요.</target>
        <note />
      </trans-unit>
      <trans-unit id="tcTypeAbbreviationsCannotHaveAugmentations">
        <source>Type abbreviations cannot have augmentations</source>
        <target state="translated">형식 약어에는 확대를 지정할 수 없습니다.</target>
        <note />
      </trans-unit>
      <trans-unit id="tcModuleAbbreviationForNamespace">
        <source>The path '{0}' is a namespace. A module abbreviation may not abbreviate a namespace.</source>
        <target state="translated">'{0}' 경로가 네임스페이스입니다. 모듈 약어가 네임스페이스의 약어가 아닐 수 있습니다.</target>
        <note />
      </trans-unit>
      <trans-unit id="tcTypeUsedInInvalidWay">
        <source>The type '{0}' is used in an invalid way. A value prior to '{1}' has an inferred type involving '{2}', which is an invalid forward reference.</source>
        <target state="translated">{0}' 형식이 잘못된 방식으로 사용되었습니다. '{1}' 앞에 있는 값에 '{2}'을(를) 사용하는 유추 형식이 있습니다. 이는 잘못된 전방 참조입니다.</target>
        <note />
      </trans-unit>
      <trans-unit id="tcMemberUsedInInvalidWay">
        <source>The member '{0}' is used in an invalid way. A use of '{1}' has been inferred prior to the definition of '{2}', which is an invalid forward reference.</source>
        <target state="translated">{0}' 멤버가 잘못된 방식으로 사용되었습니다. '{2}'이(가) 정의되기 전에 '{1}'의 사용이 유추되었습니다. 이는 잘못된 전방 참조입니다.</target>
        <note />
      </trans-unit>
      <trans-unit id="tcAttributeAutoOpenWasIgnored">
        <source>The attribute 'AutoOpen(\"{0}\")' in the assembly '{1}' did not refer to a valid module or namespace in that assembly and has been ignored</source>
        <target state="translated">{1}' 어셈블리의 특성 'AutoOpen(\"{0}\")'이 해당 어셈블리의 올바른 모듈 또는 네임스페이스를 참조하지 않아 무시되었습니다.</target>
        <note />
      </trans-unit>
      <trans-unit id="ilUndefinedValue">
        <source>Undefined value '{0}'</source>
        <target state="translated">정의되지 않은 값 '{0}'입니다.</target>
        <note />
      </trans-unit>
      <trans-unit id="ilLabelNotFound">
        <source>Label {0} not found</source>
        <target state="translated">{0} 레이블을 찾을 수 없습니다.</target>
        <note />
      </trans-unit>
      <trans-unit id="ilIncorrectNumberOfTypeArguments">
        <source>Incorrect number of type arguments to local call</source>
        <target state="translated">로컬 호출에 대한 형식 인수 수가 잘못되었습니다.</target>
        <note />
      </trans-unit>
      <trans-unit id="ilDynamicInvocationNotSupported">
        <source>Dynamic invocation of {0} is not supported</source>
        <target state="translated">{0}을(를) 동적으로 호출하는 작업은 지원되지 않습니다.</target>
        <note />
      </trans-unit>
      <trans-unit id="ilAddressOfLiteralFieldIsInvalid">
        <source>Taking the address of a literal field is invalid</source>
        <target state="translated">리터럴 필드의 주소를 사용하는 것은 올바르지 않습니다.</target>
        <note />
      </trans-unit>
      <trans-unit id="ilAddressOfValueHereIsInvalid">
        <source>This operation involves taking the address of a value '{0}' represented using a local variable or other special representation. This is invalid.</source>
        <target state="translated">이 작업을 수행하려면 지역 변수 또는 기타 특수 표현을 사용하여 표시된 값 '{0}'의 주소를 사용해야 합니다. 이는 올바르지 않습니다.</target>
        <note />
      </trans-unit>
      <trans-unit id="ilCustomMarshallersCannotBeUsedInFSharp">
        <source>Custom marshallers cannot be specified in F# code. Consider using a C# helper function.</source>
        <target state="translated">사용자 지정 마샬러는 F# 코드에 지정할 수 없습니다. C# 도우미 함수를 사용하세요.</target>
        <note />
      </trans-unit>
      <trans-unit id="ilMarshalAsAttributeCannotBeDecoded">
        <source>The MarshalAs attribute could not be decoded</source>
        <target state="translated">MarshalAs 특성을 디코딩할 수 없습니다.</target>
        <note />
      </trans-unit>
      <trans-unit id="ilSignatureForExternalFunctionContainsTypeParameters">
        <source>The signature for this external function contains type parameters. Constrain the argument and return types to indicate the types of the corresponding C function.</source>
        <target state="translated">이 외부 함수의 시그니처에 형식 매개 변수가 포함되어 있습니다. 인수 및 반환 형식을 제한하여 해당하는 C 함수의 형식을 나타내세요.</target>
        <note />
      </trans-unit>
      <trans-unit id="ilDllImportAttributeCouldNotBeDecoded">
        <source>The DllImport attribute could not be decoded</source>
        <target state="translated">DllImport 특성을 디코딩할 수 없습니다.</target>
        <note />
      </trans-unit>
      <trans-unit id="ilLiteralFieldsCannotBeSet">
        <source>Literal fields cannot be set</source>
        <target state="translated">리터럴 필드를 설정할 수 없습니다.</target>
        <note />
      </trans-unit>
      <trans-unit id="ilStaticMethodIsNotLambda">
        <source>GenSetStorage: {0} was represented as a static method but was not an appropriate lambda expression</source>
        <target state="translated">GenSetStorage: {0}이(가) 정적 메서드로 표시되었지만 적절한 람다 식이 아니었습니다.</target>
        <note />
      </trans-unit>
      <trans-unit id="ilMutableVariablesCannotEscapeMethod">
        <source>Mutable variables cannot escape their method</source>
        <target state="translated">변경할 수 있는 변수는 해당 메서드를 벗어날 수 없습니다.</target>
        <note />
      </trans-unit>
      <trans-unit id="ilUnexpectedUnrealizedValue">
        <source>Compiler error: unexpected unrealized value</source>
        <target state="translated">컴파일러 오류: 예기치 않은 구현되지 않은 값이 있습니다.</target>
        <note />
      </trans-unit>
      <trans-unit id="ilMainModuleEmpty">
        <source>Main module of program is empty: nothing will happen when it is run</source>
        <target state="translated">프로그램의 주 모듈이 비어 있습니다. 프로그램 실행 시 아무 작업도 수행되지 않습니다.</target>
        <note />
      </trans-unit>
      <trans-unit id="ilTypeCannotBeUsedForLiteralField">
        <source>This type cannot be used for a literal field</source>
        <target state="translated">이 형식은 리터럴 필드에 사용할 수 없습니다.</target>
        <note />
      </trans-unit>
      <trans-unit id="ilUnexpectedGetSetAnnotation">
        <source>Unexpected GetSet annotation on a property</source>
        <target state="translated">속성에 예기치 않은 GetSet 주석이 있습니다.</target>
        <note />
      </trans-unit>
      <trans-unit id="ilFieldOffsetAttributeCouldNotBeDecoded">
        <source>The FieldOffset attribute could not be decoded</source>
        <target state="translated">FieldOffset 특성을 디코딩할 수 없습니다.</target>
        <note />
      </trans-unit>
      <trans-unit id="ilStructLayoutAttributeCouldNotBeDecoded">
        <source>The StructLayout attribute could not be decoded</source>
        <target state="translated">StructLayout 특성을 디코딩할 수 없습니다.</target>
        <note />
      </trans-unit>
      <trans-unit id="ilDefaultAugmentationAttributeCouldNotBeDecoded">
        <source>The DefaultAugmentation attribute could not be decoded</source>
        <target state="translated">DefaultAugmentation 특성을 디코딩할 수 없습니다.</target>
        <note />
      </trans-unit>
      <trans-unit id="ilReflectedDefinitionsCannotUseSliceOperator">
        <source>Reflected definitions cannot contain uses of the prefix splice operator '%'</source>
        <target state="translated">반영된 정의에는 접두사 스플라이스 연산자 '%'을(를) 포함할 수 없습니다.</target>
        <note />
      </trans-unit>
      <trans-unit id="optsProblemWithCodepage">
        <source>Problem with codepage '{0}': {1}</source>
        <target state="translated">코드 페이지 '{0}'에 문제가 있습니다. {1}</target>
        <note />
      </trans-unit>
      <trans-unit id="optsCopyright">
        <source>Copyright (c) Microsoft Corporation. All Rights Reserved.</source>
        <target state="translated">Copyright (C) Microsoft Corporation. All rights reserved.</target>
        <note />
      </trans-unit>
      <trans-unit id="optsCopyrightCommunity">
        <source>Freely distributed under the MIT Open Source License.  https://github.com/Microsoft/visualfsharp/blob/master/License.txt</source>
        <target state="translated">MIT 오픈 소스 라이선스에 따라 무료로 배포되었습니다. https://github.com/Microsoft/visualfsharp/blob/master/License.txt</target>
        <note />
      </trans-unit>
      <trans-unit id="optsNameOfOutputFile">
        <source>Name of the output file (Short form: -o)</source>
        <target state="translated">출력 파일의 이름입니다(약식: -o).</target>
        <note />
      </trans-unit>
      <trans-unit id="optsBuildConsole">
        <source>Build a console executable</source>
        <target state="translated">콘솔 실행 파일을 빌드합니다.</target>
        <note />
      </trans-unit>
      <trans-unit id="optsBuildWindows">
        <source>Build a Windows executable</source>
        <target state="translated">Windows 실행 파일을 빌드합니다.</target>
        <note />
      </trans-unit>
      <trans-unit id="optsBuildLibrary">
        <source>Build a library (Short form: -a)</source>
        <target state="translated">라이브러리를 빌드합니다(약식: -a).</target>
        <note />
      </trans-unit>
      <trans-unit id="optsBuildModule">
        <source>Build a module that can be added to another assembly</source>
        <target state="translated">다른 어셈블리에 추가될 수 있는 모듈을 빌드합니다.</target>
        <note />
      </trans-unit>
      <trans-unit id="optsDelaySign">
        <source>Delay-sign the assembly using only the public portion of the strong name key</source>
        <target state="translated">강력한 이름 키의 공개 부분만 사용하여 어셈블리 서명을 연기합니다.</target>
        <note />
      </trans-unit>
      <trans-unit id="optsPublicSign">
        <source>Public-sign the assembly using only the public portion of the strong name key, and mark the assembly as signed</source>
        <target state="translated">강력한 이름 키의 공개 부분만 사용하여 어셈블리를 공개 서명하고, 어셈블리를 서명됨으로 표시합니다.</target>
        <note />
      </trans-unit>
      <trans-unit id="optsWriteXml">
        <source>Write the xmldoc of the assembly to the given file</source>
        <target state="translated">지정한 파일에 어셈블리의 xmldoc를 씁니다.</target>
        <note />
      </trans-unit>
      <trans-unit id="optsStrongKeyFile">
        <source>Specify a strong name key file</source>
        <target state="translated">강력한 이름의 키 파일을 지정합니다.</target>
        <note />
      </trans-unit>
      <trans-unit id="optsStrongKeyContainer">
        <source>Specify a strong name key container</source>
        <target state="translated">강력한 이름의 키 컨테이너를 지정합니다.</target>
        <note />
      </trans-unit>
      <trans-unit id="optsPlatform">
        <source>Limit which platforms this code can run on: x86, Itanium, x64, anycpu32bitpreferred, or anycpu. The default is anycpu.</source>
        <target state="translated">이 코드를 실행할 수 있는 플랫폼을 x86, Itanium, x64, anycpu32bitpreferred 또는 anycpu로 제한합니다. 기본값은 anycpu입니다.</target>
        <note />
      </trans-unit>
      <trans-unit id="optsNoOpt">
        <source>Only include optimization information essential for implementing inlined constructs. Inhibits cross-module inlining but improves binary compatibility.</source>
        <target state="translated">인라인 구문을 구현하는 데 반드시 필요한 최적화 정보만 포함합니다. 크로스 모듈 인라인 처리가 금지되지만 이진 호환성은 개선됩니다.</target>
        <note />
      </trans-unit>
      <trans-unit id="optsNoInterface">
        <source>Don't add a resource to the generated assembly containing F#-specific metadata</source>
        <target state="translated">F# 관련 메타데이터를 포함하는 생성 어셈블리에 리소스를 추가하지 마세요.</target>
        <note />
      </trans-unit>
      <trans-unit id="optsSig">
        <source>Print the inferred interface of the assembly to a file</source>
        <target state="translated">어셈블리의 유추된 인터페이스를 파일에 출력합니다.</target>
        <note />
      </trans-unit>
      <trans-unit id="optsReference">
        <source>Reference an assembly (Short form: -r)</source>
        <target state="translated">어셈블리를 참조합니다(약식: -r).</target>
        <note />
      </trans-unit>
      <trans-unit id="optsWin32res">
        <source>Specify a Win32 resource file (.res)</source>
        <target state="translated">Win32 리소스 파일(.res)을 지정합니다.</target>
        <note />
      </trans-unit>
      <trans-unit id="optsWin32manifest">
        <source>Specify a Win32 manifest file</source>
        <target state="translated">Win32 매니페스트 파일을 지정합니다.</target>
        <note />
      </trans-unit>
      <trans-unit id="optsNowin32manifest">
        <source>Do not include the default Win32 manifest</source>
        <target state="translated">기본 Win32 매니페스트를 포함하지 마세요.</target>
        <note />
      </trans-unit>
      <trans-unit id="optsEmbedAllSource">
        <source>Embed all source files in the portable PDB file</source>
        <target state="translated">이식 가능한 PDB 파일에 모든 소스 파일 포함</target>
        <note />
      </trans-unit>
      <trans-unit id="optsEmbedSource">
        <source>Embed specific source files in the portable PDB file</source>
        <target state="translated">이식 가능한 PDB 파일에 특정 소스 파일을 포함합니다.</target>
        <note />
      </trans-unit>
      <trans-unit id="optsSourceLink">
        <source>Source link information file to embed in the portable PDB file</source>
        <target state="translated">이식 가능한 PDB 파일에 포함할 소스 링크 정보 파일</target>
        <note />
      </trans-unit>
      <trans-unit id="optsEmbeddedSourceRequirePortablePDBs">
        <source>--embed switch only supported when emitting a Portable PDB (--debug:portable or --debug:embedded)</source>
        <target state="translated">--embed 스위치는 이식 가능한 PDB를 내보낼 때만 지원됩니다(--debug:portable 또는 --debug:embedded).</target>
        <note />
      </trans-unit>
      <trans-unit id="optsSourceLinkRequirePortablePDBs">
        <source>--sourcelink switch only supported when emitting a Portable PDB (--debug:portable or --debug:embedded)</source>
        <target state="translated">--sourcelink 스위치는 이식 가능한 PDB를 내보낼 때만 지원됩니다(--debug:portable 또는 --debug:embedded).</target>
        <note />
      </trans-unit>
      <trans-unit id="srcFileTooLarge">
        <source>Source file is too large to embed in a portable PDB</source>
        <target state="translated">소스 파일이 너무 커서 이식 가능한 PDB에 포함할 수 없습니다.</target>
        <note />
      </trans-unit>
      <trans-unit id="optsResource">
        <source>Embed the specified managed resource</source>
        <target state="translated">지정한 관리되는 리소스를 포함합니다.</target>
        <note />
      </trans-unit>
      <trans-unit id="optsLinkresource">
        <source>Link the specified resource to this assembly where the resinfo format is &lt;file&gt;[,&lt;string name&gt;[,public|private]]</source>
        <target state="translated">resinfo 형식이 &lt;file&gt;[,&lt;string name&gt;[,public|private]]인 경우 지정한 리소스를 이 어셈블리에 연결합니다.</target>
        <note />
      </trans-unit>
      <trans-unit id="optsDebugPM">
        <source>Emit debug information (Short form: -g)</source>
        <target state="translated">디버그 정보를 내보냅니다(약식: -g).</target>
        <note />
      </trans-unit>
      <trans-unit id="optsDebug">
        <source>Specify debugging type: full, portable, embedded, pdbonly. ('{0}' is the default if no debuggging type specified and enables attaching a debugger to a running program, 'portable' is a cross-platform format, 'embedded' is a cross-platform format embedded into the output file).</source>
        <target state="translated">디버깅 형식(full, portable, embedded, pdbonly)을 지정합니다. '{0}'은(는) 디버깅 형식을 지정하지 않은 경우 기본값이며 디버거를 실행 중인 프로그램에 연결할 수 있습니다. 'portable'은 플랫폼 간 형식이고, 'embedded'는 출력 파일에 포함된 플랫폼 간 형식입니다.</target>
        <note />
      </trans-unit>
      <trans-unit id="optsOptimize">
        <source>Enable optimizations (Short form: -O)</source>
        <target state="translated">최적화를 사용합니다(약식: -O).</target>
        <note />
      </trans-unit>
      <trans-unit id="optsTailcalls">
        <source>Enable or disable tailcalls</source>
        <target state="translated">마무리 호출을 사용하거나 사용하지 않습니다.</target>
        <note />
      </trans-unit>
      <trans-unit id="optsDeterministic">
        <source>Produce a deterministic assembly (including module version GUID and timestamp)</source>
        <target state="translated">결정적 어셈블리(모듈 버전 GUID 및 타임스탬프 포함) 생성</target>
        <note />
      </trans-unit>
      <trans-unit id="optsCrossoptimize">
        <source>Enable or disable cross-module optimizations</source>
        <target state="translated">크로스 모듈을 최적화하거나 최적화하지 않습니다.</target>
        <note />
      </trans-unit>
      <trans-unit id="optsWarnaserrorPM">
        <source>Report all warnings as errors</source>
        <target state="translated">모든 경고를 오류로 보고합니다.</target>
        <note />
      </trans-unit>
      <trans-unit id="optsWarnaserror">
        <source>Report specific warnings as errors</source>
        <target state="translated">특정 경고를 오류로 보고합니다.</target>
        <note />
      </trans-unit>
      <trans-unit id="optsWarn">
        <source>Set a warning level (0-5)</source>
        <target state="translated">경고 수준(0-5)을 설정합니다.</target>
        <note />
      </trans-unit>
      <trans-unit id="optsNowarn">
        <source>Disable specific warning messages</source>
        <target state="translated">특정 경고 메시지를 사용하지 않습니다.</target>
        <note />
      </trans-unit>
      <trans-unit id="optsWarnOn">
        <source>Enable specific warnings that may be off by default</source>
        <target state="translated">특정 경고 사용(기본적으로 해제됨)</target>
        <note />
      </trans-unit>
      <trans-unit id="optsChecked">
        <source>Generate overflow checks</source>
        <target state="translated">오버플로 검사를 생성합니다.</target>
        <note />
      </trans-unit>
      <trans-unit id="optsDefine">
        <source>Define conditional compilation symbols (Short form: -d)</source>
        <target state="translated">조건부 컴파일 기호를 정의합니다(약식: -d).</target>
        <note />
      </trans-unit>
      <trans-unit id="optsMlcompatibility">
        <source>Ignore ML compatibility warnings</source>
        <target state="translated">ML 호환성 경고를 무시합니다.</target>
        <note />
      </trans-unit>
      <trans-unit id="optsNologo">
        <source>Suppress compiler copyright message</source>
        <target state="translated">컴파일러 저작권 메시지를 표시하지 않습니다.</target>
        <note />
      </trans-unit>
      <trans-unit id="optsHelp">
        <source>Display this usage message (Short form: -?)</source>
        <target state="translated">이 사용법 메시지를 표시합니다(약식: -?).</target>
        <note />
      </trans-unit>
      <trans-unit id="optsResponseFile">
        <source>Read response file for more options</source>
        <target state="translated">추가 옵션을 보려면 지시 파일을 읽으세요.</target>
        <note />
      </trans-unit>
      <trans-unit id="optsCodepage">
        <source>Specify the codepage used to read source files</source>
        <target state="translated">소스 파일을 읽는 데 사용되는 코드 페이지를 지정합니다.</target>
        <note />
      </trans-unit>
      <trans-unit id="optsUtf8output">
        <source>Output messages in UTF-8 encoding</source>
        <target state="translated">UTF-8 인코딩으로 메시지를 출력합니다.</target>
        <note />
      </trans-unit>
      <trans-unit id="optsFullpaths">
        <source>Output messages with fully qualified paths</source>
        <target state="translated">정규화된 경로를 사용하여 메시지를 출력합니다.</target>
        <note />
      </trans-unit>
      <trans-unit id="optsLib">
        <source>Specify a directory for the include path which is used to resolve source files and assemblies (Short form: -I)</source>
        <target state="translated">소스 파일 및 어셈블리를 확인하는 데 사용되는 포함 경로의 디렉터리를 지정합니다(약식: -I).</target>
        <note />
      </trans-unit>
      <trans-unit id="optsBaseaddress">
        <source>Base address for the library to be built</source>
        <target state="translated">빌드할 라이브러리의 기준 주소</target>
        <note />
      </trans-unit>
      <trans-unit id="optsNoframework">
        <source>Do not reference the default CLI assemblies by default</source>
        <target state="translated">기본 CLI 어셈블리를 기본적으로 참조하지 마세요.</target>
        <note />
      </trans-unit>
      <trans-unit id="optsStandalone">
        <source>Statically link the F# library and all referenced DLLs that depend on it into the assembly being generated</source>
        <target state="translated">F# 라이브러리 및 이 라이브러리에 종속된 모든 참조 DLL을 생성되는 어셈블리에 정적으로 링크합니다.</target>
        <note />
      </trans-unit>
      <trans-unit id="optsStaticlink">
        <source>Statically link the given assembly and all referenced DLLs that depend on this assembly. Use an assembly name e.g. mylib, not a DLL name.</source>
        <target state="translated">지정한 어셈블리 및 이 어셈블리에 종속된 모든 참조 DLL을 정적으로 링크합니다. DLL 이름이 아니라 어셈블리 이름을 사용하십시오(예: mylib).</target>
        <note />
      </trans-unit>
      <trans-unit id="optsResident">
        <source>Use a resident background compilation service to improve compiler startup times.</source>
        <target state="translated">컴파일러 시작 시간을 단축하기 위해 상주 백그라운드 컴파일 서비스를 사용합니다.</target>
        <note />
      </trans-unit>
      <trans-unit id="optsPdb">
        <source>Name the output debug file</source>
        <target state="translated">출력 디버그 파일의 이름입니다.</target>
        <note />
      </trans-unit>
      <trans-unit id="optsSimpleresolution">
        <source>Resolve assembly references using directory-based rules rather than MSBuild resolution</source>
        <target state="translated">MSBuild 확인이 아니라 디렉터리 기반의 규칙을 사용하여 어셈블리 참조를 확인합니다.</target>
        <note />
      </trans-unit>
      <trans-unit id="optsUnrecognizedTarget">
        <source>Unrecognized target '{0}', expected 'exe', 'winexe', 'library' or 'module'</source>
        <target state="translated">인식할 수 없는 대상 '{0}'입니다. 'exe', 'winexe', 'library' 또는 'module'이 필요합니다.</target>
        <note />
      </trans-unit>
      <trans-unit id="optsUnrecognizedDebugType">
        <source>Unrecognized debug type '{0}', expected 'pdbonly' or 'full'</source>
        <target state="translated">인식할 수 없는 디버그 형식 '{0}'입니다. 'pdbonly' 또는 'full'이 필요합니다.</target>
        <note />
      </trans-unit>
      <trans-unit id="optsInvalidWarningLevel">
        <source>Invalid warning level '{0}'</source>
        <target state="translated">경고 수준 '{0}'이(가) 잘못되었습니다.</target>
        <note />
      </trans-unit>
      <trans-unit id="optsShortFormOf">
        <source>Short form of '{0}'</source>
        <target state="translated">'{0}'의 약식입니다.</target>
        <note />
      </trans-unit>
      <trans-unit id="optsClirootDeprecatedMsg">
        <source>The command-line option '--cliroot' has been deprecated. Use an explicit reference to a specific copy of mscorlib.dll instead.</source>
        <target state="translated">명령줄 옵션 '--cliroot'는 사용되지 않습니다. mscorlib.dll의 특정 복사본에 대한 명시적 참조를 대신 사용하세요.</target>
        <note />
      </trans-unit>
      <trans-unit id="optsClirootDescription">
        <source>Use to override where the compiler looks for mscorlib.dll and framework components</source>
        <target state="translated">컴파일러가 mscorlib.dll 및 프레임워크 구성 요소를 찾는 위치를 재정의하는 데 사용합니다.</target>
        <note />
      </trans-unit>
      <trans-unit id="optsHelpBannerOutputFiles">
        <source>- OUTPUT FILES -</source>
        <target state="translated">- 출력 파일 -</target>
        <note />
      </trans-unit>
      <trans-unit id="optsHelpBannerInputFiles">
        <source>- INPUT FILES -</source>
        <target state="translated">- 입력 파일 -</target>
        <note />
      </trans-unit>
      <trans-unit id="optsHelpBannerResources">
        <source>- RESOURCES -</source>
        <target state="translated">- 리소스 -</target>
        <note />
      </trans-unit>
      <trans-unit id="optsHelpBannerCodeGen">
        <source>- CODE GENERATION -</source>
        <target state="translated">- 코드 생성 -</target>
        <note />
      </trans-unit>
      <trans-unit id="optsHelpBannerAdvanced">
        <source>- ADVANCED -</source>
        <target state="translated">- 고급 -</target>
        <note />
      </trans-unit>
      <trans-unit id="optsHelpBannerMisc">
        <source>- MISCELLANEOUS -</source>
        <target state="translated">- 기타 -</target>
        <note />
      </trans-unit>
      <trans-unit id="optsHelpBannerLanguage">
        <source>- LANGUAGE -</source>
        <target state="translated">- 언어 -</target>
        <note />
      </trans-unit>
      <trans-unit id="optsHelpBannerErrsAndWarns">
        <source>- ERRORS AND WARNINGS -</source>
        <target state="translated">- 오류 및 경고 -</target>
        <note />
      </trans-unit>
      <trans-unit id="optsUnknownArgumentToTheTestSwitch">
        <source>Unknown --test argument: '{0}'</source>
        <target state="translated">알 수 없는 --test 인수입니다. '{0}'</target>
        <note />
      </trans-unit>
      <trans-unit id="optsUnknownPlatform">
        <source>Unrecognized platform '{0}', valid values are 'x86', 'x64', 'Itanium', 'anycpu32bitpreferred', and 'anycpu'</source>
        <target state="translated">인식할 수 없는 플랫폼 '{0}'입니다. 올바른 값은 'x86', 'x64', 'Itanium', 'anycpu32bitpreferred' 및 'anycpu'입니다.</target>
        <note />
      </trans-unit>
      <trans-unit id="optsInternalNoDescription">
        <source>The command-line option '{0}' is for test purposes only</source>
        <target state="translated">명령줄 옵션 '{0}'은(는) 테스트를 위해서만 사용됩니다.</target>
        <note />
      </trans-unit>
      <trans-unit id="optsDCLONoDescription">
        <source>The command-line option '{0}' has been deprecated</source>
        <target state="translated">명령줄 옵션 '{0}'은(는) 사용되지 않습니다.</target>
        <note />
      </trans-unit>
      <trans-unit id="optsDCLODeprecatedSuggestAlternative">
        <source>The command-line option '{0}' has been deprecated. Use '{1}' instead.</source>
        <target state="translated">명령줄 옵션 '{0}'은(는) 사용되지 않습니다. 대신 '{1}'을(를) 사용하세요.</target>
        <note />
      </trans-unit>
      <trans-unit id="optsDCLOHtmlDoc">
        <source>The command-line option '{0}' has been deprecated. HTML document generation is now part of the F# Power Pack, via the tool FsHtmlDoc.exe.</source>
        <target state="translated">명령줄 옵션 '{0}'은(는) 사용되지 않습니다. HTML 문서 생성은 이제 FsHtmlDoc.exe를 통해 F# Power Pack에 포함됩니다.</target>
        <note />
      </trans-unit>
      <trans-unit id="optsConsoleColors">
        <source>Output warning and error messages in color</source>
        <target state="translated">경고 및 오류 메시지를 색으로 구분하여 출력</target>
        <note />
      </trans-unit>
      <trans-unit id="optsUseHighEntropyVA">
        <source>Enable high-entropy ASLR</source>
        <target state="translated">높은 엔트로피 ASLR 사용</target>
        <note />
      </trans-unit>
      <trans-unit id="optsSubSystemVersion">
        <source>Specify subsystem version of this assembly</source>
        <target state="translated">이 어셈블리의 하위 시스템 버전을 지정하세요.</target>
        <note />
      </trans-unit>
      <trans-unit id="optsTargetProfile">
        <source>Specify target framework profile of this assembly. Valid values are mscorlib, netcore or netstandard. Default - mscorlib</source>
        <target state="translated">이 어셈블리의 대상 프레임워크 프로필을 지정하세요. 올바른 값은 mscorlib, netcore 또는 netstandard입니다. 기본값은 - mscorlib입니다.</target>
        <note />
      </trans-unit>
      <trans-unit id="optsEmitDebugInfoInQuotations">
        <source>Emit debug information in quotations</source>
        <target state="translated">인용구의 디버그 정보를 내보냅니다.</target>
        <note />
      </trans-unit>
      <trans-unit id="optsPreferredUiLang">
        <source>Specify the preferred output language culture name (e.g. es-ES, ja-JP)</source>
        <target state="translated">기본 출력 언어 문화권 이름 지정(예: es-ES, ja-JP)</target>
        <note />
      </trans-unit>
      <trans-unit id="optsNoCopyFsharpCore">
        <source>Don't copy FSharp.Core.dll along the produced binaries</source>
        <target state="translated">FSharp.Core.dll을 생성된 바이너리와 함께 복사하지 않음</target>
        <note />
      </trans-unit>
      <trans-unit id="optsInvalidSubSystemVersion">
        <source>Invalid version '{0}' for '--subsystemversion'. The version must be 4.00 or greater.</source>
        <target state="translated">'--subsystemversion'의 버전 '{0}'이(가) 잘못되었습니다. 버전은 4.00 이상이어야 합니다.</target>
        <note />
      </trans-unit>
      <trans-unit id="optsInvalidTargetProfile">
        <source>Invalid value '{0}' for '--targetprofile', valid values are 'mscorlib', 'netcore' or 'netstandard'.</source>
        <target state="translated">'--targetprofile'에 대한 값 '{0}'이(가) 잘못되었습니다. 올바른 값은 'mscorlib', 'netcore' 또는 'netstandard'입니다.</target>
        <note />
      </trans-unit>
      <trans-unit id="typeInfoFullName">
        <source>Full name</source>
        <target state="translated">전체 이름</target>
        <note />
      </trans-unit>
      <trans-unit id="typeInfoOtherOverloads">
        <source>and {0} other overloads</source>
        <target state="translated">및 기타 오버로드 {0}개</target>
        <note />
      </trans-unit>
      <trans-unit id="typeInfoUnionCase">
        <source>union case</source>
        <target state="translated">공용 구조체 케이스</target>
        <note />
      </trans-unit>
      <trans-unit id="typeInfoActivePatternResult">
        <source>active pattern result</source>
        <target state="translated">활성 패턴 결과</target>
        <note />
      </trans-unit>
      <trans-unit id="typeInfoActiveRecognizer">
        <source>active recognizer</source>
        <target state="translated">활성 인식기</target>
        <note />
      </trans-unit>
      <trans-unit id="typeInfoField">
        <source>field</source>
        <target state="translated">필드</target>
        <note />
      </trans-unit>
      <trans-unit id="typeInfoEvent">
        <source>event</source>
        <target state="translated">이벤트</target>
        <note />
      </trans-unit>
      <trans-unit id="typeInfoProperty">
        <source>property</source>
        <target state="translated">속성</target>
        <note />
      </trans-unit>
      <trans-unit id="typeInfoExtension">
        <source>extension</source>
        <target state="translated">확장</target>
        <note />
      </trans-unit>
      <trans-unit id="typeInfoCustomOperation">
        <source>custom operation</source>
        <target state="translated">사용자 지정 연산</target>
        <note />
      </trans-unit>
      <trans-unit id="typeInfoArgument">
        <source>argument</source>
        <target state="translated">인수</target>
        <note />
      </trans-unit>
      <trans-unit id="typeInfoPatternVariable">
        <source>patvar</source>
        <target state="translated">patvar</target>
        <note />
      </trans-unit>
      <trans-unit id="typeInfoNamespace">
        <source>namespace</source>
        <target state="translated">네임스페이스</target>
        <note />
      </trans-unit>
      <trans-unit id="typeInfoModule">
        <source>module</source>
        <target state="translated">모듈</target>
        <note />
      </trans-unit>
      <trans-unit id="typeInfoNamespaceOrModule">
        <source>namespace/module</source>
        <target state="translated">네임스페이스/모듈</target>
        <note />
      </trans-unit>
      <trans-unit id="typeInfoFromFirst">
        <source>from {0}</source>
        <target state="translated">소스: {0}</target>
        <note />
      </trans-unit>
      <trans-unit id="typeInfoFromNext">
        <source>also from {0}</source>
        <target state="translated">공동 소스: {0}</target>
        <note />
      </trans-unit>
      <trans-unit id="typeInfoGeneratedProperty">
        <source>generated property</source>
        <target state="translated">생성된 속성</target>
        <note />
      </trans-unit>
      <trans-unit id="typeInfoGeneratedType">
        <source>generated type</source>
        <target state="translated">생성된 형식</target>
        <note />
      </trans-unit>
      <trans-unit id="assemblyResolutionFoundByAssemblyFoldersKey">
        <source>Found by AssemblyFolders registry key</source>
        <target state="translated">AssemblyFolders 레지스트리 키로 찾았습니다.</target>
        <note />
      </trans-unit>
      <trans-unit id="assemblyResolutionFoundByAssemblyFoldersExKey">
        <source>Found by AssemblyFoldersEx registry key</source>
        <target state="translated">AssemblyFoldersEx 레지스트리 키로 찾았습니다.</target>
        <note />
      </trans-unit>
      <trans-unit id="assemblyResolutionNetFramework">
        <source>.NET Framework</source>
        <target state="translated">.NET Framework</target>
        <note />
      </trans-unit>
      <trans-unit id="assemblyResolutionGAC">
        <source>Global Assembly Cache</source>
        <target state="translated">전역 어셈블리 캐시</target>
        <note />
      </trans-unit>
      <trans-unit id="recursiveClassHierarchy">
        <source>Recursive class hierarchy in type '{0}'</source>
        <target state="translated">'{0}' 형식에 재귀적 클래스 계층 구조가 있습니다.</target>
        <note />
      </trans-unit>
      <trans-unit id="InvalidRecursiveReferenceToAbstractSlot">
        <source>Invalid recursive reference to an abstract slot</source>
        <target state="translated">추상 슬롯에 대한 재귀 참조가 잘못되었습니다.</target>
        <note />
      </trans-unit>
      <trans-unit id="eventHasNonStandardType">
        <source>The event '{0}' has a non-standard type. If this event is declared in another CLI language, you may need to access this event using the explicit {1} and {2} methods for the event. If this event is declared in F#, make the type of the event an instantiation of either 'IDelegateEvent&lt;_&gt;' or 'IEvent&lt;_,_&gt;'.</source>
        <target state="translated">'{0}' 이벤트에 비표준 형식이 있습니다. 이 이벤트가 다른 CLI 언어로 선언된 경우 이벤트에 대한 명시적 {1} 및 {2} 메서드를 사용하여 이 이벤트에 액세스해야 할 수 있습니다. 이 이벤트가 F#으로 선언된 경우에는 이벤트의 형식을 'IDelegateEvent&lt;_&gt;' 또는 'IEvent&lt;_,_&gt;'의 인스턴스로 만드세요.</target>
        <note />
      </trans-unit>
      <trans-unit id="typeIsNotAccessible">
        <source>The type '{0}' is not accessible from this code location</source>
        <target state="translated">'{0}' 형식은 이 코드 위치에서 액세스할 수 없습니다.</target>
        <note />
      </trans-unit>
      <trans-unit id="unionCasesAreNotAccessible">
        <source>The union cases or fields of the type '{0}' are not accessible from this code location</source>
        <target state="translated">'{0}' 형식의 공용 구조체 케이스 또는 필드는 이 코드 위치에서 액세스할 수 없습니다.</target>
        <note />
      </trans-unit>
      <trans-unit id="valueIsNotAccessible">
        <source>The value '{0}' is not accessible from this code location</source>
        <target state="translated">값 '{0}'은(는) 이 코드 위치에서 액세스할 수 없습니다.</target>
        <note />
      </trans-unit>
      <trans-unit id="unionCaseIsNotAccessible">
        <source>The union case '{0}' is not accessible from this code location</source>
        <target state="translated">공용 구조체 케이스 '{0}'은(는) 이 코드 위치에서 액세스할 수 없습니다.</target>
        <note />
      </trans-unit>
      <trans-unit id="fieldIsNotAccessible">
        <source>The record, struct or class field '{0}' is not accessible from this code location</source>
        <target state="translated">레코드, 구조체 또는 클래스 필드 '{0}'은(는) 이 코드 위치에서 액세스할 수 없습니다.</target>
        <note />
      </trans-unit>
      <trans-unit id="structOrClassFieldIsNotAccessible">
        <source>The struct or class field '{0}' is not accessible from this code location</source>
        <target state="translated">구조체 또는 클래스 필드 '{0}'은(는) 이 코드 위치에서 액세스할 수 없습니다.</target>
        <note />
      </trans-unit>
      <trans-unit id="experimentalConstruct">
        <source>This construct is experimental</source>
        <target state="translated">이 구문은 실험적입니다.</target>
        <note />
      </trans-unit>
      <trans-unit id="noInvokeMethodsFound">
        <source>No Invoke methods found for delegate type</source>
        <target state="translated">대리자 형식에 대해 Invoke 메서드를 찾지 못했습니다.</target>
        <note />
      </trans-unit>
      <trans-unit id="moreThanOneInvokeMethodFound">
        <source>More than one Invoke method found for delegate type</source>
        <target state="translated">대리자 형식에 대해 둘 이상의 Invoke 메서드를 찾았습니다.</target>
        <note />
      </trans-unit>
      <trans-unit id="delegatesNotAllowedToHaveCurriedSignatures">
        <source>Delegates are not allowed to have curried signatures</source>
        <target state="translated">대리자는 커리된 시그니처를 가질 수 없습니다.</target>
        <note />
      </trans-unit>
      <trans-unit id="tlrUnexpectedTExpr">
        <source>Unexpected Expr.TyChoose</source>
        <target state="translated">예기치 않은 Expr.TyChoose입니다.</target>
        <note />
      </trans-unit>
      <trans-unit id="tlrLambdaLiftingOptimizationsNotApplied">
        <source>Note: Lambda-lifting optimizations have not been applied because of the use of this local constrained generic function as a first class value. Adding type constraints may resolve this condition.</source>
        <target state="translated">참고: 로컬 제약 조건이 있는 이 제네릭 함수를 첫 번째 클래스 값으로 사용했으므로 람다 리프팅 최적화가 적용되지 않았습니다. 형식 제약 조건을 추가하면 이 상황이 해결될 수 있습니다.</target>
        <note />
      </trans-unit>
      <trans-unit id="lexhlpIdentifiersContainingAtSymbolReserved">
        <source>Identifiers containing '@' are reserved for use in F# code generation</source>
        <target state="translated">'@'을 포함하는 식별자는 F# 코드 생성에 사용할 수 있도록 예약되었습니다.</target>
        <note />
      </trans-unit>
      <trans-unit id="lexhlpIdentifierReserved">
        <source>The identifier '{0}' is reserved for future use by F#</source>
        <target state="translated">'{0}' 식별자는 F#에서 나중에 사용할 수 있도록 예약되었습니다.</target>
        <note />
      </trans-unit>
      <trans-unit id="patcMissingVariable">
        <source>Missing variable '{0}'</source>
        <target state="translated">'{0}' 변수가 없습니다.</target>
        <note />
      </trans-unit>
      <trans-unit id="patcPartialActivePatternsGenerateOneResult">
        <source>Partial active patterns may only generate one result</source>
        <target state="translated">부분 활성 패턴은 하나의 결과만 생성할 수 있습니다.</target>
        <note />
      </trans-unit>
      <trans-unit id="impTypeRequiredUnavailable">
        <source>The type '{0}' is required here and is unavailable. You must add a reference to assembly '{1}'.</source>
        <target state="translated">{0}' 형식이 여기에 필요하지만 사용할 수 없습니다. '{1}' 어셈블리에 대한 참조를 추가해야 합니다.</target>
        <note />
      </trans-unit>
      <trans-unit id="impReferencedTypeCouldNotBeFoundInAssembly">
        <source>A reference to the type '{0}' in assembly '{1}' was found, but the type could not be found in that assembly</source>
        <target state="translated">{1}' 어셈블리에서 '{0}' 형식에 대한 참조를 찾았지만 이 어셈블리에서 해당 형식을 찾을 수 없습니다.</target>
        <note />
      </trans-unit>
      <trans-unit id="impNotEnoughTypeParamsInScopeWhileImporting">
        <source>Internal error or badly formed metadata: not enough type parameters were in scope while importing</source>
        <target state="translated">내부 오류 또는 잘못된 형식의 메타데이터: 가져오기 작업을 수행하는 동안 범위 내의 형식 매개 변수가 부족했습니다.</target>
        <note />
      </trans-unit>
      <trans-unit id="impReferenceToDllRequiredByAssembly">
        <source>A reference to the DLL {0} is required by assembly {1}. The imported type {2} is located in the first assembly and could not be resolved.</source>
        <target state="translated">{1} 어셈블리에 {0} DLL에 대한 참조가 필요합니다. 가져온 형식 {2}은(는) 첫 번째 어셈블리에 있으며 확인할 수 없습니다.</target>
        <note />
      </trans-unit>
      <trans-unit id="impImportedAssemblyUsesNotPublicType">
        <source>An imported assembly uses the type '{0}' but that type is not public</source>
        <target state="translated">가져온 어셈블리가 '{0}' 형식을 사용하지만 해당 형식이 public이 아닙니다.</target>
        <note />
      </trans-unit>
      <trans-unit id="optValueMarkedInlineButIncomplete">
        <source>The value '{0}' was marked inline but its implementation makes use of an internal or private function which is not sufficiently accessible</source>
        <target state="translated">값 '{0}'이(가) inline으로 표시되었지만 해당 구현이 충분히 액세스할 수 없는 내부 또는 개인 함수를 사용합니다.</target>
        <note />
      </trans-unit>
      <trans-unit id="optValueMarkedInlineButWasNotBoundInTheOptEnv">
        <source>The value '{0}' was marked inline but was not bound in the optimization environment</source>
        <target state="translated">값 '{0}'이(가) inline으로 표시되었지만 최적화 환경에 바인딩되지 않았습니다.</target>
        <note />
      </trans-unit>
      <trans-unit id="optLocalValueNotFoundDuringOptimization">
        <source>Local value {0} not found during optimization</source>
        <target state="translated">최적화하는 동안 로컬 값 {0}을(를) 찾을 수 없습니다.</target>
        <note />
      </trans-unit>
      <trans-unit id="optValueMarkedInlineHasUnexpectedValue">
        <source>A value marked as 'inline' has an unexpected value</source>
        <target state="translated">'inline'으로 표시된 값에 예기치 않은 값이 있습니다.</target>
        <note />
      </trans-unit>
      <trans-unit id="optValueMarkedInlineCouldNotBeInlined">
        <source>A value marked as 'inline' could not be inlined</source>
        <target state="translated">'inline'으로 표시된 값은 인라인할 수 없습니다.</target>
        <note />
      </trans-unit>
      <trans-unit id="optFailedToInlineValue">
        <source>Failed to inline the value '{0}' marked 'inline', perhaps because a recursive value was marked 'inline'</source>
        <target state="translated">'inline'으로 표시된 값 '{0}'을(를) 인라인하지 못했습니다. 재귀 값이 'inline'으로 표시된 것 같습니다.</target>
        <note />
      </trans-unit>
      <trans-unit id="optRecursiveValValue">
        <source>Recursive ValValue {0}</source>
        <target state="translated">재귀 ValValue {0}입니다.</target>
        <note />
      </trans-unit>
      <trans-unit id="lexfltIncorrentIndentationOfIn">
        <source>The indentation of this 'in' token is incorrect with respect to the corresponding 'let'</source>
        <target state="translated">이 'in' 토큰의 들여쓰기가 해당하는 'let'과 관련하여 올바르지 않습니다.</target>
        <note />
      </trans-unit>
      <trans-unit id="lexfltTokenIsOffsideOfContextStartedEarlier">
        <source>Possible incorrect indentation: this token is offside of context started at position {0}. Try indenting this token further or using standard formatting conventions.</source>
        <target state="translated">들여쓰기가 잘못되었을 수 있습니다. 이 토큰은 {0} 위치에서 시작된 컨텍스트를 벗어납니다. 이 토큰을 더 들여쓰거나 표준 서식 규칙을 사용하세요.</target>
        <note />
      </trans-unit>
      <trans-unit id="lexfltSeparatorTokensOfPatternMatchMisaligned">
        <source>The '|' tokens separating rules of this pattern match are misaligned by one column. Consider realigning your code or using further indentation.</source>
        <target state="translated">이 패턴 일치의 규칙을 구분하는 '|' 토큰의 한 열이 잘못 맞춤되어 있습니다. 코드를 다시 맞추거나 들여쓰기를 더 사용하세요.</target>
        <note />
      </trans-unit>
      <trans-unit id="nrInvalidModuleExprType">
        <source>Invalid module/expression/type</source>
        <target state="translated">모듈/식/형식이 잘못되었습니다.</target>
        <note />
      </trans-unit>
      <trans-unit id="nrTypeInstantiationNeededToDisambiguateTypesWithSameName">
        <source>Multiple types exist called '{0}', taking different numbers of generic parameters. Provide a type instantiation to disambiguate the type resolution, e.g. '{1}'.</source>
        <target state="translated">{0}'(이)라는 형식이 여러 개 있으며 이러한 형식에 서로 다른 수의 제네릭 매개 변수가 사용되고 있습니다. 형식 확인을 구분하기 위한 형식 인스턴스를 제공하십시오(예: '{1}').</target>
        <note />
      </trans-unit>
      <trans-unit id="nrTypeInstantiationIsMissingAndCouldNotBeInferred">
        <source>The instantiation of the generic type '{0}' is missing and can't be inferred from the arguments or return type of this member. Consider providing a type instantiation when accessing this type, e.g. '{1}'.</source>
        <target state="translated">제네릭 형식 '{0}'의 인스턴스가 없으며 이 멤버의 반환 형식 또는 인수로부터 해당 인스턴스를 유추할 수 없습니다. 이 형식에 액세스할 때 형식 인스턴스를 제공하십시오(예: '{1}').</target>
        <note />
      </trans-unit>
      <trans-unit id="nrGlobalUsedOnlyAsFirstName">
        <source>'global' may only be used as the first name in a qualified path</source>
        <target state="translated">'global'은 정규화된 경로에서 첫 번째 이름으로만 사용할 수 있습니다.</target>
        <note />
      </trans-unit>
      <trans-unit id="nrIsNotConstructorOrLiteral">
        <source>This is not a constructor or literal, or a constructor is being used incorrectly</source>
        <target state="translated">생성자 또는 리터럴이 아니거나 생성자가 잘못된 방식으로 사용되고 있습니다.</target>
        <note />
      </trans-unit>
      <trans-unit id="nrUnexpectedEmptyLongId">
        <source>Unexpected empty long identifier</source>
        <target state="translated">예기치 않은 빈 긴 식별자입니다.</target>
        <note />
      </trans-unit>
      <trans-unit id="nrRecordDoesNotContainSuchLabel">
        <source>The record type '{0}' does not contain a label '{1}'.</source>
        <target state="translated">레코드 종류 '{0}'에 '{1}' 레이블이 포함되어 있지 않습니다.</target>
        <note />
      </trans-unit>
      <trans-unit id="nrInvalidFieldLabel">
        <source>Invalid field label</source>
        <target state="translated">필드 레이블이 잘못되었습니다.</target>
        <note />
      </trans-unit>
      <trans-unit id="nrInvalidExpression">
        <source>Invalid expression '{0}'</source>
        <target state="translated">'{0}' 식이 잘못되었습니다.</target>
        <note />
      </trans-unit>
      <trans-unit id="nrNoConstructorsAvailableForType">
        <source>No constructors are available for the type '{0}'</source>
        <target state="translated">'{0}' 형식에 대해 사용할 수 있는 생성자가 없습니다.</target>
        <note />
      </trans-unit>
      <trans-unit id="nrUnionTypeNeedsQualifiedAccess">
        <source>The union type for union case '{0}' was defined with the RequireQualifiedAccessAttribute. Include the name of the union type ('{1}') in the name you are using.</source>
        <target state="translated">공용 구조체 케이스 '{0}'에 대한 공용 구조체 형식은 RequireQualifiedAccessAttribute로 정의됩니다. 사용 중인 이름에 공용 구조체 형식('{1}') 이름을 포함하세요.</target>
        <note />
      </trans-unit>
      <trans-unit id="nrRecordTypeNeedsQualifiedAccess">
        <source>The record type for the record field '{0}' was defined with the RequireQualifiedAccessAttribute. Include the name of the record type ('{1}') in the name you are using.</source>
        <target state="translated">레코드 필드 '{0}'에 대한 레코드 타입은 RequireQualifiedAccessAttribute로 정의됩니다. 사용 중인 이름에 레코드 타입('{1}') 이름을 포함하세요.</target>
        <note />
      </trans-unit>
      <trans-unit id="ilwriteErrorCreatingPdb">
        <source>Unexpected error creating debug information file '{0}'</source>
        <target state="translated">디버그 정보 파일 '{0}'을(를) 만드는 동안 예기치 않은 오류가 발생했습니다.</target>
        <note />
      </trans-unit>
      <trans-unit id="lexOutsideIntegerRange">
        <source>This number is outside the allowable range for this integer type</source>
        <target state="translated">이 숫자는 이 정수 형식에 대해 허용 가능한 범위를 벗어납니다.</target>
        <note />
      </trans-unit>
      <trans-unit id="lexCharNotAllowedInOperatorNames">
        <source>'{0}' is not permitted as a character in operator names and is reserved for future use</source>
        <target state="translated">'{0}'은(는) 연산자 이름에서 허용되는 문자가 아니며 나중에 사용할 수 있도록 예약되었습니다.</target>
        <note />
      </trans-unit>
      <trans-unit id="lexUnexpectedChar">
        <source>Unexpected character '{0}'</source>
        <target state="translated">예기치 않은 '{0}' 문자입니다.</target>
        <note />
      </trans-unit>
      <trans-unit id="lexByteArrayCannotEncode">
        <source>This byte array literal contains characters that do not encode as a single byte</source>
        <target state="translated">이 바이트 배열 리터럴에는 단일 바이트로 인코딩되지 않는 문자가 포함되어 있습니다.</target>
        <note />
      </trans-unit>
      <trans-unit id="lexIdentEndInMarkReserved">
        <source>Identifiers followed by '{0}' are reserved for future use</source>
        <target state="translated">식별자 다음에 '{0}'이(가) 있는 형식은 나중에 사용할 수 있도록 예약되었습니다.</target>
        <note />
      </trans-unit>
      <trans-unit id="lexOutsideEightBitSigned">
        <source>This number is outside the allowable range for 8-bit signed integers</source>
        <target state="translated">이 숫자는 부호 있는 8비트 정수에 대해 허용 가능한 범위를 벗어납니다.</target>
        <note />
      </trans-unit>
      <trans-unit id="lexOutsideEightBitSignedHex">
        <source>This number is outside the allowable range for hexadecimal 8-bit signed integers</source>
        <target state="translated">이 숫자는 부호 있는 16진수 8비트 정수에 대해 허용 가능한 범위를 벗어납니다.</target>
        <note />
      </trans-unit>
      <trans-unit id="lexOutsideEightBitUnsigned">
        <source>This number is outside the allowable range for 8-bit unsigned integers</source>
        <target state="translated">이 숫자는 부호 없는 8비트 정수에 대해 허용 가능한 범위를 벗어납니다.</target>
        <note />
      </trans-unit>
      <trans-unit id="lexOutsideSixteenBitSigned">
        <source>This number is outside the allowable range for 16-bit signed integers</source>
        <target state="translated">이 숫자는 부호 있는 16비트 정수에 대해 허용 가능한 범위를 벗어납니다.</target>
        <note />
      </trans-unit>
      <trans-unit id="lexOutsideSixteenBitUnsigned">
        <source>This number is outside the allowable range for 16-bit unsigned integers</source>
        <target state="translated">이 숫자는 부호 없는 16비트 정수에 대해 허용 가능한 범위를 벗어납니다.</target>
        <note />
      </trans-unit>
      <trans-unit id="lexOutsideThirtyTwoBitSigned">
        <source>This number is outside the allowable range for 32-bit signed integers</source>
        <target state="translated">이 숫자는 부호 있는 32비트 정수에 대해 허용 가능한 범위를 벗어납니다.</target>
        <note />
      </trans-unit>
      <trans-unit id="lexOutsideThirtyTwoBitUnsigned">
        <source>This number is outside the allowable range for 32-bit unsigned integers</source>
        <target state="translated">이 숫자는 부호 없는 32비트 정수에 대해 허용 가능한 범위를 벗어납니다.</target>
        <note />
      </trans-unit>
      <trans-unit id="lexOutsideSixtyFourBitSigned">
        <source>This number is outside the allowable range for 64-bit signed integers</source>
        <target state="translated">이 숫자는 부호 있는 64비트 정수에 대해 허용 가능한 범위를 벗어납니다.</target>
        <note />
      </trans-unit>
      <trans-unit id="lexOutsideSixtyFourBitUnsigned">
        <source>This number is outside the allowable range for 64-bit unsigned integers</source>
        <target state="translated">이 숫자는 부호 없는 64비트 정수에 대해 허용 가능한 범위를 벗어납니다.</target>
        <note />
      </trans-unit>
      <trans-unit id="lexOutsideNativeSigned">
        <source>This number is outside the allowable range for signed native integers</source>
        <target state="translated">이 숫자는 부호 있는 원시 정수에 대해 허용 가능한 범위를 벗어납니다.</target>
        <note />
      </trans-unit>
      <trans-unit id="lexOutsideNativeUnsigned">
        <source>This number is outside the allowable range for unsigned native integers</source>
        <target state="translated">이 숫자는 부호 없는 원시 정수에 대해 허용 가능한 범위를 벗어납니다.</target>
        <note />
      </trans-unit>
      <trans-unit id="lexInvalidFloat">
        <source>Invalid floating point number</source>
        <target state="translated">부동 소수점 수가 잘못되었습니다.</target>
        <note />
      </trans-unit>
      <trans-unit id="lexOusideDecimal">
        <source>This number is outside the allowable range for decimal literals</source>
        <target state="translated">이 숫자는 10진 리터럴에 대해 허용 가능한 범위를 벗어납니다.</target>
        <note />
      </trans-unit>
      <trans-unit id="lexOusideThirtyTwoBitFloat">
        <source>This number is outside the allowable range for 32-bit floats</source>
        <target state="translated">이 숫자는 32비트 부동 수에 대해 허용 가능한 범위를 벗어납니다.</target>
        <note />
      </trans-unit>
      <trans-unit id="lexInvalidNumericLiteral">
        <source>This is not a valid numeric literal. Valid numeric literals include 1, 0x1, 0o1, 0b1, 1l (int), 1u (uint32), 1L (int64), 1UL (uint64), 1s (int16), 1y (sbyte), 1uy (byte), 1.0 (float), 1.0f (float32), 1.0m (decimal), 1I (BigInteger).</source>
        <target state="translated">유효한 숫자 리터럴이 아닙니다. 유효한 숫자 리터럴로는 1, 0x1, 0o1, 0b1, 1l(int), 1u(uint32), 1L(int64), 1UL(uint64), 1s(int16), 1y(sbyte), 1uy(byte), 1.0(float), 1.0f(float32), 1.0m(decimal), 1I(BigInteger) 등이 있습니다.</target>
        <note />
      </trans-unit>
      <trans-unit id="lexInvalidByteLiteral">
        <source>This is not a valid byte literal</source>
        <target state="translated">올바른 바이트 리터럴이 아닙니다.</target>
        <note />
      </trans-unit>
      <trans-unit id="lexInvalidCharLiteral">
        <source>This is not a valid character literal</source>
        <target state="translated">올바른 문자 리터럴이 아닙니다.</target>
        <note />
      </trans-unit>
      <trans-unit id="lexThisUnicodeOnlyInStringLiterals">
        <source>This Unicode encoding is only valid in string literals</source>
        <target state="translated">이 유니코드 인코딩은 문자열 리터럴에서만 올바릅니다.</target>
        <note />
      </trans-unit>
      <trans-unit id="lexTokenReserved">
        <source>This token is reserved for future use</source>
        <target state="translated">이 토큰은 나중에 사용할 수 있도록 예약되었습니다.</target>
        <note />
      </trans-unit>
      <trans-unit id="lexTabsNotAllowed">
        <source>TABs are not allowed in F# code unless the #indent \"off\" option is used</source>
        <target state="translated">#indent \"off\" 옵션을 사용하지 않는 한 TAB은 F# 코드에서 허용되지 않습니다.</target>
        <note />
      </trans-unit>
      <trans-unit id="lexInvalidLineNumber">
        <source>Invalid line number: '{0}'</source>
        <target state="translated">줄 번호가 잘못되었습니다. '{0}'</target>
        <note />
      </trans-unit>
      <trans-unit id="lexHashIfMustBeFirst">
        <source>#if directive must appear as the first non-whitespace character on a line</source>
        <target state="translated">#if 지시문은 줄에서 공백이 아닌 첫 번째 문자로 나타나야 합니다.</target>
        <note />
      </trans-unit>
      <trans-unit id="lexHashElseNoMatchingIf">
        <source>#else has no matching #if</source>
        <target state="translated">#else와 짝이 맞는 #if가 없습니다.</target>
        <note />
      </trans-unit>
      <trans-unit id="lexHashEndifRequiredForElse">
        <source>#endif required for #else</source>
        <target state="translated">#endif에 #else가 필요합니다.</target>
        <note />
      </trans-unit>
      <trans-unit id="lexHashElseMustBeFirst">
        <source>#else directive must appear as the first non-whitespace character on a line</source>
        <target state="translated">#else 지시문은 줄에서 공백이 아닌 첫 번째 문자로 나타나야 합니다.</target>
        <note />
      </trans-unit>
      <trans-unit id="lexHashEndingNoMatchingIf">
        <source>#endif has no matching #if</source>
        <target state="translated">#endif와 짝이 맞는 #if가 없습니다.</target>
        <note />
      </trans-unit>
      <trans-unit id="lexHashEndifMustBeFirst">
        <source>#endif directive must appear as the first non-whitespace character on a line</source>
        <target state="translated">#endif 지시문은 줄에서 공백이 아닌 첫 번째 문자로 나타나야 합니다.</target>
        <note />
      </trans-unit>
      <trans-unit id="lexHashIfMustHaveIdent">
        <source>#if directive should be immediately followed by an identifier</source>
        <target state="translated">#if 바로 다음에는 식별자가 있어야 합니다.</target>
        <note />
      </trans-unit>
      <trans-unit id="lexWrongNestedHashEndif">
        <source>Syntax error. Wrong nested #endif, unexpected tokens before it.</source>
        <target state="translated">구문 오류입니다. 잘못된 중첩 #endif가 있으며 이 앞에 예기치 않은 토큰이 있습니다.</target>
        <note />
      </trans-unit>
      <trans-unit id="lexHashBangMustBeFirstInFile">
        <source>#! may only appear as the first line at the start of a file.</source>
        <target state="translated">#!는 파일 시작의 첫 번째 줄에만 나타날 수 있습니다.</target>
        <note />
      </trans-unit>
      <trans-unit id="pplexExpectedSingleLineComment">
        <source>Expected single line comment or end of line</source>
        <target state="translated">한 줄로 된 주석이나 줄 끝이 필요합니다.</target>
        <note />
      </trans-unit>
      <trans-unit id="memberOperatorDefinitionWithNoArguments">
        <source>Infix operator member '{0}' has no arguments. Expected a tuple of 2 arguments, e.g. static member (+) (x,y) = ...</source>
        <target state="translated">중위 연산자 멤버 '{0}'에 인수가 없습니다. 2개 인수의 튜플이 필요합니다(예: 정적 멤버 (+) (x,y) = ...).</target>
        <note />
      </trans-unit>
      <trans-unit id="memberOperatorDefinitionWithNonPairArgument">
        <source>Infix operator member '{0}' has {1} initial argument(s). Expected a tuple of 2 arguments, e.g. static member (+) (x,y) = ...</source>
        <target state="translated">중위 연산자 멤버 '{0}'에 {1}개의 초기 인수가 있습니다. 2개 인수의 튜플이 필요합니다(예: 정적 멤버 (+) (x,y) = ...).</target>
        <note />
      </trans-unit>
      <trans-unit id="memberOperatorDefinitionWithCurriedArguments">
        <source>Infix operator member '{0}' has extra curried arguments. Expected a tuple of 2 arguments, e.g. static member (+) (x,y) = ...</source>
        <target state="translated">중위 연산자 멤버 '{0}'에 커리된 추가 인수가 있습니다. 2개 인수의 튜플이 필요합니다(예: 정적 멤버 (+) (x,y) = ...).</target>
        <note />
      </trans-unit>
      <trans-unit id="tcFSharpCoreRequiresExplicit">
        <source>All record, union and struct types in FSharp.Core.dll must be explicitly labelled with 'StructuralComparison' or 'NoComparison'</source>
        <target state="translated">FSharp.Core.dll의 레코드, 공용 구조체 및 구조체 형식에는 'StructuralComparison' 또는 'NoComparison'을 사용하여 명시적으로 레이블을 지정해야 합니다.</target>
        <note />
      </trans-unit>
      <trans-unit id="tcStructuralComparisonNotSatisfied1">
        <source>The struct, record or union type '{0}' has the 'StructuralComparison' attribute but the type parameter '{1}' does not satisfy the 'comparison' constraint. Consider adding the 'comparison' constraint to the type parameter</source>
        <target state="translated">구조체, 레코드 또는 공용 구조체 형식 '{0}'에 'StructuralComparison' 특성이 있지만 형식 매개 변수 '{1}'이(가) 'comparison' 제약 조건을 만족하지 않습니다. 형식 매개 변수에 'comparison' 제약 조건을 추가하세요.</target>
        <note />
      </trans-unit>
      <trans-unit id="tcStructuralComparisonNotSatisfied2">
        <source>The struct, record or union type '{0}' has the 'StructuralComparison' attribute but the component type '{1}' does not satisfy the 'comparison' constraint</source>
        <target state="translated">구조체, 레코드 또는 공용 구조체 형식 '{0}'에 'StructuralComparison' 특성이 있지만 구성 요소 형식 '{1}'이(가) 'comparison' 제약 조건을 만족하지 않습니다.</target>
        <note />
      </trans-unit>
      <trans-unit id="tcNoComparisonNeeded1">
        <source>The struct, record or union type '{0}' is not structurally comparable because the type parameter {1} does not satisfy the 'comparison' constraint. Consider adding the 'NoComparison' attribute to the type '{2}' to clarify that the type is not comparable</source>
        <target state="translated">형식 매개 변수 {1}이(가) 'comparison' 제약 조건을 만족하지 않으므로 구조체, 레코드 또는 공용 구조체 형식 '{0}'을(를) 구조적으로 비교할 수 없습니다. '{2}' 형식에 'NoComparison' 특성을 추가하여 해당 형식을 비교할 수 없음을 명확히 하세요.</target>
        <note />
      </trans-unit>
      <trans-unit id="tcNoComparisonNeeded2">
        <source>The struct, record or union type '{0}' is not structurally comparable because the type '{1}' does not satisfy the 'comparison' constraint. Consider adding the 'NoComparison' attribute to the type '{2}' to clarify that the type is not comparable</source>
        <target state="translated">{1}' 형식이 'comparison' 제약 조건을 만족하지 않으므로 구조체, 레코드 또는 공용 구조체 형식 '{0}'을(를) 구조적으로 비교할 수 없습니다. '{2}' 형식에 'NoComparison' 특성을 추가하여 해당 형식을 비교할 수 없음을 명확히 하세요.</target>
        <note />
      </trans-unit>
      <trans-unit id="tcNoEqualityNeeded1">
        <source>The struct, record or union type '{0}' does not support structural equality because the type parameter {1} does not satisfy the 'equality' constraint. Consider adding the 'NoEquality' attribute to the type '{2}' to clarify that the type does not support structural equality</source>
        <target state="translated">형식 매개 변수 {1}이(가) 'equality' 제약 조건을 만족하지 않으므로 구조체, 레코드 또는 공용 구조체 형식 '{0}'이(가) 구조적 같음을 지원하지 않습니다. '{2}' 형식에 'NoEquality' 특성을 추가하여 해당 형식이 구조적 같음을 지원하지 않음을 명확히 하세요.</target>
        <note />
      </trans-unit>
      <trans-unit id="tcNoEqualityNeeded2">
        <source>The struct, record or union type '{0}' does not support structural equality because the type '{1}' does not satisfy the 'equality' constraint. Consider adding the 'NoEquality' attribute to the type '{2}' to clarify that the type does not support structural equality</source>
        <target state="translated">{1}' 형식이 'equality' 제약 조건을 만족하지 않으므로 구조체, 레코드 또는 공용 구조체 형식 '{0}'이(가) 구조적 같음을 지원하지 않습니다. '{2}' 형식에 'NoEquality' 특성을 추가하여 해당 형식이 구조적 같음을 지원하지 않음을 명확히 하세요.</target>
        <note />
      </trans-unit>
      <trans-unit id="tcStructuralEqualityNotSatisfied1">
        <source>The struct, record or union type '{0}' has the 'StructuralEquality' attribute but the type parameter '{1}' does not satisfy the 'equality' constraint. Consider adding the 'equality' constraint to the type parameter</source>
        <target state="translated">구조체, 레코드 또는 공용 구조체 형식 '{0}'에 'StructuralEquality' 특성이 있지만 형식 매개 변수 '{1}'이(가) 'equality' 제약 조건을 만족하지 않습니다. 형식 매개 변수에 'equality' 제약 조건을 추가하세요.</target>
        <note />
      </trans-unit>
      <trans-unit id="tcStructuralEqualityNotSatisfied2">
        <source>The struct, record or union type '{0}' has the 'StructuralEquality' attribute but the component type '{1}' does not satisfy the 'equality' constraint</source>
        <target state="translated">구조체, 레코드 또는 공용 구조체 형식 '{0}'에 'StructuralEquality' 특성이 있지만 구성 요소 형식 '{1}'이(가) 'equality' 제약 조건을 만족하지 않습니다.</target>
        <note />
      </trans-unit>
      <trans-unit id="tcStructsMustDeclareTypesOfImplicitCtorArgsExplicitly">
        <source>Each argument of the primary constructor for a struct must be given a type, for example 'type S(x1:int, x2: int) = ...'. These arguments determine the fields of the struct.</source>
        <target state="translated">구조체의 주 생성자에 대한 각 인수에는 형식을 지정해야 합니다(예: 'type S(x1:int, x2: int) = ...'). 이러한 인수는 구조체의 필드를 결정합니다.</target>
        <note />
      </trans-unit>
      <trans-unit id="chkUnusedValue">
        <source>The value '{0}' is unused</source>
        <target state="translated">값 '{0}'을(를) 사용하지 않습니다.</target>
        <note />
      </trans-unit>
      <trans-unit id="chkUnusedThisVariable">
        <source>The recursive object reference '{0}' is unused. The presence of a recursive object reference adds runtime initialization checks to members in this and derived types. Consider removing this recursive object reference.</source>
        <target state="translated">재귀적 개체 참조 '{0}'을(를) 사용하지 않습니다. 재귀적 개체 참조가 있으면 이 형식 및 파생 형식의 멤버에 대한 런타임 초기화 검사가 추가됩니다. 이 재귀적 개체 참조를 제거하세요.</target>
        <note />
      </trans-unit>
      <trans-unit id="parsGetterAtMostOneArgument">
        <source>A getter property may have at most one argument group</source>
        <target state="translated">getter 속성에는 인수 그룹이 최대 하나만 있을 수 있습니다.</target>
        <note />
      </trans-unit>
      <trans-unit id="parsSetterAtMostTwoArguments">
        <source>A setter property may have at most two argument groups</source>
        <target state="translated">setter 속성에는 최대 2개의 인수 그룹이 있을 수 있습니다.</target>
        <note />
      </trans-unit>
      <trans-unit id="parsInvalidProperty">
        <source>Invalid property getter or setter</source>
        <target state="translated">속성 getter 또는 setter가 잘못되었습니다.</target>
        <note />
      </trans-unit>
      <trans-unit id="parsIndexerPropertyRequiresAtLeastOneArgument">
        <source>An indexer property must be given at least one argument</source>
        <target state="translated">인덱서 속성에는 하나 이상의 인수가 지정되어야 합니다.</target>
        <note />
      </trans-unit>
      <trans-unit id="tastInvalidAddressOfMutableAcrossAssemblyBoundary">
        <source>This operation accesses a mutable top-level value defined in another assembly in an unsupported way. The value cannot be accessed through its address. Consider copying the expression to a mutable local, e.g. 'let mutable x = ...', and if necessary assigning the value back after the completion of the operation</source>
        <target state="translated">이 작업은 다른 어셈블리에 정의된 변경할 수 있는 최상위 값에 지원되지 않는 방식으로 액세스합니다. 이 값은 해당 주소를 통해 액세스할 수 없습니다. 식을 변경할 수 있는 로컬 변수로 복사하고(예: 'let mutable x = ...') 필요한 경우 작업이 완료된 후에 값을 다시 할당하세요.</target>
        <note />
      </trans-unit>
      <trans-unit id="parsNonAdjacentTypars">
        <source>Remove spaces between the type name and type parameter, e.g. \"type C&lt;'T&gt;\", not type \"C   &lt;'T&gt;\". Type parameters must be placed directly adjacent to the type name.</source>
        <target state="translated">형식 이름과 형식 매개 변수 사이의 공백을 제거하세요(예: type \"C   &lt;'T&gt;\"가 아니라 \"type C&lt;'T&gt;\"). 형식 매개 변수는 형식 이름 바로 옆에 배치해야 합니다.</target>
        <note />
      </trans-unit>
      <trans-unit id="parsNonAdjacentTyargs">
        <source>Remove spaces between the type name and type parameter, e.g. \"C&lt;'T&gt;\", not \"C &lt;'T&gt;\". Type parameters must be placed directly adjacent to the type name.</source>
        <target state="translated">형식 이름과 형식 매개 변수 사이의 공백을 제거하세요(예: \"C &lt;'T&gt;\"가 아니라 \"C&lt;'T&gt;\"). 형식 매개 변수는 형식 이름 바로 옆에 배치해야 합니다.</target>
        <note />
      </trans-unit>
      <trans-unit id="parsNonAtomicType">
        <source>The use of the type syntax 'int C' and 'C  &lt;int&gt;' is not permitted here. Consider adjusting this type to be written in the form 'C&lt;int&gt;'</source>
        <target state="translated">형식 구문 'int C' 및 'C  &lt;int&gt;'는 여기에 허용되지 않습니다. 이 형식이 'C&lt;int&gt;' 형식으로 작성되도록 조정하세요.</target>
        <note />
      </trans-unit>
      <trans-unit id="tastUndefinedItemRefModuleNamespace">
        <source>The module/namespace '{0}' from compilation unit '{1}' did not contain the module/namespace '{2}'</source>
        <target state="translated">컴파일 단위 '{1}'의 '{0}' 모듈/네임스페이스에 '{2}' 모듈/네임스페이스가 없습니다.</target>
        <note />
      </trans-unit>
      <trans-unit id="tastUndefinedItemRefVal">
        <source>The module/namespace '{0}' from compilation unit '{1}' did not contain the val '{2}'</source>
        <target state="translated">컴파일 단위 '{1}'의 '{0}' 모듈/네임스페이스에 val '{2}'이(가) 없습니다.</target>
        <note />
      </trans-unit>
      <trans-unit id="tastUndefinedItemRefModuleNamespaceType">
        <source>The module/namespace '{0}' from compilation unit '{1}' did not contain the namespace, module or type '{2}'</source>
        <target state="translated">컴파일 단위 '{1}'의 '{0}' 모듈/네임스페이스에 '{2}' 네임스페이스, 모듈 또는 형식이 없습니다.</target>
        <note />
      </trans-unit>
      <trans-unit id="tcInvalidUseNullAsTrueValue">
        <source>The 'UseNullAsTrueValue' attribute flag may only be used with union types that have one nullary case and at least one non-nullary case</source>
        <target state="translated">'UseNullAsTrueValue' 특성 플래그는 하나의 nullary 케이스와 하나 이상의 nullary가 아닌 케이스를 포함하는 공용 구조체 형식에만 사용할 수 있습니다.</target>
        <note />
      </trans-unit>
      <trans-unit id="tcParameterInferredByref">
        <source>The parameter '{0}' was inferred to have byref type. Parameters of byref type must be given an explicit type annotation, e.g. 'x1: byref&lt;int&gt;'. When used, a byref parameter is implicitly dereferenced.</source>
        <target state="translated">'{0}' 매개 변수가 byref 형식으로 유추되었습니다. byref 형식의 매개 변수에는 명시적인 형식 주석(예: 'x1: byref&lt;int&gt;')이 지정되어야 합니다. byref 매개 변수는 사용될 경우 암시적으로 역참조됩니다.</target>
        <note />
      </trans-unit>
      <trans-unit id="tcNonUniformMemberUse">
        <source>The generic member '{0}' has been used at a non-uniform instantiation prior to this program point. Consider reordering the members so this member occurs first. Alternatively, specify the full type of the member explicitly, including argument types, return type and any additional generic parameters and constraints.</source>
        <target state="translated">제네릭 멤버 '{0}'이(가) 이 프로그램 지점 전의 비균일 인스턴스화에 사용되었습니다. 이 멤버가 처음에 오도록 멤버들을 다시 정렬해 보세요. 또는, 인수 형식, 반환 형식 및 추가 제네릭 매개 변수와 제약 조건을 포함한 멤버의 전체 형식을 명시적으로 지정하세요.</target>
        <note />
      </trans-unit>
      <trans-unit id="tcAttribArgsDiffer">
        <source>The attribute '{0}' appears in both the implementation and the signature, but the attribute arguments differ. Only the attribute from the signature will be included in the compiled code.</source>
        <target state="translated">'{0}' 특성이 구현과 시그니처 모두에 나타나지만 특성 인수가 다릅니다. 컴파일된 코드에는 시그니처에 있는 특성만 포함됩니다.</target>
        <note />
      </trans-unit>
      <trans-unit id="tcCannotCallAbstractBaseMember">
        <source>Cannot call an abstract base member: '{0}'</source>
        <target state="translated">추상 기본 멤버를 호출할 수 없습니다. '{0}'</target>
        <note />
      </trans-unit>
      <trans-unit id="typrelCannotResolveAmbiguityInUnmanaged">
        <source>Could not resolve the ambiguity in the use of a generic construct with an 'unmanaged' constraint at or near this position</source>
        <target state="translated">이 위치 또는 이 위치 근처에서 'unmanaged' 제약 조건을 사용하여 제네릭 구문 사용의 모호성을 해결할 수 없습니다.</target>
        <note />
      </trans-unit>
      <trans-unit id="mlCompatMessage">
        <source>This construct is for ML compatibility. {0}. You can disable this warning by using '--mlcompatibility' or '--nowarn:62'.</source>
        <target state="translated">이 구문은 ML 호환성을 위해 사용됩니다. {0}. 이 경고가 나타나지 않게 하려면 '--mlcompatibility' 또는 '--nowarn:62'를 사용합니다.</target>
        <note />
      </trans-unit>
      <trans-unit id="ilFieldDoesNotHaveValidOffsetForStructureLayout">
        <source>The type '{0}' has been marked as having an Explicit layout, but the field '{1}' has not been marked with the 'FieldOffset' attribute</source>
        <target state="translated">{0}' 형식이 명시적 레이아웃을 포함한다고 표시되어 있지만 '{1}' 필드가 'FieldOffset' 특성으로 표시되어 있지 않습니다.</target>
        <note />
      </trans-unit>
      <trans-unit id="tcInterfacesShouldUseInheritNotInterface">
        <source>Interfaces inherited by other interfaces should be declared using 'inherit ...' instead of 'interface ...'</source>
        <target state="translated">다른 인터페이스에서 상속된 인터페이스는 'interface ...' 대신 'inherit ...'를 사용하여 선언해야 합니다.</target>
        <note />
      </trans-unit>
      <trans-unit id="parsInvalidPrefixOperator">
        <source>Invalid prefix operator</source>
        <target state="translated">잘못된 전위 연산자</target>
        <note />
      </trans-unit>
      <trans-unit id="parsInvalidPrefixOperatorDefinition">
        <source>Invalid operator definition. Prefix operator definitions must use a valid prefix operator name.</source>
        <target state="translated">잘못된 연산자 정의입니다. 전위 연산자 정의에서는 유효한 전위 연산자 이름을 사용해야 합니다.</target>
        <note />
      </trans-unit>
      <trans-unit id="buildCompilingExtensionIsForML">
        <source>The file extensions '.ml' and '.mli' are for ML compatibility</source>
        <target state="translated">파일 확장명 '.ml' 및 '.mli'는 ML 호환성을 위한 것입니다.</target>
        <note />
      </trans-unit>
      <trans-unit id="lexIndentOffForML">
        <source>Consider using a file with extension '.ml' or '.mli' instead</source>
        <target state="translated">대신 확장명이 '.ml' 또는 '.mli'인 파일을 사용해 보세요.</target>
        <note />
      </trans-unit>
      <trans-unit id="activePatternIdentIsNotFunctionTyped">
        <source>Active pattern '{0}' is not a function</source>
        <target state="translated">활성 패턴 '{0}'이(가) 함수가 아닙니다.</target>
        <note />
      </trans-unit>
      <trans-unit id="activePatternChoiceHasFreeTypars">
        <source>Active pattern '{0}' has a result type containing type variables that are not determined by the input. The common cause is a when a result case is not mentioned, e.g. 'let (|A|B|) (x:int) = A x'. This can be fixed with a type constraint, e.g. 'let (|A|B|) (x:int) : Choice&lt;int,unit&gt; = A x'</source>
        <target state="translated">활성 패턴 '{0}'에 입력으로 확인되지 않는 형식 변수가 포함된 결과 형식이 있습니다. 이는 일반적으로 결과 케이스가 지정되지 않은 경우 발생합니다(예 'let (|A|B|) (x:int) = A x'). 이 문제는 형식 제약 조건을 지정하여 해결할 수 있습니다(예: 'let (|A|B|) (x:int) : Choice&lt;int,unit&gt; = A x').</target>
        <note />
      </trans-unit>
      <trans-unit id="ilFieldHasOffsetForSequentialLayout">
        <source>The FieldOffset attribute can only be placed on members of types marked with the StructLayout(LayoutKind.Explicit)</source>
        <target state="translated">FieldOffset 특성은 StructLayout(LayoutKind.Explicit)으로 표시된 형식의 멤버에만 배치할 수 있습니다.</target>
        <note />
      </trans-unit>
      <trans-unit id="tcOptionalArgsMustComeAfterNonOptionalArgs">
        <source>Optional arguments must come at the end of the argument list, after any non-optional arguments</source>
        <target state="translated">선택적 인수는 비선택적 인수 다음의 인수 목록 끝에 와야 합니다.</target>
        <note />
      </trans-unit>
      <trans-unit id="tcConditionalAttributeUsage">
        <source>Attribute 'System.Diagnostics.ConditionalAttribute' is only valid on methods or attribute classes</source>
        <target state="translated">'System.Diagnostics.ConditionalAttribute' 특성은 메서드 또는 특성 클래스에만 사용할 수 있습니다.</target>
        <note />
      </trans-unit>
      <trans-unit id="tcMemberOperatorDefinitionInExtrinsic">
        <source>Extension members cannot provide operator overloads.  Consider defining the operator as part of the type definition instead.</source>
        <target state="translated">확장 멤버가 연산자 오버로드를 제공할 수 없습니다.  대신 연산자를 형식 정의의 일부분으로 정의하세요.</target>
        <note />
      </trans-unit>
      <trans-unit id="ilwriteMDBFileNameCannotBeChangedWarning">
        <source>The name of the MDB file must be &lt;assembly-file-name&gt;.mdb. The --pdb option will be ignored.</source>
        <target state="translated">MDB 파일의 이름은 &lt;어셈블리 파일 이름&gt;.mdb여야 합니다. --pdb 옵션은 무시됩니다.</target>
        <note />
      </trans-unit>
      <trans-unit id="ilwriteMDBMemberMissing">
        <source>MDB generation failed. Could not find compatible member {0}</source>
        <target state="translated">MDB를 생성하지 못했습니다. 호환 멤버 {0}을(를) 찾을 수 없습니다.</target>
        <note />
      </trans-unit>
      <trans-unit id="ilwriteErrorCreatingMdb">
        <source>Cannot generate MDB debug information. Failed to load the 'MonoSymbolWriter' type from the 'Mono.CompilerServices.SymbolWriter.dll' assembly.</source>
        <target state="translated">MDB 디버그 정보를 생성할 수 없습니다. 'Mono.CompilerServices.SymbolWriter.dll' 어셈블리에서 'MonoSymbolWriter' 형식을 로드하지 못했습니다.</target>
        <note />
      </trans-unit>
      <trans-unit id="tcUnionCaseNameConflictsWithGeneratedType">
        <source>The union case named '{0}' conflicts with the generated type '{1}'</source>
        <target state="translated">이름이 '{0}'인 공용 구조체가 생성된 형식 '{1}'과(와) 충돌합니다.</target>
        <note />
      </trans-unit>
      <trans-unit id="chkNoReflectedDefinitionOnStructMember">
        <source>ReflectedDefinitionAttribute may not be applied to an instance member on a struct type, because the instance member takes an implicit 'this' byref parameter</source>
        <target state="translated">ReflectedDefinitionAttribute를 구조체 형식 인스턴스 멤버에 적용할 수 없습니다. 해당 인스턴스 멤버가 암시적 'this' byref 매개 변수를 사용합니다.</target>
        <note />
      </trans-unit>
      <trans-unit id="tcDllImportNotAllowed">
        <source>DLLImport bindings must be static members in a class or function definitions in a module</source>
        <target state="translated">DLLImport 바인딩은 모듈의 클래스 또는 함수 정의에서 정적 멤버여야 합니다.</target>
        <note />
      </trans-unit>
      <trans-unit id="buildExpectedSigdataFile">
        <source>FSharp.Core.sigdata not found alongside FSharp.Core. File expected in {0}. Consider upgrading to a more recent version of FSharp.Core, where this file is no longer be required.</source>
        <target state="translated">FSharp.Core에서 FSharp.Core.sigdata를 찾을 수 없습니다. 파일이 {0}에 있어야 합니다. 이 파일이 더 이상 필요하지 않은 최신 버전의 FSharp.Core로의 업그레이드를 고려해 보세요.</target>
        <note />
      </trans-unit>
      <trans-unit id="buildExpectedFileAlongSideFSharpCore">
        <source>File '{0}' not found alongside FSharp.Core. File expected in {1}. Consider upgrading to a more recent version of FSharp.Core, where this file is no longer be required.</source>
        <target state="translated">FSharp.Core에서 '{0}' 파일을 찾을 수 없습니다. 파일이 {1}에 있어야 합니다. 이 파일이 더 이상 필요하지 않은 최신 버전의 FSharp.Core로의 업그레이드를 고려해 보세요.</target>
        <note />
      </trans-unit>
      <trans-unit id="buildUnexpectedFileNameCharacter">
        <source>Filename '{0}' contains invalid character '{1}'</source>
        <target state="translated">파일 이름 '{0}'에 잘못된 문자('{1}')가 있습니다.</target>
        <note />
      </trans-unit>
      <trans-unit id="tcInvalidUseBangBinding">
        <source>'use!' bindings must be of the form 'use! &lt;var&gt; = &lt;expr&gt;'</source>
        <target state="translated">'use!' 바인딩은 'use! &lt;var&gt; = &lt;expr&gt;' 형식이어야 합니다.</target>
        <note />
      </trans-unit>
      <trans-unit id="crefNoInnerGenericsInQuotations">
        <source>Inner generic functions are not permitted in quoted expressions. Consider adding some type constraints until this function is no longer generic.</source>
        <target state="translated">내부 제네릭 함수는 따옴표 붙은 식에 허용되지 않습니다. 이 함수가 더 이상 제네릭 형식이 아닐 때까지 형식 제약 조건을 추가하세요.</target>
        <note />
      </trans-unit>
      <trans-unit id="tcEnumTypeCannotBeEnumerated">
        <source>The type '{0}' is not a valid enumerator type , i.e. does not have a 'MoveNext()' method returning a bool, and a 'Current' property</source>
        <target state="translated">'{0}' 형식은 올바른 열거자 형식이 아닙니다(예: 부울을 반환하는 'MoveNext()' 메서드와 'Current' 속성이 포함되어 있지 않음).</target>
        <note />
      </trans-unit>
      <trans-unit id="parsEofInTripleQuoteString">
        <source>End of file in triple-quote string begun at or before here</source>
        <target state="translated">3중 따옴표 문자열의 파일 끝이 여기나 그 앞에서 시작됩니다.</target>
        <note />
      </trans-unit>
      <trans-unit id="parsEofInTripleQuoteStringInComment">
        <source>End of file in triple-quote string embedded in comment begun at or before here</source>
        <target state="translated">주석에 포함된 3중 따옴표 문자열의 파일 끝이 여기나 그 앞에서 시작됩니다.</target>
        <note />
      </trans-unit>
      <trans-unit id="tcTypeTestLosesMeasures">
        <source>This type test or downcast will ignore the unit-of-measure '{0}'</source>
        <target state="translated">이 형식 테스트 또는 다운캐스트는 '{0}' 측정 단위를 무시합니다.</target>
        <note />
      </trans-unit>
      <trans-unit id="parsMissingTypeArgs">
        <source>Expected type argument or static argument</source>
        <target state="translated">형식 인수 또는 정적 인수가 필요합니다.</target>
        <note />
      </trans-unit>
      <trans-unit id="parsMissingGreaterThan">
        <source>Unmatched '&lt;'. Expected closing '&gt;'</source>
        <target state="translated">'&lt;'의 짝이 맞지 않습니다. 닫는 '&gt;'가 필요합니다.</target>
        <note />
      </trans-unit>
      <trans-unit id="parsUnexpectedQuotationOperatorInTypeAliasDidYouMeanVerbatimString">
        <source>Unexpected quotation operator '&lt;@' in type definition. If you intend to pass a verbatim string as a static argument to a type provider, put a space between the '&lt;' and '@' characters.</source>
        <target state="translated">형식 정의에 예기치 않은 인용구 연산자 '&lt;@'가 있습니다. 축자 문자열을 정적 인수로 형식 공급자에 전달하려면 '&lt;'와 '@' 문자 사이에 공백을 추가하세요.</target>
        <note />
      </trans-unit>
      <trans-unit id="parsErrorParsingAsOperatorName">
        <source>Attempted to parse this as an operator name, but failed</source>
        <target state="translated">이 항목을 연산자 이름으로 구문 분석하려고 했지만 실패했습니다.</target>
        <note />
      </trans-unit>
      <trans-unit id="lexInvalidUnicodeLiteral">
        <source>\U{0} is not a valid Unicode character escape sequence</source>
        <target state="translated">\U{0}은(는) 유효한 유니코드 문자 이스케이프 시퀀스가 아닙니다.</target>
        <note />
      </trans-unit>
      <trans-unit id="tcCallerInfoWrongType">
        <source>'{0}' must be applied to an argument of type '{1}', but has been applied to an argument of type '{2}'</source>
        <target state="translated">'{0}'은(는) '{1}' 형식의 인수에 적용되어야 하지만 '{2}' 형식의 인수에 적용되었습니다.</target>
        <note />
      </trans-unit>
      <trans-unit id="tcCallerInfoNotOptional">
        <source>'{0}' can only be applied to optional arguments</source>
        <target state="translated">'{0}'은(는) 선택적 인수에만 적용할 수 있습니다.</target>
        <note />
      </trans-unit>
      <trans-unit id="toolLocationHelperUnsupportedFrameworkVersion">
        <source>The specified .NET Framework version '{0}' is not supported. Please specify a value from the enumeration Microsoft.Build.Utilities.TargetDotNetFrameworkVersion.</source>
        <target state="translated">지정한 .NET Framework 버전 "{0}"은(는) 지원되지 않습니다. Microsoft.Build.Utilities.TargetDotNetFrameworkVersion 열거형의 값을 지정하세요.</target>
        <note />
      </trans-unit>
      <trans-unit id="ilSignInvalidMagicValue">
        <source>Invalid Magic value in CLR Header</source>
        <target state="translated">CLR 헤더의 잘못된 매직 값</target>
        <note />
      </trans-unit>
      <trans-unit id="ilSignBadImageFormat">
        <source>Bad image format</source>
        <target state="translated">잘못된 이미지 형식</target>
        <note />
      </trans-unit>
      <trans-unit id="ilSignPrivateKeyExpected">
        <source>Private key expected</source>
        <target state="translated">개인 키가 필요합니다.</target>
        <note />
      </trans-unit>
      <trans-unit id="ilSignRsaKeyExpected">
        <source>RSA key expected</source>
        <target state="translated">RSA 키가 필요합니다.</target>
        <note />
      </trans-unit>
      <trans-unit id="ilSignInvalidBitLen">
        <source>Invalid bit Length</source>
        <target state="translated">잘못된 비트 길이</target>
        <note />
      </trans-unit>
      <trans-unit id="ilSignInvalidRSAParams">
        <source>Invalid RSAParameters structure - '{{0}}' expected</source>
        <target state="translated">잘못된 RSAParameters 구조 - '{{0}}'이(가) 필요합니다.</target>
        <note />
      </trans-unit>
      <trans-unit id="ilSignInvalidAlgId">
        <source>Invalid algId - 'Exponent' expected</source>
        <target state="translated">잘못된 algId - '지수'가 필요합니다.</target>
        <note />
      </trans-unit>
      <trans-unit id="ilSignInvalidSignatureSize">
        <source>Invalid signature size</source>
        <target state="translated">잘못된 서명 크기</target>
        <note />
      </trans-unit>
      <trans-unit id="ilSignNoSignatureDirectory">
        <source>No signature directory</source>
        <target state="translated">서명 디렉터리가 없습니다.</target>
        <note />
      </trans-unit>
      <trans-unit id="ilSignInvalidPKBlob">
        <source>Invalid Public Key blob</source>
        <target state="translated">잘못된 공개 키 Blob</target>
        <note />
      </trans-unit>
      <trans-unit id="fscTooManyErrors">
        <source>Exiting - too many errors</source>
        <target state="translated">끝내는 중 - 오류가 너무 많습니다.</target>
        <note />
      </trans-unit>
      <trans-unit id="docfileNoXmlSuffix">
        <source>The documentation file has no .xml suffix</source>
        <target state="translated">문서 파일에 .xml 접미사가 없습니다.</target>
        <note />
      </trans-unit>
      <trans-unit id="fscNoImplementationFiles">
        <source>No implementation files specified</source>
        <target state="translated">지정된 구현 파일이 없습니다.</target>
        <note />
      </trans-unit>
      <trans-unit id="fscBadAssemblyVersion">
        <source>The attribute {0} specified version '{1}', but this value is invalid and has been ignored</source>
        <target state="translated">특성 {0}이(가) 버전 '{1}'을(를) 지정했지만, 이 값이 잘못되어 무시되었습니다.</target>
        <note />
      </trans-unit>
      <trans-unit id="fscTwoResourceManifests">
        <source>Conflicting options specified: 'win32manifest' and 'win32res'. Only one of these can be used.</source>
        <target state="translated">지정된 옵션 'win32manifest'와 'win32res'가 충돌합니다. 둘 중 하나만 사용할 수 있습니다.</target>
        <note />
      </trans-unit>
      <trans-unit id="fscQuotationLiteralsStaticLinking">
        <source>The code in assembly '{0}' makes uses of quotation literals. Static linking may not include components that make use of quotation literals unless all assemblies are compiled with at least F# 4.0.</source>
        <target state="translated">어셈블리 '{0}'의 코드에서 따옴표로 묶인 리터럴을 사용합니다. 정적 링크에서는 모든 어셈블리가 최소 F# 4.0으로 컴파일된 경우가 아니라면 따옴표로 묶인 리터럴을 사용하는 구성 요소를 포함할 수 없습니다.</target>
        <note />
      </trans-unit>
      <trans-unit id="fscQuotationLiteralsStaticLinking0">
        <source>Code in this assembly makes uses of quotation literals. Static linking may not include components that make use of quotation literals unless all assemblies are compiled with at least F# 4.0.</source>
        <target state="translated">이 어셈블리의 코드에서 따옴표로 묶인 리터럴을 사용합니다. 정적 링크에서는 모든 어셈블리가 최소 F# 4.0으로 컴파일된 경우가 아니라면 따옴표로 묶인 리터럴을 사용하는 구성 요소를 포함할 수 없습니다.</target>
        <note />
      </trans-unit>
      <trans-unit id="fscStaticLinkingNoEXE">
        <source>Static linking may not include a .EXE</source>
        <target state="translated">정적 링크에는 .EXE를 포함할 수 없습니다.</target>
        <note />
      </trans-unit>
      <trans-unit id="fscStaticLinkingNoMixedDLL">
        <source>Static linking may not include a mixed managed/unmanaged DLL</source>
        <target state="translated">정적 링크에는 관리되는/관리되지 않는 형식이 혼합된 DLL을 포함할 수 없습니다.</target>
        <note />
      </trans-unit>
      <trans-unit id="fscIgnoringMixedWhenLinking">
        <source>Ignoring mixed managed/unmanaged assembly '{0}' during static linking</source>
        <target state="translated">정적 링크 중에 관리되는/관리되지 않는 어셈블리가 혼합된 '{0}'을(를) 무시합니다.</target>
        <note />
      </trans-unit>
      <trans-unit id="fscAssumeStaticLinkContainsNoDependencies">
        <source>Assembly '{0}' was referenced transitively and the assembly could not be resolved automatically. Static linking will assume this DLL has no dependencies on the F# library or other statically linked DLLs. Consider adding an explicit reference to this DLL.</source>
        <target state="translated">어셈블리 '{0}'이(가) 타동적으로 참조되었으며 어셈블리를 자동으로 확인할 수 없습니다. 정적 링크에서는 이 DLL에 F# 라이브러리나 다른 정적 링크 DLL에 대한 종속성이 없다고 가정합니다. 이 DLL에 대한 명시적 참조를 추가하는 것이 좋습니다.</target>
        <note />
      </trans-unit>
      <trans-unit id="fscAssemblyNotFoundInDependencySet">
        <source>Assembly '{0}' not found in dependency set of target binary. Statically linked roots should be specified using an assembly name, without a DLL or EXE extension. If this assembly was referenced explicitly then it is possible the assembly was not actually required by the generated binary, in which case it should not be statically linked.</source>
        <target state="translated">대상 이진 파일의 종속성 집합에서 어셈블리 '{0}'을(를) 찾지 못했습니다. 정적으로 링크된 루트는 DLL 또는 EXE 확장명이 없는 상태로 어셈블리 이름을 사용하여 지정해야 합니다. 이 어셈블리가 명시적으로 참조된 경우 생성된 이진 파일에서 실제로 필요하지 않을 수 있습니다. 이런 경우에는 정적으로 링크하지 마세요.</target>
        <note />
      </trans-unit>
      <trans-unit id="fscKeyFileCouldNotBeOpened">
        <source>The key file '{0}' could not be opened</source>
        <target state="translated">키 파일 '{0}'을(를) 열 수 없습니다.</target>
        <note />
      </trans-unit>
      <trans-unit id="fscProblemWritingBinary">
        <source>A problem occurred writing the binary '{0}': {1}</source>
        <target state="translated">이진 파일 '{0}'을(를) 쓰는 동안 오류가 발생했습니다. {1}</target>
        <note />
      </trans-unit>
      <trans-unit id="fscAssemblyVersionAttributeIgnored">
        <source>The 'AssemblyVersionAttribute' has been ignored because a version was given using a command line option</source>
        <target state="translated">명령줄 옵션을 사용하여 버전을 지정했기 때문에 'AssemblyVersionAttribute'가 무시되었습니다.</target>
        <note />
      </trans-unit>
      <trans-unit id="fscAssemblyCultureAttributeError">
        <source>Error emitting 'System.Reflection.AssemblyCultureAttribute' attribute -- 'Executables cannot be satellite assemblies, Culture should always be empty'</source>
        <target state="translated">'System.Reflection.AssemblyCultureAttribute' 특성을 내보내는 동안 오류 발생 -- '실행 파일은 위성 어셈블리일 수 없습니다. 문화권은 항상 비어 있어야 합니다.'</target>
        <note />
      </trans-unit>
      <trans-unit id="fscDelaySignWarning">
        <source>Option '--delaysign' overrides attribute 'System.Reflection.AssemblyDelaySignAttribute' given in a source file or added module</source>
        <target state="translated">'--delaysign' 옵션은 소스 파일이나 추가 모듈에 지정된 'System.Reflection.AssemblyDelaySignAttribute' 특성을 재정의합니다.</target>
        <note />
      </trans-unit>
      <trans-unit id="fscKeyFileWarning">
        <source>Option '--keyfile' overrides attribute 'System.Reflection.AssemblyKeyFileAttribute' given in a source file or added module</source>
        <target state="translated">'--keyfile' 옵션은 소스 파일 또는 추가 모듈에 지정된 'System.Reflection.AssemblyKeyFileAttribute' 특성을 재정의합니다.</target>
        <note />
      </trans-unit>
      <trans-unit id="fscKeyNameWarning">
        <source>Option '--keycontainer' overrides attribute 'System.Reflection.AssemblyNameAttribute' given in a source file or added module</source>
        <target state="translated">'--keycontainer' 옵션은 소스 파일이나 추가 모듈에 지정된 'System.Reflection.AssemblyNameAttribute' 특성을 재정의합니다.</target>
        <note />
      </trans-unit>
      <trans-unit id="fscReferenceOnCommandLine">
        <source>The assembly '{0}' is listed on the command line. Assemblies should be referenced using a command line flag such as '-r'.</source>
        <target state="translated">'{0}' 어셈블리가 명령줄에 나열되어 있습니다. '-r'과 같은 명령줄 플래그를 사용하여 어셈블리를 참조해야 합니다.</target>
        <note />
      </trans-unit>
      <trans-unit id="fscRemotingError">
        <source>The resident compilation service was not used because a problem occured in communicating with the server.</source>
        <target state="translated">서버와 통신하는 동안 문제가 발생하여 상주 컴파일 서비스를 사용하지 않았습니다.</target>
        <note />
      </trans-unit>
      <trans-unit id="pathIsInvalid">
        <source>Problem with filename '{0}': Illegal characters in path.</source>
        <target state="translated">파일 이름 '{0}'에 문제가 있습니다. 경로에 잘못된 문자가 있습니다.</target>
        <note />
      </trans-unit>
      <trans-unit id="fscResxSourceFileDeprecated">
        <source>Passing a .resx file ({0}) as a source file to the compiler is deprecated. Use resgen.exe to transform the .resx file into a .resources file to pass as a --resource option. If you are using MSBuild, this can be done via an &lt;EmbeddedResource&gt; item in the .fsproj project file.</source>
        <target state="translated">더 이상 .resx 파일({0})이 컴파일러에 소스 파일로 전달되지 않습니다. resgen.exe를 사용하여 .resx 파일을 .resources 파일로 변환해 --resource 옵션으로 전달하세요. MSBuild를 사용하는 경우 .fsproj 프로젝트 파일의 &lt;EmbeddedResource&gt; 항목을 통해 이 작업을 수행할 수 있습니다.</target>
        <note />
      </trans-unit>
      <trans-unit id="fscStaticLinkingNoProfileMismatches">
        <source>Static linking may not be used on an assembly referencing mscorlib (e.g. a .NET Framework assembly) when generating an assembly that references System.Runtime (e.g. a .NET Core or Portable assembly).</source>
        <target state="translated">System.Runtime을 참조하는 어셈블리(예: .NET Core 또는 이식 가능한 어셈블리)를 생성할 때 mscorlib를 참조하는 어셈블리(예: .NET Framework 어셈블리)에서 정적 링크를 사용할 수 없습니다.</target>
        <note />
      </trans-unit>
      <trans-unit id="fscAssemblyWildcardAndDeterminism">
        <source>An {0} specified version '{1}', but this value is a wildcard, and you have requested a deterministic build, these are in conflict.</source>
        <target state="translated">{0}이(가) '{1}' 버전을 지정했지만, 이 값은 와일드카드인데 사용자가 결정적 빌드를 요청하여 문제가 발생했습니다.</target>
        <note />
      </trans-unit>
      <trans-unit id="fscDeterministicDebugRequiresPortablePdb">
        <source>Deterministic builds only support portable PDBs (--debug:portable or --debug:embedded)</source>
        <target state="translated">결정적 빌드는 이식 가능한 PDB만 지원합니다(--debug:portable 또는 --debug:embedded).</target>
        <note />
      </trans-unit>
      <trans-unit id="etIllegalCharactersInNamespaceName">
        <source>Character '{0}' is not allowed in provided namespace name '{1}'</source>
        <target state="translated">제공된 네임스페이스 이름 '{1}'에는 '{0}' 문자를 사용할 수 없습니다.</target>
        <note />
      </trans-unit>
      <trans-unit id="etNullOrEmptyMemberName">
        <source>The provided type '{0}' returned a member with a null or empty member name</source>
        <target state="translated">제공된 '{0}' 형식에서 멤버 이름이 비어 있거나 null인 멤버를 반환했습니다.</target>
        <note />
      </trans-unit>
      <trans-unit id="etNullMember">
        <source>The provided type '{0}' returned a null member</source>
        <target state="translated">제공된 '{0}' 형식에서 null 멤버를 반환했습니다.</target>
        <note />
      </trans-unit>
      <trans-unit id="etNullMemberDeclaringType">
        <source>The provided type '{0}' member info '{1}' has null declaring type</source>
        <target state="translated">제공된 '{0}' 형식의 멤버 정보('{1}')에 null 선언 형식이 있습니다.</target>
        <note />
      </trans-unit>
      <trans-unit id="etNullMemberDeclaringTypeDifferentFromProvidedType">
        <source>The provided type '{0}' has member '{1}' which has declaring type '{2}'. Expected declaring type to be the same as provided type.</source>
        <target state="translated">제공된 '{0}' 형식에 포함된 멤버 '{1}'의 선언 형식이 '{2}'입니다. 제공된 형식과 같은 선언 형식이 필요합니다.</target>
        <note />
      </trans-unit>
      <trans-unit id="etHostingAssemblyFoundWithoutHosts">
        <source>Referenced assembly '{0}' has assembly level attribute '{1}' but no public type provider classes were found</source>
        <target state="translated">참조된 '{0}' 어셈블리에 어셈블리 수준 특성 '{1}'이(가) 있지만 공용 형식 공급자 클래스는 없습니다.</target>
        <note />
      </trans-unit>
      <trans-unit id="etEmptyNamespaceOfTypeNotAllowed">
        <source>Type '{0}' from type provider '{1}' has an empty namespace. Use 'null' for the global namespace.</source>
        <target state="translated">형식 공급자 '{1}' 의 형식 '{0}'에 빈 네임스페이스가 있습니다. 전역 네임스페이스에 대해 'null'을 사용하세요.</target>
        <note />
      </trans-unit>
      <trans-unit id="etEmptyNamespaceNotAllowed">
        <source>Empty namespace found from the type provider '{0}'. Use 'null' for the global namespace.</source>
        <target state="translated">형식 공급자 '{0}'에 빈 네임스페이스가 있습니다. 전역 네임스페이스에 대해 'null'을 사용하세요.</target>
        <note />
      </trans-unit>
      <trans-unit id="etMustNotBeGeneric">
        <source>Provided type '{0}' has 'IsGenericType' as true, but generic types are not supported.</source>
        <target state="translated">제공된 '{0}' 형식의 'IsGenericType'이 true인데 제네릭 형식이 지원되지 않습니다.</target>
        <note />
      </trans-unit>
      <trans-unit id="etMustNotBeAnArray">
        <source>Provided type '{0}' has 'IsArray' as true, but array types are not supported.</source>
        <target state="translated">제공된 '{0}' 형식의 'IsArray'가 true인데 배열 형식이 지원되지 않습니다.</target>
        <note />
      </trans-unit>
      <trans-unit id="etMethodHasRequirements">
        <source>Invalid member '{0}' on provided type '{1}'. Provided type members must be public, and not be generic, virtual, or abstract.</source>
        <target state="translated">제공된 '{1}' 형식에 잘못된 멤버('{0}')가 있습니다. 제공된 형식 멤버는 공용이어야 하며 제네릭, 가상 또는 추상 멤버여서는 안 됩니다.</target>
        <note />
      </trans-unit>
      <trans-unit id="etUnsupportedMemberKind">
        <source>Invalid member '{0}' on provided type '{1}'. Only properties, methods and constructors are allowed</source>
        <target state="translated">제공된 형식 '{1}'의 '{0}' 멤버가 잘못되었습니다. 속성, 메서드 및 생성자만 허용됩니다.</target>
        <note />
      </trans-unit>
      <trans-unit id="etPropertyCanReadButHasNoGetter">
        <source>Property '{0}' on provided type '{1}' has CanRead=true but there was no value from GetGetMethod()</source>
        <target state="translated">제공된 '{1}' 형식의 '{0}' 속성에서 CanRead=true인데 GetGetMethod()의 값이 없습니다.</target>
        <note />
      </trans-unit>
      <trans-unit id="etPropertyHasGetterButNoCanRead">
        <source>Property '{0}' on provided type '{1}' has CanRead=false but GetGetMethod() returned a method</source>
        <target state="translated">제공된 '{1}' 형식의 '{0}' 속성에서 CanRead=false인데 GetGetMethod()에서 메서드를 반환했습니다.</target>
        <note />
      </trans-unit>
      <trans-unit id="etPropertyCanWriteButHasNoSetter">
        <source>Property '{0}' on provided type '{1}' has CanWrite=true but there was no value from GetSetMethod()</source>
        <target state="translated">제공된 '{1}' 형식의 '{0}' 속성에서 CanWrite=true인데 GetSetMethod()의 값이 없습니다.</target>
        <note />
      </trans-unit>
      <trans-unit id="etPropertyHasSetterButNoCanWrite">
        <source>Property '{0}' on provided type '{1}' has CanWrite=false but GetSetMethod() returned a method</source>
        <target state="translated">제공된 '{1}' 형식의 '{0}' 속성에서 CanWrite=fa인데 GetSetMethod()에서 메서드를 반환했습니다.</target>
        <note />
      </trans-unit>
      <trans-unit id="etOneOrMoreErrorsSeenDuringExtensionTypeSetting">
        <source>One or more errors seen during provided type setup</source>
        <target state="translated">제공된 형식을 설정하는 동안 하나 이상의 오류가 확인되었습니다.</target>
        <note />
      </trans-unit>
      <trans-unit id="etUnexpectedExceptionFromProvidedTypeMember">
        <source>Unexpected exception from provided type '{0}' member '{1}': {2}</source>
        <target state="translated">제공된 형식 '{0}' 멤버 '{1}'에서 예기치 않은 예외가 발생했습니다. {2}</target>
        <note />
      </trans-unit>
      <trans-unit id="etUnsupportedConstantType">
        <source>Unsupported constant type '{0}'. Quotations provided by type providers can only contain simple constants. The implementation of the type provider may need to be adjusted by moving a value declared outside a provided quotation literal to be a 'let' binding inside the quotation literal.</source>
        <target state="translated">지원되지 않는 상수 형식 '{0}'입니다. 형식 공급자가 제공하는 인용에는 간단한 상수만 포함될 수 있습니다. 인용구 리터럴 내에서 'let' 바인딩이 되려면 선언된 값을 제공된 인용구 리터럴 밖으로 이동시켜 형식 공급자의 구현을 조정해야 합니다.</target>
        <note />
      </trans-unit>
      <trans-unit id="etUnsupportedProvidedExpression">
        <source>Unsupported expression '{0}' from type provider. If you are the author of this type provider, consider adjusting it to provide a different provided expression.</source>
        <target state="translated">형식 공급자의 '{0}' 식은 지원되지 않습니다. 이 형식 공급자의 작성자인 경우 제공된 다른 식을 제공하도록 조정하세요.</target>
        <note />
      </trans-unit>
      <trans-unit id="etProvidedTypeHasUnexpectedName">
        <source>Expected provided type named '{0}' but provided type has 'Name' with value '{1}'</source>
        <target state="translated">이름이 '{0}'인 제공된 형식이 필요한데 제공된 형식의 'Name' 값은 '{1}'입니다.</target>
        <note />
      </trans-unit>
      <trans-unit id="etEventNoAdd">
        <source>Event '{0}' on provided type '{1}' has no value from GetAddMethod()</source>
        <target state="translated">제공된 형식 '{1}'에 대한 이벤트 '{0}'에 GetAddMethod()의 값이 없습니다.</target>
        <note />
      </trans-unit>
      <trans-unit id="etEventNoRemove">
        <source>Event '{0}' on provided type '{1}' has no value from GetRemoveMethod()</source>
        <target state="translated">제공된 형식 '{1}'에 대한 이벤트 '{0}'에 GetRemoveMethod()의 값이 없습니다.</target>
        <note />
      </trans-unit>
      <trans-unit id="etProviderHasWrongDesignerAssembly">
        <source>Assembly attribute '{0}' refers to a designer assembly '{1}' which cannot be loaded from path '{2}'. The exception reported was: {3} - {4}</source>
        <target state="translated">어셈블리 특성 '{0}'은(는) '{2}' 경로에서 로드할 수 없는 디자이너 어셈블리 '{1}'을(를) 참조합니다. 보고된 예외: {3} - {4}</target>
        <note />
      </trans-unit>
      <trans-unit id="etProviderDoesNotHaveValidConstructor">
        <source>The type provider does not have a valid constructor. A constructor taking either no arguments or one argument of type 'TypeProviderConfig' was expected.</source>
        <target state="translated">형식 공급자에 올바른 생성자가 없습니다. 인수를 사용하지 않거나 'TypeProviderConfig' 형식의 인수 하나를 사용하는 생성자가 필요합니다.</target>
        <note />
      </trans-unit>
      <trans-unit id="etProviderError">
        <source>The type provider '{0}' reported an error: {1}</source>
        <target state="translated">{0}' 형식 공급자가 오류를 보고했습니다. {1}</target>
        <note />
      </trans-unit>
      <trans-unit id="etIncorrectParameterExpression">
        <source>The type provider '{0}' used an invalid parameter in the ParameterExpression: {1}</source>
        <target state="translated">{0}' 형식 공급자가 ParameterExpression에서 잘못된 매개 변수를 사용했습니다. {1}</target>
        <note />
      </trans-unit>
      <trans-unit id="etIncorrectProvidedMethod">
        <source>The type provider '{0}' provided a method with a name '{1}' and metadata token '{2}', which is not reported among its methods of its declaring type '{3}'</source>
        <target state="translated">{0}' 형식 공급자가 이름이 '{1}'이고 메타데이터 토큰이 '{2}'인 메서드를 제공했는데, 이는 해당 선언 형식 '{3}'의 메서드에서 보고되지 않습니다.</target>
        <note />
      </trans-unit>
      <trans-unit id="etIncorrectProvidedConstructor">
        <source>The type provider '{0}' provided a constructor which is not reported among the constructors of its declaring type '{1}'</source>
        <target state="translated">선언 형식('{1}')의 생성자로부터 보고되지 않은 생성자를 형식 공급자 '{0}'에서 제공했습니다.</target>
        <note />
      </trans-unit>
      <trans-unit id="etDirectReferenceToGeneratedTypeNotAllowed">
        <source>A direct reference to the generated type '{0}' is not permitted. Instead, use a type definition, e.g. 'type TypeAlias = &lt;path&gt;'. This indicates that a type provider adds generated types to your assembly.</source>
        <target state="translated">생성된 형식 '{0}'을(를) 직접 참조할 수는 없습니다. 대신 형식 정의를 사용하세요(예: 'type TypeAlias = &lt;path&gt;'). 이 정의는 형식 공급자가 생성된 형식을 어셈블리에 추가함을 나타냅니다.</target>
        <note />
      </trans-unit>
      <trans-unit id="etProvidedTypeHasUnexpectedPath">
        <source>Expected provided type with path '{0}' but provided type has path '{1}'</source>
        <target state="translated">경로가 '{0}'인 제공된 형식이 필요한데 제공된 형식의 경로는 '{1}'입니다.</target>
        <note />
      </trans-unit>
      <trans-unit id="etUnexpectedNullFromProvidedTypeMember">
        <source>Unexpected 'null' return value from provided type '{0}' member '{1}'</source>
        <target state="translated">제공된 형식 '{0}' 멤버 '{1}'에 예기치 않은 'null' 반환 값이 있습니다.</target>
        <note />
      </trans-unit>
      <trans-unit id="etUnexpectedExceptionFromProvidedMemberMember">
        <source>Unexpected exception from member '{0}' of provided type '{1}' member '{2}': {3}</source>
        <target state="translated">제공된 형식 '{1}' 멤버 '{2}'의 멤버 '{0}'에서 예기치 않은 예외가 발생했습니다. {3}</target>
        <note />
      </trans-unit>
      <trans-unit id="etNestedProvidedTypesDoNotTakeStaticArgumentsOrGenericParameters">
        <source>Nested provided types do not take static arguments or generic parameters</source>
        <target state="translated">제공된 중첩 형식은 정적 인수 또는 제네릭 매개 변수를 사용하지 않습니다.</target>
        <note />
      </trans-unit>
      <trans-unit id="etInvalidStaticArgument">
        <source>Invalid static argument to provided type. Expected an argument of kind '{0}'.</source>
        <target state="translated">제공된 형식에 대한 정적 인수가 잘못되었습니다. '{0}' 종류의 인수가 필요합니다.</target>
        <note />
      </trans-unit>
      <trans-unit id="etErrorApplyingStaticArgumentsToType">
        <source>An error occured applying the static arguments to a provided type</source>
        <target state="translated">제공된 형식에 정적 인수를 적용하는 동안 오류가 발생했습니다.</target>
        <note />
      </trans-unit>
      <trans-unit id="etUnknownStaticArgumentKind">
        <source>Unknown static argument kind '{0}' when resolving a reference to a provided type or method '{1}'</source>
        <target state="translated">제공된 형식 또는 메서드 '{1}'에 대한 참조를 확인할 때 알 수 없는 정적 인수 종류('{0}')가 발견되었습니다.</target>
        <note />
      </trans-unit>
      <trans-unit id="invalidNamespaceForProvidedType">
        <source>invalid namespace for provided type</source>
        <target state="translated">제공된 형식의 네임스페이스가 잘못되었습니다.</target>
        <note />
      </trans-unit>
      <trans-unit id="invalidFullNameForProvidedType">
        <source>invalid full name for provided type</source>
        <target state="translated">제공된 형식의 전체 이름이 잘못되었습니다.</target>
        <note />
      </trans-unit>
      <trans-unit id="etProviderReturnedNull">
        <source>The type provider returned 'null', which is not a valid return value from '{0}'</source>
        <target state="translated">형식 공급자가 'null'을 반환했습니다. 이 값은 '{0}'(으)로부터의 올바른 반환 값이 아닙니다.</target>
        <note />
      </trans-unit>
      <trans-unit id="etTypeProviderConstructorException">
        <source>The type provider constructor has thrown an exception: {0}</source>
        <target state="translated">형식 공급자 생성자에서 예외가 발생했습니다. {0}</target>
        <note />
      </trans-unit>
      <trans-unit id="etNullProvidedExpression">
        <source>Type provider '{0}' returned null from GetInvokerExpression.</source>
        <target state="translated">'{0}' 형식 공급자가 GetInvokerExpression에서 null을 반환했습니다.</target>
        <note />
      </trans-unit>
      <trans-unit id="etProvidedAppliedTypeHadWrongName">
        <source>The type provider '{0}' returned an invalid type from 'ApplyStaticArguments'. A type with name '{1}' was expected, but a type with name '{2}' was returned.</source>
        <target state="translated">형식 공급자 '{0}'이(가) 'ApplyStaticArguments'에서 잘못된 형식을 반환했습니다. 이름이 '{1}'인 형식이 필요한데 이름이 '{2}'인 형식이 반환되었습니다.</target>
        <note />
      </trans-unit>
      <trans-unit id="etProvidedAppliedMethodHadWrongName">
        <source>The type provider '{0}' returned an invalid method from 'ApplyStaticArgumentsForMethod'. A method with name '{1}' was expected, but a method with name '{2}' was returned.</source>
        <target state="translated">{0}' 형식 공급자가 잘못된 메서드를 'ApplyStaticArgumentsForMethod'에서 반환했습니다. '{1}'라는 메서드를 예상했지만 '{2}'라는 메서드가 반환되었습니다.</target>
        <note />
      </trans-unit>
      <trans-unit id="tcTypeTestLossy">
        <source>This type test or downcast will erase the provided type '{0}' to the type '{1}'</source>
        <target state="translated">이 형식 테스트 또는 다운캐스트는 제공된 '{0}' 형식을 '{1}' 형식으로 지웁니다.</target>
        <note />
      </trans-unit>
      <trans-unit id="tcTypeCastErased">
        <source>This downcast will erase the provided type '{0}' to the type '{1}'.</source>
        <target state="translated">이 다운캐스트는 제공된 '{0}' 형식을 '{1}' 형식으로 지웁니다.</target>
        <note />
      </trans-unit>
      <trans-unit id="tcTypeTestErased">
        <source>This type test with a provided type '{0}' is not allowed because this provided type will be erased to '{1}' at runtime.</source>
        <target state="translated">제공된 형식 '{0}'이(가) 포함된 이 형식 테스트는 허용되지 않습니다. 이 제공된 형식은 런타임에 '{1}'(으)로 지워집니다.</target>
        <note />
      </trans-unit>
      <trans-unit id="tcCannotInheritFromErasedType">
        <source>Cannot inherit from erased provided type</source>
        <target state="translated">지워진 제공된 형식에는 상속될 수 없습니다.</target>
        <note />
      </trans-unit>
      <trans-unit id="etInvalidTypeProviderAssemblyName">
        <source>Assembly '{0}' hase TypeProviderAssembly attribute with invalid value '{1}'. The value should be a valid assembly name</source>
        <target state="translated">{0}' 어셈블리에 포함된 TypeProviderAssembly 특성의 값('{1}')이 잘못되었습니다. 값은 올바른 어셈블리 이름이어야 합니다.</target>
        <note />
      </trans-unit>
      <trans-unit id="tcInvalidMemberNameCtor">
        <source>Invalid member name. Members may not have name '.ctor' or '.cctor'</source>
        <target state="translated">멤버 이름이 잘못되었습니다. 멤버 이름은 '.ctor' 또는 '.cctor'일 수 없습니다.</target>
        <note />
      </trans-unit>
      <trans-unit id="tcInferredGenericTypeGivesRiseToInconsistency">
        <source>The function or member '{0}' is used in a way that requires further type annotations at its definition to ensure consistency of inferred types. The inferred signature is '{1}'.</source>
        <target state="translated">{0}' 함수 또는 멤버는 유추된 형식의 일관성을 유지하기 위해 해당 정의에서 형식 주석을 더 추가해야 하는 방식으로 사용됩니다. 유추된 서명은 '{1}'입니다.</target>
        <note />
      </trans-unit>
      <trans-unit id="tcInvalidTypeArgumentCount">
        <source>The number of type arguments did not match: '{0}' given, '{1}' expected. This may be related to a previously reported error.</source>
        <target state="translated">형식 인수의 수가 일치하지 않습니다. '{0}'개가 제공되었는데 '{1}'개가 필요합니다. 이전에 보고된 오류와 관련된 현상일 수 있습니다.</target>
        <note />
      </trans-unit>
      <trans-unit id="tcCannotOverrideSealedMethod">
        <source>Cannot override inherited member '{0}' because it is sealed</source>
        <target state="translated">상속된 '{0}' 멤버는 봉인되어 있으므로 재정의할 수 없습니다.</target>
        <note />
      </trans-unit>
      <trans-unit id="etProviderErrorWithContext">
        <source>The type provider '{0}' reported an error in the context of provided type '{1}', member '{2}'. The error: {3}</source>
        <target state="translated">{0}' 형식 공급자가 제공된 형식 '{1}', 멤버 '{2}'의 컨텍스트에서 오류를 보고했습니다. 오류는 {3}입니다.</target>
        <note />
      </trans-unit>
      <trans-unit id="etProvidedTypeWithNameException">
        <source>An exception occurred when accessing the '{0}' of a provided type: {1}</source>
        <target state="translated">제공된 형식 {1}의 '{0}'에 액세스하는 동안 예외가 발생했습니다.</target>
        <note />
      </trans-unit>
      <trans-unit id="etProvidedTypeWithNullOrEmptyName">
        <source>The '{0}' of a provided type was null or empty.</source>
        <target state="translated">제공된 형식의 '{0}'이 null이거나 비어 있습니다.</target>
        <note />
      </trans-unit>
      <trans-unit id="etIllegalCharactersInTypeName">
        <source>Character '{0}' is not allowed in provided type name '{1}'</source>
        <target state="translated">제공된 형식 이름 '{1}'에는 '{0}' 문자를 사용할 수 없습니다.</target>
        <note />
      </trans-unit>
      <trans-unit id="tcJoinMustUseSimplePattern">
        <source>In queries, '{0}' must use a simple pattern</source>
        <target state="translated">쿼리에서 '{0}'은(는) 단순 패턴을 사용해야 합니다.</target>
        <note />
      </trans-unit>
      <trans-unit id="tcMissingCustomOperation">
        <source>A custom query operation for '{0}' is required but not specified</source>
        <target state="translated">'{0}'에 대한 사용자 지정 쿼리 연산이 필요한데 지정되지 않았습니다.</target>
        <note />
      </trans-unit>
      <trans-unit id="etBadUnnamedStaticArgs">
        <source>Named static arguments must come after all unnamed static arguments</source>
        <target state="translated">명명되지 않은 모든 정적 인수 뒤에는 명명된 정적 인수가 와야 합니다.</target>
        <note />
      </trans-unit>
      <trans-unit id="etStaticParameterRequiresAValue">
        <source>The static parameter '{0}' of the provided type or method '{1}' requires a value. Static parameters to type providers may be optionally specified using named arguments, e.g. '{2}&lt;{3}=...&gt;'.</source>
        <target state="translated">제공된 형식 또는 메서드 '{1}'의 정적 매개 변수 '{0}'에 값이 필요합니다. 명명된 인수(예: '{2}&lt;{3}=...&gt;')를 사용하여 형식 공급자에 대한 정적 매개 변수를 선택적으로 지정할 수 있습니다.</target>
        <note />
      </trans-unit>
      <trans-unit id="etNoStaticParameterWithName">
        <source>No static parameter exists with name '{0}'</source>
        <target state="translated">이름이 '{0}'인 정적 매개 변수가 없습니다.</target>
        <note />
      </trans-unit>
      <trans-unit id="etStaticParameterAlreadyHasValue">
        <source>The static parameter '{0}' has already been given a value</source>
        <target state="translated">정적 매개 변수 '{0}'에 이미 값이 제공되었습니다.</target>
        <note />
      </trans-unit>
      <trans-unit id="etMultipleStaticParameterWithName">
        <source>Multiple static parameters exist with name '{0}'</source>
        <target state="translated">이름이 '{0}'인 정적 매개 변수가 여러 개 있습니다.</target>
        <note />
      </trans-unit>
      <trans-unit id="tcCustomOperationMayNotBeUsedInConjunctionWithNonSimpleLetBindings">
        <source>A custom operation may not be used in conjunction with a non-value or recursive 'let' binding in another part of this computation expression</source>
        <target state="translated">사용자 지정 연산은 이 계산 식의 다른 부분에 있는 값이 아니거나 재귀적인 'let' 바인딩과 함께 사용할 수 없습니다.</target>
        <note />
      </trans-unit>
      <trans-unit id="tcCustomOperationMayNotBeUsedHere">
        <source>A custom operation may not be used in conjunction with 'use', 'try/with', 'try/finally', 'if/then/else' or 'match' operators within this computation expression</source>
        <target state="translated">이 계산 식 내에서 사용자 지정 연산을 'use', 'try/with', 'try/finally', 'if/then/else' or 'match' 연산자와 함께 사용할 수 없습니다.</target>
        <note />
      </trans-unit>
      <trans-unit id="tcCustomOperationMayNotBeOverloaded">
        <source>The custom operation '{0}' refers to a method which is overloaded. The implementations of custom operations may not be overloaded.</source>
        <target state="translated">사용자 지정 연산 '{0}'에서 오버로드된 메서드를 참조합니다. 사용자 지정 연산의 구현은 오버로드될 수 없습니다.</target>
        <note />
      </trans-unit>
      <trans-unit id="tcIfThenElseMayNotBeUsedWithinQueries">
        <source>An if/then/else expression may not be used within queries. Consider using either an if/then expression, or use a sequence expression instead.</source>
        <target state="translated">if/then/else 식은 쿼리 내에서 사용할 수 없습니다. 대신 if/then 식을 사용하거나 시퀀스 식을 사용해 보세요.</target>
        <note />
      </trans-unit>
      <trans-unit id="ilxgenUnexpectedArgumentToMethodHandleOfDuringCodegen">
        <source>Invalid argument to 'methodhandleof' during codegen</source>
        <target state="translated">코드 생성 중에 'methodhandleof'에 대한 잘못된 인수가 발견되었습니다.</target>
        <note />
      </trans-unit>
      <trans-unit id="etProvidedTypeReferenceMissingArgument">
        <source>A reference to a provided type was missing a value for the static parameter '{0}'. You may need to recompile one or more referenced assemblies.</source>
        <target state="translated">제공된 형식에 대한 참조에서 정적 매개 변수 '{0}'의 값이 누락되었습니다. 참조되는 어셈블리를 하나 이상 다시 컴파일해야 할 수 있습니다.</target>
        <note />
      </trans-unit>
      <trans-unit id="etProvidedTypeReferenceInvalidText">
        <source>A reference to a provided type had an invalid value '{0}' for a static parameter. You may need to recompile one or more referenced assemblies.</source>
        <target state="translated">제공된 형식에 대한 참조의 값('{0}')이 정적 매개 변수에 대해 잘못되었습니다. 참조되는 어셈블리를 하나 이상 다시 컴파일해야 할 수 있습니다.</target>
        <note />
      </trans-unit>
      <trans-unit id="tcCustomOperationNotUsedCorrectly">
        <source>'{0}' is not used correctly. This is a custom operation in this query or computation expression.</source>
        <target state="translated">'{0}'이(가) 잘못 사용되었습니다. 이 항목은 이 쿼리 또는 계산 식의 사용자 지정 연산입니다.</target>
        <note />
      </trans-unit>
      <trans-unit id="tcCustomOperationNotUsedCorrectly2">
        <source>'{0}' is not used correctly. Usage: {1}. This is a custom operation in this query or computation expression.</source>
        <target state="translated">'{0}'이(가) 잘못 사용되었습니다. 사용법: {1}. 이 항목은 이 쿼리 또는 계산 식의 사용자 지정 연산입니다.</target>
        <note />
      </trans-unit>
      <trans-unit id="customOperationTextLikeJoin">
        <source>{0} var in collection {1} (outerKey = innerKey). Note that parentheses are required after '{2}'</source>
        <target state="translated">{0} var in collection {1} (outerKey = innerKey). '{2}' 뒤에 괄호가 필요합니다.</target>
        <note />
      </trans-unit>
      <trans-unit id="customOperationTextLikeGroupJoin">
        <source>{0} var in collection {1} (outerKey = innerKey) into group. Note that parentheses are required after '{2}'</source>
        <target state="translated">그룹에 {0} var in collection {1} (outerKey = innerKey). '{2}' 다음에 괄호가 필요합니다.</target>
        <note />
      </trans-unit>
      <trans-unit id="customOperationTextLikeZip">
        <source>{0} var in collection</source>
        <target state="translated">{0} var in collection</target>
        <note />
      </trans-unit>
      <trans-unit id="tcBinaryOperatorRequiresVariable">
        <source>'{0}' must be followed by a variable name. Usage: {1}.</source>
        <target state="translated">'{0}' 뒤에는 변수 이름이 와야 합니다. 사용법: {1}.</target>
        <note />
      </trans-unit>
      <trans-unit id="tcOperatorIncorrectSyntax">
        <source>Incorrect syntax for '{0}'. Usage: {1}.</source>
        <target state="translated">{0}' 구문이 잘못되었습니다. 사용법: {1}.</target>
        <note />
      </trans-unit>
      <trans-unit id="tcBinaryOperatorRequiresBody">
        <source>'{0}' must come after a 'for' selection clause and be followed by the rest of the query. Syntax: ... {1} ...</source>
        <target state="translated">'{0}' 앞에는 'for' 선택 절이 와야 하고 뒤에는 나머지 쿼리 부분이 와야 합니다. 구문: ... {1} ...</target>
        <note />
      </trans-unit>
      <trans-unit id="tcCustomOperationHasIncorrectArgCount">
        <source>'{0}' is used with an incorrect number of arguments. This is a custom operation in this query or computation expression. Expected {1} argument(s), but given {2}.</source>
        <target state="translated">'{0}'에 사용된 인수의 수가 잘못되었습니다. 이 항목은 이 쿼리나 계산 식의 사용자 지정 연산입니다. {1}개의 인수가 필요한데 {2}개가 제공되었습니다.</target>
        <note />
      </trans-unit>
      <trans-unit id="parsExpectedExpressionAfterToken">
        <source>Expected an expression after this point</source>
        <target state="translated">이 지점 뒤에 식이 필요합니다.</target>
        <note />
      </trans-unit>
      <trans-unit id="parsExpectedTypeAfterToken">
        <source>Expected a type after this point</source>
        <target state="translated">이 지점 뒤에 형식이 필요합니다.</target>
        <note />
      </trans-unit>
      <trans-unit id="parsUnmatchedLBrackLess">
        <source>Unmatched '[&lt;'. Expected closing '&gt;]'</source>
        <target state="translated">'[&lt;'의 짝이 맞지 않습니다. 닫는 '&gt;]'가 필요합니다.</target>
        <note />
      </trans-unit>
      <trans-unit id="parsUnexpectedEndOfFileMatch">
        <source>Unexpected end of input in 'match' expression. Expected 'match &lt;expr&gt; with | &lt;pat&gt; -&gt; &lt;expr&gt; | &lt;pat&gt; -&gt; &lt;expr&gt; ...'.</source>
        <target state="translated">'match' 식에 예기치 않은 입력의 끝이 있습니다. 'match &lt;expr&gt; with | &lt;pat&gt; -&gt; &lt;expr&gt; | &lt;pat&gt; -&gt; &lt;expr&gt; ...'이 필요합니다.</target>
        <note />
      </trans-unit>
      <trans-unit id="parsUnexpectedEndOfFileTry">
        <source>Unexpected end of input in 'try' expression. Expected 'try &lt;expr&gt; with &lt;rules&gt;' or 'try &lt;expr&gt; finally &lt;expr&gt;'.</source>
        <target state="translated">'try' 식에 예기치 않은 입력의 끝이 있습니다. 'try &lt;expr&gt; with &lt;rules&gt;' 또는 'try &lt;expr&gt; finally &lt;expr&gt;'이 필요합니다.</target>
        <note />
      </trans-unit>
      <trans-unit id="parsUnexpectedEndOfFileWhile">
        <source>Unexpected end of input in 'while' expression. Expected 'while &lt;expr&gt; do &lt;expr&gt;'.</source>
        <target state="translated">'while' 식에 예기치 않은 입력의 끝이 있습니다. 'while &lt;expr&gt; do &lt;expr&gt;'이 필요합니다.</target>
        <note />
      </trans-unit>
      <trans-unit id="parsUnexpectedEndOfFileFor">
        <source>Unexpected end of input in 'for' expression. Expected 'for &lt;pat&gt; in &lt;expr&gt; do &lt;expr&gt;'.</source>
        <target state="translated">'for' 식에 예기치 않은 입력 끝이 있습니다. 'for &lt;pat&gt; in &lt;expr&gt; do &lt;expr&gt;'이 필요합니다.</target>
        <note />
      </trans-unit>
      <trans-unit id="parsUnexpectedEndOfFileWith">
        <source>Unexpected end of input in 'match' or 'try' expression</source>
        <target state="translated">'match' 또는 'try' 식에 예기치 않은 입력의 끝이 있습니다.</target>
        <note />
      </trans-unit>
      <trans-unit id="parsUnexpectedEndOfFileThen">
        <source>Unexpected end of input in 'then' branch of conditional expression. Expected 'if &lt;expr&gt; then &lt;expr&gt;' or 'if &lt;expr&gt; then &lt;expr&gt; else &lt;expr&gt;'.</source>
        <target state="translated">조건식의 'then' 분기에 예기치 않은 입력의 끝이 있습니다. 'if &lt;expr&gt; then &lt;expr&gt;' 또는 'if &lt;expr&gt; then &lt;expr&gt; else &lt;expr&gt;'이 필요합니다.</target>
        <note />
      </trans-unit>
      <trans-unit id="parsUnexpectedEndOfFileElse">
        <source>Unexpected end of input in 'else' branch of conditional expression. Expected 'if &lt;expr&gt; then &lt;expr&gt;' or 'if &lt;expr&gt; then &lt;expr&gt; else &lt;expr&gt;'.</source>
        <target state="translated">조건식의 'else' 분기에 예기치 않은 입력의 끝이 있습니다. 'if &lt;expr&gt; then &lt;expr&gt;' 또는 'if &lt;expr&gt; then &lt;expr&gt; else &lt;expr&gt;'이 필요합니다.</target>
        <note />
      </trans-unit>
      <trans-unit id="parsUnexpectedEndOfFileFunBody">
        <source>Unexpected end of input in body of lambda expression. Expected 'fun &lt;pat&gt; ... &lt;pat&gt; -&gt; &lt;expr&gt;'.</source>
        <target state="translated">람다 식 본문에 예기치 않은 입력의 끝이 있습니다. 'fun &lt;pat&gt; ... &lt;pat&gt; -&gt; &lt;expr&gt;'이 필요합니다.</target>
        <note />
      </trans-unit>
      <trans-unit id="parsUnexpectedEndOfFileTypeArgs">
        <source>Unexpected end of input in type arguments</source>
        <target state="translated">형식 인수에 예기치 않은 입력의 끝이 있습니다.</target>
        <note />
      </trans-unit>
      <trans-unit id="parsUnexpectedEndOfFileTypeSignature">
        <source>Unexpected end of input in type signature</source>
        <target state="translated">형식 서명에 예기치 않은 입력의 끝이 있습니다.</target>
        <note />
      </trans-unit>
      <trans-unit id="parsUnexpectedEndOfFileTypeDefinition">
        <source>Unexpected end of input in type definition</source>
        <target state="translated">형식 정의에 예기치 않은 입력의 끝이 있습니다.</target>
        <note />
      </trans-unit>
      <trans-unit id="parsUnexpectedEndOfFileObjectMembers">
        <source>Unexpected end of input in object members</source>
        <target state="translated">개체 멤버에 예기치 않은 입력의 끝이 있습니다.</target>
        <note />
      </trans-unit>
      <trans-unit id="parsUnexpectedEndOfFileDefinition">
        <source>Unexpected end of input in value, function or member definition</source>
        <target state="translated">값, 함수 또는 멤버 정의에 예기치 않은 입력의 끝이 있습니다.</target>
        <note />
      </trans-unit>
      <trans-unit id="parsUnexpectedEndOfFileExpression">
        <source>Unexpected end of input in expression</source>
        <target state="translated">식에 예기치 않은 입력의 끝이 있습니다.</target>
        <note />
      </trans-unit>
      <trans-unit id="parsExpectedNameAfterToken">
        <source>Unexpected end of type. Expected a name after this point.</source>
        <target state="translated">예기치 않은 형식의 끝입니다. 이 지점 뒤에 이름이 필요합니다.</target>
        <note />
      </trans-unit>
      <trans-unit id="parsUnmatchedLet">
        <source>Incomplete value or function definition. If this is in an expression, the body of the expression must be indented to the same column as the 'let' keyword.</source>
        <target state="translated">값 또는 함수 정의가 불완전합니다. 해당 항목이 식인 경우 식 본문을 'let' 키워드와 같은 열로 들여써야 합니다.</target>
        <note />
      </trans-unit>
      <trans-unit id="parsUnmatchedLetBang">
        <source>Incomplete value definition. If this is in an expression, the body of the expression must be indented to the same column as the 'let!' keyword.</source>
        <target state="translated">값 정의가 불완전합니다. 해당 항목이 식인 경우 식 본문을 'let!' 키워드와 같은 열로 들여써야 합니다.</target>
        <note />
      </trans-unit>
      <trans-unit id="parsUnmatchedUseBang">
        <source>Incomplete value definition. If this is in an expression, the body of the expression must be indented to the same column as the 'use!' keyword.</source>
        <target state="translated">값 정의가 불완전합니다. 해당 항목이 식인 경우 식 본문을 'use!' 키워드와 같은 열로 들여써야 합니다.</target>
        <note />
      </trans-unit>
      <trans-unit id="parsUnmatchedUse">
        <source>Incomplete value definition. If this is in an expression, the body of the expression must be indented to the same column as the 'use' keyword.</source>
        <target state="translated">값 정의가 불완전합니다. 해당 항목이 식인 경우 식 본문을 'use' 키워드와 같은 열로 들여써야 합니다.</target>
        <note />
      </trans-unit>
      <trans-unit id="parsWhileDoExpected">
        <source>Missing 'do' in 'while' expression. Expected 'while &lt;expr&gt; do &lt;expr&gt;'.</source>
        <target state="translated">'while' 식에서 'do'가 누락되었습니다. 'while &lt;expr&gt; do &lt;expr&gt;'이 필요합니다.</target>
        <note />
      </trans-unit>
      <trans-unit id="parsForDoExpected">
        <source>Missing 'do' in 'for' expression. Expected 'for &lt;pat&gt; in &lt;expr&gt; do &lt;expr&gt;'.</source>
        <target state="translated">'for' 식에서 'do'가 누락되었습니다. 'for &lt;pat&gt; in &lt;expr&gt; do &lt;expr&gt;'이 필요합니다.</target>
        <note />
      </trans-unit>
      <trans-unit id="tcInvalidRelationInJoin">
        <source>Invalid join relation in '{0}'. Expected 'expr &lt;op&gt; expr', where &lt;op&gt; is =, =?, ?= or ?=?.</source>
        <target state="translated">'{0}'의 조인 관계가 잘못되었습니다. 'expr &lt;op&gt; expr'이 필요합니다. 여기서 &lt;op&gt;는 =, =?, ?= 또는 ?=?입니다.</target>
        <note />
      </trans-unit>
      <trans-unit id="typeInfoCallsWord">
        <source>Calls</source>
        <target state="translated">호출</target>
        <note />
      </trans-unit>
      <trans-unit id="impInvalidNumberOfGenericArguments">
        <source>Invalid number of generic arguments to type '{0}' in provided type. Expected '{1}' arguments, given '{2}'.</source>
        <target state="translated">제공된 형식에서 '{0}' 형식에 대한 제네릭 인수의 수가 잘못되었습니다. '{1}'개의 인수가 필요한데 '{2}'개가 제공되었습니다.</target>
        <note />
      </trans-unit>
      <trans-unit id="impInvalidMeasureArgument1">
        <source>Invalid value '{0}' for unit-of-measure parameter '{1}'</source>
        <target state="translated">측정 단위 매개 변수 '{1}'의 값 '{0}'이(가) 잘못되었습니다.</target>
        <note />
      </trans-unit>
      <trans-unit id="impInvalidMeasureArgument2">
        <source>Invalid value unit-of-measure parameter '{0}'</source>
        <target state="translated">측정 단위 매개 변수 '{0}'의 값이 잘못되었습니다.</target>
        <note />
      </trans-unit>
      <trans-unit id="etPropertyNeedsCanWriteOrCanRead">
        <source>Property '{0}' on provided type '{1}' is neither readable nor writable as it has CanRead=false and CanWrite=false</source>
        <target state="translated">제공된 '{1}' 형식의 '{0}' 속성은 CanRead=false이고 CanWrite=false이므로 읽거나 쓸 수 없습니다.</target>
        <note />
      </trans-unit>
      <trans-unit id="tcIntoNeedsRestOfQuery">
        <source>A use of 'into' must be followed by the remainder of the computation</source>
        <target state="translated">'into'를 사용하는 경우 뒤에 나머지 계산 부분이 와야 합니다.</target>
        <note />
      </trans-unit>
      <trans-unit id="tcOperatorDoesntAcceptInto">
        <source>The operator '{0}' does not accept the use of 'into'</source>
        <target state="translated">'{0}' 연산자에서는 'into'를 사용할 수 없습니다.</target>
        <note />
      </trans-unit>
      <trans-unit id="tcCustomOperationInvalid">
        <source>The definition of the custom operator '{0}' does not use a valid combination of attribute flags</source>
        <target state="translated">사용자 지정 연산자 '{0}'의 정의에서 올바른 특성 플래그 조합을 사용하지 않습니다.</target>
        <note />
      </trans-unit>
      <trans-unit id="tcThisTypeMayNotHaveACLIMutableAttribute">
        <source>This type definition may not have the 'CLIMutable' attribute. Only record types may have this attribute.</source>
        <target state="translated">이 형식 정의는 'CLIMutable' 특성을 포함할 수 없습니다. 레코드 형식만 이 특성을 포함할 수 있습니다.</target>
        <note />
      </trans-unit>
      <trans-unit id="tcAutoPropertyRequiresImplicitConstructionSequence">
        <source>'member val' definitions are only permitted in types with a primary constructor. Consider adding arguments to your type definition, e.g. 'type X(args) = ...'.</source>
        <target state="translated">'member val' 정의는 기본 생성자가 포함된 형식에서만 허용됩니다. 'type X(args) = ...'와 같이 형식 정의에 인수를 추가해 보세요.</target>
        <note />
      </trans-unit>
      <trans-unit id="parsMutableOnAutoPropertyShouldBeGetSet">
        <source>Property definitions may not be declared mutable. To indicate that this property can be set, use 'member val PropertyName = expr with get,set'.</source>
        <target state="translated">속성 정의는 mutable로 선언할 수 없습니다. 이 속성을 설정할 수 있도록 표시하려면 'member val PropertyName = expr with get,set'을 사용하세요.</target>
        <note />
      </trans-unit>
      <trans-unit id="parsMutableOnAutoPropertyShouldBeGetSetNotJustSet">
        <source>To indicate that this property can be set, use 'member val PropertyName = expr with get,set'.</source>
        <target state="translated">이 속성을 설정할 수 있도록 표시하려면 'member val PropertyName = expr with get,set'을 사용하세요.</target>
        <note />
      </trans-unit>
      <trans-unit id="chkNoByrefsOfByrefs">
        <source>Type '{0}' is illegal because in byref&lt;T&gt;, T cannot contain byref types.</source>
        <target state="translated">'{0}' 형식은 byref&lt;T&gt;에서 안에 있을 수 없습니다. T는 byref 형식을 포함할 수 없기 때문입니다.</target>
        <note />
      </trans-unit>
      <trans-unit id="tastopsMaxArrayThirtyTwo">
        <source>F# supports array ranks between 1 and 32. The value {0} is not allowed.</source>
        <target state="translated">F#에서는 1에서 32까지의 배열 순위를 지원합니다. {0} 값은 사용할 수 없습니다.</target>
        <note />
      </trans-unit>
      <trans-unit id="tcNoIntegerForLoopInQuery">
        <source>In queries, use the form 'for x in n .. m do ...' for ranging over integers</source>
        <target state="translated">쿼리에서 정수 범위를 지정하려면 'for x in n .. m do ...' 형식을 사용하세요.</target>
        <note />
      </trans-unit>
      <trans-unit id="tcNoWhileInQuery">
        <source>'while' expressions may not be used in queries</source>
        <target state="translated">'while' 식은 쿼리에서 사용할 수 없습니다.</target>
        <note />
      </trans-unit>
      <trans-unit id="tcNoTryFinallyInQuery">
        <source>'try/finally' expressions may not be used in queries</source>
        <target state="translated">'try/finally' 식은 쿼리에서 사용할 수 없습니다.</target>
        <note />
      </trans-unit>
      <trans-unit id="tcUseMayNotBeUsedInQueries">
        <source>'use' expressions may not be used in queries</source>
        <target state="translated">'use' 식은 쿼리에서 사용할 수 없습니다.</target>
        <note />
      </trans-unit>
      <trans-unit id="tcBindMayNotBeUsedInQueries">
        <source>'let!', 'use!' and 'do!' expressions may not be used in queries</source>
        <target state="translated">'let!', 'use!' 및 'do!' 식은 쿼리에서 사용할 수 없습니다.</target>
        <note />
      </trans-unit>
      <trans-unit id="tcReturnMayNotBeUsedInQueries">
        <source>'return' and 'return!' may not be used in queries</source>
        <target state="translated">'return' 및 'return!'은 쿼리에서 사용할 수 없습니다.</target>
        <note />
      </trans-unit>
      <trans-unit id="tcUnrecognizedQueryOperator">
        <source>This is not a known query operator. Query operators are identifiers such as 'select', 'where', 'sortBy', 'thenBy', 'groupBy', 'groupValBy', 'join', 'groupJoin', 'sumBy' and 'averageBy', defined using corresponding methods on the 'QueryBuilder' type.</source>
        <target state="translated">알려진 쿼리 연산자가 아닙니다. 쿼리 연산자는 'select', 'where', 'sortBy', 'thenBy', 'groupBy', 'groupValBy', 'join', 'groupJoin', 'sumBy' 및 'averageBy' 등의 식별자로, 'QueryBuilder' 형식에서 해당하는 메서드를 사용하여 정의됩니다.</target>
        <note />
      </trans-unit>
      <trans-unit id="tcTryWithMayNotBeUsedInQueries">
        <source>'try/with' expressions may not be used in queries</source>
        <target state="translated">'try/with' 식은 쿼리에서 사용할 수 없습니다.</target>
        <note />
      </trans-unit>
      <trans-unit id="tcNonSimpleLetBindingInQuery">
        <source>This 'let' definition may not be used in a query. Only simple value definitions may be used in queries.</source>
        <target state="translated">이 'let' 정의는 쿼리에서 사용할 수 없습니다. 단순 값 정의만 쿼리에서 사용할 수 있습니다.</target>
        <note />
      </trans-unit>
      <trans-unit id="etTooManyStaticParameters">
        <source>Too many static parameters. Expected at most {0} parameters, but got {1} unnamed and {2} named parameters.</source>
        <target state="translated">정적 매개 변수가 너무 많습니다. 최대 {0}개의 매개 변수가 필요한데 명명되지 않은 매개 변수 {1}개와 명명된 매개 변수 {2}개가 있습니다.</target>
        <note />
      </trans-unit>
      <trans-unit id="infosInvalidProvidedLiteralValue">
        <source>Invalid provided literal value '{0}'</source>
        <target state="translated">제공된 '{0}' 리터럴 값이 잘못되었습니다.</target>
        <note />
      </trans-unit>
      <trans-unit id="invalidPlatformTarget">
        <source>The 'anycpu32bitpreferred' platform can only be used with EXE targets. You must use 'anycpu' instead.</source>
        <target state="translated">'anycpu32bitpreferred' 플랫폼은 EXE 대상에만 사용할 수 있습니다. 대신 'anycpu'를 사용해야 합니다.</target>
        <note />
      </trans-unit>
      <trans-unit id="tcThisValueMayNotBeInlined">
        <source>This member, function or value declaration may not be declared 'inline'</source>
        <target state="translated">이 멤버, 함수 또는 값 선언은 'inline'으로 선언할 수 없습니다.</target>
        <note />
      </trans-unit>
      <trans-unit id="etErasedTypeUsedInGeneration">
        <source>The provider '{0}' returned a non-generated type '{1}' in the context of a set of generated types. Consider adjusting the type provider to only return generated types.</source>
        <target state="translated">{0}' 공급자가 생성된 형식 컨텍스트에 생성되지 않은 형식 '{1}'을(를) 반환했습니다. 생성된 형식만 반환하도록 형식 공급자를 조정하세요.</target>
        <note />
      </trans-unit>
      <trans-unit id="tcUnrecognizedQueryBinaryOperator">
        <source>Arguments to query operators may require parentheses, e.g. 'where (x &gt; y)' or 'groupBy (x.Length / 10)'</source>
        <target state="translated">쿼리 연산자의 인수에는 'where (x &gt; y)' 또는 'groupBy (x.Length / 10)'과 같이 괄호가 필요할 수 있습니다.</target>
        <note />
      </trans-unit>
      <trans-unit id="crefNoSetOfHole">
        <source>A quotation may not involve an assignment to or taking the address of a captured local variable</source>
        <target state="translated">인용구에 할당을 포함하거나 캡처된 로컬 변수의 주소를 사용할 수 없습니다.</target>
        <note />
      </trans-unit>
      <trans-unit id="nicePrintOtherOverloads1">
        <source>+ 1 overload</source>
        <target state="translated">+1개 오버로드</target>
        <note />
      </trans-unit>
      <trans-unit id="nicePrintOtherOverloadsN">
        <source>+ {0} overloads</source>
        <target state="translated">+ {0} 오버로드</target>
        <note />
      </trans-unit>
      <trans-unit id="erasedTo">
        <source>Erased to</source>
        <target state="translated">지운 시간</target>
        <note />
      </trans-unit>
      <trans-unit id="parsUnfinishedExpression">
        <source>Unexpected token '{0}' or incomplete expression</source>
        <target state="translated">예기치 않은 토큰 '{0}' 또는 불완전한 식</target>
        <note />
      </trans-unit>
      <trans-unit id="parsAttributeOnIncompleteCode">
        <source>Cannot find code target for this attribute, possibly because the code after the attribute is incomplete.</source>
        <target state="translated">이 특성에 대한 코드 대상을 찾을 수 없습니다. 특성 뒤의 코드가 완료되지 않았습니다.</target>
        <note />
      </trans-unit>
      <trans-unit id="parsTypeNameCannotBeEmpty">
        <source>Type name cannot be empty.</source>
        <target state="translated">형식 이름은 비워 둘 수 없습니다.</target>
        <note />
      </trans-unit>
      <trans-unit id="buildProblemReadingAssembly">
        <source>Problem reading assembly '{0}': {1}</source>
        <target state="translated">{0}' 어셈블리를 읽는 중 오류가 발생했습니다. {1}</target>
        <note />
      </trans-unit>
      <trans-unit id="tcTPFieldMustBeLiteral">
        <source>Invalid provided field. Provided fields of erased provided types must be literals.</source>
        <target state="translated">제공된 필드가 잘못되었습니다. 지워진 제공된 형식의 제공된 필드는 리터럴이어야 합니다.</target>
        <note />
      </trans-unit>
      <trans-unit id="loadingDescription">
        <source>(loading description...)</source>
        <target state="translated">(설명 로드 중...)</target>
        <note />
      </trans-unit>
      <trans-unit id="descriptionUnavailable">
        <source>(description unavailable...)</source>
        <target state="translated">(설명 없음...)</target>
        <note />
      </trans-unit>
      <trans-unit id="chkTyparMultipleClassConstraints">
        <source>A type variable has been constrained by multiple different class types. A type variable may only have one class constraint.</source>
        <target state="translated">형식 변수가 여러 클래스 형식에 의해 제약을 받습니다. 형식 변수의 클래스 제약 조건은 하나여야 합니다.</target>
        <note />
      </trans-unit>
      <trans-unit id="tcMatchMayNotBeUsedWithQuery">
        <source>'match' expressions may not be used in queries</source>
        <target state="translated">'match' 식은 쿼리에서 사용할 수 없습니다.</target>
        <note />
      </trans-unit>
      <trans-unit id="memberOperatorDefinitionWithNonTripleArgument">
        <source>Infix operator member '{0}' has {1} initial argument(s). Expected a tuple of 3 arguments</source>
        <target state="translated">중위 연산자 멤버 '{0}'에 {1}개의 초기 인수가 있습니다. 3개 인수의 튜플이 필요합니다.</target>
        <note />
      </trans-unit>
      <trans-unit id="cannotResolveNullableOperators">
        <source>The operator '{0}' cannot be resolved. Consider opening the module 'Microsoft.FSharp.Linq.NullableOperators'.</source>
        <target state="translated">'{0}' 연산자를 확인할 수 없습니다. 'Microsoft.FSharp.Linq.NullableOperators' 모듈을 열어 보세요.</target>
        <note />
      </trans-unit>
      <trans-unit id="tcOperatorRequiresIn">
        <source>'{0}' must be followed by 'in'. Usage: {1}.</source>
        <target state="translated">'{0}' 뒤에는 'in'이 와야 합니다. 사용법: {1}.</target>
        <note />
      </trans-unit>
      <trans-unit id="parsIllegalMemberVarInObjectImplementation">
        <source>Neither 'member val' nor 'override val' definitions are permitted in object expressions.</source>
        <target state="translated">개체 식에는 'member val' 또는 'override val' 정의를 사용할 수 없습니다.</target>
        <note />
      </trans-unit>
      <trans-unit id="tcEmptyCopyAndUpdateRecordInvalid">
        <source>Copy-and-update record expressions must include at least one field.</source>
        <target state="translated">레코드 복사 및 업데이트 식에는 적어도 하나의 필드가 포함되어야 합니다.</target>
        <note />
      </trans-unit>
      <trans-unit id="parsUnderscoreInvalidFieldName">
        <source>'_' cannot be used as field name</source>
        <target state="translated">필드 이름에는 '_'을(를) 사용할 수 없습니다.</target>
        <note />
      </trans-unit>
      <trans-unit id="tcGeneratedTypesShouldBeInternalOrPrivate">
        <source>The provided types generated by this use of a type provider may not be used from other F# assemblies and should be marked internal or private. Consider using 'type internal TypeName = ...' or 'type private TypeName = ...'.</source>
        <target state="translated">이런 방법으로 형식 공급자를 사용하여 생성된 제공된 형식은 다른 F# 어셈블리에서 사용할 수 없으므로 내부 또는 개인 형식으로 표시해야 합니다. 'type internal TypeName = ...' 또는 'type private TypeName = ...'을 사용하세요.</target>
        <note />
      </trans-unit>
      <trans-unit id="chkGetterAndSetterHaveSamePropertyType">
        <source>A property's getter and setter must have the same type. Property '{0}' has getter of type '{1}' but setter of type '{2}'.</source>
        <target state="translated">속성의 getter 및 setter는 형식이 같아야 합니다. '{0}' 속성의 getter 형식은 '{1}'인데 setter 형식은 '{2}'입니다.</target>
        <note />
      </trans-unit>
      <trans-unit id="tcRuntimeSuppliedMethodCannotBeUsedInUserCode">
        <source>Array method '{0}' is supplied by the runtime and cannot be directly used in code. For operations with array elements consider using family of GetArray/SetArray functions from LanguagePrimitives.IntrinsicFunctions module.</source>
        <target state="translated">배열 메서드 '{0}'은(는) 런타임에서 제공되며 코드에 직접 사용할 수 없습니다. 배열 요소를 사용하는 작업에서는 LanguagePrimitives.IntrinsicFunctions 모듈의 GetArray/SetArray 함수 패밀리를 사용하세요.</target>
        <note />
      </trans-unit>
      <trans-unit id="tcUnionCaseConstructorDoesNotHaveFieldWithGivenName">
        <source>The union case '{0}' does not have a field named '{1}'.</source>
        <target state="translated">공용 구조체 케이스 '{0}'에 '{1}' 필드가 없습니다.</target>
        <note />
      </trans-unit>
      <trans-unit id="tcUnionCaseFieldCannotBeUsedMoreThanOnce">
        <source>Union case/exception field '{0}' cannot be used more than once.</source>
        <target state="translated">공용 구조체 케이스/예외 필드 '{0}'은(는) 두 번 이상 사용할 수 없습니다.</target>
        <note />
      </trans-unit>
      <trans-unit id="tcFieldNameIsUsedModeThanOnce">
        <source>Named field '{0}' is used more than once.</source>
        <target state="translated">명명된 필드 {0}이(가) 두 번 이상 사용되었습니다.</target>
        <note />
      </trans-unit>
      <trans-unit id="tcFieldNameConflictsWithGeneratedNameForAnonymousField">
        <source>Named field '{0}' conflicts with autogenerated name for anonymous field.</source>
        <target state="translated">명명된 필드 '{0}'이(가) 자동 생성된 익명 필드 이름과 충돌합니다.</target>
        <note />
      </trans-unit>
      <trans-unit id="tastConstantExpressionOverflow">
        <source>This literal expression or attribute argument results in an arithmetic overflow.</source>
        <target state="translated">이 리터럴 식 또는 특성 인수를 사용하면 산술 연산 오버플로가 발생합니다.</target>
        <note />
      </trans-unit>
      <trans-unit id="tcIllegalStructTypeForConstantExpression">
        <source>This is not valid literal expression. The [&lt;Literal&gt;] attribute will be ignored.</source>
        <target state="translated">유효한 리터럴 식이 아닙니다. [&lt;Literal&gt;] 특성은 무시됩니다.</target>
        <note />
      </trans-unit>
      <trans-unit id="fscSystemRuntimeInteropServicesIsRequired">
        <source>System.Runtime.InteropServices assembly is required to use UnknownWrapper\DispatchWrapper classes.</source>
        <target state="translated">UnknownWrapper\DispatchWrapper 클래스를 사용하려면 System.Runtime.InteropServices 어셈블리가 필요합니다.</target>
        <note />
      </trans-unit>
      <trans-unit id="abImplicitHeapAllocation">
        <source>The mutable local '{0}' is implicitly allocated as a reference cell because it has been captured by a closure. This warning is for informational purposes only to indicate where implicit allocations are performed.</source>
        <target state="translated">변경할 수 있는 로컬 '{0}'이(가) 암시적으로 참조 셀로 할당되었습니다. 닫기에서 캡처되었기 때문입니다. 이 경고는 정보 제공 목적으로만 발생하며 암시적 할당이 수행되는 위치에 나타납니다.</target>
        <note />
      </trans-unit>
      <trans-unit id="estApplyStaticArgumentsForMethodNotImplemented">
        <source>A type provider implemented GetStaticParametersForMethod, but ApplyStaticArgumentsForMethod was not implemented or invalid</source>
        <target state="translated">형식 공급자는 GetStaticParametersForMethod를 구현하지만 ApplyStaticArgumentsForMethod는 구현되지 않거나 유효하지 않습니다.</target>
        <note />
      </trans-unit>
      <trans-unit id="etErrorApplyingStaticArgumentsToMethod">
        <source>An error occured applying the static arguments to a provided method</source>
        <target state="translated">제공된 메서드에 정적 인수를 적용하는 동안 오류가 발생했습니다.</target>
        <note />
      </trans-unit>
      <trans-unit id="pplexUnexpectedChar">
        <source>Unexpected character '{0}' in preprocessor expression</source>
        <target state="translated">전처리기 식에 예기치 않은 문자 '{0}'이(가) 있습니다.</target>
        <note />
      </trans-unit>
      <trans-unit id="ppparsUnexpectedToken">
        <source>Unexpected token '{0}' in preprocessor expression</source>
        <target state="translated">전처리기 식에 예기치 않은 토큰 '{0}'이(가) 있습니다.</target>
        <note />
      </trans-unit>
      <trans-unit id="ppparsIncompleteExpression">
        <source>Incomplete preprocessor expression</source>
        <target state="translated">전처리기 식이 불완전합니다.</target>
        <note />
      </trans-unit>
      <trans-unit id="ppparsMissingToken">
        <source>Missing token '{0}' in preprocessor expression</source>
        <target state="translated">전처리기 식에 토큰 '{0}'이(가) 없습니다.</target>
        <note />
      </trans-unit>
      <trans-unit id="pickleMissingDefinition">
        <source>An error occurred while reading the F# metadata node at position {0} in table '{1}' of assembly '{2}'. The node had no matching declaration. Please report this warning. You may need to recompile the F# assembly you are using.</source>
        <target state="translated">어셈블리 '{2}' 테이블 '{1}'의 {0} 위치에서 F# 메타데이터 노드를 읽는 중 오류가 발생했습니다. 노드에 일치하는 선언이 없습니다. 이 경고를 보고해 주세요. 사용하고 있는 F# 어셈블리를 다시 컴파일해야 할 수 있습니다.</target>
        <note />
      </trans-unit>
      <trans-unit id="checkNotSufficientlyGenericBecauseOfScope">
        <source>Type inference caused the type variable {0} to escape its scope. Consider adding an explicit type parameter declaration or adjusting your code to be less generic.</source>
        <target state="translated">형식 유추로 인해 형식 변수 {0}이(가) 범위를 벗어났습니다. 명시적인 형식 매개 변수 선언을 추가하거나 덜 일반적인 코드로 조정해 보세요.</target>
        <note />
      </trans-unit>
      <trans-unit id="checkNotSufficientlyGenericBecauseOfScopeAnon">
        <source>Type inference caused an inference type variable to escape its scope. Consider adding type annotations to make your code less generic.</source>
        <target state="translated">형식 유추로 인해 유추 형식 변수가 범위를 벗어났습니다. 형식 주석을 추가하여 덜 일반적인 코드로 만들어 보세요.</target>
        <note />
      </trans-unit>
      <trans-unit id="checkRaiseFamilyFunctionArgumentCount">
        <source>Redundant arguments are being ignored in function '{0}'. Expected {1} but got {2} arguments.</source>
        <target state="translated">중복 인수는 함수 '{0}'에서 무시되고 있습니다. {1}(을)를 예상했으나 {2} 인수를 받았습니다.</target>
        <note />
      </trans-unit>
      <trans-unit id="checkLowercaseLiteralBindingInPattern">
        <source>Lowercase literal '{0}' is being shadowed by a new pattern with the same name. Only uppercase and module-prefixed literals can be used as named patterns.</source>
        <target state="translated">소문자 리터럴 '{0}'이(가) 이름이 같은 새 패턴에서 섀도 처리되고 있습니다. 모듈이 접두사로 붙은 대문자 리터럴만 명명된 패턴으로 사용될 수 있습니다.</target>
        <note />
      </trans-unit>
      <trans-unit id="tcLiteralDoesNotTakeArguments">
        <source>This literal pattern does not take arguments</source>
        <target state="translated">이 리터럴 패턴은 인수를 사용하지 않습니다.</target>
        <note />
      </trans-unit>
      <trans-unit id="tcConstructorsIllegalInAugmentation">
        <source>Constructors are not permitted as extension members - they must be defined as part of the original definition of the type</source>
        <target state="translated">생성자는 확장 멤버로 사용할 수 없으며 원래 형식 정의의 일부로 정의되어야 합니다.</target>
        <note />
      </trans-unit>
      <trans-unit id="optsInvalidResponseFile">
        <source>Invalid response file '{0}' ( '{1}' )</source>
        <target state="translated">잘못된 지시 파일 '{0}'('{1}')</target>
        <note />
      </trans-unit>
      <trans-unit id="optsResponseFileNotFound">
        <source>Response file '{0}' not found in '{1}'</source>
        <target state="translated">{1}'에서 지시 파일 '{0}'을(를) 찾을 수 없습니다.</target>
        <note />
      </trans-unit>
      <trans-unit id="optsResponseFileNameInvalid">
        <source>Response file name '{0}' is empty, contains invalid characters, has a drive specification without an absolute path, or is too long</source>
        <target state="translated">지시 파일 이름 '{0}'이(가) 비어 있거나, 잘못된 문자를 포함하거나, 드라이브 사양에 절대 경로가 없거나, 길이가 너무 깁니다.</target>
        <note />
      </trans-unit>
      <trans-unit id="fsharpCoreNotFoundToBeCopied">
        <source>Cannot find FSharp.Core.dll in compiler's directory</source>
        <target state="translated">컴파일러의 디렉터리에서 FSharp.Core.dll을 찾을 수 없습니다.</target>
        <note />
      </trans-unit>
      <trans-unit id="tcTupleStructMismatch">
        <source>One tuple type is a struct tuple, the other is a reference tuple</source>
        <target state="translated">한 튜플 형식은 구조체 튜플이고 다른 튜플 형식은 참조 튜플입니다.</target>
        <note />
      </trans-unit>
      <trans-unit id="etMissingStaticArgumentsToMethod">
        <source>This provided method requires static parameters</source>
        <target state="translated">이 제공된 메서드는 정적 매개 변수가 필요합니다.</target>
        <note />
      </trans-unit>
      <trans-unit id="considerUpcast">
        <source>The conversion from {0} to {1} is a compile-time safe upcast, not a downcast. Consider using 'upcast' instead of 'downcast'.</source>
        <target state="translated">{0}에서 {1}(으)로의 변환은 컴파일 시간에 안전한 업캐스트이며 다운캐스트가 아닙니다. '다운캐스트'가 아닌 '업캐스트'를 사용해 보세요.</target>
        <note />
      </trans-unit>
      <trans-unit id="considerUpcastOperator">
        <source>The conversion from {0} to {1} is a compile-time safe upcast, not a downcast. Consider using the :&gt; (upcast) operator instead of the :?&gt; (downcast) operator.</source>
        <target state="translated">{0}에서 {1}(으)로의 변환은 컴파일 시간에 안전한 업캐스트이며 다운캐스트가 아닙니다. :?&gt; (다운캐스트) 연산자가 아닌 :?&gt; (업캐스트) 연산자를 사용하세요.</target>
        <note />
      </trans-unit>
      <trans-unit id="tcRecImplied">
        <source>The 'rec' on this module is implied by an outer 'rec' declaration and is being ignored</source>
        <target state="translated">이 모듈에 대한 'rec'는 외부 'rec' 선언에 의해 암시되며 무시됩니다.</target>
        <note />
      </trans-unit>
      <trans-unit id="tcOpenFirstInMutRec">
        <source>In a recursive declaration group, 'open' declarations must come first in each module</source>
        <target state="translated">재귀 선언 그룹에서 'open' 선언은 각 모듈에서 맨 앞에 있어야 합니다.</target>
        <note />
      </trans-unit>
      <trans-unit id="tcModuleAbbrevFirstInMutRec">
        <source>In a recursive declaration group, module abbreviations must come after all 'open' declarations and before other declarations</source>
        <target state="translated">재귀 선언 그룹에서 모듈 약어는 모든 'open' 선언의 뒤에 있으면서 다른 선언의 앞에 있어야 합니다.</target>
        <note />
      </trans-unit>
      <trans-unit id="tcUnsupportedMutRecDecl">
        <source>This declaration is not supported in recursive declaration groups</source>
        <target state="translated">이 선언은 재귀 선언 그룹에서는 지원되지 않습니다.</target>
        <note />
      </trans-unit>
      <trans-unit id="parsInvalidUseOfRec">
        <source>Invalid use of 'rec' keyword</source>
        <target state="translated">'rec' 키워드를 잘못 사용했습니다.</target>
        <note />
      </trans-unit>
      <trans-unit id="tcStructUnionMultiCaseDistinctFields">
        <source>If a union type has more than one case and is a struct, then all fields within the union type must be given unique names.</source>
        <target state="translated">공용 구조체 형식이 둘 이상의 case를 포함하고 구조체인 경우 공용 구조체 형식 내의 모든 필드에 고유한 이름을 지정해야 합니다.</target>
        <note />
      </trans-unit>
      <trans-unit id="CallerMemberNameIsOverriden">
        <source>The CallerMemberNameAttribute applied to parameter '{0}' will have no effect. It is overridden by the CallerFilePathAttribute.</source>
        <target state="translated">{0}' 매개 변수에 적용되는 CallerMemberNameAttribute는 효과가 없습니다. CallerFilePathAttribute에서 재정의합니다.</target>
        <note />
      </trans-unit>
      <trans-unit id="tcFixedNotAllowed">
        <source>Invalid use of 'fixed'. 'fixed' may only be used in a declaration of the form 'use x = fixed expr' where the expression is an array, the address of a field, the address of an array element or a string'</source>
        <target state="translated">'fixed'를 잘못 사용했습니다. 'fixed'는 식이 배열, 필드의 주소, 배열 요소 또는 문자열의 주소인 경우 'use x = fixed expr' 형식의 선언에만 사용할 수 있습니다.</target>
        <note />
      </trans-unit>
      <trans-unit id="tcCouldNotFindOffsetToStringData">
        <source>Could not find method System.Runtime.CompilerServices.OffsetToStringData in references when building 'fixed' expression.</source>
        <target state="translated">'fixed' 식을 빌드할 때 참조에서 System.Runtime.CompilerServices.OffsetToStringData 메서드를 찾을 수 없습니다.</target>
        <note />
      </trans-unit>
      <trans-unit id="tcNamedActivePattern">
        <source>{0} is an active pattern and cannot be treated as a discriminated union case with named fields.</source>
        <target state="translated">{0}은(는) 활성 패턴이며 명명된 필드가 있는 구분된 공용 구조체 케이스로 처리될 수 없습니다.</target>
        <note />
      </trans-unit>
      <trans-unit id="DefaultParameterValueNotAppropriateForArgument">
        <source>The default value does not have the same type as the argument. The DefaultParameterValue attribute and any Optional attribute will be ignored. Note: 'null' needs to be annotated with the correct type, e.g. 'DefaultParameterValue(null:obj)'.</source>
        <target state="translated">기본값에 인수와 같은 형식이 없습니다. DefaultParameterValue 특성 및 모든 Optional 특성은 무시됩니다. 참고: 'null'은 올바른 형식으로 주석이 추가되어야 합니다(예: 'DefaultParameterValue(null:obj)').</target>
        <note />
      </trans-unit>
      <trans-unit id="tcGlobalsSystemTypeNotFound">
        <source>The system type '{0}' was required but no referenced system DLL contained this type</source>
        <target state="translated">시스템 형식 '{0}'이(가) 필요했지만, 참조된 시스템 DLL에 이 형식이 포함되어 있지 않습니다.</target>
        <note />
      </trans-unit>
      <trans-unit id="typrelMemberHasMultiplePossibleDispatchSlots">
        <source>The member '{0}' matches multiple overloads of the same method.\nPlease restrict it to one of the following:{1}.</source>
        <target state="translated">{0}' 멤버는 동일한 메서드의 여러 오버로드와 일치합니다.\n다음 중 하나로 제한하세요. {1}.</target>
        <note />
      </trans-unit>
      <trans-unit id="methodIsNotStatic">
        <source>Method or object constructor '{0}' is not static</source>
        <target state="translated">메서드 또는 개체 생성자 '{0}'이(가) 정적이 아닙니다.</target>
        <note />
      </trans-unit>
      <trans-unit id="parsUnexpectedSymbolEqualsInsteadOfIn">
        <source>Unexpected symbol '=' in expression. Did you intend to use 'for x in y .. z do' instead?</source>
        <target state="translated">식에 예기치 않은 '=' 기호가 있습니다. 대신 'for x in y .. z do'를 사용하려고 했나요?</target>
        <note />
      </trans-unit>
      <trans-unit id="keywordDescriptionAbstract">
        <source>Indicates a method that either has no implementation in the type in which it is declared or that is virtual and has a default implementation.</source>
        <target state="translated">선언된 형식에 구현이 없는 메서드 또는 기본 구현이 있는 가상 메서드를 나타냅니다.</target>
        <note />
      </trans-unit>
      <trans-unit id="keyworkDescriptionAnd">
        <source>Used in mutually recursive bindings, in property declarations, and with multiple constraints on generic parameters.</source>
        <target state="translated">상호 재귀적 바인딩과 속성 선언에 사용되며 제네릭 매개 변수의 여러 제약 조건과 함께 사용됩니다.</target>
        <note />
      </trans-unit>
      <trans-unit id="keywordDescriptionAs">
        <source>Used to give the current class object an object name. Also used to give a name to a whole pattern within a pattern match.</source>
        <target state="translated">현재 클래스 개체 및 개체 이름을 제공하는 데 사용됩니다. 패턴 일치 내의 전체 패턴에 이름을 제공하는 데에도 사용됩니다.</target>
        <note />
      </trans-unit>
      <trans-unit id="keywordDescriptionAssert">
        <source>Used to verify code during debugging.</source>
        <target state="translated">디버그 중 코드를 확인하는 데 사용됩니다.</target>
        <note />
      </trans-unit>
      <trans-unit id="keywordDescriptionBase">
        <source>Used as the name of the base class object.</source>
        <target state="translated">기본 클래스 개체의 이름으로 사용됩니다.</target>
        <note />
      </trans-unit>
      <trans-unit id="keywordDescriptionBegin">
        <source>In verbose syntax, indicates the start of a code block.</source>
        <target state="translated">자세한 구문에서 코드 블록의 시작을 나타냅니다.</target>
        <note />
      </trans-unit>
      <trans-unit id="keywordDescriptionClass">
        <source>In verbose syntax, indicates the start of a class definition.</source>
        <target state="translated">자세한 구문에서 클래스 정의의 시작을 나타냅니다.</target>
        <note />
      </trans-unit>
      <trans-unit id="keywordDescriptionDefault">
        <source>Indicates an implementation of an abstract method; used together with an abstract method declaration to create a virtual method.</source>
        <target state="translated">추상 메서드의 구현을 나타냅니다. 추상 메서드 선언과 함께 사용하여 가상 메서드를 만듭니다.</target>
        <note />
      </trans-unit>
      <trans-unit id="keywordDescriptionDelegate">
        <source>Used to declare a delegate.</source>
        <target state="translated">대리자를 선언하는 데 사용됩니다.</target>
        <note />
      </trans-unit>
      <trans-unit id="keywordDescriptionDo">
        <source>Used in looping constructs or to execute imperative code.</source>
        <target state="translated">루프 구문에 사용되거나 명령형 코드를 실행하기 위해 사용됩니다.</target>
        <note />
      </trans-unit>
      <trans-unit id="keywordDescriptionDone">
        <source>In verbose syntax, indicates the end of a block of code in a looping expression.</source>
        <target state="translated">자세한 구문에서 루프 식의 코드 블록 끝을 나타냅니다.</target>
        <note />
      </trans-unit>
      <trans-unit id="keywordDescriptionDowncast">
        <source>Used to convert to a type that is lower in the inheritance chain.</source>
        <target state="translated">상속 체인에서 더 낮은 형식으로 변환하는 데 사용됩니다.</target>
        <note />
      </trans-unit>
      <trans-unit id="keywordDescriptionDownto">
        <source>In a for expression, used when counting in reverse.</source>
        <target state="translated">for 식에서 역으로 계산할 때 사용됩니다.</target>
        <note />
      </trans-unit>
      <trans-unit id="keywordDescriptionElif">
        <source>Used in conditional branching. A short form of else if.</source>
        <target state="translated">조건부 분기에 사용됩니다. else if의 약식입니다.</target>
        <note />
      </trans-unit>
      <trans-unit id="keywordDescriptionElse">
        <source>Used in conditional branching.</source>
        <target state="translated">조건부 분기에 사용됩니다.</target>
        <note />
      </trans-unit>
      <trans-unit id="keywordDescriptionEnd">
        <source>In type definitions and type extensions, indicates the end of a section of member definitions. In verbose syntax, used to specify the end of a code block that starts with the begin keyword.</source>
        <target state="translated">형식 정의 및 형식 확장에서 멤버 정의 섹션의 끝을 나타냅니다. 자세한 구문에서 begin 키워드로 시작하는 코드 블록의 끝을 지정하는 데 사용됩니다.</target>
        <note />
      </trans-unit>
      <trans-unit id="keywordDescriptionException">
        <source>Used to declare an exception type.</source>
        <target state="translated">예외 형식을 선언하는 데 사용됩니다.</target>
        <note />
      </trans-unit>
      <trans-unit id="keywordDescriptionExtern">
        <source>Indicates that a declared program element is defined in another binary or assembly.</source>
        <target state="translated">선언된 프로그램 요소가 다른 이진 또는 어셈블리에 정의됨을 나타냅니다.</target>
        <note />
      </trans-unit>
      <trans-unit id="keywordDescriptionTrueFalse">
        <source>Used as a Boolean literal.</source>
        <target state="translated">부울 리터럴로 사용됩니다.</target>
        <note />
      </trans-unit>
      <trans-unit id="keywordDescriptionFinally">
        <source>Used together with try to introduce a block of code that executes regardless of whether an exception occurs.</source>
        <target state="translated">예외 발생 여부에 상관없이 실행되는 코드 블록을 지정하기 위해 try와 함께 사용됩니다.</target>
        <note />
      </trans-unit>
      <trans-unit id="keywordDescriptionFor">
        <source>Used in looping constructs.</source>
        <target state="translated">루프 구문에 사용됩니다.</target>
        <note />
      </trans-unit>
      <trans-unit id="keywordDescriptionFun">
        <source>Used in lambda expressions, also known as anonymous functions.</source>
        <target state="translated">익명 함수라고도 하는 람다 식에 사용됩니다.</target>
        <note />
      </trans-unit>
      <trans-unit id="keywordDescriptionFunction">
        <source>Used as a shorter alternative to the fun keyword and a match expression in a lambda expression that has pattern matching on a single argument.</source>
        <target state="translated">단일 인수에 패턴 일치가 있는 람다 식에서 fun 키워드 및 일치 식에 대한 간단한 대체로 사용됩니다.</target>
        <note />
      </trans-unit>
      <trans-unit id="keywordDescriptionGlobal">
        <source>Used to reference the top-level .NET namespace.</source>
        <target state="translated">최상위 .NET 네임스페이스를 참조하는 데 사용됩니다.</target>
        <note />
      </trans-unit>
      <trans-unit id="keywordDescriptionIf">
        <source>Used in conditional branching constructs.</source>
        <target state="translated">조건부 분기 구문에 사용됩니다.</target>
        <note />
      </trans-unit>
      <trans-unit id="keywordDescriptionIn">
        <source>Used for sequence expressions and, in verbose syntax, to separate expressions from bindings.</source>
        <target state="translated">바인딩에서 식을 구분하기 위해 시퀀스 식과 자세한 구문에서 사용됩니다.</target>
        <note />
      </trans-unit>
      <trans-unit id="keywordDescriptionInherit">
        <source>Used to specify a base class or base interface.</source>
        <target state="translated">기본 클래스 또는 기본 인터페이스를 지정하는 데 사용됩니다.</target>
        <note />
      </trans-unit>
      <trans-unit id="keywordDescriptionInline">
        <source>Used to indicate a function that should be integrated directly into the caller's code.</source>
        <target state="translated">호출자의 코드로 바로 통합되어야 하는 함수를 나타내는 데 사용됩니다.</target>
        <note />
      </trans-unit>
      <trans-unit id="keywordDescriptionInterface">
        <source>Used to declare and implement interfaces.</source>
        <target state="translated">인터페이스를 선언하고 구현하는 데 사용됩니다.</target>
        <note />
      </trans-unit>
      <trans-unit id="keywordDescriptionInternal">
        <source>Used to specify that a member is visible inside an assembly but not outside it.</source>
        <target state="translated">멤버가 어셈블리 안에서는 보이지만 어셈블리 밖에서는 보이지 않도록 지정하는 데 사용됩니다.</target>
        <note />
      </trans-unit>
      <trans-unit id="keywordDescriptionLazy">
        <source>Used to specify a computation that is to be performed only when a result is needed.</source>
        <target state="translated">결과가 필요한 경우에만 수행되는 계산을 지정하는 데 사용됩니다.</target>
        <note />
      </trans-unit>
      <trans-unit id="keywordDescriptionLet">
        <source>Used to associate, or bind, a name to a value or function.</source>
        <target state="translated">값 또는 함수에 이름을 연결하거나 바인딩하기 위해 사용됩니다.</target>
        <note />
      </trans-unit>
      <trans-unit id="keywordDescriptionLetBang">
        <source>Used in computation expressions to bind a name to the result of another computation expression.</source>
        <target state="translated">계산 식에 사용되어 다른 계산 식 결과에 이름을 바인딩합니다.</target>
        <note />
      </trans-unit>
      <trans-unit id="keywordDescriptionMatch">
        <source>Used to branch by comparing a value to a pattern.</source>
        <target state="translated">패턴에 대한 값을 비교하여 분기하는 데 사용됩니다.</target>
        <note />
      </trans-unit>
      <trans-unit id="keywordDescriptionMember">
        <source>Used to declare a property or method in an object type.</source>
        <target state="translated">개체 형식에서 속성 또는 메서드를 선언하는 데 사용됩니다.</target>
        <note />
      </trans-unit>
      <trans-unit id="keywordDescriptionModule">
        <source>Used to associate a name with a group of related types, values, and functions, to logically separate it from other code.</source>
        <target state="translated">관련 형식, 값 및 함수 그룹과 이름을 연결하기 위해 사용되며, 다른 코드와 논리적으로 구별하기 위해 사용됩니다.</target>
        <note />
      </trans-unit>
      <trans-unit id="keywordDescriptionMutable">
        <source>Used to declare a variable, that is, a value that can be changed.</source>
        <target state="translated">변경될 수 있는 값인 변수를 선언하는 데 사용됩니다.</target>
        <note />
      </trans-unit>
      <trans-unit id="keywordDescriptionNamespace">
        <source>Used to associate a name with a group of related types and modules, to logically separate it from other code.</source>
        <target state="translated">관련 형식 및 모듈 그룹과 이름을 연결하기 위해 사용되며, 다른 코드와 논리적으로 구별하기 위해 사용됩니다.</target>
        <note />
      </trans-unit>
      <trans-unit id="keywordDescriptionNew">
        <source>Used to declare, define, or invoke a constructor that creates or that can create an object. Also used in generic parameter constraints to indicate that a type must have a certain constructor.</source>
        <target state="translated">개체를 생성하거나 생성할 수 있는 생성자를 선언하거나 정의하거나 호출하는 데 사용됩니다. 형식에 특정 생성자가 있어야 함을 나타내기 위해 제네릭 매개 변수 제약 조건에서도 사용됩니다.</target>
        <note />
      </trans-unit>
      <trans-unit id="keywordDescriptionNot">
        <source>Not actually a keyword. However, not struct in combination is used as a generic parameter constraint.</source>
        <target state="translated">실제로 키워드가 아니지만, 조합의 not struct는 제네릭 매개 변수 제약 조건으로 사용됩니다.</target>
        <note />
      </trans-unit>
      <trans-unit id="keywordDescriptionNull">
        <source>Indicates the absence of an object. Also used in generic parameter constraints.</source>
        <target state="translated">개체가 없음을 나타냅니다. 제네릭 매개 변수 제약 조건에서도 사용됩니다.</target>
        <note />
      </trans-unit>
      <trans-unit id="keywordDescriptionOf">
        <source>Used in discriminated unions to indicate the type of categories of values, and in delegate and exception declarations.</source>
        <target state="translated">구분된 공용 구조체에 사용되어 값 범주의 형식을 나타내고, 대리자 및 예외 선언에 사용됩니다.</target>
        <note />
      </trans-unit>
      <trans-unit id="keywordDescriptionOpen">
        <source>Used to make the contents of a namespace or module available without qualification.</source>
        <target state="translated">한정자 없이 사용할 수 있는 네임스페이스 또는 모듈의 콘텐츠를 만드는 데 사용됩니다.</target>
        <note />
      </trans-unit>
      <trans-unit id="keywordDescriptionOr">
        <source>Used with Boolean conditions as a Boolean or operator. Equivalent to ||. Also used in member constraints.</source>
        <target state="translated">부울 또는 연산자로 부울 조건과 함께 사용됩니다. ||와 같습니다. 멤버 제약 조건에도 사용됩니다.</target>
        <note />
      </trans-unit>
      <trans-unit id="keywordDescriptionOverride">
        <source>Used to implement a version of an abstract or virtual method that differs from the base version.</source>
        <target state="translated">기본 버전과 다른, 추상 메서드 또는 가상 메서드의 버전을 구현하는 데 사용됩니다.</target>
        <note />
      </trans-unit>
      <trans-unit id="keywordDescriptionPrivate">
        <source>Restricts access to a member to code in the same type or module.</source>
        <target state="translated">동일한 형식 또는 모듈에서 코딩하기 위해 멤버에 대한 액세스를 제한합니다.</target>
        <note />
      </trans-unit>
      <trans-unit id="keywordDescriptionPublic">
        <source>Allows access to a member from outside the type.</source>
        <target state="translated">형식 외부에서 멤버에 대한 액세스를 허용합니다.</target>
        <note />
      </trans-unit>
      <trans-unit id="keywordDescriptionRec">
        <source>Used to indicate that a function is recursive.</source>
        <target state="translated">함수가 재귀적임을 나타내는 데 사용됩니다.</target>
        <note />
      </trans-unit>
      <trans-unit id="keywordDescriptionReturn">
        <source>Used to provide a value for the result of the containing computation expression.</source>
        <target state="translated">포함하는 계산 식의 결과에 대한 값을 제공하는 데 사용됩니다.</target>
        <note />
      </trans-unit>
      <trans-unit id="keywordDescriptionReturnBang">
        <source>Used to provide a value for the result of the containing computation expression, where that value itself comes from the result another computation expression.</source>
        <target state="translated">포함하는 계산 식의 결과에 대한 값을 제공하는 데 사용되지만, 값 자체는 다른 계산 식의 결과에서 가져온 것입니다.</target>
        <note />
      </trans-unit>
      <trans-unit id="keywordDescriptionSelect">
        <source>Used in query expressions to specify what fields or columns to extract. Note that this is a contextual keyword, which means that it is not actually a reserved word and it only acts like a keyword in appropriate context.</source>
        <target state="translated">추출할 필드 또는 열을 지정하기 위해 쿼리 식에 사용됩니다. 이것은 상황별 키워드입니다. 즉 실제로 예약어가 아니며, 적절한 컨텍스트에서 키워드처럼만 작동합니다.</target>
        <note />
      </trans-unit>
      <trans-unit id="keywordDescriptionStatic">
        <source>Used to indicate a method or property that can be called without an instance of a type, or a value member that is shared among all instances of a type.</source>
        <target state="translated">형식의 인스턴스 없이 호출될 수 있는 메서드나 속성, 또는 모든 형식의 인스턴스 간 공유되는 값 멤버를 나타내는 데 사용됩니다.</target>
        <note />
      </trans-unit>
      <trans-unit id="keywordDescriptionStruct">
        <source>Used to declare a structure type. Also used in generic parameter constraints. Used for OCaml compatibility in module definitions.</source>
        <target state="translated">구조체 형식을 선언하는 데 사용됩니다. 제네릭 매개 변수 제약 조건에서도 사용됩니다. 모듈 정의에서 OCaml 호환성에 대해 사용됩니다.</target>
        <note />
      </trans-unit>
      <trans-unit id="keywordDescriptionThen">
        <source>Used in conditional expressions. Also used to perform side effects after object construction.</source>
        <target state="translated">조건식에 사용됩니다. 또한 개체 생성 후 파생 작업을 수행하는 데 사용됩니다.</target>
        <note />
      </trans-unit>
      <trans-unit id="keywordDescriptionTo">
        <source>Used in for loops to indicate a range.</source>
        <target state="translated">범위를 나타내기 위해 루프에 사용됩니다.</target>
        <note />
      </trans-unit>
      <trans-unit id="keywordDescriptionTry">
        <source>Used to introduce a block of code that might generate an exception. Used together with with or finally.</source>
        <target state="translated">예외를 생성할 수 있는 코드 블록을 지정하는 데 사용됩니다. with 또는 finally와 함께 사용됩니다.</target>
        <note />
      </trans-unit>
      <trans-unit id="keywordDescriptionType">
        <source>Used to declare a class, record, structure, discriminated union, enumeration type, unit of measure, or type abbreviation.</source>
        <target state="translated">클래스, 레코드, 구조체, 구분된 공용 구조체, 열거형 형식, 측정 단위 또는 형식 약어를 선언하는 데 사용됩니다.</target>
        <note />
      </trans-unit>
      <trans-unit id="keywordDescriptionUpcast">
        <source>Used to convert to a type that is higher in the inheritance chain.</source>
        <target state="translated">상속 체인에서 더 높은 형식으로 변환하는 데 사용됩니다.</target>
        <note />
      </trans-unit>
      <trans-unit id="keywordDescriptionUse">
        <source>Used instead of let for values that implement IDisposable</source>
        <target state="translated">IDisposable을 구현하는 값에 let 대신 사용되었습니다.</target>
        <note />
      </trans-unit>
      <trans-unit id="keywordDescriptionUseBang">
        <source>Used instead of let! in computation expressions for computation expression results that implement IDisposable.</source>
        <target state="translated">IDisposable을 구현하는 계산 식 결과를 위해 계산 식에서 let! 대신 사용됩니다.</target>
        <note />
      </trans-unit>
      <trans-unit id="keywordDescriptionVal">
        <source>Used in a signature to indicate a value, or in a type to declare a member, in limited situations.</source>
        <target state="translated">시그니처에 사용되어 값을 나타내거나 형식에 사용되어 제한된 상황에서 멤버를 선언합니다.</target>
        <note />
      </trans-unit>
      <trans-unit id="keywordDescriptionVoid">
        <source>Indicates the .NET void type. Used when interoperating with other .NET languages.</source>
        <target state="translated">.NET void 형식을 나타냅니다. 다른 .NET 언어와 상호 운용할 때 사용됩니다.</target>
        <note />
      </trans-unit>
      <trans-unit id="keywordDescriptionWhen">
        <source>Used for Boolean conditions (when guards) on pattern matches and to introduce a constraint clause for a generic type parameter.</source>
        <target state="translated">패턴 일치의 부울 조건(가드 시)으로 사용되며, 제네릭 형식 매개 변수에 대한 제약 조건 절을 지정하는 데 사용됩니다.</target>
        <note />
      </trans-unit>
      <trans-unit id="keywordDescriptionWhile">
        <source>Introduces a looping construct.</source>
        <target state="translated">루프 구문을 지정합니다.</target>
        <note />
      </trans-unit>
      <trans-unit id="keywordDescriptionWith">
        <source>Used together with the match keyword in pattern matching expressions. Also used in object expressions, record copying expressions, and type extensions to introduce member definitions, and to introduce exception handlers.</source>
        <target state="translated">패턴 일치 식에서 일치 키워드와 함께 사용됩니다. 또한 개체 식, 레코드 복사 식, 형식 확장에 사용되어 멤버 정의를 지정하고 예외 처리기를 지정합니다.</target>
        <note />
      </trans-unit>
      <trans-unit id="keywordDescriptionYield">
        <source>Used in a sequence expression to produce a value for a sequence.</source>
        <target state="translated">시퀀스에 대한 값을 생성하기 위해 시퀀스 식에 사용됩니다.</target>
        <note />
      </trans-unit>
      <trans-unit id="keywordDescriptionYieldBang">
        <source>Used in a computation expression to append the result of a given computation expression to a collection of results for the containing computation expression.</source>
        <target state="translated">포함하는 계산 식의 결과 모음에 제공된 계산 식의 결과를 추가하기 위해, 계산 식에 사용됩니다.</target>
        <note />
      </trans-unit>
      <trans-unit id="keywordDescriptionRightArrow">
        <source>In function types, delimits arguments and return values. Yields an expression (in sequence expressions); equivalent to the yield keyword. Used in match expressions</source>
        <target state="translated">함수 형식에서 인수와 반환 값을 구분합니다. 시퀀스 식에서 식을 만들며, yield 키워드와 동일합니다. 일치 식에서 사용됩니다.</target>
        <note />
      </trans-unit>
      <trans-unit id="keywordDescriptionLeftArrow">
        <source>Assigns a value to a variable.</source>
        <target state="translated">변수에 값을 할당합니다.</target>
        <note />
      </trans-unit>
      <trans-unit id="keywordDescriptionCast">
        <source>Converts a type to type that is higher in the hierarchy.</source>
        <target state="translated">계층 구조에서 더 높은 형식으로 형식을 변환합니다.</target>
        <note />
      </trans-unit>
      <trans-unit id="keywordDescriptionDynamicCast">
        <source>Converts a type to a type that is lower in the hierarchy.</source>
        <target state="translated">계층 구조에서 더 낮은 형식으로 형식을 변환합니다.</target>
        <note />
      </trans-unit>
      <trans-unit id="keywordDescriptionTypedQuotation">
        <source>Delimits a typed code quotation.</source>
        <target state="translated">형식이 지정된 코드 인용을 구분합니다.</target>
        <note />
      </trans-unit>
      <trans-unit id="keywordDescriptionUntypedQuotation">
        <source>Delimits a untyped code quotation.</source>
        <target state="translated">형식이 지정되지 않은 코드 인용을 구분합니다.</target>
        <note />
      </trans-unit>
      <trans-unit id="itemNotFoundDuringDynamicCodeGen">
        <source>{0} '{1}' not found in assembly '{2}'. A possible cause may be a version incompatibility. You may need to explicitly reference the correct version of this assembly to allow all referenced components to use the correct version.</source>
        <target state="translated">{2}' 어셈블리에서 {0} '{1}'을(를) 찾을 수 없습니다. 가능한 원인은 버전이 호환되지 않기 때문일 수 있습니다. 참조된 모든 구성 요소에서 올바른 버전을 사용할 수 있게 하려면 이 어셈블리의 올바른 버전을 명시적으로 참조해야 할 수 있습니다.</target>
        <note />
      </trans-unit>
      <trans-unit id="itemNotFoundInTypeDuringDynamicCodeGen">
        <source>{0} '{1}' not found in type '{2}' from assembly '{3}'. A possible cause may be a version incompatibility. You may need to explicitly reference the correct version of this assembly to allow all referenced components to use the correct version.</source>
        <target state="translated">{3}' 어셈블리의 '{2}' 형식에서 {0} '{1}'을(를) 찾을 수 없습니다. 가능한 원인은 버전이 호환되지 않기 때문일 수 있습니다. 참조된 모든 구성 요소에서 올바른 버전을 사용할 수 있게 하려면 이 어셈블리의 올바른 버전을 명시적으로 참조해야 할 수 있습니다.</target>
        <note />
      </trans-unit>
      <trans-unit id="descriptionWordIs">
        <source>is</source>
        <target state="translated">은(는)</target>
        <note />
      </trans-unit>
      <trans-unit id="notAFunction">
        <source>This value is not a function and cannot be applied.</source>
        <target state="translated">이 값은 함수가 아니며 적용할 수 없습니다.</target>
        <note />
      </trans-unit>
      <trans-unit id="notAFunctionButMaybeIndexerWithName">
        <source>This value is not a function and cannot be applied. Did you intend to access the indexer via {0}.[index] instead?</source>
        <target state="translated">이 식은 함수가 아니며 적용할 수 없습니다. 대신 {0}.[index]를 통해 인덱서에 액세스하려고 했나요?</target>
        <note />
      </trans-unit>
      <trans-unit id="notAFunctionButMaybeIndexer">
        <source>This expression is not a function and cannot be applied. Did you intend to access the indexer via expr.[index] instead?</source>
        <target state="translated">이 식은 함수가 아니며 적용할 수 없습니다. 대신 expr.[index]를 통해 인덱서에 액세스하려고 했나요?</target>
        <note />
      </trans-unit>
      <trans-unit id="notAFunctionButMaybeDeclaration">
        <source>This value is not a function and cannot be applied. Did you forget to terminate a declaration?</source>
        <target state="translated">이 값은 함수가 아니며 적용할 수 없습니다. 선언을 종료해야 합니다.</target>
        <note />
      </trans-unit>
      <trans-unit id="ArgumentsInSigAndImplMismatch">
        <source>The argument names in the signature '{0}' and implementation '{1}' do not match. The argument name from the signature file will be used. This may cause problems when debugging or profiling.</source>
        <target state="translated">시그니처 '{0}'과(와) 구현 '{1}'의 인수 이름이 일치하지 않습니다. 시그니처 파일의 인수 이름이 사용됩니다. 이로 인해 디버깅 또는 프로파일링 시 문제가 발생할 수 있습니다.</target>
        <note />
      </trans-unit>
      <trans-unit id="pickleUnexpectedNonZero">
        <source>An error occurred while reading the F# metadata of assembly '{0}'. A reserved construct was utilized. You may need to upgrade your F# compiler or use an earlier version of the assembly that doesn't make use of a specific construct.</source>
        <target state="translated">'{0}' 어셈블리의 F# 메타데이터를 읽는 동안 오류가 발생했습니다. 예약 구문이 활용되었습니다. F# 컴파일러를 업그레이드하거나 특정 구문을 사용하지 않는 이전 버전의 어셈블리를 사용해야 할 수 있습니다.</target>
        <note />
      </trans-unit>
      <trans-unit id="tcTupleMemberNotNormallyUsed">
        <source>This method or property is not normally used from F# code, use an explicit tuple pattern for deconstruction instead.</source>
        <target state="translated">이 메서드 또는 속성은 일반적으로 F# 코드에서 사용되지 않습니다. 대신 분해에 대해 명시적 튜플 패턴을 사용하세요.</target>
        <note />
      </trans-unit>
      <trans-unit id="implicitlyDiscardedInSequenceExpression">
        <source>This expression returns a value of type '{0}' but is implicitly discarded. Consider using 'let' to bind the result to a name, e.g. 'let result = expression'. If you intended to use the expression as a value in the sequence then use an explicit 'yield'.</source>
        <target state="translated">이 식은 '{0}' 형식의 값을 반환하지만 암시적으로 삭제됩니다. 'let'을 사용하여 결과를 이름에 바인딩하세요(예: 'let result = expression'). 식을 시퀀스의 값으로 사용하려면 명시적 'yield'를 사용하세요.</target>
        <note />
      </trans-unit>
      <trans-unit id="implicitlyDiscardedSequenceInSequenceExpression">
        <source>This expression returns a value of type '{0}' but is implicitly discarded. Consider using 'let' to bind the result to a name, e.g. 'let result = expression'. If you intended to use the expression as a value in the sequence then use an explicit 'yield!'.</source>
        <target state="translated">이 식은 '{0}' 형식의 값을 반환하지만 암시적으로 삭제됩니다. 'let'을 사용하여 결과를 이름에 바인딩하세요(예: 'let result = expression'). 식을 시퀀스의 값으로 사용하려면 명시적 'yield!'를 사용하세요.</target>
        <note />
      </trans-unit>
      <trans-unit id="keywordDescriptionMatchBang">
        <source>Used in computation expressions to pattern match directly over the result of another computation expression.</source>
        <target state="translated">다른 계산 식의 결과에 대해 직접적으로 패턴 일치에 대한 계산 식에 사용됩니다.</target>
        <note />
      </trans-unit>
      <trans-unit id="ilreadFileChanged">
        <source>The file '{0}' changed on disk unexpectedly, please reload.</source>
        <target state="translated">'{0}' 파일이 디스크에서 예기치 않게 변경되었습니다. 다시 로드하세요.</target>
        <note />
      </trans-unit>
      <trans-unit id="writeToReadOnlyByref">
        <source>The byref pointer is readonly, so this write is not permitted.</source>
        <target state="translated">byref 포인터는 읽기 전용이므로 이 쓰기가 허용되지 않습니다.</target>
        <note />
      </trans-unit>
      <trans-unit id="tastValueMustBeMutable">
        <source>A value must be mutable in order to mutate the contents or take the address of a value type, e.g. 'let mutable x = ...'</source>
        <target state="translated">내용을 변경하거나 값 형식의 주소를 사용하려면 값을 변경할 수 있어야 합니다(예: 'let mutable x = ...').</target>
        <note />
      </trans-unit>
      <trans-unit id="readOnlyAttributeOnStructWithMutableField">
        <source>A ReadOnly attribute has been applied to a struct type with a mutable field.</source>
        <target state="translated">변경할 수 있는 필드가 있는 구조체 형식에 ReadOnly 특성이 적용되었습니다.</target>
        <note />
      </trans-unit>
      <trans-unit id="tcByrefReturnImplicitlyDereferenced">
        <source>A byref pointer returned by a function or method is implicitly dereferenced as of F# 4.5. To acquire the return value as a pointer, use the address-of operator, e.g. '&amp;f(x)' or '&amp;obj.Method(arg1, arg2)'.</source>
        <target state="translated">함수 또는 메서드에 의해 반환된 byref 포인터가 F# 4.5부터 암시적으로 역참조됩니다. 포인터로 반환 값을 가져오려면 address-of 연산자를 사용하세요(예: '&amp;f(x)' 또는 '&amp;obj.Method(arg1, arg2)').</target>
        <note />
      </trans-unit>
      <trans-unit id="tcByRefLikeNotStruct">
        <source>A type annotated with IsByRefLike must also be a struct. Consider adding the [&lt;Struct&gt;] attribute to the type.</source>
        <target state="translated">IsByRefLike로 주석이 추가된 형식은 구조체여야 합니다. 형식에 [&lt;Struct&gt;] 특성을 추가하세요.</target>
        <note />
      </trans-unit>
      <trans-unit id="chkNoByrefAddressOfLocal">
        <source>The address of the variable '{0}' or a related expression cannot be used at this point. This is to ensure the address of the local value does not escape its scope.</source>
        <target state="translated">지금은 '{0}' 변수의 주소 또는 관련 식을 사용할 수 없습니다. 로컬 값의 주소가 범위를 벗어나지 않도록 하기 위한 것입니다.</target>
        <note />
      </trans-unit>
      <trans-unit id="chkNoWriteToLimitedSpan">
        <source>This value can't be assigned because the target '{0}' may refer to non-stack-local memory, while the expression being assigned is assessed to potentially refer to stack-local memory. This is to help prevent pointers to stack-bound memory escaping their scope.</source>
        <target state="translated">'{0}' 대상이 비스택 로컬 메모리를 참조할 수 있는데, 할당되는 식은 잠재적으로 스택 로컬 메모리를 참조하도록 평가되므로 이 값을 할당할 수 없습니다. 스택에 바인딩된 메모리에 대한 포인터가 범위를 벗어나지 않도록 하기 위한 것입니다.</target>
        <note />
      </trans-unit>
      <trans-unit id="tastValueMustBeLocal">
        <source>A value defined in a module must be mutable in order to take its address, e.g. 'let mutable x = ...'</source>
        <target state="translated">해당 주소를 사용하려면 모듈에 정의된 값이 변경 가능해야 합니다(예: 'let mutable x = ...').</target>
        <note />
      </trans-unit>
      <trans-unit id="tcIsReadOnlyNotStruct">
        <source>A type annotated with IsReadOnly must also be a struct. Consider adding the [&lt;Struct&gt;] attribute to the type.</source>
        <target state="translated">IsReadOnly로 주석이 추가된 형식은 구조체여야 합니다. 형식에 [&lt;Struct&gt;] 특성을 추가하세요.</target>
        <note />
      </trans-unit>
      <trans-unit id="chkStructsMayNotReturnAddressesOfContents">
        <source>Struct members cannot return the address of fields of the struct by reference</source>
        <target state="translated">구조체 멤버는 구조체의 필드 주소를 참조로 반환할 수 없습니다.</target>
        <note />
      </trans-unit>
      <trans-unit id="chkNoByrefLikeFunctionCall">
        <source>The function or method call cannot be used at this point, because one argument that is a byref of a non-stack-local Span or IsByRefLike type is used with another argument that is a stack-local Span or IsByRefLike type. This is to ensure the address of the local value does not escape its scope.</source>
        <target state="translated">비스택 로컬 Span 또는 IsByRefLike 형식의 byref인 한 인수가 스택 로컬 Span 또는 IsByRefLike 형식인 다른 인수와 함께 사용되므로 지금은 함수 또는 메서드 호출을 사용할 수 없습니다. 로컬 값의 주소가 범위를 벗어나지 않도록 하기 위한 것입니다.</target>
        <note />
      </trans-unit>
      <trans-unit id="chkNoByrefAddressOfValueFromExpression">
        <source>The address of a value returned from the expression cannot be used at this point. This is to ensure the address of the local value does not escape its scope.</source>
        <target state="translated">지금은 식에서 반환된 값의 주소를 사용할 수 없습니다. 로컬 값의 주소가 범위를 벗어나지 않도록 하기 위한 것입니다.</target>
        <note />
      </trans-unit>
      <trans-unit id="chkNoSpanLikeVariable">
        <source>The Span or IsByRefLike variable '{0}' cannot be used at this point. This is to ensure the address of the local value does not escape its scope.</source>
        <target state="translated">지금은 Span 또는 IsByRefLike 변수 '{0}'을(를) 사용할 수 없습니다. 로컬 값의 주소가 범위를 벗어나지 않도록 하기 위한 것입니다.</target>
        <note />
      </trans-unit>
      <trans-unit id="chkNoSpanLikeValueFromExpression">
        <source>A Span or IsByRefLike value returned from the expression cannot be used at ths point. This is to ensure the address of the local value does not escape its scope.</source>
        <target state="translated">지금은 식에서 반환된 Span 또는 IsByRefLike 값을 사용할 수 없습니다. 로컬 값의 주소가 범위를 벗어나지 않도록 하기 위한 것입니다.</target>
        <note />
      </trans-unit>
      <trans-unit id="tastCantTakeAddressOfExpression">
        <source>Cannot take the address of the value returned from the expression. Assign the returned value to a let-bound value before taking the address.</source>
        <target state="translated">식에서 반환된 값의 주소를 가져올 수 없습니다. 주소를 가져오기 전에 반환된 값을 let 바인딩 값에 할당하세요.</target>
        <note />
      </trans-unit>
      <trans-unit id="parsUnmatchedBraceBar">
        <source>Unmatched '{{|'</source>
        <target state="translated">'{{|'의 짝이 맞지 않습니다.</target>
        <note />
      </trans-unit>
      <trans-unit id="typeInfoAnonRecdField">
        <source>anonymous record field</source>
        <target state="translated">무명 레코드 필드</target>
        <note />
      </trans-unit>
      <trans-unit id="tcExceptionConstructorDoesNotHaveFieldWithGivenName">
        <source>The exception '{0}' does not have a field named '{1}'.</source>
        <target state="translated">'{0}' 예외에 '{1}'(이)라는 필드가 없습니다.</target>
        <note />
      </trans-unit>
      <trans-unit id="tcActivePatternsDoNotHaveFields">
        <source>Active patterns do not have fields. This syntax is invalid.</source>
        <target state="translated">활성 패턴에 필드가 없습니다. 이 구문은 유효하지 않습니다.</target>
        <note />
      </trans-unit>
      <trans-unit id="tcConstructorDoesNotHaveFieldWithGivenName">
        <source>The constructor does not have a field named '{0}'.</source>
        <target state="translated">생성자에 '{0}'(이)라는 필드가 없습니다.</target>
        <note />
      </trans-unit>
      <trans-unit id="tcAnonRecdCcuMismatch">
        <source>Two anonymous record types are from different assemblies '{0}' and '{1}'</source>
        <target state="translated">두 무명 레코드 형식은 서로 다른 어셈블리 '{0}' 및 '{1}'에서 가져왔습니다.</target>
        <note />
      </trans-unit>
      <trans-unit id="tcAnonRecdFieldNameMismatch">
        <source>This anonymous record does not exactly match the expected shape. Add the missing fields {0} and remove the extra fields {1}.</source>
        <target state="translated">이 익명 레코드는 필요한 도형과 정확하게 일치하지 않습니다. 누락된 필드 {0}을(를) 추가하고 추가 필드 {1}을(를) 제거하세요.</target>
        <note />
      </trans-unit>
      <trans-unit id="tcCannotCallExtensionMethodInrefToByref">
        <source>Cannot call the byref extension method '{0}. The first parameter requires the value to be mutable or a non-readonly byref type.</source>
        <target state="translated">byref 확장 메서드 '{0}'을(를) 호출할 수 없습니다. 첫 번째 매개 변수는 변경할 수 있거나 읽기 전용이 아닌 byref 형식인 값이 필요합니다.</target>
        <note />
      </trans-unit>
      <trans-unit id="tcByrefsMayNotHaveTypeExtensions">
        <source>Byref types are not allowed to have optional type extensions.</source>
        <target state="translated">byref 형식에는 선택적 형식 확장을 사용할 수 없습니다.</target>
        <note />
      </trans-unit>
      <trans-unit id="tcCannotPartiallyApplyExtensionMethodForByref">
        <source>Cannot partially apply the extension method '{0}' because the first parameter is a byref type.</source>
        <target state="translated">첫 번째 매개 변수가 byref 형식이므로 '{0}' 확장 메서드를 부분적으로 적용할 수 없습니다.</target>
        <note />
      </trans-unit>
      <trans-unit id="tcTypeDoesNotInheritAttribute">
        <source>This type does not inherit Attribute, it will not work correctly with other .NET languages.</source>
        <target state="translated">이 형식을 특성을 상속하지 않으므로 다른 .NET 언어에서 올바로 작동하지 않습니다.</target>
        <note />
      </trans-unit>
      <trans-unit id="parsInvalidAnonRecdExpr">
        <source>Invalid anonymous record expression</source>
        <target state="translated">잘못된 무명 레코드 식</target>
        <note />
      </trans-unit>
      <trans-unit id="parsInvalidAnonRecdType">
        <source>Invalid anonymous record type</source>
        <target state="translated">잘못된 무명 레코드 형식</target>
        <note />
      </trans-unit>
      <trans-unit id="tcCopyAndUpdateNeedsRecordType">
        <source>The input to a copy-and-update expression that creates an anonymous record must be either an anonymous record or a record</source>
        <target state="translated">무명 레코드를 만드는 복사 및 업데이트 식의 입력은 무명 레코드이거나 레코드여야 합니다.</target>
        <note />
      </trans-unit>
      <trans-unit id="chkInvalidFunctionParameterType">
        <source>The parameter '{0}' has an invalid type '{1}'. This is not permitted by the rules of Common IL.</source>
        <target state="translated">'{0}' 매개 변수에 잘못된 형식 '{1}'이(가) 있습니다. 이 형식은 공통 IL의 규칙에서 허용하지 않습니다.</target>
        <note />
      </trans-unit>
      <trans-unit id="chkInvalidFunctionReturnType">
        <source>The function or method has an invalid return type '{0}'. This is not permitted by the rules of Common IL.</source>
        <target state="translated">함수 또는 메서드에 잘못된 반환 형식 '{0}'이(가) 있습니다. 이는 공통 IL의 규칙에서 허용하지 않습니다.</target>
        <note />
      </trans-unit>
      <trans-unit id="typrelNoImplementationGivenSeveral">
        <source>No implementation was given for those members: {0}</source>
        <target state="translated">멤버 {0}에 지정된 구현이 없습니다.</target>
        <note />
      </trans-unit>
      <trans-unit id="typrelNoImplementationGivenSeveralWithSuggestion">
        <source>No implementation was given for those members: {0}Note that all interface members must be implemented and listed under an appropriate 'interface' declaration, e.g. 'interface ... with member ...'.</source>
        <target state="translated">멤버 {0}에 지정된 구현이 없습니다. 모든 인터페이스 멤버가 구현되어 적절한 'interface' 선언에 나열되어야 합니다(예: 'interface ... with member ...').</target>
        <note />
      </trans-unit>
      <trans-unit id="typrelNoImplementationGivenSeveralTruncated">
        <source>No implementation was given for those members (some results omitted): {0}</source>
        <target state="translated">멤버 {0}에 지정된 구현이 없습니다(일부 결과는 생략됨).</target>
        <note />
      </trans-unit>
      <trans-unit id="typrelNoImplementationGivenSeveralTruncatedWithSuggestion">
        <source>No implementation was given for those members (some results omitted): {0}Note that all interface members must be implemented and listed under an appropriate 'interface' declaration, e.g. 'interface ... with member ...'.</source>
        <target state="translated">멤버 {0}에 지정된 구현이 없습니다(일부 결과는 생략됨). 모든 인터페이스 멤버가 구현되어 적절한 'interface' 선언에 나열되어야 합니다(예: 'interface ... with member ...').</target>
        <note />
      </trans-unit>
      <trans-unit id="expressionHasNoName">
        <source>Expression does not have a name.</source>
        <target state="translated">식에 이름이 없습니다.</target>
        <note />
      </trans-unit>
      <trans-unit id="chkNoFirstClassNameOf">
        <source>Using the 'nameof' operator as a first-class function value is not permitted.</source>
        <target state="translated">'nameof' 연산자는 첫 번째 클래스 함수 값으로 사용할 수 없습니다.</target>
        <note />
      </trans-unit>
      <trans-unit id="optsPathMap">
        <source>Maps physical paths to source path names output by the compiler</source>
        <target state="translated">컴파일러에서 실제 경로를 소스 경로 이름 출력에 매핑합니다.</target>
        <note />
      </trans-unit>
      <trans-unit id="fscPathMapDebugRequiresPortablePdb">
        <source>--pathmap can only be used with portable PDBs (--debug:portable or --debug:embedded)</source>
        <target state="translated">--pathmap은 이식 가능한 PDB에만 사용할 수 있습니다(--debug:portable 또는 --debug:embedded).</target>
        <note />
      </trans-unit>
      <trans-unit id="optsInvalidPathMapFormat">
        <source>Invalid path map. Mappings must be comma separated and of the format 'path=sourcePath'</source>
        <target state="translated">잘못된 경로 맵입니다. 매핑은 쉼표로 구분되어야 하며 'path=sourcePath' 형식이어야 합니다.</target>
        <note />
      </trans-unit>
      <trans-unit id="optsCompilerTool">
        <source>Reference an assembly or directory containing a design time tool (Short form: -t)</source>
        <target state="translated">디자인 타임 도구를 포함하는 어셈블리 또는 디렉터리를 참조합니다(약식: -t).</target>
        <note />
      </trans-unit>
      <trans-unit id="packageManagerUnknown">
        <source>Package manager key '{0}' was not registered in {1}. Currently registered: {2}</source>
        <target state="translated">패키지 관리자 키 '{0}'이(가) {1}에 등록되지 않았습니다. 현재 {2}이(가) 등록되었습니다.</target>
        <note />
      </trans-unit>
      <trans-unit id="packageManagerError">
        <source>{0}</source>
        <target state="translated">{0}</target>
        <note />
      </trans-unit>
      <trans-unit id="couldNotLoadDependencyManagerExtension">
        <source>The dependency manager extension {0} could not be loaded. Message: {1}</source>
        <target state="translated">종속성 관리자 확장 {0}을(를) 로드할 수 없습니다. 메시지: {1}</target>
        <note />
      </trans-unit>
    </body>
  </file>
</xliff><|MERGE_RESOLUTION|>--- conflicted
+++ resolved
@@ -337,15 +337,14 @@
         <target state="translated">이 스크립트에 대한 .NET SDK를 확인할 수 없습니다. 스크립트가 'global.json'을 사용하는 디렉터리에 있는 경우 관련 .NET SDK가 설치되어 있는지 확인하세요. '{1}' 디렉터리에 있는 '{0} --version'의 출력은 '{2}'이고 종료 코드는 '{3}'입니다.</target>
         <note />
       </trans-unit>
-<<<<<<< HEAD
       <trans-unit id="tcAmbiguousImplicitConversion">
         <source>This expression has type '{0}' and is only made compatible with type '{1}' through an ambiguous implicit conversion. Consider using an explicit call to 'op_Implicit'.</source>
         <target state="new">This expression has type '{0}' and is only made compatible with type '{1}' through an ambiguous implicit conversion. Consider using an explicit call to 'op_Implicit'.</target>
-=======
+        <note />
+      </trans-unit>
       <trans-unit id="scriptSdkNotDeterminedUnexpected">
         <source>The .NET SDK for this script could not be determined. If the script is in a directory using a 'global.json' then ensure the relevant .NET SDK is installed. Unexpected error '{0}'.</source>
         <target state="new">The .NET SDK for this script could not be determined. If the script is in a directory using a 'global.json' then ensure the relevant .NET SDK is installed. Unexpected error '{0}'.</target>
->>>>>>> 99f261d7
         <note />
       </trans-unit>
       <trans-unit id="tcAndBangNotSupported">
