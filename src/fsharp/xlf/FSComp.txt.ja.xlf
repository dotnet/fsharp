--- conflicted
+++ resolved
@@ -492,15 +492,14 @@
         <target state="translated">補間された文字列内の配置が無効です</target>
         <note />
       </trans-unit>
-<<<<<<< HEAD
       <trans-unit id="tcInvalidResumableConstruct">
         <source>The construct '{0}' may only be used in valid resumable code.</source>
         <target state="new">The construct '{0}' may only be used in valid resumable code.</target>
-=======
+        <note />
+      </trans-unit>
       <trans-unit id="tcInvalidStructReturn">
         <source>The use of '[&lt;Struct&gt;]' on values, functions and methods is only allowed on partial active pattern definitions</source>
         <target state="translated">値、関数、およびメソッドでの '[&lt;Struct&gt;]' は、部分的なアクティブ パターンの定義でのみ使うことができます</target>
->>>>>>> 48e06db0
         <note />
       </trans-unit>
       <trans-unit id="tcInvalidUseBangBindingNoAndBangs">
