﻿<?xml version="1.0" encoding="utf-8"?>
<xliff xmlns="urn:oasis:names:tc:xliff:document:1.2" xmlns:xsi="http://www.w3.org/2001/XMLSchema-instance" version="1.2" xsi:schemaLocation="urn:oasis:names:tc:xliff:document:1.2 xliff-core-1.2-transitional.xsd">
  <file datatype="xml" source-language="en" target-language="ja" original="../FSComp.resx">
    <body>
      <trans-unit id="undefinedNameNamespace">
        <source>The namespace '{0}' is not defined.</source>
        <target state="translated">名前空間 '{0}' が定義されていません。</target>
        <note />
      </trans-unit>
      <trans-unit id="undefinedNameNamespaceOrModule">
        <source>The namespace or module '{0}' is not defined.</source>
        <target state="translated">名前空間またはモジュール '{0}' が定義されていません。</target>
        <note />
      </trans-unit>
      <trans-unit id="undefinedNameFieldConstructorOrMember">
        <source>The field, constructor or member '{0}' is not defined.</source>
        <target state="translated">フィールド、コンストラクター、またはメンバー '{0}' が定義されていません。</target>
        <note />
      </trans-unit>
      <trans-unit id="undefinedNameValueConstructorNamespaceOrType">
        <source>The value, constructor, namespace or type '{0}' is not defined.</source>
        <target state="translated">値、コンストラクター、名前空間、または型 '{0}' が定義されていません。</target>
        <note />
      </trans-unit>
      <trans-unit id="undefinedNameValueOfConstructor">
        <source>The value or constructor '{0}' is not defined.</source>
        <target state="translated">値またはコンストラクター '{0}' が定義されていません。</target>
        <note />
      </trans-unit>
      <trans-unit id="undefinedNameValueNamespaceTypeOrModule">
        <source>The value, namespace, type or module '{0}' is not defined.</source>
        <target state="translated">値、名前空間、型、またはモジュール '{0}' が定義されていません。</target>
        <note />
      </trans-unit>
      <trans-unit id="undefinedNameConstructorModuleOrNamespace">
        <source>The constructor, module or namespace '{0}' is not defined.</source>
        <target state="translated">コンストラクター、モジュール、または名前空間 '{0}' が定義されていません。</target>
        <note />
      </trans-unit>
      <trans-unit id="undefinedNameType">
        <source>The type '{0}' is not defined.</source>
        <target state="translated">型 '{0}' が定義されていません。</target>
        <note />
      </trans-unit>
      <trans-unit id="undefinedNameTypeIn">
        <source>The type '{0}' is not defined in '{1}'.</source>
        <target state="translated">{1}' で型 '{0}' が定義されていません。</target>
        <note />
      </trans-unit>
      <trans-unit id="undefinedNameRecordLabelOrNamespace">
        <source>The record label or namespace '{0}' is not defined.</source>
        <target state="translated">レコード ラベルまたは名前空間 '{0}' が定義されていません。</target>
        <note />
      </trans-unit>
      <trans-unit id="undefinedNameRecordLabel">
        <source>The record label '{0}' is not defined.</source>
        <target state="translated">レコード ラベル '{0}' が定義されていません。</target>
        <note />
      </trans-unit>
      <trans-unit id="undefinedNameSuggestionsIntro">
        <source>Maybe you want one of the following:</source>
        <target state="translated">次のいずれかの可能性はありませんか:</target>
        <note />
      </trans-unit>
      <trans-unit id="undefinedNameTypeParameter">
        <source>The type parameter {0} is not defined.</source>
        <target state="translated">型パラメーター {0} が定義されていません。</target>
        <note />
      </trans-unit>
      <trans-unit id="undefinedNamePatternDiscriminator">
        <source>The pattern discriminator '{0}' is not defined.</source>
        <target state="translated">パターン識別子 '{0}' が定義されていません。</target>
        <note />
      </trans-unit>
      <trans-unit id="replaceWithSuggestion">
        <source>Replace with '{0}'</source>
        <target state="translated">'{0}' で置換</target>
        <note />
      </trans-unit>
      <trans-unit id="addIndexerDot">
        <source>Add . for indexer access.</source>
        <target state="translated">インデクサーにアクセスするには . を追加します。</target>
        <note />
      </trans-unit>
      <trans-unit id="listElementHasWrongType">
        <source>All elements of a list constructor expression must have the same type. This expression was expected to have type '{0}', but here has type '{1}'.</source>
        <target state="translated">リスト コンストラクター式のすべての要素は同じ型である必要があります。この式に必要な型は '{0}' ですが、ここでは型 '{1}' になっています。</target>
        <note />
      </trans-unit>
      <trans-unit id="arrayElementHasWrongType">
        <source>All elements of an array constructor expression must have the same type. This expression was expected to have type '{0}', but here has type '{1}'.</source>
        <target state="translated">配列コンストラクター式の要素はすべて同じ型である必要があります。この式に必要な型は '{0}' ですが、ここでは型 '{1}' になっています。</target>
        <note />
      </trans-unit>
      <trans-unit id="missingElseBranch">
        <source>The 'if' expression is missing an 'else' branch. The 'then' branch has type '{0}'. Because 'if' is an expression, and not a statement, add an 'else' branch which returns a value of the same type.</source>
        <target state="translated">'if' 式に 'else' ブランチがありません。'then' ブランチは型 '{0}' です。'if' はステートメントではなく式であるため、同じ型の値を返す 'else' ブランチを追加してください。</target>
        <note />
      </trans-unit>
      <trans-unit id="ifExpression">
        <source>The 'if' expression needs to have type '{0}' to satisfy context type requirements. It currently has type '{1}'.</source>
        <target state="translated">コンテキストの型要件を満たすためには、'if' 式の型は '{0}' である必要があります。現在の型は '{1}' です。</target>
        <note />
      </trans-unit>
      <trans-unit id="elseBranchHasWrongType">
        <source>All branches of an 'if' expression must have the same type. This expression was expected to have type '{0}', but here has type '{1}'.</source>
        <target state="translated">if' 式のすべてのブランチは同じ型である必要があります。この式に必要な型は '{0}' ですが、ここでは型 '{1}' になっています。</target>
        <note />
      </trans-unit>
      <trans-unit id="followingPatternMatchClauseHasWrongType">
        <source>All branches of a pattern match expression must return values of the same type. The first branch returned a value of type '{0}', but this branch returned a value of type '{1}'.</source>
        <target state="translated">パターン マッチ式のすべてのブランチは、同じ型の値を返す必要があります。最初のブランチが返した値の型は '{0}' ですが、このブランチが返した値の型は '{1}' です。</target>
        <note />
      </trans-unit>
      <trans-unit id="patternMatchGuardIsNotBool">
        <source>A pattern match guard must be of type 'bool', but this 'when' expression is of type '{0}'.</source>
        <target state="translated">パターン マッチ ガードは型 'bool' である必要がありますが、この 'when' 式は型 '{0}' です。</target>
        <note />
      </trans-unit>
      <trans-unit id="commaInsteadOfSemicolonInRecord">
        <source>A ';' is used to separate field values in records. Consider replacing ',' with ';'.</source>
        <target state="translated">';' は、レコード内でフィールド値を区切るために使われます。',' を ';' で置き換えることを検討してください。</target>
        <note />
      </trans-unit>
      <trans-unit id="derefInsteadOfNot">
        <source>The '!' operator is used to dereference a ref cell. Consider using 'not expr' here.</source>
        <target state="translated">'!' 演算子は ref セルの逆参照に使用されます。ここに 'not expr' を使用することをご検討ください。</target>
        <note />
      </trans-unit>
      <trans-unit id="buildUnexpectedTypeArgs">
        <source>The non-generic type '{0}' does not expect any type arguments, but here is given {1} type argument(s)</source>
        <target state="translated">非ジェネリック型 '{0}' に型引数は使用できませんが、{1} 個の型引数があります</target>
        <note />
      </trans-unit>
      <trans-unit id="returnUsedInsteadOfReturnBang">
        <source>Consider using 'return!' instead of 'return'.</source>
        <target state="translated">'return' の代わりに 'return!' を使うことを検討してください。</target>
        <note />
      </trans-unit>
      <trans-unit id="yieldUsedInsteadOfYieldBang">
        <source>Consider using 'yield!' instead of 'yield'.</source>
        <target state="translated">'yield' の代わりに 'yield!' を使うことを検討してください。</target>
        <note />
      </trans-unit>
      <trans-unit id="tupleRequiredInAbstractMethod">
        <source>\nA tuple type is required for one or more arguments. Consider wrapping the given arguments in additional parentheses or review the definition of the interface.</source>
        <target state="translated">\n1 つ以上の引数についてタプル型を指定する必要があります。指定した引数を追加のかっこ内にラップすることを検討するか、インターフェイスの定義を確認してください。</target>
        <note />
      </trans-unit>
      <trans-unit id="buildInvalidWarningNumber">
        <source>Invalid warning number '{0}'</source>
        <target state="translated">警告番号 '{0}' が無効です</target>
        <note />
      </trans-unit>
      <trans-unit id="buildInvalidVersionString">
        <source>Invalid version string '{0}'</source>
        <target state="translated">バージョン文字列 '{0}' が無効です</target>
        <note />
      </trans-unit>
      <trans-unit id="buildInvalidVersionFile">
        <source>Invalid version file '{0}'</source>
        <target state="translated">バージョン ファイル '{0}' が無効です</target>
        <note />
      </trans-unit>
      <trans-unit id="buildProductName">
        <source>Microsoft (R) F# Compiler version {0}</source>
        <target state="translated">Microsoft (R) F# Compiler バージョン {0}</target>
        <note />
      </trans-unit>
      <trans-unit id="buildProductNameCommunity">
        <source>F# Compiler for F# {0}</source>
        <target state="translated">F# {0} の F# コンパイラ</target>
        <note />
      </trans-unit>
      <trans-unit id="buildProblemWithFilename">
        <source>Problem with filename '{0}': {1}</source>
        <target state="translated">ファイル名 '{0}' に問題があります: {1}</target>
        <note />
      </trans-unit>
      <trans-unit id="buildNoInputsSpecified">
        <source>No inputs specified</source>
        <target state="translated">入力が指定されていません</target>
        <note />
      </trans-unit>
      <trans-unit id="buildPdbRequiresDebug">
        <source>The '--pdb' option requires the '--debug' option to be used</source>
        <target state="translated">'--pdb' オプションでは '--debug' オプションを使用する必要があります</target>
        <note />
      </trans-unit>
      <trans-unit id="buildInvalidSearchDirectory">
        <source>The search directory '{0}' is invalid</source>
        <target state="translated">検索ディレクトリ '{0}' が無効です</target>
        <note />
      </trans-unit>
      <trans-unit id="buildSearchDirectoryNotFound">
        <source>The search directory '{0}' could not be found</source>
        <target state="translated">検索ディレクトリ '{0}' が見つかりませんでした</target>
        <note />
      </trans-unit>
      <trans-unit id="buildInvalidFilename">
        <source>'{0}' is not a valid filename</source>
        <target state="translated">'{0}' は有効なファイル名ではありません</target>
        <note />
      </trans-unit>
      <trans-unit id="buildInvalidAssemblyName">
        <source>'{0}' is not a valid assembly name</source>
        <target state="translated">'{0}' は有効なアセンブリ名ではありません</target>
        <note />
      </trans-unit>
      <trans-unit id="buildInvalidPrivacy">
        <source>Unrecognized privacy setting '{0}' for managed resource, valid options are 'public' and 'private'</source>
        <target state="translated">マネージド リソースの認識されないプライバシー設定 '{0}'。有効なオプションは 'public' および 'private' です。</target>
        <note />
      </trans-unit>
      <trans-unit id="buildMultipleReferencesNotAllowed">
        <source>Multiple references to '{0}.dll' are not permitted</source>
        <target state="translated">'{0}.dll' に対する複数の参照は許可されていません</target>
        <note />
      </trans-unit>
      <trans-unit id="buildCouldNotReadVersionInfoFromMscorlib">
        <source>Could not read version from mscorlib.dll</source>
        <target state="translated">mscorlib.dll からバージョンを読み取ることができませんでした</target>
        <note />
      </trans-unit>
      <trans-unit id="buildCannotReadAssembly">
        <source>Unable to read assembly '{0}'</source>
        <target state="translated">アセンブリ '{0}' を読み取れません</target>
        <note />
      </trans-unit>
      <trans-unit id="buildAssemblyResolutionFailed">
        <source>Assembly resolution failure at or near this location</source>
        <target state="translated">この場所またはこの場所付近でアセンブリ解決エラーが発生しました</target>
        <note />
      </trans-unit>
      <trans-unit id="buildImplicitModuleIsNotLegalIdentifier">
        <source>The declarations in this file will be placed in an implicit module '{0}' based on the file name '{1}'. However this is not a valid F# identifier, so the contents will not be accessible from other files. Consider renaming the file or adding a 'module' or 'namespace' declaration at the top of the file.</source>
        <target state="translated">このファイルの宣言は、ファイル名 '{1}' に基づいて、暗黙的なモジュール '{0}' に配置されます。ただし、これは有効な F# 識別子ではないため、その内容には他のファイルからアクセスできません。ファイル名を変更するか、ファイルの一番上に 'module' または 'namespace' の宣言を追加してください。</target>
        <note />
      </trans-unit>
      <trans-unit id="buildMultiFileRequiresNamespaceOrModule">
        <source>Files in libraries or multiple-file applications must begin with a namespace or module declaration, e.g. 'namespace SomeNamespace.SubNamespace' or 'module SomeNamespace.SomeModule'. Only the last source file of an application may omit such a declaration.</source>
        <target state="translated">ライブラリまたは複数ファイル アプリケーション内のファイルは、名前空間またはモジュールの宣言から開始する必要があります (例: 'namespace SomeNamespace.SubNamespace' or 'module SomeNamespace.SomeModule'。アプリケーションの最後のソース ファイルのみ、このような宣言を省略できます。</target>
        <note />
      </trans-unit>
      <trans-unit id="noEqualSignAfterModule">
        <source>Files in libraries or multiple-file applications must begin with a namespace or module declaration. When using a module declaration at the start of a file the '=' sign is not allowed. If this is a top-level module, consider removing the = to resolve this error.</source>
        <target state="translated">ライブラリ内のファイル、または複数ファイル アプリケーション内のファイルでは、先頭に名前空間宣言またはモジュール宣言を置く必要があります。ファイルの先頭にモジュール宣言を置く場合、'=' 記号は指定できません。これが最上位レベルのモジュールである場合は、このエラーを解決するために = を削除することを検討してください。</target>
        <note />
      </trans-unit>
      <trans-unit id="buildMultipleToplevelModules">
        <source>This file contains multiple declarations of the form 'module SomeNamespace.SomeModule'. Only one declaration of this form is permitted in a file. Change your file to use an initial namespace declaration and/or use 'module ModuleName = ...' to define your modules.</source>
        <target state="translated">このファイルには、'module SomeNamespace.SomeModule' という形式の宣言が複数含まれます。1 ファイル内で指定できるこの形式の宣言は 1 つのみです。最初の名前空間宣言を使用するようにファイルを変更するか、'module ModuleName = ...' を使用してモジュールを定義してください。</target>
        <note />
      </trans-unit>
      <trans-unit id="buildOptionRequiresParameter">
        <source>Option requires parameter: {0}</source>
        <target state="translated">オプションにパラメーターが必要です: {0}</target>
        <note />
      </trans-unit>
      <trans-unit id="buildCouldNotFindSourceFile">
        <source>Source file '{0}' could not be found</source>
        <target state="translated">ソース ファイル '{0}' が見つかりませんでした</target>
        <note />
      </trans-unit>
      <trans-unit id="buildInvalidSourceFileExtension">
        <source>The file extension of '{0}' is not recognized. Source files must have extension .fs, .fsi, .fsx, .fsscript, .ml or .mli.</source>
        <target state="translated">'{0}' のファイル拡張子は認識されません。ソース ファイルの拡張子は .fs、.fsi、.fsx、.fsscript、.ml、または .mli にする必要があります。</target>
        <note />
      </trans-unit>
      <trans-unit id="buildCouldNotResolveAssembly">
        <source>Could not resolve assembly '{0}'</source>
        <target state="translated">アセンブリ '{0}' を解決できませんでした</target>
        <note />
      </trans-unit>
      <trans-unit id="buildCouldNotResolveAssemblyRequiredByFile">
        <source>Could not resolve assembly '{0}' required by '{1}'</source>
        <target state="translated">{1}' に必要なアセンブリ '{0}' を解決できませんでした</target>
        <note />
      </trans-unit>
      <trans-unit id="buildErrorOpeningBinaryFile">
        <source>Error opening binary file '{0}': {1}</source>
        <target state="translated">バイナリ ファイル '{0}' を開くときにエラーが発生しました: {1}</target>
        <note />
      </trans-unit>
      <trans-unit id="buildDifferentVersionMustRecompile">
        <source>The F#-compiled DLL '{0}' needs to be recompiled to be used with this version of F#</source>
        <target state="translated">F# でコンパイルされたこの DLL '{0}' は、このバージョンの F# で使用するために再コンパイルする必要があります</target>
        <note />
      </trans-unit>
      <trans-unit id="buildInvalidHashIDirective">
        <source>Invalid directive. Expected '#I \"&lt;path&gt;\"'.</source>
        <target state="translated">ディレクティブが無効です。'#I \"&lt;path&gt;\"' という形式で指定する必要があります。</target>
        <note />
      </trans-unit>
      <trans-unit id="buildInvalidHashrDirective">
        <source>Invalid directive. Expected '#r \"&lt;file-or-assembly&gt;\"'.</source>
        <target state="translated">ディレクティブが無効です。'#r \"&lt;file-or-assembly&gt;\"' という形式で指定する必要があります。</target>
        <note />
      </trans-unit>
      <trans-unit id="buildInvalidHashloadDirective">
        <source>Invalid directive. Expected '#load \"&lt;file&gt;\" ... \"&lt;file&gt;\"'.</source>
        <target state="translated">ディレクティブが無効です。'#load \"&lt;file&gt;\" ... \"&lt;file&gt;\"' という形式で指定する必要があります。</target>
        <note />
      </trans-unit>
      <trans-unit id="buildInvalidHashtimeDirective">
        <source>Invalid directive. Expected '#time', '#time \"on\"' or '#time \"off\"'.</source>
        <target state="translated">ディレクティブが無効です。'#time'、'#time \"on\"'、または '#time \"off\"' という形式で指定する必要があります。</target>
        <note />
      </trans-unit>
      <trans-unit id="buildDirectivesInModulesAreIgnored">
        <source>Directives inside modules are ignored</source>
        <target state="translated">モジュール内のディレクティブは無視されます</target>
        <note />
      </trans-unit>
      <trans-unit id="buildSignatureAlreadySpecified">
        <source>A signature for the file or module '{0}' has already been specified</source>
        <target state="translated">ファイルまたはモジュール '{0}' のシグネチャは指定済みです</target>
        <note />
      </trans-unit>
      <trans-unit id="buildImplementationAlreadyGivenDetail">
        <source>An implementation of file or module '{0}' has already been given. Compilation order is significant in F# because of type inference. You may need to adjust the order of your files to place the signature file before the implementation. In Visual Studio files are type-checked in the order they appear in the project file, which can be edited manually or adjusted using the solution explorer.</source>
        <target state="translated">ファイルまたはモジュール '{0}' の実装は指定済みです。型推論があるため、F# ではコンパイルの順序が重要です。必要に応じて、実装の前にシグネチャ ファイルを配置するよう、ファイルの順序を調整します。Visual Studio では、プロジェクト ファイル内の出現順にファイルが型チェックされます。プロジェクト ファイルは、手動で編集するか、ソリューション エクスプローラーを使用して調整することができます。</target>
        <note />
      </trans-unit>
      <trans-unit id="buildImplementationAlreadyGiven">
        <source>An implementation of the file or module '{0}' has already been given</source>
        <target state="translated">ファイルまたはモジュール '{0}' の実装は指定済みです</target>
        <note />
      </trans-unit>
      <trans-unit id="buildSignatureWithoutImplementation">
        <source>The signature file '{0}' does not have a corresponding implementation file. If an implementation file exists then check the 'module' and 'namespace' declarations in the signature and implementation files match.</source>
        <target state="translated">シグネチャ ファイル '{0}' に対応する実装ファイルがありません。実装ファイルが存在する場合、シグネチャ ファイルおよび実装ファイル内の 'module' 宣言や 'namespace' 宣言が一致することを確認してください。</target>
        <note />
      </trans-unit>
      <trans-unit id="buildArgInvalidInt">
        <source>'{0}' is not a valid integer argument</source>
        <target state="translated">'{0}' は有効な整数引数ではありません</target>
        <note />
      </trans-unit>
      <trans-unit id="buildArgInvalidFloat">
        <source>'{0}' is not a valid floating point argument</source>
        <target state="translated">'{0}' は有効な浮動小数点引数ではありません</target>
        <note />
      </trans-unit>
      <trans-unit id="buildUnrecognizedOption">
        <source>Unrecognized option: '{0}'</source>
        <target state="translated">認識されないオプション:'{0}'</target>
        <note />
      </trans-unit>
      <trans-unit id="buildInvalidModuleOrNamespaceName">
        <source>Invalid module or namespace name</source>
        <target state="translated">モジュール名または名前空間名が無効です</target>
        <note />
      </trans-unit>
      <trans-unit id="pickleErrorReadingWritingMetadata">
        <source>Error reading/writing metadata for the F# compiled DLL '{0}'. Was the DLL compiled with an earlier version of the F# compiler? (error: '{1}').</source>
        <target state="translated">F# でコンパイルした DLL '{0}' のメタデータの読み取り/書き込み中にエラーが発生しました。旧バージョンの F# コンパイラでコンパイルした DLL ですか? (エラー: '{1}')</target>
        <note />
      </trans-unit>
      <trans-unit id="tastTypeOrModuleNotConcrete">
        <source>The type/module '{0}' is not a concrete module or type</source>
        <target state="translated">型/モジュール '{0}' は具象モジュールまたは具象型ではありません</target>
        <note />
      </trans-unit>
      <trans-unit id="tastTypeHasAssemblyCodeRepresentation">
        <source>The type '{0}' has an inline assembly code representation</source>
        <target state="translated">型 '{0}' にはインライン アセンブラー コード表現があります</target>
        <note />
      </trans-unit>
      <trans-unit id="tastNamespaceAndModuleWithSameNameInAssembly">
        <source>A namespace and a module named '{0}' both occur in two parts of this assembly</source>
        <target state="translated">'{0}' という名前空間とモジュールの両方がこのアセンブリの 2 か所で発生しています</target>
        <note />
      </trans-unit>
      <trans-unit id="tastTwoModulesWithSameNameInAssembly">
        <source>Two modules named '{0}' occur in two parts of this assembly</source>
        <target state="translated">'{0}' という 2 つのモジュールがこのアセンブリの 2 か所で使用されています</target>
        <note />
      </trans-unit>
      <trans-unit id="tastDuplicateTypeDefinitionInAssembly">
        <source>Two type definitions named '{0}' occur in namespace '{1}' in two parts of this assembly</source>
        <target state="translated">{0}' という 2 つの型の定義が、このアセンブリの 2 か所の名前空間 '{1}' で発生しています</target>
        <note />
      </trans-unit>
      <trans-unit id="tastConflictingModuleAndTypeDefinitionInAssembly">
        <source>A module and a type definition named '{0}' occur in namespace '{1}' in two parts of this assembly</source>
        <target state="translated">{0}' というモジュールおよび型の定義が、このアセンブリの 2 か所の名前空間 '{1}' で発生しています</target>
        <note />
      </trans-unit>
      <trans-unit id="tastInvalidMemberSignature">
        <source>Invalid member signature encountered because of an earlier error</source>
        <target state="translated">前に発生しているエラーのために、メンバーのシグネチャが無効です</target>
        <note />
      </trans-unit>
      <trans-unit id="tastValueDoesNotHaveSetterType">
        <source>This value does not have a valid property setter type</source>
        <target state="translated">この値には、有効なプロパティの set アクセス操作子の型がありません</target>
        <note />
      </trans-unit>
      <trans-unit id="tastInvalidFormForPropertyGetter">
        <source>Invalid form for a property getter. At least one '()' argument is required when using the explicit syntax.</source>
        <target state="translated">プロパティのゲッターの形式が無効です。明示的な構文を使用する場合、少なくとも 1 つの '()' 引数が必要です。</target>
        <note />
      </trans-unit>
      <trans-unit id="tastInvalidFormForPropertySetter">
        <source>Invalid form for a property setter. At least one argument is required.</source>
        <target state="translated">プロパティの set アクセス操作子の形式が無効です。少なくとも 1 つの引数が必要です。</target>
        <note />
      </trans-unit>
      <trans-unit id="tastUnexpectedByRef">
        <source>Unexpected use of a byref-typed variable</source>
        <target state="translated">byref 型変数の予期しない使用方法です:</target>
        <note />
      </trans-unit>
      <trans-unit id="tastInvalidMutationOfConstant">
        <source>Invalid mutation of a constant expression. Consider copying the expression to a mutable local, e.g. 'let mutable x = ...'.</source>
        <target state="translated">定数式の変更は無効です。変更可能なローカルに式をコピーしてください (たとえば、'let mutable x = ...')。</target>
        <note />
      </trans-unit>
      <trans-unit id="tastValueHasBeenCopied">
        <source>The value has been copied to ensure the original is not mutated by this operation or because the copy is implicit when returning a struct from a member and another member is then accessed</source>
        <target state="translated">この操作で元の値が変更されないように、値はコピーされました</target>
        <note />
      </trans-unit>
      <trans-unit id="tastRecursiveValuesMayNotBeInConstructionOfTuple">
        <source>Recursively defined values cannot appear directly as part of the construction of a tuple value within a recursive binding</source>
        <target state="translated">再帰的に定義された値は、再帰的な束縛内にあるタプル値の構造の一部として直接使用することはできません。</target>
        <note />
      </trans-unit>
      <trans-unit id="tastRecursiveValuesMayNotAppearInConstructionOfType">
        <source>Recursive values cannot appear directly as a construction of the type '{0}' within a recursive binding. This feature has been removed from the F# language. Consider using a record instead.</source>
        <target state="translated">再帰的な値は、再帰的な束縛内の型 '{0}' の構造として直接使用することはできません。この機能は F# 言語から削除されました。代わりにレコードを使用してください。</target>
        <note />
      </trans-unit>
      <trans-unit id="tastRecursiveValuesMayNotBeAssignedToNonMutableField">
        <source>Recursive values cannot be directly assigned to the non-mutable field '{0}' of the type '{1}' within a recursive binding. Consider using a mutable field instead.</source>
        <target state="translated">再帰的な値は、再帰的な束縛内の型 '{1}' の変更可能ではないフィールド '{0}' に直接割り当てることはできません。代わりに変更可能なフィールドを使用してください。</target>
        <note />
      </trans-unit>
      <trans-unit id="tastUnexpectedDecodeOfAutoOpenAttribute">
        <source>Unexpected decode of AutoOpenAttribute</source>
        <target state="translated">AutoOpenAttribute の予期しないデコードです:</target>
        <note />
      </trans-unit>
      <trans-unit id="tastUnexpectedDecodeOfInternalsVisibleToAttribute">
        <source>Unexpected decode of InternalsVisibleToAttribute</source>
        <target state="translated">InternalsVisibleToAttribute の予期しないデコードです:</target>
        <note />
      </trans-unit>
      <trans-unit id="tastUnexpectedDecodeOfInterfaceDataVersionAttribute">
        <source>Unexpected decode of InterfaceDataVersionAttribute</source>
        <target state="translated">InterfaceDataVersionAttribute の予期しないデコードです:</target>
        <note />
      </trans-unit>
      <trans-unit id="tastActivePatternsLimitedToSeven">
        <source>Active patterns cannot return more than 7 possibilities</source>
        <target state="translated">アクティブ パターンが返すことができる結果は 7 個以下です</target>
        <note />
      </trans-unit>
      <trans-unit id="tastNotAConstantExpression">
        <source>This is not a valid constant expression or custom attribute value</source>
        <target state="translated">これは有効な定数式でもカスタム属性値でもありません</target>
        <note />
      </trans-unit>
      <trans-unit id="ValueNotContainedMutabilityAttributesDiffer">
        <source>Module '{0}' contains\n    {1}    \nbut its signature specifies\n    {2}    \nThe mutability attributes differ</source>
        <target state="translated">モジュール '{0}' には\n    {1}    \nが含まれますが、シグネチャには\n    {2}    \nを指定しています。変更可能属性が異なります。</target>
        <note />
      </trans-unit>
      <trans-unit id="ValueNotContainedMutabilityNamesDiffer">
        <source>Module '{0}' contains\n    {1}    \nbut its signature specifies\n    {2}    \nThe names differ</source>
        <target state="translated">モジュール '{0}' には\n    {1}    \nが含まれますが、シグネチャには\n    {2}    \nを指定しています。名前が異なります。</target>
        <note />
      </trans-unit>
      <trans-unit id="ValueNotContainedMutabilityCompiledNamesDiffer">
        <source>Module '{0}' contains\n    {1}    \nbut its signature specifies\n    {2}    \nThe compiled names differ</source>
        <target state="translated">モジュール '{0}' には\n    {1}    \nが含まれていますが、シグネチャには\n    {2}    \nが指定されています。コンパイル名が異なります。</target>
        <note />
      </trans-unit>
      <trans-unit id="ValueNotContainedMutabilityDisplayNamesDiffer">
        <source>Module '{0}' contains\n    {1}    \nbut its signature specifies\n    {2}    \nThe display names differ</source>
        <target state="translated">モジュール '{0}' には\n    {1}    \nが含まれていますが、シグネチャには\n    {2}    \nが指定されています。表示名が異なります。</target>
        <note />
      </trans-unit>
      <trans-unit id="ValueNotContainedMutabilityAccessibilityMore">
        <source>Module '{0}' contains\n    {1}    \nbut its signature specifies\n    {2}    \nThe accessibility specified in the signature is more than that specified in the implementation</source>
        <target state="translated">モジュール '{0}' には\n    {1}    \nが含まれますが、シグネチャでは\n    {2}    \nを指定しています。シグネチャに指定されたアクセシビリティの方が、実装よりも高い設定です。</target>
        <note />
      </trans-unit>
      <trans-unit id="ValueNotContainedMutabilityInlineFlagsDiffer">
        <source>Module '{0}' contains\n    {1}    \nbut its signature specifies\n    {2}    \nThe inline flags differ</source>
        <target state="translated">モジュール '{0}' には\n    {1}    \nが含まれますが、シグネチャには\n    {2}    \nを指定しています。インライン フラグが異なります。</target>
        <note />
      </trans-unit>
      <trans-unit id="ValueNotContainedMutabilityLiteralConstantValuesDiffer">
        <source>Module '{0}' contains\n    {1}    \nbut its signature specifies\n    {2}    \nThe literal constant values and/or attributes differ</source>
        <target state="translated">モジュール '{0}' には\n    {1}    \nが含まれますが、シグネチャには\n    {2}    \nを指定しています。リテラル定数値、属性、またはその両方が異なります。</target>
        <note />
      </trans-unit>
      <trans-unit id="ValueNotContainedMutabilityOneIsTypeFunction">
        <source>Module '{0}' contains\n    {1}    \nbut its signature specifies\n    {2}    \nOne is a type function and the other is not. The signature requires explicit type parameters if they are present in the implementation.</source>
        <target state="translated">モジュール '{0}' には\n    {1}    \nが含まれますが、シグネチャには\n    {2}    \nを指定しています。一方は型関数ですが、もう一方は違います。型パラメーターが実装にある場合、シグネチャには明示的な型パラメーターが必要です。</target>
        <note />
      </trans-unit>
      <trans-unit id="ValueNotContainedMutabilityParameterCountsDiffer">
        <source>Module '{0}' contains\n    {1}    \nbut its signature specifies\n    {2}    \nThe respective type parameter counts differ</source>
        <target state="translated">モジュール '{0}' には\n    {1}    \nが含まれますが、シグネチャには\n    {2}    \nを指定しています。それぞれの型パラメーター数が異なります。</target>
        <note />
      </trans-unit>
      <trans-unit id="ValueNotContainedMutabilityTypesDiffer">
        <source>Module '{0}' contains\n    {1}    \nbut its signature specifies\n    {2}    \nThe types differ</source>
        <target state="translated">モジュール '{0}' には\n    {1}    \nが含まれますが、シグネチャには\n    {2}    \nを指定しています。型が異なります。</target>
        <note />
      </trans-unit>
      <trans-unit id="ValueNotContainedMutabilityExtensionsDiffer">
        <source>Module '{0}' contains\n    {1}    \nbut its signature specifies\n    {2}    \nOne is an extension member and the other is not</source>
        <target state="translated">モジュール '{0}' には\n    {1}    \nが含まれますが、シグネチャには\n    {2}    \nを指定しています。一方は拡張メンバーですが、もう一方は違います。</target>
        <note />
      </trans-unit>
      <trans-unit id="ValueNotContainedMutabilityArityNotInferred">
        <source>Module '{0}' contains\n    {1}    \nbut its signature specifies\n    {2}    \nAn arity was not inferred for this value</source>
        <target state="translated">モジュール '{0}' には\n    {1}    \nが含まれますが、シグネチャには\n    {2}    \nを指定しています。この値の項数は推論されませんでした。</target>
        <note />
      </trans-unit>
      <trans-unit id="ValueNotContainedMutabilityGenericParametersDiffer">
        <source>Module '{0}' contains\n    {1}    \nbut its signature specifies\n    {2}    \nThe number of generic parameters in the signature and implementation differ (the signature declares {3} but the implementation declares {4}</source>
        <target state="translated">モジュール '{0}' には\n    {1}    \nが含まれますが、シグネチャには\n    {2}    \nを指定しています。シグネチャと実装のジェネリック パラメーター数が異なります (シグネチャは {3} 個を宣言しましたが、実装は {4} 個です)。</target>
        <note />
      </trans-unit>
      <trans-unit id="ValueNotContainedMutabilityGenericParametersAreDifferentKinds">
        <source>Module '{0}' contains\n    {1}    \nbut its signature specifies\n    {2}    \nThe generic parameters in the signature and implementation have different kinds. Perhaps there is a missing [&lt;Measure&gt;] attribute.</source>
        <target state="translated">モジュール '{0}' には\n    {1}    \nが含まれますが、シグネチャには\n    {2}    \nを指定しています。シグネチャと実装のジェネリック パラメーターは種類が異なります。[&lt;Measure&gt;] 属性を指定していない可能性があります。</target>
        <note />
      </trans-unit>
      <trans-unit id="ValueNotContainedMutabilityAritiesDiffer">
        <source>Module '{0}' contains\n    {1}    \nbut its signature specifies\n    {2}    \nThe arities in the signature and implementation differ. The signature specifies that '{3}' is function definition or lambda expression accepting at least {4} argument(s), but the implementation is a computed function value. To declare that a computed function value is a permitted implementation simply parenthesize its type in the signature, e.g.\n\tval {5}: int -&gt; (int -&gt; int)\ninstead of\n\tval {6}: int -&gt; int -&gt; int.</source>
        <target state="translated">モジュール '{0}' には\n    {1}    \nが含まれますが、シグネチャでは\n    {2}    \nを指定しています。シグネチャと実装の項数が異なります。シグネチャは、'{3}' が {4} 個以上の引数を受け入れる関数定義またはラムダ式であると指定していますが、実装は計算された関数値です。計算された関数値が許可された実装であることを宣言するには、シグネチャの型をかっこで囲んでください。たとえば、\n\tval {6}: int -&gt; int -&gt; int\nではなく、次のように指定します。\n\tval {5}: int -&gt; (int -&gt; int)</target>
        <note />
      </trans-unit>
      <trans-unit id="ValueNotContainedMutabilityDotNetNamesDiffer">
        <source>Module '{0}' contains\n    {1}    \nbut its signature specifies\n    {2}    \nThe CLI member names differ</source>
        <target state="translated">モジュール '{0}' には\n    {1}    \nが含まれますが、シグネチャには\n    {2}    \nを指定しています。CLI メンバー名が異なります。</target>
        <note />
      </trans-unit>
      <trans-unit id="ValueNotContainedMutabilityStaticsDiffer">
        <source>Module '{0}' contains\n    {1}    \nbut its signature specifies\n    {2}    \nOne is static and the other isn't</source>
        <target state="translated">モジュール '{0}' には\n    {1}    \nが含まれますが、シグネチャには\n    {2}    \nを指定しています。一方は静的ですが、もう一方は違います。</target>
        <note />
      </trans-unit>
      <trans-unit id="ValueNotContainedMutabilityVirtualsDiffer">
        <source>Module '{0}' contains\n    {1}    \nbut its signature specifies\n    {2}    \nOne is virtual and the other isn't</source>
        <target state="translated">モジュール '{0}' には\n    {1}    \nが含まれますが、シグネチャには\n    {2}    \nを指定しています。一方は仮想ですが、もう一方は違います。</target>
        <note />
      </trans-unit>
      <trans-unit id="ValueNotContainedMutabilityAbstractsDiffer">
        <source>Module '{0}' contains\n    {1}    \nbut its signature specifies\n    {2}    \nOne is abstract and the other isn't</source>
        <target state="translated">モジュール '{0}' には\n    {1}    \nが含まれますが、シグネチャには\n    {2}    \nを指定しています。一方は抽象ですが、もう一方は違います。</target>
        <note />
      </trans-unit>
      <trans-unit id="ValueNotContainedMutabilityFinalsDiffer">
        <source>Module '{0}' contains\n    {1}    \nbut its signature specifies\n    {2}    \nOne is final and the other isn't</source>
        <target state="translated">モジュール '{0}' には\n    {1}    \nが含まれますが、シグネチャには\n    {2}    \nを指定しています。一方は final ですが、もう一方は違います。</target>
        <note />
      </trans-unit>
      <trans-unit id="ValueNotContainedMutabilityOverridesDiffer">
        <source>Module '{0}' contains\n    {1}    \nbut its signature specifies\n    {2}    \nOne is marked as an override and the other isn't</source>
        <target state="translated">モジュール '{0}' には\n    {1}    \nが含まれますが、シグネチャには\n    {2}    \nを指定しています。一方はオーバーライドとマークされていますが、もう一方は違います。</target>
        <note />
      </trans-unit>
      <trans-unit id="ValueNotContainedMutabilityOneIsConstructor">
        <source>Module '{0}' contains\n    {1}    \nbut its signature specifies\n    {2}    \nOne is a constructor/property and the other is not</source>
        <target state="translated">モジュール '{0}' には\n    {1}    \nが含まれますが、シグネチャには\n    {2}    \nを指定しています。一方はコンストラクター/プロパティですが、もう一方は違います。</target>
        <note />
      </trans-unit>
      <trans-unit id="ValueNotContainedMutabilityStaticButInstance">
        <source>Module '{0}' contains\n    {1}    \nbut its signature specifies\n    {2}    \nThe compiled representation of this method is as a static member but the signature indicates its compiled representation is as an instance member</source>
        <target state="translated">モジュール '{0}' には\n    {1}    \nが含まれますが、シグネチャには\n    {2}    \nを指定しています。このメソッドのコンパイル済み表現は静的メンバーとして指定されていますが、シグネチャが示すコンパイル済み表現はインスタンス メンバーです。</target>
        <note />
      </trans-unit>
      <trans-unit id="ValueNotContainedMutabilityInstanceButStatic">
        <source>Module '{0}' contains\n    {1}    \nbut its signature specifies\n    {2}    \nThe compiled representation of this method is as an instance member, but the signature indicates its compiled representation is as a static member</source>
        <target state="translated">モジュール '{0}' には\n    {1}    \nが含まれますが、シグネチャには\n    {2}    \nを指定しています。このメソッドのコンパイル済み表現はインスタンス メンバーとして指定されていますが、シグネチャが示すコンパイル済み表現は静的メンバーです。</target>
        <note />
      </trans-unit>
      <trans-unit id="DefinitionsInSigAndImplNotCompatibleNamesDiffer">
        <source>The {0} definitions in the signature and implementation are not compatible because the names differ. The type is called '{1}' in the signature file but '{2}' in implementation.</source>
        <target state="translated">シグネチャおよび実装内の {0} 定義は、名前が異なるため、互換性がありません。この型はシグネチャ ファイルでは '{1}' という名前ですが、実装では '{2}' という名前です。</target>
        <note />
      </trans-unit>
      <trans-unit id="DefinitionsInSigAndImplNotCompatibleParameterCountsDiffer">
        <source>The {0} definitions for type '{1}' in the signature and implementation are not compatible because the respective type parameter counts differ</source>
        <target state="translated">型パラメーターの数が異なるため、シグネチャおよび実装内の型 '{1}' の {0} 定義は互換性がありません</target>
        <note />
      </trans-unit>
      <trans-unit id="DefinitionsInSigAndImplNotCompatibleAccessibilityDiffer">
        <source>The {0} definitions for type '{1}' in the signature and implementation are not compatible because the accessibility specified in the signature is more than that specified in the implementation</source>
        <target state="translated">シグネチャに指定されたアクセシビリティが実装の指定よりも高いため、シグネチャおよび実装内の型 '{1}' の {0} 定義は互換性がありません</target>
        <note />
      </trans-unit>
      <trans-unit id="DefinitionsInSigAndImplNotCompatibleMissingInterface">
        <source>The {0} definitions for type '{1}' in the signature and implementation are not compatible because the signature requires that the type supports the interface {2} but the interface has not been implemented</source>
        <target state="translated">シグネチャでは型がインターフェイス {2} をサポートする必要がありますが、インターフェイスが実装されていないため、シグネチャおよび実装内の型 '{1}' の {0} 定義は互換性がありません</target>
        <note />
      </trans-unit>
      <trans-unit id="DefinitionsInSigAndImplNotCompatibleImplementationSaysNull">
        <source>The {0} definitions for type '{1}' in the signature and implementation are not compatible because the implementation says this type may use nulls as a representation but the signature does not</source>
        <target state="translated">実装では表現としてこの型に null を使用できると指定していますが、シグネチャは指定していないため、シグネチャおよび実装内の型 '{1}' の {0} 定義は互換性がありません</target>
        <note />
      </trans-unit>
      <trans-unit id="DefinitionsInSigAndImplNotCompatibleImplementationSaysNull2">
        <source>The {0} definitions for type '{1}' in the signature and implementation are not compatible because the implementation says this type may use nulls as an extra value but the signature does not</source>
        <target state="translated">実装では特別な値としてこの型に null を使用できると指定していますが、シグネチャは指定していないため、シグネチャおよび実装内の型 '{1}' の {0} 定義は互換性がありません</target>
        <note />
      </trans-unit>
      <trans-unit id="DefinitionsInSigAndImplNotCompatibleSignatureSaysNull">
        <source>The {0} definitions for type '{1}' in the signature and implementation are not compatible because the signature says this type may use nulls as a representation but the implementation does not</source>
        <target state="translated">シグネチャでは表現としてこの型に null を使用できると指定していますが、実装では指定していないため、シグネチャおよび実装内の型 '{1}' の {0} 定義は互換性がありません</target>
        <note />
      </trans-unit>
      <trans-unit id="DefinitionsInSigAndImplNotCompatibleSignatureSaysNull2">
        <source>The {0} definitions for type '{1}' in the signature and implementation are not compatible because the signature says this type may use nulls as an extra value but the implementation does not</source>
        <target state="translated">シグネチャでは特別な値としてこの型に null を使用できると指定していますが、実装は指定していないため、シグネチャおよび実装内の型 '{1}' の {0} 定義は互換性がありません</target>
        <note />
      </trans-unit>
      <trans-unit id="DefinitionsInSigAndImplNotCompatibleImplementationSealed">
        <source>The {0} definitions for type '{1}' in the signature and implementation are not compatible because the implementation type is sealed but the signature implies it is not. Consider adding the [&lt;Sealed&gt;] attribute to the signature.</source>
        <target state="translated">実装の型はシールドですが、シグネチャではシールドではないと考えられるため、シグネチャおよび実装内の型 '{1}' の {0} 定義は互換性がありません。シグネチャに [&lt;Sealed&gt;] 属性を追加してください。</target>
        <note />
      </trans-unit>
      <trans-unit id="DefinitionsInSigAndImplNotCompatibleImplementationIsNotSealed">
        <source>The {0} definitions for type '{1}' in the signature and implementation are not compatible because the implementation type is not sealed but signature implies it is. Consider adding the [&lt;Sealed&gt;] attribute to the implementation.</source>
        <target state="translated">実装の型はシールドですが、シグネチャではシールドではないと考えられるため、シグネチャおよび実装内の型 '{1}' の {0} 定義は互換性がありません。実装に [&lt;Sealed&gt;] 属性を追加してください。</target>
        <note />
      </trans-unit>
      <trans-unit id="DefinitionsInSigAndImplNotCompatibleImplementationIsAbstract">
        <source>The {0} definitions for type '{1}' in the signature and implementation are not compatible because the implementation is an abstract class but the signature is not. Consider adding the [&lt;AbstractClass&gt;] attribute to the signature.</source>
        <target state="translated">実装は抽象クラスですが、シグネチャは抽象クラスではないため、シグネチャおよび実装内の型 '{1}' の {0} 定義は互換性がありません。シグネチャに [&lt;AbstractClass&gt;] 属性を追加してください。</target>
        <note />
      </trans-unit>
      <trans-unit id="DefinitionsInSigAndImplNotCompatibleSignatureIsAbstract">
        <source>The {0} definitions for type '{1}' in the signature and implementation are not compatible because the signature is an abstract class but the implementation is not. Consider adding the [&lt;AbstractClass&gt;] attribute to the implementation.</source>
        <target state="translated">シグネチャは抽象クラスですが、実装は抽象クラスではないため、シグネチャおよび実装内の型 '{1}' の {0} 定義は互換性がありません。実装に [&lt;AbstractClass&gt;] 属性を追加してください。</target>
        <note />
      </trans-unit>
      <trans-unit id="DefinitionsInSigAndImplNotCompatibleTypesHaveDifferentBaseTypes">
        <source>The {0} definitions for type '{1}' in the signature and implementation are not compatible because the types have different base types</source>
        <target state="translated">型の基本型が異なるため、シグネチャおよび実装内の型 '{1}' の {0} 定義は互換性がありません</target>
        <note />
      </trans-unit>
      <trans-unit id="DefinitionsInSigAndImplNotCompatibleNumbersDiffer">
        <source>The {0} definitions for type '{1}' in the signature and implementation are not compatible because the number of {2}s differ</source>
        <target state="translated">{2} の数が異なるため、シグネチャおよび実装内の型 '{1}' の {0} 定義は互換性がありません</target>
        <note />
      </trans-unit>
      <trans-unit id="DefinitionsInSigAndImplNotCompatibleSignatureDefinesButImplDoesNot">
        <source>The {0} definitions for type '{1}' in the signature and implementation are not compatible because the signature defines the {2} '{3}' but the implementation does not (or does, but not in the same order)</source>
        <target state="translated">シグネチャでは {2} '{3}' を定義していますが、実装では定義していないため (または定義していても同じ順序ではないため)、シグネチャおよび実装内の型 '{1}' の {0} 定義は互換性がありません</target>
        <note />
      </trans-unit>
      <trans-unit id="DefinitionsInSigAndImplNotCompatibleImplDefinesButSignatureDoesNot">
        <source>The {0} definitions for type '{1}' in the signature and implementation are not compatible because the implementation defines the {2} '{3}' but the signature does not (or does, but not in the same order)</source>
        <target state="translated">実装では {2} '{3}' を定義していますが、シグネチャでは定義していないため (または定義していても同じ順序ではないため)、シグネチャおよび実装内の型 '{1}' の {0} 定義は互換性がありません</target>
        <note />
      </trans-unit>
      <trans-unit id="DefinitionsInSigAndImplNotCompatibleImplDefinesStruct">
        <source>The {0} definitions for type '{1}' in the signature and implementation are not compatible because the implementation defines a struct but the signature defines a type with a hidden representation</source>
        <target state="translated">実装では構造体を定義していますが、シグネチャでは隠ぺいされた表現で型を定義しているため、シグネチャおよび実装内の型 '{1}' の {0} 定義は互換性がありません</target>
        <note />
      </trans-unit>
      <trans-unit id="DefinitionsInSigAndImplNotCompatibleDotNetTypeRepresentationIsHidden">
        <source>The {0} definitions for type '{1}' in the signature and implementation are not compatible because a CLI type representation is being hidden by a signature</source>
        <target state="translated">CLI の型表現がシグネチャによって隠ぺいされているため、シグネチャおよび実装内の型 '{1}' の {0} 定義は互換性がありません</target>
        <note />
      </trans-unit>
      <trans-unit id="DefinitionsInSigAndImplNotCompatibleTypeIsHidden">
        <source>The {0} definitions for type '{1}' in the signature and implementation are not compatible because a type representation is being hidden by a signature</source>
        <target state="translated">型表現がシグネチャによって隠ぺいされているため、シグネチャおよび実装内の型 '{1}' の {0} 定義は互換性がありません</target>
        <note />
      </trans-unit>
      <trans-unit id="DefinitionsInSigAndImplNotCompatibleTypeIsDifferentKind">
        <source>The {0} definitions for type '{1}' in the signature and implementation are not compatible because the types are of different kinds</source>
        <target state="translated">型の種類が異なるため、シグネチャおよび実装内の型 '{1}' の {0} 定義は互換性がありません</target>
        <note />
      </trans-unit>
      <trans-unit id="DefinitionsInSigAndImplNotCompatibleILDiffer">
        <source>The {0} definitions for type '{1}' in the signature and implementation are not compatible because the IL representations differ</source>
        <target state="translated">IL 表現が異なるため、シグネチャおよび実装内の型 '{1}' の {0} 定義は互換性がありません</target>
        <note />
      </trans-unit>
      <trans-unit id="DefinitionsInSigAndImplNotCompatibleRepresentationsDiffer">
        <source>The {0} definitions for type '{1}' in the signature and implementation are not compatible because the representations differ</source>
        <target state="translated">シグネチャおよび実装内の型 '{1}' の {0} 定義は、表現が異なるため、互換性がありません</target>
        <note />
      </trans-unit>
      <trans-unit id="DefinitionsInSigAndImplNotCompatibleFieldWasPresent">
        <source>The {0} definitions for type '{1}' in the signature and implementation are not compatible because the field {2} was present in the implementation but not in the signature</source>
        <target state="translated">フィールド {2} が実装にはありますがシグネチャにはないため、シグネチャおよび実装内の型 '{1}' の {0} 定義は互換性がありません</target>
        <note />
      </trans-unit>
      <trans-unit id="DefinitionsInSigAndImplNotCompatibleFieldOrderDiffer">
        <source>The {0} definitions for type '{1}' in the signature and implementation are not compatible because the order of the fields is different in the signature and implementation</source>
        <target state="translated">フィールドの順序がシグネチャと実装とで異なるため、シグネチャおよび実装内の型 '{1}' の {0} 定義は互換性がありません</target>
        <note />
      </trans-unit>
      <trans-unit id="DefinitionsInSigAndImplNotCompatibleFieldRequiredButNotSpecified">
        <source>The {0} definitions for type '{1}' in the signature and implementation are not compatible because the field {2} was required by the signature but was not specified by the implementation</source>
        <target state="translated">シグネチャにはフィールド {2} が必要ですが、実装では指定されていないため、シグネチャおよび実装内の型 '{1}' の {0} 定義は互換性がありません</target>
        <note />
      </trans-unit>
      <trans-unit id="DefinitionsInSigAndImplNotCompatibleFieldIsInImplButNotSig">
        <source>The {0} definitions for type '{1}' in the signature and implementation are not compatible because the field '{2}' was present in the implementation but not in the signature. Struct types must now reveal their fields in the signature for the type, though the fields may still be labelled 'private' or 'internal'.</source>
        <target state="translated">フィールド '{2}' が実装にはありますがシグネチャにはないため、シグネチャおよび実装内の型 '{1}' の {0} 定義は互換性がありません。この型のシグネチャでは、構造体型のフィールドを公開する必要があります。ただし、フィールドのラベルは 'private' または 'internal' のままにすることもできます。</target>
        <note />
      </trans-unit>
      <trans-unit id="DefinitionsInSigAndImplNotCompatibleAbstractMemberMissingInImpl">
        <source>The {0} definitions for type '{1}' in the signature and implementation are not compatible because the abstract member '{2}' was required by the signature but was not specified by the implementation</source>
        <target state="translated">シグネチャには抽象メンバー '{2}' が必要ですが、実装では指定されていないため、シグネチャおよび実装内の型 '{1}' の {0} 定義は互換性がありません</target>
        <note />
      </trans-unit>
      <trans-unit id="DefinitionsInSigAndImplNotCompatibleAbstractMemberMissingInSig">
        <source>The {0} definitions for type '{1}' in the signature and implementation are not compatible because the abstract member '{2}' was present in the implementation but not in the signature</source>
        <target state="translated">抽象メンバー '{2}' が実装にはありますがシグネチャにはないため、シグネチャおよび実装内の型 '{1}' の {0} 定義は互換性がありません</target>
        <note />
      </trans-unit>
      <trans-unit id="DefinitionsInSigAndImplNotCompatibleSignatureDeclaresDiffer">
        <source>The {0} definitions for type '{1}' in the signature and implementation are not compatible because the signature declares a {2} while the implementation declares a {3}</source>
        <target state="translated">シグネチャは {2} を宣言していますが、実装では {3} を宣言しているため、シグネチャおよび実装内の型 '{1}' の {0} 定義は互換性がありません</target>
        <note />
      </trans-unit>
      <trans-unit id="DefinitionsInSigAndImplNotCompatibleAbbreviationsDiffer">
        <source>The {0} definitions for type '{1}' in the signature and implementation are not compatible because the abbreviations differ: {2} versus {3}</source>
        <target state="translated">シグネチャおよび実装内の型 '{1}' の {0} 定義は、省略形が異なるため ({2} と {3})、互換性がありません</target>
        <note />
      </trans-unit>
      <trans-unit id="DefinitionsInSigAndImplNotCompatibleAbbreviationHiddenBySig">
        <source>The {0} definitions for type '{1}' in the signature and implementation are not compatible because an abbreviation is being hidden by a signature. The abbreviation must be visible to other CLI languages. Consider making the abbreviation visible in the signature.</source>
        <target state="translated">省略形がシグネチャによって隠ぺいされているため、シグネチャおよび実装の型 '{1}' の {0} 定義に互換性がありません。省略形は他の CLI 言語から参照できるようにする必要があります。シグネチャ内の省略形を参照できるようにしてください。</target>
        <note />
      </trans-unit>
      <trans-unit id="DefinitionsInSigAndImplNotCompatibleSigHasAbbreviation">
        <source>The {0} definitions for type '{1}' in the signature and implementation are not compatible because the signature has an abbreviation while the implementation does not</source>
        <target state="translated">シグネチャには省略形がありますが、実装にはないため、シグネチャおよび実装内の型 '{1}' の {0} 定義は互換性がありません</target>
        <note />
      </trans-unit>
      <trans-unit id="ModuleContainsConstructorButNamesDiffer">
        <source>The module contains the constructor\n    {0}    \nbut its signature specifies\n    {1}    \nThe names differ</source>
        <target state="translated">モジュールにはコンストラクター\n    {0}    \nが含まれますが、シグネチャでは\n    {1}    \nを指定しています。名前が異なります。</target>
        <note />
      </trans-unit>
      <trans-unit id="ModuleContainsConstructorButDataFieldsDiffer">
        <source>The module contains the constructor\n    {0}    \nbut its signature specifies\n    {1}    \nThe respective number of data fields differ</source>
        <target state="translated">モジュールにはコンストラクター\n    {0}    \nが含まれますが、シグネチャでは\n    {1}    \nを指定しています。データ フィールドの数が異なります。</target>
        <note />
      </trans-unit>
      <trans-unit id="ModuleContainsConstructorButTypesOfFieldsDiffer">
        <source>The module contains the constructor\n    {0}    \nbut its signature specifies\n    {1}    \nThe types of the fields differ</source>
        <target state="translated">モジュールにはコンストラクター\n    {0}    \nが含まれますが、シグネチャでは\n    {1}    \nを指定しています。フィールドの型が異なります。</target>
        <note />
      </trans-unit>
      <trans-unit id="ModuleContainsConstructorButAccessibilityDiffers">
        <source>The module contains the constructor\n    {0}    \nbut its signature specifies\n    {1}    \nthe accessibility specified in the signature is more than that specified in the implementation</source>
        <target state="translated">モジュールにはコンストラクター\n    {0}    \nが含まれますが、シグネチャでは\n    {1}    \nを指定しています。シグネチャに指定されたアクセシビリティの方が、実装よりも高い設定です。</target>
        <note />
      </trans-unit>
      <trans-unit id="FieldNotContainedNamesDiffer">
        <source>The module contains the field\n    {0}    \nbut its signature specifies\n    {1}    \nThe names differ</source>
        <target state="translated">モジュールにはフィールド\n    {0}    \nが含まれますが、シグネチャでは\n    {1}    \nを指定しています。名前が異なります。</target>
        <note />
      </trans-unit>
      <trans-unit id="FieldNotContainedAccessibilitiesDiffer">
        <source>The module contains the field\n    {0}    \nbut its signature specifies\n    {1}    \nthe accessibility specified in the signature is more than that specified in the implementation</source>
        <target state="translated">モジュールにはフィールド\n    {0}    \nが含まれますが、シグネチャでは\n    {1}    \nを指定しています。シグネチャに指定されたアクセシビリティの方が、実装よりも高い設定です。</target>
        <note />
      </trans-unit>
      <trans-unit id="FieldNotContainedStaticsDiffer">
        <source>The module contains the field\n    {0}    \nbut its signature specifies\n    {1}    \nThe 'static' modifiers differ</source>
        <target state="translated">モジュールにはフィールド\n    {0}    \nが含まれますが、シグネチャでは\n    {1}    \nを指定しています。'static' 修飾子が異なります。</target>
        <note />
      </trans-unit>
      <trans-unit id="FieldNotContainedMutablesDiffer">
        <source>The module contains the field\n    {0}    \nbut its signature specifies\n    {1}    \nThe 'mutable' modifiers differ</source>
        <target state="translated">モジュールにはフィールド\n    {0}    \nが含まれますが、シグネチャでは\n    {1}    \nを指定しています。'mutable' 修飾子が異なります。</target>
        <note />
      </trans-unit>
      <trans-unit id="FieldNotContainedLiteralsDiffer">
        <source>The module contains the field\n    {0}    \nbut its signature specifies\n    {1}    \nThe 'literal' modifiers differ</source>
        <target state="translated">モジュールにはフィールド\n    {0}    \nが含まれますが、シグネチャでは\n    {1}    \nを指定しています。'literal' 修飾子が異なります。</target>
        <note />
      </trans-unit>
      <trans-unit id="FieldNotContainedTypesDiffer">
        <source>The module contains the field\n    {0}    \nbut its signature specifies\n    {1}    \nThe types differ</source>
        <target state="translated">モジュールにはフィールド\n    {0}    \nが含まれますが、シグネチャでは\n    {1}    \nを指定しています。型が異なります。</target>
        <note />
      </trans-unit>
      <trans-unit id="typrelCannotResolveImplicitGenericInstantiation">
        <source>The implicit instantiation of a generic construct at or near this point could not be resolved because it could resolve to multiple unrelated types, e.g. '{0}' and '{1}'. Consider using type annotations to resolve the ambiguity</source>
        <target state="translated">この場所またはその付近にあるジェネリック コンストラクトの暗黙的なインスタンス化を解決できませんでした。これは、関連性のない複数の型に解決される可能性があるためです (たとえば、'{0}' と '{1}')。あいまいさを解決するために、型の注釈を使用してください。</target>
        <note />
      </trans-unit>
      <trans-unit id="typrelCannotResolveAmbiguityInPrintf">
        <source>Could not resolve the ambiguity inherent in the use of a 'printf'-style format string</source>
        <target state="translated">'printf' 形式の書式指定文字列の使用に関して、あいまいな継承を解決できませんでした</target>
        <note />
      </trans-unit>
      <trans-unit id="typrelCannotResolveAmbiguityInEnum">
        <source>Could not resolve the ambiguity in the use of a generic construct with an 'enum' constraint at or near this position</source>
        <target state="translated">この位置、またはこの位置付近にある 'enum' 制約を含むジェネリック コンストラクトの使用に関して、あいまいさを解決できませんでした</target>
        <note />
      </trans-unit>
      <trans-unit id="typrelCannotResolveAmbiguityInDelegate">
        <source>Could not resolve the ambiguity in the use of a generic construct with a 'delegate' constraint at or near this position</source>
        <target state="translated">この位置、またはこの位置付近にある 'delegate' 制約を含むジェネリック コンストラクトの使用に関して、あいまいさを解決できませんでした</target>
        <note />
      </trans-unit>
      <trans-unit id="typrelInvalidValue">
        <source>Invalid value</source>
        <target state="translated">無効な値</target>
        <note />
      </trans-unit>
      <trans-unit id="typrelSigImplNotCompatibleParamCountsDiffer">
        <source>The signature and implementation are not compatible because the respective type parameter counts differ</source>
        <target state="translated">それぞれの型パラメーターの数が異なるため、シグネチャおよび実装は互換性がありません</target>
        <note />
      </trans-unit>
      <trans-unit id="typrelSigImplNotCompatibleCompileTimeRequirementsDiffer">
        <source>The signature and implementation are not compatible because the type parameter in the class/signature has a different compile-time requirement to the one in the member/implementation</source>
        <target state="translated">クラス/シグネチャの型パラメーターには、メンバー/実装の型パラメーターとは異なるコンパイル時の要件があるため、シグネチャと実装には互換性がありません</target>
        <note />
      </trans-unit>
      <trans-unit id="typrelSigImplNotCompatibleConstraintsDiffer">
        <source>The signature and implementation are not compatible because the declaration of the type parameter '{0}' requires a constraint of the form {1}</source>
        <target state="translated">型パラメーター '{0}' の宣言には形式 {1} の制約が必要なため、シグネチャと実装には互換性がありません</target>
        <note />
      </trans-unit>
      <trans-unit id="typrelSigImplNotCompatibleConstraintsDifferRemove">
        <source>The signature and implementation are not compatible because the type parameter '{0}' has a constraint of the form {1} but the implementation does not. Either remove this constraint from the signature or add it to the implementation.</source>
        <target state="translated">型パラメーター '{0}' には形式 {1} の制約がありますが、実装にはないため、シグネチャと実装には互換性がありません。シグネチャからこの制約を削除するか、実装に制約を追加してください。</target>
        <note />
      </trans-unit>
      <trans-unit id="typrelTypeImplementsIComparableShouldOverrideObjectEquals">
        <source>The type '{0}' implements 'System.IComparable'. Consider also adding an explicit override for 'Object.Equals'</source>
        <target state="translated">型 '{0}' は 'System.IComparable' を実装しています。'Object.Equals' の明示的なオーバーライドも追加してください。</target>
        <note />
      </trans-unit>
      <trans-unit id="typrelTypeImplementsIComparableDefaultObjectEqualsProvided">
        <source>The type '{0}' implements 'System.IComparable' explicitly but provides no corresponding override for 'Object.Equals'. An implementation of 'Object.Equals' has been automatically provided, implemented via 'System.IComparable'. Consider implementing the override 'Object.Equals' explicitly</source>
        <target state="translated">型 '{0}' は 'System.IComparable' を明示的に実装していますが、'Object.Equals' に対応するオーバーライドを提供していません。'Object.Equals' の実装は自動的に提供され、'System.IComparable' を介して実装されます。明示的にオーバーライド 'Object.Equals' を実装してください。</target>
        <note />
      </trans-unit>
      <trans-unit id="typrelExplicitImplementationOfGetHashCodeOrEquals">
        <source>The struct, record or union type '{0}' has an explicit implementation of 'Object.GetHashCode' or 'Object.Equals'. You must apply the 'CustomEquality' attribute to the type</source>
        <target state="translated">構造体型、レコード型、または共用体型 '{0}' には 'Object.GetHashCode' または 'Object.Equals' の明示的な実装があります。この型には 'CustomEquality' 属性を適用してください。</target>
        <note />
      </trans-unit>
      <trans-unit id="typrelExplicitImplementationOfGetHashCode">
        <source>The struct, record or union type '{0}' has an explicit implementation of 'Object.GetHashCode'. Consider implementing a matching override for 'Object.Equals(obj)'</source>
        <target state="translated">構造体型、レコード型、または共用体型 '{0}' には 'Object.GetHashCode' の明示的な実装があります。'Object.Equals(obj)' に対応するオーバーライドを実装してください。</target>
        <note />
      </trans-unit>
      <trans-unit id="typrelExplicitImplementationOfEquals">
        <source>The struct, record or union type '{0}' has an explicit implementation of 'Object.Equals'. Consider implementing a matching override for 'Object.GetHashCode()'</source>
        <target state="translated">構造体型、レコード型、または共用体型 '{0}' には 'Object.Equals' の明示的な実装があります。'Object.GetHashCode()' に対応するオーバーライドを実装してください。</target>
        <note />
      </trans-unit>
      <trans-unit id="ExceptionDefsNotCompatibleHiddenBySignature">
        <source>The exception definitions are not compatible because a CLI exception mapping is being hidden by a signature. The exception mapping must be visible to other modules. The module contains the exception definition\n    {0}    \nbut its signature specifies\n\t{1}</source>
        <target state="translated">CLI の例外のマッピングがシグネチャによって隠ぺいされているため、例外の定義に互換性がありません。例外のマッピングは他のモジュールから参照できるようにする必要があります。モジュールには例外の定義\n    {0}    \nが含まれますが、シグネチャでは\n\t{1}\nを指定しています。</target>
        <note />
      </trans-unit>
      <trans-unit id="ExceptionDefsNotCompatibleDotNetRepresentationsDiffer">
        <source>The exception definitions are not compatible because the CLI representations differ. The module contains the exception definition\n    {0}    \nbut its signature specifies\n\t{1}</source>
        <target state="translated">CLI 表現が異なるため、例外の定義に互換性がありません。モジュールには例外の定義\n    {0}    \nが含まれますが、シグネチャでは\n\t{1}\nを指定しています。</target>
        <note />
      </trans-unit>
      <trans-unit id="ExceptionDefsNotCompatibleAbbreviationHiddenBySignature">
        <source>The exception definitions are not compatible because the exception abbreviation is being hidden by the signature. The abbreviation must be visible to other CLI languages. Consider making the abbreviation visible in the signature. The module contains the exception definition\n    {0}    \nbut its signature specifies\n\t{1}.</source>
        <target state="translated">例外の省略形がシグネチャによって隠ぺいされているため、例外の定義に互換性がありません。省略形は他の CLI 言語から参照できるようにする必要があります。シグネチャ内の省略形を参照できるようにしてください。モジュールには例外の定義\n    {0}    \nがありますが、シグネチャでは\n\t{1}\nを指定しています。</target>
        <note />
      </trans-unit>
      <trans-unit id="ExceptionDefsNotCompatibleSignaturesDiffer">
        <source>The exception definitions are not compatible because the exception abbreviations in the signature and implementation differ. The module contains the exception definition\n    {0}    \nbut its signature specifies\n\t{1}.</source>
        <target state="translated">例外の省略形がシグネチャと実装とで異なるため、例外の定義に互換性がありません。モジュールには例外の定義\n    {0}    \nが含まれますが、シグネチャでは\n\t{1}\nを指定しています。</target>
        <note />
      </trans-unit>
      <trans-unit id="ExceptionDefsNotCompatibleExceptionDeclarationsDiffer">
        <source>The exception definitions are not compatible because the exception declarations differ. The module contains the exception definition\n    {0}    \nbut its signature specifies\n\t{1}.</source>
        <target state="translated">例外の宣言が異なるため、例外の定義に互換性がありません。モジュールには例外の定義\n    {0}    \nが含まれますが、シグネチャでは\n\t{1}\nを指定しています。</target>
        <note />
      </trans-unit>
      <trans-unit id="ExceptionDefsNotCompatibleFieldInSigButNotImpl">
        <source>The exception definitions are not compatible because the field '{0}' was required by the signature but was not specified by the implementation. The module contains the exception definition\n    {1}    \nbut its signature specifies\n\t{2}.</source>
        <target state="translated">シグネチャにはフィールド '{0}' が必要ですが、実装では指定されなかったため、例外の定義に互換性がありません。モジュールには例外の定義\n    {1}    \nが含まれますが、シグネチャでは\n\t{2}\nを指定しています。</target>
        <note />
      </trans-unit>
      <trans-unit id="ExceptionDefsNotCompatibleFieldInImplButNotSig">
        <source>The exception definitions are not compatible because the field '{0}' was present in the implementation but not in the signature. The module contains the exception definition\n    {1}    \nbut its signature specifies\n\t{2}.</source>
        <target state="translated">実装にはフィールド '{0}' がありますが、シグネチャにはないため、例外の定義に互換性がありません。モジュールには例外の定義\n    {1}    \nが含まれますが、シグネチャでは\n\t{2}\nを指定しています。</target>
        <note />
      </trans-unit>
      <trans-unit id="ExceptionDefsNotCompatibleFieldOrderDiffers">
        <source>The exception definitions are not compatible because the order of the fields is different in the signature and implementation. The module contains the exception definition\n    {0}    \nbut its signature specifies\n\t{1}.</source>
        <target state="translated">フィールドの順序がシグネチャと実装とで異なるため、例外の定義に互換性がありません。モジュールには例外の定義\n    {0}    \nが含まれますが、シグネチャでは\n\t{1}\nを指定しています。</target>
        <note />
      </trans-unit>
      <trans-unit id="typrelModuleNamespaceAttributesDifferInSigAndImpl">
        <source>The namespace or module attributes differ between signature and implementation</source>
        <target state="translated">名前空間属性またはモジュール属性が、シグネチャと実装とで異なります</target>
        <note />
      </trans-unit>
      <trans-unit id="typrelMethodIsOverconstrained">
        <source>This method is over-constrained in its type parameters</source>
        <target state="translated">型パラメーターのこのメソッドは、制約過多です</target>
        <note />
      </trans-unit>
      <trans-unit id="typrelOverloadNotFound">
        <source>No implementations of '{0}' had the correct number of arguments and type parameters. The required signature is '{1}'.</source>
        <target state="translated">正しい数の引数と型パラメーターが指定された '{0}' の実装がありません。必要なシグネチャは '{1}' です。</target>
        <note />
      </trans-unit>
      <trans-unit id="typrelOverrideWasAmbiguous">
        <source>The override for '{0}' was ambiguous</source>
        <target state="translated">'{0}' のオーバーライドがあいまいでした</target>
        <note />
      </trans-unit>
      <trans-unit id="typrelMoreThenOneOverride">
        <source>More than one override implements '{0}'</source>
        <target state="translated">複数のオーバーライドが '{0}' を実装しています</target>
        <note />
      </trans-unit>
      <trans-unit id="typrelMethodIsSealed">
        <source>The method '{0}' is sealed and cannot be overridden</source>
        <target state="translated">メソッド '{0}' がシールドであるため、オーバーライドできません</target>
        <note />
      </trans-unit>
      <trans-unit id="typrelOverrideImplementsMoreThenOneSlot">
        <source>The override '{0}' implements more than one abstract slot, e.g. '{1}' and '{2}'</source>
        <target state="translated">オーバーライド '{0}' は複数の抽象スロットを実装しています (たとえば、'{1}' と '{2}')</target>
        <note />
      </trans-unit>
      <trans-unit id="typrelDuplicateInterface">
        <source>Duplicate or redundant interface</source>
        <target state="translated">インターフェイスが重複するか、冗長です</target>
        <note />
      </trans-unit>
      <trans-unit id="typrelNeedExplicitImplementation">
        <source>The interface '{0}' is included in multiple explicitly implemented interface types. Add an explicit implementation of this interface.</source>
        <target state="translated">複数の明示的に実装されたインターフェイス型に、インターフェイス '{0}' が含まれています。このインターフェイスの明示的な実装を追加してください。</target>
        <note />
      </trans-unit>
      <trans-unit id="typrelNamedArgumentHasBeenAssignedMoreThenOnce">
        <source>A named argument has been assigned more than one value</source>
        <target state="translated">名前付き引数に複数の値が割り当てられました</target>
        <note />
      </trans-unit>
      <trans-unit id="typrelNoImplementationGiven">
        <source>No implementation was given for '{0}'</source>
        <target state="translated">'{0}' に指定された実装がありませんでした</target>
        <note />
      </trans-unit>
      <trans-unit id="typrelNoImplementationGivenWithSuggestion">
        <source>No implementation was given for '{0}'. Note that all interface members must be implemented and listed under an appropriate 'interface' declaration, e.g. 'interface ... with member ...'.</source>
        <target state="translated">'{0}' に指定された実装がありませんでした。すべてのインターフェイス メンバーを実装し、適切な 'interface' 宣言で列挙してください (たとえば、'interface ... with member ...')。</target>
        <note />
      </trans-unit>
      <trans-unit id="typrelMemberDoesNotHaveCorrectNumberOfArguments">
        <source>The member '{0}' does not have the correct number of arguments. The required signature is '{1}'.</source>
        <target state="translated">メンバー '{0}' には引数の正しいメンバーがありません。必要なシグネチャは '{1}' です。</target>
        <note />
      </trans-unit>
      <trans-unit id="typrelMemberDoesNotHaveCorrectNumberOfTypeParameters">
        <source>The member '{0}' does not have the correct number of method type parameters. The required signature is '{1}'.</source>
        <target state="translated">メンバー '{0}' には正しい数のメソッド型パラメーターがありません。必要なシグネチャは '{1}' です。</target>
        <note />
      </trans-unit>
      <trans-unit id="typrelMemberDoesNotHaveCorrectKindsOfGenericParameters">
        <source>The member '{0}' does not have the correct kinds of generic parameters. The required signature is '{1}'.</source>
        <target state="translated">メンバー '{0}' には正しい種類のジェネリック パラメーターがありません。必要なシグネチャは '{1}' です。</target>
        <note />
      </trans-unit>
      <trans-unit id="typrelMemberCannotImplement">
        <source>The member '{0}' cannot be used to implement '{1}'. The required signature is '{2}'.</source>
        <target state="translated">{1}' を実装するためにメンバー '{0}' は使用できません。必要なシグネチャは '{2}' です。</target>
        <note />
      </trans-unit>
      <trans-unit id="astParseEmbeddedILError">
        <source>Error while parsing embedded IL</source>
        <target state="translated">埋め込まれた IL の解析中にエラーが発生しました</target>
        <note />
      </trans-unit>
      <trans-unit id="astParseEmbeddedILTypeError">
        <source>Error while parsing embedded IL type</source>
        <target state="translated">埋め込まれた IL 型の解析中にエラーが発生しました</target>
        <note />
      </trans-unit>
      <trans-unit id="astDeprecatedIndexerNotation">
        <source>This indexer notation has been removed from the F# language</source>
        <target state="translated">このインデクサー表記は F# 言語から削除されました</target>
        <note />
      </trans-unit>
      <trans-unit id="astInvalidExprLeftHandOfAssignment">
        <source>Invalid expression on left of assignment</source>
        <target state="translated">代入式の左辺が無効です</target>
        <note />
      </trans-unit>
      <trans-unit id="augNoRefEqualsOnStruct">
        <source>The 'ReferenceEquality' attribute cannot be used on structs. Consider using the 'StructuralEquality' attribute instead, or implement an override for 'System.Object.Equals(obj)'.</source>
        <target state="translated">構造体で 'ReferenceEquality' 属性は使用できません。代わりに 'StructuralEquality' 属性を使用するか、'System.Object.Equals(obj)' のオーバーライドを実装してください。</target>
        <note />
      </trans-unit>
      <trans-unit id="augInvalidAttrs">
        <source>This type uses an invalid mix of the attributes 'NoEquality', 'ReferenceEquality', 'StructuralEquality', 'NoComparison' and 'StructuralComparison'</source>
        <target state="translated">この型には、'NoEquality' 属性、'ReferenceEquality' 属性、'StructuralEquality' 属性、'NoComparison' 属性、および 'StructuralComparison' 属性の無効な組み合わせが使用されています</target>
        <note />
      </trans-unit>
      <trans-unit id="augNoEqualityNeedsNoComparison">
        <source>The 'NoEquality' attribute must be used in conjunction with the 'NoComparison' attribute</source>
        <target state="translated">'NoEquality' 属性は、'NoComparison' 属性と組み合わせて使用する必要があります</target>
        <note />
      </trans-unit>
      <trans-unit id="augStructCompNeedsStructEquality">
        <source>The 'StructuralComparison' attribute must be used in conjunction with the 'StructuralEquality' attribute</source>
        <target state="translated">'StructuralComparison' 属性は、'StructuralEquality' 属性と組み合わせて使用する必要があります</target>
        <note />
      </trans-unit>
      <trans-unit id="augStructEqNeedsNoCompOrStructComp">
        <source>The 'StructuralEquality' attribute must be used in conjunction with the 'NoComparison' or 'StructuralComparison' attributes</source>
        <target state="translated">'StructuralEquality' 属性は、'NoComparison' 属性または 'StructuralComparison' 属性と組み合わせて使用する必要があります</target>
        <note />
      </trans-unit>
      <trans-unit id="augTypeCantHaveRefEqAndStructAttrs">
        <source>A type cannot have both the 'ReferenceEquality' and 'StructuralEquality' or 'StructuralComparison' attributes</source>
        <target state="translated">1 つの型に 'ReferenceEquality' 属性および 'StructuralEquality' 属性、または 'ReferenceEquality' 属性および 'StructuralComparison' 属性を同時に使用することはできません</target>
        <note />
      </trans-unit>
      <trans-unit id="augOnlyCertainTypesCanHaveAttrs">
        <source>Only record, union, exception and struct types may be augmented with the 'ReferenceEquality', 'StructuralEquality' and 'StructuralComparison' attributes</source>
        <target state="translated">'ReferenceEquality' 属性、'StructuralEquality' 属性、および 'StructuralComparison' 属性を使用して拡張できるのは、レコード型、共用体型、例外型、および構造体型のみです</target>
        <note />
      </trans-unit>
      <trans-unit id="augRefEqCantHaveObjEquals">
        <source>A type with attribute 'ReferenceEquality' cannot have an explicit implementation of 'Object.Equals(obj)', 'System.IEquatable&lt;_&gt;' or 'System.Collections.IStructuralEquatable'</source>
        <target state="translated">'ReferenceEquality' 属性を持つ型には、'Object.Equals(obj)'、'System.IEquatable&lt;_&gt;'、または 'System.Collections.IStructuralEquatable' を明示的に実装することはできません</target>
        <note />
      </trans-unit>
      <trans-unit id="augCustomEqNeedsObjEquals">
        <source>A type with attribute 'CustomEquality' must have an explicit implementation of at least one of 'Object.Equals(obj)', 'System.IEquatable&lt;_&gt;' or 'System.Collections.IStructuralEquatable'</source>
        <target state="translated">'CustomEquality' 属性を持つ型には、’Object.Equals(obj)’、'System.IEquatable&lt;_&gt;' または 'System.Collections.IStructuralEquatable' の少なくとも 1 つの明示的な実装が必要です</target>
        <note />
      </trans-unit>
      <trans-unit id="augCustomCompareNeedsIComp">
        <source>A type with attribute 'CustomComparison' must have an explicit implementation of at least one of 'System.IComparable' or 'System.Collections.IStructuralComparable'</source>
        <target state="translated">'CustomComparison' 属性を持つ型には、'System.IComparable' または 'System.Collections.IStructuralComparable' の少なくとも 1 つの明示的な実装が必要です</target>
        <note />
      </trans-unit>
      <trans-unit id="augNoEqNeedsNoObjEquals">
        <source>A type with attribute 'NoEquality' should not usually have an explicit implementation of 'Object.Equals(obj)'. Disable this warning if this is intentional for interoperability purposes</source>
        <target state="translated">通常、'NoEquality' 属性を持つ型には、'Object.Equals(obj)' を明示的に実装しません。相互運用性のために意図的に実装した場合、この警告は無効にしてください。</target>
        <note />
      </trans-unit>
      <trans-unit id="augNoCompCantImpIComp">
        <source>A type with attribute 'NoComparison' should not usually have an explicit implementation of 'System.IComparable', 'System.IComparable&lt;_&gt;' or 'System.Collections.IStructuralComparable'. Disable this warning if this is intentional for interoperability purposes</source>
        <target state="translated">通常、'NoComparison' 属性を持つ型には、'System.IComparable'、'System.IComparable&lt;_&gt;'、または 'System.Collections.IStructuralComparable' を明示的に実装しません。相互運用性のために意図的に実装した場合、この警告は無効にしてください。</target>
        <note />
      </trans-unit>
      <trans-unit id="augCustomEqNeedsNoCompOrCustomComp">
        <source>The 'CustomEquality' attribute must be used in conjunction with the 'NoComparison' or 'CustomComparison' attributes</source>
        <target state="translated">'CustomEquality' 属性は、'NoComparison' 属性または 'CustomComparison' 属性と組み合わせて使用する必要があります</target>
        <note />
      </trans-unit>
      <trans-unit id="forPositionalSpecifiersNotPermitted">
        <source>Positional specifiers are not permitted in format strings</source>
        <target state="translated">位置指定子は書式指定文字列で許可されていません</target>
        <note />
      </trans-unit>
      <trans-unit id="forMissingFormatSpecifier">
        <source>Missing format specifier</source>
        <target state="translated">書式指定子がありません</target>
        <note />
      </trans-unit>
      <trans-unit id="forFlagSetTwice">
        <source>'{0}' flag set twice</source>
        <target state="translated">'{0}' フラグが 2 回設定されました</target>
        <note />
      </trans-unit>
      <trans-unit id="forPrefixFlagSpacePlusSetTwice">
        <source>Prefix flag (' ' or '+') set twice</source>
        <target state="translated">プレフィックスのフラグ (' ' または '+') が 2 回設定されました</target>
        <note />
      </trans-unit>
      <trans-unit id="forHashSpecifierIsInvalid">
        <source>The # formatting modifier is invalid in F#</source>
        <target state="translated"># 書式修飾子は F# では無効です</target>
        <note />
      </trans-unit>
      <trans-unit id="forBadPrecision">
        <source>Bad precision in format specifier</source>
        <target state="translated">書式指定子の精度に誤りがあります</target>
        <note />
      </trans-unit>
      <trans-unit id="forBadWidth">
        <source>Bad width in format specifier</source>
        <target state="translated">書式指定子の幅に誤りがあります</target>
        <note />
      </trans-unit>
      <trans-unit id="forDoesNotSupportZeroFlag">
        <source>'{0}' format does not support '0' flag</source>
        <target state="translated">'{0}' 形式は '0' フラグをサポートしていません</target>
        <note />
      </trans-unit>
      <trans-unit id="forPrecisionMissingAfterDot">
        <source>Precision missing after the '.'</source>
        <target state="translated">'.' の後に精度がありません</target>
        <note />
      </trans-unit>
      <trans-unit id="forFormatDoesntSupportPrecision">
        <source>'{0}' format does not support precision</source>
        <target state="translated">'{0}' 形式は精度をサポートしていません</target>
        <note />
      </trans-unit>
      <trans-unit id="forBadFormatSpecifier">
        <source>Bad format specifier (after l or L): Expected ld,li,lo,lu,lx or lX. In F# code you can use %d, %x, %o or %u instead, which are overloaded to work with all basic integer types.</source>
        <target state="translated">(l または L の後の) 書式指定子に誤りがあります。ld、li、lo、lu、lx、または lX を指定してください。F# コードでは、代わりに %d、%x、%o、または %u を使用できます。これらは、すべての基本的な整数型を扱うためにオーバーロードされます。</target>
        <note />
      </trans-unit>
      <trans-unit id="forLIsUnnecessary">
        <source>The 'l' or 'L' in this format specifier is unnecessary. In F# code you can use %d, %x, %o or %u instead, which are overloaded to work with all basic integer types.</source>
        <target state="translated">この書式指定子に 'l' または 'L' は不要です。F# のコードでは、%d、%x、%o、または %u を使用できます。これらは、すべての基本的な整数型を扱うためにオーバーロードされます。</target>
        <note />
      </trans-unit>
      <trans-unit id="forHIsUnnecessary">
        <source>The 'h' or 'H' in this format specifier is unnecessary. You can use %d, %x, %o or %u instead, which are overloaded to work with all basic integer types.</source>
        <target state="translated">この書式指定子に 'h' または 'H' は不要です。代わりに %d、%x、%o、または %u を使用できます。これらは、すべての基本的な整数型を扱うためにオーバーロードされます。</target>
        <note />
      </trans-unit>
      <trans-unit id="forDoesNotSupportPrefixFlag">
        <source>'{0}' does not support prefix '{1}' flag</source>
        <target state="translated">{0}' はプレフィックスの '{1}' フラグをサポートしていません</target>
        <note />
      </trans-unit>
      <trans-unit id="forBadFormatSpecifierGeneral">
        <source>Bad format specifier: '{0}'</source>
        <target state="translated">書式指定子に誤りがあります:'{0}'</target>
        <note />
      </trans-unit>
      <trans-unit id="elSysEnvExitDidntExit">
        <source>System.Environment.Exit did not exit</source>
        <target state="translated">System.Environment.Exit が終了しませんでした</target>
        <note />
      </trans-unit>
      <trans-unit id="elDeprecatedOperator">
        <source>The treatment of this operator is now handled directly by the F# compiler and its meaning cannot be redefined</source>
        <target state="translated">この演算子は F# コンパイラが直接処理するようになったため、演算子の意味を再定義することはできません</target>
        <note />
      </trans-unit>
      <trans-unit id="chkProtectedOrBaseCalled">
        <source>A protected member is called or 'base' is being used. This is only allowed in the direct implementation of members since they could escape their object scope.</source>
        <target state="translated">プロテクト メンバーが呼び出されたか、'base' が使用されています。この操作が許可されているのはメンバーの直接実装の場合のみです。直接実装ではオブジェクトのスコープを回避できます。</target>
        <note />
      </trans-unit>
      <trans-unit id="chkByrefUsedInInvalidWay">
        <source>The byref-typed variable '{0}' is used in an invalid way. Byrefs cannot be captured by closures or passed to inner functions.</source>
        <target state="translated">byref 型の変数 '{0}' の使用方法に誤りがあります。byref をクロージャでキャプチャすること、または内部関数に渡すことはできません。</target>
        <note />
      </trans-unit>
      <trans-unit id="chkBaseUsedInInvalidWay">
        <source>The 'base' keyword is used in an invalid way. Base calls cannot be used in closures. Consider using a private member to make base calls.</source>
        <target state="translated">'base' キーワードの使用方法に誤りがあります。'base' の呼び出しはクロージャに使用できません。'base' の呼び出しを行うには、プライベート メンバーを使用してください。</target>
        <note />
      </trans-unit>
      <trans-unit id="chkVariableUsedInInvalidWay">
        <source>The variable '{0}' is used in an invalid way</source>
        <target state="translated">変数 '{0}' の使用方法に誤りがあります</target>
        <note />
      </trans-unit>
      <trans-unit id="chkTypeLessAccessibleThanType">
        <source>The type '{0}' is less accessible than the value, member or type '{1}' it is used in.</source>
        <target state="translated">型 '{0}' は、使用されている値、メンバー、型 '{1}' よりもアクセシビリティが低く設定されています。</target>
        <note />
      </trans-unit>
      <trans-unit id="chkSystemVoidOnlyInTypeof">
        <source>'System.Void' can only be used as 'typeof&lt;System.Void&gt;' in F#</source>
        <target state="translated">F# では、'System.Void' は 'typeof&lt;System.Void&gt;' としてのみ使用できます</target>
        <note />
      </trans-unit>
      <trans-unit id="chkErrorUseOfByref">
        <source>A type instantiation involves a byref type. This is not permitted by the rules of Common IL.</source>
        <target state="translated">型のインスタンス化に byref 型が使用されています。この操作は Common IL の規則では許可されていません。</target>
        <note />
      </trans-unit>
      <trans-unit id="chkErrorContainsCallToRethrow">
        <source>Calls to 'reraise' may only occur directly in a handler of a try-with</source>
        <target state="translated">'reraise' への呼び出しを直接実行できるのは、try-with ハンドラーの中のみです。</target>
        <note />
      </trans-unit>
      <trans-unit id="chkSplicingOnlyInQuotations">
        <source>Expression-splicing operators may only be used within quotations</source>
        <target state="translated">式スプライス演算子は引用符で囲む必要があります</target>
        <note />
      </trans-unit>
      <trans-unit id="chkNoFirstClassSplicing">
        <source>First-class uses of the expression-splicing operator are not permitted</source>
        <target state="translated">式スプライス演算子のファーストクラスの使用は許可されていません</target>
        <note />
      </trans-unit>
      <trans-unit id="chkNoFirstClassAddressOf">
        <source>First-class uses of the address-of operators are not permitted</source>
        <target state="translated">アドレス演算子のファーストクラスの使用は許可されていません</target>
        <note />
      </trans-unit>
      <trans-unit id="chkNoFirstClassRethrow">
        <source>First-class uses of the 'reraise' function is not permitted</source>
        <target state="translated">'reraise' 関数のファーストクラスの使用は許可されていません</target>
        <note />
      </trans-unit>
      <trans-unit id="chkNoByrefAtThisPoint">
        <source>The byref typed value '{0}' cannot be used at this point</source>
        <target state="translated">この時点で byref 型の値 '{0}' は使用できません</target>
        <note />
      </trans-unit>
      <trans-unit id="chkLimitationsOfBaseKeyword">
        <source>'base' values may only be used to make direct calls to the base implementations of overridden members</source>
        <target state="translated">'base' 値を使用できるのは、オーバーライドされたメンバーの基本実装に対して直接呼び出しを行う場合のみです。</target>
        <note />
      </trans-unit>
      <trans-unit id="chkObjCtorsCantUseExceptionHandling">
        <source>Object constructors cannot directly use try/with and try/finally prior to the initialization of the object. This includes constructs such as 'for x in ...' that may elaborate to uses of these constructs. This is a limitation imposed by Common IL.</source>
        <target state="translated">オブジェクト コンストラクターでは、オブジェクトの初期化前に try/with および try/finally を直接使用できません。'for x in ...' などのコストラクトを呼び出す可能性があるようなコンストラクトがこれに含まれます。これは Common IL での制限事項です。</target>
        <note />
      </trans-unit>
      <trans-unit id="chkNoAddressOfAtThisPoint">
        <source>The address of the variable '{0}' cannot be used at this point</source>
        <target state="translated">この時点で変数 '{0}' のアドレスは使用できません</target>
        <note />
      </trans-unit>
      <trans-unit id="chkNoAddressStaticFieldAtThisPoint">
        <source>The address of the static field '{0}' cannot be used at this point</source>
        <target state="translated">この時点で静的フィールド '{0}' のアドレスは使用できません</target>
        <note />
      </trans-unit>
      <trans-unit id="chkNoAddressFieldAtThisPoint">
        <source>The address of the field '{0}' cannot be used at this point</source>
        <target state="translated">この時点でフィールド '{0}' のアドレスは使用できません</target>
        <note />
      </trans-unit>
      <trans-unit id="chkNoAddressOfArrayElementAtThisPoint">
        <source>The address of an array element cannot be used at this point</source>
        <target state="translated">この時点で配列要素のアドレスは使用できません</target>
        <note />
      </trans-unit>
      <trans-unit id="chkFirstClassFuncNoByref">
        <source>The type of a first-class function cannot contain byrefs</source>
        <target state="translated">ファーストクラス関数の型に byref を含むことはできません</target>
        <note />
      </trans-unit>
      <trans-unit id="chkReturnTypeNoByref">
        <source>A method return type would contain byrefs which is not permitted</source>
        <target state="translated">メソッドの戻り値の型に許可されていない byref が含まれています</target>
        <note />
      </trans-unit>
      <trans-unit id="chkInvalidCustAttrVal">
        <source>Invalid custom attribute value (not a constant or literal)</source>
        <target state="translated">カスタム属性値が無効です (定数またはリテラルではありません)</target>
        <note />
      </trans-unit>
      <trans-unit id="chkAttrHasAllowMultiFalse">
        <source>The attribute type '{0}' has 'AllowMultiple=false'. Multiple instances of this attribute cannot be attached to a single language element.</source>
        <target state="translated">属性の型 '{0}' に 'AllowMultiple=false' があります。この属性を持つ複数のインスタンスは、単一の言語要素にアタッチできません。</target>
        <note />
      </trans-unit>
      <trans-unit id="chkMemberUsedInInvalidWay">
        <source>The member '{0}' is used in an invalid way. A use of '{1}' has been inferred prior to its definition at or near '{2}'. This is an invalid forward reference.</source>
        <target state="translated">メンバー '{0}' の使用方法に誤りがあります。'{2}' または '{2}' 付近の定義の前に '{1}' の使用が推論されました。これは無効な前方参照です。</target>
        <note />
      </trans-unit>
      <trans-unit id="chkNoByrefAsTopValue">
        <source>A byref typed value would be stored here. Top-level let-bound byref values are not permitted.</source>
        <target state="translated">byref 型の値がここに保存されます。トップレベルの let-bound byref 値は許可されていません。</target>
        <note />
      </trans-unit>
      <trans-unit id="chkReflectedDefCantSplice">
        <source>[&lt;ReflectedDefinition&gt;] terms cannot contain uses of the prefix splice operator '%'</source>
        <target state="translated">[&lt;ReflectedDefinition&gt;] 用語には、プレフィックスのスプライス演算子 '%' を使用できません</target>
        <note />
      </trans-unit>
      <trans-unit id="chkEntryPointUsage">
        <source>A function labeled with the 'EntryPointAttribute' attribute must be the last declaration in the last file in the compilation sequence.</source>
        <target state="translated">'EntryPointAttribute' 属性のラベルを付けた関数は、コンパイル シーケンスの最後のファイルの最後の宣言にする必要があります。</target>
        <note />
      </trans-unit>
      <trans-unit id="chkUnionCaseCompiledForm">
        <source>compiled form of the union case</source>
        <target state="translated">共用体ケースのコンパイル済みの形式</target>
        <note />
      </trans-unit>
      <trans-unit id="chkUnionCaseDefaultAugmentation">
        <source>default augmentation of the union case</source>
        <target state="translated">共用体ケースの既定の拡張</target>
        <note />
      </trans-unit>
      <trans-unit id="chkPropertySameNameMethod">
        <source>The property '{0}' has the same name as a method in type '{1}'.</source>
        <target state="translated">プロパティ '{0}' は、型 '{1}' のメソッドと名前が同じです。</target>
        <note />
      </trans-unit>
      <trans-unit id="chkGetterSetterDoNotMatchAbstract">
        <source>The property '{0}' of type '{1}' has a getter and a setter that do not match. If one is abstract then the other must be as well.</source>
        <target state="translated">型 '{1}' のプロパティ '{0}' には一致しないゲッターとセッターがあります。一方が抽象の場合、もう一方も抽象にします。</target>
        <note />
      </trans-unit>
      <trans-unit id="chkPropertySameNameIndexer">
        <source>The property '{0}' has the same name as another property in type '{1}', but one takes indexer arguments and the other does not. You may be missing an indexer argument to one of your properties.</source>
        <target state="translated">プロパティ '{0}' は型 '{1}' の別のプロパティと名前が同じですが、一方はインデクサー引数を使用し、もう一方は使用していません。一方のプロパティでインデクサー引数を失う可能性があります。</target>
        <note />
      </trans-unit>
      <trans-unit id="chkCantStoreByrefValue">
        <source>A type would store a byref typed value. This is not permitted by Common IL.</source>
        <target state="translated">型に byref 型の値が保存されています。この操作は Common IL では許可されていません。</target>
        <note />
      </trans-unit>
      <trans-unit id="chkDuplicateMethod">
        <source>Duplicate method. The method '{0}' has the same name and signature as another method in type '{1}'.</source>
        <target state="translated">重複したメソッド。メソッド '{0}' は、名前とシグネチャが型 '{1}' の別のメソッドと同じです。</target>
        <note />
      </trans-unit>
      <trans-unit id="chkDuplicateMethodWithSuffix">
        <source>Duplicate method. The method '{0}' has the same name and signature as another method in type '{1}' once tuples, functions, units of measure and/or provided types are erased.</source>
        <target state="translated">重複したメソッド。メソッド '{0}' は、タプル、関数、測定単位、指定された型が消去されると、名前とシグネチャが型 '{1}' の他のメソッドと同じになります。</target>
        <note />
      </trans-unit>
      <trans-unit id="chkDuplicateMethodCurried">
        <source>The method '{0}' has curried arguments but has the same name as another method in type '{1}'. Methods with curried arguments cannot be overloaded. Consider using a method taking tupled arguments.</source>
        <target state="translated">メソッド '{0}' にはカリー化された引数が使用されていますが、型 '{1}' の別のメソッドと名前が同じです。カリー化された引数を使用したメソッドはオーバーロードできません。メソッドにはタプル化された引数を使用することをご検討ください。</target>
        <note />
      </trans-unit>
      <trans-unit id="chkCurriedMethodsCantHaveOutParams">
        <source>Methods with curried arguments cannot declare 'out', 'ParamArray', 'optional', 'ReflectedDefinition', 'byref', 'CallerLineNumber', 'CallerMemberName', or 'CallerFilePath' arguments</source>
        <target state="translated">カリー化された引数を使用したメソッドでは、'out'、'ParamArray'、'optional'、'ReflectedDefinition'、'byref'、'CallerLineNumber'、'CallerMemberName'、または 'CallerFilePath' の各引数を宣言できません</target>
        <note />
      </trans-unit>
      <trans-unit id="chkDuplicateProperty">
        <source>Duplicate property. The property '{0}' has the same name and signature as another property in type '{1}'.</source>
        <target state="translated">重複したプロパティ。プロパティ '{0}' は、名前とシグネチャが型 '{1}' の別のプロパティと同じです。</target>
        <note />
      </trans-unit>
      <trans-unit id="chkDuplicatePropertyWithSuffix">
        <source>Duplicate property. The property '{0}' has the same name and signature as another property in type '{1}' once tuples, functions, units of measure and/or provided types are erased.</source>
        <target state="translated">重複したプロパティ。プロパティ '{0}' は、タプル、関数、測定単位、指定された型が消去されると、名前とシグネチャが型 '{1}' の別のプロパティと同じになります。</target>
        <note />
      </trans-unit>
      <trans-unit id="chkDuplicateMethodInheritedType">
        <source>Duplicate method. The abstract method '{0}' has the same name and signature as an abstract method in an inherited type.</source>
        <target state="translated">重複したメソッド。抽象メソッド '{0}' は、名前とシグネチャが継承型の抽象メソッドと同じです。</target>
        <note />
      </trans-unit>
      <trans-unit id="chkDuplicateMethodInheritedTypeWithSuffix">
        <source>Duplicate method. The abstract method '{0}' has the same name and signature as an abstract method in an inherited type once tuples, functions, units of measure and/or provided types are erased.</source>
        <target state="translated">重複したメソッド。抽象メソッド '{0}' は、タプル、関数、測定単位、または指定された型が消去されると、名前とシグネチャが継承型の抽象メソッドと同じになります。</target>
        <note />
      </trans-unit>
      <trans-unit id="chkMultipleGenericInterfaceInstantiations">
        <source>This type implements the same interface at different generic instantiations '{0}' and '{1}'. This is not permitted in this version of F#.</source>
        <target state="translated">この型は、異なるジェネリックのインスタンス化 '{0}' と '{1}' で同じインターフェイスを実装しています。これは、このバージョンの F# で許可されていません。</target>
        <note />
      </trans-unit>
      <trans-unit id="chkValueWithDefaultValueMustHaveDefaultValue">
        <source>The type of a field using the 'DefaultValue' attribute must admit default initialization, i.e. have 'null' as a proper value or be a struct type whose fields all admit default initialization. You can use 'DefaultValue(false)' to disable this check</source>
        <target state="translated">'DefaultValue' 属性を使用するフィールドの型は、既定の初期化を許可する必要があります。つまり、'null' が正規の値として含まれるか、すべてのフィールドが既定の初期化を許可する構造体型です。このチェックを無効にするには、'DefaultValue(false)' を使用します。</target>
        <note />
      </trans-unit>
      <trans-unit id="chkNoByrefInTypeAbbrev">
        <source>The type abbreviation contains byrefs. This is not permitted by F#.</source>
        <target state="translated">型略称に byref が含まれます。この操作は F# で許可されていません。</target>
        <note />
      </trans-unit>
      <trans-unit id="crefBoundVarUsedInSplice">
        <source>The variable '{0}' is bound in a quotation but is used as part of a spliced expression. This is not permitted since it may escape its scope.</source>
        <target state="translated">変数 '{0}' は引用符内でバインドされていますが、スプライスされた式の一部として使用されています。スコープが回避される可能性があるため、この操作は許可されていません。</target>
        <note />
      </trans-unit>
      <trans-unit id="crefQuotationsCantContainGenericExprs">
        <source>Quotations cannot contain uses of generic expressions</source>
        <target state="translated">引用符内にはジェネリック式の使用を含めることはできません</target>
        <note />
      </trans-unit>
      <trans-unit id="crefQuotationsCantContainGenericFunctions">
        <source>Quotations cannot contain function definitions that are inferred or declared to be generic. Consider adding some type constraints to make this a valid quoted expression.</source>
        <target state="translated">引用符内には、ジェネリック型に推論または宣言する関数定義を含めることはできません。有効な引用符付きの式にするには、何らかの型の制約を追加してください。</target>
        <note />
      </trans-unit>
      <trans-unit id="crefQuotationsCantContainObjExprs">
        <source>Quotations cannot contain object expressions</source>
        <target state="translated">引用符内には、オブジェクト式を含めることはできません</target>
        <note />
      </trans-unit>
      <trans-unit id="crefQuotationsCantContainAddressOf">
        <source>Quotations cannot contain expressions that take the address of a field</source>
        <target state="translated">引用符内には、フィールドのアドレスを使用した式を含めることはできません</target>
        <note />
      </trans-unit>
      <trans-unit id="crefQuotationsCantContainStaticFieldRef">
        <source>Quotations cannot contain expressions that fetch static fields</source>
        <target state="translated">引用符内には、静的フィールドをフェッチする式を含めることはできません</target>
        <note />
      </trans-unit>
      <trans-unit id="crefQuotationsCantContainInlineIL">
        <source>Quotations cannot contain inline assembly code or pattern matching on arrays</source>
        <target state="translated">引用符内にインライン アセンブラー コードまたは配列のパターン マッチを含めることはできません</target>
        <note />
      </trans-unit>
      <trans-unit id="crefQuotationsCantContainDescendingForLoops">
        <source>Quotations cannot contain descending for loops</source>
        <target state="translated">引用符内に降順の for loop を含めることはできません</target>
        <note />
      </trans-unit>
      <trans-unit id="crefQuotationsCantFetchUnionIndexes">
        <source>Quotations cannot contain expressions that fetch union case indexes</source>
        <target state="translated">引用符内には、共用体ケースのインデックスをフェッチする式を含めることはできません</target>
        <note />
      </trans-unit>
      <trans-unit id="crefQuotationsCantSetUnionFields">
        <source>Quotations cannot contain expressions that set union case fields</source>
        <target state="translated">引用符内には、共用体ケースのフィールドを設定する式を含めることはできません</target>
        <note />
      </trans-unit>
      <trans-unit id="crefQuotationsCantSetExceptionFields">
        <source>Quotations cannot contain expressions that set fields in exception values</source>
        <target state="translated">引用符内には、例外値のフィールドを設定する式を含めることはできません</target>
        <note />
      </trans-unit>
      <trans-unit id="crefQuotationsCantRequireByref">
        <source>Quotations cannot contain expressions that require byref pointers</source>
        <target state="translated">引用符内には、byref ポインターを必要とする式を含めることはできません</target>
        <note />
      </trans-unit>
      <trans-unit id="crefQuotationsCantCallTraitMembers">
        <source>Quotations cannot contain expressions that make member constraint calls, or uses of operators that implicitly resolve to a member constraint call</source>
        <target state="translated">引用符内にメンバーの制約を呼び出す式を含めること、または暗黙的にメンバーの制約の呼び出しに解決される演算子を使用することはできません</target>
        <note />
      </trans-unit>
      <trans-unit id="crefQuotationsCantContainThisConstant">
        <source>Quotations cannot contain this kind of constant</source>
        <target state="translated">引用符内には、この種類の定数を含めることはできません</target>
        <note />
      </trans-unit>
      <trans-unit id="crefQuotationsCantContainThisPatternMatch">
        <source>Quotations cannot contain this kind of pattern match</source>
        <target state="translated">引用符内には、この種類のパターン マッチを含めることはできません</target>
        <note />
      </trans-unit>
      <trans-unit id="crefQuotationsCantContainArrayPatternMatching">
        <source>Quotations cannot contain array pattern matching</source>
        <target state="translated">引用符内には、配列のパターン マッチを含めることはできません</target>
        <note />
      </trans-unit>
      <trans-unit id="crefQuotationsCantContainThisType">
        <source>Quotations cannot contain this kind of type</source>
        <target state="translated">引用符内には、この種類の型を含めることはできません</target>
        <note />
      </trans-unit>
      <trans-unit id="csTypeCannotBeResolvedAtCompileTime">
        <source>The declared type parameter '{0}' cannot be used here since the type parameter cannot be resolved at compile time</source>
        <target state="translated">宣言された型パラメーター '{0}' はコンパイル時に解決できないため、使用できません</target>
        <note />
      </trans-unit>
      <trans-unit id="csCodeLessGeneric">
        <source>This code is less generic than indicated by its annotations. A unit-of-measure specified using '_' has been determined to be '1', i.e. dimensionless. Consider making the code generic, or removing the use of '_'.</source>
        <target state="translated">このコードは注釈よりも総称性が低く設定されています。'_' を使用して指定された単位は、'1' (無次元) と判断されます。コードをジェネリックにするか、'_' を使用しないでください。</target>
        <note />
      </trans-unit>
      <trans-unit id="csTypeInferenceMaxDepth">
        <source>Type inference problem too complicated (maximum iteration depth reached). Consider adding further type annotations.</source>
        <target state="translated">複雑すぎるため、型推論ができません (最大反復回数に達しました)。さらに詳細な型の注釈を増やしてください。</target>
        <note />
      </trans-unit>
      <trans-unit id="csExpectedArguments">
        <source>Expected arguments to an instance member</source>
        <target state="translated">インスタンス メンバーに対して引数を指定してください</target>
        <note />
      </trans-unit>
      <trans-unit id="csIndexArgumentMismatch">
        <source>This indexer expects {0} arguments but is here given {1}</source>
        <target state="translated">このインデクサーには {0} 個の引数が必要ですが、存在するのは {1} 個です</target>
        <note />
      </trans-unit>
      <trans-unit id="csExpectTypeWithOperatorButGivenFunction">
        <source>Expecting a type supporting the operator '{0}' but given a function type. You may be missing an argument to a function.</source>
        <target state="translated">演算子 '{0}' をサポートし、特定の関数型である型が必要です。関数に対する引数が足りない可能性があります。</target>
        <note />
      </trans-unit>
      <trans-unit id="csExpectTypeWithOperatorButGivenTuple">
        <source>Expecting a type supporting the operator '{0}' but given a tuple type</source>
        <target state="translated">演算子 '{0}' をサポートする型が必要ですが、タプル型が指定されました</target>
        <note />
      </trans-unit>
      <trans-unit id="csTypesDoNotSupportOperator">
        <source>None of the types '{0}' support the operator '{1}'</source>
        <target state="translated">型 '{0}' はいずれも演算子 '{1}' をサポートしていません</target>
        <note />
      </trans-unit>
      <trans-unit id="csTypeDoesNotSupportOperator">
        <source>The type '{0}' does not support the operator '{1}'</source>
        <target state="translated">型 '{0}' は演算子 '{1}' をサポートしていません</target>
        <note />
      </trans-unit>
      <trans-unit id="csTypesDoNotSupportOperatorNullable">
        <source>None of the types '{0}' support the operator '{1}'. Consider opening the module 'Microsoft.FSharp.Linq.NullableOperators'.</source>
        <target state="translated">型 '{0}' はいずれも演算子 '{1}' をサポートしていません。'Microsoft.FSharp.Linq.NullableOperators' モジュールを開いてください。</target>
        <note />
      </trans-unit>
      <trans-unit id="csTypeDoesNotSupportOperatorNullable">
        <source>The type '{0}' does not support the operator '{1}'. Consider opening the module 'Microsoft.FSharp.Linq.NullableOperators'.</source>
        <target state="translated">型 '{0}' は演算子 '{1}' をサポートしていません。'Microsoft.FSharp.Linq.NullableOperators' モジュールを開いてください。</target>
        <note />
      </trans-unit>
      <trans-unit id="csTypeDoesNotSupportConversion">
        <source>The type '{0}' does not support a conversion to the type '{1}'</source>
        <target state="translated">型 '{0}' は型 '{1}' への変換をサポートしていません</target>
        <note />
      </trans-unit>
      <trans-unit id="csMethodFoundButIsStatic">
        <source>The type '{0}' has a method '{1}' (full name '{2}'), but the method is static</source>
        <target state="translated">型 '{0}' にメソッド '{1}' (フル ネームは '{2}') がありますが、メソッドは静的です</target>
        <note />
      </trans-unit>
      <trans-unit id="csMethodFoundButIsNotStatic">
        <source>The type '{0}' has a method '{1}' (full name '{2}'), but the method is not static</source>
        <target state="translated">型 '{0}' にメソッド '{1}' (フル ネームは '{2}') がありますが、メソッドは静的ではありません</target>
        <note />
      </trans-unit>
      <trans-unit id="csStructConstraintInconsistent">
        <source>The constraints 'struct' and 'not struct' are inconsistent</source>
        <target state="translated">'struct' および 'not struct' という制約は矛盾しています</target>
        <note />
      </trans-unit>
      <trans-unit id="csTypeDoesNotHaveNull">
        <source>The type '{0}' does not have 'null' as a proper value</source>
        <target state="translated">型 '{0}' に 'null' は使用できません</target>
        <note />
      </trans-unit>
      <trans-unit id="csNullableTypeDoesNotHaveNull">
        <source>The type '{0}' does not have 'null' as a proper value. To create a null value for a Nullable type use 'System.Nullable()'.</source>
        <target state="translated">型 '{0}' に 'null' は使用できません。Null 許容型に対して null 値を作成するには、'System.Nullable()' を使用します。</target>
        <note />
      </trans-unit>
      <trans-unit id="csTypeDoesNotSupportComparison1">
        <source>The type '{0}' does not support the 'comparison' constraint because it has the 'NoComparison' attribute</source>
        <target state="translated">型 '{0}' は 'NoComparison' 属性があるため、'comparison' 制約をサポートしません</target>
        <note />
      </trans-unit>
      <trans-unit id="csTypeDoesNotSupportComparison2">
        <source>The type '{0}' does not support the 'comparison' constraint. For example, it does not support the 'System.IComparable' interface</source>
        <target state="translated">型 '{0}' は 'comparison' 制約をサポートしません。たとえば、'System.IComparable' インターフェイスをサポートしません。</target>
        <note />
      </trans-unit>
      <trans-unit id="csTypeDoesNotSupportComparison3">
        <source>The type '{0}' does not support the 'comparison' constraint because it is a record, union or struct with one or more structural element types which do not support the 'comparison' constraint. Either avoid the use of comparison with this type, or add the 'StructuralComparison' attribute to the type to determine which field type does not support comparison</source>
        <target state="translated">型 '{0}' は、'comparison' 制約をサポートしない 1 個または複数の構造体の要素型を持つレコード、共用体、または構造体なので、'comparison' 制約をサポートしません。この型では comparison を使用しないようにするか、または、comparison をサポートしないフィールド型を決定するために、'StructuralComparison' 属性を型に追加してください。</target>
        <note />
      </trans-unit>
      <trans-unit id="csTypeDoesNotSupportEquality1">
        <source>The type '{0}' does not support the 'equality' constraint because it has the 'NoEquality' attribute</source>
        <target state="translated">型 '{0}' は 'NoEquality' 属性があるため、'equality' 制約をサポートしません</target>
        <note />
      </trans-unit>
      <trans-unit id="csTypeDoesNotSupportEquality2">
        <source>The type '{0}' does not support the 'equality' constraint because it is a function type</source>
        <target state="translated">型 '{0}' は関数型なので、'equality' 制約をサポートしません</target>
        <note />
      </trans-unit>
      <trans-unit id="csTypeDoesNotSupportEquality3">
        <source>The type '{0}' does not support the 'equality' constraint because it is a record, union or struct with one or more structural element types which do not support the 'equality' constraint. Either avoid the use of equality with this type, or add the 'StructuralEquality' attribute to the type to determine which field type does not support equality</source>
        <target state="translated">型 '{0}' は、'equality' 制約をサポートしない 1 個または複数の構造体の要素型を持つレコード、共用体、または構造体なので、'equality' 制約をサポートしません。この型を持つ equality を使用しないでください。または、equality をサポートしないフィールド型を決定するために、'StructuralEquality' 属性を型に追加してください。</target>
        <note />
      </trans-unit>
      <trans-unit id="csTypeIsNotEnumType">
        <source>The type '{0}' is not a CLI enum type</source>
        <target state="translated">型 '{0}' は CLI の列挙型ではありません</target>
        <note />
      </trans-unit>
      <trans-unit id="csTypeHasNonStandardDelegateType">
        <source>The type '{0}' has a non-standard delegate type</source>
        <target state="translated">型 '{0}' には標準ではないデリゲート型があります</target>
        <note />
      </trans-unit>
      <trans-unit id="csTypeIsNotDelegateType">
        <source>The type '{0}' is not a CLI delegate type</source>
        <target state="translated">型 '{0}' は CLI のデリゲート型ではありません</target>
        <note />
      </trans-unit>
      <trans-unit id="csTypeParameterCannotBeNullable">
        <source>This type parameter cannot be instantiated to 'Nullable'. This is a restriction imposed in order to ensure the meaning of 'null' in some CLI languages is not confusing when used in conjunction with 'Nullable' values.</source>
        <target state="translated">の型パラメーターは 'Nullable' にインスタンス化できません。別の CLI 言語などでも 'Nullable' の値との関係で、'null' の意味があいまいにならないように、この制限があります。</target>
        <note />
      </trans-unit>
      <trans-unit id="csGenericConstructRequiresStructType">
        <source>A generic construct requires that the type '{0}' is a CLI or F# struct type</source>
        <target state="translated">ジェネリック コンストラクトの型 '{0}' は、CLI または F# の構造体型にする必要があります</target>
        <note />
      </trans-unit>
      <trans-unit id="csGenericConstructRequiresUnmanagedType">
        <source>A generic construct requires that the type '{0}' is an unmanaged type</source>
        <target state="translated">ジェネリック コンストラクターの型 '{0}' はアンマネージ型にする必要があります</target>
        <note />
      </trans-unit>
      <trans-unit id="csTypeNotCompatibleBecauseOfPrintf">
        <source>The type '{0}' is not compatible with any of the types {1}, arising from the use of a printf-style format string</source>
        <target state="translated">型 '{0}' は、printf 形式の書式指定文字列の使用によって生じる型 {1} のいずれとも互換性がありません</target>
        <note />
      </trans-unit>
      <trans-unit id="csGenericConstructRequiresReferenceSemantics">
        <source>A generic construct requires that the type '{0}' have reference semantics, but it does not, i.e. it is a struct</source>
        <target state="translated">ジェネリック コンストラクトの型 '{0}' には参照のセマンティクスが必要ですが、存在しません (つまり構造体です)</target>
        <note />
      </trans-unit>
      <trans-unit id="csGenericConstructRequiresNonAbstract">
        <source>A generic construct requires that the type '{0}' be non-abstract</source>
        <target state="translated">ジェネリック コンストラクトの型 '{0}' は、非抽象にする必要があります</target>
        <note />
      </trans-unit>
      <trans-unit id="csGenericConstructRequiresPublicDefaultConstructor">
        <source>A generic construct requires that the type '{0}' have a public default constructor</source>
        <target state="translated">ジェネリック コンストラクトの型 '{0}' には、パブリック既定コンストラクターが必要です</target>
        <note />
      </trans-unit>
      <trans-unit id="csTypeInstantiationLengthMismatch">
        <source>Type instantiation length mismatch</source>
        <target state="translated">型のインスタンス化の長さが一致しません</target>
        <note />
      </trans-unit>
      <trans-unit id="csOptionalArgumentNotPermittedHere">
        <source>Optional arguments not permitted here</source>
        <target state="translated">オプションの引数は使用できません</target>
        <note />
      </trans-unit>
      <trans-unit id="csMemberIsNotStatic">
        <source>{0} is not a static member</source>
        <target state="translated">{0} は静的メンバーではありません</target>
        <note />
      </trans-unit>
      <trans-unit id="csMemberIsNotInstance">
        <source>{0} is not an instance member</source>
        <target state="translated">{0} はインスタンス メンバーではありません</target>
        <note />
      </trans-unit>
      <trans-unit id="csArgumentLengthMismatch">
        <source>Argument length mismatch</source>
        <target state="translated">引数の長さが一致しません</target>
        <note />
      </trans-unit>
      <trans-unit id="csArgumentTypesDoNotMatch">
        <source>The argument types don't match</source>
        <target state="translated">引数の型が一致しません</target>
        <note />
      </trans-unit>
      <trans-unit id="csMethodExpectsParams">
        <source>This method expects a CLI 'params' parameter in this position. 'params' is a way of passing a variable number of arguments to a method in languages such as C#. Consider passing an array for this argument</source>
        <target state="translated">このメソッドのこの位置には、CLI 'params' パラメーターが必要です。'params' は、可変個数の引数を C# などの言語のメソッドに渡すときに使用されます。この引数には配列を渡してください。</target>
        <note />
      </trans-unit>
      <trans-unit id="csMemberIsNotAccessible">
        <source>The member or object constructor '{0}' is not {1}</source>
        <target state="translated">メンバーまたはオブジェクト コンストラクター '{0}' は {1} ではありません</target>
        <note />
      </trans-unit>
      <trans-unit id="csMemberIsNotAccessible2">
        <source>The member or object constructor '{0}' is not {1}. Private members may only be accessed from within the declaring type. Protected members may only be accessed from an extending type and cannot be accessed from inner lambda expressions.</source>
        <target state="translated">メンバーまたはオブジェクト コンストラクター '{0}' は {1} ではありません。プライベート メンバーには、宣言する型の中からのみアクセスできます。プロテクト メンバーには、拡張する型からのみアクセスでき、内部ラムダ式からアクセスすることはできません。</target>
        <note />
      </trans-unit>
      <trans-unit id="csMethodIsNotAStaticMethod">
        <source>{0} is not a static method</source>
        <target state="translated">{0} は静的メソッドではありません</target>
        <note />
      </trans-unit>
      <trans-unit id="csMethodIsNotAnInstanceMethod">
        <source>{0} is not an instance method</source>
        <target state="translated">{0} はインスタンス メソッドではありません</target>
        <note />
      </trans-unit>
      <trans-unit id="csMemberHasNoArgumentOrReturnProperty">
        <source>The member or object constructor '{0}' has no argument or settable return property '{1}'. {2}.</source>
        <target state="translated">メンバーまたはオブジェクト コンストラクター '{0}' には、引数または設定可能な戻り値のプロパティ '{1}' がありません。{2}</target>
        <note />
      </trans-unit>
      <trans-unit id="csCtorHasNoArgumentOrReturnProperty">
        <source>The object constructor '{0}' has no argument or settable return property '{1}'. {2}.</source>
        <target state="translated">オブジェクト コンストラクター '{0}' には、引数または設定可能な戻り値のプロパティ '{1}' がありません。{2}。</target>
        <note />
      </trans-unit>
      <trans-unit id="csRequiredSignatureIs">
        <source>The required signature is {0}</source>
        <target state="translated">必要なシグネチャは {0} です</target>
        <note />
      </trans-unit>
      <trans-unit id="csMemberSignatureMismatch">
        <source>The member or object constructor '{0}' requires {1} argument(s). The required signature is '{2}'.</source>
        <target state="translated">メンバーまたはオブジェクト コンストラクター '{0}' には {1} 個の引数が必要です。必要なシグネチャは '{2}' です。</target>
        <note />
      </trans-unit>
      <trans-unit id="csMemberSignatureMismatch2">
        <source>The member or object constructor '{0}' requires {1} additional argument(s). The required signature is '{2}'.</source>
        <target state="translated">メンバーまたはオブジェクト コンストラクター '{0}' には追加で {1} 個の引数が必要です。必要なシグネチャは '{2}' です。</target>
        <note />
      </trans-unit>
      <trans-unit id="csMemberSignatureMismatch3">
        <source>The member or object constructor '{0}' requires {1} argument(s). The required signature is '{2}'. Some names for missing arguments are {3}.</source>
        <target state="translated">メンバーまたはオブジェクト コンストラクター '{0}' には {1} 個の引数が必要です。必要なシグネチャは '{2}' です。足りない引数の名前は {3} です。</target>
        <note />
      </trans-unit>
      <trans-unit id="csMemberSignatureMismatch4">
        <source>The member or object constructor '{0}' requires {1} additional argument(s). The required signature is '{2}'. Some names for missing arguments are {3}.</source>
        <target state="translated">メンバーまたはオブジェクト コンストラクター '{0}' には追加で {1} 個の引数が必要です。必要なシグネチャは '{2}' です。足りない引数の名前は {3} です。</target>
        <note />
      </trans-unit>
      <trans-unit id="csMemberSignatureMismatchArityNamed">
        <source>The member or object constructor '{0}' requires {1} argument(s) but is here given {2} unnamed and {3} named argument(s). The required signature is '{4}'.</source>
        <target state="translated">メンバーまたはオブジェクト コンストラクター '{0}' には {1} 個の引数が必要ですが、名前がない引数が {2} 個、名前付き引数が {3} 個です。必要なシグネチャは '{4}' です。</target>
        <note />
      </trans-unit>
      <trans-unit id="csMemberSignatureMismatchArity">
        <source>The member or object constructor '{0}' takes {1} argument(s) but is here given {2}. The required signature is '{3}'.</source>
        <target state="translated">メンバーまたはオブジェクト コンストラクター '{0}' には {1} 個の引数が必要ですが、{2} 個です。必要なシグネチャは '{3}' です。</target>
        <note />
      </trans-unit>
      <trans-unit id="csCtorSignatureMismatchArity">
        <source>The object constructor '{0}' takes {1} argument(s) but is here given {2}. The required signature is '{3}'.</source>
        <target state="translated">オブジェクト コンストラクター '{0}' には {1} 個の引数が必要ですが、指定されているのは {2} 個です。必要なシグネチャは '{3}' です。</target>
        <note />
      </trans-unit>
      <trans-unit id="csCtorSignatureMismatchArityProp">
        <source>The object constructor '{0}' takes {1} argument(s) but is here given {2}. The required signature is '{3}'. If some of the arguments are meant to assign values to properties, consider separating those arguments with a comma (',').</source>
        <target state="translated">オブジェクト コンストラクター '{0}' には {1} 個の引数が必要ですが、指定されているのは {2} 個です。必要なシグネチャは '{3}' です。いくつかの引数がプロパティに値を割り当てる引数である場合は、それらの引数をコンマ (',') で区切ることを検討してください。</target>
        <note />
      </trans-unit>
      <trans-unit id="csMemberSignatureMismatchArityType">
        <source>The member or object constructor '{0}' takes {1} type argument(s) but is here given {2}. The required signature is '{3}'.</source>
        <target state="translated">メンバーまたはオブジェクト コンストラクター '{0}' には {1} 個の型引数が必要ですが、存在するのは {2} 個です。必要なシグネチャは '{3}' です。</target>
        <note />
      </trans-unit>
      <trans-unit id="csMemberNotAccessible">
        <source>A member or object constructor '{0}' taking {1} arguments is not accessible from this code location. All accessible versions of method '{2}' take {3} arguments.</source>
        <target state="translated">{1} 個の引数を使用するメンバーまたはオブジェクト コンストラクター '{0}' は、このコードの場所からはアクセスできません。メソッド '{2}' のすべてのアクセス可能なバージョンは {3} 個の引数を使用します。</target>
        <note />
      </trans-unit>
      <trans-unit id="csIncorrectGenericInstantiation">
        <source>Incorrect generic instantiation. No {0} member named '{1}' takes {2} generic arguments.</source>
        <target state="translated">ジェネリックのインスタンス化が正しくありません。{2} のジェネリック引数を使用する '{1}' という {0} メンバーはありません。</target>
        <note />
      </trans-unit>
      <trans-unit id="csMemberOverloadArityMismatch">
        <source>The member or object constructor '{0}' does not take {1} argument(s). An overload was found taking {2} arguments.</source>
        <target state="translated">メンバーまたはオブジェクト コンストラクター '{0}' は {1} 個の引数ではありません。{2} 個の引数を使用するオーバーロードが見つかりました。</target>
        <note />
      </trans-unit>
      <trans-unit id="csNoMemberTakesTheseArguments">
        <source>No {0} member or object constructor named '{1}' takes {2} arguments</source>
        <target state="translated">{2} 個の引数を使用する {0} メンバーまたはオブジェクト コンストラクター '{1}' がありません</target>
        <note />
      </trans-unit>
      <trans-unit id="csNoMemberTakesTheseArguments2">
        <source>No {0} member or object constructor named '{1}' takes {2} arguments. Note the call to this member also provides {3} named arguments.</source>
        <target state="translated">{2} 個の引数を使用する {0} メンバーまたはオブジェクト コンストラクター '{1}' がありません。このメンバーの呼び出しには、{3} 個の名前付き引数も必要です。</target>
        <note />
      </trans-unit>
      <trans-unit id="csNoMemberTakesTheseArguments3">
        <source>No {0} member or object constructor named '{1}' takes {2} arguments. The named argument '{3}' doesn't correspond to any argument or settable return property for any overload.</source>
        <target state="translated">{2} 個の引数を使用する {0} メンバーまたはオブジェクト コンストラクター '{1}' がありません。名前付き引数 '{3}' に対応する、オーバーロードに合致した任意の引数、または設定可能な戻り値のプロパティはありません。</target>
        <note />
      </trans-unit>
      <trans-unit id="csMethodNotFound">
        <source>Method or object constructor '{0}' not found</source>
        <target state="translated">メソッドまたはオブジェクト コンストラクター '{0}' が見つかりません</target>
        <note />
      </trans-unit>
      <trans-unit id="csNoOverloadsFound">
        <source>No overloads match for method '{0}'.</source>
        <target state="translated">メソッド '{0}' に一致するオーバーロードはありません。</target>
        <note />
      </trans-unit>
      <trans-unit id="csMethodIsOverloaded">
        <source>A unique overload for method '{0}' could not be determined based on type information prior to this program point. A type annotation may be needed.</source>
        <target state="translated">このプログラム ポイントよりも前の型情報に基づいて、メソッド '{0}' の固有のオーバーロードを決定することができませんでした。型の注釈が必要な場合があります。</target>
        <note />
      </trans-unit>
      <trans-unit id="csCandidates">
        <source>Candidates: {0}</source>
        <target state="translated">候補: {0}</target>
        <note />
      </trans-unit>
      <trans-unit id="csSeeAvailableOverloads">
        <source>The available overloads are shown below.</source>
        <target state="translated">使用できるオーバーロードを以下に示します。</target>
        <note />
      </trans-unit>
      <trans-unit id="parsDoCannotHaveVisibilityDeclarations">
        <source>Accessibility modifiers are not permitted on 'do' bindings, but '{0}' was given.</source>
        <target state="translated">'do' バインドにはアクセシビリティ修飾子を使用できませんが、'{0}' が指定されました。</target>
        <note />
      </trans-unit>
      <trans-unit id="parsEofInHashIf">
        <source>End of file in #if section begun at or after here</source>
        <target state="translated">この位置以前に始まった #if セクションの途中でファイルの終わりが見つかりました</target>
        <note />
      </trans-unit>
      <trans-unit id="parsEofInString">
        <source>End of file in string begun at or before here</source>
        <target state="translated">この位置以前に始まった文字列の途中でファイルの終わりが見つかりました</target>
        <note />
      </trans-unit>
      <trans-unit id="parsEofInVerbatimString">
        <source>End of file in verbatim string begun at or before here</source>
        <target state="translated">この位置以前に始まった verbatim 文字列の途中でファイルの終わりが見つかりました</target>
        <note />
      </trans-unit>
      <trans-unit id="parsEofInComment">
        <source>End of file in comment begun at or before here</source>
        <target state="translated">この位置以前に始まったコメントの途中でファイルの終わりが見つかりました</target>
        <note />
      </trans-unit>
      <trans-unit id="parsEofInStringInComment">
        <source>End of file in string embedded in comment begun at or before here</source>
        <target state="translated">この位置以前に始まったコメントに埋め込まれた文字列の途中でファイルの終わりが見つかりました</target>
        <note />
      </trans-unit>
      <trans-unit id="parsEofInVerbatimStringInComment">
        <source>End of file in verbatim string embedded in comment begun at or before here</source>
        <target state="translated">この位置以前に始まったコメントに埋め込まれた verbatim 文字列の途中でファイルの終わりが見つかりました</target>
        <note />
      </trans-unit>
      <trans-unit id="parsEofInIfOcaml">
        <source>End of file in IF-OCAML section begun at or before here</source>
        <target state="translated">この位置以前に始まった IF-OCAML セクションの途中でファイルの終わりが見つかりました</target>
        <note />
      </trans-unit>
      <trans-unit id="parsEofInDirective">
        <source>End of file in directive begun at or before here</source>
        <target state="translated">この位置以前に始まったディレクティブの途中でファイルの終わりが見つかりました</target>
        <note />
      </trans-unit>
      <trans-unit id="parsNoHashEndIfFound">
        <source>No #endif found for #if or #else</source>
        <target state="translated">#if または #else の #endif が見つかりません</target>
        <note />
      </trans-unit>
      <trans-unit id="parsAttributesIgnored">
        <source>Attributes have been ignored in this construct</source>
        <target state="translated">このコンストラクトの属性は無視されました</target>
        <note />
      </trans-unit>
      <trans-unit id="parsUseBindingsIllegalInImplicitClassConstructors">
        <source>'use' bindings are not permitted in primary constructors</source>
        <target state="translated">プライマリ コンストラクターに 'use' 束縛は使用できません</target>
        <note />
      </trans-unit>
      <trans-unit id="parsUseBindingsIllegalInModules">
        <source>'use' bindings are not permitted in modules and are treated as 'let' bindings</source>
        <target state="translated">モジュールに 'use' 束縛は使用できません。この束縛は 'let' 束縛として扱われます。</target>
        <note />
      </trans-unit>
      <trans-unit id="parsIntegerForLoopRequiresSimpleIdentifier">
        <source>An integer for loop must use a simple identifier</source>
        <target state="translated">ループの整数には単純な識別子を使用する必要があります</target>
        <note />
      </trans-unit>
      <trans-unit id="parsOnlyOneWithAugmentationAllowed">
        <source>At most one 'with' augmentation is permitted</source>
        <target state="translated">使用できる 'with' の拡張の数は 1 以下です</target>
        <note />
      </trans-unit>
      <trans-unit id="parsUnexpectedSemicolon">
        <source>A semicolon is not expected at this point</source>
        <target state="translated">この位置にセミコロンは使用できません</target>
        <note />
      </trans-unit>
      <trans-unit id="parsUnexpectedEndOfFile">
        <source>Unexpected end of input</source>
        <target state="translated">予期しない入力の終わりです:</target>
        <note />
      </trans-unit>
      <trans-unit id="parsUnexpectedVisibilityDeclaration">
        <source>Accessibility modifiers are not permitted here, but '{0}' was given.</source>
        <target state="translated">ここではアクセシビリティ修飾子を使用できませんが、'{0}' が指定されました。</target>
        <note />
      </trans-unit>
      <trans-unit id="parsOnlyHashDirectivesAllowed">
        <source>Only '#' compiler directives may occur prior to the first 'namespace' declaration</source>
        <target state="translated">最初の 'namespace' 宣言の前に指定できるのは、'#' コンパイラ ディレクティブのみです</target>
        <note />
      </trans-unit>
      <trans-unit id="parsVisibilityDeclarationsShouldComePriorToIdentifier">
        <source>Accessibility modifiers should come immediately prior to the identifier naming a construct</source>
        <target state="translated">アクセシビリティ修飾子は、コンストラクトを示す識別子の直前に指定する必要があります</target>
        <note />
      </trans-unit>
      <trans-unit id="parsNamespaceOrModuleNotBoth">
        <source>Files should begin with either a namespace or module declaration, e.g. 'namespace SomeNamespace.SubNamespace' or 'module SomeNamespace.SomeModule', but not both. To define a module within a namespace use 'module SomeModule = ...'</source>
        <target state="translated">ファイルは名前空間またはモジュールの宣言から開始する必要があります。たとえば、'namespace SomeNamespace.SubNamespace'、'module SomeNamespace.SomeModule' などです。ただし、両方は指定しません。名前空間内でモジュールを定義するには、'module SomeModule = ...' を使用してください。</target>
        <note />
      </trans-unit>
      <trans-unit id="parsModuleAbbreviationMustBeSimpleName">
        <source>A module abbreviation must be a simple name, not a path</source>
        <target state="translated">モジュールの省略形はパスではなく簡易名にする必要があります</target>
        <note />
      </trans-unit>
      <trans-unit id="parsIgnoreAttributesOnModuleAbbreviation">
        <source>Ignoring attributes on module abbreviation</source>
        <target state="translated">モジュールの省略形にある属性を無視します</target>
        <note />
      </trans-unit>
      <trans-unit id="parsIgnoreAttributesOnModuleAbbreviationAlwaysPrivate">
        <source>The '{0}' accessibility attribute is not allowed on module abbreviation. Module abbreviations are always private.</source>
        <target state="translated">モジュールの省略形には '{0}' アクセシビリティ属性を使用できません。モジュールの省略形は常にプライベートです。</target>
        <note />
      </trans-unit>
      <trans-unit id="parsIgnoreVisibilityOnModuleAbbreviationAlwaysPrivate">
        <source>The '{0}' visibility attribute is not allowed on module abbreviation. Module abbreviations are always private.</source>
        <target state="translated">モジュールの省略形には '{0}' 可視属性を使用できません。モジュールの省略形は常にプライベートです。</target>
        <note />
      </trans-unit>
      <trans-unit id="parsUnClosedBlockInHashLight">
        <source>Unclosed block</source>
        <target state="translated">ブロックが閉じられていません</target>
        <note />
      </trans-unit>
      <trans-unit id="parsUnmatchedBeginOrStruct">
        <source>Unmatched 'begin' or 'struct'</source>
        <target state="translated">'begin' または 'struct' が対応しません</target>
        <note />
      </trans-unit>
      <trans-unit id="parsModuleDefnMustBeSimpleName">
        <source>A module name must be a simple name, not a path</source>
        <target state="translated">モジュール名はパスではなく簡易名にする必要があります</target>
        <note />
      </trans-unit>
      <trans-unit id="parsUnexpectedEmptyModuleDefn">
        <source>Unexpected empty type moduleDefn list</source>
        <target state="translated">予期しない空の型の moduleDefn リストです:</target>
        <note />
      </trans-unit>
      <trans-unit id="parsAttributesMustComeBeforeVal">
        <source>Attributes should be placed before 'val'</source>
        <target state="translated">属性は 'val' の前に配置してください</target>
        <note />
      </trans-unit>
      <trans-unit id="parsAttributesAreNotPermittedOnInterfaceImplementations">
        <source>Attributes are not permitted on interface implementations</source>
        <target state="translated">インターフェイスの実装に属性は使用できません</target>
        <note />
      </trans-unit>
      <trans-unit id="parsSyntaxError">
        <source>Syntax error</source>
        <target state="translated">構文エラー</target>
        <note />
      </trans-unit>
      <trans-unit id="parsAugmentationsIllegalOnDelegateType">
        <source>Augmentations are not permitted on delegate type moduleDefns</source>
        <target state="translated">デリゲート型 moduleDefns では拡張が許可されていません</target>
        <note />
      </trans-unit>
      <trans-unit id="parsUnmatchedClassInterfaceOrStruct">
        <source>Unmatched 'class', 'interface' or 'struct'</source>
        <target state="translated">'class'、'interface'、または 'struct' が対応しません</target>
        <note />
      </trans-unit>
      <trans-unit id="parsEmptyTypeDefinition">
        <source>A type definition requires one or more members or other declarations. If you intend to define an empty class, struct or interface, then use 'type ... = class end', 'interface end' or 'struct end'.</source>
        <target state="translated">型定義には、1 つまたは複数のメンバーまたは他の宣言が必要です。空のクラス、構造体、またはインターフェイスを定義する場合、'type ... = class end'、'interface end'、または 'struct end' を使用してください。</target>
        <note />
      </trans-unit>
      <trans-unit id="parsUnmatchedWith">
        <source>Unmatched 'with' or badly formatted 'with' block</source>
        <target state="translated">with' が対応しないか、'with' ブロックの形式に誤りがあります</target>
        <note />
      </trans-unit>
      <trans-unit id="parsGetOrSetRequired">
        <source>'get', 'set' or 'get,set' required</source>
        <target state="translated">'get'、'set'、または 'get,set' が必要です</target>
        <note />
      </trans-unit>
      <trans-unit id="parsOnlyClassCanTakeValueArguments">
        <source>Only class types may take value arguments</source>
        <target state="translated">値の引数を使用できるのはクラス型のみです</target>
        <note />
      </trans-unit>
      <trans-unit id="parsUnmatchedBegin">
        <source>Unmatched 'begin'</source>
        <target state="translated">'begin' が対応しません</target>
        <note />
      </trans-unit>
      <trans-unit id="parsInvalidDeclarationSyntax">
        <source>Invalid declaration syntax</source>
        <target state="translated">宣言の構文が無効です</target>
        <note />
      </trans-unit>
      <trans-unit id="parsGetAndOrSetRequired">
        <source>'get' and/or 'set' required</source>
        <target state="translated">'get'、'set'、またはその両方が必要です</target>
        <note />
      </trans-unit>
      <trans-unit id="parsTypeAnnotationsOnGetSet">
        <source>Type annotations on property getters and setters must be given after the 'get()' or 'set(v)', e.g. 'with get() : string = ...'</source>
        <target state="translated">プロパティのゲッターおよびセッターでは、'get()' または 'set(v)' の後に型の注釈を指定する必要があります。たとえば、'with get() : string = ...' などです。</target>
        <note />
      </trans-unit>
      <trans-unit id="parsGetterMustHaveAtLeastOneArgument">
        <source>A getter property is expected to be a function, e.g. 'get() = ...' or 'get(index) = ...'</source>
        <target state="translated">ゲッターのプロパティは関数にする必要があります (たとえば、'get() = ...'、'get(index) = ...')</target>
        <note />
      </trans-unit>
      <trans-unit id="parsMultipleAccessibilitiesForGetSet">
        <source>Multiple accessibilities given for property getter or setter</source>
        <target state="translated">プロパティのゲッターまたはセッターに指定されたアクセシビリティが複数あります</target>
        <note />
      </trans-unit>
      <trans-unit id="parsSetSyntax">
        <source>Property setters must be defined using 'set value = ', 'set idx value = ' or 'set (idx1,...,idxN) value = ... '</source>
        <target state="translated">プロパティ Set アクセス操作子を定義するには、'set value = '、'set idx value = '、または 'set (idx1,...,idxN) value = ... ' を使用する必要があります</target>
        <note />
      </trans-unit>
      <trans-unit id="parsInterfacesHaveSameVisibilityAsEnclosingType">
        <source>Interfaces always have the same visibility as the enclosing type</source>
        <target state="translated">インターフェイスは、それを囲む型と常に同じ可視性を持ちます</target>
        <note />
      </trans-unit>
      <trans-unit id="parsAccessibilityModsIllegalForAbstract">
        <source>Accessibility modifiers are not allowed on this member. Abstract slots always have the same visibility as the enclosing type.</source>
        <target state="translated">アクセシビリティ修飾子はこのメンバーでは許可されていません。抽象スロットには、それを囲む型と常に同じ可視性があります。</target>
        <note />
      </trans-unit>
      <trans-unit id="parsAttributesIllegalOnInherit">
        <source>Attributes are not permitted on 'inherit' declarations</source>
        <target state="translated">'inherit' 宣言に属性は使用できません</target>
        <note />
      </trans-unit>
      <trans-unit id="parsVisibilityIllegalOnInherit">
        <source>Accessibility modifiers are not permitted on an 'inherits' declaration</source>
        <target state="translated">'inherits' 宣言にアクセシビリティ修飾子は使用できません</target>
        <note />
      </trans-unit>
      <trans-unit id="parsInheritDeclarationsCannotHaveAsBindings">
        <source>'inherit' declarations cannot have 'as' bindings. To access members of the base class when overriding a method, the syntax 'base.SomeMember' may be used; 'base' is a keyword. Remove this 'as' binding.</source>
        <target state="translated">'inherit' 宣言に 'as' 束縛は指定できません。メソッドをオーバーライドするときに基底クラスのメンバーにアクセスするには、'base.SomeMember' という構文を使用できます。'base' はキーワードです。この 'as' 束縛は削除してください。</target>
        <note />
      </trans-unit>
      <trans-unit id="parsAttributesIllegalHere">
        <source>Attributes are not allowed here</source>
        <target state="translated">ここでは属性を使用できません</target>
        <note />
      </trans-unit>
      <trans-unit id="parsTypeAbbreviationsCannotHaveVisibilityDeclarations">
        <source>Accessibility modifiers are not permitted in this position for type abbreviations</source>
        <target state="translated">型略称のこの位置にアクセシビリティ修飾子は使用できません</target>
        <note />
      </trans-unit>
      <trans-unit id="parsEnumTypesCannotHaveVisibilityDeclarations">
        <source>Accessibility modifiers are not permitted in this position for enum types</source>
        <target state="translated">列挙型のこの位置にアクセシビリティ修飾子は使用できません</target>
        <note />
      </trans-unit>
      <trans-unit id="parsAllEnumFieldsRequireValues">
        <source>All enum fields must be given values</source>
        <target state="translated">すべての列挙型フィールドに値を指定する必要があります</target>
        <note />
      </trans-unit>
      <trans-unit id="parsInlineAssemblyCannotHaveVisibilityDeclarations">
        <source>Accessibility modifiers are not permitted on inline assembly code types</source>
        <target state="translated">アクセシビリティ修飾子はインライン アセンブラー コード型では許可されていません</target>
        <note />
      </trans-unit>
      <trans-unit id="parsUnexpectedIdentifier">
        <source>Unexpected identifier: '{0}'</source>
        <target state="translated">予期しない識別子: '{0}':</target>
        <note />
      </trans-unit>
      <trans-unit id="parsUnionCasesCannotHaveVisibilityDeclarations">
        <source>Accessibility modifiers are not permitted on union cases. Use 'type U = internal ...' or 'type U = private ...' to give an accessibility to the whole representation.</source>
        <target state="translated">アクセシビリティ修飾子は共用体ケースに使用できません。表現全体にアクセシビリティを付与するには、'type U = internal ...' または 'type U = private ...' を使用してください。</target>
        <note />
      </trans-unit>
      <trans-unit id="parsEnumFieldsCannotHaveVisibilityDeclarations">
        <source>Accessibility modifiers are not permitted on enumeration fields</source>
        <target state="translated">列挙型フィールドにアクセシビリティ修飾子は使用できません</target>
        <note />
      </trans-unit>
      <trans-unit id="parsConsiderUsingSeparateRecordType">
        <source>Consider using a separate record type instead</source>
        <target state="translated">代わりに別のレコード型を使用してください</target>
        <note />
      </trans-unit>
      <trans-unit id="parsRecordFieldsCannotHaveVisibilityDeclarations">
        <source>Accessibility modifiers are not permitted on record fields. Use 'type R = internal ...' or 'type R = private ...' to give an accessibility to the whole representation.</source>
        <target state="translated">アクセシビリティ修飾子はレコード フィールドに使用できません。表現全体にアクセシビリティを付与するには、'type R = internal ...' または 'type R = private ...' を使用してください</target>
        <note />
      </trans-unit>
      <trans-unit id="parsLetAndForNonRecBindings">
        <source>The declaration form 'let ... and ...' for non-recursive bindings is not used in F# code. Consider using a sequence of 'let' bindings</source>
        <target state="translated">非再帰的な束縛の宣言の形式 'let ... and ...' は、F# コードでは使用されません。'let' 束縛のシーケンスを使用してください。</target>
        <note />
      </trans-unit>
      <trans-unit id="parsUnmatchedParen">
        <source>Unmatched '('</source>
        <target state="translated">'(' が対応しません</target>
        <note />
      </trans-unit>
      <trans-unit id="parsSuccessivePatternsShouldBeSpacedOrTupled">
        <source>Successive patterns should be separated by spaces or tupled</source>
        <target state="translated">複数のパターンが連続する場合、スペースで区切るかタプル化します</target>
        <note />
      </trans-unit>
      <trans-unit id="parsNoMatchingInForLet">
        <source>No matching 'in' found for this 'let'</source>
        <target state="translated">この 'let' に対応する 'in' が見つかりません</target>
        <note />
      </trans-unit>
      <trans-unit id="parsErrorInReturnForLetIncorrectIndentation">
        <source>Error in the return expression for this 'let'. Possible incorrect indentation.</source>
        <target state="translated">この 'let' の return 式にエラーが見つかりました。インデントが正しくない可能性があります。</target>
        <note />
      </trans-unit>
      <trans-unit id="parsExpectedExpressionAfterLet">
        <source>The block following this '{0}' is unfinished. Every code block is an expression and must have a result. '{1}' cannot be the final code element in a block. Consider giving this block an explicit result.</source>
        <target state="translated">この '{0}' に続くブロックが完了していません。すべてのコード ブロックは式であり、結果を持つ必要があります。'{1}' をブロック内の最後のコード要素にすることはできません。このブロックに明示的な結果を指定することを検討してください。</target>
        <note />
      </trans-unit>
      <trans-unit id="parsIncompleteIf">
        <source>Incomplete conditional. Expected 'if &lt;expr&gt; then &lt;expr&gt;' or 'if &lt;expr&gt; then &lt;expr&gt; else &lt;expr&gt;'.</source>
        <target state="translated">条件が不完全です。'if &lt;expr&gt; then &lt;expr&gt;' または 'if &lt;expr&gt; then &lt;expr&gt; else &lt;expr&gt;' という形式にしてください。</target>
        <note />
      </trans-unit>
      <trans-unit id="parsAssertIsNotFirstClassValue">
        <source>'assert' may not be used as a first class value. Use 'assert &lt;expr&gt;' instead.</source>
        <target state="translated">'assert' はファースト クラス値として使用できません。代わりに 'assert &lt;expr&gt;' を使用してください。</target>
        <note />
      </trans-unit>
      <trans-unit id="parsIdentifierExpected">
        <source>Identifier expected</source>
        <target state="translated">識別子がありません</target>
        <note />
      </trans-unit>
      <trans-unit id="parsInOrEqualExpected">
        <source>'in' or '=' expected</source>
        <target state="translated">'in' または '=' が必要です</target>
        <note />
      </trans-unit>
      <trans-unit id="parsArrowUseIsLimited">
        <source>The use of '-&gt;' in sequence and computation expressions is limited to the form 'for pat in expr -&gt; expr'. Use the syntax 'for ... in ... do ... yield...' to generate elements in more complex sequence expressions.</source>
        <target state="translated">シーケンス式およびコンピュテーション式で、'-&gt;' の使用は 'for pat in expr -&gt; expr' の形式に制限されています。より複雑なシーケンス式で要素を生成するには、構文 'for ... in ... do ... yield...' を使用してください。</target>
        <note />
      </trans-unit>
      <trans-unit id="parsSuccessiveArgsShouldBeSpacedOrTupled">
        <source>Successive arguments should be separated by spaces or tupled, and arguments involving function or method applications should be parenthesized</source>
        <target state="translated">複数の引数が連続する場合、スペースで区切るかタプル化します。関数またはメソッド アプリケーションに関する引数の場合、かっこで囲む必要があります。</target>
        <note />
      </trans-unit>
      <trans-unit id="parsUnmatchedBracket">
        <source>Unmatched '['</source>
        <target state="translated">'[' が対応しません</target>
        <note />
      </trans-unit>
      <trans-unit id="parsMissingQualificationAfterDot">
        <source>Missing qualification after '.'</source>
        <target state="translated">'.' の後に修飾子がありません</target>
        <note />
      </trans-unit>
      <trans-unit id="parsParenFormIsForML">
        <source>In F# code you may use 'expr.[expr]'. A type annotation may be required to indicate the first expression is an array</source>
        <target state="translated">F# コードでは、'expr.[expr]' を使用できます。最初の式が配列であることを示すには、型の注釈が必要です。</target>
        <note />
      </trans-unit>
      <trans-unit id="parsMismatchedQuote">
        <source>Mismatched quotation, beginning with '{0}'</source>
        <target state="translated">'{0}' で始まる引用符が対応しません</target>
        <note />
      </trans-unit>
      <trans-unit id="parsUnmatched">
        <source>Unmatched '{0}'</source>
        <target state="translated">'{0}' が対応しません</target>
        <note />
      </trans-unit>
      <trans-unit id="parsUnmatchedBracketBar">
        <source>Unmatched '[|'</source>
        <target state="translated">'[|' が対応しません</target>
        <note />
      </trans-unit>
      <trans-unit id="parsUnmatchedBrace">
        <source>Unmatched '{{'</source>
        <target state="translated">'{{' が対応しません</target>
        <note />
      </trans-unit>
      <trans-unit id="parsFieldBinding">
        <source>Field bindings must have the form 'id = expr;'</source>
        <target state="translated">フィールドの束縛は 'id = expr;' という形式にする必要があります</target>
        <note />
      </trans-unit>
      <trans-unit id="parsMemberIllegalInObjectImplementation">
        <source>This member is not permitted in an object implementation</source>
        <target state="translated">オブジェクトの実装では、このメンバーは使用できません</target>
        <note />
      </trans-unit>
      <trans-unit id="parsMissingFunctionBody">
        <source>Missing function body</source>
        <target state="translated">関数の本体がありません</target>
        <note />
      </trans-unit>
      <trans-unit id="parsSyntaxErrorInLabeledType">
        <source>Syntax error in labelled type argument</source>
        <target state="translated">ラベル付き型引数に構文エラーが見つかりました</target>
        <note />
      </trans-unit>
      <trans-unit id="parsUnexpectedInfixOperator">
        <source>Unexpected infix operator in type expression</source>
        <target state="translated">型式に予期しない挿入演算子が見つかりました:</target>
        <note />
      </trans-unit>
      <trans-unit id="parsMultiArgumentGenericTypeFormDeprecated">
        <source>The syntax '(typ,...,typ) ident' is not used in F# code. Consider using 'ident&lt;typ,...,typ&gt;' instead</source>
        <target state="translated">F# コードでは、構文 '(typ,...,typ) ident' は使用されません。'ident&lt;typ,...,typ&gt;' を使用してください。</target>
        <note />
      </trans-unit>
      <trans-unit id="parsInvalidLiteralInType">
        <source>Invalid literal in type</source>
        <target state="translated">型のリテラルが無効です</target>
        <note />
      </trans-unit>
      <trans-unit id="parsUnexpectedOperatorForUnitOfMeasure">
        <source>Unexpected infix operator in unit-of-measure expression. Legal operators are '*', '/' and '^'.</source>
        <target state="translated">単位式に予期しない挿入演算子が見つかりました。正しい演算子は '*'、'/'、および '^' です。</target>
        <note />
      </trans-unit>
      <trans-unit id="parsUnexpectedIntegerLiteralForUnitOfMeasure">
        <source>Unexpected integer literal in unit-of-measure expression</source>
        <target state="translated">単位式に予期しない整数リテラルが見つかりました:</target>
        <note />
      </trans-unit>
      <trans-unit id="parsUnexpectedTypeParameter">
        <source>Syntax error: unexpected type parameter specification</source>
        <target state="translated">構文エラー: 予期しない型パラメーターが指定されました</target>
        <note />
      </trans-unit>
      <trans-unit id="parsMismatchedQuotationName">
        <source>Mismatched quotation operator name, beginning with '{0}'</source>
        <target state="translated">'{0}' で始まる演算子名の引用符が対応しません</target>
        <note />
      </trans-unit>
      <trans-unit id="parsActivePatternCaseMustBeginWithUpperCase">
        <source>Active pattern case identifiers must begin with an uppercase letter</source>
        <target state="translated">アクティブ パターンのケース識別子は先頭を大文字にする必要があります</target>
        <note />
      </trans-unit>
      <trans-unit id="parsActivePatternCaseContainsPipe">
        <source>The '|' character is not permitted in active pattern case identifiers</source>
        <target state="translated">文字 ' |' は、アクティブなパターンのケース識別子では許可されていません</target>
        <note />
      </trans-unit>
      <trans-unit id="parsIllegalDenominatorForMeasureExponent">
        <source>Denominator must not be 0 in unit-of-measure exponent</source>
        <target state="translated">分母は単位指数で、0 以外でなければなりません</target>
        <note />
      </trans-unit>
      <trans-unit id="parsNoEqualShouldFollowNamespace">
        <source>No '=' symbol should follow a 'namespace' declaration</source>
        <target state="translated">'namespace' 宣言の後に '=' 記号は指定できません</target>
        <note />
      </trans-unit>
      <trans-unit id="parsSyntaxModuleStructEndDeprecated">
        <source>The syntax 'module ... = struct .. end' is not used in F# code. Consider using 'module ... = begin .. end'</source>
        <target state="translated">F# コードでは 'module ... = struct .. end' という構文は使用されません。'module ... = begin .. end' を使用してください。</target>
        <note />
      </trans-unit>
      <trans-unit id="parsSyntaxModuleSigEndDeprecated">
        <source>The syntax 'module ... : sig .. end' is not used in F# code. Consider using 'module ... = begin .. end'</source>
        <target state="translated">F# コードでは 'module ... : sig .. end' という構文は使用されません。'module ... = begin .. end' を使用してください。</target>
        <note />
      </trans-unit>
      <trans-unit id="tcStaticFieldUsedWhenInstanceFieldExpected">
        <source>A static field was used where an instance field is expected</source>
        <target state="translated">インスタンス フィールドが必要な場所に静的フィールドが使用されました</target>
        <note />
      </trans-unit>
      <trans-unit id="tcMethodNotAccessible">
        <source>Method '{0}' is not accessible from this code location</source>
        <target state="translated">メソッド '{0}' はこのコードの場所からアクセスできません</target>
        <note />
      </trans-unit>
      <trans-unit id="tcImplicitMeasureFollowingSlash">
        <source>Implicit product of measures following /</source>
        <target state="translated">/ に続く暗黙的な単位の積</target>
        <note />
      </trans-unit>
      <trans-unit id="tcUnexpectedMeasureAnon">
        <source>Unexpected SynMeasure.Anon</source>
        <target state="translated">予期しない SynMeasure.Anon です:</target>
        <note />
      </trans-unit>
      <trans-unit id="tcNonZeroConstantCannotHaveGenericUnit">
        <source>Non-zero constants cannot have generic units. For generic zero, write 0.0&lt;_&gt;.</source>
        <target state="translated">0 でない定数にジェネリック ユニットは使用できません。ジェネリックな 0 の場合、0.0&lt;_&gt; と記述してください。</target>
        <note />
      </trans-unit>
      <trans-unit id="tcSeqResultsUseYield">
        <source>In sequence expressions, results are generated using 'yield'</source>
        <target state="translated">シーケンス式の結果は、'yield' を使用して生成されます</target>
        <note />
      </trans-unit>
      <trans-unit id="tcUnexpectedBigRationalConstant">
        <source>Unexpected big rational constant</source>
        <target state="translated">有理定数が大きすぎます:</target>
        <note />
      </trans-unit>
      <trans-unit id="tcInvalidTypeForUnitsOfMeasure">
        <source>Units-of-measure supported only on float, float32, decimal and signed integer types</source>
        <target state="translated">float 型、float32 型、decimal 型、および符号付き整数型でのみサポートされる単位です</target>
        <note />
      </trans-unit>
      <trans-unit id="tcUnexpectedConstUint16Array">
        <source>Unexpected Const_uint16array</source>
        <target state="translated">予期しない Const_uint16array です:</target>
        <note />
      </trans-unit>
      <trans-unit id="tcUnexpectedConstByteArray">
        <source>Unexpected Const_bytearray</source>
        <target state="translated">予期しない Const_bytearray です:</target>
        <note />
      </trans-unit>
      <trans-unit id="tcParameterRequiresName">
        <source>A parameter with attributes must also be given a name, e.g. '[&lt;Attribute&gt;] Name : Type'</source>
        <target state="translated">属性を持つパラメーターには名前を指定してください (たとえば、'[&lt;Attribute&gt;] Name : Type')</target>
        <note />
      </trans-unit>
      <trans-unit id="tcReturnValuesCannotHaveNames">
        <source>Return values cannot have names</source>
        <target state="translated">戻り値には名前を指定できません</target>
        <note />
      </trans-unit>
      <trans-unit id="tcMemberKindPropertyGetSetNotExpected">
        <source>MemberKind.PropertyGetSet only expected in parse trees</source>
        <target state="translated">解析ツリーに使用できるのは MemberKind.PropertyGetSet のみです</target>
        <note />
      </trans-unit>
      <trans-unit id="tcNamespaceCannotContainValues">
        <source>Namespaces cannot contain values. Consider using a module to hold your value declarations.</source>
        <target state="translated">名前空間に値を含めることはできません。値の宣言を保持するモジュールを使用してください。</target>
        <note />
      </trans-unit>
      <trans-unit id="tcNamespaceCannotContainExtensionMembers">
        <source>Namespaces cannot contain extension members except in the same file and namespace declaration group where the type is defined. Consider using a module to hold declarations of extension members.</source>
        <target state="translated">型を定義したファイルおよび名前空間宣言グループの場合を除き、名前空間に拡張メンバーを含めることはできません。拡張メンバーの宣言を保持するモジュールを使用してください。</target>
        <note />
      </trans-unit>
      <trans-unit id="tcMultipleVisibilityAttributes">
        <source>Multiple visibility attributes have been specified for this identifier</source>
        <target state="translated">この識別子に複数の可視属性が指定されました</target>
        <note />
      </trans-unit>
      <trans-unit id="tcMultipleVisibilityAttributesWithLet">
        <source>Multiple visibility attributes have been specified for this identifier. 'let' bindings in classes are always private, as are any 'let' bindings inside expressions.</source>
        <target state="translated">この識別子に複数の可視属性が指定されました。式内のすべての 'let' 束縛と同様に、クラス内の 'let' 束縛は常にプライベートです。</target>
        <note />
      </trans-unit>
      <trans-unit id="tcInvalidMethodNameForRelationalOperator">
        <source>The name '({0})' should not be used as a member name. To define comparison semantics for a type, implement the 'System.IComparable' interface. If defining a static member for use from other CLI languages then use the name '{1}' instead.</source>
        <target state="translated">名前 '({0})' はメンバー名として使用しないでください。型の比較セマンティクスを定義するには、'System.IComparable' インターフェイスを実装してください。他の CLI 言語から使用するために静的メンバーを定義する場合、代わりに '{1}' という名前を使用してください。</target>
        <note />
      </trans-unit>
      <trans-unit id="tcInvalidMethodNameForEquality">
        <source>The name '({0})' should not be used as a member name. To define equality semantics for a type, override the 'Object.Equals' member. If defining a static member for use from other CLI languages then use the name '{1}' instead.</source>
        <target state="translated">名前 '({0})' はメンバー名として使用しないでください。型の等値セマンティクスを定義するには、'Object.Equals' メンバーをオーバーライドしてください。他の CLI 言語から使用するために静的メンバーを定義する場合、代わりに '{1}' という名前を使用してください。</target>
        <note />
      </trans-unit>
      <trans-unit id="tcInvalidMemberName">
        <source>The name '({0})' should not be used as a member name. If defining a static member for use from other CLI languages then use the name '{1}' instead.</source>
        <target state="translated">名前 '({0})' はメンバー名として使用しないでください。他の CLI 言語から使用するために静的メンバーを定義する場合、代わりに '{1}' という名前を使用してください。</target>
        <note />
      </trans-unit>
      <trans-unit id="tcInvalidMemberNameFixedTypes">
        <source>The name '({0})' should not be used as a member name because it is given a standard definition in the F# library over fixed types</source>
        <target state="translated">名前 '({0})' はメンバー名として使用しないでください。固定の型に関して、F# ライブラリではこの名前は標準的な定義が指定されています。</target>
        <note />
      </trans-unit>
      <trans-unit id="tcInvalidOperatorDefinitionRelational">
        <source>The '{0}' operator should not normally be redefined. To define overloaded comparison semantics for a particular type, implement the 'System.IComparable' interface in the definition of that type.</source>
        <target state="translated">通常、'{0}' 演算子は再定義できません。特定の型について、オーバーロードされた比較セマンティクスを定義するには、その型の定義で 'System.IComparable' インターフェイスを実装してください。</target>
        <note />
      </trans-unit>
      <trans-unit id="tcInvalidOperatorDefinitionEquality">
        <source>The '{0}' operator should not normally be redefined. To define equality semantics for a type, override the 'Object.Equals' member in the definition of that type.</source>
        <target state="translated">通常、'{0}' 演算子は再定義できません。型の等値セマンティクスを定義するには、その型の定義で 'Object.Equals' メンバーをオーバーライドしてください。</target>
        <note />
      </trans-unit>
      <trans-unit id="tcInvalidOperatorDefinition">
        <source>The '{0}' operator should not normally be redefined. Consider using a different operator name</source>
        <target state="translated">通常、'{0}' 演算子は再定義できません。別の演算子名を使用してください。</target>
        <note />
      </trans-unit>
      <trans-unit id="tcInvalidIndexOperatorDefinition">
        <source>The '{0}' operator cannot be redefined. Consider using a different operator name</source>
        <target state="translated">'{0}' 演算子は再定義できません。別の演算子名を使用してください。</target>
        <note />
      </trans-unit>
      <trans-unit id="tcExpectModuleOrNamespaceParent">
        <source>Expected module or namespace parent {0}</source>
        <target state="translated">モジュールまたは名前空間の親 {0} を指定してください</target>
        <note />
      </trans-unit>
      <trans-unit id="tcImplementsIComparableExplicitly">
        <source>The struct, record or union type '{0}' implements the interface 'System.IComparable' explicitly. You must apply the 'CustomComparison' attribute to the type.</source>
        <target state="translated">構造体型、レコード型、または共用体型の '{0}' はインターフェイス 'System.IComparable' を明示的に実装しています。この型には 'CustomComparison' 属性を適用する必要があります。</target>
        <note />
      </trans-unit>
      <trans-unit id="tcImplementsGenericIComparableExplicitly">
        <source>The struct, record or union type '{0}' implements the interface 'System.IComparable&lt;_&gt;' explicitly. You must apply the 'CustomComparison' attribute to the type, and should also provide a consistent implementation of the non-generic interface System.IComparable.</source>
        <target state="translated">構造体型、レコード型、または共用体型の '{0}' は、インターフェイス 'System.IComparable&lt;_&gt;' を明示的に実装しています。この型には 'CustomComparison' 属性を適用し、さらに整合性のある非ジェネリック インターフェイス System.IComparable の実装を用意する必要があります。</target>
        <note />
      </trans-unit>
      <trans-unit id="tcImplementsIStructuralComparableExplicitly">
        <source>The struct, record or union type '{0}' implements the interface 'System.IStructuralComparable' explicitly. Apply the 'CustomComparison' attribute to the type.</source>
        <target state="translated">構造体型、レコード型、または共用体型の '{0}' はインターフェイス 'System.IStructuralComparable' を明示的に実装しています。この型には 'CustomComparison' 属性を適用してください。</target>
        <note />
      </trans-unit>
      <trans-unit id="tcRecordFieldInconsistentTypes">
        <source>This record contains fields from inconsistent types</source>
        <target state="translated">このレコードには、相反する型からのフィールドが含まれます</target>
        <note />
      </trans-unit>
      <trans-unit id="tcDllImportStubsCannotBeInlined">
        <source>DLLImport stubs cannot be inlined</source>
        <target state="translated">DLLImport スタブはインライン展開できません</target>
        <note />
      </trans-unit>
      <trans-unit id="tcStructsCanOnlyBindThisAtMemberDeclaration">
        <source>Structs may only bind a 'this' parameter at member declarations</source>
        <target state="translated">構造体は、メンバーの宣言の 'this' パラメーターのみをバインドできます</target>
        <note />
      </trans-unit>
      <trans-unit id="tcUnexpectedExprAtRecInfPoint">
        <source>Unexpected expression at recursive inference point</source>
        <target state="translated">再帰的推論ポイントに予期しない式があります:</target>
        <note />
      </trans-unit>
      <trans-unit id="tcLessGenericBecauseOfAnnotation">
        <source>This code is less generic than required by its annotations because the explicit type variable '{0}' could not be generalized. It was constrained to be '{1}'.</source>
        <target state="translated">明示的な型変数 '{0}' をジェネリック化できないため、このコードは、注釈に必要な総称性よりも低くなります。このコードは '{1}' に制限されました。</target>
        <note />
      </trans-unit>
      <trans-unit id="tcConstrainedTypeVariableCannotBeGeneralized">
        <source>One or more of the explicit class or function type variables for this binding could not be generalized, because they were constrained to other types</source>
        <target state="translated">この束縛に関する 1 つまたは複数の明示的クラスまたは関数型の変数は、他の型に制限されているため、ジェネリック化できませんでした。</target>
        <note />
      </trans-unit>
      <trans-unit id="tcGenericParameterHasBeenConstrained">
        <source>A generic type parameter has been used in a way that constrains it to always be '{0}'</source>
        <target state="translated">常に '{0}' であるという制約があるジェネリック型パラメーターが使用されました</target>
        <note />
      </trans-unit>
      <trans-unit id="tcTypeParameterHasBeenConstrained">
        <source>This type parameter has been used in a way that constrains it to always be '{0}'</source>
        <target state="translated">常に '{0}' であるという制約がある型パラメーターが使用されました</target>
        <note />
      </trans-unit>
      <trans-unit id="tcTypeParametersInferredAreNotStable">
        <source>The type parameters inferred for this value are not stable under the erasure of type abbreviations. This is due to the use of type abbreviations which drop or reorder type parameters, e.g. \n\ttype taggedInt&lt;'a&gt; = int or\n\ttype swap&lt;'a,'b&gt; = 'b * 'a.\nConsider declaring the type parameters for this value explicitly, e.g.\n\tlet f&lt;'a,'b&gt; ((x,y) : swap&lt;'b,'a&gt;) : swap&lt;'a,'b&gt; = (y,x).</source>
        <target state="translated">この値で推論された型パラメーターは、型略称がなくなると安定しません。これは、型パラメーターの脱落や順序の変更を行う型略称を使用しているためです。次に例を示します。\n\ttype taggedInt&lt;'a&gt; = int または\n\ttype swap&lt;'a,'b&gt; = 'b * 'a\nこの値の型パラメーターを明示的に宣言してください。次に例を示します。\n\tlet f&lt;'a,'b&gt; ((x,y) : swap&lt;'b,'a&gt;) : swap&lt;'a,'b&gt; = (y,x)</target>
        <note />
      </trans-unit>
      <trans-unit id="tcExplicitTypeParameterInvalid">
        <source>Explicit type parameters may only be used on module or member bindings</source>
        <target state="translated">明示的な型パラメーターを使用できるのは、モジュールまたはメンバーの束縛のみです</target>
        <note />
      </trans-unit>
      <trans-unit id="tcOverridingMethodRequiresAllOrNoTypeParameters">
        <source>You must explicitly declare either all or no type parameters when overriding a generic abstract method</source>
        <target state="translated">ジェネリック抽象メソッドをオーバーライドする場合、明示的にすべての型パラメーターを宣言するか、まったく宣言しないでください</target>
        <note />
      </trans-unit>
      <trans-unit id="tcFieldsDoNotDetermineUniqueRecordType">
        <source>The field labels and expected type of this record expression or pattern do not uniquely determine a corresponding record type</source>
        <target state="translated">フィールド ラベルとこのレコード式またはパターンの型だけでは、対応するレコード型を一意に決定できません</target>
        <note />
      </trans-unit>
      <trans-unit id="tcFieldAppearsTwiceInRecord">
        <source>The field '{0}' appears twice in this record expression or pattern</source>
        <target state="translated">のレコード式またはパターンに、フィールド '{0}' が 2 回出現します</target>
        <note />
      </trans-unit>
      <trans-unit id="tcUnknownUnion">
        <source>Unknown union case</source>
        <target state="translated">不明な共用体ケースです</target>
        <note />
      </trans-unit>
      <trans-unit id="tcNotSufficientlyGenericBecauseOfScope">
        <source>This code is not sufficiently generic. The type variable {0} could not be generalized because it would escape its scope.</source>
        <target state="translated">このコードの総称性が十分ではありません。スコープが回避されるため、型変数 {0} をジェネリック化することはできません。</target>
        <note />
      </trans-unit>
      <trans-unit id="tcPropertyRequiresExplicitTypeParameters">
        <source>A property cannot have explicit type parameters. Consider using a method instead.</source>
        <target state="translated">プロパティには明示的な型パラメーターを使用できません。代わりにメソッドを使用してください。</target>
        <note />
      </trans-unit>
      <trans-unit id="tcConstructorCannotHaveTypeParameters">
        <source>A constructor cannot have explicit type parameters. Consider using a static construction method instead.</source>
        <target state="translated">コンストラクターには明示的な型パラメーターを使用できません。代わりに静的構築のメソッドを使用してください。</target>
        <note />
      </trans-unit>
      <trans-unit id="tcInstanceMemberRequiresTarget">
        <source>This instance member needs a parameter to represent the object being invoked. Make the member static or use the notation 'member x.Member(args) = ...'.</source>
        <target state="translated">このインスタンス メンバーには、呼び出されるオブジェクトを表すパラメーターが必要です。メンバーを静的にするか、'member x.Member(args) = ...' という表記を使用してください。</target>
        <note />
      </trans-unit>
      <trans-unit id="tcUnexpectedPropertyInSyntaxTree">
        <source>Unexpected source-level property specification in syntax tree</source>
        <target state="translated">構文ツリーに予期しないソースレベルのプロパティの指定があります:</target>
        <note />
      </trans-unit>
      <trans-unit id="tcStaticInitializerRequiresArgument">
        <source>A static initializer requires an argument</source>
        <target state="translated">静的初期化子には引数が必要です</target>
        <note />
      </trans-unit>
      <trans-unit id="tcObjectConstructorRequiresArgument">
        <source>An object constructor requires an argument</source>
        <target state="translated">オブジェクト コンストラクターには引数が必要です</target>
        <note />
      </trans-unit>
      <trans-unit id="tcStaticMemberShouldNotHaveThis">
        <source>This static member should not have a 'this' parameter. Consider using the notation 'member Member(args) = ...'.</source>
        <target state="translated">この静的メンバーに 'this' パラメーターを指定することはできません。'member Member(args) = ...' という表記を使用してください。</target>
        <note />
      </trans-unit>
      <trans-unit id="tcExplicitStaticInitializerSyntax">
        <source>An explicit static initializer should use the syntax 'static new(args) = expr'</source>
        <target state="translated">明示的な静的初期化子には 'static new(args) = expr' という構文を使用してください</target>
        <note />
      </trans-unit>
      <trans-unit id="tcExplicitObjectConstructorSyntax">
        <source>An explicit object constructor should use the syntax 'new(args) = expr'</source>
        <target state="translated">明示的なオブジェクト コンストラクターには 'new(args) = expr' という構文を使用してください</target>
        <note />
      </trans-unit>
      <trans-unit id="tcUnexpectedPropertySpec">
        <source>Unexpected source-level property specification</source>
        <target state="translated">予期しないソースレベルのプロパティの指定があります:</target>
        <note />
      </trans-unit>
      <trans-unit id="tcObjectExpressionFormDeprecated">
        <source>This form of object expression is not used in F#. Use 'member this.MemberName ... = ...' to define member implementations in object expressions.</source>
        <target state="translated">この形式のオブジェクト式は F# では使用されません。オブジェクト式でメンバーの実装を定義するには、'member this.MemberName ... = ...' を使用してください。</target>
        <note />
      </trans-unit>
      <trans-unit id="tcInvalidDeclaration">
        <source>Invalid declaration</source>
        <target state="translated">宣言が無効です</target>
        <note />
      </trans-unit>
      <trans-unit id="tcAttributesInvalidInPatterns">
        <source>Attributes are not allowed within patterns</source>
        <target state="translated">パターン内では属性を使用できません</target>
        <note />
      </trans-unit>
      <trans-unit id="tcFunctionRequiresExplicitTypeArguments">
        <source>The generic function '{0}' must be given explicit type argument(s)</source>
        <target state="translated">ジェネリック関数 '{0}' に明示的な型引数を指定する必要があります</target>
        <note />
      </trans-unit>
      <trans-unit id="tcDoesNotAllowExplicitTypeArguments">
        <source>The method or function '{0}' should not be given explicit type argument(s) because it does not declare its type parameters explicitly</source>
        <target state="translated">メソッドまたは関数 '{0}' は、型パラメーターを明示的に宣言していないため、明示的な型引数を指定しないでください</target>
        <note />
      </trans-unit>
      <trans-unit id="tcTypeParameterArityMismatch">
        <source>This value, type or method expects {0} type parameter(s) but was given {1}</source>
        <target state="translated">この値、型、またはメソッドには {0} 型パラメーターを使用しますが、{1} が指定されました</target>
        <note />
      </trans-unit>
      <trans-unit id="tcDefaultStructConstructorCall">
        <source>The default, zero-initializing constructor of a struct type may only be used if all the fields of the struct type admit default initialization</source>
        <target state="translated">構造体型のすべてのフィールドが既定の初期化を許可している場合のみ、既定である、ゼロで初期化した構造型のコンストラクターを使用できます。</target>
        <note />
      </trans-unit>
      <trans-unit id="tcCouldNotFindIDisposable">
        <source>Couldn't find Dispose on IDisposable, or it was overloaded</source>
        <target state="translated">IDisposable に Dispose が見つからないか、Dispose がオーバーロードされました</target>
        <note />
      </trans-unit>
      <trans-unit id="tcNonLiteralCannotBeUsedInPattern">
        <source>This value is not a literal and cannot be used in a pattern</source>
        <target state="translated">この値はリテラルではないため、パターンに使用できません</target>
        <note />
      </trans-unit>
      <trans-unit id="tcFieldIsReadonly">
        <source>This field is readonly</source>
        <target state="translated">このフィールドは読み取り専用です</target>
        <note />
      </trans-unit>
      <trans-unit id="tcNameArgumentsMustAppearLast">
        <source>Named arguments must appear after all other arguments</source>
        <target state="translated">名前付き引数は、その他の引数の後ろに指定してください</target>
        <note />
      </trans-unit>
      <trans-unit id="tcFunctionRequiresExplicitLambda">
        <source>This function value is being used to construct a delegate type whose signature includes a byref argument. You must use an explicit lambda expression taking {0} arguments.</source>
        <target state="translated">この関数値は、byref 引数を含むシグネチャのデリゲート型を構築するために使用されます。{0} 個の引数を使用する明示的なラムダ式を使用する必要があります。</target>
        <note />
      </trans-unit>
      <trans-unit id="tcTypeCannotBeEnumerated">
        <source>The type '{0}' is not a type whose values can be enumerated with this syntax, i.e. is not compatible with either seq&lt;_&gt;, IEnumerable&lt;_&gt; or IEnumerable and does not have a GetEnumerator method</source>
        <target state="translated">型 '{0}' は、この構文で列挙できる値を持つ型ではありません。つまり、seq&lt;_&gt;、IEnumerable&lt;_&gt;、または IEnumerable のいずれとも互換性がなく、GetEnumerator メソッドを含みません。</target>
        <note />
      </trans-unit>
      <trans-unit id="tcInvalidMixtureOfRecursiveForms">
        <source>This recursive binding uses an invalid mixture of recursive forms</source>
        <target state="translated">この再帰的束縛に使用されている再帰形式の混合は無効です</target>
        <note />
      </trans-unit>
      <trans-unit id="tcInvalidObjectConstructionExpression">
        <source>This is not a valid object construction expression. Explicit object constructors must either call an alternate constructor or initialize all fields of the object and specify a call to a super class constructor.</source>
        <target state="translated">これは有効なオブジェクト構築式ではありません。明示的なオブジェクト コンストラクターでは、代わりのコンストラクターを呼び出すかまたはオブジェクトのすべてのフィールドを初期化し、スーパークラス コンストラクターの呼び出しを指定する必要があります。</target>
        <note />
      </trans-unit>
      <trans-unit id="tcInvalidConstraint">
        <source>Invalid constraint</source>
        <target state="translated">制約が無効です</target>
        <note />
      </trans-unit>
      <trans-unit id="tcInvalidConstraintTypeSealed">
        <source>Invalid constraint: the type used for the constraint is sealed, which means the constraint could only be satisfied by at most one solution</source>
        <target state="translated">無効な制約: 制約に使用された型がシールドです。つまり、制約を満たすことができるのは、最高でも 1 つの解です。</target>
        <note />
      </trans-unit>
      <trans-unit id="tcInvalidEnumConstraint">
        <source>An 'enum' constraint must be of the form 'enum&lt;type&gt;'</source>
        <target state="translated">'enum' 制約は 'enum&lt;type&gt;' という形式で指定する必要があります</target>
        <note />
      </trans-unit>
      <trans-unit id="tcInvalidNewConstraint">
        <source>'new' constraints must take one argument of type 'unit' and return the constructed type</source>
        <target state="translated">'new' 制約は型 'unit' の引数を 1 つ指定し、構築された型を返す必要があります</target>
        <note />
      </trans-unit>
      <trans-unit id="tcInvalidPropertyType">
        <source>This property has an invalid type. Properties taking multiple indexer arguments should have types of the form 'ty1 * ty2 -&gt; ty3'. Properties returning functions should have types of the form '(ty1 -&gt; ty2)'.</source>
        <target state="translated">このプロパティの型は無効です。複数のインデクサー引数を使用するプロパティには、'ty1 * ty2 -&gt; ty3' という形式の型を使用してください。関数を返すプロパティには、'(ty1 -&gt; ty2)' という形式の型を使用してください。</target>
        <note />
      </trans-unit>
      <trans-unit id="tcExpectedUnitOfMeasureMarkWithAttribute">
        <source>Expected unit-of-measure parameter, not type parameter. Explicit unit-of-measure parameters must be marked with the [&lt;Measure&gt;] attribute.</source>
        <target state="translated">型パラメーターではなく単位パラメーターを指定してください。明示的な単位パラメーターは [&lt;Measure&gt;] 属性でマークする必要があります。</target>
        <note />
      </trans-unit>
      <trans-unit id="tcExpectedTypeParameter">
        <source>Expected type parameter, not unit-of-measure parameter</source>
        <target state="translated">単位パラメーターではなく型パラメーターを指定してください</target>
        <note />
      </trans-unit>
      <trans-unit id="tcExpectedTypeNotUnitOfMeasure">
        <source>Expected type, not unit-of-measure</source>
        <target state="translated">単位ではなく型を指定してください</target>
        <note />
      </trans-unit>
      <trans-unit id="tcExpectedUnitOfMeasureNotType">
        <source>Expected unit-of-measure, not type</source>
        <target state="translated">型ではなく単位を指定してください</target>
        <note />
      </trans-unit>
      <trans-unit id="tcInvalidUnitsOfMeasurePrefix">
        <source>Units-of-measure cannot be used as prefix arguments to a type. Rewrite as postfix arguments in angle brackets.</source>
        <target state="translated">型に対するプレフィックス引数として単位を使用することはできません。山かっこで囲んだ後置引数として書き換えてください。</target>
        <note />
      </trans-unit>
      <trans-unit id="tcUnitsOfMeasureInvalidInTypeConstructor">
        <source>Unit-of-measure cannot be used in type constructor application</source>
        <target state="translated">型コンストラクター応用には単位を使用できません</target>
        <note />
      </trans-unit>
      <trans-unit id="tcRequireBuilderMethod">
        <source>This control construct may only be used if the computation expression builder defines a '{0}' method</source>
        <target state="translated">この制御コンストラクトを使用できるのは、コンピュテーション式ビルダーが '{0}' メソッドを定義する場合のみです</target>
        <note />
      </trans-unit>
      <trans-unit id="tcTypeHasNoNestedTypes">
        <source>This type has no nested types</source>
        <target state="translated">この型に入れ子の型はありません</target>
        <note />
      </trans-unit>
      <trans-unit id="tcUnexpectedSymbolInTypeExpression">
        <source>Unexpected {0} in type expression</source>
        <target state="translated">型式に予期しない {0} があります:</target>
        <note />
      </trans-unit>
      <trans-unit id="tcTypeParameterInvalidAsTypeConstructor">
        <source>Type parameter cannot be used as type constructor</source>
        <target state="translated">型パラメーターは型コンストラクターとして使用できません</target>
        <note />
      </trans-unit>
      <trans-unit id="tcIllegalSyntaxInTypeExpression">
        <source>Illegal syntax in type expression</source>
        <target state="translated">型式の構文が正しくありません</target>
        <note />
      </trans-unit>
      <trans-unit id="tcAnonymousUnitsOfMeasureCannotBeNested">
        <source>Anonymous unit-of-measure cannot be nested inside another unit-of-measure expression</source>
        <target state="translated">匿名の単位は、別の単位式の中に入れ子にすることはできません</target>
        <note />
      </trans-unit>
      <trans-unit id="tcAnonymousTypeInvalidInDeclaration">
        <source>Anonymous type variables are not permitted in this declaration</source>
        <target state="translated">この宣言で匿名型の変数は使用できません</target>
        <note />
      </trans-unit>
      <trans-unit id="tcUnexpectedSlashInType">
        <source>Unexpected / in type</source>
        <target state="translated">型に予期しない / があります:</target>
        <note />
      </trans-unit>
      <trans-unit id="tcUnexpectedTypeArguments">
        <source>Unexpected type arguments</source>
        <target state="translated">予期しない型引数です:</target>
        <note />
      </trans-unit>
      <trans-unit id="tcOptionalArgsOnlyOnMembers">
        <source>Optional arguments are only permitted on type members</source>
        <target state="translated">型メンバーにはオプションの引数のみを使用できます</target>
        <note />
      </trans-unit>
      <trans-unit id="tcNameNotBoundInPattern">
        <source>Name '{0}' not bound in pattern context</source>
        <target state="translated">名前 '{0}' がパターン コンテキストにバインドされていません</target>
        <note />
      </trans-unit>
      <trans-unit id="tcInvalidNonPrimitiveLiteralInPatternMatch">
        <source>Non-primitive numeric literal constants cannot be used in pattern matches because they can be mapped to multiple different types through the use of a NumericLiteral module. Consider using replacing with a variable, and use 'when &lt;variable&gt; = &lt;constant&gt;' at the end of the match clause.</source>
        <target state="translated">プリミティブではない数値リテラル定数は、NumericLiteral モジュールを介して複数の型にマップされる可能性があるため、パターン マッチには使用できません。変数で置き換え、match 句の末尾に 'when &lt;variable&gt; = &lt;constant&gt;' を使用してください。</target>
        <note />
      </trans-unit>
      <trans-unit id="tcInvalidTypeArgumentUsage">
        <source>Type arguments cannot be specified here</source>
        <target state="translated">ここで型引数は指定できません</target>
        <note />
      </trans-unit>
      <trans-unit id="tcRequireActivePatternWithOneResult">
        <source>Only active patterns returning exactly one result may accept arguments</source>
        <target state="translated">結果を 1 つだけ返すアクティブ パターンのみが、引数を使用できます</target>
        <note />
      </trans-unit>
      <trans-unit id="tcInvalidArgForParameterizedPattern">
        <source>Invalid argument to parameterized pattern label</source>
        <target state="translated">パラメーター化されたパターン ラベルに無効な引数が指定されました</target>
        <note />
      </trans-unit>
      <trans-unit id="tcInvalidIndexIntoActivePatternArray">
        <source>Internal error. Invalid index into active pattern array</source>
        <target state="translated">内部エラー。アクティブ パターン配列への無効なインデックスです。</target>
        <note />
      </trans-unit>
      <trans-unit id="tcUnionCaseDoesNotTakeArguments">
        <source>This union case does not take arguments</source>
        <target state="translated">この共用体ケースに引数は指定できません</target>
        <note />
      </trans-unit>
      <trans-unit id="tcUnionCaseRequiresOneArgument">
        <source>This union case takes one argument</source>
        <target state="translated">この共用体ケースには 1 つの引数を指定します</target>
        <note />
      </trans-unit>
      <trans-unit id="tcUnionCaseExpectsTupledArguments">
        <source>This union case expects {0} arguments in tupled form</source>
        <target state="translated">この共用体ケースにはタプル形式の引数を {0} 個指定してください</target>
        <note />
      </trans-unit>
      <trans-unit id="tcFieldIsNotStatic">
        <source>Field '{0}' is not static</source>
        <target state="translated">フィールド '{0}' は静的ではありません</target>
        <note />
      </trans-unit>
      <trans-unit id="tcFieldNotLiteralCannotBeUsedInPattern">
        <source>This field is not a literal and cannot be used in a pattern</source>
        <target state="translated">このフィールドはリテラルではないため、パターンに使用できません</target>
        <note />
      </trans-unit>
      <trans-unit id="tcRequireVarConstRecogOrLiteral">
        <source>This is not a variable, constant, active recognizer or literal</source>
        <target state="translated">これは変数、定数、アクティブ レコグナイザー、またはリテラルではありません</target>
        <note />
      </trans-unit>
      <trans-unit id="tcInvalidPattern">
        <source>This is not a valid pattern</source>
        <target state="translated">これは有効なパターンではありません</target>
        <note />
      </trans-unit>
      <trans-unit id="tcUseWhenPatternGuard">
        <source>Character range matches have been removed in F#. Consider using a 'when' pattern guard instead.</source>
        <target state="translated">F# では文字範囲の一致が削除されました。代わりに 'when' パターン ガードを使用してください。</target>
        <note />
      </trans-unit>
      <trans-unit id="tcIllegalPattern">
        <source>Illegal pattern</source>
        <target state="translated">パターンが正しくありません</target>
        <note />
      </trans-unit>
      <trans-unit id="tcSyntaxErrorUnexpectedQMark">
        <source>Syntax error - unexpected '?' symbol</source>
        <target state="translated">構文エラー - 予期しない '?' 記号です</target>
        <note />
      </trans-unit>
      <trans-unit id="tcExpressionCountMisMatch">
        <source>Expected {0} expressions, got {1}</source>
        <target state="translated">{0} 式を指定する必要がありますが、{1} が指定されました</target>
        <note />
      </trans-unit>
      <trans-unit id="tcExprUndelayed">
        <source>TcExprUndelayed: delayed</source>
        <target state="translated">TcExprUndelayed: 遅延しました</target>
        <note />
      </trans-unit>
      <trans-unit id="tcExpressionRequiresSequence">
        <source>This expression form may only be used in sequence and computation expressions</source>
        <target state="translated">この式の形式を使用できるのは、シーケンス式またはコンピュテーション式のみです</target>
        <note />
      </trans-unit>
      <trans-unit id="tcInvalidObjectExpressionSyntaxForm">
        <source>Invalid object expression. Objects without overrides or interfaces should use the expression form 'new Type(args)' without braces.</source>
        <target state="translated">オブジェクト式が無効です。オーバーライドまたはインターフェイスがないオブジェクトには、かっこなしで 'new Type(args)' という形式の式を使用してください。</target>
        <note />
      </trans-unit>
      <trans-unit id="tcInvalidObjectSequenceOrRecordExpression">
        <source>Invalid object, sequence or record expression</source>
        <target state="translated">オブジェクト式、シーケンス式、またはレコード式が無効です</target>
        <note />
      </trans-unit>
      <trans-unit id="tcInvalidSequenceExpressionSyntaxForm">
        <source>Invalid record, sequence or computation expression. Sequence expressions should be of the form 'seq {{ ... }}'</source>
        <target state="translated">無効なレコード、シーケンス式、またはコンピュテーション式です。シーケンス式は 'seq {{ ... }}' という形式にしてください。</target>
        <note />
      </trans-unit>
      <trans-unit id="tcExpressionWithIfRequiresParenthesis">
        <source>This list or array expression includes an element of the form 'if ... then ... else'. Parenthesize this expression to indicate it is an individual element of the list or array, to disambiguate this from a list generated using a sequence expression</source>
        <target state="translated">このリスト式または配列式には、'if ... then ... else' という形式の要素が含まれます。この式をかっこで囲んでリストまたは配列の個別の要素であることを示し、シーケンス式を使用して生成されたリストとこのリストを区別してください。</target>
        <note />
      </trans-unit>
      <trans-unit id="tcUnableToParseFormatString">
        <source>Unable to parse format string '{0}'</source>
        <target state="translated">書式指定文字列 '{0}' を解析できません</target>
        <note />
      </trans-unit>
      <trans-unit id="tcListLiteralMaxSize">
        <source>This list expression exceeds the maximum size for list literals. Use an array for larger literals and call Array.ToList.</source>
        <target state="translated">このリスト式は、リスト リテラルの最大サイズを超えています。より大きなリテラルの配列を使用し、Array.ToList を呼び出してください。</target>
        <note />
      </trans-unit>
      <trans-unit id="tcExpressionFormRequiresObjectConstructor">
        <source>The expression form 'expr then expr' may only be used as part of an explicit object constructor</source>
        <target state="translated">明示的なオブジェクト コンストラクターの一部としてのみ、'expr then expr' という形式の式を使用できます</target>
        <note />
      </trans-unit>
      <trans-unit id="tcNamedArgumentsCannotBeUsedInMemberTraits">
        <source>Named arguments cannot be given to member trait calls</source>
        <target state="translated">名前付き引数をメンバーの特徴 (trait) の呼び出しに指定することはできません</target>
        <note />
      </trans-unit>
      <trans-unit id="tcNotValidEnumCaseName">
        <source>This is not a valid name for an enumeration case</source>
        <target state="translated">列挙型のケースの有効な名前ではありません</target>
        <note />
      </trans-unit>
      <trans-unit id="tcFieldIsNotMutable">
        <source>This field is not mutable</source>
        <target state="translated">このフィールドは変更可能ではありません</target>
        <note />
      </trans-unit>
      <trans-unit id="tcConstructRequiresListArrayOrSequence">
        <source>This construct may only be used within list, array and sequence expressions, e.g. expressions of the form 'seq {{ ... }}', '[ ... ]' or '[| ... |]'. These use the syntax 'for ... in ... do ... yield...' to generate elements</source>
        <target state="translated">このコンストラクトは、リスト式、配列式、およびシーケンス式内でのみ使用できます (たとえば、'seq {{ ... }}'、'[ ... ]'、'[| ... |]' などの形式の式)。この場合、要素を生成するには 'for ... in ... do ... yield...' という構文を使用します。</target>
        <note />
      </trans-unit>
      <trans-unit id="tcConstructRequiresComputationExpressions">
        <source>This construct may only be used within computation expressions. To return a value from an ordinary function simply write the expression without 'return'.</source>
        <target state="translated">このコンストラクトはコンピュテーション式内でのみ使用できます。通常の関数から値を返すには、'return' を使用せずに式を記述してください。</target>
        <note />
      </trans-unit>
      <trans-unit id="tcConstructRequiresSequenceOrComputations">
        <source>This construct may only be used within sequence or computation expressions</source>
        <target state="translated">このコンストラクトはシーケンス式およびコンピュテーション式内でのみ使用できます</target>
        <note />
      </trans-unit>
      <trans-unit id="tcConstructRequiresComputationExpression">
        <source>This construct may only be used within computation expressions</source>
        <target state="translated">このコンストラクトはコンピュテーション式内でのみ使用できます</target>
        <note />
      </trans-unit>
      <trans-unit id="tcInvalidIndexerExpression">
        <source>Invalid indexer expression</source>
        <target state="translated">インデクサー式が無効です</target>
        <note />
      </trans-unit>
      <trans-unit id="tcObjectOfIndeterminateTypeUsedRequireTypeConstraint">
        <source>The operator 'expr.[idx]' has been used on an object of indeterminate type based on information prior to this program point. Consider adding further type constraints</source>
        <target state="translated">このプログラムのポイントよりも前の情報に基づいた不確定の型のオブジェクトに、演算子 'expr.[idx]' が使用されました。型の制約を増やしてください。</target>
        <note />
      </trans-unit>
      <trans-unit id="tcCannotInheritFromVariableType">
        <source>Cannot inherit from a variable type</source>
        <target state="translated">変数型から継承できません</target>
        <note />
      </trans-unit>
      <trans-unit id="tcObjectConstructorsOnTypeParametersCannotTakeArguments">
        <source>Calls to object constructors on type parameters cannot be given arguments</source>
        <target state="translated">型パラメーター上のオブジェクト コンストラクターの呼び出しに引数を指定することはできません</target>
        <note />
      </trans-unit>
      <trans-unit id="tcCompiledNameAttributeMisused">
        <source>The 'CompiledName' attribute cannot be used with this language element</source>
        <target state="translated">この言語要素では、'CompiledName' 属性を使用できません</target>
        <note />
      </trans-unit>
      <trans-unit id="tcNamedTypeRequired">
        <source>'{0}' may only be used with named types</source>
        <target state="translated">'{0}' を使用できるのは、名前付き型のみです</target>
        <note />
      </trans-unit>
      <trans-unit id="tcInheritCannotBeUsedOnInterfaceType">
        <source>'inherit' cannot be used on interface types. Consider implementing the interface by using 'interface ... with ... end' instead.</source>
        <target state="translated">インターフェイス型に 'inherit' は使用できません。代わりに 'interface ... with ... end' を使用してインターフェイスを実装してください。</target>
        <note />
      </trans-unit>
      <trans-unit id="tcNewCannotBeUsedOnInterfaceType">
        <source>'new' cannot be used on interface types. Consider using an object expression '{{ new ... with ... }}' instead.</source>
        <target state="translated">インターフェイス型では 'new' を使用できません。代わりにオブジェクト式 '{{ new ... with ... }}' を使用してください。</target>
        <note />
      </trans-unit>
      <trans-unit id="tcAbstractTypeCannotBeInstantiated">
        <source>Instances of this type cannot be created since it has been marked abstract or not all methods have been given implementations. Consider using an object expression '{{ new ... with ... }}' instead.</source>
        <target state="translated">abstract とマークされているか、一部のメソッドが実装されていないため、この型のインスタンスを作成できません。代わりにオブジェクト式 '{{ new ... with ... }}' を使用してください。</target>
        <note />
      </trans-unit>
      <trans-unit id="tcIDisposableTypeShouldUseNew">
        <source>It is recommended that objects supporting the IDisposable interface are created using the syntax 'new Type(args)', rather than 'Type(args)' or 'Type' as a function value representing the constructor, to indicate that resources may be owned by the generated value</source>
        <target state="translated">IDisposable インターフェイスをサポートするオブジェクトは、コンストラクターを表す関数値として 'Type(args)' や 'Type' ではなく 'new Type(args)' の構文を使用して作成することをお勧めします。これは、リソースが生成された値に所有される可能性があることを示すためです</target>
        <note />
      </trans-unit>
      <trans-unit id="tcSyntaxCanOnlyBeUsedToCreateObjectTypes">
        <source>'{0}' may only be used to construct object types</source>
        <target state="translated">'{0}' は、オブジェクト型を構築するときにのみ使用できます</target>
        <note />
      </trans-unit>
      <trans-unit id="tcConstructorRequiresCall">
        <source>Constructors for the type '{0}' must directly or indirectly call its implicit object constructor. Use a call to the implicit object constructor instead of a record expression.</source>
        <target state="translated">型 '{0}' のコンストラクターはその暗黙的なオブジェクト コンストラクターを直接、または間接的に呼び出す必要があります。レコード式ではなく、暗黙的なオブジェクト コンストラクターの呼び出しを使用してください。</target>
        <note />
      </trans-unit>
      <trans-unit id="tcUndefinedField">
        <source>The field '{0}' has been given a value, but is not present in the type '{1}'</source>
        <target state="translated">フィールド '{0}' に値が指定されましたが、このフィールドは型 '{1}' に存在しません</target>
        <note />
      </trans-unit>
      <trans-unit id="tcFieldRequiresAssignment">
        <source>No assignment given for field '{0}' of type '{1}'</source>
        <target state="translated">型 '{1}' のフィールド '{0}' に割り当てが指定されていません</target>
        <note />
      </trans-unit>
      <trans-unit id="tcExtraneousFieldsGivenValues">
        <source>Extraneous fields have been given values</source>
        <target state="translated">不適切なフィールドに値を指定しました</target>
        <note />
      </trans-unit>
      <trans-unit id="tcObjectExpressionsCanOnlyOverrideAbstractOrVirtual">
        <source>Only overrides of abstract and virtual members may be specified in object expressions</source>
        <target state="translated">オブジェクト式に指定できるのは、抽象メンバーおよび仮想メンバーのオーバーライドのみです。</target>
        <note />
      </trans-unit>
      <trans-unit id="tcNoAbstractOrVirtualMemberFound">
        <source>The member '{0}' does not correspond to any abstract or virtual method available to override or implement.</source>
        <target state="translated">メンバー '{0}' は、オーバーライドまたは実装に使用できるどの抽象メソッドまたは仮想メソッドにも対応していません。</target>
        <note />
      </trans-unit>
      <trans-unit id="tcMemberFoundIsNotAbstractOrVirtual">
        <source>The type {0} contains the member '{1}' but it is not a virtual or abstract method that is available to override or implement.</source>
        <target state="translated">型 {0} にメンバー '{1}' が含まれていますが、このメンバーはオーバーライドまたは実装に使用できる仮想メソッドでも抽象メソッドでもありません。</target>
        <note />
      </trans-unit>
      <trans-unit id="tcArgumentArityMismatch">
        <source>The member '{0}' does not accept the correct number of arguments. {1} argument(s) are expected, but {2} were given. The required signature is '{3}'.{4}</source>
        <target state="translated">メンバー '{0}' の引数の数が正しくありません。{1} 個の引数が必要ですが、指定されたのは {2} 個です。必要な署名は '{3}' です。{4}</target>
        <note />
      </trans-unit>
      <trans-unit id="tcArgumentArityMismatchOneOverload">
        <source>The member '{0}' does not accept the correct number of arguments. One overload accepts {1} arguments, but {2} were given. The required signature is '{3}'.{4}</source>
        <target state="translated">メンバー '{0}' の引数の数が正しくありません。1 つのオーバーロードには {1} 個の引数を指定できますが、{2} 個が指定されました。必要な署名は '{3}' です。{4}</target>
        <note />
      </trans-unit>
      <trans-unit id="tcSimpleMethodNameRequired">
        <source>A simple method name is required here</source>
        <target state="translated">ここでは単純なメソッド名が必要です</target>
        <note />
      </trans-unit>
      <trans-unit id="tcPredefinedTypeCannotBeUsedAsSuperType">
        <source>The types System.ValueType, System.Enum, System.Delegate, System.MulticastDelegate and System.Array cannot be used as super types in an object expression or class</source>
        <target state="translated">型 System.ValueType、System.Enum、System.Delegate、System.MulticastDelegate、および System.Array は、オブジェクト式またはクラスのスーパー型として使用できません</target>
        <note />
      </trans-unit>
      <trans-unit id="tcNewMustBeUsedWithNamedType">
        <source>'new' must be used with a named type</source>
        <target state="translated">名前付き型には 'new' を使用してください</target>
        <note />
      </trans-unit>
      <trans-unit id="tcCannotCreateExtensionOfSealedType">
        <source>Cannot create an extension of a sealed type</source>
        <target state="translated">シールド型の拡張は作成できません</target>
        <note />
      </trans-unit>
      <trans-unit id="tcNoArgumentsForRecordValue">
        <source>No arguments may be given when constructing a record value</source>
        <target state="translated">レコード値を構築するときに指定できる引数はありません</target>
        <note />
      </trans-unit>
      <trans-unit id="tcNoInterfaceImplementationForConstructionExpression">
        <source>Interface implementations cannot be given on construction expressions</source>
        <target state="translated">構築式ではインターフェイスの実装を指定できません</target>
        <note />
      </trans-unit>
      <trans-unit id="tcObjectConstructionCanOnlyBeUsedInClassTypes">
        <source>Object construction expressions may only be used to implement constructors in class types</source>
        <target state="translated">オブジェクト構築式は、クラス型のコンストラクターを実装する場合にのみ使用できます</target>
        <note />
      </trans-unit>
      <trans-unit id="tcOnlySimpleBindingsCanBeUsedInConstructionExpressions">
        <source>Only simple bindings of the form 'id = expr' can be used in construction expressions</source>
        <target state="translated">構築式に使用できるのは、'id = expr' という形式の単純な束縛のみです</target>
        <note />
      </trans-unit>
      <trans-unit id="tcObjectsMustBeInitializedWithObjectExpression">
        <source>Objects must be initialized by an object construction expression that calls an inherited object constructor and assigns a value to each field</source>
        <target state="translated">オブジェクトを初期化するには、継承したオブジェクト コンストラクターを呼び出し、値を各フィールドに割り当てるオブジェクト構築式を使用してください。</target>
        <note />
      </trans-unit>
      <trans-unit id="tcExpectedInterfaceType">
        <source>Expected an interface type</source>
        <target state="translated">インターフェイスの型を指定してください</target>
        <note />
      </trans-unit>
      <trans-unit id="tcConstructorForInterfacesDoNotTakeArguments">
        <source>Constructor expressions for interfaces do not take arguments</source>
        <target state="translated">インターフェイスのコンストラクター式には引数を使用できません</target>
        <note />
      </trans-unit>
      <trans-unit id="tcConstructorRequiresArguments">
        <source>This object constructor requires arguments</source>
        <target state="translated">このオブジェクト コンストラクターには引数が必要です</target>
        <note />
      </trans-unit>
      <trans-unit id="tcNewRequiresObjectConstructor">
        <source>'new' may only be used with object constructors</source>
        <target state="translated">'new' を使用できるのは、オブジェクト コンストラクターのみです</target>
        <note />
      </trans-unit>
      <trans-unit id="tcAtLeastOneOverrideIsInvalid">
        <source>At least one override did not correctly implement its corresponding abstract member</source>
        <target state="translated">少なくとも 1 つのオーバーライドが対応する抽象メンバーを正しく実装していません</target>
        <note />
      </trans-unit>
      <trans-unit id="tcNumericLiteralRequiresModule">
        <source>This numeric literal requires that a module '{0}' defining functions FromZero, FromOne, FromInt32, FromInt64 and FromString be in scope</source>
        <target state="translated">数値リテラルの場合、関数 FromZero、FromOne、FromInt32、FromInt64、および FromString を定義するモジュール '{0}' がスコープに含まれている必要があります</target>
        <note />
      </trans-unit>
      <trans-unit id="tcInvalidRecordConstruction">
        <source>Invalid record construction</source>
        <target state="translated">レコードの構造が無効です</target>
        <note />
      </trans-unit>
      <trans-unit id="tcExpressionFormRequiresRecordTypes">
        <source>The expression form {{ expr with ... }} may only be used with record types. To build object types use {{ new Type(...) with ... }}</source>
        <target state="translated">{{ expr with ... }} という形式の式を使用できるのはレコード型のみです。オブジェクトの型を構築するには、{{ new Type(...) with ... }} を使用してください。</target>
        <note />
      </trans-unit>
      <trans-unit id="tcInheritedTypeIsNotObjectModelType">
        <source>The inherited type is not an object model type</source>
        <target state="translated">継承された型はオブジェクト モデル型ではありません</target>
        <note />
      </trans-unit>
      <trans-unit id="tcObjectConstructionExpressionCanOnlyImplementConstructorsInObjectModelTypes">
        <source>Object construction expressions (i.e. record expressions with inheritance specifications) may only be used to implement constructors in object model types. Use 'new ObjectType(args)' to construct instances of object model types outside of constructors</source>
        <target state="translated">オブジェクト構築式 (つまり、継承の指定があるレコード式) は、オブジェクト モデル型のコンストラクターを実装する場合にのみ使用できます。コンストラクターの外側でオブジェクト モデル型のインスタンスを構築するには、'new ObjectType(args)' を使用してください。</target>
        <note />
      </trans-unit>
      <trans-unit id="tcEmptyRecordInvalid">
        <source>'{{ }}' is not a valid expression. Records must include at least one field. Empty sequences are specified by using Seq.empty or an empty list '[]'.</source>
        <target state="translated">'{{ }}' は有効な式ではありません。レコードには 1 つ以上のフィールドを含める必要があります。空のシーケンスを指定するには、Seq.empty または空のリスト '[]' をご使用ください。</target>
        <note />
      </trans-unit>
      <trans-unit id="tcTypeIsNotARecordTypeNeedConstructor">
        <source>This type is not a record type. Values of class and struct types must be created using calls to object constructors.</source>
        <target state="translated">この型はレコード型ではありません。クラス型および構造体型の値は、オブジェクト コンストラクターの呼び出しを使用して作成してください。</target>
        <note />
      </trans-unit>
      <trans-unit id="tcTypeIsNotARecordType">
        <source>This type is not a record type</source>
        <target state="translated">この型はレコード型ではありません</target>
        <note />
      </trans-unit>
      <trans-unit id="tcConstructIsAmbiguousInComputationExpression">
        <source>This construct is ambiguous as part of a computation expression. Nested expressions may be written using 'let _ = (...)' and nested computations using 'let! res = builder {{ ... }}'.</source>
        <target state="translated">このコンストラクトはコンピュテーション式の一部としてあいまいです。入れ子の式を記述するには 'let _ = (...)' を使用し、入れ子の計算には 'let! res = builder {{ ... }}' を使用します。</target>
        <note />
      </trans-unit>
      <trans-unit id="tcConstructIsAmbiguousInSequenceExpression">
        <source>This construct is ambiguous as part of a sequence expression. Nested expressions may be written using 'let _ = (...)' and nested sequences using 'yield! seq {{... }}'.</source>
        <target state="translated">このコンストラクトはシーケンス式の一部としてあいまいです。入れ子の式を記述するには 'let _ = (...)' を使用し、入れ子のシーケンスには 'yield! seq {{... }}' を使用します。</target>
        <note />
      </trans-unit>
      <trans-unit id="tcDoBangIllegalInSequenceExpression">
        <source>'do!' cannot be used within sequence expressions</source>
        <target state="translated">シーケンス式内には 'do!' を使用できません</target>
        <note />
      </trans-unit>
      <trans-unit id="tcUseForInSequenceExpression">
        <source>The use of 'let! x = coll' in sequence expressions is not permitted. Use 'for x in coll' instead.</source>
        <target state="translated">シーケンス式では 'let! x = coll' を使用できません。代わりに 'for x in coll' を使用してください。</target>
        <note />
      </trans-unit>
      <trans-unit id="tcTryIllegalInSequenceExpression">
        <source>'try'/'with' cannot be used within sequence expressions</source>
        <target state="translated">シーケンス式内には 'try'/'with' を使用できません</target>
        <note />
      </trans-unit>
      <trans-unit id="tcUseYieldBangForMultipleResults">
        <source>In sequence expressions, multiple results are generated using 'yield!'</source>
        <target state="translated">シーケンス式で、複数の結果は 'yield!' を使用して生成されます</target>
        <note />
      </trans-unit>
      <trans-unit id="tcInvalidAssignment">
        <source>Invalid assignment</source>
        <target state="translated">割り当てが無効です</target>
        <note />
      </trans-unit>
      <trans-unit id="tcInvalidUseOfTypeName">
        <source>Invalid use of a type name</source>
        <target state="translated">型名の使用方法に誤りがあります</target>
        <note />
      </trans-unit>
      <trans-unit id="tcTypeHasNoAccessibleConstructor">
        <source>This type has no accessible object constructors</source>
        <target state="translated">この型にアクセスできるオブジェクト コンストラクターはありません</target>
        <note />
      </trans-unit>
      <trans-unit id="tcInvalidUseOfInterfaceType">
        <source>Invalid use of an interface type</source>
        <target state="translated">インターフェイス型の使用方法に誤りがあります</target>
        <note />
      </trans-unit>
      <trans-unit id="tcInvalidUseOfDelegate">
        <source>Invalid use of a delegate constructor. Use the syntax 'new Type(args)' or just 'Type(args)'.</source>
        <target state="translated">デリゲート コンストラクターの使用方法に誤りがあります。'new Type(args)' か、単に 'Type(args)' という構文を使用してください</target>
        <note />
      </trans-unit>
      <trans-unit id="tcPropertyIsNotStatic">
        <source>Property '{0}' is not static</source>
        <target state="translated">プロパティ '{0}' は静的ではありません</target>
        <note />
      </trans-unit>
      <trans-unit id="tcPropertyIsNotReadable">
        <source>Property '{0}' is not readable</source>
        <target state="translated">プロパティ '{0}' は読み取り可能ではありません</target>
        <note />
      </trans-unit>
      <trans-unit id="tcLookupMayNotBeUsedHere">
        <source>This lookup cannot be used here</source>
        <target state="translated">ここでこの参照は使用できません</target>
        <note />
      </trans-unit>
      <trans-unit id="tcPropertyIsStatic">
        <source>Property '{0}' is static</source>
        <target state="translated">プロパティ '{0}' は静的です</target>
        <note />
      </trans-unit>
      <trans-unit id="tcPropertyCannotBeSet1">
        <source>Property '{0}' cannot be set</source>
        <target state="translated">プロパティ '{0}' は設定できません</target>
        <note />
      </trans-unit>
      <trans-unit id="tcConstructorsCannotBeFirstClassValues">
        <source>Constructors must be applied to arguments and cannot be used as first-class values. If necessary use an anonymous function '(fun arg1 ... argN -&gt; new Type(arg1,...,argN))'.</source>
        <target state="translated">コンストラクターは引数に割り当てる必要があります。また、コンストラクターをファーストクラスの値として使用することはできません。必要に応じて、匿名関数 '(fun arg1 ... argN -&gt; new Type(arg1,...,argN))' を使用してください。</target>
        <note />
      </trans-unit>
      <trans-unit id="tcSyntaxFormUsedOnlyWithRecordLabelsPropertiesAndFields">
        <source>The syntax 'expr.id' may only be used with record labels, properties and fields</source>
        <target state="translated">構文 'expr.id' を使用できるのは、レコードのラベル、プロパティ、およびフィールドのみです</target>
        <note />
      </trans-unit>
      <trans-unit id="tcEventIsStatic">
        <source>Event '{0}' is static</source>
        <target state="translated">イベント '{0}' は静的です</target>
        <note />
      </trans-unit>
      <trans-unit id="tcEventIsNotStatic">
        <source>Event '{0}' is not static</source>
        <target state="translated">イベント '{0}' は静的ではありません</target>
        <note />
      </trans-unit>
      <trans-unit id="tcNamedArgumentDidNotMatch">
        <source>The named argument '{0}' did not match any argument or mutable property</source>
        <target state="translated">名前付き引数 '{0}' と一致する引数または変更可能なプロパティがありませんでした</target>
        <note />
      </trans-unit>
      <trans-unit id="tcOverloadsCannotHaveCurriedArguments">
        <source>One or more of the overloads of this method has curried arguments. Consider redesigning these members to take arguments in tupled form.</source>
        <target state="translated">このメソッドのオーバーロードの 1 つまたは複数にカリー化された引数があります。タプル化された形式で引数を使用するようにこれらのメンバーを再設計してください。</target>
        <note />
      </trans-unit>
      <trans-unit id="tcUnnamedArgumentsDoNotFormPrefix">
        <source>The unnamed arguments do not form a prefix of the arguments of the method called</source>
        <target state="translated">名前なしの引数は、呼び出されるメソッドの引数のプレフィックスを形成できません</target>
        <note />
      </trans-unit>
      <trans-unit id="tcStaticOptimizationConditionalsOnlyForFSharpLibrary">
        <source>Static optimization conditionals are only for use within the F# library</source>
        <target state="translated">静的最適化の条件は、F# ライブラリ内でのみ使用できます</target>
        <note />
      </trans-unit>
      <trans-unit id="tcFormalArgumentIsNotOptional">
        <source>The corresponding formal argument is not optional</source>
        <target state="translated">対応する正式な引数はオプションではありません</target>
        <note />
      </trans-unit>
      <trans-unit id="tcInvalidOptionalAssignmentToPropertyOrField">
        <source>Invalid optional assignment to a property or field</source>
        <target state="translated">プロパティまたはフィールドに対するオプションの割り当てが無効です</target>
        <note />
      </trans-unit>
      <trans-unit id="tcDelegateConstructorMustBePassed">
        <source>A delegate constructor must be passed a single function value</source>
        <target state="translated">デリゲート コンストラクターには単一の関数値を渡す必要があります</target>
        <note />
      </trans-unit>
      <trans-unit id="tcBindingCannotBeUseAndRec">
        <source>A binding cannot be marked both 'use' and 'rec'</source>
        <target state="translated">束縛に 'use' と 'rec' の両方をマークすることはできません</target>
        <note />
      </trans-unit>
      <trans-unit id="tcVolatileOnlyOnClassLetBindings">
        <source>The 'VolatileField' attribute may only be used on 'let' bindings in classes</source>
        <target state="translated">'VolatileField' 属性を使用できるのは、クラス内の 'let' 束縛上のみです</target>
        <note />
      </trans-unit>
      <trans-unit id="tcAttributesAreNotPermittedOnLetBindings">
        <source>Attributes are not permitted on 'let' bindings in expressions</source>
        <target state="translated">式内の 'let' 束縛では、属性を使用できません</target>
        <note />
      </trans-unit>
      <trans-unit id="tcDefaultValueAttributeRequiresVal">
        <source>The 'DefaultValue' attribute may only be used on 'val' declarations</source>
        <target state="translated">'DefaultValue' 属性は 'val' 宣言でのみ使用できます</target>
        <note />
      </trans-unit>
      <trans-unit id="tcConditionalAttributeRequiresMembers">
        <source>The 'ConditionalAttribute' attribute may only be used on members</source>
        <target state="translated">'ConditionalAttribute' 属性はメンバーでのみ使用できます</target>
        <note />
      </trans-unit>
      <trans-unit id="tcInvalidActivePatternName">
        <source>This is not a valid name for an active pattern</source>
        <target state="translated">アクティブ パターンの有効な名前ではありません</target>
        <note />
      </trans-unit>
      <trans-unit id="tcEntryPointAttributeRequiresFunctionInModule">
        <source>The 'EntryPointAttribute' attribute may only be used on function definitions in modules</source>
        <target state="translated">'EntryPointAttribute' 属性を使用できるのは、モジュールの関数定義のみです</target>
        <note />
      </trans-unit>
      <trans-unit id="tcMutableValuesCannotBeInline">
        <source>Mutable values cannot be marked 'inline'</source>
        <target state="translated">変更可能な値を 'inline' とマークすることはできません</target>
        <note />
      </trans-unit>
      <trans-unit id="tcMutableValuesMayNotHaveGenericParameters">
        <source>Mutable values cannot have generic parameters</source>
        <target state="translated">変更可能な値にジェネリック パラメーターを指定することはできません</target>
        <note />
      </trans-unit>
      <trans-unit id="tcMutableValuesSyntax">
        <source>Mutable function values should be written 'let mutable f = (fun args -&gt; ...)'</source>
        <target state="translated">変更可能な関数値は 'let mutable f = (fun args -&gt; ...)' と記述してください</target>
        <note />
      </trans-unit>
      <trans-unit id="tcOnlyFunctionsCanBeInline">
        <source>Only functions may be marked 'inline'</source>
        <target state="translated">'inline' とマークできるのは関数のみです</target>
        <note />
      </trans-unit>
      <trans-unit id="tcIllegalAttributesForLiteral">
        <source>A literal value cannot be given the [&lt;ThreadStatic&gt;] or [&lt;ContextStatic&gt;] attributes</source>
        <target state="translated">リテラル値に [&lt;ThreadStatic&gt;] 属性または [&lt;ContextStatic&gt;] 属性を指定することはできません</target>
        <note />
      </trans-unit>
      <trans-unit id="tcLiteralCannotBeMutable">
        <source>A literal value cannot be marked 'mutable'</source>
        <target state="translated">リテラル値に 'mutable' とマークすることはできません</target>
        <note />
      </trans-unit>
      <trans-unit id="tcLiteralCannotBeInline">
        <source>A literal value cannot be marked 'inline'</source>
        <target state="translated">リテラル値に 'inline' とマークすることはできません</target>
        <note />
      </trans-unit>
      <trans-unit id="tcLiteralCannotHaveGenericParameters">
        <source>Literal values cannot have generic parameters</source>
        <target state="translated">リテラル値にジェネリック パラメーターを指定することはできません</target>
        <note />
      </trans-unit>
      <trans-unit id="tcInvalidConstantExpression">
        <source>This is not a valid constant expression</source>
        <target state="translated">これは有効な定数式ではありません</target>
        <note />
      </trans-unit>
      <trans-unit id="tcTypeIsInaccessible">
        <source>This type is not accessible from this code location</source>
        <target state="translated">このコードの場所からこの型にアクセスすることはできません</target>
        <note />
      </trans-unit>
      <trans-unit id="tcUnexpectedConditionInImportedAssembly">
        <source>Unexpected condition in imported assembly: failed to decode AttributeUsage attribute</source>
        <target state="translated">インポートされたアセンブリに予期しない条件があります。AttributeUsage 属性のデコードに失敗しました:</target>
        <note />
      </trans-unit>
      <trans-unit id="tcUnrecognizedAttributeTarget">
        <source>Unrecognized attribute target. Valid attribute targets are 'assembly', 'module', 'type', 'method', 'property', 'return', 'param', 'field', 'event', 'constructor'.</source>
        <target state="translated">認識されない属性のターゲットです。有効な属性のターゲットは、'assembly'、'module'、'type'、'method'、'property'、'return'、'param'、'field'、'event'、および 'constructor' です。</target>
        <note />
      </trans-unit>
      <trans-unit id="tcAttributeIsNotValidForLanguageElementUseDo">
        <source>This attribute is not valid for use on this language element. Assembly attributes should be attached to a 'do ()' declaration, if necessary within an F# module.</source>
        <target state="translated">この言語要素では、この属性を使用できません。アセンブリの属性は (必要に応じて F# モジュール内で) 'do ()' 宣言にアタッチする必要があります。</target>
        <note />
      </trans-unit>
      <trans-unit id="tcAttributeIsNotValidForLanguageElement">
        <source>This attribute is not valid for use on this language element</source>
        <target state="translated">この言語要素では、この属性を使用できません</target>
        <note />
      </trans-unit>
      <trans-unit id="tcOptionalArgumentsCannotBeUsedInCustomAttribute">
        <source>Optional arguments cannot be used in custom attributes</source>
        <target state="translated">カスタム属性にはオプションの引数を使用できません</target>
        <note />
      </trans-unit>
      <trans-unit id="tcPropertyCannotBeSet0">
        <source>This property cannot be set</source>
        <target state="translated">このプロパティは設定できません</target>
        <note />
      </trans-unit>
      <trans-unit id="tcPropertyOrFieldNotFoundInAttribute">
        <source>This property or field was not found on this custom attribute type</source>
        <target state="translated">このカスタム属性型に、このプロパティまたはフィールドが見つかりませんでした</target>
        <note />
      </trans-unit>
      <trans-unit id="tcCustomAttributeMustBeReferenceType">
        <source>A custom attribute must be a reference type</source>
        <target state="translated">カスタム属性は参照型にする必要があります</target>
        <note />
      </trans-unit>
      <trans-unit id="tcCustomAttributeArgumentMismatch">
        <source>The number of args for a custom attribute does not match the expected number of args for the attribute constructor</source>
        <target state="translated">カスタム属性の引数の数は、属性コンストラクターの引数に必要な数と一致しません</target>
        <note />
      </trans-unit>
      <trans-unit id="tcCustomAttributeMustInvokeConstructor">
        <source>A custom attribute must invoke an object constructor</source>
        <target state="translated">カスタム属性はオブジェクト コンストラクターを呼び出す必要があります</target>
        <note />
      </trans-unit>
      <trans-unit id="tcAttributeExpressionsMustBeConstructorCalls">
        <source>Attribute expressions must be calls to object constructors</source>
        <target state="translated">属性式は、オブジェクト コンストラクターに対する呼び出しにしてください</target>
        <note />
      </trans-unit>
      <trans-unit id="tcUnsupportedAttribute">
        <source>This attribute cannot be used in this version of F#</source>
        <target state="translated">このバージョンの F# では、この属性を使用できません</target>
        <note />
      </trans-unit>
      <trans-unit id="tcInvalidInlineSpecification">
        <source>Invalid inline specification</source>
        <target state="translated">インラインの指定が無効です</target>
        <note />
      </trans-unit>
      <trans-unit id="tcInvalidUseBinding">
        <source>'use' bindings must be of the form 'use &lt;var&gt; = &lt;expr&gt;'</source>
        <target state="translated">'use' 束縛の形式は 'use &lt;var&gt; = &lt;expr&gt;' にしてください</target>
        <note />
      </trans-unit>
      <trans-unit id="tcAbstractMembersIllegalInAugmentation">
        <source>Abstract members are not permitted in an augmentation - they must be defined as part of the type itself</source>
        <target state="translated">拡張に抽象メンバーは使用できません。型の一部として定義する必要があります。</target>
        <note />
      </trans-unit>
      <trans-unit id="tcMethodOverridesIllegalHere">
        <source>Method overrides and interface implementations are not permitted here</source>
        <target state="translated">ここでメソッドのオーバーライドおよびインターフェイスの実装は許可されていません</target>
        <note />
      </trans-unit>
      <trans-unit id="tcNoMemberFoundForOverride">
        <source>No abstract or interface member was found that corresponds to this override</source>
        <target state="translated">このオーバーライドに対応する抽象メンバーまたはインターフェイス メンバーが見つかりませんでした</target>
        <note />
      </trans-unit>
      <trans-unit id="tcOverrideArityMismatch">
        <source>This override takes a different number of arguments to the corresponding abstract member. The following abstract members were found:{0}</source>
        <target state="translated">このオーバーライドでは、対応する抽象メンバーに対して異なる数の引数を使用しています。次の抽象メンバーが見つかりました: {0}</target>
        <note />
      </trans-unit>
      <trans-unit id="tcDefaultImplementationAlreadyExists">
        <source>This method already has a default implementation</source>
        <target state="translated">このメソッドには既に既定の実装があります</target>
        <note />
      </trans-unit>
      <trans-unit id="tcDefaultAmbiguous">
        <source>The method implemented by this default is ambiguous</source>
        <target state="translated">この既定で実装されたメソッドはあいまいです</target>
        <note />
      </trans-unit>
      <trans-unit id="tcNoPropertyFoundForOverride">
        <source>No abstract property was found that corresponds to this override</source>
        <target state="translated">このオーバーライドに対応する抽象プロパティが見つかりませんでした</target>
        <note />
      </trans-unit>
      <trans-unit id="tcAbstractPropertyMissingGetOrSet">
        <source>This property overrides or implements an abstract property but the abstract property doesn't have a corresponding {0}</source>
        <target state="translated">このプロパティは、抽象プロパティをオーバーライドまたは実装しますが、抽象プロパティには対応する {0} がありません</target>
        <note />
      </trans-unit>
      <trans-unit id="tcInvalidSignatureForSet">
        <source>Invalid signature for set member</source>
        <target state="translated">set メンバーのシグネチャが無効です</target>
        <note />
      </trans-unit>
      <trans-unit id="tcNewMemberHidesAbstractMember">
        <source>This new member hides the abstract member '{0}'. Rename the member or use 'override' instead.</source>
        <target state="translated">この新しいメンバーは抽象メンバー '{0}' を隠ぺいします。メンバーの名前を変更するか、代わりに 'override' を使用してください。</target>
        <note />
      </trans-unit>
      <trans-unit id="tcNewMemberHidesAbstractMemberWithSuffix">
        <source>This new member hides the abstract member '{0}' once tuples, functions, units of measure and/or provided types are erased. Rename the member or use 'override' instead.</source>
        <target state="translated">タプル、関数、測定単位、または指定された型が消去されると、この新しいメンバーは抽象メンバー '{0}' を隠ぺいします。メンバーの名前を変更するか、代わりに 'override' を使用してください。</target>
        <note />
      </trans-unit>
      <trans-unit id="tcStaticInitializersIllegalInInterface">
        <source>Interfaces cannot contain definitions of static initializers</source>
        <target state="translated">インターフェイスに静的初期化子の定義を含めることはできません</target>
        <note />
      </trans-unit>
      <trans-unit id="tcObjectConstructorsIllegalInInterface">
        <source>Interfaces cannot contain definitions of object constructors</source>
        <target state="translated">インターフェイスにオブジェクト コンストラクターの定義を含めることはできません</target>
        <note />
      </trans-unit>
      <trans-unit id="tcMemberOverridesIllegalInInterface">
        <source>Interfaces cannot contain definitions of member overrides</source>
        <target state="translated">インターフェイスにメンバーのオーバーライドの定義を含めることはできません</target>
        <note />
      </trans-unit>
      <trans-unit id="tcConcreteMembersIllegalInInterface">
        <source>Interfaces cannot contain definitions of concrete members. You may need to define a constructor on your type to indicate that the type is a class.</source>
        <target state="translated">インターフェイスに具象メンバーの定義を含めることはできません。必要に応じて、型にコンストラクターを定義して、型がクラスであることを示してください。</target>
        <note />
      </trans-unit>
      <trans-unit id="tcConstructorsDisallowedInExceptionAugmentation">
        <source>Constructors cannot be specified in exception augmentations</source>
        <target state="translated">例外の拡張にコンストラクターは指定できません</target>
        <note />
      </trans-unit>
      <trans-unit id="tcStructsCannotHaveConstructorWithNoArguments">
        <source>Structs cannot have an object constructor with no arguments. This is a restriction imposed on all CLI languages as structs automatically support a default constructor.</source>
        <target state="translated">構造体には、引数なしのオブジェクト コンストラクターを使用できません。構造体は既定のコンストラクターを自動的にサポートするため、これはすべての CLI 言語に課せられた制限です。</target>
        <note />
      </trans-unit>
      <trans-unit id="tcConstructorsIllegalForThisType">
        <source>Constructors cannot be defined for this type</source>
        <target state="translated">この型にコンストラクターは定義できません</target>
        <note />
      </trans-unit>
      <trans-unit id="tcRecursiveBindingsWithMembersMustBeDirectAugmentation">
        <source>Recursive bindings that include member specifications can only occur as a direct augmentation of a type</source>
        <target state="translated">メンバーの指定を含む再帰的束縛は、型の直接的な拡張としてのみ実行できます</target>
        <note />
      </trans-unit>
      <trans-unit id="tcOnlySimplePatternsInLetRec">
        <source>Only simple variable patterns can be bound in 'let rec' constructs</source>
        <target state="translated">'let rec' コンストラクトでバインドできるのは、単純な変数パターンのみです</target>
        <note />
      </trans-unit>
      <trans-unit id="tcOnlyRecordFieldsAndSimpleLetCanBeMutable">
        <source>Only record fields and simple, non-recursive 'let' bindings may be marked mutable</source>
        <target state="translated">'mutable' とマークできるのはレコード フィールドと単純で非再帰的な 'let' バインディングのみです</target>
        <note />
      </trans-unit>
      <trans-unit id="tcMemberIsNotSufficientlyGeneric">
        <source>This member is not sufficiently generic</source>
        <target state="translated">このメンバーの総称性が十分ではありません</target>
        <note />
      </trans-unit>
      <trans-unit id="tcLiteralAttributeRequiresConstantValue">
        <source>A declaration may only be the [&lt;Literal&gt;] attribute if a constant value is also given, e.g. 'val x : int = 1'</source>
        <target state="translated">定数値も指定する場合、宣言は [&lt;Literal&gt;] 属性にしてください (たとえば、'val x : int = 1')</target>
        <note />
      </trans-unit>
      <trans-unit id="tcValueInSignatureRequiresLiteralAttribute">
        <source>A declaration may only be given a value in a signature if the declaration has the [&lt;Literal&gt;] attribute</source>
        <target state="translated">宣言に [&lt;Literal&gt;] 属性がある場合、その宣言に指定できるのはシグネチャ内の値のみです。</target>
        <note />
      </trans-unit>
      <trans-unit id="tcThreadStaticAndContextStaticMustBeStatic">
        <source>Thread-static and context-static variables must be static and given the [&lt;DefaultValue&gt;] attribute to indicate that the value is initialized to the default value on each new thread</source>
        <target state="translated">thread-static 変数および context-static 変数は静的にし、[&lt;DefaultValue&gt;] 属性を指定して、新しいスレッドごとに値が既定値に初期化されることを示してください</target>
        <note />
      </trans-unit>
      <trans-unit id="tcVolatileFieldsMustBeMutable">
        <source>Volatile fields must be marked 'mutable' and cannot be thread-static</source>
        <target state="translated">volatile フィールドは 'mutable' とマークしてください。また、thread-static にすることはできません。</target>
        <note />
      </trans-unit>
      <trans-unit id="tcUninitializedValFieldsMustBeMutable">
        <source>Uninitialized 'val' fields must be mutable and marked with the '[&lt;DefaultValue&gt;]' attribute. Consider using a 'let' binding instead of a 'val' field.</source>
        <target state="translated">初期化されていない 'val' フィールドは変更可能にし、'[&lt;DefaultValue&gt;]' 属性でマークする必要があります。'val' フィールドの代わりに 'let' 束縛をご使用ください。</target>
        <note />
      </trans-unit>
      <trans-unit id="tcStaticValFieldsMustBeMutableAndPrivate">
        <source>Static 'val' fields in types must be mutable, private and marked with the '[&lt;DefaultValue&gt;]' attribute. They are initialized to the 'null' or 'zero' value for their type. Consider also using a 'static let mutable' binding in a class type.</source>
        <target state="translated">型の静的 'val' フィールドは、変更可能で、プライベートにし、さらに '[&lt;DefaultValue&gt;]' 属性でマークしてください。フィールドはその型の 'null' 値または 'zero' 値に初期化されます。また、クラス型の 'static let mutable' 束縛もご使用ください。</target>
        <note />
      </trans-unit>
      <trans-unit id="tcFieldRequiresName">
        <source>This field requires a name</source>
        <target state="translated">このフィールドには名前が必要です</target>
        <note />
      </trans-unit>
      <trans-unit id="tcInvalidNamespaceModuleTypeUnionName">
        <source>Invalid namespace, module, type or union case name</source>
        <target state="translated">名前空間、モジュール、型、または共用体ケースの名前が無効です</target>
        <note />
      </trans-unit>
      <trans-unit id="tcIllegalFormForExplicitTypeDeclaration">
        <source>Explicit type declarations for constructors must be of the form 'ty1 * ... * tyN -&gt; resTy'. Parentheses may be required around 'resTy'</source>
        <target state="translated">コンストラクターの明示的な型宣言は、'ty1 * ... * tyN -&gt; resTy' という形式にする必要があります。必要に応じて、'resTy' をかっこで囲んでください。</target>
        <note />
      </trans-unit>
      <trans-unit id="tcReturnTypesForUnionMustBeSameAsType">
        <source>Return types of union cases must be identical to the type being defined, up to abbreviations</source>
        <target state="translated">共用体ケースの戻り値の型は、省略形に従い、定義されている型と同じにする必要があります</target>
        <note />
      </trans-unit>
      <trans-unit id="tcInvalidEnumerationLiteral">
        <source>This is not a valid value for an enumeration literal</source>
        <target state="translated">列挙型リテラルの有効な値ではありません</target>
        <note />
      </trans-unit>
      <trans-unit id="tcTypeIsNotInterfaceType1">
        <source>The type '{0}' is not an interface type</source>
        <target state="translated">型 '{0}' はインターフェイス型ではありません</target>
        <note />
      </trans-unit>
      <trans-unit id="tcDuplicateSpecOfInterface">
        <source>Duplicate specification of an interface</source>
        <target state="translated">インターフェイスの指定に重複があります</target>
        <note />
      </trans-unit>
      <trans-unit id="tcFieldValIllegalHere">
        <source>A field/val declaration is not permitted here</source>
        <target state="translated">ここでは field/val の宣言を使用できません</target>
        <note />
      </trans-unit>
      <trans-unit id="tcInheritIllegalHere">
        <source>A inheritance declaration is not permitted here</source>
        <target state="translated">ここでは継承の宣言を使用できません</target>
        <note />
      </trans-unit>
      <trans-unit id="tcModuleRequiresQualifiedAccess">
        <source>This declaration opens the module '{0}', which is marked as 'RequireQualifiedAccess'. Adjust your code to use qualified references to the elements of the module instead, e.g. 'List.map' instead of 'map'. This change will ensure that your code is robust as new constructs are added to libraries.</source>
        <target state="translated">この宣言はモジュール '{0}' を開きます。'{0}' は 'RequireQualifiedAccess' とマークされています。代わりにモジュールの要素に対する限定参照を使用するようにコードを変更してください (たとえば、'map' の代わりに 'List.map')。この変更によってコードが堅牢になり、新しいコンストラクターがライブラリに追加された場合にも対応できます。</target>
        <note />
      </trans-unit>
      <trans-unit id="tcOpenUsedWithPartiallyQualifiedPath">
        <source>This declaration opens the namespace or module '{0}' through a partially qualified path. Adjust this code to use the full path of the namespace. This change will make your code more robust as new constructs are added to the F# and CLI libraries.</source>
        <target state="translated">この宣言は部分的な修飾パスを介して名前空間またはモジュール '{0}' を開きます。名前空間の完全パスを使用するようにコードを変更してください。この変更によってコードが堅牢になり、新しいコンストラクターが F# ライブラリや CLI ライブラリに追加された場合にも対応できます。</target>
        <note />
      </trans-unit>
      <trans-unit id="tcLocalClassBindingsCannotBeInline">
        <source>Local class bindings cannot be marked inline. Consider lifting the definition out of the class or else do not mark it as inline.</source>
        <target state="translated">ローカル クラスの束縛に 'inline' とマークすることはできません。クラスから定義を取り除くか、'inline' とマークしないでください。</target>
        <note />
      </trans-unit>
      <trans-unit id="tcTypeAbbreviationsMayNotHaveMembers">
        <source>Type abbreviations cannot have members</source>
        <target state="translated">型略称にメンバーを含めることはできません</target>
        <note />
      </trans-unit>
      <trans-unit id="tcTypeAbbreviationsCheckedAtCompileTime">
        <source>As of F# 4.1, the accessibility of type abbreviations is checked at compile-time. Consider changing the accessibility of the type abbreviation. Ignoring this warning might lead to runtime errors.</source>
        <target state="translated">F# 4.1 まででは、型略称のアクセシビリティはコンパイル時に確認されます。型略称のアクセシビリティを変更することを検討してください。この警告を無視すると、ランタイム エラーが発生する可能性があります。</target>
        <note />
      </trans-unit>
      <trans-unit id="tcEnumerationsMayNotHaveMembers">
        <source>Enumerations cannot have members</source>
        <target state="translated">列挙型にメンバーを含めることはできません</target>
        <note />
      </trans-unit>
      <trans-unit id="tcMeasureDeclarationsRequireStaticMembers">
        <source>Measure declarations may have only static members</source>
        <target state="translated">単位の宣言に使用できるのは静的なメンバーのみです</target>
        <note />
      </trans-unit>
      <trans-unit id="tcStructsMayNotContainDoBindings">
        <source>Structs cannot contain 'do' bindings because the default constructor for structs would not execute these bindings</source>
        <target state="translated">構造体の既定のコンストラクターは束縛を実行しないため、構造体には 'do' 束縛を含むことができません</target>
        <note />
      </trans-unit>
      <trans-unit id="tcStructsMayNotContainLetBindings">
        <source>Structs cannot contain value definitions because the default constructor for structs will not execute these bindings. Consider adding additional arguments to the primary constructor for the type.</source>
        <target state="translated">構造体の既定のコンストラクターは束縛を実行しないため、構造体には値の定義を含むことができません。型のプライマリ コンストラクターに引数を追加してください。</target>
        <note />
      </trans-unit>
      <trans-unit id="tcStaticLetBindingsRequireClassesWithImplicitConstructors">
        <source>Static value definitions may only be used in types with a primary constructor. Consider adding arguments to the type definition, e.g. 'type X(args) = ...'.</source>
        <target state="translated">静的な値の定義は、プライマリ コンストラクターを含む型でのみ使用できます。型定義に引数を追加してください ( たとえば、'type X(args) = ...')。</target>
        <note />
      </trans-unit>
      <trans-unit id="tcMeasureDeclarationsRequireStaticMembersNotConstructors">
        <source>Measure declarations may have only static members: constructors are not available</source>
        <target state="translated">単位の宣言に使用できるのは静的なメンバーのみです。コンストラクターは使用できません。</target>
        <note />
      </trans-unit>
      <trans-unit id="tcMemberAndLocalClassBindingHaveSameName">
        <source>A member and a local class binding both have the name '{0}'</source>
        <target state="translated">メンバーとローカル クラスの束縛はどちらも '{0}' という名前を使用しています</target>
        <note />
      </trans-unit>
      <trans-unit id="tcTypeAbbreviationsCannotHaveInterfaceDeclaration">
        <source>Type abbreviations cannot have interface declarations</source>
        <target state="translated">型略称にインターフェイスの宣言を含めることはできません</target>
        <note />
      </trans-unit>
      <trans-unit id="tcEnumerationsCannotHaveInterfaceDeclaration">
        <source>Enumerations cannot have interface declarations</source>
        <target state="translated">列挙型にインターフェイスの宣言を含めることはできません</target>
        <note />
      </trans-unit>
      <trans-unit id="tcTypeIsNotInterfaceType0">
        <source>This type is not an interface type</source>
        <target state="translated">この型はインターフェイス型ではありません</target>
        <note />
      </trans-unit>
      <trans-unit id="tcAllImplementedInterfacesShouldBeDeclared">
        <source>All implemented interfaces should be declared on the initial declaration of the type</source>
        <target state="translated">実装したすべてのインターフェイスは、型の最初の宣言で宣言する必要があります</target>
        <note />
      </trans-unit>
      <trans-unit id="tcDefaultImplementationForInterfaceHasAlreadyBeenAdded">
        <source>A default implementation of this interface has already been added because the explicit implementation of the interface was not specified at the definition of the type</source>
        <target state="translated">インターフェイスの明示的な実装が型の定義時に指定されなかったため、このインターフェイスの既定の実装が追加されました。</target>
        <note />
      </trans-unit>
      <trans-unit id="tcMemberNotPermittedInInterfaceImplementation">
        <source>This member is not permitted in an interface implementation</source>
        <target state="translated">インターフェイスの実装では、このメンバーは使用できません</target>
        <note />
      </trans-unit>
      <trans-unit id="tcDeclarationElementNotPermittedInAugmentation">
        <source>This declaration element is not permitted in an augmentation</source>
        <target state="translated">拡張にこの宣言の要素は使用できません</target>
        <note />
      </trans-unit>
      <trans-unit id="tcTypesCannotContainNestedTypes">
        <source>Types cannot contain nested type definitions</source>
        <target state="translated">型に入れ子の型定義を含めることはできません</target>
        <note />
      </trans-unit>
      <trans-unit id="tcTypeExceptionOrModule">
        <source>type, exception or module</source>
        <target state="translated">型、例外、またはモジュール</target>
        <note />
      </trans-unit>
      <trans-unit id="tcTypeOrModule">
        <source>type or module</source>
        <target state="translated">型またはモジュール</target>
        <note />
      </trans-unit>
      <trans-unit id="tcImplementsIStructuralEquatableExplicitly">
        <source>The struct, record or union type '{0}' implements the interface 'System.IStructuralEquatable' explicitly. Apply the 'CustomEquality' attribute to the type.</source>
        <target state="translated">構造体型、レコード型、または共用体型の '{0}' はインターフェイス 'System.IStructuralEquatable' を明示的に実装しています。この型には 'CustomEquality' 属性を適用してください。</target>
        <note />
      </trans-unit>
      <trans-unit id="tcImplementsIEquatableExplicitly">
        <source>The struct, record or union type '{0}' implements the interface 'System.IEquatable&lt;_&gt;' explicitly. Apply the 'CustomEquality' attribute to the type and provide a consistent implementation of the non-generic override 'System.Object.Equals(obj)'.</source>
        <target state="translated">構造体型、レコード型、または共用体型の '{0}' は、インターフェイス 'System.IEquatable&lt;_&gt;' を明示的に実装しています。この型には 'CustomEquality' 属性を適用し、さらに整合性のある非ジェネリック オーバーライド 'System.Object.Equals(obj)' の実装を用意してください。</target>
        <note />
      </trans-unit>
      <trans-unit id="tcExplicitTypeSpecificationCannotBeUsedForExceptionConstructors">
        <source>Explicit type specifications cannot be used for exception constructors</source>
        <target state="translated">明示的な型の指定は、例外のコンストラクターには使用できません</target>
        <note />
      </trans-unit>
      <trans-unit id="tcExceptionAbbreviationsShouldNotHaveArgumentList">
        <source>Exception abbreviations should not have argument lists</source>
        <target state="translated">例外の省略形に引数リストを含めることはできません</target>
        <note />
      </trans-unit>
      <trans-unit id="tcAbbreviationsFordotNetExceptionsCannotTakeArguments">
        <source>Abbreviations for Common IL exceptions cannot take arguments</source>
        <target state="translated">Common IL の例外型の場合、省略形には引数を使用できません</target>
        <note />
      </trans-unit>
      <trans-unit id="tcExceptionAbbreviationsMustReferToValidExceptions">
        <source>Exception abbreviations must refer to existing exceptions or F# types deriving from System.Exception</source>
        <target state="translated">例外の省略形は、既存の例外、または System.Exception から派生した F# 型を参照する必要があります</target>
        <note />
      </trans-unit>
      <trans-unit id="tcAbbreviationsFordotNetExceptionsMustHaveMatchingObjectConstructor">
        <source>Abbreviations for Common IL exception types must have a matching object constructor</source>
        <target state="translated">Common IL の例外型の場合、省略形には対応するオブジェクト コンストラクターが必要です</target>
        <note />
      </trans-unit>
      <trans-unit id="tcNotAnException">
        <source>Not an exception</source>
        <target state="translated">例外ではありません</target>
        <note />
      </trans-unit>
      <trans-unit id="tcInvalidModuleName">
        <source>Invalid module name</source>
        <target state="translated">モジュール名が無効です</target>
        <note />
      </trans-unit>
      <trans-unit id="tcInvalidTypeExtension">
        <source>Invalid type extension</source>
        <target state="translated">型の拡張が無効です</target>
        <note />
      </trans-unit>
      <trans-unit id="tcAttributesOfTypeSpecifyMultipleKindsForType">
        <source>The attributes of this type specify multiple kinds for the type</source>
        <target state="translated">この型の属性は、その型に対して複数の種類を指定しています</target>
        <note />
      </trans-unit>
      <trans-unit id="tcKindOfTypeSpecifiedDoesNotMatchDefinition">
        <source>The kind of the type specified by its attributes does not match the kind implied by its definition</source>
        <target state="translated">この属性によって指定された型の種類は、定義が示す種類と一致しません</target>
        <note />
      </trans-unit>
      <trans-unit id="tcMeasureDefinitionsCannotHaveTypeParameters">
        <source>Measure definitions cannot have type parameters</source>
        <target state="translated">単位の定義に型パラメーターは使用できません</target>
        <note />
      </trans-unit>
      <trans-unit id="tcTypeRequiresDefinition">
        <source>This type requires a definition</source>
        <target state="translated">この型には定義が必要です</target>
        <note />
      </trans-unit>
      <trans-unit id="tcTypeAbbreviationHasTypeParametersMissingOnType">
        <source>This type abbreviation has one or more declared type parameters that do not appear in the type being abbreviated. Type abbreviations must use all declared type parameters in the type being abbreviated. Consider removing one or more type parameters, or use a concrete type definition that wraps an underlying type, such as 'type C&lt;'a&gt; = C of ...'.</source>
        <target state="translated">この型略称では、省略される型に出現しない型パラメーターが 1 つまたは複数宣言されました。型略称には、省略される型のすべての宣言済み型パラメーターを使用する必要があります。1 つまたは複数のパラメーターを削除するか、基底となる型をラップする具象型定義を使用してください (たとえば、'type C&lt;'a&gt; = C of ...')。</target>
        <note />
      </trans-unit>
      <trans-unit id="tcStructsInterfacesEnumsDelegatesMayNotInheritFromOtherTypes">
        <source>Structs, interfaces, enums and delegates cannot inherit from other types</source>
        <target state="translated">構造体、インターフェイス、列挙型、およびデリゲートは、他の型から継承できません</target>
        <note />
      </trans-unit>
      <trans-unit id="tcTypesCannotInheritFromMultipleConcreteTypes">
        <source>Types cannot inherit from multiple concrete types</source>
        <target state="translated">型は複数の具象型から継承できません</target>
        <note />
      </trans-unit>
      <trans-unit id="tcRecordsUnionsAbbreviationsStructsMayNotHaveAllowNullLiteralAttribute">
        <source>Records, union, abbreviations and struct types cannot have the 'AllowNullLiteral' attribute</source>
        <target state="translated">レコード型、共用体型、省略形型、および構造体型に 'AllowNullLiteral' 属性を指定することはできません</target>
        <note />
      </trans-unit>
      <trans-unit id="tcAllowNullTypesMayOnlyInheritFromAllowNullTypes">
        <source>Types with the 'AllowNullLiteral' attribute may only inherit from or implement types which also allow the use of the null literal</source>
        <target state="translated">'AllowNullLiteral' 属性を持つ型が継承または実装できるのは、null のリテラルも使用できる型のみです</target>
        <note />
      </trans-unit>
      <trans-unit id="tcGenericTypesCannotHaveStructLayout">
        <source>Generic types cannot be given the 'StructLayout' attribute</source>
        <target state="translated">ジェネリック型に 'StructLayout' 属性を指定することはできません</target>
        <note />
      </trans-unit>
      <trans-unit id="tcOnlyStructsCanHaveStructLayout">
        <source>Only structs and classes without primary constructors may be given the 'StructLayout' attribute</source>
        <target state="translated">'StructLayout' 属性を指定できるのは、プライマリ コンストラクターなしの構造体およびクラスのみです</target>
        <note />
      </trans-unit>
      <trans-unit id="tcRepresentationOfTypeHiddenBySignature">
        <source>The representation of this type is hidden by the signature. It must be given an attribute such as [&lt;Sealed&gt;], [&lt;Class&gt;] or [&lt;Interface&gt;] to indicate the characteristics of the type.</source>
        <target state="translated">この型の表現はシグネチャによって隠ぺいされています。型の特性を示すために、[&lt;Sealed&gt;]、[&lt;Class&gt;]、[&lt;Interface&gt;] などの属性を指定する必要があります。</target>
        <note />
      </trans-unit>
      <trans-unit id="tcOnlyClassesCanHaveAbstract">
        <source>Only classes may be given the 'AbstractClass' attribute</source>
        <target state="translated">'AbstractClass' 属性を指定できるのはクラスのみです</target>
        <note />
      </trans-unit>
      <trans-unit id="tcOnlyTypesRepresentingUnitsOfMeasureCanHaveMeasure">
        <source>Only types representing units-of-measure may be given the 'Measure' attribute</source>
        <target state="translated">'Measure' 属性を指定できるのは、単位を表す型のみです</target>
        <note />
      </trans-unit>
      <trans-unit id="tcOverridesCannotHaveVisibilityDeclarations">
        <source>Accessibility modifiers are not permitted on overrides or interface implementations</source>
        <target state="translated">オーバーライドまたはインターフェイスの実装にはアクセシビリティ修飾子を使用できません</target>
        <note />
      </trans-unit>
      <trans-unit id="tcTypesAreAlwaysSealedDU">
        <source>Discriminated union types are always sealed</source>
        <target state="translated">判別された共用体型は常にシールドです</target>
        <note />
      </trans-unit>
      <trans-unit id="tcTypesAreAlwaysSealedRecord">
        <source>Record types are always sealed</source>
        <target state="translated">レコード型は常にシールドです</target>
        <note />
      </trans-unit>
      <trans-unit id="tcTypesAreAlwaysSealedAssemblyCode">
        <source>Assembly code types are always sealed</source>
        <target state="translated">アセンブリ コード型は常にシールドです</target>
        <note />
      </trans-unit>
      <trans-unit id="tcTypesAreAlwaysSealedStruct">
        <source>Struct types are always sealed</source>
        <target state="translated">構造体型は常にシールドです</target>
        <note />
      </trans-unit>
      <trans-unit id="tcTypesAreAlwaysSealedDelegate">
        <source>Delegate types are always sealed</source>
        <target state="translated">デリゲート型は常にシールドです</target>
        <note />
      </trans-unit>
      <trans-unit id="tcTypesAreAlwaysSealedEnum">
        <source>Enum types are always sealed</source>
        <target state="translated">列挙型は常にシールドです</target>
        <note />
      </trans-unit>
      <trans-unit id="tcInterfaceTypesAndDelegatesCannotContainFields">
        <source>Interface types and delegate types cannot contain fields</source>
        <target state="translated">インターフェイス型またはデリゲート型にフィールドを含めることはできません</target>
        <note />
      </trans-unit>
      <trans-unit id="tcAbbreviatedTypesCannotBeSealed">
        <source>Abbreviated types cannot be given the 'Sealed' attribute</source>
        <target state="translated">省略された型に 'Sealed' 属性を指定することはできません</target>
        <note />
      </trans-unit>
      <trans-unit id="tcCannotInheritFromSealedType">
        <source>Cannot inherit a sealed type</source>
        <target state="translated">シールド型を継承できません</target>
        <note />
      </trans-unit>
      <trans-unit id="tcCannotInheritFromInterfaceType">
        <source>Cannot inherit from interface type. Use interface ... with instead.</source>
        <target state="translated">インターフェイスの型から継承できません。代わりに interface ... with を使用してください。</target>
        <note />
      </trans-unit>
      <trans-unit id="tcStructTypesCannotContainAbstractMembers">
        <source>Struct types cannot contain abstract members</source>
        <target state="translated">構造体型に抽象メンバーを含むことはできません</target>
        <note />
      </trans-unit>
      <trans-unit id="tcInterfaceTypesCannotBeSealed">
        <source>Interface types cannot be sealed</source>
        <target state="translated">インターフェイス型をシールドにすることはできません</target>
        <note />
      </trans-unit>
      <trans-unit id="tcInvalidDelegateSpecification">
        <source>Delegate specifications must be of the form 'typ -&gt; typ'</source>
        <target state="translated">デリゲートは 'typ -&gt; typ' という形式で指定する必要があります</target>
        <note />
      </trans-unit>
      <trans-unit id="tcDelegatesCannotBeCurried">
        <source>Delegate specifications must not be curried types. Use 'typ * ... * typ -&gt; typ' for multi-argument delegates, and 'typ -&gt; (typ -&gt; typ)' for delegates returning function values.</source>
        <target state="translated">デリゲートにはカリー化された型を指定しないでください。複数引数のデリゲートには 'typ * ... * typ -&gt; typ' を使用し、関数値を返すデリゲートには 'typ -&gt; (typ -&gt; typ)' を使用します。</target>
        <note />
      </trans-unit>
      <trans-unit id="tcInvalidTypeForLiteralEnumeration">
        <source>Literal enumerations must have type int, uint, int16, uint16, int64, uint64, byte, sbyte or char</source>
        <target state="translated">リテラル列挙値の型は、int、uint、int16、uint16、int64、uint64、byte、sbyte、または char にする必要があります</target>
        <note />
      </trans-unit>
      <trans-unit id="tcTypeDefinitionIsCyclic">
        <source>This type definition involves an immediate cyclic reference through an abbreviation</source>
        <target state="translated">この型定義では、省略形による直接的な循環参照が発生します</target>
        <note />
      </trans-unit>
      <trans-unit id="tcTypeDefinitionIsCyclicThroughInheritance">
        <source>This type definition involves an immediate cyclic reference through a struct field or inheritance relation</source>
        <target state="translated">この型定義では、構造体フィールドまたは継承の関係による直接的な循環参照が発生します</target>
        <note />
      </trans-unit>
      <trans-unit id="tcReservedSyntaxForAugmentation">
        <source>The syntax 'type X with ...' is reserved for augmentations. Types whose representations are hidden but which have members are now declared in signatures using 'type X = ...'. You may also need to add the '[&lt;Sealed&gt;] attribute to the type definition in the signature</source>
        <target state="translated">構文 'type X with ...' は拡張のために予約されています。表現が隠ぺいされていてメンバーがある型が、'type X = ...' を使用するシグネチャで宣言されています。必要に応じて、シグネチャ内の型定義に '[&lt;Sealed&gt;]' 属性も追加してください。</target>
        <note />
      </trans-unit>
      <trans-unit id="tcMembersThatExtendInterfaceMustBePlacedInSeparateModule">
        <source>Members that extend interface, delegate or enum types must be placed in a module separate to the definition of the type. This module must either have the AutoOpen attribute or be opened explicitly by client code to bring the extension members into scope.</source>
        <target state="translated">インターフェイス型、デリゲート型、または列挙型を拡張するメンバーは、型の定義とは別のモジュールに配置する必要があります。このモジュールに AutoOpen 属性を指定するか、クライアント コードで明示的にモジュールを開いて、拡張メンバーをスコープに含める必要があります。</target>
        <note />
      </trans-unit>
      <trans-unit id="tcDeclaredTypeParametersForExtensionDoNotMatchOriginal">
        <source>One or more of the declared type parameters for this type extension have a missing or wrong type constraint not matching the original type constraints on '{0}'</source>
        <target state="translated">この型の拡張の 1 つ以上の宣言された型パラメーターについて、型の制約が見つからないか、型の制約が '{0}' の元の型の制約に一致しないため正しくありません。</target>
        <note />
      </trans-unit>
      <trans-unit id="tcTypeDefinitionsWithImplicitConstructionMustHaveOneInherit">
        <source>Type definitions may only have one 'inherit' specification and it must be the first declaration</source>
        <target state="translated">型定義に含めることができる 'inherit' 指定は 1 つのみであり、これを最初の宣言にする必要があります。</target>
        <note />
      </trans-unit>
      <trans-unit id="tcTypeDefinitionsWithImplicitConstructionMustHaveLocalBindingsBeforeMembers">
        <source>'let' and 'do' bindings must come before member and interface definitions in type definitions</source>
        <target state="translated">型定義内のメンバーとインターフェイスの定義の前に、'let' および 'do' 束縛を含める必要があります</target>
        <note />
      </trans-unit>
      <trans-unit id="tcInheritDeclarationMissingArguments">
        <source>This 'inherit' declaration specifies the inherited type but no arguments. Consider supplying arguments, e.g. 'inherit BaseType(args)'.</source>
        <target state="translated">この 'inherit' 宣言は継承された型を指定していますが、引数がありません。引数を指定してください (たとえば、'inherit BaseType(args)')。</target>
        <note />
      </trans-unit>
      <trans-unit id="tcInheritConstructionCallNotPartOfImplicitSequence">
        <source>This 'inherit' declaration has arguments, but is not in a type with a primary constructor. Consider adding arguments to your type definition, e.g. 'type X(args) = ...'.</source>
        <target state="translated">この 'inherit' 宣言には引数が含まれていますが、これはプライマリ コンストラクターを含む型ではありません。型定義に引数を追加してください (たとえば、'type X(args) = ...')。</target>
        <note />
      </trans-unit>
      <trans-unit id="tcLetAndDoRequiresImplicitConstructionSequence">
        <source>This definition may only be used in a type with a primary constructor. Consider adding arguments to your type definition, e.g. 'type X(args) = ...'.</source>
        <target state="translated">この定義は、プライマリ コンストラクターを含む型でのみ使用できます。型定義に引数を追加してください (たとえば、'type X(args) = ...')。</target>
        <note />
      </trans-unit>
      <trans-unit id="tcTypeAbbreviationsCannotHaveAugmentations">
        <source>Type abbreviations cannot have augmentations</source>
        <target state="translated">型略称に拡張を含めることはできません</target>
        <note />
      </trans-unit>
      <trans-unit id="tcModuleAbbreviationForNamespace">
        <source>The path '{0}' is a namespace. A module abbreviation may not abbreviate a namespace.</source>
        <target state="translated">パス '{0}' は名前空間です。モジュールの省略形は名前空間の省略形にはできません。</target>
        <note />
      </trans-unit>
      <trans-unit id="tcTypeUsedInInvalidWay">
        <source>The type '{0}' is used in an invalid way. A value prior to '{1}' has an inferred type involving '{2}', which is an invalid forward reference.</source>
        <target state="translated">型 '{0}' の使用方法に誤りがあります。'{1}' の前の値に、'{2}' と推論されるような型があります。これは無効な前方参照です。</target>
        <note />
      </trans-unit>
      <trans-unit id="tcMemberUsedInInvalidWay">
        <source>The member '{0}' is used in an invalid way. A use of '{1}' has been inferred prior to the definition of '{2}', which is an invalid forward reference.</source>
        <target state="translated">メンバー '{0}' の使用方法に誤りがあります。'{2}' の定義の前に '{1}' の使用が推論されました。これは無効な前方参照です。</target>
        <note />
      </trans-unit>
      <trans-unit id="tcAttributeAutoOpenWasIgnored">
        <source>The attribute 'AutoOpen(\"{0}\")' in the assembly '{1}' did not refer to a valid module or namespace in that assembly and has been ignored</source>
        <target state="translated">アセンブリ '{1}' の属性 'AutoOpen(\"{0}\")' は、このアセンブリ内の有効なモジュールまたは名前空間を参照していないため、無視されました</target>
        <note />
      </trans-unit>
      <trans-unit id="ilUndefinedValue">
        <source>Undefined value '{0}'</source>
        <target state="translated">未定義の値 '{0}'</target>
        <note />
      </trans-unit>
      <trans-unit id="ilLabelNotFound">
        <source>Label {0} not found</source>
        <target state="translated">ラベル {0} が見つかりません</target>
        <note />
      </trans-unit>
      <trans-unit id="ilIncorrectNumberOfTypeArguments">
        <source>Incorrect number of type arguments to local call</source>
        <target state="translated">ローカルの呼び出しに対する型引数の数が正しくありません</target>
        <note />
      </trans-unit>
      <trans-unit id="ilDynamicInvocationNotSupported">
        <source>Dynamic invocation of {0} is not supported</source>
        <target state="translated">{0} の動的呼び出しはサポートされません</target>
        <note />
      </trans-unit>
      <trans-unit id="ilAddressOfLiteralFieldIsInvalid">
        <source>Taking the address of a literal field is invalid</source>
        <target state="translated">リテラル フィールドのアドレスは使用できません</target>
        <note />
      </trans-unit>
      <trans-unit id="ilAddressOfValueHereIsInvalid">
        <source>This operation involves taking the address of a value '{0}' represented using a local variable or other special representation. This is invalid.</source>
        <target state="translated">この操作には、ローカル変数または他の特殊な表現を使用して表された値 '{0}' のアドレスが使用されています。これは無効です。</target>
        <note />
      </trans-unit>
      <trans-unit id="ilCustomMarshallersCannotBeUsedInFSharp">
        <source>Custom marshallers cannot be specified in F# code. Consider using a C# helper function.</source>
        <target state="translated">F# コードではカスタム マーシャラーを指定できません。C# ヘルパー関数を使用してください。</target>
        <note />
      </trans-unit>
      <trans-unit id="ilMarshalAsAttributeCannotBeDecoded">
        <source>The MarshalAs attribute could not be decoded</source>
        <target state="translated">MarshalAs 属性をデコードできませんでした</target>
        <note />
      </trans-unit>
      <trans-unit id="ilSignatureForExternalFunctionContainsTypeParameters">
        <source>The signature for this external function contains type parameters. Constrain the argument and return types to indicate the types of the corresponding C function.</source>
        <target state="translated">この外部関数のシグネチャには型パラメーターが含まれます。引数を制限し、対応する C 関数の型を示す型を戻してください。</target>
        <note />
      </trans-unit>
      <trans-unit id="ilDllImportAttributeCouldNotBeDecoded">
        <source>The DllImport attribute could not be decoded</source>
        <target state="translated">DllImport 属性をデコードできませんでした</target>
        <note />
      </trans-unit>
      <trans-unit id="ilLiteralFieldsCannotBeSet">
        <source>Literal fields cannot be set</source>
        <target state="translated">リテラル フィールドを設定できません</target>
        <note />
      </trans-unit>
      <trans-unit id="ilStaticMethodIsNotLambda">
        <source>GenSetStorage: {0} was represented as a static method but was not an appropriate lambda expression</source>
        <target state="translated">GenSetStorage: {0} は静的メソッドとして表現されましたが、適切なラムダ式ではありません</target>
        <note />
      </trans-unit>
      <trans-unit id="ilMutableVariablesCannotEscapeMethod">
        <source>Mutable variables cannot escape their method</source>
        <target state="translated">変更可能な変数ではメソッドをエスケープできません</target>
        <note />
      </trans-unit>
      <trans-unit id="ilUnexpectedUnrealizedValue">
        <source>Compiler error: unexpected unrealized value</source>
        <target state="translated">コンパイラ エラー: 予期しない認識されない値</target>
        <note />
      </trans-unit>
      <trans-unit id="ilMainModuleEmpty">
        <source>Main module of program is empty: nothing will happen when it is run</source>
        <target state="translated">プログラムのメイン モジュールが空です。実行しても何も処理されません</target>
        <note />
      </trans-unit>
      <trans-unit id="ilTypeCannotBeUsedForLiteralField">
        <source>This type cannot be used for a literal field</source>
        <target state="translated">リテラル フィールドにこの型は使用できません</target>
        <note />
      </trans-unit>
      <trans-unit id="ilUnexpectedGetSetAnnotation">
        <source>Unexpected GetSet annotation on a property</source>
        <target state="translated">プロパティに予期しない GetSet 注釈がありました:</target>
        <note />
      </trans-unit>
      <trans-unit id="ilFieldOffsetAttributeCouldNotBeDecoded">
        <source>The FieldOffset attribute could not be decoded</source>
        <target state="translated">FieldOffset 属性をデコードできませんでした</target>
        <note />
      </trans-unit>
      <trans-unit id="ilStructLayoutAttributeCouldNotBeDecoded">
        <source>The StructLayout attribute could not be decoded</source>
        <target state="translated">StructLayout 属性をデコードできませんでした</target>
        <note />
      </trans-unit>
      <trans-unit id="ilDefaultAugmentationAttributeCouldNotBeDecoded">
        <source>The DefaultAugmentation attribute could not be decoded</source>
        <target state="translated">DefaultAugmentation 属性をデコードできませんでした</target>
        <note />
      </trans-unit>
      <trans-unit id="ilReflectedDefinitionsCannotUseSliceOperator">
        <source>Reflected definitions cannot contain uses of the prefix splice operator '%'</source>
        <target state="translated">リフレクションされた定義には、プレフィックスのスプライス演算子 '%' を使用できません</target>
        <note />
      </trans-unit>
      <trans-unit id="optsProblemWithCodepage">
        <source>Problem with codepage '{0}': {1}</source>
        <target state="translated">コードページ '{0}' に問題があります: {1}</target>
        <note />
      </trans-unit>
      <trans-unit id="optsCopyright">
        <source>Copyright (c) Microsoft Corporation. All Rights Reserved.</source>
        <target state="translated">Copyright (c) Microsoft Corporation. All Rights Reserved.</target>
        <note />
      </trans-unit>
      <trans-unit id="optsCopyrightCommunity">
        <source>Freely distributed under the MIT Open Source License.  https://github.com/Microsoft/visualfsharp/blob/master/License.txt</source>
        <target state="translated">MIT のオープン ソース ライセンスで無料配布されています。https://github.com/Microsoft/visualfsharp/blob/master/License.txt</target>
        <note />
      </trans-unit>
      <trans-unit id="optsNameOfOutputFile">
        <source>Name of the output file (Short form: -o)</source>
        <target state="translated">出力ファイルの名前 (短い形式: -o)</target>
        <note />
      </trans-unit>
      <trans-unit id="optsBuildConsole">
        <source>Build a console executable</source>
        <target state="translated">コンソール実行可能ファイルをビルドします</target>
        <note />
      </trans-unit>
      <trans-unit id="optsBuildWindows">
        <source>Build a Windows executable</source>
        <target state="translated">Windows 実行可能ファイルをビルドします</target>
        <note />
      </trans-unit>
      <trans-unit id="optsBuildLibrary">
        <source>Build a library (Short form: -a)</source>
        <target state="translated">ライブラリをビルドします (短い形式: -a)</target>
        <note />
      </trans-unit>
      <trans-unit id="optsBuildModule">
        <source>Build a module that can be added to another assembly</source>
        <target state="translated">別のアセンブリに追加できるモジュールをビルドします</target>
        <note />
      </trans-unit>
      <trans-unit id="optsDelaySign">
        <source>Delay-sign the assembly using only the public portion of the strong name key</source>
        <target state="translated">厳密名キーのパブリックな部分のみを使ってアセンブリを遅延署名します</target>
        <note />
      </trans-unit>
      <trans-unit id="optsPublicSign">
        <source>Public-sign the assembly using only the public portion of the strong name key, and mark the assembly as signed</source>
        <target state="translated">厳密な名前のキーの公開部分のみを使ってアセンブリを公開署名し、アセンブリを署名済みとしてマークします</target>
        <note />
      </trans-unit>
      <trans-unit id="optsWriteXml">
        <source>Write the xmldoc of the assembly to the given file</source>
        <target state="translated">指定したファイルにアセンブリの xmldoc を書き込みます</target>
        <note />
      </trans-unit>
      <trans-unit id="optsStrongKeyFile">
        <source>Specify a strong name key file</source>
        <target state="translated">厳密名キー ファイルを指定します</target>
        <note />
      </trans-unit>
      <trans-unit id="optsStrongKeyContainer">
        <source>Specify a strong name key container</source>
        <target state="translated">厳密名キー コンテナーを指定します</target>
        <note />
      </trans-unit>
      <trans-unit id="optsPlatform">
        <source>Limit which platforms this code can run on: x86, Itanium, x64, anycpu32bitpreferred, or anycpu. The default is anycpu.</source>
        <target state="translated">このコードが実行されるプラットフォームの制限: x86、Itanium、x64、anycpu32bitpreferred、または anycpu。既定は anycpu です。</target>
        <note />
      </trans-unit>
      <trans-unit id="optsNoOpt">
        <source>Only include optimization information essential for implementing inlined constructs. Inhibits cross-module inlining but improves binary compatibility.</source>
        <target state="translated">インライン コンストラクトの実装に必要な最適化情報のみを含めてください。モジュール間のインライン処理を禁止し、バイナリの互換性を改善してください。</target>
        <note />
      </trans-unit>
      <trans-unit id="optsNoInterface">
        <source>Don't add a resource to the generated assembly containing F#-specific metadata</source>
        <target state="translated">F# 固有のメタデータを含む生成済みアセンブリにリソースを追加しないでください</target>
        <note />
      </trans-unit>
      <trans-unit id="optsSig">
        <source>Print the inferred interface of the assembly to a file</source>
        <target state="translated">アセンブリの推論されたインターフェイスをファイルに出力します</target>
        <note />
      </trans-unit>
      <trans-unit id="optsReference">
        <source>Reference an assembly (Short form: -r)</source>
        <target state="translated">アセンブリを参照します (短い形式: -r)</target>
        <note />
      </trans-unit>
      <trans-unit id="optsWin32res">
        <source>Specify a Win32 resource file (.res)</source>
        <target state="translated">Win32 リソース ファイル (.res) を指定します</target>
        <note />
      </trans-unit>
      <trans-unit id="optsWin32manifest">
        <source>Specify a Win32 manifest file</source>
        <target state="translated">Win32 マニフェスト ファイルを指定します</target>
        <note />
      </trans-unit>
      <trans-unit id="optsNowin32manifest">
        <source>Do not include the default Win32 manifest</source>
        <target state="translated">既定の Win32 マニフェストを含めないでください</target>
        <note />
      </trans-unit>
      <trans-unit id="optsEmbedAllSource">
        <source>Embed all source files in the portable PDB file</source>
        <target state="translated">ポータブル PDB ファイル内にすべてのソース ファイルを埋め込む</target>
        <note />
      </trans-unit>
      <trans-unit id="optsEmbedSource">
        <source>Embed specific source files in the portable PDB file</source>
        <target state="translated">ポータブル PDB ファイル内に特定のソース ファイルを埋め込む</target>
        <note />
      </trans-unit>
      <trans-unit id="optsSourceLink">
        <source>Source link information file to embed in the portable PDB file</source>
        <target state="translated">ポータブル PDB ファイルに埋め込むソース リンク情報ファイル</target>
        <note />
      </trans-unit>
      <trans-unit id="optsEmbeddedSourceRequirePortablePDBs">
        <source>--embed switch only supported when emitting a Portable PDB (--debug:portable or --debug:embedded)</source>
        <target state="translated">--embed スイッチは、ポータブル PDB の生成時にのみサポートされます (--debug:portable または --debug:embedded)</target>
        <note />
      </trans-unit>
      <trans-unit id="optsSourceLinkRequirePortablePDBs">
        <source>--sourcelink switch only supported when emitting a Portable PDB (--debug:portable or --debug:embedded)</source>
        <target state="translated">--sourcelink スイッチは、ポータブル PDB の生成時にのみサポートされます (--debug:portable または --debug:embedded)</target>
        <note />
      </trans-unit>
      <trans-unit id="srcFileTooLarge">
        <source>Source file is too large to embed in a portable PDB</source>
        <target state="translated">ソース ファイルが大きすぎるので、ポータブル PDB 内に埋め込めません</target>
        <note />
      </trans-unit>
      <trans-unit id="optsResource">
        <source>Embed the specified managed resource</source>
        <target state="translated">指定したマネージド リソースを埋め込みます</target>
        <note />
      </trans-unit>
      <trans-unit id="optsLinkresource">
        <source>Link the specified resource to this assembly where the resinfo format is &lt;file&gt;[,&lt;string name&gt;[,public|private]]</source>
        <target state="translated">指定したリソースをこのアセンブリにリンクします。このとき、リソース情報の形式は &lt;ファイル&gt;[,&lt;文字列名&gt;[,public|private]] です。</target>
        <note />
      </trans-unit>
      <trans-unit id="optsDebugPM">
        <source>Emit debug information (Short form: -g)</source>
        <target state="translated">デバッグ情報を生成します (短い形式: -g)</target>
        <note />
      </trans-unit>
      <trans-unit id="optsDebug">
        <source>Specify debugging type: full, portable, embedded, pdbonly. ('{0}' is the default if no debuggging type specified and enables attaching a debugger to a running program, 'portable' is a cross-platform format, 'embedded' is a cross-platform format embedded into the output file).</source>
        <target state="translated">デバッグの種類 full、portable、pdbonly を指定します (デバッグの種類が指定されない場合には '{0}' が既定で、実行中のプログラムにデバッガーを付加することができます。'portable' はクロスプラットフォーム形式、'embedded' は出力ファイルに埋め込まれたクロスプラットフォーム形式です)。</target>
        <note />
      </trans-unit>
      <trans-unit id="optsOptimize">
        <source>Enable optimizations (Short form: -O)</source>
        <target state="translated">最適化を有効にします (短い形式: -O)</target>
        <note />
      </trans-unit>
      <trans-unit id="optsTailcalls">
        <source>Enable or disable tailcalls</source>
        <target state="translated">tail の呼び出しを有効または無効にします</target>
        <note />
      </trans-unit>
      <trans-unit id="optsDeterministic">
        <source>Produce a deterministic assembly (including module version GUID and timestamp)</source>
        <target state="translated">決定論的アセンブリを作成します (モジュール バージョン GUID やタイムスタンプなど)</target>
        <note />
      </trans-unit>
      <trans-unit id="optsCrossoptimize">
        <source>Enable or disable cross-module optimizations</source>
        <target state="translated">モジュール間の最適化を有効または無効にします</target>
        <note />
      </trans-unit>
      <trans-unit id="optsWarnaserrorPM">
        <source>Report all warnings as errors</source>
        <target state="translated">すべての警告をエラーとして報告する</target>
        <note />
      </trans-unit>
      <trans-unit id="optsWarnaserror">
        <source>Report specific warnings as errors</source>
        <target state="translated">指定した警告をエラーとして報告する</target>
        <note />
      </trans-unit>
      <trans-unit id="optsWarn">
        <source>Set a warning level (0-5)</source>
        <target state="translated">警告レベル (0 ～ 5) を設定します</target>
        <note />
      </trans-unit>
      <trans-unit id="optsNowarn">
        <source>Disable specific warning messages</source>
        <target state="translated">指定の警告メッセージを無効にする</target>
        <note />
      </trans-unit>
      <trans-unit id="optsWarnOn">
        <source>Enable specific warnings that may be off by default</source>
        <target state="translated">既定でオフにすることができる特定の警告を有効にします</target>
        <note />
      </trans-unit>
      <trans-unit id="optsChecked">
        <source>Generate overflow checks</source>
        <target state="translated">オーバーフロー チェックの生成</target>
        <note />
      </trans-unit>
      <trans-unit id="optsDefine">
        <source>Define conditional compilation symbols (Short form: -d)</source>
        <target state="translated">条件付きコンパイル シンボルを定義します (短い形式: -d)</target>
        <note />
      </trans-unit>
      <trans-unit id="optsMlcompatibility">
        <source>Ignore ML compatibility warnings</source>
        <target state="translated">ML 互換性に関する警告を無視します</target>
        <note />
      </trans-unit>
      <trans-unit id="optsNologo">
        <source>Suppress compiler copyright message</source>
        <target state="translated">コンパイラの著作権メッセージを表示しません</target>
        <note />
      </trans-unit>
      <trans-unit id="optsHelp">
        <source>Display this usage message (Short form: -?)</source>
        <target state="translated">この使用方法に関するメッセージを表示します (短い形式: -?)</target>
        <note />
      </trans-unit>
      <trans-unit id="optsResponseFile">
        <source>Read response file for more options</source>
        <target state="translated">その他のオプションを、応答ファイルから読み取ります</target>
        <note />
      </trans-unit>
      <trans-unit id="optsCodepage">
        <source>Specify the codepage used to read source files</source>
        <target state="translated">ソース ファイルの読み取りに使用するコードページを指定します</target>
        <note />
      </trans-unit>
      <trans-unit id="optsUtf8output">
        <source>Output messages in UTF-8 encoding</source>
        <target state="translated">UTF-8 エンコードでメッセージを出力します</target>
        <note />
      </trans-unit>
      <trans-unit id="optsFullpaths">
        <source>Output messages with fully qualified paths</source>
        <target state="translated">完全修飾パスを含むメッセージを出力します</target>
        <note />
      </trans-unit>
      <trans-unit id="optsLib">
        <source>Specify a directory for the include path which is used to resolve source files and assemblies (Short form: -I)</source>
        <target state="translated">ソース ファイルおよびアセンブリの解決に使用する include パスのディレクトリを指定します (短い形式: -I)</target>
        <note />
      </trans-unit>
      <trans-unit id="optsBaseaddress">
        <source>Base address for the library to be built</source>
        <target state="translated">ビルドするライブラリのベース アドレス</target>
        <note />
      </trans-unit>
      <trans-unit id="optsNoframework">
        <source>Do not reference the default CLI assemblies by default</source>
        <target state="translated">既定では、既定の CLI アセンブリを参照しません</target>
        <note />
      </trans-unit>
      <trans-unit id="optsStandalone">
        <source>Statically link the F# library and all referenced DLLs that depend on it into the assembly being generated</source>
        <target state="translated">F# ライブラリと、ライブラリに依存するすべての参照 DLL を、生成されるアセンブリへ静的にリンクします</target>
        <note />
      </trans-unit>
      <trans-unit id="optsStaticlink">
        <source>Statically link the given assembly and all referenced DLLs that depend on this assembly. Use an assembly name e.g. mylib, not a DLL name.</source>
        <target state="translated">指定したアセンブリと、そのアセンブリに依存するすべての参照 DLL を静的にリンクします。DLL 名ではなく、アセンブリ名 (たとえば、mylib) を使用してください。</target>
        <note />
      </trans-unit>
      <trans-unit id="optsResident">
        <source>Use a resident background compilation service to improve compiler startup times.</source>
        <target state="translated">バックグラウンドに常駐するコンパイル サービスを使用して、コンパイラの起動時間を改善します。</target>
        <note />
      </trans-unit>
      <trans-unit id="optsPdb">
        <source>Name the output debug file</source>
        <target state="translated">出力デバッグ ファイルの名前を指定します</target>
        <note />
      </trans-unit>
      <trans-unit id="optsSimpleresolution">
        <source>Resolve assembly references using directory-based rules rather than MSBuild resolution</source>
        <target state="translated">MSBuild の解決ではなく、ディレクトリベースの規則を使用してアセンブリの参照を解決します</target>
        <note />
      </trans-unit>
      <trans-unit id="optsUnrecognizedTarget">
        <source>Unrecognized target '{0}', expected 'exe', 'winexe', 'library' or 'module'</source>
        <target state="translated">認識されないターゲット '{0}'。'exe'、'winexe'、'library'、または 'module' を指定してください。</target>
        <note />
      </trans-unit>
      <trans-unit id="optsUnrecognizedDebugType">
        <source>Unrecognized debug type '{0}', expected 'pdbonly' or 'full'</source>
        <target state="translated">認識されないデバッグの種類 '{0}'。'pdbonly' または 'full' を指定してください。</target>
        <note />
      </trans-unit>
      <trans-unit id="optsInvalidWarningLevel">
        <source>Invalid warning level '{0}'</source>
        <target state="translated">警告レベル '{0}' が無効です</target>
        <note />
      </trans-unit>
      <trans-unit id="optsShortFormOf">
        <source>Short form of '{0}'</source>
        <target state="translated">'{0}' の短い形式</target>
        <note />
      </trans-unit>
      <trans-unit id="optsClirootDeprecatedMsg">
        <source>The command-line option '--cliroot' has been deprecated. Use an explicit reference to a specific copy of mscorlib.dll instead.</source>
        <target state="translated">コマンド ライン オプション '--cliroot' は非推奨になりました。代わりに mscorlib.dll の特定のコピーに対する明示的な参照を使用してください。</target>
        <note />
      </trans-unit>
      <trans-unit id="optsClirootDescription">
        <source>Use to override where the compiler looks for mscorlib.dll and framework components</source>
        <target state="translated">コンパイラが mscorlib.dll およびフレームワーク コンポーネントを検索する場所をオーバーライドするために使用します</target>
        <note />
      </trans-unit>
      <trans-unit id="optsHelpBannerOutputFiles">
        <source>- OUTPUT FILES -</source>
        <target state="translated">- 出力ファイル -</target>
        <note />
      </trans-unit>
      <trans-unit id="optsHelpBannerInputFiles">
        <source>- INPUT FILES -</source>
        <target state="translated">- 入力ファイル -</target>
        <note />
      </trans-unit>
      <trans-unit id="optsHelpBannerResources">
        <source>- RESOURCES -</source>
        <target state="translated">- リソース -</target>
        <note />
      </trans-unit>
      <trans-unit id="optsHelpBannerCodeGen">
        <source>- CODE GENERATION -</source>
        <target state="translated">- コード生成 -</target>
        <note />
      </trans-unit>
      <trans-unit id="optsHelpBannerAdvanced">
        <source>- ADVANCED -</source>
        <target state="translated">- 詳細 -</target>
        <note />
      </trans-unit>
      <trans-unit id="optsHelpBannerMisc">
        <source>- MISCELLANEOUS -</source>
        <target state="translated">- その他 -</target>
        <note />
      </trans-unit>
      <trans-unit id="optsHelpBannerLanguage">
        <source>- LANGUAGE -</source>
        <target state="translated">- 言語 -</target>
        <note />
      </trans-unit>
      <trans-unit id="optsHelpBannerErrsAndWarns">
        <source>- ERRORS AND WARNINGS -</source>
        <target state="translated">- エラーと警告 -</target>
        <note />
      </trans-unit>
      <trans-unit id="optsUnknownArgumentToTheTestSwitch">
        <source>Unknown --test argument: '{0}'</source>
        <target state="translated">不明 -- テスト引数:'{0}'</target>
        <note />
      </trans-unit>
      <trans-unit id="optsUnknownPlatform">
        <source>Unrecognized platform '{0}', valid values are 'x86', 'x64', 'Itanium', 'anycpu32bitpreferred', and 'anycpu'</source>
        <target state="translated">認識されないプラットフォーム '{0}'。有効な値は 'x86'、'x64'、'Itanium'、'anycpu32bitpreferred'、および 'anycpu' です。</target>
        <note />
      </trans-unit>
      <trans-unit id="optsInternalNoDescription">
        <source>The command-line option '{0}' is for test purposes only</source>
        <target state="translated">コマンド ライン オプション '{0}' はテスト目的でのみ使用できます</target>
        <note />
      </trans-unit>
      <trans-unit id="optsDCLONoDescription">
        <source>The command-line option '{0}' has been deprecated</source>
        <target state="translated">コマンド ライン オプション '{0}' は非推奨になりました</target>
        <note />
      </trans-unit>
      <trans-unit id="optsDCLODeprecatedSuggestAlternative">
        <source>The command-line option '{0}' has been deprecated. Use '{1}' instead.</source>
        <target state="translated">コマンド ライン オプション '{0}' は非推奨になりました。代わりに '{1}' を使用してください。</target>
        <note />
      </trans-unit>
      <trans-unit id="optsDCLOHtmlDoc">
        <source>The command-line option '{0}' has been deprecated. HTML document generation is now part of the F# Power Pack, via the tool FsHtmlDoc.exe.</source>
        <target state="translated">コマンド ライン オプション '{0}' は非推奨になりました。HTML ドキュメントの生成は、F# Power Pack のツール FsHtmlDoc.exe で実行できるようになりました。</target>
        <note />
      </trans-unit>
      <trans-unit id="optsConsoleColors">
        <source>Output warning and error messages in color</source>
        <target state="translated">警告メッセージとエラー メッセージを色つきで表示します</target>
        <note />
      </trans-unit>
      <trans-unit id="optsUseHighEntropyVA">
        <source>Enable high-entropy ASLR</source>
        <target state="translated">高エントロピ ASLR の有効化</target>
        <note />
      </trans-unit>
      <trans-unit id="optsSubSystemVersion">
        <source>Specify subsystem version of this assembly</source>
        <target state="translated">このアセンブリのサブシステム バージョンを指定してください</target>
        <note />
      </trans-unit>
      <trans-unit id="optsTargetProfile">
        <source>Specify target framework profile of this assembly. Valid values are mscorlib, netcore or netstandard. Default - mscorlib</source>
        <target state="translated">このアセンブリのターゲット フレームワーク プロファイルを指定します。有効な値は、mscorlib、netcore、netstandard のいずれかです。既定 - mscorlib</target>
        <note />
      </trans-unit>
      <trans-unit id="optsEmitDebugInfoInQuotations">
        <source>Emit debug information in quotations</source>
        <target state="translated">デバッグ情報を引用符で囲んで生成します</target>
        <note />
      </trans-unit>
      <trans-unit id="optsPreferredUiLang">
        <source>Specify the preferred output language culture name (e.g. es-ES, ja-JP)</source>
        <target state="translated">優先する出力用言語のカルチャ名を指定します (例: es-ES, ja-JP)</target>
        <note />
      </trans-unit>
      <trans-unit id="optsNoCopyFsharpCore">
        <source>Don't copy FSharp.Core.dll along the produced binaries</source>
        <target state="translated">生成したバイナリと共に FSharp.Core.dll をコピーしないでください</target>
        <note />
      </trans-unit>
      <trans-unit id="optsInvalidSubSystemVersion">
        <source>Invalid version '{0}' for '--subsystemversion'. The version must be 4.00 or greater.</source>
        <target state="translated">'--subsystemversion' のバージョン '{0}' が無効です。バージョンは 4.00 以上でなければなりません。</target>
        <note />
      </trans-unit>
      <trans-unit id="optsInvalidTargetProfile">
        <source>Invalid value '{0}' for '--targetprofile', valid values are 'mscorlib', 'netcore' or 'netstandard'.</source>
        <target state="translated">'--targetprofile' の値 '{0}' が無効です。有効な値は 'mscorlib'、'netcore'、'netstandard' のいずれかです。</target>
        <note />
      </trans-unit>
      <trans-unit id="typeInfoFullName">
        <source>Full name</source>
        <target state="translated">完全名</target>
        <note />
      </trans-unit>
      <trans-unit id="typeInfoOtherOverloads">
        <source>and {0} other overloads</source>
        <target state="translated">およびその他の {0} 個のオーバーロード</target>
        <note />
      </trans-unit>
      <trans-unit id="typeInfoUnionCase">
        <source>union case</source>
        <target state="translated">共用体ケース</target>
        <note />
      </trans-unit>
      <trans-unit id="typeInfoActivePatternResult">
        <source>active pattern result</source>
        <target state="translated">アクティブ パターンの結果</target>
        <note />
      </trans-unit>
      <trans-unit id="typeInfoActiveRecognizer">
        <source>active recognizer</source>
        <target state="translated">アクティブ レコグナイザー</target>
        <note />
      </trans-unit>
      <trans-unit id="typeInfoField">
        <source>field</source>
        <target state="translated">フィールド</target>
        <note />
      </trans-unit>
      <trans-unit id="typeInfoEvent">
        <source>event</source>
        <target state="translated">イベント</target>
        <note />
      </trans-unit>
      <trans-unit id="typeInfoProperty">
        <source>property</source>
        <target state="translated">プロパティ</target>
        <note />
      </trans-unit>
      <trans-unit id="typeInfoExtension">
        <source>extension</source>
        <target state="translated">拡張子</target>
        <note />
      </trans-unit>
      <trans-unit id="typeInfoCustomOperation">
        <source>custom operation</source>
        <target state="translated">カスタム操作</target>
        <note />
      </trans-unit>
      <trans-unit id="typeInfoArgument">
        <source>argument</source>
        <target state="translated">引数</target>
        <note />
      </trans-unit>
      <trans-unit id="typeInfoPatternVariable">
        <source>patvar</source>
        <target state="translated">patvar</target>
        <note />
      </trans-unit>
      <trans-unit id="typeInfoNamespace">
        <source>namespace</source>
        <target state="translated">名前空間</target>
        <note />
      </trans-unit>
      <trans-unit id="typeInfoModule">
        <source>module</source>
        <target state="translated">モジュール</target>
        <note />
      </trans-unit>
      <trans-unit id="typeInfoNamespaceOrModule">
        <source>namespace/module</source>
        <target state="translated">名前空間/モジュール</target>
        <note />
      </trans-unit>
      <trans-unit id="typeInfoFromFirst">
        <source>from {0}</source>
        <target state="translated">{0} から</target>
        <note />
      </trans-unit>
      <trans-unit id="typeInfoFromNext">
        <source>also from {0}</source>
        <target state="translated">また、{0} から</target>
        <note />
      </trans-unit>
      <trans-unit id="typeInfoGeneratedProperty">
        <source>generated property</source>
        <target state="translated">生成されたプロパティ</target>
        <note />
      </trans-unit>
      <trans-unit id="typeInfoGeneratedType">
        <source>generated type</source>
        <target state="translated">生成された型</target>
        <note />
      </trans-unit>
      <trans-unit id="assemblyResolutionFoundByAssemblyFoldersKey">
        <source>Found by AssemblyFolders registry key</source>
        <target state="translated">AssemblyFolders レジストリ キーによって検出されました</target>
        <note />
      </trans-unit>
      <trans-unit id="assemblyResolutionFoundByAssemblyFoldersExKey">
        <source>Found by AssemblyFoldersEx registry key</source>
        <target state="translated">AssemblyFoldersEx レジストリ キーによって検出されました</target>
        <note />
      </trans-unit>
      <trans-unit id="assemblyResolutionNetFramework">
        <source>.NET Framework</source>
        <target state="translated">.NET Framework</target>
        <note />
      </trans-unit>
      <trans-unit id="assemblyResolutionGAC">
        <source>Global Assembly Cache</source>
        <target state="translated">グローバル アセンブリ キャッシュ</target>
        <note />
      </trans-unit>
      <trans-unit id="recursiveClassHierarchy">
        <source>Recursive class hierarchy in type '{0}'</source>
        <target state="translated">型 '{0}' の再帰的クラス階層</target>
        <note />
      </trans-unit>
      <trans-unit id="InvalidRecursiveReferenceToAbstractSlot">
        <source>Invalid recursive reference to an abstract slot</source>
        <target state="translated">抽象スロットに対する再帰的参照が無効です</target>
        <note />
      </trans-unit>
      <trans-unit id="eventHasNonStandardType">
        <source>The event '{0}' has a non-standard type. If this event is declared in another CLI language, you may need to access this event using the explicit {1} and {2} methods for the event. If this event is declared in F#, make the type of the event an instantiation of either 'IDelegateEvent&lt;_&gt;' or 'IEvent&lt;_,_&gt;'.</source>
        <target state="translated">イベント '{0}' が標準以外の型です。このイベントが別の CLI 言語で宣言された場合、イベントにアクセスするには、このイベントに明示的な {1} メソッドや {2} メソッドを使用する必要があります。このイベントが F# で宣言された場合、イベントの型を IDelegateEvent&lt;_&gt;' または 'IEvent&lt;_,_&gt;' のインスタンス化にします。</target>
        <note />
      </trans-unit>
      <trans-unit id="typeIsNotAccessible">
        <source>The type '{0}' is not accessible from this code location</source>
        <target state="translated">型 '{0}' はこのコードの場所からアクセスできません</target>
        <note />
      </trans-unit>
      <trans-unit id="unionCasesAreNotAccessible">
        <source>The union cases or fields of the type '{0}' are not accessible from this code location</source>
        <target state="translated">型 '{0}' の共用体ケースまたはフィールドは、このコードの場所からアクセスできません</target>
        <note />
      </trans-unit>
      <trans-unit id="valueIsNotAccessible">
        <source>The value '{0}' is not accessible from this code location</source>
        <target state="translated">値 '{0}' はこのコードの場所からアクセスできません</target>
        <note />
      </trans-unit>
      <trans-unit id="unionCaseIsNotAccessible">
        <source>The union case '{0}' is not accessible from this code location</source>
        <target state="translated">共用体ケース '{0}' はこのコードの場所からアクセスできません</target>
        <note />
      </trans-unit>
      <trans-unit id="fieldIsNotAccessible">
        <source>The record, struct or class field '{0}' is not accessible from this code location</source>
        <target state="translated">レコード、構造体、またはクラスのフィールド '{0}' はこのコードの場所からアクセスできません</target>
        <note />
      </trans-unit>
      <trans-unit id="structOrClassFieldIsNotAccessible">
        <source>The struct or class field '{0}' is not accessible from this code location</source>
        <target state="translated">構造体またはクラスのフィールド '{0}' はこのコードの場所からアクセスできません</target>
        <note />
      </trans-unit>
      <trans-unit id="experimentalConstruct">
        <source>This construct is experimental</source>
        <target state="translated">このコンストラクトは試験段階です</target>
        <note />
      </trans-unit>
      <trans-unit id="noInvokeMethodsFound">
        <source>No Invoke methods found for delegate type</source>
        <target state="translated">デリゲート型に Invoke メソッドが見つかりませんでした</target>
        <note />
      </trans-unit>
      <trans-unit id="moreThanOneInvokeMethodFound">
        <source>More than one Invoke method found for delegate type</source>
        <target state="translated">デリゲート型に複数の Invoke メソッドが見つかりました</target>
        <note />
      </trans-unit>
      <trans-unit id="delegatesNotAllowedToHaveCurriedSignatures">
        <source>Delegates are not allowed to have curried signatures</source>
        <target state="translated">カリー化されたシグネチャを含むデリゲートは許可されていません</target>
        <note />
      </trans-unit>
      <trans-unit id="tlrUnexpectedTExpr">
        <source>Unexpected Expr.TyChoose</source>
        <target state="translated">予期しない Expr.TyChoose です:</target>
        <note />
      </trans-unit>
      <trans-unit id="tlrLambdaLiftingOptimizationsNotApplied">
        <source>Note: Lambda-lifting optimizations have not been applied because of the use of this local constrained generic function as a first class value. Adding type constraints may resolve this condition.</source>
        <target state="translated">注意: ファースト クラス値としてこのローカルの制約付きジェネリック関数が使用されているため、ラムダリフティングの最適化は適用されませんでした。型制約を追加することで、この状態を解決できる可能性があります。</target>
        <note />
      </trans-unit>
      <trans-unit id="lexhlpIdentifiersContainingAtSymbolReserved">
        <source>Identifiers containing '@' are reserved for use in F# code generation</source>
        <target state="translated">'@' を含む識別子は、F# コードの生成で使用するために予約されています</target>
        <note />
      </trans-unit>
      <trans-unit id="lexhlpIdentifierReserved">
        <source>The identifier '{0}' is reserved for future use by F#</source>
        <target state="translated">識別子 '{0}' は F# で将来利用するために予約されています</target>
        <note />
      </trans-unit>
      <trans-unit id="patcMissingVariable">
        <source>Missing variable '{0}'</source>
        <target state="translated">変数 '{0}' が見つかりません</target>
        <note />
      </trans-unit>
      <trans-unit id="patcPartialActivePatternsGenerateOneResult">
        <source>Partial active patterns may only generate one result</source>
        <target state="translated">パーシャル アクティブ パターンで生成できる結果は 1 個のみです</target>
        <note />
      </trans-unit>
      <trans-unit id="impTypeRequiredUnavailable">
        <source>The type '{0}' is required here and is unavailable. You must add a reference to assembly '{1}'.</source>
        <target state="translated">ここでは型 '{0}' が必要ですが使用できません。アセンブリ '{1}' に参照を追加する必要があります。</target>
        <note />
      </trans-unit>
      <trans-unit id="impReferencedTypeCouldNotBeFoundInAssembly">
        <source>A reference to the type '{0}' in assembly '{1}' was found, but the type could not be found in that assembly</source>
        <target state="translated">アセンブリ '{1}' 内の型 '{0}' に対する参照が見つかりましたが、型はそのアセンブリ内に見つかりませんでした</target>
        <note />
      </trans-unit>
      <trans-unit id="impNotEnoughTypeParamsInScopeWhileImporting">
        <source>Internal error or badly formed metadata: not enough type parameters were in scope while importing</source>
        <target state="translated">内部エラーまたはメタデータの形式エラー: インポート中のスコープに含まれる型パラメーターが足りません</target>
        <note />
      </trans-unit>
      <trans-unit id="impReferenceToDllRequiredByAssembly">
        <source>A reference to the DLL {0} is required by assembly {1}. The imported type {2} is located in the first assembly and could not be resolved.</source>
        <target state="translated">アセンブリ {1} には DLL {0} に対する参照が必要です。インポートされた型 {2} は最初のアセンブリにあり、解決できませんでした。</target>
        <note />
      </trans-unit>
      <trans-unit id="impImportedAssemblyUsesNotPublicType">
        <source>An imported assembly uses the type '{0}' but that type is not public</source>
        <target state="translated">インポートされたアセンブリでは型 '{0}' を使用していますが、その型はパブリックではありません</target>
        <note />
      </trans-unit>
      <trans-unit id="optValueMarkedInlineButIncomplete">
        <source>The value '{0}' was marked inline but its implementation makes use of an internal or private function which is not sufficiently accessible</source>
        <target state="translated">値 '{0}' は 'inline' とマークされましたが、実装ではアクセシビリティが低い内部関数またはプライベート関数を使用しています</target>
        <note />
      </trans-unit>
      <trans-unit id="optValueMarkedInlineButWasNotBoundInTheOptEnv">
        <source>The value '{0}' was marked inline but was not bound in the optimization environment</source>
        <target state="translated">値 '{0}' は 'inline' とマークされましたが、最適化環境ではバインドされません</target>
        <note />
      </trans-unit>
      <trans-unit id="optLocalValueNotFoundDuringOptimization">
        <source>Local value {0} not found during optimization</source>
        <target state="translated">最適化中にローカルの値 {0} が見つかりませんでした</target>
        <note />
      </trans-unit>
      <trans-unit id="optValueMarkedInlineHasUnexpectedValue">
        <source>A value marked as 'inline' has an unexpected value</source>
        <target state="translated">'inline' とマークされた値に予期しない値が含まれます</target>
        <note />
      </trans-unit>
      <trans-unit id="optValueMarkedInlineCouldNotBeInlined">
        <source>A value marked as 'inline' could not be inlined</source>
        <target state="translated">'inline' とマークされた値をインライン展開できませんでした</target>
        <note />
      </trans-unit>
      <trans-unit id="optFailedToInlineValue">
        <source>Failed to inline the value '{0}' marked 'inline', perhaps because a recursive value was marked 'inline'</source>
        <target state="translated">'inline' とマークされた値 '{0}' をインライン化できませんでした。再帰的な値が 'inline' とマークされた可能性があります。</target>
        <note />
      </trans-unit>
      <trans-unit id="optRecursiveValValue">
        <source>Recursive ValValue {0}</source>
        <target state="translated">再帰的な ValValue {0}</target>
        <note />
      </trans-unit>
      <trans-unit id="lexfltIncorrentIndentationOfIn">
        <source>The indentation of this 'in' token is incorrect with respect to the corresponding 'let'</source>
        <target state="translated">この 'in' トークンのインデントは、対応する 'let' に対して正しくありません</target>
        <note />
      </trans-unit>
      <trans-unit id="lexfltTokenIsOffsideOfContextStartedEarlier">
        <source>Possible incorrect indentation: this token is offside of context started at position {0}. Try indenting this token further or using standard formatting conventions.</source>
        <target state="translated">インデントが正しくない可能性があります。このトークンは位置 {0} から開始されるコンテキストのオフサイドになります。このトークンのインデントを増やすか、標準的な書式規則を使用してください。</target>
        <note />
      </trans-unit>
      <trans-unit id="lexfltSeparatorTokensOfPatternMatchMisaligned">
        <source>The '|' tokens separating rules of this pattern match are misaligned by one column. Consider realigning your code or using further indentation.</source>
        <target state="translated">ある列で、このパターン マッチの規則を区切る '|' トークンが正しく配置されていません。コードの配置を変更するか、インデントを増やしてください。</target>
        <note />
      </trans-unit>
      <trans-unit id="nrInvalidModuleExprType">
        <source>Invalid module/expression/type</source>
        <target state="translated">モジュール/式/型が無効です</target>
        <note />
      </trans-unit>
      <trans-unit id="nrTypeInstantiationNeededToDisambiguateTypesWithSameName">
        <source>Multiple types exist called '{0}', taking different numbers of generic parameters. Provide a type instantiation to disambiguate the type resolution, e.g. '{1}'.</source>
        <target state="translated">異なる数のジェネリック パラメーターを使用する '{0}' という複数の型が存在します。厳密に型を解決できるように、型のインスタンス化を指定してください (たとえば、'{1}')。</target>
        <note />
      </trans-unit>
      <trans-unit id="nrTypeInstantiationIsMissingAndCouldNotBeInferred">
        <source>The instantiation of the generic type '{0}' is missing and can't be inferred from the arguments or return type of this member. Consider providing a type instantiation when accessing this type, e.g. '{1}'.</source>
        <target state="translated">ジェネリック型 '{0}' のインスタンス化がありません。また、このメンバーの引数または戻り値の型から推論できません。この型にアクセスするときは型のインスタンス化を指定してください (たとえば、'{1}')。</target>
        <note />
      </trans-unit>
      <trans-unit id="nrGlobalUsedOnlyAsFirstName">
        <source>'global' may only be used as the first name in a qualified path</source>
        <target state="translated">'global' は、修飾パスの最初の名前としてのみ使用できます</target>
        <note />
      </trans-unit>
      <trans-unit id="nrIsNotConstructorOrLiteral">
        <source>This is not a constructor or literal, or a constructor is being used incorrectly</source>
        <target state="translated">これはコンストラクターまたはリテラルではありません。またはコンストラクターの使用方法に誤りがあります。</target>
        <note />
      </trans-unit>
      <trans-unit id="nrUnexpectedEmptyLongId">
        <source>Unexpected empty long identifier</source>
        <target state="translated">予期しない空の長識別子:</target>
        <note />
      </trans-unit>
      <trans-unit id="nrRecordDoesNotContainSuchLabel">
        <source>The record type '{0}' does not contain a label '{1}'.</source>
        <target state="translated">レコードの種類 '{0}' にラベル '{1}' が含まれていません。</target>
        <note />
      </trans-unit>
      <trans-unit id="nrInvalidFieldLabel">
        <source>Invalid field label</source>
        <target state="translated">フィールド ラベルが無効です</target>
        <note />
      </trans-unit>
      <trans-unit id="nrInvalidExpression">
        <source>Invalid expression '{0}'</source>
        <target state="translated">式 '{0}' は無効です</target>
        <note />
      </trans-unit>
      <trans-unit id="nrNoConstructorsAvailableForType">
        <source>No constructors are available for the type '{0}'</source>
        <target state="translated">型 '{0}' に使用できるコンストラクターがありません</target>
        <note />
      </trans-unit>
      <trans-unit id="nrUnionTypeNeedsQualifiedAccess">
        <source>The union type for union case '{0}' was defined with the RequireQualifiedAccessAttribute. Include the name of the union type ('{1}') in the name you are using.</source>
        <target state="translated">共用体ケース '{0}' の共用体型が RequireQualifiedAccessAttribute によって定義されました。使用中の名前に共用体型 ('{1}') の名前を含めてください。</target>
        <note />
      </trans-unit>
      <trans-unit id="nrRecordTypeNeedsQualifiedAccess">
        <source>The record type for the record field '{0}' was defined with the RequireQualifiedAccessAttribute. Include the name of the record type ('{1}') in the name you are using.</source>
        <target state="translated">レコード フィールド '{0}' のレコード型が RequireQualifiedAccessAttribute によって定義されました。使用中の名前にレコード型 ('{1}') の名前を含めてください。</target>
        <note />
      </trans-unit>
      <trans-unit id="ilwriteErrorCreatingPdb">
        <source>Unexpected error creating debug information file '{0}'</source>
        <target state="translated">デバッグ情報ファイル '{0}' の作成中に予期しないエラーが発生しました:</target>
        <note />
      </trans-unit>
      <trans-unit id="lexOutsideIntegerRange">
        <source>This number is outside the allowable range for this integer type</source>
        <target state="translated">この数値は、この整数型に使用できる範囲から外れています</target>
        <note />
      </trans-unit>
      <trans-unit id="lexCharNotAllowedInOperatorNames">
        <source>'{0}' is not permitted as a character in operator names and is reserved for future use</source>
        <target state="translated">'{0}' は演算子名の文字として使用できません。将来利用するために予約されています</target>
        <note />
      </trans-unit>
      <trans-unit id="lexUnexpectedChar">
        <source>Unexpected character '{0}'</source>
        <target state="translated">予期しない文字 '{0}'</target>
        <note />
      </trans-unit>
      <trans-unit id="lexByteArrayCannotEncode">
        <source>This byte array literal contains characters that do not encode as a single byte</source>
        <target state="translated">このバイト配列リテラルには、シングル バイトとしてエンコードされない文字が含まれます</target>
        <note />
      </trans-unit>
      <trans-unit id="lexIdentEndInMarkReserved">
        <source>Identifiers followed by '{0}' are reserved for future use</source>
        <target state="translated">'{0}' が続く識別子は将来利用するために予約されています</target>
        <note />
      </trans-unit>
      <trans-unit id="lexOutsideEightBitSigned">
        <source>This number is outside the allowable range for 8-bit signed integers</source>
        <target state="translated">この数値は、8 ビット符号付き整数に使用できる範囲から外れています</target>
        <note />
      </trans-unit>
      <trans-unit id="lexOutsideEightBitSignedHex">
        <source>This number is outside the allowable range for hexadecimal 8-bit signed integers</source>
        <target state="translated">この数値は、16 進 8 ビット符号付き整数に使用できる範囲から外れています</target>
        <note />
      </trans-unit>
      <trans-unit id="lexOutsideEightBitUnsigned">
        <source>This number is outside the allowable range for 8-bit unsigned integers</source>
        <target state="translated">この数値は、8 ビット符号なし整数に使用できる範囲から外れています</target>
        <note />
      </trans-unit>
      <trans-unit id="lexOutsideSixteenBitSigned">
        <source>This number is outside the allowable range for 16-bit signed integers</source>
        <target state="translated">この数値は、16 ビット符号付き整数に使用できる範囲から外れています</target>
        <note />
      </trans-unit>
      <trans-unit id="lexOutsideSixteenBitUnsigned">
        <source>This number is outside the allowable range for 16-bit unsigned integers</source>
        <target state="translated">この数値は、16 ビット符号なし整数に使用できる範囲から外れています</target>
        <note />
      </trans-unit>
      <trans-unit id="lexOutsideThirtyTwoBitSigned">
        <source>This number is outside the allowable range for 32-bit signed integers</source>
        <target state="translated">この数値は、32 ビット符号付き整数に使用できる範囲から外れています</target>
        <note />
      </trans-unit>
      <trans-unit id="lexOutsideThirtyTwoBitUnsigned">
        <source>This number is outside the allowable range for 32-bit unsigned integers</source>
        <target state="translated">この数値は、32 ビット符号なし整数に使用できる範囲から外れています</target>
        <note />
      </trans-unit>
      <trans-unit id="lexOutsideSixtyFourBitSigned">
        <source>This number is outside the allowable range for 64-bit signed integers</source>
        <target state="translated">この数値は、64 ビット符号付き整数に使用できる範囲から外れています</target>
        <note />
      </trans-unit>
      <trans-unit id="lexOutsideSixtyFourBitUnsigned">
        <source>This number is outside the allowable range for 64-bit unsigned integers</source>
        <target state="translated">この数値は、64 ビット符号なし整数に使用できる範囲から外れています</target>
        <note />
      </trans-unit>
      <trans-unit id="lexOutsideNativeSigned">
        <source>This number is outside the allowable range for signed native integers</source>
        <target state="translated">この数値は、符号付きネイティブ整数に使用できる範囲から外れています</target>
        <note />
      </trans-unit>
      <trans-unit id="lexOutsideNativeUnsigned">
        <source>This number is outside the allowable range for unsigned native integers</source>
        <target state="translated">この数値は、符号なしネイティブ整数に使用できる範囲から外れています</target>
        <note />
      </trans-unit>
      <trans-unit id="lexInvalidFloat">
        <source>Invalid floating point number</source>
        <target state="translated">浮動小数点数が無効です</target>
        <note />
      </trans-unit>
      <trans-unit id="lexOusideDecimal">
        <source>This number is outside the allowable range for decimal literals</source>
        <target state="translated">この数値は、10 進リテラルに使用できる範囲から外れています</target>
        <note />
      </trans-unit>
      <trans-unit id="lexOusideThirtyTwoBitFloat">
        <source>This number is outside the allowable range for 32-bit floats</source>
        <target state="translated">この数値は、32 ビット浮動小数点に使用できる範囲から外れています</target>
        <note />
      </trans-unit>
      <trans-unit id="lexInvalidNumericLiteral">
        <source>This is not a valid numeric literal. Valid numeric literals include 1, 0x1, 0b0001 (int), 1u (uint32), 1L (int64), 1UL (uint64), 1s (int16), 1y (sbyte), 1uy (byte), 1.0 (float), 1.0f (float32), 1.0m (decimal), 1I (BigInteger).</source>
        <target state="translated">これは有効な数値リテラルではありません。有効な数値リテラルの例には、1、0x1、0b0001 (int)、1u (uint32)、1L (int64)、1UL (uint64)、1s (int16)、1y (sbyte)、1uy (byte)、1.0 (float)、1.0f (float32)、1.0m (decimal)、1I (BigInteger) などがあります。</target>
        <note />
      </trans-unit>
      <trans-unit id="lexInvalidByteLiteral">
        <source>This is not a valid byte literal</source>
        <target state="translated">これは有効なバイト リテラルではありません</target>
        <note />
      </trans-unit>
      <trans-unit id="lexInvalidCharLiteral">
        <source>This is not a valid character literal</source>
        <target state="translated">これは有効な文字リテラルではありません</target>
        <note />
      </trans-unit>
      <trans-unit id="lexThisUnicodeOnlyInStringLiterals">
        <source>This Unicode encoding is only valid in string literals</source>
        <target state="translated">この Unicode エンコーディングが有効なのはリテラル文字列内のみです</target>
        <note />
      </trans-unit>
      <trans-unit id="lexTokenReserved">
        <source>This token is reserved for future use</source>
        <target state="translated">このトークンは将来利用するために予約されています</target>
        <note />
      </trans-unit>
      <trans-unit id="lexTabsNotAllowed">
        <source>TABs are not allowed in F# code unless the #indent \"off\" option is used</source>
        <target state="translated">F# コードにタブを使用するには、#indent \"off\" オプションを使用する必要があります</target>
        <note />
      </trans-unit>
      <trans-unit id="lexInvalidLineNumber">
        <source>Invalid line number: '{0}'</source>
        <target state="translated">行番号: '{0}' は無効です</target>
        <note />
      </trans-unit>
      <trans-unit id="lexHashIfMustBeFirst">
        <source>#if directive must appear as the first non-whitespace character on a line</source>
        <target state="translated">#if ディレクティブは、スペース以外の最初の文字として行頭に指定する必要があります</target>
        <note />
      </trans-unit>
      <trans-unit id="lexHashElseNoMatchingIf">
        <source>#else has no matching #if</source>
        <target state="translated">#else に対応する #if がありません</target>
        <note />
      </trans-unit>
      <trans-unit id="lexHashEndifRequiredForElse">
        <source>#endif required for #else</source>
        <target state="translated">#else には #endif が必要です</target>
        <note />
      </trans-unit>
      <trans-unit id="lexHashElseMustBeFirst">
        <source>#else directive must appear as the first non-whitespace character on a line</source>
        <target state="translated">#else ディレクティブは、スペース以外の最初の文字として行頭に指定する必要があります</target>
        <note />
      </trans-unit>
      <trans-unit id="lexHashEndingNoMatchingIf">
        <source>#endif has no matching #if</source>
        <target state="translated">#endif に対応する #if がありません</target>
        <note />
      </trans-unit>
      <trans-unit id="lexHashEndifMustBeFirst">
        <source>#endif directive must appear as the first non-whitespace character on a line</source>
        <target state="translated">#endif ディレクティブは、スペース以外の最初の文字として行頭に指定する必要があります</target>
        <note />
      </trans-unit>
      <trans-unit id="lexHashIfMustHaveIdent">
        <source>#if directive should be immediately followed by an identifier</source>
        <target state="translated">#if ディレクティブの直後に識別子を指定する必要があります</target>
        <note />
      </trans-unit>
      <trans-unit id="lexWrongNestedHashEndif">
        <source>Syntax error. Wrong nested #endif, unexpected tokens before it.</source>
        <target state="translated">構文エラー。#endif の入れ子が不適切です。#endif の前に予期しないトークンがあります。</target>
        <note />
      </trans-unit>
      <trans-unit id="lexHashBangMustBeFirstInFile">
        <source>#! may only appear as the first line at the start of a file.</source>
        <target state="translated">#! は、ファイル先頭の最初の行にのみ指定できます。</target>
        <note />
      </trans-unit>
      <trans-unit id="pplexExpectedSingleLineComment">
        <source>Expected single line comment or end of line</source>
        <target state="translated">単一行のコメントまたは行の終わりが必要です</target>
        <note />
      </trans-unit>
      <trans-unit id="memberOperatorDefinitionWithNoArguments">
        <source>Infix operator member '{0}' has no arguments. Expected a tuple of 2 arguments, e.g. static member (+) (x,y) = ...</source>
        <target state="translated">挿入演算子メンバー '{0}' に引数がありません。静的メンバー (+) (x,y) = ... など、2 つの引数を持つタプルを指定してください。</target>
        <note />
      </trans-unit>
      <trans-unit id="memberOperatorDefinitionWithNonPairArgument">
        <source>Infix operator member '{0}' has {1} initial argument(s). Expected a tuple of 2 arguments, e.g. static member (+) (x,y) = ...</source>
        <target state="translated">挿入演算子メンバー '{0}' に {1} 個の初期引数があります。静的メンバー (+) (x,y) = ... など、2 つの引数を持つタプルを指定してください。</target>
        <note />
      </trans-unit>
      <trans-unit id="memberOperatorDefinitionWithCurriedArguments">
        <source>Infix operator member '{0}' has extra curried arguments. Expected a tuple of 2 arguments, e.g. static member (+) (x,y) = ...</source>
        <target state="translated">挿入演算子メンバー '{0}' に余分なカリー化された引数があります。静的メンバー (+) (x,y) = ... など、2 つの引数を持つタプルを指定してください。</target>
        <note />
      </trans-unit>
      <trans-unit id="tcFSharpCoreRequiresExplicit">
        <source>All record, union and struct types in FSharp.Core.dll must be explicitly labelled with 'StructuralComparison' or 'NoComparison'</source>
        <target state="translated">FSharp.Core.dll のすべてのレコード型、共用体型、および構造体型は、'StructuralComparison' または 'NoComparison' で明示的にラベル指定する必要があります</target>
        <note />
      </trans-unit>
      <trans-unit id="tcStructuralComparisonNotSatisfied1">
        <source>The struct, record or union type '{0}' has the 'StructuralComparison' attribute but the type parameter '{1}' does not satisfy the 'comparison' constraint. Consider adding the 'comparison' constraint to the type parameter</source>
        <target state="translated">構造体型、レコード型、または共用体型 '{0}' に 'StructuralComparison' 属性がありますが、型パラメーター '{1}' は 'comparison' 制約を満たしていません。型パラメーターに 'comparison' 制約を追加してください。</target>
        <note />
      </trans-unit>
      <trans-unit id="tcStructuralComparisonNotSatisfied2">
        <source>The struct, record or union type '{0}' has the 'StructuralComparison' attribute but the component type '{1}' does not satisfy the 'comparison' constraint</source>
        <target state="translated">構造体型、レコード型、または共用体型 '{0}' に 'StructuralComparison' 属性がありますが、コンポーネント型 '{1}' は 'comparison' 制約を満たしていません。</target>
        <note />
      </trans-unit>
      <trans-unit id="tcNoComparisonNeeded1">
        <source>The struct, record or union type '{0}' is not structurally comparable because the type parameter {1} does not satisfy the 'comparison' constraint. Consider adding the 'NoComparison' attribute to the type '{2}' to clarify that the type is not comparable</source>
        <target state="translated">型パラメーター {1} が 'comparison' 制約を満たしていないため、構造体型、レコード型、または共用体型 '{0}' は構造的に比較できません。型 '{2}' に 'NoComparison' 属性を追加して、型が比較できないことを明確にしてください。</target>
        <note />
      </trans-unit>
      <trans-unit id="tcNoComparisonNeeded2">
        <source>The struct, record or union type '{0}' is not structurally comparable because the type '{1}' does not satisfy the 'comparison' constraint. Consider adding the 'NoComparison' attribute to the type '{2}' to clarify that the type is not comparable</source>
        <target state="translated">型 {1} が 'comparison' 制約を満たしていないため、構造体型、レコード型、または共用体型 '{0}' は構造的に比較できません。型 '{2}' に 'NoComparison' 属性を追加して、型が比較できないことを明確にしてください。</target>
        <note />
      </trans-unit>
      <trans-unit id="tcNoEqualityNeeded1">
        <source>The struct, record or union type '{0}' does not support structural equality because the type parameter {1} does not satisfy the 'equality' constraint. Consider adding the 'NoEquality' attribute to the type '{2}' to clarify that the type does not support structural equality</source>
        <target state="translated">型パラメーター {1} が 'equality' 制約を満たしていないため、構造体型、レコード型、または共用体型 '{0}' は構造の等値性をサポートしません。型 '{2}' に 'NoEquality' 属性を追加して、型が構造の等値性をサポートしないことを明確にしてください。</target>
        <note />
      </trans-unit>
      <trans-unit id="tcNoEqualityNeeded2">
        <source>The struct, record or union type '{0}' does not support structural equality because the type '{1}' does not satisfy the 'equality' constraint. Consider adding the 'NoEquality' attribute to the type '{2}' to clarify that the type does not support structural equality</source>
        <target state="translated">型 {1} が 'equality' 制約を満たしていないため、構造体型、レコード型、または共用体型 '{0}' は構造の等値性をサポートしません。型 '{2}' に 'NoEquality' 属性を追加して、型が構造の等値性をサポートしないことを明確にしてください。</target>
        <note />
      </trans-unit>
      <trans-unit id="tcStructuralEqualityNotSatisfied1">
        <source>The struct, record or union type '{0}' has the 'StructuralEquality' attribute but the type parameter '{1}' does not satisfy the 'equality' constraint. Consider adding the 'equality' constraint to the type parameter</source>
        <target state="translated">構造体型、レコード型、または共用体型 '{0}' に 'StructuralEquality' 属性がありますが、型パラメーター '{1}' は 'equality' 制約を満たしていません。型パラメーターに 'equality' 制約を追加してください。</target>
        <note />
      </trans-unit>
      <trans-unit id="tcStructuralEqualityNotSatisfied2">
        <source>The struct, record or union type '{0}' has the 'StructuralEquality' attribute but the component type '{1}' does not satisfy the 'equality' constraint</source>
        <target state="translated">構造体型、レコード型、または共用体型 '{0}' に 'StructuralEquality' 属性がありますが、コンポーネント型 '{1}' は 'equality' 制約を満たしていません。</target>
        <note />
      </trans-unit>
      <trans-unit id="tcStructsMustDeclareTypesOfImplicitCtorArgsExplicitly">
        <source>Each argument of the primary constructor for a struct must be given a type, for example 'type S(x1:int, x2: int) = ...'. These arguments determine the fields of the struct.</source>
        <target state="translated">構造体のプライマリ コンストラクターの各引数には型を指定してください (たとえば、'type S(x1:int, x2: int) = ...')。これらの引数で構造体のフィールドが決定されます。</target>
        <note />
      </trans-unit>
      <trans-unit id="chkUnusedValue">
        <source>The value '{0}' is unused</source>
        <target state="translated">値 '{0}' は使用されていません</target>
        <note />
      </trans-unit>
      <trans-unit id="chkUnusedThisVariable">
        <source>The recursive object reference '{0}' is unused. The presence of a recursive object reference adds runtime initialization checks to members in this and derived types. Consider removing this recursive object reference.</source>
        <target state="translated">再帰的オブジェクト参照 '{0}' は使用されていません。再帰的オブジェクト参照が存在すると、この型および派生型のメンバーに対するランタイムの初期化チェックが追加されます。この再帰的オブジェクト参照を削除してください。</target>
        <note />
      </trans-unit>
      <trans-unit id="parsGetterAtMostOneArgument">
        <source>A getter property may have at most one argument group</source>
        <target state="translated">ゲッターのプロパティに指定できる引数グループの数は 1 以下です</target>
        <note />
      </trans-unit>
      <trans-unit id="parsSetterAtMostTwoArguments">
        <source>A setter property may have at most two argument groups</source>
        <target state="translated">Set アクセス操作子のプロパティに指定できる引数グループの数は 2 以下です</target>
        <note />
      </trans-unit>
      <trans-unit id="parsInvalidProperty">
        <source>Invalid property getter or setter</source>
        <target state="translated">プロパティのゲッターまたはセッターが無効です</target>
        <note />
      </trans-unit>
      <trans-unit id="parsIndexerPropertyRequiresAtLeastOneArgument">
        <source>An indexer property must be given at least one argument</source>
        <target state="translated">インデクサーのプロパティに 1 つ以上の引数を指定する必要があります</target>
        <note />
      </trans-unit>
      <trans-unit id="tastInvalidAddressOfMutableAcrossAssemblyBoundary">
        <source>This operation accesses a mutable top-level value defined in another assembly in an unsupported way. The value cannot be accessed through its address. Consider copying the expression to a mutable local, e.g. 'let mutable x = ...', and if necessary assigning the value back after the completion of the operation</source>
        <target state="translated">この操作は、別のアセンブリに定義されている変更可能な最上位の値にアクセスしていますが、サポートされないアクセス方法です。アドレスでは値にアクセスできません。変更可能なローカル変数に式をコピーし (たとえば、'let mutable x = ...')、必要に応じて、操作の完了後に値を割り当て直してください。</target>
        <note />
      </trans-unit>
      <trans-unit id="parsNonAdjacentTypars">
        <source>Type parameters must be placed directly adjacent to the type name, e.g. \"type C&lt;'T&gt;\", not     type \"C   &lt;'T&gt;\"</source>
        <target state="translated">型パラメーターと型名は隣接している必要があります。たとえば、type \"C   &lt;'T&gt;\" ではなく \"type C&lt;'T&gt;\" と指定します。</target>
        <note />
      </trans-unit>
      <trans-unit id="parsNonAdjacentTyargs">
        <source>Type arguments must be placed directly adjacent to the type name, e.g. \"C&lt;'T&gt;\", not \"C  &lt;'T&gt;\"</source>
        <target state="translated">型引数と型名は隣接している必要があります。たとえば、\"C  &lt;'T&gt;\" ではなく \"C&lt;'T&gt;\" と指定します。</target>
        <note />
      </trans-unit>
      <trans-unit id="parsNonAtomicType">
        <source>The use of the type syntax 'int C' and 'C  &lt;int&gt;' is not permitted here. Consider adjusting this type to be written in the form 'C&lt;int&gt;'</source>
        <target state="translated">'int C' および 'C  &lt;int&gt;' という型の構文は、ここでは使用できません。'C&lt;int&gt;' という形式でこの型を記述してください。</target>
        <note />
      </trans-unit>
      <trans-unit id="tastUndefinedItemRefModuleNamespace">
        <source>The module/namespace '{0}' from compilation unit '{1}' did not contain the module/namespace '{2}'</source>
        <target state="translated">コンパイル ユニット '{1}' のモジュール/名前空間 '{0}' には、モジュール/名前空間 '{2}' が含まれません</target>
        <note />
      </trans-unit>
      <trans-unit id="tastUndefinedItemRefVal">
        <source>The module/namespace '{0}' from compilation unit '{1}' did not contain the val '{2}'</source>
        <target state="translated">コンパイル ユニット '{1}' のモジュール/名前空間 '{0}' には、val '{2}' が含まれません</target>
        <note />
      </trans-unit>
      <trans-unit id="tastUndefinedItemRefModuleNamespaceType">
        <source>The module/namespace '{0}' from compilation unit '{1}' did not contain the namespace, module or type '{2}'</source>
        <target state="translated">コンパイル ユニット '{1}' のモジュール/名前空間 '{0}' には、名前空間、モジュール、または型の '{2}' が含まれません</target>
        <note />
      </trans-unit>
      <trans-unit id="tcInvalidUseNullAsTrueValue">
        <source>The 'UseNullAsTrueValue' attribute flag may only be used with union types that have one nullary case and at least one non-nullary case</source>
        <target state="translated">'UseNullAsTrueValue' 属性フラグを使用できるのは、引数がないケース 1 つと、引数があるケース 1 つ以上を持つ共用体型のみです</target>
        <note />
      </trans-unit>
      <trans-unit id="tcParameterInferredByref">
        <source>The parameter '{0}' was inferred to have byref type. Parameters of byref type must be given an explicit type annotation, e.g. 'x1: byref&lt;int&gt;'. When used, a byref parameter is implicitly dereferenced.</source>
        <target state="translated">パラメーター '{0}' は byref 型であると推論されました。byref 型のパラメーターには、明示的な型の注釈を付ける必要があります ('x1: byref&lt;int&gt;' など)。byref パラメーターは、使用時に暗黙的に逆参照されます。</target>
        <note />
      </trans-unit>
      <trans-unit id="tcNonUniformMemberUse">
        <source>The generic member '{0}' has been used at a non-uniform instantiation prior to this program point. Consider reordering the members so this member occurs first. Alternatively, specify the full type of the member explicitly, including argument types, return type and any additional generic parameters and constraints.</source>
        <target state="translated">このプログラム ポイントよりも前の同型でないインスタンス化で、汎用メンバー '{0}' が使用されています。このメンバーが最初に出現するようにメンバーの順序を変えることを検討してください。または、引数の型、戻り値の型、および追加のジェネリック パラメーターと制約を含む、メンバーの完全な型を明示的に指定してください。</target>
        <note />
      </trans-unit>
      <trans-unit id="tcAttribArgsDiffer">
        <source>The attribute '{0}' appears in both the implementation and the signature, but the attribute arguments differ. Only the attribute from the signature will be included in the compiled code.</source>
        <target state="translated">属性 '{0}' が実装とシグネチャの双方に出現していますが、属性の引数が異なります。コンパイル済みコードには、シグネチャの属性のみが含まれます。</target>
        <note />
      </trans-unit>
      <trans-unit id="tcCannotCallAbstractBaseMember">
        <source>Cannot call an abstract base member: '{0}'</source>
        <target state="translated">抽象基本メンバーを呼び出すことはできません:'{0}'</target>
        <note />
      </trans-unit>
      <trans-unit id="typrelCannotResolveAmbiguityInUnmanaged">
        <source>Could not resolve the ambiguity in the use of a generic construct with an 'unmanaged' constraint at or near this position</source>
        <target state="translated">この位置、またはこの位置付近にある 'unmanaged' 制約を含むジェネリック コンストラクトの使用に関して、あいまいさを解決できませんでした</target>
        <note />
      </trans-unit>
      <trans-unit id="mlCompatMessage">
        <source>This construct is for ML compatibility. {0}. You can disable this warning by using '--mlcompatibility' or '--nowarn:62'.</source>
        <target state="translated">このコンストラクターは ML 互換用です。{0}。'--mlcompatibility' または '--nowarn:62' を使用して、この警告を無効にできます。</target>
        <note />
      </trans-unit>
      <trans-unit id="ilFieldDoesNotHaveValidOffsetForStructureLayout">
        <source>The type '{0}' has been marked as having an Explicit layout, but the field '{1}' has not been marked with the 'FieldOffset' attribute</source>
        <target state="translated">型 '{0}' は明示的なレイアウトがあるとしてマークされていますが、フィールド '{1}' は 'FieldOffset' 属性でマークされていません</target>
        <note />
      </trans-unit>
      <trans-unit id="tcInterfacesShouldUseInheritNotInterface">
        <source>Interfaces inherited by other interfaces should be declared using 'inherit ...' instead of 'interface ...'</source>
        <target state="translated">他のインターフェイスによって継承されたインターフェイスは、'interface ...' ではなく 'inherit ...' を使用して宣言する必要があります</target>
        <note />
      </trans-unit>
      <trans-unit id="parsInvalidPrefixOperator">
        <source>Invalid prefix operator</source>
        <target state="translated">無効なプレフィックス演算子です</target>
        <note />
      </trans-unit>
      <trans-unit id="parsInvalidPrefixOperatorDefinition">
        <source>Invalid operator definition. Prefix operator definitions must use a valid prefix operator name.</source>
        <target state="translated">無効な演算子の定義です。プレフィックス演算子の定義には、有効なプレフィックス演算子名を使用する必要があります。</target>
        <note />
      </trans-unit>
      <trans-unit id="buildCompilingExtensionIsForML">
        <source>The file extensions '.ml' and '.mli' are for ML compatibility</source>
        <target state="translated">ファイル拡張子 '.ml' および '.mli' は ML 互換用です</target>
        <note />
      </trans-unit>
      <trans-unit id="lexIndentOffForML">
        <source>Consider using a file with extension '.ml' or '.mli' instead</source>
        <target state="translated">代わりに、ファイル拡張子に '.ml' または '.mli' を使用してください</target>
        <note />
      </trans-unit>
      <trans-unit id="activePatternIdentIsNotFunctionTyped">
        <source>Active pattern '{0}' is not a function</source>
        <target state="translated">アクティブ パターン '{0}' が関数ではありません</target>
        <note />
      </trans-unit>
      <trans-unit id="activePatternChoiceHasFreeTypars">
        <source>Active pattern '{0}' has a result type containing type variables that are not determined by the input. The common cause is a when a result case is not mentioned, e.g. 'let (|A|B|) (x:int) = A x'. This can be fixed with a type constraint, e.g. 'let (|A|B|) (x:int) : Choice&lt;int,unit&gt; = A x'</source>
        <target state="translated">アクティブ パターン '{0}' に、入力によって決定されない型変数を含む結果の型があります。一般的な原因は、結果の型が記述されていないことです (例: 'let (|A|B|) (x:int) = A x')。この場合は、型の制約によって問題を解決できます (例: 'let (|A|B|) (x:int) : Choice&lt;int,unit&gt; = A x')。</target>
        <note />
      </trans-unit>
      <trans-unit id="ilFieldHasOffsetForSequentialLayout">
        <source>The FieldOffset attribute can only be placed on members of types marked with the StructLayout(LayoutKind.Explicit)</source>
        <target state="translated">FieldOffset 属性は、StructLayout(LayoutKind.Explicit) でマークされた型のメンバーでのみ使用できます</target>
        <note />
      </trans-unit>
      <trans-unit id="tcOptionalArgsMustComeAfterNonOptionalArgs">
        <source>Optional arguments must come at the end of the argument list, after any non-optional arguments</source>
        <target state="translated">オプションの引数は、オプションではないすべての引数の後で、引数リストの末尾に指定する必要があります。</target>
        <note />
      </trans-unit>
      <trans-unit id="tcConditionalAttributeUsage">
        <source>Attribute 'System.Diagnostics.ConditionalAttribute' is only valid on methods or attribute classes</source>
        <target state="translated">属性 'System.Diagnostics.ConditionalAttribute' はメソッド クラスまたは属性クラスでのみ有効です</target>
        <note />
      </trans-unit>
      <trans-unit id="tcMemberOperatorDefinitionInExtrinsic">
        <source>Extension members cannot provide operator overloads.  Consider defining the operator as part of the type definition instead.</source>
        <target state="translated">拡張メンバーでは演算子のオーバーロードを実行できません。代わりに型定義の一部として演算子を定義してください。</target>
        <note />
      </trans-unit>
      <trans-unit id="ilwriteMDBFileNameCannotBeChangedWarning">
        <source>The name of the MDB file must be &lt;assembly-file-name&gt;.mdb. The --pdb option will be ignored.</source>
        <target state="translated">MDB ファイルの名前は、&lt;アセンブリ ファイルの名前&gt;.mdb にする必要があります。--pdb オプションは無視されます。</target>
        <note />
      </trans-unit>
      <trans-unit id="ilwriteMDBMemberMissing">
        <source>MDB generation failed. Could not find compatible member {0}</source>
        <target state="translated">MDB を生成できませんでした。互換性のあるメンバー {0} が見つかりませんでした</target>
        <note />
      </trans-unit>
      <trans-unit id="ilwriteErrorCreatingMdb">
        <source>Cannot generate MDB debug information. Failed to load the 'MonoSymbolWriter' type from the 'Mono.CompilerServices.SymbolWriter.dll' assembly.</source>
        <target state="translated">MDB デバッグ情報を生成できません。'Mono.CompilerServices.SymbolWriter.dll' アセンブリから 'MonoSymbolWriter' 型を読み込むことができませんでした。</target>
        <note />
      </trans-unit>
      <trans-unit id="tcUnionCaseNameConflictsWithGeneratedType">
        <source>The union case named '{0}' conflicts with the generated type '{1}'</source>
        <target state="translated">{0}' という名前の共用体ケースが、生成された型 '{1}' と競合します</target>
        <note />
      </trans-unit>
      <trans-unit id="chkNoReflectedDefinitionOnStructMember">
        <source>ReflectedDefinitionAttribute may not be applied to an instance member on a struct type, because the instance member takes an implicit 'this' byref parameter</source>
        <target state="translated">ReflectedDefinitionAttribute は、構造体型でインスタンス メンバーに適用することはできません。これは、このインスタンス メンバーが暗黙的な 'this' byref パラメーターを受け取るためです。</target>
        <note />
      </trans-unit>
      <trans-unit id="tcDllImportNotAllowed">
        <source>DLLImport bindings must be static members in a class or function definitions in a module</source>
        <target state="translated">DLLImport 束縛はモジュール内のクラスまたは関数定義の静的メンバーであることが必要です</target>
        <note />
      </trans-unit>
      <trans-unit id="buildExplicitCoreLibRequiresNoFramework">
        <source>When mscorlib.dll or FSharp.Core.dll is explicitly referenced the {0} option must also be passed</source>
        <target state="translated">mscorlib.dll または FSharp.Core.dll が明示的に参照される場合は、{0} オプションも渡す必要があります</target>
        <note />
      </trans-unit>
      <trans-unit id="buildExpectedSigdataFile">
        <source>FSharp.Core.sigdata not found alongside FSharp.Core. File expected in {0}. Consider upgrading to a more recent version of FSharp.Core, where this file is no longer be required.</source>
        <target state="translated">FSharp.Core と同じ場所に FSharp.Core.sigdata が見つかりません。ファイルは {0} にある必要があります。このファイルを必要としない、より新しいバージョンの FSharp.Core にアップグレードすることをご検討ください。</target>
        <note />
      </trans-unit>
      <trans-unit id="buildExpectedFileAlongSideFSharpCore">
        <source>File '{0}' not found alongside FSharp.Core. File expected in {1}. Consider upgrading to a more recent version of FSharp.Core, where this file is no longer be required.</source>
        <target state="translated">FSharp.Core と同じ場所にファイル '{0}' が見つかりません。ファイルは {1} にある必要があります。このファイルを必要としない、より新しいバージョンの FSharp.Core にアップグレードすることをご検討ください。</target>
        <note />
      </trans-unit>
      <trans-unit id="buildUnexpectedFileNameCharacter">
        <source>Filename '{0}' contains invalid character '{1}'</source>
        <target state="translated">ファイル名 '{0}' に無効な文字 '{1}' が含まれています</target>
        <note />
      </trans-unit>
      <trans-unit id="tcInvalidUseBangBinding">
        <source>'use!' bindings must be of the form 'use! &lt;var&gt; = &lt;expr&gt;'</source>
        <target state="translated">'use!' 束縛は 'use! &lt;var&gt; = &lt;expr&gt;' という形式にする必要があります</target>
        <note />
      </trans-unit>
      <trans-unit id="crefNoInnerGenericsInQuotations">
        <source>Inner generic functions are not permitted in quoted expressions. Consider adding some type constraints until this function is no longer generic.</source>
        <target state="translated">内部ジェネリック関数は引用符付きの式には使用できません。関数の型を特定できるまで、何らかの型の制約を追加してください。</target>
        <note />
      </trans-unit>
      <trans-unit id="tcEnumTypeCannotBeEnumerated">
        <source>The type '{0}' is not a valid enumerator type , i.e. does not have a 'MoveNext()' method returning a bool, and a 'Current' property</source>
        <target state="translated">型 '{0}' は有効な列挙子の型ではありません。つまり、ブール値を返す 'MoveNext()' メソッドと 'Current' プロパティが含まれていません</target>
        <note />
      </trans-unit>
      <trans-unit id="parsEofInTripleQuoteString">
        <source>End of file in triple-quote string begun at or before here</source>
        <target state="translated">この位置以前に始まった三重引用符文字列の途中でファイルの終わりが見つかりました</target>
        <note />
      </trans-unit>
      <trans-unit id="parsEofInTripleQuoteStringInComment">
        <source>End of file in triple-quote string embedded in comment begun at or before here</source>
        <target state="translated">この位置以前に始まったコメントに埋め込まれた三重引用符文字列の途中でファイルの終わりが見つかりました</target>
        <note />
      </trans-unit>
      <trans-unit id="tcTypeTestLosesMeasures">
        <source>This type test or downcast will ignore the unit-of-measure '{0}'</source>
        <target state="translated">この型テストまたはダウンキャストでは、測定単位 '{0}' が無視されます</target>
        <note />
      </trans-unit>
      <trans-unit id="parsMissingTypeArgs">
        <source>Expected type argument or static argument</source>
        <target state="translated">型引数または静的引数が必要です</target>
        <note />
      </trans-unit>
      <trans-unit id="parsMissingGreaterThan">
        <source>Unmatched '&lt;'. Expected closing '&gt;'</source>
        <target state="translated">'&lt;' が対応しません。対応する '&gt;' が必要です</target>
        <note />
      </trans-unit>
      <trans-unit id="parsUnexpectedQuotationOperatorInTypeAliasDidYouMeanVerbatimString">
        <source>Unexpected quotation operator '&lt;@' in type definition. If you intend to pass a verbatim string as a static argument to a type provider, put a space between the '&lt;' and '@' characters.</source>
        <target state="translated">型定義に予期しない引用演算子 '&lt;@' が見つかりました。verbatim 文字列を静的引数として型プロバイダーに渡す場合は、'&lt;' と '@' の間に空白を挿入してください。</target>
        <note />
      </trans-unit>
      <trans-unit id="parsErrorParsingAsOperatorName">
        <source>Attempted to parse this as an operator name, but failed</source>
        <target state="translated">これを演算子名として解析しようとしましたが、失敗しました</target>
        <note />
      </trans-unit>
      <trans-unit id="lexInvalidUnicodeLiteral">
        <source>\U{0} is not a valid Unicode character escape sequence</source>
        <target state="translated">\U{0} は、無効な Unicode 文字のエスケープ シーケンスです</target>
        <note />
      </trans-unit>
      <trans-unit id="tcCallerInfoWrongType">
        <source>'{0}' must be applied to an argument of type '{1}', but has been applied to an argument of type '{2}'</source>
        <target state="translated">'{0}' は、型が '{1}' の引数に適用する必要がありますが、型が '{2}' の引数に適用されています</target>
        <note />
      </trans-unit>
      <trans-unit id="tcCallerInfoNotOptional">
        <source>'{0}' can only be applied to optional arguments</source>
        <target state="translated">'{0}' の適用対象にできるのはオプションの引数だけです</target>
        <note />
      </trans-unit>
      <trans-unit id="toolLocationHelperUnsupportedFrameworkVersion">
        <source>The specified .NET Framework version '{0}' is not supported. Please specify a value from the enumeration Microsoft.Build.Utilities.TargetDotNetFrameworkVersion.</source>
        <target state="translated">指定した .NET Framework のバージョン '{0}' はサポートされていません。列挙型 Microsoft.Build.Utilities.TargetDotNetFrameworkVersion からの値を指定してください。</target>
        <note />
      </trans-unit>
      <trans-unit id="ilSignInvalidMagicValue">
        <source>Invalid Magic value in CLR Header</source>
        <target state="translated">CLR ヘッダーのマジック値が正しくありません</target>
        <note />
      </trans-unit>
      <trans-unit id="ilSignBadImageFormat">
        <source>Bad image format</source>
        <target state="translated">イメージ形式が正しくありません</target>
        <note />
      </trans-unit>
      <trans-unit id="ilSignPrivateKeyExpected">
        <source>Private key expected</source>
        <target state="translated">秘密キーが必要です</target>
        <note />
      </trans-unit>
      <trans-unit id="ilSignRsaKeyExpected">
        <source>RSA key expected</source>
        <target state="translated">RSA キーが必要です</target>
        <note />
      </trans-unit>
      <trans-unit id="ilSignInvalidBitLen">
        <source>Invalid bit Length</source>
        <target state="translated">ビット長が正しくありません</target>
        <note />
      </trans-unit>
      <trans-unit id="ilSignInvalidRSAParams">
        <source>Invalid RSAParameters structure - '{{0}}' expected</source>
        <target state="translated">RSAParameters 構造が正しくありません - '{{0}}' が必要です</target>
        <note />
      </trans-unit>
      <trans-unit id="ilSignInvalidAlgId">
        <source>Invalid algId - 'Exponent' expected</source>
        <target state="translated">algId が正しくありません - '指数' が必要です</target>
        <note />
      </trans-unit>
      <trans-unit id="ilSignInvalidSignatureSize">
        <source>Invalid signature size</source>
        <target state="translated">シグネチャのサイズが正しくありません</target>
        <note />
      </trans-unit>
      <trans-unit id="ilSignNoSignatureDirectory">
        <source>No signature directory</source>
        <target state="translated">シグネチャのディレクトリがありません</target>
        <note />
      </trans-unit>
      <trans-unit id="ilSignInvalidPKBlob">
        <source>Invalid Public Key blob</source>
        <target state="translated">公開キー BLOB が正しくありません</target>
        <note />
      </trans-unit>
      <trans-unit id="fscTooManyErrors">
        <source>Exiting - too many errors</source>
        <target state="translated">終了しています - エラーが多すぎます</target>
        <note />
      </trans-unit>
      <trans-unit id="docfileNoXmlSuffix">
        <source>The documentation file has no .xml suffix</source>
        <target state="translated">ドキュメント ファイルに .xml サフィックスがありません</target>
        <note />
      </trans-unit>
      <trans-unit id="fscNoImplementationFiles">
        <source>No implementation files specified</source>
        <target state="translated">実装ファイルが指定されていません</target>
        <note />
      </trans-unit>
      <trans-unit id="fscBadAssemblyVersion">
        <source>The attribute {0} specified version '{1}', but this value is invalid and has been ignored</source>
        <target state="translated">属性 {0} にバージョン '{1}' を指定しましたが、この値は無効なため無視されました</target>
        <note />
      </trans-unit>
      <trans-unit id="fscTwoResourceManifests">
        <source>Conflicting options specified: 'win32manifest' and 'win32res'. Only one of these can be used.</source>
        <target state="translated">競合するオプションが指定されました: 'win32manifest' および 'win32res'。これらのうち、1 つのみを使用できます。</target>
        <note />
      </trans-unit>
      <trans-unit id="fscQuotationLiteralsStaticLinking">
        <source>The code in assembly '{0}' makes uses of quotation literals. Static linking may not include components that make use of quotation literals unless all assemblies are compiled with at least F# 4.0.</source>
        <target state="translated">アセンブリ '{0}' 内のコードで引用符リテラルが使用されています。静的リンクでは、F# 4.0 以上ですべてのアセンブリがコンパイルされる場合を除き、引用符リテラルを使用するコンポーネントがインクルードされない可能性があります。</target>
        <note />
      </trans-unit>
      <trans-unit id="fscQuotationLiteralsStaticLinking0">
        <source>Code in this assembly makes uses of quotation literals. Static linking may not include components that make use of quotation literals unless all assemblies are compiled with at least F# 4.0.</source>
        <target state="translated">このアセンブリ内のコードでは引用符リテラルが使用されています。静的リンクでは、F# 4.0 以上ですべてのアセンブリがコンパイルされる場合を除き、引用符リテラルを使用するコンポーネントがインクルードされない可能性があります。</target>
        <note />
      </trans-unit>
      <trans-unit id="fscStaticLinkingNoEXE">
        <source>Static linking may not include a .EXE</source>
        <target state="translated">静的リンクでは、.EXE がインクルードされない可能性があります</target>
        <note />
      </trans-unit>
      <trans-unit id="fscStaticLinkingNoMixedDLL">
        <source>Static linking may not include a mixed managed/unmanaged DLL</source>
        <target state="translated">静的リンクでは、混合マネージド/アンマネージド DLL がインクルードされない可能性があります</target>
        <note />
      </trans-unit>
      <trans-unit id="fscIgnoringMixedWhenLinking">
        <source>Ignoring mixed managed/unmanaged assembly '{0}' during static linking</source>
        <target state="translated">静的リンク中に混合マネージド/アンマネージド アセンブリ '{0}' を無視しています</target>
        <note />
      </trans-unit>
      <trans-unit id="fscAssumeStaticLinkContainsNoDependencies">
        <source>Assembly '{0}' was referenced transitively and the assembly could not be resolved automatically. Static linking will assume this DLL has no dependencies on the F# library or other statically linked DLLs. Consider adding an explicit reference to this DLL.</source>
        <target state="translated">アセンブリ '{0}' は推移的に参照され、このアセンブリを自動的に解決できませんでした。静的リンクでは、この DLL に F# ライブラリ上またはその他の静的にリンクされた DLL 上の依存関係がないと見なされます。この DLL に明示的な参照を追加することを検討してください。</target>
        <note />
      </trans-unit>
      <trans-unit id="fscAssemblyNotFoundInDependencySet">
        <source>Assembly '{0}' not found in dependency set of target binary. Statically linked roots should be specified using an assembly name, without a DLL or EXE extension. If this assembly was referenced explicitly then it is possible the assembly was not actually required by the generated binary, in which case it should not be statically linked.</source>
        <target state="translated">アセンブリ '{0}' は、対象のバイナリの依存関係セットから見つかりませんでした。静的にリンクされたルートは、DLL または EXE 拡張子なしでアセンブリ名を使用して指定する必要があります。このアセンブリが明示的に参照された場合、アセンブリは生成されたバイナリで実際に要求されていない可能性があり、この場合には静的にリンクしないでください。</target>
        <note />
      </trans-unit>
      <trans-unit id="fscKeyFileCouldNotBeOpened">
        <source>The key file '{0}' could not be opened</source>
        <target state="translated">キー ファイル '{0}' を開けませんでした</target>
        <note />
      </trans-unit>
      <trans-unit id="fscProblemWritingBinary">
        <source>A problem occurred writing the binary '{0}': {1}</source>
        <target state="translated">バイナリ '{0}' の書き込み中に問題が発生しました: {1}</target>
        <note />
      </trans-unit>
      <trans-unit id="fscAssemblyVersionAttributeIgnored">
        <source>The 'AssemblyVersionAttribute' has been ignored because a version was given using a command line option</source>
        <target state="translated">'AssemblyVersionAttribute' は、バージョンがコマンド ライン オプションを使用して指定されたため無視されました</target>
        <note />
      </trans-unit>
      <trans-unit id="fscAssemblyCultureAttributeError">
        <source>Error emitting 'System.Reflection.AssemblyCultureAttribute' attribute -- 'Executables cannot be satellite assemblies, Culture should always be empty'</source>
        <target state="translated">'System.Reflection.AssemblyCultureAttribute' 属性の生成中にエラーが発生しました -- '実行可能ファイルをサテライト アセンブリにすることはできません。カルチャは常に空である必要があります'</target>
        <note />
      </trans-unit>
      <trans-unit id="fscDelaySignWarning">
        <source>Option '--delaysign' overrides attribute 'System.Reflection.AssemblyDelaySignAttribute' given in a source file or added module</source>
        <target state="translated">ソース ファイルまたは追加されたモジュールに指定された 'System.Reflection.AssemblyDelaySignAttribute' 属性は、'--delaysign' オプションでオーバーライドされます</target>
        <note />
      </trans-unit>
      <trans-unit id="fscKeyFileWarning">
        <source>Option '--keyfile' overrides attribute 'System.Reflection.AssemblyKeyFileAttribute' given in a source file or added module</source>
        <target state="translated">ソース ファイルまたは追加されたモジュールに指定された 'System.Reflection.AssemblyKeyFileAttribute' 属性は、'--keyfile' オプションでオーバーライドされます</target>
        <note />
      </trans-unit>
      <trans-unit id="fscKeyNameWarning">
        <source>Option '--keycontainer' overrides attribute 'System.Reflection.AssemblyNameAttribute' given in a source file or added module</source>
        <target state="translated">ソース ファイルまたは追加されたモジュールに指定された 'System.Reflection.AssemblyNameAttribute' 属性は、'--keycontainer' オプションでオーバーライドされます</target>
        <note />
      </trans-unit>
      <trans-unit id="fscReferenceOnCommandLine">
        <source>The assembly '{0}' is listed on the command line. Assemblies should be referenced using a command line flag such as '-r'.</source>
        <target state="translated">アセンブリ '{0}' はコマンド ラインに一覧表示されます。アセンブリは '-r' などのコマンド ライン フラグを使用して参照する必要があります。</target>
        <note />
      </trans-unit>
      <trans-unit id="fscRemotingError">
        <source>The resident compilation service was not used because a problem occured in communicating with the server.</source>
        <target state="translated">サーバーとの通信で問題が発生したため、常駐コンパイル サービスが使用されませんでした。</target>
        <note />
      </trans-unit>
      <trans-unit id="pathIsInvalid">
        <source>Problem with filename '{0}': Illegal characters in path.</source>
        <target state="translated">ファイル名 '{0}' に問題があります: パスに無効な文字が含まれています。</target>
        <note />
      </trans-unit>
      <trans-unit id="fscResxSourceFileDeprecated">
        <source>Passing a .resx file ({0}) as a source file to the compiler is deprecated. Use resgen.exe to transform the .resx file into a .resources file to pass as a --resource option. If you are using MSBuild, this can be done via an &lt;EmbeddedResource&gt; item in the .fsproj project file.</source>
        <target state="translated">.resx ファイル ({0}) をソース ファイルとしてコンパイラに渡す処理は非推奨です。resgen.exe を使用して、.resx ファイルを .resources ファイルに変換し、--resource オプションで渡してください。MSBuild を使用する場合は、.fsproj プロジェクト ファイル内の &lt;EmbeddedResource&gt; 項目を使用して、この変換を実行できます。</target>
        <note />
      </trans-unit>
      <trans-unit id="fscStaticLinkingNoProfileMismatches">
        <source>Static linking may not be used on an assembly referencing mscorlib (e.g. a .NET Framework assembly) when generating an assembly that references System.Runtime (e.g. a .NET Core or Portable assembly).</source>
        <target state="translated">静的リンクは、System.Runtime (.NET Core またはポータブル アセンブリなど) を参照するアセンブリを生成する場合、mscorlib (.NET Framework アセンブリなど) を参照するアセンブリには使用できません。</target>
        <note />
      </trans-unit>
      <trans-unit id="fscAssemblyWildcardAndDeterminism">
        <source>An {0} specified version '{1}', but this value is a wildcard, and you have requested a deterministic build, these are in conflict.</source>
        <target state="translated">{0} によりバージョン '{1}' が指定されましたが、この値はワイルドカードです。決定論的なビルドを要求しているため、これらの指定は矛盾しています。</target>
        <note />
      </trans-unit>
      <trans-unit id="fscDeterministicDebugRequiresPortablePdb">
        <source>Determinstic builds only support portable PDBs (--debug:portable or --debug:embedded)</source>
        <target state="translated">決定論的ビルドはポータブル PDB のみをサポートします (--debug:portable または --debug:embedded)</target>
        <note />
      </trans-unit>
      <trans-unit id="etIllegalCharactersInNamespaceName">
        <source>Character '{0}' is not allowed in provided namespace name '{1}'</source>
        <target state="translated">指定された名前空間名 '{1}' には、文字 '{0}' を使用することはできません</target>
        <note />
      </trans-unit>
      <trans-unit id="etNullOrEmptyMemberName">
        <source>The provided type '{0}' returned a member with a null or empty member name</source>
        <target state="translated">指定された型 '{0}' が返したメンバーのメンバー名が null または空です</target>
        <note />
      </trans-unit>
      <trans-unit id="etNullMember">
        <source>The provided type '{0}' returned a null member</source>
        <target state="translated">指定された型 '{0}' が null のメンバーを返しました</target>
        <note />
      </trans-unit>
      <trans-unit id="etNullMemberDeclaringType">
        <source>The provided type '{0}' member info '{1}' has null declaring type</source>
        <target state="translated">指定された型 '{0}' のメンバー情報 '{1}' に null を宣言する型が含まれています</target>
        <note />
      </trans-unit>
      <trans-unit id="etNullMemberDeclaringTypeDifferentFromProvidedType">
        <source>The provided type '{0}' has member '{1}' which has declaring type '{2}'. Expected declaring type to be the same as provided type.</source>
        <target state="translated">指定された型 '{0}' のメンバー '{1}' に、宣言する型 '{2}' が含まれています。宣言する型は、指定された型と同じである必要があります。</target>
        <note />
      </trans-unit>
      <trans-unit id="etHostingAssemblyFoundWithoutHosts">
        <source>Referenced assembly '{0}' has assembly level attribute '{1}' but no public type provider classes were found</source>
        <target state="translated">参照アセンブリ '{0}' にアセンブリ レベル属性 '{1}' が含まれていますが、パブリックな型プロバイダー クラスが見つかりません</target>
        <note />
      </trans-unit>
      <trans-unit id="etEmptyNamespaceOfTypeNotAllowed">
        <source>Type '{0}' from type provider '{1}' has an empty namespace. Use 'null' for the global namespace.</source>
        <target state="translated">型プロバイダー '{1}' からの型 '{0}' に空の名前空間が含まれています。グローバル名前空間を表す 'null' を使用してください。</target>
        <note />
      </trans-unit>
      <trans-unit id="etEmptyNamespaceNotAllowed">
        <source>Empty namespace found from the type provider '{0}'. Use 'null' for the global namespace.</source>
        <target state="translated">型プロバイダー '{0}' に空の名前空間が見つかりました。グローバル名前空間を表す 'null' を使用してください。</target>
        <note />
      </trans-unit>
      <trans-unit id="etMustNotBeGeneric">
        <source>Provided type '{0}' has 'IsGenericType' as true, but generic types are not supported.</source>
        <target state="translated">指定された型 '{0}' で 'IsGenericType' が true になっていますが、ジェネリック型はサポートされていません。</target>
        <note />
      </trans-unit>
      <trans-unit id="etMustNotBeAnArray">
        <source>Provided type '{0}' has 'IsArray' as true, but array types are not supported.</source>
        <target state="translated">指定された型 '{0}' で 'IsArray' が true になっていますが、配列型はサポートされていません。</target>
        <note />
      </trans-unit>
      <trans-unit id="etMethodHasRequirements">
        <source>Invalid member '{0}' on provided type '{1}'. Provided type members must be public, and not be generic, virtual, or abstract.</source>
        <target state="translated">指定された型 '{1}' に無効なメンバー '{0}' が含まれています。指定された型のメンバーはパブリックである必要があり、汎用メンバー、仮想メンバー、および抽象メンバーは無効です。</target>
        <note />
      </trans-unit>
      <trans-unit id="etUnsupportedMemberKind">
        <source>Invalid member '{0}' on provided type '{1}'. Only properties, methods and constructors are allowed</source>
        <target state="translated">指定された型 '{1}' のメンバー '{0}' が無効です。許容されるのは、プロパティ、メソッド、およびコンストラクターのみです</target>
        <note />
      </trans-unit>
      <trans-unit id="etPropertyCanReadButHasNoGetter">
        <source>Property '{0}' on provided type '{1}' has CanRead=true but there was no value from GetGetMethod()</source>
        <target state="translated">指定された型 '{1}' のプロパティ '{0}' で CanRead=true となっていますが、GetGetMethod() からの値が存在しません</target>
        <note />
      </trans-unit>
      <trans-unit id="etPropertyHasGetterButNoCanRead">
        <source>Property '{0}' on provided type '{1}' has CanRead=false but GetGetMethod() returned a method</source>
        <target state="translated">指定された型 '{1}' のプロパティ '{0}' で CanRead=false となっていますが、GetGetMethod() がメソッドを返しました</target>
        <note />
      </trans-unit>
      <trans-unit id="etPropertyCanWriteButHasNoSetter">
        <source>Property '{0}' on provided type '{1}' has CanWrite=true but there was no value from GetSetMethod()</source>
        <target state="translated">指定された型 '{1}' のプロパティ '{0}' で CanWrite=true となっていますが、GetSetMethod() からの値が存在しません</target>
        <note />
      </trans-unit>
      <trans-unit id="etPropertyHasSetterButNoCanWrite">
        <source>Property '{0}' on provided type '{1}' has CanWrite=false but GetSetMethod() returned a method</source>
        <target state="translated">指定された型 '{1}' のプロパティ '{0}' で CanWrite=false となっていますが、GetSetMethod() がメソッドを返しました</target>
        <note />
      </trans-unit>
      <trans-unit id="etOneOrMoreErrorsSeenDuringExtensionTypeSetting">
        <source>One or more errors seen during provided type setup</source>
        <target state="translated">指定された型のセットアップ中にエラーが発生しました</target>
        <note />
      </trans-unit>
      <trans-unit id="etUnexpectedExceptionFromProvidedTypeMember">
        <source>Unexpected exception from provided type '{0}' member '{1}': {2}</source>
        <target state="translated">指定された型 '{0}' のメンバー '{1}' で予期しない例外が発生しました: {2}</target>
        <note />
      </trans-unit>
      <trans-unit id="etUnsupportedConstantType">
        <source>Unsupported constant type '{0}'. Quotations provided by type providers can only contain simple constants. The implementation of the type provider may need to be adjusted by moving a value declared outside a provided quotation literal to be a 'let' binding inside the quotation literal.</source>
        <target state="translated">サポートされない定数型 '{0}'。型プロバイダーで提供される引用に含められるのは単純定数のみです。型プロバイダーの実装は、指定された引用リテラル外部で宣言された値を移動して、引用リテラル内部の 'let' バインドにすることによって調整することが必要な場合があります。</target>
        <note />
      </trans-unit>
      <trans-unit id="etUnsupportedProvidedExpression">
        <source>Unsupported expression '{0}' from type provider. If you are the author of this type provider, consider adjusting it to provide a different provided expression.</source>
        <target state="translated">型プロバイダーから、サポートされない式 '{0}' が指定されました。この型プロバイダーの作成者である場合は、別の指定された式を指定するように調整することを検討してください。</target>
        <note />
      </trans-unit>
      <trans-unit id="etProvidedTypeHasUnexpectedName">
        <source>Expected provided type named '{0}' but provided type has 'Name' with value '{1}'</source>
        <target state="translated">指定された型の名前が '{0}' である必要がありましたが、指定された型の名前は 'Name'、値は '{1}' でした</target>
        <note />
      </trans-unit>
      <trans-unit id="etEventNoAdd">
        <source>Event '{0}' on provided type '{1}' has no value from GetAddMethod()</source>
        <target state="translated">指定された型 '{1}' におけるイベント '{0}' に、GetAddMethod() の値が含まれていません</target>
        <note />
      </trans-unit>
      <trans-unit id="etEventNoRemove">
        <source>Event '{0}' on provided type '{1}' has no value from GetRemoveMethod()</source>
        <target state="translated">指定された型 '{1}' におけるイベント '{0}' に、GetRemoveMethod() の値が含まれていません</target>
        <note />
      </trans-unit>
      <trans-unit id="etProviderHasWrongDesignerAssembly">
        <source>Assembly attribute '{0}' refers to a designer assembly '{1}' which cannot be loaded or doesn't exist. {2}</source>
        <target state="translated">アセンブリ属性 '{0}' はデザイナー アセンブリ '{1}' を参照していますが、このアセンブリは読み込めないか、存在していません。{2}</target>
        <note />
      </trans-unit>
      <trans-unit id="etProviderDoesNotHaveValidConstructor">
        <source>The type provider does not have a valid constructor. A constructor taking either no arguments or one argument of type 'TypeProviderConfig' was expected.</source>
        <target state="translated">型プロバイダーに有効なコンストラクターが含まれていません。引数を受け取らないコンストラクター、または 'TypeProviderConfig' 型の引数を 1 つ受け取るコンストラクターが必要です。</target>
        <note />
      </trans-unit>
      <trans-unit id="etProviderError">
        <source>The type provider '{0}' reported an error: {1}</source>
        <target state="translated">型プロバイダー '{0}' がエラーを報告しました: {1}</target>
        <note />
      </trans-unit>
      <trans-unit id="etIncorrectParameterExpression">
        <source>The type provider '{0}' used an invalid parameter in the ParameterExpression: {1}</source>
        <target state="translated">型プロバイダー '{0}' の ParameterExpression 内で無効なパラメーターが使用されました: {1}</target>
        <note />
      </trans-unit>
      <trans-unit id="etIncorrectProvidedMethod">
        <source>The type provider '{0}' provided a method with a name '{1}' and metadata token '{2}', which is not reported among its methods of its declaring type '{3}'</source>
        <target state="translated">型プロバイダー '{0}' で、'{1}' という名前のメソッドとメタデータ トークン '{2}' が指定されましたが、これは宣言型 '{3}' のメソッドの中で報告されていません</target>
        <note />
      </trans-unit>
      <trans-unit id="etIncorrectProvidedConstructor">
        <source>The type provider '{0}' provided a constructor which is not reported among the constructors of its declaring type '{1}'</source>
        <target state="translated">型プロバイダー '{0}' で指定されたコンストラクターは、宣言型 '{1}' のコンストラクターの中で報告されていません</target>
        <note />
      </trans-unit>
      <trans-unit id="etDirectReferenceToGeneratedTypeNotAllowed">
        <source>A direct reference to the generated type '{0}' is not permitted. Instead, use a type definition, e.g. 'type TypeAlias = &lt;path&gt;'. This indicates that a type provider adds generated types to your assembly.</source>
        <target state="translated">生成された型 '{0}' への直接参照は許可されていません。型定義を使用してください (たとえば、'type TypeAlias = &lt;path&gt;')。この例では、生成された型が型プロバイダーによってアセンブリに追加されます。</target>
        <note />
      </trans-unit>
      <trans-unit id="etProvidedTypeHasUnexpectedPath">
        <source>Expected provided type with path '{0}' but provided type has path '{1}'</source>
        <target state="translated">指定された型のパスが '{0}' である必要がありましたが、指定された型のパスは '{1}' でした</target>
        <note />
      </trans-unit>
      <trans-unit id="etUnexpectedNullFromProvidedTypeMember">
        <source>Unexpected 'null' return value from provided type '{0}' member '{1}'</source>
        <target state="translated">指定された型 '{0}' のメンバー '{1}' から予期しない 'null' 戻り値が返されました</target>
        <note />
      </trans-unit>
      <trans-unit id="etUnexpectedExceptionFromProvidedMemberMember">
        <source>Unexpected exception from member '{0}' of provided type '{1}' member '{2}': {3}</source>
        <target state="translated">指定された型 '{1}' のメンバー '{2}' のメンバー '{0}' で予期しない例外が発生しました: {3}</target>
        <note />
      </trans-unit>
      <trans-unit id="etNestedProvidedTypesDoNotTakeStaticArgumentsOrGenericParameters">
        <source>Nested provided types do not take static arguments or generic parameters</source>
        <target state="translated">指定された型が入れ子の場合、静的引数もジェネリック パラメーターも受け取りません</target>
        <note />
      </trans-unit>
      <trans-unit id="etInvalidStaticArgument">
        <source>Invalid static argument to provided type. Expected an argument of kind '{0}'.</source>
        <target state="translated">指定された型に対して無効な静的引数が渡されました。'{0}' という種類の引数を渡す必要があります。</target>
        <note />
      </trans-unit>
      <trans-unit id="etErrorApplyingStaticArgumentsToType">
        <source>An error occured applying the static arguments to a provided type</source>
        <target state="translated">指定された型に静的引数を適用する際にエラーが発生しました</target>
        <note />
      </trans-unit>
      <trans-unit id="etUnknownStaticArgumentKind">
        <source>Unknown static argument kind '{0}' when resolving a reference to a provided type or method '{1}'</source>
        <target state="translated">指定された型またはメソッド '{1}' への参照を解決する際に、不明な静的引数の種類 '{0}' が検出されました</target>
        <note />
      </trans-unit>
      <trans-unit id="invalidNamespaceForProvidedType">
        <source>invalid namespace for provided type</source>
        <target state="translated">指定された型の名前空間が無効です</target>
        <note />
      </trans-unit>
      <trans-unit id="invalidFullNameForProvidedType">
        <source>invalid full name for provided type</source>
        <target state="translated">指定された型の完全名が無効です</target>
        <note />
      </trans-unit>
      <trans-unit id="etProviderReturnedNull">
        <source>The type provider returned 'null', which is not a valid return value from '{0}'</source>
        <target state="translated">型プロバイダーが 'null' を返しましたが、これは '{0}' からの戻り値としては無効です</target>
        <note />
      </trans-unit>
      <trans-unit id="etTypeProviderConstructorException">
        <source>The type provider constructor has thrown an exception: {0}</source>
        <target state="translated">型プロバイダー コンストラクターが例外をスローしました: {0}</target>
        <note />
      </trans-unit>
      <trans-unit id="etNullProvidedExpression">
        <source>Type provider '{0}' returned null from GetInvokerExpression.</source>
        <target state="translated">型プロバイダー '{0}' が、GetInvokerExpression から null を返しました。</target>
        <note />
      </trans-unit>
      <trans-unit id="etProvidedAppliedTypeHadWrongName">
        <source>The type provider '{0}' returned an invalid type from 'ApplyStaticArguments'. A type with name '{1}' was expected, but a type with name '{2}' was returned.</source>
        <target state="translated">型プロバイダー '{0}' が 'ApplyStaticArguments' から無効な型を返しました。'{1}' という名前の型が返される必要がありましたが、返されたのは '{2}' という名前の型でした。</target>
        <note />
      </trans-unit>
      <trans-unit id="etProvidedAppliedMethodHadWrongName">
        <source>The type provider '{0}' returned an invalid method from 'ApplyStaticArgumentsForMethod'. A method with name '{1}' was expected, but a method with name '{2}' was returned.</source>
        <target state="translated">型プロバイダー '{0}' が、'ApplyStaticArgumentsForMethod' から無効なメソッドを返しました。名前が '{1}' のメソッドが必要ですが、名前が '{2}' のメソッドが返されました。</target>
        <note />
      </trans-unit>
      <trans-unit id="tcTypeTestLossy">
        <source>This type test or downcast will erase the provided type '{0}' to the type '{1}'</source>
        <target state="translated">この型テストまたはダウンキャストによって、指定された型 '{0}' が型 '{1}' に消去されます</target>
        <note />
      </trans-unit>
      <trans-unit id="tcTypeCastErased">
        <source>This downcast will erase the provided type '{0}' to the type '{1}'.</source>
        <target state="translated">このダウンキャストによって、指定された型 '{0}' が型 '{1}' に消去されます。</target>
        <note />
      </trans-unit>
      <trans-unit id="tcTypeTestErased">
        <source>This type test with a provided type '{0}' is not allowed because this provided type will be erased to '{1}' at runtime.</source>
        <target state="translated">指定された型 '{0}' は実行時に '{1}' に消去されるため、この型を使用して型テストを実行することはできません。</target>
        <note />
      </trans-unit>
      <trans-unit id="tcCannotInheritFromErasedType">
        <source>Cannot inherit from erased provided type</source>
        <target state="translated">指定された型が消去されている場合、継承することはできません</target>
        <note />
      </trans-unit>
      <trans-unit id="etInvalidTypeProviderAssemblyName">
        <source>Assembly '{0}' hase TypeProviderAssembly attribute with invalid value '{1}'. The value should be a valid assembly name</source>
        <target state="translated">アセンブリ '{0}' の TypeProviderAssembly 属性に、無効な値 '{1}' が含まれています。この値は有効なアセンブリ名であることが必要です</target>
        <note />
      </trans-unit>
      <trans-unit id="tcInvalidMemberNameCtor">
        <source>Invalid member name. Members may not have name '.ctor' or '.cctor'</source>
        <target state="translated">メンバー名が無効です。メンバーに '.ctor' または '.cctor' という名前を付けることはできません</target>
        <note />
      </trans-unit>
      <trans-unit id="tcInferredGenericTypeGivesRiseToInconsistency">
        <source>The function or member '{0}' is used in a way that requires further type annotations at its definition to ensure consistency of inferred types. The inferred signature is '{1}'.</source>
        <target state="translated">現在使用されている関数またはメンバー '{0}' では、推論された型の一貫性を確保するために、さらに型の注釈が必要です。推論されたシグネチャは '{1}' です。</target>
        <note />
      </trans-unit>
      <trans-unit id="tcInvalidTypeArgumentCount">
        <source>The number of type arguments did not match: '{0}' given, '{1}' expected. This may be related to a previously reported error.</source>
        <target state="translated">型引数の数が一致しません: 指定されているのは '{0}' 個ですが、'{1}' 個にする必要があります。このエラーは、前に報告されたエラーに関係する場合があります。</target>
        <note />
      </trans-unit>
      <trans-unit id="tcCannotOverrideSealedMethod">
        <source>Cannot override inherited member '{0}' because it is sealed</source>
        <target state="translated">継承されたメンバー '{0}' はシールされているため、オーバーライドできません</target>
        <note />
      </trans-unit>
      <trans-unit id="etProviderErrorWithContext">
        <source>The type provider '{0}' reported an error in the context of provided type '{1}', member '{2}'. The error: {3}</source>
        <target state="translated">型プロバイダー '{0}' が、指定された型 '{1}'、メンバー '{2}' のコンテキストでエラーを報告しました。エラー: {3}</target>
        <note />
      </trans-unit>
      <trans-unit id="etProvidedTypeWithNameException">
        <source>An exception occurred when accessing the '{0}' of a provided type: {1}</source>
        <target state="translated">指定された型の '{0}' にアクセスする際に例外が発生しました: {1}</target>
        <note />
      </trans-unit>
      <trans-unit id="etProvidedTypeWithNullOrEmptyName">
        <source>The '{0}' of a provided type was null or empty.</source>
        <target state="translated">指定された型の '{0}' が null または空でした。</target>
        <note />
      </trans-unit>
      <trans-unit id="etIllegalCharactersInTypeName">
        <source>Character '{0}' is not allowed in provided type name '{1}'</source>
        <target state="translated">指定された型名 '{1}' には、文字 '{0}' を使用することはできません</target>
        <note />
      </trans-unit>
      <trans-unit id="tcJoinMustUseSimplePattern">
        <source>In queries, '{0}' must use a simple pattern</source>
        <target state="translated">クエリ内では、'{0}' は単純なパターンを使用する必要があります</target>
        <note />
      </trans-unit>
      <trans-unit id="tcMissingCustomOperation">
        <source>A custom query operation for '{0}' is required but not specified</source>
        <target state="translated">'{0}' に対するカスタム クエリ操作が必要ですが、指定されていません</target>
        <note />
      </trans-unit>
      <trans-unit id="etBadUnnamedStaticArgs">
        <source>Named static arguments must come after all unnamed static arguments</source>
        <target state="translated">名前付きの静的引数は、名前のない静的引数の後に置く必要があります</target>
        <note />
      </trans-unit>
      <trans-unit id="etStaticParameterRequiresAValue">
        <source>The static parameter '{0}' of the provided type or method '{1}' requires a value. Static parameters to type providers may be optionally specified using named arguments, e.g. '{2}&lt;{3}=...&gt;'.</source>
        <target state="translated">指定された型またはメソッド '{1}' の静的パラメーター '{0}' には値が必要です。型プロバイダーの静的パラメーターは、名前付き引数 (例: '{2}&lt;{3}=...&gt;') を使用してオプションで指定できます。</target>
        <note />
      </trans-unit>
      <trans-unit id="etNoStaticParameterWithName">
        <source>No static parameter exists with name '{0}'</source>
        <target state="translated">'{0}' という名前の静的パラメーターがありません</target>
        <note />
      </trans-unit>
      <trans-unit id="etStaticParameterAlreadyHasValue">
        <source>The static parameter '{0}' has already been given a value</source>
        <target state="translated">静的パラメーター '{0}' には既に値が指定されています</target>
        <note />
      </trans-unit>
      <trans-unit id="etMultipleStaticParameterWithName">
        <source>Multiple static parameters exist with name '{0}'</source>
        <target state="translated">'{0}' という名前の静的パラメーターが複数存在しています</target>
        <note />
      </trans-unit>
      <trans-unit id="tcCustomOperationMayNotBeUsedInConjunctionWithNonSimpleLetBindings">
        <source>A custom operation may not be used in conjunction with a non-value or recursive 'let' binding in another part of this computation expression</source>
        <target state="translated">このコンピュテーション式の別の部分に値のない束縛または再帰的な 'let' 束縛が含まれている場合、カスタム操作を使用することができません</target>
        <note />
      </trans-unit>
      <trans-unit id="tcCustomOperationMayNotBeUsedHere">
        <source>A custom operation may not be used in conjunction with 'use', 'try/with', 'try/finally', 'if/then/else' or 'match' operators within this computation expression</source>
        <target state="translated">このコンピュテーション式に 'use'、'try/with'、'try/finally'、'if/then/else'、または 'match' 演算子が含まれている場合、カスタム操作を使用することができません</target>
        <note />
      </trans-unit>
      <trans-unit id="tcCustomOperationMayNotBeOverloaded">
        <source>The custom operation '{0}' refers to a method which is overloaded. The implementations of custom operations may not be overloaded.</source>
        <target state="translated">カスタム操作 '{0}' が、オーバーロードされたメソッドを参照しています。カスタム操作の実装をオーバーロードすることはできません。</target>
        <note />
      </trans-unit>
      <trans-unit id="tcIfThenElseMayNotBeUsedWithinQueries">
        <source>An if/then/else expression may not be used within queries. Consider using either an if/then expression, or use a sequence expression instead.</source>
        <target state="translated">if/then/else 式はクエリ内で使用できません。if/then 式を使用するか、シーケンス式を使用してください。</target>
        <note />
      </trans-unit>
      <trans-unit id="ilxgenUnexpectedArgumentToMethodHandleOfDuringCodegen">
        <source>Invalid argument to 'methodhandleof' during codegen</source>
        <target state="translated">codegen で 'methodhandleof' に無効な引数が渡されました</target>
        <note />
      </trans-unit>
      <trans-unit id="etProvidedTypeReferenceMissingArgument">
        <source>A reference to a provided type was missing a value for the static parameter '{0}'. You may need to recompile one or more referenced assemblies.</source>
        <target state="translated">指定された型に対する参照に、静的パラメーター '{0}' に対応する値がありません。1 つ以上の参照アセンブリを再コンパイルする必要がある場合があります。</target>
        <note />
      </trans-unit>
      <trans-unit id="etProvidedTypeReferenceInvalidText">
        <source>A reference to a provided type had an invalid value '{0}' for a static parameter. You may need to recompile one or more referenced assemblies.</source>
        <target state="translated">指定された型に対する参照に、静的パラメーターでは無効な値 '{0}' が含まれていました。1 つ以上の参照アセンブリを再コンパイルする必要がある場合があります。</target>
        <note />
      </trans-unit>
      <trans-unit id="tcCustomOperationNotUsedCorrectly">
        <source>'{0}' is not used correctly. This is a custom operation in this query or computation expression.</source>
        <target state="translated">'{0}' の使用方法が正しくありません。これは、このクエリまたはコンピュテーション式のカスタム操作です。</target>
        <note />
      </trans-unit>
      <trans-unit id="tcCustomOperationNotUsedCorrectly2">
        <source>'{0}' is not used correctly. Usage: {1}. This is a custom operation in this query or computation expression.</source>
        <target state="translated">'{0}' の使用方法が正しくありません。使い方: {1}。これは、このクエリまたはコンピュテーション式のカスタム操作です。</target>
        <note />
      </trans-unit>
      <trans-unit id="customOperationTextLikeJoin">
        <source>{0} var in collection {1} (outerKey = innerKey). Note that parentheses are required after '{2}'</source>
        <target state="translated">{0} var in collection {1} (outerKey = innerKey)。'{2}' の後ろにはかっこが必要です。</target>
        <note />
      </trans-unit>
      <trans-unit id="customOperationTextLikeGroupJoin">
        <source>{0} var in collection {1} (outerKey = innerKey) into group. Note that parentheses are required after '{2}'</source>
        <target state="translated">{0} var in collection {1} (outerKey = innerKey) into group。'{2}' の後ろにかっこが必要です</target>
        <note />
      </trans-unit>
      <trans-unit id="customOperationTextLikeZip">
        <source>{0} var in collection</source>
        <target state="translated">{0} var in collection</target>
        <note />
      </trans-unit>
      <trans-unit id="tcBinaryOperatorRequiresVariable">
        <source>'{0}' must be followed by a variable name. Usage: {1}.</source>
        <target state="translated">'{0}' の後には変数名が必要です。使い方: {1}。</target>
        <note />
      </trans-unit>
      <trans-unit id="tcOperatorIncorrectSyntax">
        <source>Incorrect syntax for '{0}'. Usage: {1}.</source>
        <target state="translated">{0}' の構文が正しくありません。使い方: {1}。</target>
        <note />
      </trans-unit>
      <trans-unit id="tcBinaryOperatorRequiresBody">
        <source>'{0}' must come after a 'for' selection clause and be followed by the rest of the query. Syntax: ... {1} ...</source>
        <target state="translated">'{0}' は 'for' 選択句の後に配置し、その後に残りのクエリを配置する必要があります。構文: ... {1} ...</target>
        <note />
      </trans-unit>
      <trans-unit id="tcCustomOperationHasIncorrectArgCount">
        <source>'{0}' is used with an incorrect number of arguments. This is a custom operation in this query or computation expression. Expected {1} argument(s), but given {2}.</source>
        <target state="translated">'{0}' で使用されている引数の数が正しくありません。これはこのクエリのカスタム操作であるか、コンピュテーション式です。適正な引数の数は {1} 個ですが、渡されたのは {2} 個でした。</target>
        <note />
      </trans-unit>
      <trans-unit id="parsExpectedExpressionAfterToken">
        <source>Expected an expression after this point</source>
        <target state="translated">この位置より後に式を置く必要があります</target>
        <note />
      </trans-unit>
      <trans-unit id="parsExpectedTypeAfterToken">
        <source>Expected a type after this point</source>
        <target state="translated">この位置より後に型を置く必要があります</target>
        <note />
      </trans-unit>
      <trans-unit id="parsUnmatchedLBrackLess">
        <source>Unmatched '[&lt;'. Expected closing '&gt;]'</source>
        <target state="translated">'[&lt;' が対応しません。対応する '&gt;]' が必要です</target>
        <note />
      </trans-unit>
      <trans-unit id="parsUnexpectedEndOfFileMatch">
        <source>Unexpected end of input in 'match' expression. Expected 'match &lt;expr&gt; with | &lt;pat&gt; -&gt; &lt;expr&gt; | &lt;pat&gt; -&gt; &lt;expr&gt; ...'.</source>
        <target state="translated">'match' 式に予期しない入力の終わりが見つかりました。'match &lt;expr&gt; with | &lt;pat&gt; -&gt; &lt;expr&gt; | &lt;pat&gt; -&gt; &lt;expr&gt; ...' という形式を使用する必要があります。</target>
        <note />
      </trans-unit>
      <trans-unit id="parsUnexpectedEndOfFileTry">
        <source>Unexpected end of input in 'try' expression. Expected 'try &lt;expr&gt; with &lt;rules&gt;' or 'try &lt;expr&gt; finally &lt;expr&gt;'.</source>
        <target state="translated">'try' 式に予期しない入力の終わりが見つかりました。'try &lt;expr&gt; with &lt;rules&gt;' または 'try &lt;expr&gt; finally &lt;expr&gt;' という形式を使用する必要があります。</target>
        <note />
      </trans-unit>
      <trans-unit id="parsUnexpectedEndOfFileWhile">
        <source>Unexpected end of input in 'while' expression. Expected 'while &lt;expr&gt; do &lt;expr&gt;'.</source>
        <target state="translated">'while' 式に予期しない入力の終わり見つかりました。'while &lt;expr&gt; do &lt;expr&gt;' という形式を使用する必要があります。</target>
        <note />
      </trans-unit>
      <trans-unit id="parsUnexpectedEndOfFileFor">
        <source>Unexpected end of input in 'for' expression. Expected 'for &lt;pat&gt; in &lt;expr&gt; do &lt;expr&gt;'.</source>
        <target state="translated">'for' 式の中に予期しない入力の終わりが見つかりました。'for &lt;pat&gt; in &lt;expr&gt; do &lt;expr&gt;' という形式を使用する必要があります。</target>
        <note />
      </trans-unit>
      <trans-unit id="parsUnexpectedEndOfFileWith">
        <source>Unexpected end of input in 'match' or 'try' expression</source>
        <target state="translated">'match' 式または 'try' 式に予期しない入力の終わりが見つかりました</target>
        <note />
      </trans-unit>
      <trans-unit id="parsUnexpectedEndOfFileThen">
        <source>Unexpected end of input in 'then' branch of conditional expression. Expected 'if &lt;expr&gt; then &lt;expr&gt;' or 'if &lt;expr&gt; then &lt;expr&gt; else &lt;expr&gt;'.</source>
        <target state="translated">条件式の 'then' 分岐に予期しない入力の終わりが見つかりました。'if &lt;expr&gt; then &lt;expr&gt;' または 'if &lt;expr&gt; then &lt;expr&gt; else &lt;expr&gt;' という形式を使用する必要があります。</target>
        <note />
      </trans-unit>
      <trans-unit id="parsUnexpectedEndOfFileElse">
        <source>Unexpected end of input in 'else' branch of conditional expression. Expected 'if &lt;expr&gt; then &lt;expr&gt;' or 'if &lt;expr&gt; then &lt;expr&gt; else &lt;expr&gt;'.</source>
        <target state="translated">条件式の 'else' 分岐で予期しない入力の終わりが見つかりました。'if &lt;expr&gt; then &lt;expr&gt;' または 'if &lt;expr&gt; then &lt;expr&gt; else &lt;expr&gt;' という形式を使用する必要があります。</target>
        <note />
      </trans-unit>
      <trans-unit id="parsUnexpectedEndOfFileFunBody">
        <source>Unexpected end of input in body of lambda expression. Expected 'fun &lt;pat&gt; ... &lt;pat&gt; -&gt; &lt;expr&gt;'.</source>
        <target state="translated">ラムダ式の本体に予期しない入力の終わりが見つかりました。'fun &lt;pat&gt; ... &lt;pat&gt; -&gt; &lt;expr&gt;' という形式を使用する必要があります。</target>
        <note />
      </trans-unit>
      <trans-unit id="parsUnexpectedEndOfFileTypeArgs">
        <source>Unexpected end of input in type arguments</source>
        <target state="translated">型引数に予期しない入力の終わりが見つかりました</target>
        <note />
      </trans-unit>
      <trans-unit id="parsUnexpectedEndOfFileTypeSignature">
        <source>Unexpected end of input in type signature</source>
        <target state="translated">型シグネチャに予期しない入力の終わりが見つかりました</target>
        <note />
      </trans-unit>
      <trans-unit id="parsUnexpectedEndOfFileTypeDefinition">
        <source>Unexpected end of input in type definition</source>
        <target state="translated">型定義に予期しない入力の終わりが見つかりました</target>
        <note />
      </trans-unit>
      <trans-unit id="parsUnexpectedEndOfFileObjectMembers">
        <source>Unexpected end of input in object members</source>
        <target state="translated">オブジェクト メンバーに予期しない入力の終わりが見つかりました</target>
        <note />
      </trans-unit>
      <trans-unit id="parsUnexpectedEndOfFileDefinition">
        <source>Unexpected end of input in value, function or member definition</source>
        <target state="translated">値、関数、またはメンバーの定義内で予期しない入力の終わりが見つかりました</target>
        <note />
      </trans-unit>
      <trans-unit id="parsUnexpectedEndOfFileExpression">
        <source>Unexpected end of input in expression</source>
        <target state="translated">式の中に予期しない入力の終わりが見つかりました</target>
        <note />
      </trans-unit>
      <trans-unit id="parsExpectedNameAfterToken">
        <source>Unexpected end of type. Expected a name after this point.</source>
        <target state="translated">予期しない型の末尾です。この位置より後に名前を置く必要があります。</target>
        <note />
      </trans-unit>
      <trans-unit id="parsUnmatchedLet">
        <source>Incomplete value or function definition. If this is in an expression, the body of the expression must be indented to the same column as the 'let' keyword.</source>
        <target state="translated">値または関数定義が不完全です。これが式の中にある場合、式の本体を 'let' キーワードと同じ列にインデントする必要があります。</target>
        <note />
      </trans-unit>
      <trans-unit id="parsUnmatchedLetBang">
        <source>Incomplete value definition. If this is in an expression, the body of the expression must be indented to the same column as the 'let!' keyword.</source>
        <target state="translated">値の定義が不完全です。これが式の中にある場合、式の本体を 'let!' キーワードと同じ列にインデントする必要があります。</target>
        <note />
      </trans-unit>
      <trans-unit id="parsUnmatchedUseBang">
        <source>Incomplete value definition. If this is in an expression, the body of the expression must be indented to the same column as the 'use!' keyword.</source>
        <target state="translated">値の定義が不完全です。これが式の中にある場合、式の本体を 'use!' キーワードと同じ列にインデントする必要があります。</target>
        <note />
      </trans-unit>
      <trans-unit id="parsUnmatchedUse">
        <source>Incomplete value definition. If this is in an expression, the body of the expression must be indented to the same column as the 'use' keyword.</source>
        <target state="translated">値の定義が不完全です。これが式の中にある場合、式の本体を 'use' キーワードと同じ列にインデントする必要があります。</target>
        <note />
      </trans-unit>
      <trans-unit id="parsWhileDoExpected">
        <source>Missing 'do' in 'while' expression. Expected 'while &lt;expr&gt; do &lt;expr&gt;'.</source>
        <target state="translated">'while' 式に 'do' がありません。'while &lt;expr&gt; do &lt;expr&gt;' という形式を使用する必要があります。</target>
        <note />
      </trans-unit>
      <trans-unit id="parsForDoExpected">
        <source>Missing 'do' in 'for' expression. Expected 'for &lt;pat&gt; in &lt;expr&gt; do &lt;expr&gt;'.</source>
        <target state="translated">'for' 式の中に 'do' がありません。'for &lt;pat&gt; in &lt;expr&gt; do &lt;expr&gt;' という形式にしてください。</target>
        <note />
      </trans-unit>
      <trans-unit id="tcInvalidRelationInJoin">
        <source>Invalid join relation in '{0}'. Expected 'expr &lt;op&gt; expr', where &lt;op&gt; is =, =?, ?= or ?=?.</source>
        <target state="translated">'{0}' に無効な結合関係が含まれています。'expr &lt;op&gt; expr' という形式を使用する必要があります (&lt;op&gt; は =、=?、?=、または ?=? です)。</target>
        <note />
      </trans-unit>
      <trans-unit id="typeInfoCallsWord">
        <source>Calls</source>
        <target state="translated">呼び出し</target>
        <note />
      </trans-unit>
      <trans-unit id="impInvalidNumberOfGenericArguments">
        <source>Invalid number of generic arguments to type '{0}' in provided type. Expected '{1}' arguments, given '{2}'.</source>
        <target state="translated">指定された型で、型 '{0}' に対して渡された汎用引数の数が無効です。適正な引数の数は '{1}' 個ですが、渡されたのは '{2}' 個でした。</target>
        <note />
      </trans-unit>
      <trans-unit id="impInvalidMeasureArgument1">
        <source>Invalid value '{0}' for unit-of-measure parameter '{1}'</source>
        <target state="translated">測定単位のパラメーター '{1}' の値 '{0}' は無効です</target>
        <note />
      </trans-unit>
      <trans-unit id="impInvalidMeasureArgument2">
        <source>Invalid value unit-of-measure parameter '{0}'</source>
        <target state="translated">測定単位のパラメーター '{0}' の値が無効です</target>
        <note />
      </trans-unit>
      <trans-unit id="etPropertyNeedsCanWriteOrCanRead">
        <source>Property '{0}' on provided type '{1}' is neither readable nor writable as it has CanRead=false and CanWrite=false</source>
        <target state="translated">指定された型 '{1}' のプロパティ '{0}' で CanRead=false および CanWrite=false とされているため、読み取りも書き込みもできません</target>
        <note />
      </trans-unit>
      <trans-unit id="tcIntoNeedsRestOfQuery">
        <source>A use of 'into' must be followed by the remainder of the computation</source>
        <target state="translated">'into' を使用する場合、その後に残りの計算を配置する必要があります</target>
        <note />
      </trans-unit>
      <trans-unit id="tcOperatorDoesntAcceptInto">
        <source>The operator '{0}' does not accept the use of 'into'</source>
        <target state="translated">演算子 '{0}' では、'into' を使用することはできません</target>
        <note />
      </trans-unit>
      <trans-unit id="tcCustomOperationInvalid">
        <source>The definition of the custom operator '{0}' does not use a valid combination of attribute flags</source>
        <target state="translated">カスタム演算子 '{0}' の定義で使用されている属性フラグの組み合わせが無効です</target>
        <note />
      </trans-unit>
      <trans-unit id="tcThisTypeMayNotHaveACLIMutableAttribute">
        <source>This type definition may not have the 'CLIMutable' attribute. Only record types may have this attribute.</source>
        <target state="translated">この型定義には 'CLIMutable' 属性を含めることができません。この属性を含めることができるのはレコード型のみです。</target>
        <note />
      </trans-unit>
      <trans-unit id="tcAutoPropertyRequiresImplicitConstructionSequence">
        <source>'member val' definitions are only permitted in types with a primary constructor. Consider adding arguments to your type definition, e.g. 'type X(args) = ...'.</source>
        <target state="translated">'member val' 定義は、プライマリ コンストラクターを含む型でのみ使用できます。型定義に引数を追加してください (たとえば、'type X(args) = ...')。</target>
        <note />
      </trans-unit>
      <trans-unit id="parsMutableOnAutoPropertyShouldBeGetSet">
        <source>Property definitions may not be declared mutable. To indicate that this property can be set, use 'member val PropertyName = expr with get,set'.</source>
        <target state="translated">プロパティの定義は変更可能として宣言することはできません。このプロパティが設定できることを示すには、'member val PropertyName = expr with get,set' を使用します。</target>
        <note />
      </trans-unit>
      <trans-unit id="parsMutableOnAutoPropertyShouldBeGetSetNotJustSet">
        <source>To indicate that this property can be set, use 'member val PropertyName = expr with get,set'.</source>
        <target state="translated">このプロパティを設定できることを示すには、'member val PropertyName = expr with get,set' を使用します。</target>
        <note />
      </trans-unit>
      <trans-unit id="chkNoByrefsOfByrefs">
        <source>Type '{0}' is illegal because in byref&lt;T&gt;, T cannot contain byref types.</source>
        <target state="translated">byref&lt;T&gt; では T に byref 型を含めることができないため、型 '{0}' は正しくありません。</target>
        <note />
      </trans-unit>
      <trans-unit id="tastopsMaxArrayThirtyTwo">
        <source>F# supports array ranks between 1 and 32. The value {0} is not allowed.</source>
        <target state="translated">F# は、1 から 32 の配列ランクをサポートしています。値 {0} は使用できません。</target>
        <note />
      </trans-unit>
      <trans-unit id="tcNoIntegerForLoopInQuery">
        <source>In queries, use the form 'for x in n .. m do ...' for ranging over integers</source>
        <target state="translated">クエリで整数の範囲を扱う場合は、'for x in n .. m do ...' という形式を使用してください</target>
        <note />
      </trans-unit>
      <trans-unit id="tcNoWhileInQuery">
        <source>'while' expressions may not be used in queries</source>
        <target state="translated">'while' 式は、クエリ内で使用できません</target>
        <note />
      </trans-unit>
      <trans-unit id="tcNoTryFinallyInQuery">
        <source>'try/finally' expressions may not be used in queries</source>
        <target state="translated">'try/finally' 式は、クエリ内で使用できません</target>
        <note />
      </trans-unit>
      <trans-unit id="tcUseMayNotBeUsedInQueries">
        <source>'use' expressions may not be used in queries</source>
        <target state="translated">'use' 式はクエリ内で使用できません</target>
        <note />
      </trans-unit>
      <trans-unit id="tcBindMayNotBeUsedInQueries">
        <source>'let!', 'use!' and 'do!' expressions may not be used in queries</source>
        <target state="translated">クエリで 'let!'、'use!'、および 'do!' 式を使用することはできません</target>
        <note />
      </trans-unit>
      <trans-unit id="tcReturnMayNotBeUsedInQueries">
        <source>'return' and 'return!' may not be used in queries</source>
        <target state="translated">'return' および 'return!' は、クエリ内で使用できません</target>
        <note />
      </trans-unit>
      <trans-unit id="tcUnrecognizedQueryOperator">
        <source>This is not a known query operator. Query operators are identifiers such as 'select', 'where', 'sortBy', 'thenBy', 'groupBy', 'groupValBy', 'join', 'groupJoin', 'sumBy' and 'averageBy', defined using corresponding methods on the 'QueryBuilder' type.</source>
        <target state="translated">これは既知のクエリ演算子ではありません。クエリ演算子は、'select'、'where'、'sortBy'、'thenBy'、'groupBy'、'groupValBy'、'join'、'groupJoin'、'sumBy'、および 'averageBy' などの識別子であり、'QueryBuilder' 型で対応するメソッドを使用して定義されます。</target>
        <note />
      </trans-unit>
      <trans-unit id="tcTryWithMayNotBeUsedInQueries">
        <source>'try/with' expressions may not be used in queries</source>
        <target state="translated">'try/with' 式はクエリ内で使用できません</target>
        <note />
      </trans-unit>
      <trans-unit id="tcNonSimpleLetBindingInQuery">
        <source>This 'let' definition may not be used in a query. Only simple value definitions may be used in queries.</source>
        <target state="translated">この 'let' 定義は、クエリ内では使用できません。クエリで使用できるのは単純な値の定義のみです。</target>
        <note />
      </trans-unit>
      <trans-unit id="etTooManyStaticParameters">
        <source>Too many static parameters. Expected at most {0} parameters, but got {1} unnamed and {2} named parameters.</source>
        <target state="translated">静的パラメーターが多すぎます。静的パラメーターの最大数は {0} 個ですが、名前のないパラメーターが {1} 個、名前付きパラメーターが {2} 個あります。</target>
        <note />
      </trans-unit>
      <trans-unit id="infosInvalidProvidedLiteralValue">
        <source>Invalid provided literal value '{0}'</source>
        <target state="translated">指定されたリテラル値 '{0}' が無効です</target>
        <note />
      </trans-unit>
      <trans-unit id="invalidPlatformTarget">
        <source>The 'anycpu32bitpreferred' platform can only be used with EXE targets. You must use 'anycpu' instead.</source>
        <target state="translated">'anycpu32bitpreferred' プラットフォームは、EXE ターゲットでのみ使用できます。代わりに、'anycpu' を使用してください。</target>
        <note />
      </trans-unit>
      <trans-unit id="tcThisValueMayNotBeInlined">
        <source>This member, function or value declaration may not be declared 'inline'</source>
        <target state="translated">このメンバー、関数、または値の宣言を 'inline' で宣言することはできません</target>
        <note />
      </trans-unit>
      <trans-unit id="etErasedTypeUsedInGeneration">
        <source>The provider '{0}' returned a non-generated type '{1}' in the context of a set of generated types. Consider adjusting the type provider to only return generated types.</source>
        <target state="translated">プロバイダー '{0}' は、一連の生成された型のコンテキスト内で、生成されていない型 '{1}' を返しました。型プロバイダーが生成された型のみを返すように調整することを検討してください。</target>
        <note />
      </trans-unit>
      <trans-unit id="tcUnrecognizedQueryBinaryOperator">
        <source>Arguments to query operators may require parentheses, e.g. 'where (x &gt; y)' or 'groupBy (x.Length / 10)'</source>
        <target state="translated">クエリ演算子に対する引数には、たとえば 'where (x &gt; y)' や 'groupBy (x.Length / 10)' のように、かっこが必要です</target>
        <note />
      </trans-unit>
      <trans-unit id="crefNoSetOfHole">
        <source>A quotation may not involve an assignment to or taking the address of a captured local variable</source>
        <target state="translated">キャプチャされたローカル変数のアドレスの割り当てまたは取得は引用符で囲まれない場合があります</target>
        <note />
      </trans-unit>
      <trans-unit id="nicePrintOtherOverloads1">
        <source>+ 1 overload</source>
        <target state="translated">+ 1 オーバーロード</target>
        <note />
      </trans-unit>
      <trans-unit id="nicePrintOtherOverloadsN">
        <source>+ {0} overloads</source>
        <target state="translated">+ {0} オーバーロード</target>
        <note />
      </trans-unit>
      <trans-unit id="erasedTo">
        <source>Erased to</source>
        <target state="translated">消去先</target>
        <note />
      </trans-unit>
      <trans-unit id="parsUnfinishedExpression">
        <source>Unexpected token '{0}' or incomplete expression</source>
        <target state="translated">予期しないトークン '{0}' または不完全な式です</target>
        <note />
      </trans-unit>
      <trans-unit id="parsAttributeOnIncompleteCode">
        <source>Cannot find code target for this attribute, possibly because the code after the attribute is incomplete.</source>
        <target state="translated">この属性を対象にしたコードが見つかりません。属性の後のコードが完全ではない可能性があります。</target>
        <note />
      </trans-unit>
      <trans-unit id="parsTypeNameCannotBeEmpty">
        <source>Type name cannot be empty.</source>
        <target state="translated">型名を入力してください。</target>
        <note />
      </trans-unit>
      <trans-unit id="buildProblemReadingAssembly">
        <source>Problem reading assembly '{0}': {1}</source>
        <target state="translated">アセンブリ '{0}' を読み取る際に問題が発生しました: {1}</target>
        <note />
      </trans-unit>
      <trans-unit id="tcTPFieldMustBeLiteral">
        <source>Invalid provided field. Provided fields of erased provided types must be literals.</source>
        <target state="translated">指定されたフィールドが無効です。指定された型が消去されている場合、指定されたフィールドはリテラルである必要があります。</target>
        <note />
      </trans-unit>
      <trans-unit id="loadingDescription">
        <source>(loading description...)</source>
        <target state="translated">(説明を読み込んでいます...)</target>
        <note />
      </trans-unit>
      <trans-unit id="descriptionUnavailable">
        <source>(description unavailable...)</source>
        <target state="translated">(説明はありません...)</target>
        <note />
      </trans-unit>
      <trans-unit id="chkTyparMultipleClassConstraints">
        <source>A type variable has been constrained by multiple different class types. A type variable may only have one class constraint.</source>
        <target state="translated">型変数が複数の異なるクラス型によって制約されています。型変数が持つことのできるクラス制約は 1 つだけです。</target>
        <note />
      </trans-unit>
      <trans-unit id="tcMatchMayNotBeUsedWithQuery">
        <source>'match' expressions may not be used in queries</source>
        <target state="translated">'match' 式はクエリ内で使用できません</target>
        <note />
      </trans-unit>
      <trans-unit id="memberOperatorDefinitionWithNonTripleArgument">
        <source>Infix operator member '{0}' has {1} initial argument(s). Expected a tuple of 3 arguments</source>
        <target state="translated">挿入演算子メンバー '{0}' に {1} 個の初期引数があります。3 つの引数を持つタプルを指定してください</target>
        <note />
      </trans-unit>
      <trans-unit id="cannotResolveNullableOperators">
        <source>The operator '{0}' cannot be resolved. Consider opening the module 'Microsoft.FSharp.Linq.NullableOperators'.</source>
        <target state="translated">演算子 '{0}' を解決できません。'Microsoft.FSharp.Linq.NullableOperators' モジュールを開いてください。</target>
        <note />
      </trans-unit>
      <trans-unit id="tcOperatorRequiresIn">
        <source>'{0}' must be followed by 'in'. Usage: {1}.</source>
        <target state="translated">'{0}' の後には 'in' が必要です。使い方: {1}。</target>
        <note />
      </trans-unit>
      <trans-unit id="parsIllegalMemberVarInObjectImplementation">
        <source>Neither 'member val' nor 'override val' definitions are permitted in object expressions.</source>
        <target state="translated">オブジェクト式では 'member val' 定義も 'override val' 定義も使用できません。</target>
        <note />
      </trans-unit>
      <trans-unit id="tcEmptyCopyAndUpdateRecordInvalid">
        <source>Copy-and-update record expressions must include at least one field.</source>
        <target state="translated">copy-and-update レコード式には 1 つ以上のフィールドを含める必要があります。</target>
        <note />
      </trans-unit>
      <trans-unit id="parsUnderscoreInvalidFieldName">
        <source>'_' cannot be used as field name</source>
        <target state="translated">'_' はフィールド名に使用できません</target>
        <note />
      </trans-unit>
      <trans-unit id="tcGeneratedTypesShouldBeInternalOrPrivate">
        <source>The provided types generated by this use of a type provider may not be used from other F# assemblies and should be marked internal or private. Consider using 'type internal TypeName = ...' or 'type private TypeName = ...'.</source>
        <target state="translated">ここで型プロバイダーを使用して生成した指定された型は、他の F# アセンブリからは使用できないため、内部またはプライベートとしてマークする必要があります。'type internal TypeName = ...' または 'type private TypeName = ...' を使用することを検討してください。</target>
        <note />
      </trans-unit>
      <trans-unit id="chkGetterAndSetterHaveSamePropertyType">
        <source>A property's getter and setter must have the same type. Property '{0}' has getter of type '{1}' but setter of type '{2}'.</source>
        <target state="translated">プロパティのゲッターとセッターは同じ型でなければなりません。プロパティ '{0}' は、ゲッターの型が '{1}' でセッターの型が '{2}' です。</target>
        <note />
      </trans-unit>
      <trans-unit id="tcRuntimeSuppliedMethodCannotBeUsedInUserCode">
        <source>Array method '{0}' is supplied by the runtime and cannot be directly used in code. For operations with array elements consider using family of GetArray/SetArray functions from LanguagePrimitives.IntrinsicFunctions module.</source>
        <target state="translated">配列メソッド '{0}' はランタイムによって提供されるため、コードで直接使用することはできません。配列要素を操作する場合は、LanguagePrimitives.IntrinsicFunctions モジュールにある GetArray/SetArray 関数のファミリを使用することを検討してください。</target>
        <note />
      </trans-unit>
      <trans-unit id="tcUnionCaseConstructorDoesNotHaveFieldWithGivenName">
        <source>Union case/exception '{0}' does not have field named '{1}'.</source>
        <target state="translated">共用体ケース/例外 '{0}' には、'{1}' という名前のフィールドがありません。</target>
        <note />
      </trans-unit>
      <trans-unit id="tcUnionCaseFieldCannotBeUsedMoreThanOnce">
        <source>Union case/exception field '{0}' cannot be used more than once.</source>
        <target state="translated">共用体ケース/例外フィールド '{0}' を 2 回以上使用することはできません。</target>
        <note />
      </trans-unit>
      <trans-unit id="tcFieldNameIsUsedModeThanOnce">
        <source>Named field '{0}' is used more than once.</source>
        <target state="translated">名前付きフィールド '{0}' が複数回使用されています。</target>
        <note />
      </trans-unit>
      <trans-unit id="tcFieldNameConflictsWithGeneratedNameForAnonymousField">
        <source>Named field '{0}' conflicts with autogenerated name for anonymous field.</source>
        <target state="translated">名前付きフィールド '{0}' が、匿名フィールドのために自動生成された名前と競合しています。</target>
        <note />
      </trans-unit>
      <trans-unit id="tastConstantExpressionOverflow">
        <source>This literal expression or attribute argument results in an arithmetic overflow.</source>
        <target state="translated">この定数式または属性引数の演算結果は、オーバーフローになります。</target>
        <note />
      </trans-unit>
      <trans-unit id="tcIllegalStructTypeForConstantExpression">
        <source>This is not valid literal expression. The [&lt;Literal&gt;] attribute will be ignored.</source>
        <target state="translated">これは有効な定数式ではありません。[&lt;Literal&gt;] 属性は無視されます。</target>
        <note />
      </trans-unit>
      <trans-unit id="fscSystemRuntimeInteropServicesIsRequired">
        <source>System.Runtime.InteropServices assembly is required to use UnknownWrapper\DispatchWrapper classes.</source>
        <target state="translated">UnknownWrapper\DispatchWrapper クラスを使用するには、System.Runtime.InteropServices アセンブリが必要です。</target>
        <note />
      </trans-unit>
      <trans-unit id="abImplicitHeapAllocation">
        <source>The mutable local '{0}' is implicitly allocated as a reference cell because it has been captured by a closure. This warning is for informational purposes only to indicate where implicit allocations are performed.</source>
        <target state="translated">変更可能なローカル '{0}' がクロージャでキャプチャされているため、参照セルとして暗黙的に割り当てられています。この警告は、情報提供のみの目的で、暗黙的な割り当てを実行する場所を示しています。</target>
        <note />
      </trans-unit>
      <trans-unit id="estApplyStaticArgumentsForMethodNotImplemented">
        <source>A type provider implemented GetStaticParametersForMethod, but ApplyStaticArgumentsForMethod was not implemented or invalid</source>
        <target state="translated">型プロバイダーが GetStaticParametersForMethod を実装しましたが、ApplyStaticArgumentsForMethod は実装されなかったか、無効でした</target>
        <note />
      </trans-unit>
      <trans-unit id="etErrorApplyingStaticArgumentsToMethod">
        <source>An error occured applying the static arguments to a provided method</source>
        <target state="translated">静的な引数を指定されたメソッドに適用する際エラーが発生しました</target>
        <note />
      </trans-unit>
      <trans-unit id="pplexUnexpectedChar">
        <source>Unexpected character '{0}' in preprocessor expression</source>
        <target state="translated">プリプロセッサの式に予期しない文字 '{0}' があります</target>
        <note />
      </trans-unit>
      <trans-unit id="ppparsUnexpectedToken">
        <source>Unexpected token '{0}' in preprocessor expression</source>
        <target state="translated">プリプロセッサの式に予期しないトークン '{0}' があります</target>
        <note />
      </trans-unit>
      <trans-unit id="ppparsIncompleteExpression">
        <source>Incomplete preprocessor expression</source>
        <target state="translated">不完全なプリプロセッサの式です</target>
        <note />
      </trans-unit>
      <trans-unit id="ppparsMissingToken">
        <source>Missing token '{0}' in preprocessor expression</source>
        <target state="translated">プリプロセッサの式にトークン '{0}' がありません</target>
        <note />
      </trans-unit>
      <trans-unit id="pickleMissingDefinition">
        <source>An error occurred while reading the F# metadata node at position {0} in table '{1}' of assembly '{2}'. The node had no matching declaration. Please report this warning. You may need to recompile the F# assembly you are using.</source>
        <target state="translated">F# メタデータ ノードをアセンブリ '{2}' のテーブル '{1}' の位置 {0} で読み取るときにエラーが発生しました。このノードには、一致する宣言がありませんでした。この警告を報告してください。使用している F# アセンブリの再コンパイルが必要になる場合があります。</target>
        <note />
      </trans-unit>
      <trans-unit id="checkNotSufficientlyGenericBecauseOfScope">
        <source>Type inference caused the type variable {0} to escape its scope. Consider adding an explicit type parameter declaration or adjusting your code to be less generic.</source>
        <target state="translated">型推論により型変数 {0} はスコープを回避しました。明示的な型パラメーター宣言を追加するか、コードの総称性が低くなるよう調整してください。</target>
        <note />
      </trans-unit>
      <trans-unit id="checkNotSufficientlyGenericBecauseOfScopeAnon">
        <source>Type inference caused an inference type variable to escape its scope. Consider adding type annotations to make your code less generic.</source>
        <target state="translated">型推論により型変数はスコープを回避しました。型の注釈を追加して総称性が低くなるようにしてください。</target>
        <note />
      </trans-unit>
      <trans-unit id="checkRaiseFamilyFunctionArgumentCount">
        <source>Redundant arguments are being ignored in function '{0}'. Expected {1} but got {2} arguments.</source>
        <target state="translated">冗長な引数は、関数 '{0}' で無視されます。{1} 個の引数が必要ですが、{2} 個の引数があります。</target>
        <note />
      </trans-unit>
      <trans-unit id="checkLowercaseLiteralBindingInPattern">
        <source>Lowercase literal '{0}' is being shadowed by a new pattern with the same name. Only uppercase and module-prefixed literals can be used as named patterns.</source>
        <target state="translated">小文字のリテラル '{0}' は、同じ名前の新しいパターンによりシャドウされています。大文字かモジュール プレフィックスのリテラルのみ名前付きパターンとして使用できます。</target>
        <note />
      </trans-unit>
      <trans-unit id="tcLiteralDoesNotTakeArguments">
        <source>This literal pattern does not take arguments</source>
        <target state="translated">このリテラル パターンは引数を使用しません</target>
        <note />
      </trans-unit>
      <trans-unit id="tcConstructorsIllegalInAugmentation">
        <source>Constructors are not permitted as extension members - they must be defined as part of the original definition of the type</source>
        <target state="translated">コンストラクターは拡張メンバーとして許可されていません - その型の元の定義の一部として定義する必要があります</target>
        <note />
      </trans-unit>
      <trans-unit id="optsInvalidResponseFile">
        <source>Invalid response file '{0}' ( '{1}' )</source>
        <target state="translated">正しくない応答ファイル '{0}' ( '{1}' )</target>
        <note />
      </trans-unit>
      <trans-unit id="optsResponseFileNotFound">
        <source>Response file '{0}' not found in '{1}'</source>
        <target state="translated">応答ファイル '{0}' が '{1}' にありません</target>
        <note />
      </trans-unit>
      <trans-unit id="optsResponseFileNameInvalid">
        <source>Response file name '{0}' is empty, contains invalid characters, has a drive specification without an absolute path, or is too long</source>
        <target state="translated">応答ファイル名 '{0}' は、空であるか、正しくない文字が含まれているか、ドライブ指定があるが絶対パスがないか、あるいは長すぎます</target>
        <note />
      </trans-unit>
      <trans-unit id="fsharpCoreNotFoundToBeCopied">
        <source>Cannot find FSharp.Core.dll in compiler's directory</source>
        <target state="translated">コンパイラのディレクトリ内に FSharp.Core.dll が見つかりませんでした</target>
        <note />
      </trans-unit>
      <trans-unit id="tcTupleStructMismatch">
        <source>One tuple type is a struct tuple, the other is a reference tuple</source>
        <target state="translated">片方のタプル型は構造体タプルで、もう一方は参照タプルです</target>
        <note />
      </trans-unit>
      <trans-unit id="etMissingStaticArgumentsToMethod">
        <source>This provided method requires static parameters</source>
        <target state="translated">指定されたこのメソッドには静的パラメーターが必要です</target>
        <note />
      </trans-unit>
      <trans-unit id="considerUpcast">
        <source>The conversion from {0} to {1} is a compile-time safe upcast, not a downcast. Consider using 'upcast' instead of 'downcast'.</source>
        <target state="translated">{0} から {1} への変換は、コンパイル時のダウンキャストではなく、セーフ アップキャストです。'downcast' の代わりに 'upcast' を使うことを検討してください。</target>
        <note />
      </trans-unit>
      <trans-unit id="considerUpcastOperator">
        <source>The conversion from {0} to {1} is a compile-time safe upcast, not a downcast. Consider using the :&gt; (upcast) operator instead of the :?&gt; (downcast) operator.</source>
        <target state="translated">{0} から {1} への変換は、コンパイル時のダウンキャストではなく、セーフ アップキャストです。:?&gt; (ダウンキャスト) 演算子の代わりに :&gt; (アップキャスト) 演算子を使うことを検討してください。</target>
        <note />
      </trans-unit>
      <trans-unit id="tcRecImplied">
        <source>The 'rec' on this module is implied by an outer 'rec' declaration and is being ignored</source>
        <target state="translated">このモジュールの 'rec' は外側の 'rec' 宣言で暗黙的に示されており、無視されます</target>
        <note />
      </trans-unit>
      <trans-unit id="tcOpenFirstInMutRec">
        <source>In a recursive declaration group, 'open' declarations must come first in each module</source>
        <target state="translated">再帰的な宣言グループでは、'open' 宣言は各モジュールの先頭になければなりません</target>
        <note />
      </trans-unit>
      <trans-unit id="tcModuleAbbrevFirstInMutRec">
        <source>In a recursive declaration group, module abbreviations must come after all 'open' declarations and before other declarations</source>
        <target state="translated">再帰的な宣言グループでは、モジュールの省略形は、すべての 'open' 宣言の後、その他の宣言の前になければなりません</target>
        <note />
      </trans-unit>
      <trans-unit id="tcUnsupportedMutRecDecl">
        <source>This declaration is not supported in recursive declaration groups</source>
        <target state="translated">この宣言は、再帰的な宣言グループではサポートされていません</target>
        <note />
      </trans-unit>
      <trans-unit id="parsInvalidUseOfRec">
        <source>Invalid use of 'rec' keyword</source>
        <target state="translated">'rec' キーワードの使用法が無効です</target>
        <note />
      </trans-unit>
      <trans-unit id="tcStructUnionMultiCaseDistinctFields">
        <source>If a union type has more than one case and is a struct, then all fields within the union type must be given unique names.</source>
        <target state="translated">共用体型が複数のケースを持つ 1 つの構造体である場合は、共用体型内のすべてのフィールドに一意の名前を付ける必要があります。</target>
        <note />
      </trans-unit>
      <trans-unit id="CallerMemberNameIsOverriden">
        <source>The CallerMemberNameAttribute applied to parameter '{0}' will have no effect. It is overridden by the CallerFilePathAttribute.</source>
        <target state="translated">パラメーター '{0}' に適用される CallerMemberNameAttribute は無効になります。CallerFilePathAttribute に上書きされます。</target>
        <note />
      </trans-unit>
      <trans-unit id="tcFixedNotAllowed">
        <source>Invalid use of 'fixed'. 'fixed' may only be used in a declaration of the form 'use x = fixed expr' where the expression is an array, the address of a field, the address of an array element or a string'</source>
        <target state="translated">'fixed' の使い方が正しくありません。'fixed' を使用できるのは書式 'use x = fixed expr' の宣言内だけで、この式は配列、フィールドのアドレス、配列要素のアドレス、または文字列です</target>
        <note />
      </trans-unit>
      <trans-unit id="tcCouldNotFindOffsetToStringData">
        <source>Could not find method System.Runtime.CompilerServices.OffsetToStringData in references when building 'fixed' expression.</source>
        <target state="translated">'fixed' 式のビルド時に、参照内でメソッド System.Runtime.CompilerServices.OffsetToStringData が見つかりませんでした。</target>
        <note />
      </trans-unit>
      <trans-unit id="tcNamedActivePattern">
        <source>{0} is an active pattern and cannot be treated as a discriminated union case with named fields.</source>
        <target state="translated">{0} はアクティブ パターンで、名前付きフィールドのある判別された共用体ケースとしては扱えません。</target>
        <note />
      </trans-unit>
      <trans-unit id="DefaultParameterValueNotAppropriateForArgument">
        <source>The default value does not have the same type as the argument. The DefaultParameterValue attribute and any Optional attribute will be ignored. Note: 'null' needs to be annotated with the correct type, e.g. 'DefaultParameterValue(null:obj)'.</source>
        <target state="translated">既定値が引数と同じ型ではありません。DefaultParameterValue 属性とすべての Optional 属性は無視されます。注: 'null' には適切な型の注釈を付ける必要があります。例: 'DefaultParameterValue(null:obj)'。</target>
        <note />
      </trans-unit>
      <trans-unit id="tcGlobalsSystemTypeNotFound">
        <source>The system type '{0}' was required but no referenced system DLL contained this type</source>
        <target state="translated">システム型 '{0}' が必要でしたが、この型を含む参照されたシステム DLL はありません</target>
        <note />
      </trans-unit>
      <trans-unit id="typrelMemberHasMultiplePossibleDispatchSlots">
        <source>The member '{0}' matches multiple overloads of the same method.\nPlease restrict it to one of the following:{1}.</source>
        <target state="translated">メンバー '{0}' は同じメソッドの複数のオーバーロードと一致しています。\n次のいずれかに制限してください: {1}。</target>
        <note />
      </trans-unit>
      <trans-unit id="methodIsNotStatic">
        <source>Method or object constructor '{0}' is not static</source>
        <target state="translated">メソッドまたはオブジェクト コンストラクター '{0}' が静的ではありません</target>
        <note />
      </trans-unit>
      <trans-unit id="parsUnexpectedSymbolEqualsInsteadOfIn">
        <source>Unexpected symbol '=' in expression. Did you intend to use 'for x in y .. z do' instead?</source>
        <target state="translated">式の予期しない記号 '='。代わりに 'for x in y .. z do' を使用するつもりでしたか?</target>
        <note />
      </trans-unit>
      <trans-unit id="keywordDescriptionAbstract">
        <source>Indicates a method that either has no implementation in the type in which it is declared or that is virtual and has a default implementation.</source>
        <target state="translated">宣言された型に実装がないメソッド、または既定の実装がある仮想のメソッドを示します。</target>
        <note />
      </trans-unit>
      <trans-unit id="keyworkDescriptionAnd">
        <source>Used in mutually recursive bindings, in property declarations, and with multiple constraints on generic parameters.</source>
        <target state="translated">相互に再帰的なバインディング、プロパティの宣言、およびジェネリック パラメーターの複数の制約に使用します。</target>
        <note />
      </trans-unit>
      <trans-unit id="keywordDescriptionAs">
        <source>Used to give the current class object an object name. Also used to give a name to a whole pattern within a pattern match.</source>
        <target state="translated">現在のクラス オブジェクトにオブジェクト名を指定するために使用します。パターン マッチ内のパターン全体に名前を指定するためにも使用します。</target>
        <note />
      </trans-unit>
      <trans-unit id="keywordDescriptionAssert">
        <source>Used to verify code during debugging.</source>
        <target state="translated">デバッグ中のコードの検証に使用します。</target>
        <note />
      </trans-unit>
      <trans-unit id="keywordDescriptionBase">
        <source>Used as the name of the base class object.</source>
        <target state="translated">基底クラス オブジェクトの名前として使用します。</target>
        <note />
      </trans-unit>
      <trans-unit id="keywordDescriptionBegin">
        <source>In verbose syntax, indicates the start of a code block.</source>
        <target state="translated">冗語構文で、コード ブロックの先頭を示します。</target>
        <note />
      </trans-unit>
      <trans-unit id="keywordDescriptionClass">
        <source>In verbose syntax, indicates the start of a class definition.</source>
        <target state="translated">冗語構文で、クラス定義の始まりを示します。</target>
        <note />
      </trans-unit>
      <trans-unit id="keywordDescriptionDefault">
        <source>Indicates an implementation of an abstract method; used together with an abstract method declaration to create a virtual method.</source>
        <target state="translated">抽象メソッドの実装を示します。抽象メソッドの宣言と同時に使用して仮想メソッドを作成します。</target>
        <note />
      </trans-unit>
      <trans-unit id="keywordDescriptionDelegate">
        <source>Used to declare a delegate.</source>
        <target state="translated">デリゲートの宣言に使用します。</target>
        <note />
      </trans-unit>
      <trans-unit id="keywordDescriptionDo">
        <source>Used in looping constructs or to execute imperative code.</source>
        <target state="translated">ループ コンストラクト、または命令型コードの実行に使用します。</target>
        <note />
      </trans-unit>
      <trans-unit id="keywordDescriptionDone">
        <source>In verbose syntax, indicates the end of a block of code in a looping expression.</source>
        <target state="translated">冗語構文で、ループ式のコード ブロックの末尾を示します。</target>
        <note />
      </trans-unit>
      <trans-unit id="keywordDescriptionDowncast">
        <source>Used to convert to a type that is lower in the inheritance chain.</source>
        <target state="translated">継承チェーン内の下位の型に変換するために使用します。</target>
        <note />
      </trans-unit>
      <trans-unit id="keywordDescriptionDownto">
        <source>In a for expression, used when counting in reverse.</source>
        <target state="translated">for 式で、逆方向にカウントするときに使用します。</target>
        <note />
      </trans-unit>
      <trans-unit id="keywordDescriptionElif">
        <source>Used in conditional branching. A short form of else if.</source>
        <target state="translated">条件分岐で使用します。else if の短い形式です。</target>
        <note />
      </trans-unit>
      <trans-unit id="keywordDescriptionElse">
        <source>Used in conditional branching.</source>
        <target state="translated">条件分岐で使用します。</target>
        <note />
      </trans-unit>
      <trans-unit id="keywordDescriptionEnd">
        <source>In type definitions and type extensions, indicates the end of a section of member definitions. In verbose syntax, used to specify the end of a code block that starts with the begin keyword.</source>
        <target state="translated">型定義や型拡張で、メンバー定義セクションの末尾を示します。冗語構文では、begin キーワードで始まるコード ブロックの末尾を示すために使用します。</target>
        <note />
      </trans-unit>
      <trans-unit id="keywordDescriptionException">
        <source>Used to declare an exception type.</source>
        <target state="translated">例外の種類の宣言に使用します。</target>
        <note />
      </trans-unit>
      <trans-unit id="keywordDescriptionExtern">
        <source>Indicates that a declared program element is defined in another binary or assembly.</source>
        <target state="translated">宣言されたプログラム要素が別のバイナリまたはアセンブリで定義されていることを示します。</target>
        <note />
      </trans-unit>
      <trans-unit id="keywordDescriptionTrueFalse">
        <source>Used as a Boolean literal.</source>
        <target state="translated">ブール型のリテラルとして使用します。</target>
        <note />
      </trans-unit>
      <trans-unit id="keywordDescriptionFinally">
        <source>Used together with try to introduce a block of code that executes regardless of whether an exception occurs.</source>
        <target state="translated">例外が発生するかどうかに関係なく実行されるコード ブロックを開始するために、try と一緒に使用します。</target>
        <note />
      </trans-unit>
      <trans-unit id="keywordDescriptionFor">
        <source>Used in looping constructs.</source>
        <target state="translated">ループ コンストラクトで使用します。</target>
        <note />
      </trans-unit>
      <trans-unit id="keywordDescriptionFun">
        <source>Used in lambda expressions, also known as anonymous functions.</source>
        <target state="translated">ラムダ式で使用し、匿名関数とも呼ばれます。</target>
        <note />
      </trans-unit>
      <trans-unit id="keywordDescriptionFunction">
        <source>Used as a shorter alternative to the fun keyword and a match expression in a lambda expression that has pattern matching on a single argument.</source>
        <target state="translated">単一の引数でパターン マッチングを持つラムダ式で fun キーワードと match 式の代わりに省略形として使用します。</target>
        <note />
      </trans-unit>
      <trans-unit id="keywordDescriptionGlobal">
        <source>Used to reference the top-level .NET namespace.</source>
        <target state="translated">最上位の .NET 名前空間を参照するために使用します。</target>
        <note />
      </trans-unit>
      <trans-unit id="keywordDescriptionIf">
        <source>Used in conditional branching constructs.</source>
        <target state="translated">条件分岐のコンストラクトで使用します。</target>
        <note />
      </trans-unit>
      <trans-unit id="keywordDescriptionIn">
        <source>Used for sequence expressions and, in verbose syntax, to separate expressions from bindings.</source>
        <target state="translated">冗語構文で、式のバインディングを分離するためにシーケンス式に使用します。</target>
        <note />
      </trans-unit>
      <trans-unit id="keywordDescriptionInherit">
        <source>Used to specify a base class or base interface.</source>
        <target state="translated">基底クラスまたは基底インターフェイスを指定するために使用します。</target>
        <note />
      </trans-unit>
      <trans-unit id="keywordDescriptionInline">
        <source>Used to indicate a function that should be integrated directly into the caller's code.</source>
        <target state="translated">呼び出し元のコードに直接統合する必要のある関数を示すために使用します。</target>
        <note />
      </trans-unit>
      <trans-unit id="keywordDescriptionInterface">
        <source>Used to declare and implement interfaces.</source>
        <target state="translated">インターフェイスの宣言と実装に使用します。</target>
        <note />
      </trans-unit>
      <trans-unit id="keywordDescriptionInternal">
        <source>Used to specify that a member is visible inside an assembly but not outside it.</source>
        <target state="translated">アセンブリの外部では表示されず、内部でのみ表示されるメンバーを指定するために使用します。</target>
        <note />
      </trans-unit>
      <trans-unit id="keywordDescriptionLazy">
        <source>Used to specify a computation that is to be performed only when a result is needed.</source>
        <target state="translated">結果が必要な場合にのみ実行するコンピュテーションを指定するために使用します。</target>
        <note />
      </trans-unit>
      <trans-unit id="keywordDescriptionLet">
        <source>Used to associate, or bind, a name to a value or function.</source>
        <target state="translated">値または関数への名前の関連付けまたはバインドに使用します。</target>
        <note />
      </trans-unit>
      <trans-unit id="keywordDescriptionLetBang">
        <source>Used in asynchronous workflows to bind a name to the result of an asynchronous computation, or, in other computation expressions, used to bind a name to a result, which is of the computation type.</source>
        <target state="translated">非同期コンピュテーションの結果に名前をバインドする非同期ワークフローで使用します。また別のコンピュテーション式では、そのコンピュテーション型を示す名前を結果にバインドします。</target>
        <note />
      </trans-unit>
      <trans-unit id="keywordDescriptionMatch">
        <source>Used to branch by comparing a value to a pattern.</source>
        <target state="translated">値をパターンと比較して分岐するために使用します。</target>
        <note />
      </trans-unit>
      <trans-unit id="keywordDescriptionMember">
        <source>Used to declare a property or method in an object type.</source>
        <target state="translated">オブジェクトの種類のプロパティまたはメソッドの宣言に使用します。</target>
        <note />
      </trans-unit>
      <trans-unit id="keywordDescriptionModule">
        <source>Used to associate a name with a group of related types, values, and functions, to logically separate it from other code.</source>
        <target state="translated">関連する型、値、関数のグループに名前を関連付け、その他のコードと論理的に分離するために使用します。</target>
        <note />
      </trans-unit>
      <trans-unit id="keywordDescriptionMutable">
        <source>Used to declare a variable, that is, a value that can be changed.</source>
        <target state="translated">変更可能な値である変数の宣言に使用します。</target>
        <note />
      </trans-unit>
      <trans-unit id="keywordDescriptionNamespace">
        <source>Used to associate a name with a group of related types and modules, to logically separate it from other code.</source>
        <target state="translated">関連する型とモジュールのグループに名前を関連付け、その他のコードと論理的に分離するために使用します。</target>
        <note />
      </trans-unit>
      <trans-unit id="keywordDescriptionNew">
        <source>Used to declare, define, or invoke a constructor that creates or that can create an object. Also used in generic parameter constraints to indicate that a type must have a certain constructor.</source>
        <target state="translated">オブジェクトを作成または作成可能なコンストラクターの宣言、定義、起動に使用します。ジェネリック パラメーターの制約でも、型が特定のコンストラクターを持つ必要があることを示すために使用します。</target>
        <note />
      </trans-unit>
      <trans-unit id="keywordDescriptionNot">
        <source>Not actually a keyword. However, not struct in combination is used as a generic parameter constraint.</source>
        <target state="translated">実際にはキーワードではありませんが、not struct という組み合わせでジェネリック パラメーターの制約として使用します。</target>
        <note />
      </trans-unit>
      <trans-unit id="keywordDescriptionNull">
        <source>Indicates the absence of an object. Also used in generic parameter constraints.</source>
        <target state="translated">オブジェクトがないことを示します。ジェネリック パラメーターの制約にも使用します。</target>
        <note />
      </trans-unit>
      <trans-unit id="keywordDescriptionOf">
        <source>Used in discriminated unions to indicate the type of categories of values, and in delegate and exception declarations.</source>
        <target state="translated">判別共同体で値のカテゴリの種類を示し、デリゲート宣言と例外宣言でも使用します。</target>
        <note />
      </trans-unit>
      <trans-unit id="keywordDescriptionOpen">
        <source>Used to make the contents of a namespace or module available without qualification.</source>
        <target state="translated">修飾子を使用せずに名前空間またはモジュールのコンテンツを利用可能にするために使用します。</target>
        <note />
      </trans-unit>
      <trans-unit id="keywordDescriptionOr">
        <source>Used with Boolean conditions as a Boolean or operator. Equivalent to ||. Also used in member constraints.</source>
        <target state="translated">ブール値の or 演算子としてブール条件で使用します。|| に相当します。メンバー制約でも使用します。</target>
        <note />
      </trans-unit>
      <trans-unit id="keywordDescriptionOverride">
        <source>Used to implement a version of an abstract or virtual method that differs from the base version.</source>
        <target state="translated">基本バージョンと異なる抽象メソッドまたは仮想メソッドのバージョンの実装に使用します。</target>
        <note />
      </trans-unit>
      <trans-unit id="keywordDescriptionPrivate">
        <source>Restricts access to a member to code in the same type or module.</source>
        <target state="translated">メンバーに対して、同じ型やモジュールのコードへのアクセスを制限します。</target>
        <note />
      </trans-unit>
      <trans-unit id="keywordDescriptionPublic">
        <source>Allows access to a member from outside the type.</source>
        <target state="translated">型の外部からのメンバーに対して、アクセスを許可します。</target>
        <note />
      </trans-unit>
      <trans-unit id="keywordDescriptionRec">
        <source>Used to indicate that a function is recursive.</source>
        <target state="translated">関数が再帰的であることを示すために使用します。</target>
        <note />
      </trans-unit>
      <trans-unit id="keywordDescriptionReturn">
        <source>Used to indicate a value to provide as the result of a computation expression.</source>
        <target state="translated">コンピュテーション式の結果として提供される値を示すために使用します。</target>
        <note />
      </trans-unit>
      <trans-unit id="keywordDescriptionReturnBang">
        <source>Used to indicate a computation expression that, when evaluated, provides the result of the containing computation expression.</source>
        <target state="translated">コンピュテーション式を示し、評価されたときはそのコンピュテーション式の結果を示すために使用します。</target>
        <note />
      </trans-unit>
      <trans-unit id="keywordDescriptionSelect">
        <source>Used in query expressions to specify what fields or columns to extract. Note that this is a contextual keyword, which means that it is not actually a reserved word and it only acts like a keyword in appropriate context.</source>
        <target state="translated">クエリ式でどのフィールドまたは列を抽出するかを指定するために使用します。これはコンテキスト キーワードであり、実際には予約語ではなく、適切なコンテキストでキーワードとしてのみ動作します。</target>
        <note />
      </trans-unit>
      <trans-unit id="keywordDescriptionStatic">
        <source>Used to indicate a method or property that can be called without an instance of a type, or a value member that is shared among all instances of a type.</source>
        <target state="translated">型のインスタンスなしで呼び出すことのできるメソッドまたはプロパティ、または型のすべてのインスタンスで共有される値メンバーを示すために使用します。</target>
        <note />
      </trans-unit>
      <trans-unit id="keywordDescriptionStruct">
        <source>Used to declare a structure type. Also used in generic parameter constraints. Used for OCaml compatibility in module definitions.</source>
        <target state="translated">構造体型の宣言に使用します。ジェネリック パラメーターの制約にも使用します。モジュール定義の OCaml の互換性を保つために使用します。</target>
        <note />
      </trans-unit>
      <trans-unit id="keywordDescriptionThen">
        <source>Used in conditional expressions. Also used to perform side effects after object construction.</source>
        <target state="translated">条件分岐で使用します。オブジェクトの構築後の副作用の実行にも使用します。</target>
        <note />
      </trans-unit>
      <trans-unit id="keywordDescriptionTo">
        <source>Used in for loops to indicate a range.</source>
        <target state="translated">for ループで範囲を示します。</target>
        <note />
      </trans-unit>
      <trans-unit id="keywordDescriptionTry">
        <source>Used to introduce a block of code that might generate an exception. Used together with with or finally.</source>
        <target state="translated">例外を生成する可能性があるコード ブロックを開始するために使用します。with または finally と一緒に使用します。</target>
        <note />
      </trans-unit>
      <trans-unit id="keywordDescriptionType">
        <source>Used to declare a class, record, structure, discriminated union, enumeration type, unit of measure, or type abbreviation.</source>
        <target state="translated">クラス、レコード、構造体、判別された共同体、列挙型、数量単位、型の省略形の宣言に使用します。</target>
        <note />
      </trans-unit>
      <trans-unit id="keywordDescriptionUpcast">
        <source>Used to convert to a type that is higher in the inheritance chain.</source>
        <target state="translated">継承チェーン内の上位の型に変換するために使用します。</target>
        <note />
      </trans-unit>
      <trans-unit id="keywordDescriptionUse">
        <source>Used instead of let for values that require Dispose to be called to free resources.</source>
        <target state="translated">Dispose を呼び出してリソースを解放する必要のある値に対して、let の代わりに使用します。</target>
        <note />
      </trans-unit>
      <trans-unit id="keywordDescriptionUseBang">
        <source>Used instead of let! in asynchronous workflows and other computation expressions for values that require Dispose to be called to free resources.</source>
        <target state="translated">非同期ワークフロー、および Dispose を呼び出してリソースを解放する必要のある値のその他のコンピュテーション式で let! の代わりに使用します。</target>
        <note />
      </trans-unit>
      <trans-unit id="keywordDescriptionVal">
        <source>Used in a signature to indicate a value, or in a type to declare a member, in limited situations.</source>
        <target state="translated">限定された状態において、シグネチャで値を示したり、型でメンバーを宣言したりするために使用されます。</target>
        <note />
      </trans-unit>
      <trans-unit id="keywordDescriptionVoid">
        <source>Indicates the .NET void type. Used when interoperating with other .NET languages.</source>
        <target state="translated">.NET の void 型を示します。他の .NET 言語と相互運用するときに使用します。</target>
        <note />
      </trans-unit>
      <trans-unit id="keywordDescriptionWhen">
        <source>Used for Boolean conditions (when guards) on pattern matches and to introduce a constraint clause for a generic type parameter.</source>
        <target state="translated">パターン マッチでのブール条件 (when ガード) で、ジェネリック型パラメーターの制約句を開始するために使用します。</target>
        <note />
      </trans-unit>
      <trans-unit id="keywordDescriptionWhile">
        <source>Introduces a looping construct.</source>
        <target state="translated">ループ コンストラクトを導入します。</target>
        <note />
      </trans-unit>
      <trans-unit id="keywordDescriptionWith">
        <source>Used together with the match keyword in pattern matching expressions. Also used in object expressions, record copying expressions, and type extensions to introduce member definitions, and to introduce exception handlers.</source>
        <target state="translated">パターン マッチング式で match キーワードを指定して使用します。メンバー定義と例外ハンドラーを導入するため、オブジェクト式、レコード コピー式、および型拡張でも使用します。</target>
        <note />
      </trans-unit>
      <trans-unit id="keywordDescriptionYield">
        <source>Used in a sequence expression to produce a value for a sequence.</source>
        <target state="translated">シーケンス式でシーケンスの値を生成します。</target>
        <note />
      </trans-unit>
      <trans-unit id="keywordDescriptionYieldBang">
        <source>Used in a computation expression to append the result of a given computation expression to a collection of results for the containing computation expression.</source>
        <target state="translated">コンピュテーション式で、コンピュテーション式を含む結果のコレクションにそのコンピュテーション式の結果を追加します。</target>
        <note />
      </trans-unit>
      <trans-unit id="keywordDescriptionRightArrow">
        <source>In function types, delimits arguments and return values. Yields an expression (in sequence expressions); equivalent to the yield keyword. Used in match expressions</source>
        <target state="translated">関数型で、引数と戻り値を区切ります。式 (シーケンス式) が得られ、yield キーワードに相当します。match 式に使用されます</target>
        <note />
      </trans-unit>
      <trans-unit id="keywordDescriptionLeftArrow">
        <source>Assigns a value to a variable.</source>
        <target state="translated">変数に値を割り当てます。</target>
        <note />
      </trans-unit>
      <trans-unit id="keywordDescriptionCast">
        <source>Converts a type to type that is higher in the hierarchy.</source>
        <target state="translated">型を階層の上位にある型に変換します。</target>
        <note />
      </trans-unit>
      <trans-unit id="keywordDescriptionDynamicCast">
        <source>Converts a type to a type that is lower in the hierarchy.</source>
        <target state="translated">型を階層の下位にある型に変換します。</target>
        <note />
      </trans-unit>
      <trans-unit id="keywordDescriptionTypedQuotation">
        <source>Delimits a typed code quotation.</source>
        <target state="translated">型指定されたコード引用符を区切ります。</target>
        <note />
      </trans-unit>
      <trans-unit id="keywordDescriptionUntypedQuotation">
        <source>Delimits a untyped code quotation.</source>
        <target state="translated">型指定のないコード引用符を区切ります。</target>
        <note />
      </trans-unit>
      <trans-unit id="itemNotFoundDuringDynamicCodeGen">
        <source>{0} '{1}' not found in assembly '{2}'. A possible cause may be a version incompatibility. You may need to explicitly reference the correct version of this assembly to allow all referenced components to use the correct version.</source>
        <target state="translated">{0} '{1}' がアセンブリ '{2}' に見つかりません。バージョンの互換性がないことが原因の可能性があります。すべての参照コンポーネントが正しいバージョンを使用できるように、このアセンブリの正しいバージョンを明示的に参照しなければならない可能性があります。</target>
        <note />
      </trans-unit>
      <trans-unit id="itemNotFoundInTypeDuringDynamicCodeGen">
        <source>{0} '{1}' not found in type '{2}' from assembly '{3}'. A possible cause may be a version incompatibility. You may need to explicitly reference the correct version of this assembly to allow all referenced components to use the correct version.</source>
        <target state="translated">{0} '{1}' がアセンブリ '{3}' の '{2}' 型に見つかりません。バージョンの互換性がないことが原因の可能性があります。すべての参照コンポーネントが正しいバージョンを使用できるように、このアセンブリの正しいバージョンを明示的に参照しなければならない可能性があります。</target>
        <note />
      </trans-unit>
      <trans-unit id="descriptionWordIs">
        <source>is</source>
        <target state="translated">は</target>
        <note />
      </trans-unit>
      <trans-unit id="notAFunction">
        <source>This value is not a function and cannot be applied.</source>
        <target state="translated">この値は関数ではないため、適用できません。</target>
        <note />
      </trans-unit>
      <trans-unit id="notAFunctionButMaybeIndexerWithName">
        <source>This value is not a function and cannot be applied. Did you intend to access the indexer via {0}.[index] instead?</source>
        <target state="translated">この値は関数ではないため、適用できません。そうではなく、{0}.[index] によってインデクサーにアクセスしようとしましたか?</target>
        <note />
      </trans-unit>
      <trans-unit id="notAFunctionButMaybeIndexer">
        <source>This expression is not a function and cannot be applied. Did you intend to access the indexer via expr.[index] instead?</source>
        <target state="translated">この式は関数ではないため、適用できません。そうではなく、expr.[index] によってインデクサーにアクセスしようとしましたか?</target>
        <note />
      </trans-unit>
      <trans-unit id="notAFunctionButMaybeDeclaration">
        <source>This value is not a function and cannot be applied. Did you forget to terminate a declaration?</source>
        <target state="translated">この値は関数ではないため、適用できません。宣言を終結しましたか?</target>
        <note />
      </trans-unit>
      <trans-unit id="ArgumentsInSigAndImplMismatch">
        <source>The argument names in the signature '{0}' and implementation '{1}' do not match. The argument name from the signature file will be used. This may cause problems when debugging or profiling.</source>
        <target state="translated">シグネチャ '{0}' と実装 '{1}' の引数の名前が一致しません。シグネチャ ファイルの引数の名前が使用されます。デバッグまたはプロファイルするときに問題が生じる原因となる可能性があります。</target>
        <note />
      </trans-unit>
      <trans-unit id="pickleUnexpectedNonZero">
        <source>An error occurred while reading the F# metadata of assembly '{0}'. A reserved construct was utilized. You may need to upgrade your F# compiler or use an earlier version of the assembly that doesn't make use of a specific construct.</source>
        <target state="translated">アセンブリ '{0}' の F# メタデータ の読み取り中にエラーが発生しました。予約済みのコンストラクトが使用されました。F# コンパイラをアップグレードするか、特定のコンストラクトを使用しない以前のバージョンのアセンブリを使用しなければならない場合があります。</target>
        <note />
      </trans-unit>
      <trans-unit id="tcTupleMemberNotNormallyUsed">
        <source>This method or property is not normally used from F# code, use an explicit tuple pattern for deconstruction instead.</source>
        <target state="translated">このメソッドまたはプロパティは通常、F# コードから使用されません。代わりに、明示的なタプル パターンを分解に使用してください。</target>
        <note />
      </trans-unit>
      <trans-unit id="implicitlyDiscardedInSequenceExpression">
        <source>This expression returns a value of type '{0}' but is implicitly discarded. Consider using 'let' to bind the result to a name, e.g. 'let result = expression'. If you intended to use the expression as a value in the sequence then use an explicit 'yield'.</source>
        <target state="translated">この式は型 '{0}' の値を返しますが、暗黙的に破棄されます。'let' を使用して結果を名前にバインドすることを検討してください。例: 'let result = expression'。式をシーケンス内で値として使用する場合は、明示的に 'yield' を使用してください。</target>
        <note />
      </trans-unit>
      <trans-unit id="implicitlyDiscardedSequenceInSequenceExpression">
        <source>This expression returns a value of type '{0}' but is implicitly discarded. Consider using 'let' to bind the result to a name, e.g. 'let result = expression'. If you intended to use the expression as a value in the sequence then use an explicit 'yield!'.</source>
        <target state="translated">この式は型 '{0}' の値を返しますが、暗黙的に破棄されます。'let' を使用して結果を名前にバインドすることを検討してください。例: 'let result = expression'。式をシーケンス内で値として使用する場合は、明示的に 'yield!' を使用してください。</target>
        <note />
      </trans-unit>
      <trans-unit id="keywordDescriptionMatchBang">
        <source>Used in computation expressions to pattern match directly over the result of another computation expression.</source>
        <target state="translated">別のコンピュテーション式の結果に対して直接パターン マッチを適用するコンピュテーション式の中で使用します。</target>
        <note />
      </trans-unit>
      <trans-unit id="ilreadFileChanged">
        <source>The file '{0}' changed on disk unexpectedly, please reload.</source>
        <target state="translated">ファイル '{0}' がディスク上で予期せず変更されました。再度読み込んでください。</target>
        <note />
      </trans-unit>
      <trans-unit id="writeToReadOnlyByref">
        <source>The byref pointer is readonly, so this write is not permitted.</source>
        <target state="translated">byref ポインターは読み取り専用であるため、この書き込みは許可されません。</target>
        <note />
      </trans-unit>
      <trans-unit id="tastValueMustBeMutable">
        <source>A value must be mutable in order to mutate the contents or take the address of a value type, e.g. 'let mutable x = ...'</source>
        <target state="translated">値の型の内容を変更するか、値の型のアドレスを使用するために、値は変更可能にする必要があります (たとえば、'let mutable x = ...')</target>
        <note />
      </trans-unit>
      <trans-unit id="readOnlyAttributeOnStructWithMutableField">
        <source>A ReadOnly attribute has been applied to a struct type with a mutable field.</source>
        <target state="translated">読み取り専用の属性が、変更可能なフィールドを持つ構造体型に適用されました。</target>
        <note />
      </trans-unit>
      <trans-unit id="tcByrefReturnImplicitlyDereferenced">
        <source>A byref pointer returned by a function or method is implicitly dereferenced as of F# 4.5. To acquire the return value as a pointer, use the address-of operator, e.g. '&amp;f(x)' or '&amp;obj.Method(arg1, arg2)'.</source>
        <target state="translated">F# 4.5 の時点で、関数またはメソッドから返される byref ポインターは、暗黙的に逆参照されます。戻り値をポインターとして取得するには、演算子のアドレスを使用してください。例: '&amp;f(x)' または '&amp;obj.Method(arg1, arg2)'。</target>
        <note />
      </trans-unit>
      <trans-unit id="tcByRefLikeNotStruct">
        <source>A type annotated with IsByRefLike must also be a struct. Consider adding the [&lt;Struct&gt;] attribute to the type.</source>
        <target state="translated">IsByRefLike で注釈を付けられた型は、構造体でもある必要があります。型に [&lt;Struct&gt;] 属性を追加することを検討してください。</target>
        <note />
      </trans-unit>
      <trans-unit id="chkNoByrefAddressOfLocal">
        <source>The address of the variable '{0}' or a related expression cannot be used at this point. This is to ensure the address of the local value does not escape its scope.</source>
        <target state="translated">現時点で、変数 '{0}' または関連する式のアドレスは使用できません。これは、ローカル値のアドレスがスコープを回避しないようにするためです。</target>
        <note />
      </trans-unit>
<<<<<<< HEAD
=======
      <trans-unit id="chkNoReturnOfLimitedSpan">
        <source>The Span or IsByRefLike expression cannot be returned from this function or method, because it is composed using elements that may escape their scope.</source>
        <target state="translated">この関数またはメソッドから Span または IsByRefLike 式を返すことはできません。スコープを回避できる要素を使用してその式が作成されているためです。</target>
        <note />
      </trans-unit>
>>>>>>> ba601156
      <trans-unit id="chkNoWriteToLimitedSpan">
        <source>This value can't be assigned because the target '{0}' may refer to non-stack-local memory, while the expression being assigned is assessed to potentially refer to stack-local memory. This is to help prevent pointers to stack-bound memory escaping their scope.</source>
        <target state="translated">この値をターゲット '{0}' に割り当てることはできません。このターゲットは非スタック ローカルのメモリを参照できるのに対して、割り当てられる式はスタック ローカルのメモリに評価される可能性があるためです。これは、スタックにバインドされたメモリへのポインターが自身のスコープを回避することを防止するために役立ちます。</target>
        <note />
      </trans-unit>
      <trans-unit id="tastValueMustBeLocal">
        <source>A value defined in a module must be mutable in order to take its address, e.g. 'let mutable x = ...'</source>
        <target state="translated">モジュール内で定義する値のアドレスを取得するには、その値を変更可能にする必要があります。例: 'let mutable x = ...'</target>
        <note />
      </trans-unit>
      <trans-unit id="tcIsReadOnlyNotStruct">
        <source>A type annotated with IsReadOnly must also be a struct. Consider adding the [&lt;Struct&gt;] attribute to the type.</source>
        <target state="translated">IsReadOnly で注釈を付けられた型は、構造体でもある必要があります。型に [&lt;Struct&gt;] 属性を追加することを検討してください。</target>
        <note />
      </trans-unit>
      <trans-unit id="chkStructsMayNotReturnAddressesOfContents">
        <source>Struct members cannot return the address of fields of the struct by reference</source>
        <target state="translated">構造体メンバーは、構造体のフィールドのアドレスを参照渡しで返すことはできません</target>
        <note />
      </trans-unit>
      <trans-unit id="chkNoByrefLikeFunctionCall">
        <source>The function or method call cannot be used at this point, because one argument that is a byref of a non-stack-local Span or IsByRefLike type is used with another argument that is a stack-local Span or IsByRefLike type. This is to ensure the address of the local value does not escape its scope.</source>
        <target state="translated">現時点で、関数またはメソッドの呼び出しは使用できません。非スタック ローカルの Span または IsByRefLike 型の byref である 1 つの引数が、スタック ローカルの Span または IsByRefLike 型である別の引数と一緒に使用されています。これは、ローカル値のアドレスがスコープを回避しないようにするためです。</target>
        <note />
      </trans-unit>
      <trans-unit id="chkNoByrefAddressOfValueFromExpression">
        <source>The address of a value returned from the expression cannot be used at this point. This is to ensure the address of the local value does not escape its scope.</source>
        <target state="translated">現時点で、式から返される値のアドレスは使用できません。これは、ローカル値のアドレスがスコープを回避しないようにするためです。</target>
        <note />
      </trans-unit>
      <trans-unit id="chkNoSpanLikeVariable">
        <source>The Span or IsByRefLike variable '{0}' cannot be used at this point. This is to ensure the address of the local value does not escape its scope.</source>
        <target state="translated">現時点で、Span または IsByRefLike 変数 '{0}' は使用できません。これは、ローカル値のアドレスがスコープを回避しないようにするためです。</target>
        <note />
      </trans-unit>
      <trans-unit id="chkNoSpanLikeValueFromExpression">
        <source>A Span or IsByRefLike value returned from the expression cannot be used at ths point. This is to ensure the address of the local value does not escape its scope.</source>
        <target state="translated">現時点で、式から返される Span または IsByRefLike 値は使用できません。これは、ローカル値のアドレスがスコープを回避しないようにするためです。</target>
        <note />
      </trans-unit>
      <trans-unit id="tastCantTakeAddressOfExpression">
        <source>Cannot take the address of the value returned from the expression. Assign the returned value to a let-bound value before taking the address.</source>
        <target state="translated">式から返された値のアドレスを取得できません。アドレスを取得する前に、let でバインドされた値に戻り値を割り当ててください。</target>
        <note />
      </trans-unit>
    </body>
  </file>
</xliff><|MERGE_RESOLUTION|>--- conflicted
+++ resolved
@@ -7012,14 +7012,6 @@
         <target state="translated">現時点で、変数 '{0}' または関連する式のアドレスは使用できません。これは、ローカル値のアドレスがスコープを回避しないようにするためです。</target>
         <note />
       </trans-unit>
-<<<<<<< HEAD
-=======
-      <trans-unit id="chkNoReturnOfLimitedSpan">
-        <source>The Span or IsByRefLike expression cannot be returned from this function or method, because it is composed using elements that may escape their scope.</source>
-        <target state="translated">この関数またはメソッドから Span または IsByRefLike 式を返すことはできません。スコープを回避できる要素を使用してその式が作成されているためです。</target>
-        <note />
-      </trans-unit>
->>>>>>> ba601156
       <trans-unit id="chkNoWriteToLimitedSpan">
         <source>This value can't be assigned because the target '{0}' may refer to non-stack-local memory, while the expression being assigned is assessed to potentially refer to stack-local memory. This is to help prevent pointers to stack-bound memory escaping their scope.</source>
         <target state="translated">この値をターゲット '{0}' に割り当てることはできません。このターゲットは非スタック ローカルのメモリを参照できるのに対して、割り当てられる式はスタック ローカルのメモリに評価される可能性があるためです。これは、スタックにバインドされたメモリへのポインターが自身のスコープを回避することを防止するために役立ちます。</target>
