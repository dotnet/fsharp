--- conflicted
+++ resolved
@@ -447,11 +447,11 @@
         <target state="translated">言語バージョンで許可された値を表示し、'最新' や 'プレビュー' などの言語バージョンを指定する</target>
         <note />
       </trans-unit>
-<<<<<<< HEAD
       <trans-unit id="optsReflectionFree">
         <source>Disable implicit generation of constructs using reflection</source>
         <target state="new">Disable implicit generation of constructs using reflection</target>
-=======
+        <note />
+      </trans-unit>
       <trans-unit id="optsRefOnly">
         <source>Produce a reference assembly, instead of a full assembly, as the primary output</source>
         <target state="new">Produce a reference assembly, instead of a full assembly, as the primary output</target>
@@ -460,7 +460,6 @@
       <trans-unit id="optsRefOut">
         <source>Produce a reference assembly with the specified file path.</source>
         <target state="new">Produce a reference assembly with the specified file path.</target>
->>>>>>> 01e5bbb5
         <note />
       </trans-unit>
       <trans-unit id="optsSupportedLangVersions">
