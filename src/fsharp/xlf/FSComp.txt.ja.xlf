<?xml version="1.0" encoding="utf-8"?>
<xliff xmlns="urn:oasis:names:tc:xliff:document:1.2" xmlns:xsi="http://www.w3.org/2001/XMLSchema-instance" version="1.2" xsi:schemaLocation="urn:oasis:names:tc:xliff:document:1.2 xliff-core-1.2-transitional.xsd">
  <file datatype="xml" source-language="en" target-language="ja" original="../FSComp.resx">
    <body>
      <trans-unit id="buildInvalidSourceFileExtensionML">
        <source>The file extension of '{0}' is not recognized. Source files must have extension .fs, .fsi, .fsx or .fsscript. To enable the deprecated use of .ml or .mli extensions, use '--langversion:5.0' and '--mlcompatibility'.</source>
        <target state="translated">'{0}' のファイル拡張子を認識できません。ソース ファイル拡張子は .fs、.fsi、.fsx、または .fsscript にする必要があります。非推奨の拡張子 .ml または .mli の使用を有効にするには、'--langversion:5.0' および '--mlcompatibility' を使用してください。</target>
        <note />
      </trans-unit>
      <trans-unit id="buildInvalidSourceFileExtensionUpdated">
        <source>The file extension of '{0}' is not recognized. Source files must have extension .fs, .fsi, .fsx or .fsscript</source>
        <target state="translated">'{0}' のファイル拡張子は認識されません。ソース ファイルの拡張子は .fs、.fsi、.fsx、または .fsscript にする必要があります。</target>
        <note />
      </trans-unit>
      <trans-unit id="chkFeatureNotLanguageSupported">
        <source>Feature '{0}' is not available in F# {1}. Please use language version {2} or greater.</source>
        <target state="translated">機能 '{0}' は F# {1} では使用できません。{2} 以上の言語バージョンをお使いください。</target>
        <note />
      </trans-unit>
      <trans-unit id="chkFeatureNotRuntimeSupported">
        <source>Feature '{0}' is not supported by target runtime.</source>
        <target state="translated">機能 '{0}' は、ターゲット ランタイムではサポートされていません。</target>
        <note />
      </trans-unit>
      <trans-unit id="chkFeatureNotSupportedInLibrary">
        <source>Feature '{0}' requires the F# library for language version {1} or greater.</source>
        <target state="translated">機能 '{0}' を使用するには、言語バージョン {1} 以上の F# ライブラリが必要です。</target>
        <note />
      </trans-unit>
      <trans-unit id="chkInfoRefcellAssign">
        <source>The use of ':=' from the F# library is deprecated. See https://aka.ms/fsharp-refcell-ops. For example, please change 'cell := expr' to 'cell.Value &lt;- expr'.</source>
        <target state="translated">F# ライブラリからの ':=' の使用は非推奨です。https://aka.ms/fsharp-refcell-ops を参照してください。たとえば、'cell : = expr' を 'cell.Value &lt;- expr' に変えてください。</target>
        <note />
      </trans-unit>
      <trans-unit id="chkInfoRefcellDecr">
        <source>The use of 'decr' from the F# library is deprecated. See https://aka.ms/fsharp-refcell-ops. For example, please change 'decr cell' to 'cell.Value &lt;- cell.Value - 1'.</source>
        <target state="translated">F# ライブラリからの 'decr' の使用は非推奨とされます。https://aka.ms/fsharp-refcell-ops を参照してください。たとえば、'decr cell' を 'cell.Value &lt;- cell.Value - 1' に変更してください。</target>
        <note />
      </trans-unit>
      <trans-unit id="chkInfoRefcellDeref">
        <source>The use of '!' from the F# library is deprecated. See https://aka.ms/fsharp-refcell-ops. For example, please change '!cell' to 'cell.Value'.</source>
        <target state="translated">F# ライブラリからの '!' の使用は非推奨です。「https://aka.ms/fsharp-refcell-ops」を参照してください。たとえば、'!cell' を 'cell.Value' に変えてください。</target>
        <note />
      </trans-unit>
      <trans-unit id="chkInfoRefcellIncr">
        <source>The use of 'incr' from the F# library is deprecated. See https://aka.ms/fsharp-refcell-ops. For example, please change 'incr cell' to 'cell.Value &lt;- cell.Value + 1'.</source>
        <target state="translated">F# ライブラリからの 'incr' の使用は非推奨です。https://aka.ms/fsharp-refcell-ops を参照してください。たとえば、'incr cell' を 'cell.Value &lt;- cell.Value +1' に変えてください。</target>
        <note />
      </trans-unit>
      <trans-unit id="containerDeprecated">
        <source>The 'AssemblyKeyNameAttribute' has been deprecated. Use 'AssemblyKeyFileAttribute' instead.</source>
        <target state="translated">'AssemblyKeyNameAttribute' は非推奨になりました。代わりに 'AssemblyKeyFileAttribute' を使用してください。</target>
        <note />
      </trans-unit>
      <trans-unit id="containerSigningUnsupportedOnThisPlatform">
        <source>Key container signing is not supported on this platform.</source>
        <target state="translated">キー コンテナーの署名は、このプラットフォームではサポートされていません。</target>
        <note />
      </trans-unit>
      <trans-unit id="csAvailableOverloads">
        <source>Available overloads:\n{0}</source>
        <target state="translated">使用可能なオーバーロード:\n{0}</target>
        <note />
      </trans-unit>
      <trans-unit id="csGenericConstructRequiresStructOrReferenceConstraint">
        <source>A generic construct requires that a generic type parameter be known as a struct or reference type. Consider adding a type annotation.</source>
        <target state="translated">ジェネリック コンストラクトでは、ジェネリック型パラメーターが構造体または参照型として認識されている必要があります。型の注釈の追加を検討してください。</target>
        <note />
      </trans-unit>
      <trans-unit id="csNoOverloadsFoundArgumentsPrefixPlural">
        <source>Known types of arguments: {0}</source>
        <target state="translated">既知の型の引数: {0}</target>
        <note />
      </trans-unit>
      <trans-unit id="csNoOverloadsFoundArgumentsPrefixSingular">
        <source>Known type of argument: {0}</source>
        <target state="translated">既知の型の引数: {0}</target>
        <note />
      </trans-unit>
      <trans-unit id="csNoOverloadsFoundReturnType">
        <source>Known return type: {0}</source>
        <target state="translated">既知の戻り値の型: {0}</target>
        <note />
      </trans-unit>
      <trans-unit id="csNoOverloadsFoundTypeParametersPrefixPlural">
        <source>Known type parameters: {0}</source>
        <target state="translated">既知の型パラメーター: {0}</target>
        <note />
      </trans-unit>
      <trans-unit id="csNoOverloadsFoundTypeParametersPrefixSingular">
        <source>Known type parameter: {0}</source>
        <target state="translated">既知の型パラメーター: {0}</target>
        <note />
      </trans-unit>
      <trans-unit id="csOverloadCandidateIndexedArgumentTypeMismatch">
        <source>Argument at index {0} doesn't match</source>
        <target state="translated">インデックス {0} の引数が一致しません</target>
        <note />
      </trans-unit>
      <trans-unit id="csOverloadCandidateNamedArgumentTypeMismatch">
        <source>Argument '{0}' doesn't match</source>
        <target state="translated">引数 '{0}' が一致しません</target>
        <note />
      </trans-unit>
      <trans-unit id="etProviderHasDesignerAssemblyDependency">
        <source>The type provider designer assembly '{0}' could not be loaded from folder '{1}' because a dependency was missing or could not loaded. All dependencies of the type provider designer assembly must be located in the same folder as that assembly. The exception reported was: {2} - {3}</source>
        <target state="translated">依存関係がないか、または読み込めなかったため、型プロバイダーのデザイナー アセンブリ '{0}' をフォルダー '{1}' から読み込めませんでした。型プロバイダーのデザイナー アセンブリのすべての依存関係は、そのアセンブリと同じフォルダーに配置されている必要があります。次の例外が報告されました: {2} - {3}</target>
        <note />
      </trans-unit>
      <trans-unit id="etProviderHasDesignerAssemblyException">
        <source>The type provider designer assembly '{0}' could not be loaded from folder '{1}'. The exception reported was: {2} - {3}</source>
        <target state="translated">型プロバイダーのデザイナー アセンブリ '{0}' をフォルダー '{1}' から読み込めませんでした。次の例外が報告されました: {2} - {3}</target>
        <note />
      </trans-unit>
      <trans-unit id="etProviderHasWrongDesignerAssemblyNoPath">
        <source>Assembly attribute '{0}' refers to a designer assembly '{1}' which cannot be loaded or doesn't exist. The exception reported was: {2} - {3}</source>
        <target state="translated">アセンブリ属性 '{0}' は、デザイナー アセンブリ '{1}' を参照していますが、これは読み込むことができないか、存在していません。報告された例外: {2} - {3}</target>
        <note />
      </trans-unit>
      <trans-unit id="featureAdditionalImplicitConversions">
        <source>additional type-directed conversions</source>
        <target state="translated">その他の型指定された変換</target>
        <note />
      </trans-unit>
      <trans-unit id="featureAndBang">
        <source>applicative computation expressions</source>
        <target state="translated">適用できる計算式</target>
        <note />
      </trans-unit>
      <trans-unit id="featureAttributesToRightOfModuleKeyword">
        <source>attributes to the right of the 'module' keyword</source>
        <target state="translated">'module' キーワードの右側の属性</target>
        <note />
      </trans-unit>
      <trans-unit id="featureDefaultInterfaceMemberConsumption">
        <source>default interface member consumption</source>
        <target state="translated">既定のインターフェイス メンバーの消費</target>
        <note />
      </trans-unit>
      <trans-unit id="featureDiscardUseValue">
        <source>discard pattern in use binding</source>
        <target state="translated">使用バインドでパターンを破棄する</target>
        <note />
      </trans-unit>
      <trans-unit id="featureDotlessFloat32Literal">
        <source>dotless float32 literal</source>
        <target state="translated">ドットなしの float32 リテラル</target>
        <note />
      </trans-unit>
      <trans-unit id="featureExpandedMeasurables">
        <source>more types support units of measure</source>
        <target state="translated">単位をサポートするその他の型</target>
        <note />
      </trans-unit>
      <trans-unit id="featureFixedIndexSlice3d4d">
        <source>fixed-index slice 3d/4d</source>
        <target state="translated">固定インデックス スライス 3d/4d</target>
        <note />
      </trans-unit>
      <trans-unit id="featureFromEndSlicing">
        <source>from-end slicing</source>
        <target state="translated">開始と終了を指定したスライス</target>
        <note />
      </trans-unit>
      <trans-unit id="featureImplicitYield">
        <source>implicit yield</source>
        <target state="translated">暗黙的な yield</target>
        <note />
      </trans-unit>
      <trans-unit id="featureIndexerNotationWithoutDot">
        <source>expr[idx] notation for indexing and slicing</source>
        <target state="translated">インデックス作成とスライス用の expr[idx] 表記</target>
        <note />
      </trans-unit>
      <trans-unit id="featureInterfacesWithMultipleGenericInstantiation">
        <source>interfaces with multiple generic instantiation</source>
        <target state="translated">複数のジェネリックのインスタンス化を含むインターフェイス</target>
        <note />
      </trans-unit>
      <trans-unit id="featureMLCompatRevisions">
        <source>ML compatibility revisions</source>
        <target state="translated">ML 互換性のリビジョン</target>
        <note />
      </trans-unit>
      <trans-unit id="featureNameOf">
        <source>nameof</source>
        <target state="translated">nameof</target>
        <note />
      </trans-unit>
      <trans-unit id="featureNonVariablePatternsToRightOfAsPatterns">
        <source>non-variable patterns to the right of 'as' patterns</source>
        <target state="translated">'as' パターンの右側の非変数パターン</target>
        <note />
      </trans-unit>
      <trans-unit id="featureNullableOptionalInterop">
        <source>nullable optional interop</source>
        <target state="translated">Null 許容のオプションの相互運用</target>
        <note />
      </trans-unit>
      <trans-unit id="featureOpenTypeDeclaration">
        <source>open type declaration</source>
        <target state="translated">オープン型宣言</target>
        <note />
      </trans-unit>
      <trans-unit id="featureOverloadsForCustomOperations">
        <source>overloads for custom operations</source>
        <target state="translated">カスタム操作のオーバーロード</target>
        <note />
      </trans-unit>
      <trans-unit id="featurePackageManagement">
        <source>package management</source>
        <target state="translated">パッケージの管理</target>
        <note />
      </trans-unit>
      <trans-unit id="featurePrintfBinaryFormat">
        <source>binary formatting for integers</source>
        <target state="translated">整数のバイナリ形式</target>
        <note />
      </trans-unit>
      <trans-unit id="featureRefCellNotationInformationals">
        <source>informational messages related to reference cells</source>
        <target state="translated">参照セルに関連する情報メッセージ</target>
        <note />
      </trans-unit>
      <trans-unit id="featureRelaxWhitespace">
        <source>whitespace relexation</source>
        <target state="translated">空白の緩和</target>
        <note />
      </trans-unit>
      <trans-unit id="featureRelaxWhitespace2">
        <source>whitespace relaxation v2</source>
        <target state="translated">whitespace relaxation v2</target>
        <note />
      </trans-unit>
      <trans-unit id="featureResumableStateMachines">
        <source>resumable state machines</source>
        <target state="translated">再開可能なステート マシン</target>
        <note />
      </trans-unit>
      <trans-unit id="featureSingleUnderscorePattern">
        <source>single underscore pattern</source>
        <target state="translated">単一のアンダースコア パターン</target>
        <note />
      </trans-unit>
      <trans-unit id="featureStringInterpolation">
        <source>string interpolation</source>
        <target state="translated">文字列の補間</target>
        <note />
      </trans-unit>
      <trans-unit id="featureStructActivePattern">
        <source>struct representation for active patterns</source>
        <target state="translated">アクティブなパターンの構造体表現</target>
        <note />
      </trans-unit>
      <trans-unit id="featureWildCardInForLoop">
        <source>wild card in for loop</source>
        <target state="translated">for ループのワイルド カード</target>
        <note />
      </trans-unit>
      <trans-unit id="featureWitnessPassing">
        <source>witness passing for trait constraints in F# quotations</source>
        <target state="translated">F# 引用での特性制約に対する監視の引き渡し</target>
        <note />
      </trans-unit>
      <trans-unit id="forFormatInvalidForInterpolated">
        <source>Interpolated strings may not use '%' format specifiers unless each is given an expression, e.g. '%d{{1+1}}'.</source>
        <target state="translated">'%d{{1+1}}' などの式が指定されている場合を除き、補間された文字列では '%' 書式指定子を使用できません。</target>
        <note />
      </trans-unit>
      <trans-unit id="forFormatInvalidForInterpolated2">
        <source>.NET-style format specifiers such as '{{x,3}}' or '{{x:N5}}' may not be mixed with '%' format specifiers.</source>
        <target state="translated">'{{x,3}}' や '{{x:N5}}' などの .NET 形式の書式指定子は、'%' 書式指定子と混在させることはできません。</target>
        <note />
      </trans-unit>
      <trans-unit id="forFormatInvalidForInterpolated3">
        <source>The '%P' specifier may not be used explicitly.</source>
        <target state="translated">'%P' 指定子は、明示的に使用できません。</target>
        <note />
      </trans-unit>
      <trans-unit id="forFormatInvalidForInterpolated4">
        <source>Interpolated strings used as type IFormattable or type FormattableString may not use '%' specifiers, only .NET-style interpolands such as '{{expr}}', '{{expr,3}}' or '{{expr:N5}}' may be used.</source>
        <target state="translated">IFormattable 型または FormattableString 型として使用される補間された文字列では、'%' 指定子を使用できません。'{{expr}}'、'{{expr,3}}'、'{{expr:N5}}' などの .NET 形式の補間のみ使用できます。</target>
        <note />
      </trans-unit>
      <trans-unit id="formatDashItem">
        <source> - {0}</source>
        <target state="translated"> - {0}</target>
        <note />
      </trans-unit>
      <trans-unit id="fromEndSlicingRequiresVFive">
        <source>From the end slicing with requires language version 5.0, use /langversion:preview.</source>
        <target state="translated">言語バージョン 5.0 が必要な最後からのスライスで、/langversion:preview を使用してください。</target>
        <note />
      </trans-unit>
      <trans-unit id="fsiInvalidDirective">
        <source>Invalid directive '#{0} {1}'</source>
        <target state="translated">無効なディレクティブ '#{0} {1}'</target>
        <note />
      </trans-unit>
      <trans-unit id="ilxgenInvalidConstructInStateMachineDuringCodegen">
        <source>The resumable code construct '{0}' may only be used in inlined code protected by 'if __useResumableCode then ...' and the overall composition must form valid resumable code.</source>
        <target state="translated">再開可能なコード コンストラクト '{0}' は、 'if __useResumableCode then ...' によって保護されているインライン コードでのみ使用でき、コンポジション全体は有効な再開可能コードを形成する必要があります。</target>
        <note />
      </trans-unit>
      <trans-unit id="implMissingInlineIfLambda">
        <source>The 'InlineIfLambda' attribute is present in the signature but not the implementation.</source>
        <target state="translated">'InlineIfLambda' 属性はシグネチャに存在しますが、実装はありません。</target>
        <note />
      </trans-unit>
      <trans-unit id="invalidXmlDocPosition">
        <source>XML comment is not placed on a valid language element.</source>
        <target state="translated">XML コメントは有効な言語要素上にありません。</target>
        <note />
      </trans-unit>
      <trans-unit id="keywordDescriptionConst">
        <source>Keyword to specify a constant literal as a type parameter argument in Type Providers.</source>
        <target state="translated">定数リテラルを型プロバイダーの型パラメーター引数として指定するキーワード。</target>
        <note />
      </trans-unit>
      <trans-unit id="lexByteStringMayNotBeInterpolated">
        <source>a byte string may not be interpolated</source>
        <target state="translated">バイト文字列は補間されていない可能性があります</target>
        <note />
      </trans-unit>
      <trans-unit id="lexIfOCaml">
        <source>IF-FSHARP/IF-CAML regions are no longer supported</source>
        <target state="translated">IF-FSHARP/IF-CAML リージョンは現在サポートされていません</target>
        <note />
      </trans-unit>
      <trans-unit id="lexRBraceInInterpolatedString">
        <source>A '}}' character must be escaped (by doubling) in an interpolated string.</source>
        <target state="translated">文字 '}}' は、補間された文字列内で (二重にすることで) エスケープする必要があります。</target>
        <note />
      </trans-unit>
      <trans-unit id="lexSingleQuoteInSingleQuote">
        <source>Invalid interpolated string. Single quote or verbatim string literals may not be used in interpolated expressions in single quote or verbatim strings. Consider using an explicit 'let' binding for the interpolation expression or use a triple quote string as the outer string literal.</source>
        <target state="translated">補間された文字列が無効です。単一引用符または逐語的文字列リテラルは、単一引用符または逐語的文字列内の補間された式では使用できません。補間式に対して明示的な 'let' バインドを使用するか、外部文字列リテラルとして三重引用符文字列を使用することをご検討ください。</target>
        <note />
      </trans-unit>
      <trans-unit id="lexTripleQuoteInTripleQuote">
        <source>Invalid interpolated string. Triple quote string literals may not be used in interpolated expressions. Consider using an explicit 'let' binding for the interpolation expression.</source>
        <target state="translated">補間された文字列が無効です。三重引用符文字列リテラルは、補間された式では使用できません。補間式に対して明示的な 'let' バインドを使用することをご検討ください。</target>
        <note />
      </trans-unit>
      <trans-unit id="mlCompatError">
        <source>This construct is deprecated. {0}. You can enable this feature by using '--langversion:5.0' and '--mlcompatibility'.</source>
        <target state="translated">このコンストラクトは使用されなくなりました。{0}。'--langversion:5.0' と '--mlcompatibility' を使用することで、この機能を有効にすることができます。</target>
        <note />
      </trans-unit>
      <trans-unit id="mlCompatKeyword">
        <source>In previous versions of F# '{0}' was a reserved keyword but the use of this keyword is now deprecated</source>
        <target state="translated">F# '{0}' の以前のバージョンは予約されたキーワードでしたが、このキーワードは現在では使用されなくなりました</target>
        <note />
      </trans-unit>
      <trans-unit id="mlCompatLightOffNoLongerSupported">
        <source>The use of '#light \"off\"' or '#indent \"off\"' was deprecated in F# 2.0 and is no longer supported</source>
        <target state="translated">'#light \"off\"' または '#indent \"off\"' の使用は F# 2.0 では使用されなくなり、現在サポートされていません</target>
        <note />
      </trans-unit>
      <trans-unit id="mlCompatMultiPrefixTyparsNoLongerSupported">
        <source>The use of multiple parenthesized type parameters before a generic type name such as '(int, int) Map' was deprecated in F# 2.0 and is no longer supported</source>
        <target state="translated">'(int, int) Map' のような一般的なジェネリック型名の前に複数のかっこで囲まれた型パラメーターを使用することは、F# 2.0 では使用されなくなり、現在サポートされていません</target>
        <note />
      </trans-unit>
      <trans-unit id="mlCompatSigColonNoLongerSupported">
        <source>The use of 'module M: sig ... end ' was deprecated in F# 2.0 and is no longer supported. Change the ':' to an '=' and remove the 'sig' and 'end' and use indentation instead</source>
        <target state="translated">'module M = struct ... end ' の使用は F# 2.0 では使用されなくなり、現在サポートされていません。':' を '=' に変更し、'sig' と 'end' を削除し、代わりにインデントを使用します</target>
        <note />
      </trans-unit>
      <trans-unit id="mlCompatSigEndNoLongerSupported">
        <source>The use of 'module M = sig ... end ' was deprecated in F# 2.0 and is no longer supported. Remove the 'sig' and 'end' and use indentation instead</source>
        <target state="translated">'module M = sig ... end ' の使用は F# 2.0 では使用されなくなり、現在サポートされていません。'sig' と 'end' を削除し、代わりにインデントを使用します</target>
        <note />
      </trans-unit>
      <trans-unit id="mlCompatStructEndNoLongerSupported">
        <source>The use of 'module M = struct ... end ' was deprecated in F# 2.0 and is no longer supported. Remove the 'struct' and 'end' and use indentation instead</source>
        <target state="translated">'module M = struct ... end ' の使用は F# 2.0 では使用されなくなり、現在サポートされていません。'struct' と 'end' を削除し、代わりにインデントを使用します</target>
        <note />
      </trans-unit>
      <trans-unit id="nativeResourceFormatError">
        <source>Stream does not begin with a null resource and is not in '.RES' format.</source>
        <target state="translated">ストリームは null リソースでは始まらず、'RES' 形式でもありません。</target>
        <note />
      </trans-unit>
      <trans-unit id="nativeResourceHeaderMalformed">
        <source>Resource header beginning at offset {0} is malformed.</source>
        <target state="translated">オフセット {0} で始まるリソース ヘッダーの形式に誤りがあります。</target>
        <note />
      </trans-unit>
      <trans-unit id="notAFunctionButMaybeIndexer2">
        <source>This expression is not a function and cannot be applied. Did you intend to access the indexer via 'expr[index]'?</source>
        <target state="translated">この式は関数ではないため、適用できません。'expr[index]' によってインデクサーにアクセスしようとしましたか?</target>
        <note />
      </trans-unit>
      <trans-unit id="notAFunctionButMaybeIndexerWithName2">
        <source>This value is not a function and cannot be applied. Did you intend to access the indexer via '{0}[index]'?</source>
        <target state="translated">この値は関数ではないため、適用できません。'{0}[index]' によってインデクサーにアクセスしようとしましたか?</target>
        <note />
      </trans-unit>
      <trans-unit id="optFailedToInlineSuggestedValue">
        <source>The value '{0}' was marked 'InlineIfLambda' but was not determined to have a lambda value. This warning is for informational purposes only.</source>
        <target state="translated">値 '{0}' が ' InlineIfLambda ' とマークされましたが、ラムダ値があると判断されませんでした。この警告は、情報提供のみを目的としています。</target>
        <note />
      </trans-unit>
      <trans-unit id="optsAllSigs">
        <source>Print the inferred interfaces of all compilation files to associated signature files</source>
        <target state="translated">すべてのコンパイル ファイルの推定されたインターフェイスを関連する署名ファイルに印刷します</target>
        <note />
      </trans-unit>
      <trans-unit id="optsLangVersion">
        <source>Display the allowed values for language version, specify language version such as 'latest' or 'preview'</source>
        <target state="translated">言語バージョンで許可された値を表示し、'最新' や 'プレビュー' などの言語バージョンを指定する</target>
        <note />
      </trans-unit>
      <trans-unit id="optsSupportedLangVersions">
        <source>Supported language versions:</source>
        <target state="translated">サポートされる言語バージョン:</target>
        <note />
      </trans-unit>
      <trans-unit id="optsUnrecognizedLanguageVersion">
        <source>Unrecognized value '{0}' for --langversion use --langversion:? for complete list</source>
        <target state="translated">--langversion の値 '{0}' が認識されません。完全なリストについては、--langversion:? を使用してください</target>
        <note />
      </trans-unit>
      <trans-unit id="optsVersion">
        <source>Display compiler version banner and exit</source>
        <target state="translated">コンパイラ バージョンのバナーを表示して終了する</target>
        <note />
      </trans-unit>
      <trans-unit id="optsWin32icon">
        <source>Specify a Win32 icon file (.ico)</source>
        <target state="translated">Win32 アイコン ファイル (.ico) を指定する</target>
        <note />
      </trans-unit>
      <trans-unit id="packageManagementRequiresVFive">
        <source>The package management feature requires language version 5.0 use /langversion:preview</source>
        <target state="translated">パッケージ管理機能では、言語バージョン 5.0 で /langversion:preview を使用する必要があります</target>
        <note />
      </trans-unit>
      <trans-unit id="parsEmptyFillInInterpolatedString">
        <source>Invalid interpolated string. This interpolated string expression fill is empty, an expression was expected.</source>
        <target state="translated">補間された文字列が無効です。この補間された文字列式の塗りつぶしが空です。式が必要です。</target>
        <note />
      </trans-unit>
      <trans-unit id="parsEofInInterpolatedString">
        <source>Incomplete interpolated string begun at or before here</source>
        <target state="translated">この位置以前に始まった補間された文字列が不完全です</target>
        <note />
      </trans-unit>
      <trans-unit id="parsEofInInterpolatedStringFill">
        <source>Incomplete interpolated string expression fill begun at or before here</source>
        <target state="translated">この位置以前に始まった補間された文字列式の入力が不完全です</target>
        <note />
      </trans-unit>
      <trans-unit id="parsEofInInterpolatedTripleQuoteString">
        <source>Incomplete interpolated triple-quote string begun at or before here</source>
        <target state="translated">この位置以前に始まった補間された三重引用符文字列が不完全です</target>
        <note />
      </trans-unit>
      <trans-unit id="parsEofInInterpolatedVerbatimString">
        <source>Incomplete interpolated verbatim string begun at or before here</source>
        <target state="translated">この位置以前に始まった補間された逐語的文字列が不完全です</target>
        <note />
      </trans-unit>
      <trans-unit id="parsEqualsMissingInTypeDefinition">
        <source>Unexpected token in type definition. Expected '=' after the type '{0}'.</source>
        <target state="translated">型定義に予期しないトークンがあります。型 '{0}' の後には '=' が必要です。</target>
        <note />
      </trans-unit>
      <trans-unit id="parsNewExprMemberAccess">
        <source>This member access is ambiguous. Please use parentheses around the object creation, e.g. '(new SomeType(args)).MemberName'</source>
        <target state="translated">このメンバーへのアクセスはあいまいです。オブジェクト作成の前後にはかっこを使用してください。例: '(new SomeType(args)).MemberName'</target>
        <note />
      </trans-unit>
      <trans-unit id="parsUnexpectedSymbolDot">
        <source>Unexpected symbol '.' in member definition. Expected 'with', '=' or other token.</source>
        <target state="translated">メンバー定義に予期しない記号 '.' があります。'with'、'=' またはその他のトークンが必要です。</target>
        <note />
      </trans-unit>
      <trans-unit id="optsChecksumAlgorithm">
        <source>Specify algorithm for calculating source file checksum stored in PDB. Supported values are: SHA1 or SHA256 (default)</source>
        <target state="translated">PDB に格納されているソース ファイル チェックサムを計算するためのアルゴリズムを指定します。サポートされる値は次のとおりです: SHA1 または SHA256 (既定)</target>
        <note />
      </trans-unit>
      <trans-unit id="optsUnknownChecksumAlgorithm">
        <source>Algorithm '{0}' is not supported</source>
        <target state="translated">アルゴリズム '{0}' はサポートされていません</target>
        <note />
      </trans-unit>
      <trans-unit id="reprResumableCodeContainsDynamicResumeAtInBody">
        <source>A target label for __resumeAt was not statically determined. A __resumeAt with a non-static target label may only appear at the start of a resumable code method</source>
        <target state="translated">__resumeAt のターゲット ラベルが静的に決定されませんでした。非静的のターゲット ラベルの __resumeAt は、再開可能なコード メソッドの始めにのみ表示される可能性があります</target>
        <note />
      </trans-unit>
      <trans-unit id="reprResumableCodeContainsFastIntegerForLoop">
        <source>A fast integer for loop may not contain resumption points</source>
        <target state="translated">ループの高速な整数に再開ポイントを含めることはできません</target>
        <note />
      </trans-unit>
      <trans-unit id="reprResumableCodeContainsLetRec">
        <source>A 'let rec' occured in the resumable code specification</source>
        <target state="translated">再開可能なコード仕様で 'let rec' が発生しました</target>
        <note />
      </trans-unit>
      <trans-unit id="reprResumableCodeContainsResumptionInHandlerOrFilter">
        <source>The 'with' block of a try/with may not contain resumption points</source>
        <target state="translated">Try/with の 'with' ブロックに再開ポイントが含まれていない可能性があります</target>
        <note />
      </trans-unit>
      <trans-unit id="reprResumableCodeContainsResumptionInTryFinally">
        <source>A try/finally may not contain resumption points</source>
        <target state="translated">Try/finally には再開ポイントを含めることはできません</target>
        <note />
      </trans-unit>
      <trans-unit id="reprResumableCodeDefinitionWasGeneric">
        <source>A delegate or function producing resumable code in a state machine has type parameters</source>
        <target state="translated">ステート マシンで再開可能なコードを生成するデリゲートまたは関数には型パラメーターがあります</target>
        <note />
      </trans-unit>
      <trans-unit id="reprResumableCodeInvokeNotReduced">
        <source>A resumable code invocation at '{0}' could not be reduced</source>
        <target state="translated">'{0}' での再開可能なコードの呼び出しを減らすことができませんでした</target>
        <note />
      </trans-unit>
      <trans-unit id="reprResumableCodeValueHasNoDefinition">
        <source>The resumable code value(s) '{0}' does not have a definition</source>
        <target state="translated">再開可能なコード値 '{0}' には定義がありません</target>
        <note />
      </trans-unit>
      <trans-unit id="poundiNotSupportedByRegisteredDependencyManagers">
        <source>#i is not supported by the registered PackageManagers</source>
        <target state="translated">登録された PackageManager によって、#i はサポートされていません</target>
        <note />
      </trans-unit>
      <trans-unit id="reprStateMachineInvalidForm">
        <source>The state machine has an unexpected form</source>
        <target state="translated">ステート マシンに予期しない形式があります</target>
        <note />
      </trans-unit>
      <trans-unit id="reprStateMachineNotCompilable">
        <source>This state machine is not statically compilable. {0}. An alternative dynamic implementation will be used, which may be slower. Consider adjusting your code to ensure this state machine is statically compilable, or else suppress this warning.</source>
        <target state="translated">このステート マシンは静的にコンパイル可能ではありません。{0}。代替の動的実装が使用されますが、これはより遅い可能性があります。このステート マシンが静的にコンパイル可能であることを確認するためにコードを調整するか、この警告を表示しないようにします。</target>
        <note />
      </trans-unit>
      <trans-unit id="reprStateMachineNotCompilableNoAlternative">
        <source>This state machine is not statically compilable and no alternative is available. {0}. Use an 'if __useResumableCode then &lt;state-machine&gt; else &lt;alternative&gt;' to give an alternative.</source>
        <target state="translated">このステート マシンは静的にコンパイル可能ではないため、代替手段はありません。{0}。代替手段を用意するには、 '__useResumableCode である場合、&lt;state-machine&gt; または &lt;alternative&gt;' を使用してください。</target>
        <note />
      </trans-unit>
      <trans-unit id="scriptSdkNotDetermined">
        <source>The .NET SDK for this script could not be determined. If the script is in a directory using a 'global.json' then ensure the relevant .NET SDK is installed. The output from '{0} --version' in the directory '{1}' was: '{2}' and the exit code was '{3}'.</source>
        <target state="translated">このスクリプトの .NET SDK を特定できませんでした。このスクリプトが、'global.json' が使用されているディレクトリにある場合は、関連する .NET SDK がインストールされていることを確認してください。ディレクトリ '{1}' の '{0} --version' からの出力は '{2}' で、終了コードは '{3}' でした。</target>
        <note />
      </trans-unit>
      <trans-unit id="scriptSdkNotDeterminedNoHost">
        <source>The .NET SDK for this script could not be determined. dotnet.exe could not be found ensure a .NET SDK is installed.</source>
        <target state="translated">このスクリプトの .NET SDK を特定できませんでした。dotnet.exe が見つかりませんでした。 .NET SDK がインストールされていることをご確認ください。</target>
        <note />
      </trans-unit>
      <trans-unit id="scriptSdkNotDeterminedUnexpected">
        <source>The .NET SDK for this script could not be determined. If the script is in a directory using a 'global.json' then ensure the relevant .NET SDK is installed. Unexpected error '{0}'.</source>
        <target state="translated">このスクリプトの .NET SDK を特定できませんでした。このスクリプトが、'global.json' が使用されているディレクトリにある場合は、関連する .NET SDK がインストールされていることを確認してください。予期しないエラー '{0}'。</target>
        <note />
      </trans-unit>
      <trans-unit id="tcAmbiguousImplicitConversion">
        <source>This expression has type '{0}' and is only made compatible with type '{1}' through an ambiguous implicit conversion. Consider using an explicit call to 'op_Implicit'. The applicable implicit conversions are:{2}</source>
        <target state="translated">この式の型は '{0}' であり、あいまいで暗黙的な変換によってのみ、型 '{1}' と互換性を持たせることが可能です。' op_Implicit' の明示的な呼び出しを使用することを検討してください。該当する暗黙的な変換は次のとおりです: {2}</target>
        <note />
      </trans-unit>
      <trans-unit id="tcAndBangNotSupported">
        <source>This feature is not supported in this version of F#. You may need to add /langversion:preview to use this feature.</source>
        <target state="translated">この機能は、このバージョンの F# ではサポートされていません。この機能を使用するには、/langversion:preview の追加が必要な場合があります。</target>
        <note />
      </trans-unit>
      <trans-unit id="tcAnonRecdFieldNameDifferent">
        <source>This is the wrong anonymous record. It should have the fields {0}.</source>
        <target state="translated">この匿名レコードは正しくありません。フィールド {0} を含んでいる必要があります。</target>
        <note />
      </trans-unit>
      <trans-unit id="tcAnonRecdFieldNameSubset">
        <source>This anonymous record does not have enough fields. Add the missing fields {0}.</source>
        <target state="translated">この匿名レコードには十分なフィールドがありません。不足しているフィールド {0} を追加してください。</target>
        <note />
      </trans-unit>
      <trans-unit id="tcAnonRecdFieldNameSuperset">
        <source>This anonymous record has too many fields. Remove the extra fields {0}.</source>
        <target state="translated">この匿名レコードはフィールドが多すぎます。不要なフィールド {0} を削除してください。</target>
        <note />
      </trans-unit>
      <trans-unit id="tcAnonRecdInvalid">
        <source>Invalid Anonymous Record type declaration.</source>
        <target state="translated">匿名レコードの型宣言が無効です。</target>
        <note />
      </trans-unit>
      <trans-unit id="tcAugmentationsCannotHaveAttributes">
        <source>Attributes cannot be applied to type extensions.</source>
        <target state="translated">属性を型拡張に適用することはできません。</target>
        <note />
      </trans-unit>
      <trans-unit id="tcHighPrecedenceFunctionApplicationToListDeprecated">
        <source>The syntax 'expr1[expr2]' is used for indexing. Consider adding a type annotation to enable indexing, or if calling a function add a space, e.g. 'expr1 [expr2]'.</source>
        <target state="translated">構文 'expr1[expr2]' はインデックス作成に使用されます。インデックスを有効にするために型の注釈を追加するか、関数を呼び出す場合には、'expr1 [expr2]' のようにスペースを入れます。</target>
        <note />
      </trans-unit>
      <trans-unit id="tcHighPrecedenceFunctionApplicationToListReserved">
        <source>The syntax 'expr1[expr2]' is now reserved for indexing. See https://aka.ms/fsharp-index-notation. If calling a function, add a space between the function and argument, e.g. 'someFunction [expr]'.</source>
        <target state="translated">構文 'expr1[expr2]' はインデックス作成用に予約されています。https://aka.ms/fsharp-index-notation を参照してください。関数を呼び出す場合は、'someFunction [expr]' のように関数と引数の間にスペースを追加します。</target>
        <note />
      </trans-unit>
      <trans-unit id="tcIllegalByrefsInOpenTypeDeclaration">
        <source>Byref types are not allowed in an open type declaration.</source>
        <target state="translated">Byref 型は、オープン型宣言では使用できません。</target>
        <note />
      </trans-unit>
      <trans-unit id="tcIndexNotationDeprecated">
        <source>The syntax 'arr.[idx]' is now revised to 'arr[idx]'. Please update your code.</source>
        <target state="translated">'arr[idx]' という構文の '[idx]' が更新されました。コードを更新してください。</target>
        <note />
      </trans-unit>
      <trans-unit id="tcBuiltInImplicitConversionUsed">
        <source>This expression uses a built-in implicit conversion to convert type '{0}' to type '{1}'. See https://aka.ms/fsharp-implicit-convs.</source>
        <target state="translated">この式では、型 '{0}' を型 '{1}' に変換するために組み込みの暗黙的な変換を使用しています。https://aka.ms/fsharp-implicit-convs を参照してください。</target>
        <note />
      </trans-unit>
      <trans-unit id="tcImplicitConversionUsedForMethodArg">
        <source>This expression uses the implicit conversion '{0}' to convert type '{1}' to type '{2}'.</source>
        <target state="translated">この式では、暗黙的な変換 '{0}' を使用して、型 '{1}' を型 '{2}' に変換しています。</target>
        <note />
      </trans-unit>
      <trans-unit id="tcImplicitConversionUsedForNonMethodArg">
        <source>This expression uses the implicit conversion '{0}' to convert type '{1}' to type '{2}'. See https://aka.ms/fsharp-implicit-convs. This warning may be disabled using '#nowarn \"3391\".</source>
        <target state="translated">この式では、暗黙的な変換 '{0}' を使用して、型 '{1}' を型 '{2}' に変換しています。https://aka.ms/fsharp-implicit-convs をご確認ください。'#nowarn\"3391\" を使用して、この警告を無効にできる可能性があります。</target>
        <note />
      </trans-unit>
      <trans-unit id="tcInlineIfLambdaUsedOnNonInlineFunctionOrMethod">
        <source>The 'InlineIfLambda' attribute may only be used on parameters of inlined functions of methods whose type is a function or F# delegate type.</source>
        <target state="translated">'InlineIfLambda' 属性を使用できるのは、型が関数または F# デリゲート型であるメソッドのインライン関数のパラメーターに対してのみです。</target>
        <note />
      </trans-unit>
      <trans-unit id="tcInterpolationMixedWithPercent">
        <source>Mismatch in interpolated string. Interpolated strings may not use '%' format specifiers unless each is given an expression, e.g. '%d{{1+1}}'</source>
        <target state="translated">補間された文字列が一致しません。'%d{{1+1}}' などの式が指定されている場合を除き、補間された文字列では '%' 書式指定子を使用できません</target>
        <note />
      </trans-unit>
      <trans-unit id="tcInvalidAlignmentInInterpolatedString">
        <source>Invalid alignment in interpolated string</source>
        <target state="translated">補間された文字列内の配置が無効です</target>
        <note />
      </trans-unit>
      <trans-unit id="tcInvalidResumableConstruct">
        <source>The construct '{0}' may only be used in valid resumable code.</source>
        <target state="translated">コンストラクト '{0}' は、有効な再開可能コードでのみ使用できます。</target>
        <note />
      </trans-unit>
      <trans-unit id="tcInvalidStructReturn">
        <source>The use of '[&lt;Struct&gt;]' on values, functions and methods is only allowed on partial active pattern definitions</source>
        <target state="translated">値、関数、およびメソッドでの '[&lt;Struct&gt;]' は、部分的なアクティブ パターンの定義でのみ使うことができます</target>
        <note />
      </trans-unit>
      <trans-unit id="tcInvalidUseBangBindingNoAndBangs">
        <source>use! may not be combined with and!</source>
        <target state="translated">use! を and! と組み合わせて使用することはできません</target>
        <note />
      </trans-unit>
      <trans-unit id="tcInvalidUseOfReverseIndex">
        <source>Invalid use of reverse index in list expression.</source>
        <target state="translated">リスト式の逆方向インデックスの使い方が正しくありません。</target>
        <note />
      </trans-unit>
      <trans-unit id="tcListThenAdjacentListArgumentNeedsAdjustment">
        <source>The syntax '[expr1][expr2]' is ambiguous when used as an argument. See https://aka.ms/fsharp-index-notation. If you intend indexing or slicing then you must use '(expr1).[expr2]' in argument position. If calling a function with multiple curried arguments, add a space between them, e.g. 'someFunction [expr1] [expr2]'.</source>
        <target state="translated">構文 '[expr1][expr2]' は引数として使用されている場合、あいまいです。https://aka.ms/fsharp-index-notation を参照してください。インデックス作成またはスライスを行う場合は、'(expr1).[expr2]' を引数の位置に使用する必要があります。複数のカリー化された引数を持つ関数を呼び出す場合は、'[expr1] [expr2]' のように間にスペースを追加します。</target>
        <note />
      </trans-unit>
      <trans-unit id="tcListThenAdjacentListArgumentReserved">
        <source>The syntax '[expr1][expr2]' is now reserved for indexing and is ambiguous when used as an argument. See https://aka.ms/fsharp-index-notation. If calling a function with multiple curried arguments, add a space between them, e.g. 'someFunction [expr1] [expr2]'.</source>
        <target state="translated">構文 '[expr1][expr2]' はインデックス作成用に予約され、引数として使用するとあいまいになります。https://aka.ms/fsharp-index-notation を参照してください。複数のカリー化された引数を持つ関数を呼び出す場合は、それらの間にスペースを追加します (例: 'someFunction [expr1] [expr2]')。</target>
        <note />
      </trans-unit>
      <trans-unit id="tcLiteralAttributeCannotUseActivePattern">
        <source>A [&lt;Literal&gt;] declaration cannot use an active pattern for its identifier</source>
        <target state="translated">[&lt;Literal&gt;] 宣言では、その識別子に対してアクティブ パターンを使用することはできません</target>
        <note />
      </trans-unit>
      <trans-unit id="tcLiteralFieldAssignmentNoArg">
        <source>Cannot assign a value to another value marked literal</source>
        <target state="translated">リテラルとしてマークされた別の値に値を割り当てることはできません</target>
        <note />
      </trans-unit>
      <trans-unit id="tcLiteralFieldAssignmentWithArg">
        <source>Cannot assign '{0}' to a value marked literal</source>
        <target state="translated">リテラルとしてマークされた値に '{0}' を割り当てることはできません</target>
        <note />
      </trans-unit>
      <trans-unit id="tcNoEagerConstraintApplicationAttribute">
<<<<<<< HEAD
        <source>Using methods with 'NoEagerConstraintApplicationAttribute' requires /langversion:6.0 or later</source>
        <target state="new">Using methods with 'NoEagerConstraintApplicationAttribute' requires /langversion:6.0 or later</target>
=======
        <source>Using methods with 'NoEagerConstraintApplicationAttribute' requires /langversion:preview or later</source>
        <target state="translated">'NoEagerConstraintApplicationAttribute' を指定してメソッドを使用するには、/langversion:preview 以降が必要です</target>
>>>>>>> 0591e4c6
        <note />
      </trans-unit>
      <trans-unit id="tcNotAFunctionButIndexerIndexingNotYetEnabled">
        <source>This expression supports indexing, e.g. 'expr.[index]'. The syntax 'expr[index]' requires /langversion:preview. See https://aka.ms/fsharp-index-notation.</source>
        <target state="translated">この式は、'expr. [index]' などのインデックスをサポートしています。構文 'expr[index]' には　/langversion:preview が必要です。https://aka.ms/fsharp-index-notation を参照してください。</target>
        <note />
      </trans-unit>
      <trans-unit id="tcNotAFunctionButIndexerNamedIndexingNotYetEnabled">
        <source>This value supports indexing, e.g. '{0}.[index]'. The syntax '{1}[index]' requires /langversion:preview. See https://aka.ms/fsharp-index-notation.</source>
        <target state="translated">この式は、 '{0}.[index]' などのインデックスをサポートしています。構文 '{1}[index]' には　/langversion:preview が必要です。https://aka.ms/fsharp-index-notation を参照してください。</target>
        <note />
      </trans-unit>
      <trans-unit id="tcNotAnIndexerIndexingNotYetEnabled">
        <source>This expression is not a function and does not support index notation.</source>
        <target state="translated">この式は関数ではなく、インデックス表記をサポートしていません。</target>
        <note />
      </trans-unit>
      <trans-unit id="tcNotAnIndexerNamedIndexingNotYetEnabled">
        <source>The value '{0}' is not a function and does not support index notation.</source>
        <target state="translated">値 '{0}' は関数ではなく、インデックス表記をサポートしていません。</target>
        <note />
      </trans-unit>
      <trans-unit id="tcOtherThenAdjacentListArgumentNeedsAdjustment">
        <source>The syntax 'expr1[expr2]' is ambiguous when used as an argument. See https://aka.ms/fsharp-index-notation. If you intend indexing or slicing then you must use 'expr1.[expr2]' in argument position. If calling a function with multiple curried arguments, add a space between them, e.g. 'someFunction expr1 [expr2]'.</source>
        <target state="translated">構文 'expr1[expr2]' は引数として使用されている場合、あいまいです。https://aka.ms/fsharp-index-notation を参照してください。インデックス作成またはスライスを行う場合は、'expr1.[expr2]' を引数の位置に使用する必要があります。複数のカリー化された引数を持つ関数を呼び出す場合は、'expr1 [expr2]' のように間にスペースを追加します。</target>
        <note />
      </trans-unit>
      <trans-unit id="tcOtherThenAdjacentListArgumentReserved">
        <source>The syntax 'expr1[expr2]' is now reserved for indexing and is ambiguous when used as an argument. See https://aka.ms/fsharp-index-notation. If calling a function with multiple curried arguments, add a space between them, e.g. 'someFunction expr1 [expr2]'.</source>
        <target state="translated">構文 'expr1[expr2]' は引数として使用されている場合、あいまいです。https://aka.ms/fsharp-index-notation を参照してください。複数のカリー化された引数を持つ関数を呼び出す場合には、'someFunction expr1 [expr2]' のように間にスペースを追加します。</target>
        <note />
      </trans-unit>
      <trans-unit id="tcParenThenAdjacentListArgumentNeedsAdjustment">
        <source>The syntax '(expr1)[expr2]' is ambiguous when used as an argument. See https://aka.ms/fsharp-index-notation. If you intend indexing or slicing then you must use '(expr1).[expr2]' in argument position. If calling a function with multiple curried arguments, add a space between them, e.g. 'someFunction (expr1) [expr2]'.</source>
        <target state="translated">構文 '(expr1)[expr2]' は引数として使用されている場合、あいまいです。https://aka.ms/fsharp-index-notation を参照してください。インデックス作成またはスライスを行う場合は、'(expr1).[expr2]' を引数の位置に使用する必要があります。複数のカリー化された引数を持つ関数を呼び出す場合は、'someFunction (expr1) [expr2]' のように間にスペースを追加します。</target>
        <note />
      </trans-unit>
      <trans-unit id="tcParenThenAdjacentListArgumentReserved">
        <source>The syntax '(expr1)[expr2]' is now reserved for indexing and is ambiguous when used as an argument. See https://aka.ms/fsharp-index-notation. If calling a function with multiple curried arguments, add a space between them, e.g. 'someFunction (expr1) [expr2]'.</source>
        <target state="translated">構文 '(expr1)[expr2]' はインデックス作成に予約されているので、引数として使うとあいまいです。https://aka.ms/fsharp-index-notation を参照してください。複数のカリー化された引数を持つ関数を呼び出す場合には、'someFunction (expr1) [expr2]' のように間にスペースを追加します。</target>
        <note />
      </trans-unit>
      <trans-unit id="tcRequireMergeSourcesOrBindN">
        <source>The 'let! ... and! ...' construct may only be used if the computation expression builder defines either a '{0}' method or appropriate 'MergeSource' and 'Bind' methods</source>
        <target state="translated">'let! ... and! ...' コンストラクトは、コンピュテーション式ビルダーが '{0}' メソッドまたは適切な 'MergeSource' および 'Bind' メソッドのいずれかを定義している場合にのみ使用できます</target>
        <note />
      </trans-unit>
      <trans-unit id="tcResumableCodeArgMustHaveRightKind">
        <source>Invalid resumable code. A resumable code parameter must be of delegate or function type</source>
        <target state="translated">再開可能なコードが無効です。再開可能なコード パラメーターは、デリゲートまたは関数型である必要があります</target>
        <note />
      </trans-unit>
      <trans-unit id="tcResumableCodeArgMustHaveRightName">
        <source>Invalid resumable code. Resumable code parameter must have name beginning with '__expand'</source>
        <target state="translated">再開可能なコードが無効です。再開可能なコード パラメーターは、'__expand' で始まる名前でなければなりません</target>
        <note />
      </trans-unit>
      <trans-unit id="tcResumableCodeContainsLetRec">
        <source>Invalid resumable code. A 'let rec' occured in the resumable code specification</source>
        <target state="translated">再開可能なコードが無効です。再開可能なコード仕様で 'let rec' が発生しました</target>
        <note />
      </trans-unit>
      <trans-unit id="tcResumableCodeFunctionMustBeInline">
        <source>Invalid resumable code. Any method of function accepting or returning resumable code must be marked 'inline'</source>
        <target state="translated">再開可能なコードが無効です。再開可能コードを受け入れるか戻す関数のメソッドは、'inline' とマークする必要があります</target>
        <note />
      </trans-unit>
      <trans-unit id="tcResumableCodeInvocation">
        <source>Resumable code invocation. Suppress this warning if you are defining new low-level resumable code in terms of existing resumable code.</source>
        <target state="translated">再開可能なコード呼び出しです。既存の再開可能なコードに関して、新しい低レベルの再開可能なコードを定義する場合は、この警告を表示しないようにします。</target>
        <note />
      </trans-unit>
      <trans-unit id="tcResumableCodeNotSupported">
        <source>Using resumable code or resumable state machines requires /langversion:preview</source>
        <target state="translated">再開可能なコードまたは再開可能なステート マシンを使用するには、/langversion:preview が必要です</target>
        <note />
      </trans-unit>
      <trans-unit id="tcSubsumptionImplicitConversionUsed">
        <source>This expression implicitly converts type '{0}' to type '{1}'. See https://aka.ms/fsharp-implicit-convs.</source>
        <target state="translated">この式は、型 '{0}' を型 '{1}' に暗黙的に変換します。https://aka.ms/fsharp-implicit-convs を参照してください。</target>
        <note />
      </trans-unit>
      <trans-unit id="tcUnableToParseInterpolatedString">
        <source>Invalid interpolated string. {0}</source>
        <target state="translated">補間された文字列が無効です。{0}</target>
        <note />
      </trans-unit>
      <trans-unit id="typrelInterfaceMemberNoMostSpecificImplementation">
        <source>Interface member '{0}' does not have a most specific implementation.</source>
        <target state="translated">インターフェイス メンバー '{0}' には最も固有な実装がありません。</target>
        <note />
      </trans-unit>
      <trans-unit id="typrelInterfaceWithConcreteAndVariable">
        <source>'{0}' cannot implement the interface '{1}' with the two instantiations '{2}' and '{3}' because they may unify.</source>
        <target state="translated">統合している可能性があるため、'{0}' は、'{2}' と '{3}' の 2 つのインスタンス化を含むインターフェイス '{1}' を実装できません。</target>
        <note />
      </trans-unit>
      <trans-unit id="typrelInterfaceWithConcreteAndVariableObjectExpression">
        <source>You cannot implement the interface '{0}' with the two instantiations '{1}' and '{2}' because they may unify.</source>
        <target state="translated">統合している可能性があるため、'{1}' と '{2}' の 2 つのインスタンス化を含むインターフェイス '{0}' を実装することはできません。</target>
        <note />
      </trans-unit>
      <trans-unit id="undefinedNameFieldConstructorOrMemberWhenTypeIsKnown">
        <source>The type '{0}' does not define the field, constructor or member '{1}'.</source>
        <target state="translated">型 '{0}' は、フィールド、コンストラクター、またはメンバー '{1}' を定義していません。</target>
        <note />
      </trans-unit>
      <trans-unit id="undefinedNameNamespace">
        <source>The namespace '{0}' is not defined.</source>
        <target state="translated">名前空間 '{0}' が定義されていません。</target>
        <note />
      </trans-unit>
      <trans-unit id="undefinedNameNamespaceOrModule">
        <source>The namespace or module '{0}' is not defined.</source>
        <target state="translated">名前空間またはモジュール '{0}' が定義されていません。</target>
        <note />
      </trans-unit>
      <trans-unit id="undefinedNameFieldConstructorOrMember">
        <source>The field, constructor or member '{0}' is not defined.</source>
        <target state="translated">フィールド、コンストラクター、またはメンバー '{0}' が定義されていません。</target>
        <note />
      </trans-unit>
      <trans-unit id="undefinedNameValueConstructorNamespaceOrType">
        <source>The value, constructor, namespace or type '{0}' is not defined.</source>
        <target state="translated">値、コンストラクター、名前空間、または型 '{0}' が定義されていません。</target>
        <note />
      </trans-unit>
      <trans-unit id="undefinedNameValueOfConstructor">
        <source>The value or constructor '{0}' is not defined.</source>
        <target state="translated">値またはコンストラクター '{0}' が定義されていません。</target>
        <note />
      </trans-unit>
      <trans-unit id="undefinedNameValueNamespaceTypeOrModule">
        <source>The value, namespace, type or module '{0}' is not defined.</source>
        <target state="translated">値、名前空間、型、またはモジュール '{0}' が定義されていません。</target>
        <note />
      </trans-unit>
      <trans-unit id="undefinedNameConstructorModuleOrNamespace">
        <source>The constructor, module or namespace '{0}' is not defined.</source>
        <target state="translated">コンストラクター、モジュール、または名前空間 '{0}' が定義されていません。</target>
        <note />
      </trans-unit>
      <trans-unit id="undefinedNameType">
        <source>The type '{0}' is not defined.</source>
        <target state="translated">型 '{0}' が定義されていません。</target>
        <note />
      </trans-unit>
      <trans-unit id="undefinedNameTypeIn">
        <source>The type '{0}' is not defined in '{1}'.</source>
        <target state="translated">{1}' で型 '{0}' が定義されていません。</target>
        <note />
      </trans-unit>
      <trans-unit id="undefinedNameRecordLabelOrNamespace">
        <source>The record label or namespace '{0}' is not defined.</source>
        <target state="translated">レコード ラベルまたは名前空間 '{0}' が定義されていません。</target>
        <note />
      </trans-unit>
      <trans-unit id="undefinedNameRecordLabel">
        <source>The record label '{0}' is not defined.</source>
        <target state="translated">レコード ラベル '{0}' が定義されていません。</target>
        <note />
      </trans-unit>
      <trans-unit id="undefinedNameSuggestionsIntro">
        <source>Maybe you want one of the following:</source>
        <target state="translated">次のいずれかの可能性はありませんか:</target>
        <note />
      </trans-unit>
      <trans-unit id="undefinedNameTypeParameter">
        <source>The type parameter {0} is not defined.</source>
        <target state="translated">型パラメーター {0} が定義されていません。</target>
        <note />
      </trans-unit>
      <trans-unit id="undefinedNamePatternDiscriminator">
        <source>The pattern discriminator '{0}' is not defined.</source>
        <target state="translated">パターン識別子 '{0}' が定義されていません。</target>
        <note />
      </trans-unit>
      <trans-unit id="replaceWithSuggestion">
        <source>Replace with '{0}'</source>
        <target state="translated">'{0}' で置換</target>
        <note />
      </trans-unit>
      <trans-unit id="addIndexerDot">
        <source>Add . for indexer access.</source>
        <target state="translated">インデクサーにアクセスするには . を追加します。</target>
        <note />
      </trans-unit>
      <trans-unit id="listElementHasWrongType">
        <source>All elements of a list must be implicitly convertible to the type of the first element, which here is '{0}'. This element has type '{1}'.</source>
        <target state="translated">リストのすべての要素は、最初の要素の型 (ここでは '{0}') に暗黙的に変換可能である必要があります。 この要素の型は '{1}' です。</target>
        <note />
      </trans-unit>
      <trans-unit id="arrayElementHasWrongType">
        <source>All elements of an array must be implicitly convertible to the type of the first element, which here is '{0}'. This element has type '{1}'.</source>
        <target state="translated">配列のすべての要素は、最初の要素の型 (ここでは '{0}') に暗黙的に変換可能である必要があります。 この要素の型は '{1}' です。</target>
        <note />
      </trans-unit>
      <trans-unit id="missingElseBranch">
        <source>This 'if' expression is missing an 'else' branch. Because 'if' is an expression, and not a statement, add an 'else' branch which also returns a value of type '{0}'.</source>
        <target state="translated">'if' 式に 'else' ブランチがありません。'then' ブランチは型 '{0}' です。'if' はステートメントではなく式であるため、同じ型の値を返す 'else' ブランチを追加してください。</target>
        <note />
      </trans-unit>
      <trans-unit id="ifExpression">
        <source>The 'if' expression needs to have type '{0}' to satisfy context type requirements. It currently has type '{1}'.</source>
        <target state="translated">コンテキストの型要件を満たすためには、'if' 式の型は '{0}' である必要があります。現在の型は '{1}' です。</target>
        <note />
      </trans-unit>
      <trans-unit id="elseBranchHasWrongType">
        <source>All branches of an 'if' expression must return values implicitly convertible to the type of the first branch, which here is '{0}'. This branch returns a value of type '{1}'.</source>
        <target state="translated">if' 式のすべてのブランチは、最初のブランチの型 (ここでは '{0}') に暗黙的に変換可能な値を返す必要があります。このブランチの返す値の型は '{1}' です。</target>
        <note />
      </trans-unit>
      <trans-unit id="followingPatternMatchClauseHasWrongType">
        <source>All branches of a pattern match expression must return values implicitly convertible to the type of the first branch, which here is '{0}'. This branch returns a value of type '{1}'.</source>
        <target state="translated">パターン マッチ式のすべてのブランチは、最初のブランチの型 (ここでは '{0}') に暗黙的に変換可能な値を返す必要があります。このブランチが返す値の型は '{1}' です。</target>
        <note />
      </trans-unit>
      <trans-unit id="patternMatchGuardIsNotBool">
        <source>A pattern match guard must be of type 'bool', but this 'when' expression is of type '{0}'.</source>
        <target state="translated">パターン マッチ ガードは型 'bool' である必要がありますが、この 'when' 式は型 '{0}' です。</target>
        <note />
      </trans-unit>
      <trans-unit id="commaInsteadOfSemicolonInRecord">
        <source>A ';' is used to separate field values in records. Consider replacing ',' with ';'.</source>
        <target state="translated">';' は、レコード内でフィールド値を区切るために使われます。',' を ';' で置き換えることを検討してください。</target>
        <note />
      </trans-unit>
      <trans-unit id="derefInsteadOfNot">
        <source>The '!' operator is used to dereference a ref cell. Consider using 'not expr' here.</source>
        <target state="translated">'!' 演算子は ref セルの逆参照に使用されます。ここに 'not expr' を使用することをご検討ください。</target>
        <note />
      </trans-unit>
      <trans-unit id="buildUnexpectedTypeArgs">
        <source>The non-generic type '{0}' does not expect any type arguments, but here is given {1} type argument(s)</source>
        <target state="translated">非ジェネリック型 '{0}' に型引数は使用できませんが、{1} 個の型引数があります</target>
        <note />
      </trans-unit>
      <trans-unit id="returnUsedInsteadOfReturnBang">
        <source>Consider using 'return!' instead of 'return'.</source>
        <target state="translated">'return' の代わりに 'return!' を使うことを検討してください。</target>
        <note />
      </trans-unit>
      <trans-unit id="unsupportedAttribute">
        <source>This attribute is currently unsupported by the F# compiler. Applying it will not achieve its intended effect.</source>
        <target state="translated">この属性は現在、F # コンパイラのサポート外です。これを適用しても、意図した効果は得られません。</target>
        <note />
      </trans-unit>
      <trans-unit id="useSdkRefs">
        <source>Use reference assemblies for .NET framework references when available (Enabled by default).</source>
        <target state="translated">使用可能な場合は、.NET Framework リファレンスの参照アセンブリを使用します (既定で有効)。</target>
        <note />
      </trans-unit>
      <trans-unit id="xmlDocBadlyFormed">
        <source>This XML comment is invalid: '{0}'</source>
        <target state="translated">この XML コメントは無効です: '{0}'</target>
        <note />
      </trans-unit>
      <trans-unit id="xmlDocDuplicateParameter">
        <source>This XML comment is invalid: multiple documentation entries for parameter '{0}'</source>
        <target state="translated">この XML コメントは無効です: パラメーター '{0}' に複数のドキュメント エントリがあります</target>
        <note />
      </trans-unit>
      <trans-unit id="xmlDocInvalidParameterName">
        <source>This XML comment is invalid: unknown parameter '{0}'</source>
        <target state="translated">この XML コメントは無効です: パラメーター '{0}' が不明です</target>
        <note />
      </trans-unit>
      <trans-unit id="xmlDocMissingCrossReference">
        <source>This XML comment is invalid: missing 'cref' attribute for cross-reference</source>
        <target state="translated">この XML コメントは無効です: 相互参照に 'cref' 属性がありません</target>
        <note />
      </trans-unit>
      <trans-unit id="xmlDocMissingParameter">
        <source>This XML comment is incomplete: no documentation for parameter '{0}'</source>
        <target state="translated">この XML コメントは不完全です: パラメーター '{0}' にドキュメントがありません</target>
        <note />
      </trans-unit>
      <trans-unit id="xmlDocMissingParameterName">
        <source>This XML comment is invalid: missing 'name' attribute for parameter or parameter reference</source>
        <target state="translated">この XML コメントは無効です: パラメーターまたはパラメーター参照に 'name' 属性がありません</target>
        <note />
      </trans-unit>
      <trans-unit id="xmlDocUnresolvedCrossReference">
        <source>This XML comment is invalid: unresolved cross-reference '{0}'</source>
        <target state="translated">この XML コメントは無効です: 相互参照 '{0}' が未解決です</target>
        <note />
      </trans-unit>
      <trans-unit id="yieldUsedInsteadOfYieldBang">
        <source>Consider using 'yield!' instead of 'yield'.</source>
        <target state="translated">'yield' の代わりに 'yield!' を使うことを検討してください。</target>
        <note />
      </trans-unit>
      <trans-unit id="tupleRequiredInAbstractMethod">
        <source>\nA tuple type is required for one or more arguments. Consider wrapping the given arguments in additional parentheses or review the definition of the interface.</source>
        <target state="translated">\n1 つ以上の引数についてタプル型を指定する必要があります。指定した引数を追加のかっこ内にラップすることを検討するか、インターフェイスの定義を確認してください。</target>
        <note />
      </trans-unit>
      <trans-unit id="buildInvalidWarningNumber">
        <source>Invalid warning number '{0}'</source>
        <target state="translated">警告番号 '{0}' が無効です</target>
        <note />
      </trans-unit>
      <trans-unit id="buildInvalidVersionString">
        <source>Invalid version string '{0}'</source>
        <target state="translated">バージョン文字列 '{0}' が無効です</target>
        <note />
      </trans-unit>
      <trans-unit id="buildInvalidVersionFile">
        <source>Invalid version file '{0}'</source>
        <target state="translated">バージョン ファイル '{0}' が無効です</target>
        <note />
      </trans-unit>
      <trans-unit id="buildProblemWithFilename">
        <source>Problem with filename '{0}': {1}</source>
        <target state="translated">ファイル名 '{0}' に問題があります: {1}</target>
        <note />
      </trans-unit>
      <trans-unit id="buildNoInputsSpecified">
        <source>No inputs specified</source>
        <target state="translated">入力が指定されていません</target>
        <note />
      </trans-unit>
      <trans-unit id="buildPdbRequiresDebug">
        <source>The '--pdb' option requires the '--debug' option to be used</source>
        <target state="translated">'--pdb' オプションでは '--debug' オプションを使用する必要があります</target>
        <note />
      </trans-unit>
      <trans-unit id="buildInvalidSearchDirectory">
        <source>The search directory '{0}' is invalid</source>
        <target state="translated">検索ディレクトリ '{0}' が無効です</target>
        <note />
      </trans-unit>
      <trans-unit id="buildSearchDirectoryNotFound">
        <source>The search directory '{0}' could not be found</source>
        <target state="translated">検索ディレクトリ '{0}' が見つかりませんでした</target>
        <note />
      </trans-unit>
      <trans-unit id="buildInvalidFilename">
        <source>'{0}' is not a valid filename</source>
        <target state="translated">'{0}' は有効なファイル名ではありません</target>
        <note />
      </trans-unit>
      <trans-unit id="buildInvalidAssemblyName">
        <source>'{0}' is not a valid assembly name</source>
        <target state="translated">'{0}' は有効なアセンブリ名ではありません</target>
        <note />
      </trans-unit>
      <trans-unit id="buildInvalidPrivacy">
        <source>Unrecognized privacy setting '{0}' for managed resource, valid options are 'public' and 'private'</source>
        <target state="translated">マネージド リソースの認識されないプライバシー設定 '{0}'。有効なオプションは 'public' および 'private' です。</target>
        <note />
      </trans-unit>
      <trans-unit id="buildCannotReadAssembly">
        <source>Unable to read assembly '{0}'</source>
        <target state="translated">アセンブリ '{0}' を読み取れません</target>
        <note />
      </trans-unit>
      <trans-unit id="buildAssemblyResolutionFailed">
        <source>Assembly resolution failure at or near this location</source>
        <target state="translated">この場所またはこの場所付近でアセンブリ解決エラーが発生しました</target>
        <note />
      </trans-unit>
      <trans-unit id="buildImplicitModuleIsNotLegalIdentifier">
        <source>The declarations in this file will be placed in an implicit module '{0}' based on the file name '{1}'. However this is not a valid F# identifier, so the contents will not be accessible from other files. Consider renaming the file or adding a 'module' or 'namespace' declaration at the top of the file.</source>
        <target state="translated">このファイルの宣言は、ファイル名 '{1}' に基づいて、暗黙的なモジュール '{0}' に配置されます。ただし、これは有効な F# 識別子ではないため、その内容には他のファイルからアクセスできません。ファイル名を変更するか、ファイルの一番上に 'module' または 'namespace' の宣言を追加してください。</target>
        <note />
      </trans-unit>
      <trans-unit id="buildMultiFileRequiresNamespaceOrModule">
        <source>Files in libraries or multiple-file applications must begin with a namespace or module declaration, e.g. 'namespace SomeNamespace.SubNamespace' or 'module SomeNamespace.SomeModule'. Only the last source file of an application may omit such a declaration.</source>
        <target state="translated">ライブラリまたは複数ファイル アプリケーション内のファイルは、名前空間またはモジュールの宣言から開始する必要があります (例: 'namespace SomeNamespace.SubNamespace' or 'module SomeNamespace.SomeModule')。アプリケーションの最後のソース ファイルのみ、このような宣言を省略できます。</target>
        <note />
      </trans-unit>
      <trans-unit id="noEqualSignAfterModule">
        <source>Files in libraries or multiple-file applications must begin with a namespace or module declaration. When using a module declaration at the start of a file the '=' sign is not allowed. If this is a top-level module, consider removing the = to resolve this error.</source>
        <target state="translated">ライブラリ内のファイル、または複数ファイル アプリケーション内のファイルでは、先頭に名前空間宣言またはモジュール宣言を置く必要があります。ファイルの先頭にモジュール宣言を置く場合、'=' 記号は指定できません。これが最上位レベルのモジュールである場合は、このエラーを解決するために = を削除することを検討してください。</target>
        <note />
      </trans-unit>
      <trans-unit id="buildMultipleToplevelModules">
        <source>This file contains multiple declarations of the form 'module SomeNamespace.SomeModule'. Only one declaration of this form is permitted in a file. Change your file to use an initial namespace declaration and/or use 'module ModuleName = ...' to define your modules.</source>
        <target state="translated">このファイルには、'module SomeNamespace.SomeModule' という形式の宣言が複数含まれます。1 ファイル内で指定できるこの形式の宣言は 1 つのみです。最初の名前空間宣言を使用するようにファイルを変更するか、'module ModuleName = ...' を使用してモジュールを定義してください。</target>
        <note />
      </trans-unit>
      <trans-unit id="buildOptionRequiresParameter">
        <source>Option requires parameter: {0}</source>
        <target state="translated">オプションにパラメーターが必要です: {0}</target>
        <note />
      </trans-unit>
      <trans-unit id="buildCouldNotFindSourceFile">
        <source>Source file '{0}' could not be found</source>
        <target state="translated">ソース ファイル '{0}' が見つかりませんでした</target>
        <note />
      </trans-unit>
      <trans-unit id="buildInvalidSourceFileExtension">
        <source>The file extension of '{0}' is not recognized. Source files must have extension .fs, .fsi, .fsx, .fsscript, .ml or .mli.</source>
        <target state="translated">'{0}' のファイル拡張子は認識されません。ソース ファイルの拡張子は .fs、.fsi、.fsx、.fsscript、.ml、または .mli にする必要があります。</target>
        <note />
      </trans-unit>
      <trans-unit id="buildCouldNotResolveAssembly">
        <source>Could not resolve assembly '{0}'</source>
        <target state="translated">アセンブリ '{0}' を解決できませんでした</target>
        <note />
      </trans-unit>
      <trans-unit id="buildCouldNotResolveAssemblyRequiredByFile">
        <source>Could not resolve assembly '{0}' required by '{1}'</source>
        <target state="translated">{1}' に必要なアセンブリ '{0}' を解決できませんでした</target>
        <note />
      </trans-unit>
      <trans-unit id="buildErrorOpeningBinaryFile">
        <source>Error opening binary file '{0}': {1}</source>
        <target state="translated">バイナリ ファイル '{0}' を開くときにエラーが発生しました: {1}</target>
        <note />
      </trans-unit>
      <trans-unit id="buildDifferentVersionMustRecompile">
        <source>The F#-compiled DLL '{0}' needs to be recompiled to be used with this version of F#</source>
        <target state="translated">F# でコンパイルされたこの DLL '{0}' は、このバージョンの F# で使用するために再コンパイルする必要があります</target>
        <note />
      </trans-unit>
      <trans-unit id="buildInvalidHashIDirective">
        <source>Invalid directive. Expected '#I \"&lt;path&gt;\"'.</source>
        <target state="translated">ディレクティブが無効です。'#I \"&lt;path&gt;\"' が必要でした。</target>
        <note />
      </trans-unit>
      <trans-unit id="buildInvalidHashrDirective">
        <source>Invalid directive. Expected '#r \"&lt;file-or-assembly&gt;\"'.</source>
        <target state="translated">ディレクティブが無効です。'#r \"&lt;file-or-assembly&gt;\"' という形式で指定する必要があります。</target>
        <note />
      </trans-unit>
      <trans-unit id="buildInvalidHashloadDirective">
        <source>Invalid directive. Expected '#load \"&lt;file&gt;\" ... \"&lt;file&gt;\"'.</source>
        <target state="translated">ディレクティブが無効です。'#load \"&lt;file&gt;\" ... \"&lt;file&gt;\"' が必要でした。</target>
        <note />
      </trans-unit>
      <trans-unit id="buildInvalidHashtimeDirective">
        <source>Invalid directive. Expected '#time', '#time \"on\"' or '#time \"off\"'.</source>
        <target state="translated">ディレクティブが無効です。'#time'、'#time \"on\"'、または '#time \"off\"' という形式で指定する必要があります。</target>
        <note />
      </trans-unit>
      <trans-unit id="buildDirectivesInModulesAreIgnored">
        <source>Directives inside modules are ignored</source>
        <target state="translated">モジュール内のディレクティブは無視されます</target>
        <note />
      </trans-unit>
      <trans-unit id="buildSignatureAlreadySpecified">
        <source>A signature for the file or module '{0}' has already been specified</source>
        <target state="translated">ファイルまたはモジュール '{0}' のシグネチャは指定済みです</target>
        <note />
      </trans-unit>
      <trans-unit id="buildImplementationAlreadyGivenDetail">
        <source>An implementation of file or module '{0}' has already been given. Compilation order is significant in F# because of type inference. You may need to adjust the order of your files to place the signature file before the implementation. In Visual Studio files are type-checked in the order they appear in the project file, which can be edited manually or adjusted using the solution explorer.</source>
        <target state="translated">ファイルまたはモジュール '{0}' の実装は指定済みです。型推論があるため、F# ではコンパイルの順序が重要です。必要に応じて、実装の前にシグネチャ ファイルを配置するよう、ファイルの順序を調整します。Visual Studio では、プロジェクト ファイル内の出現順にファイルが型チェックされます。プロジェクト ファイルは、手動で編集するか、ソリューション エクスプローラーを使用して調整することができます。</target>
        <note />
      </trans-unit>
      <trans-unit id="buildImplementationAlreadyGiven">
        <source>An implementation of the file or module '{0}' has already been given</source>
        <target state="translated">ファイルまたはモジュール '{0}' の実装は指定済みです</target>
        <note />
      </trans-unit>
      <trans-unit id="buildSignatureWithoutImplementation">
        <source>The signature file '{0}' does not have a corresponding implementation file. If an implementation file exists then check the 'module' and 'namespace' declarations in the signature and implementation files match.</source>
        <target state="translated">シグネチャ ファイル '{0}' に対応する実装ファイルがありません。実装ファイルが存在する場合、シグネチャ ファイルおよび実装ファイル内の 'module' 宣言や 'namespace' 宣言が一致することを確認してください。</target>
        <note />
      </trans-unit>
      <trans-unit id="buildArgInvalidInt">
        <source>'{0}' is not a valid integer argument</source>
        <target state="translated">'{0}' は有効な整数引数ではありません</target>
        <note />
      </trans-unit>
      <trans-unit id="buildArgInvalidFloat">
        <source>'{0}' is not a valid floating point argument</source>
        <target state="translated">'{0}' は有効な浮動小数点引数ではありません</target>
        <note />
      </trans-unit>
      <trans-unit id="buildUnrecognizedOption">
        <source>Unrecognized option: '{0}'</source>
        <target state="translated">認識されないオプション:'{0}'</target>
        <note />
      </trans-unit>
      <trans-unit id="buildInvalidModuleOrNamespaceName">
        <source>Invalid module or namespace name</source>
        <target state="translated">モジュール名または名前空間名が無効です</target>
        <note />
      </trans-unit>
      <trans-unit id="pickleErrorReadingWritingMetadata">
        <source>Error reading/writing metadata for the F# compiled DLL '{0}'. Was the DLL compiled with an earlier version of the F# compiler? (error: '{1}').</source>
        <target state="translated">F# でコンパイルした DLL '{0}' のメタデータの読み取り/書き込み中にエラーが発生しました。旧バージョンの F# コンパイラーでコンパイルした DLL ですか? (エラー: '{1}')</target>
        <note />
      </trans-unit>
      <trans-unit id="tastTypeOrModuleNotConcrete">
        <source>The type/module '{0}' is not a concrete module or type</source>
        <target state="translated">型/モジュール '{0}' は具象モジュールまたは具象型ではありません</target>
        <note />
      </trans-unit>
      <trans-unit id="tastTypeHasAssemblyCodeRepresentation">
        <source>The type '{0}' has an inline assembly code representation</source>
        <target state="translated">型 '{0}' にはインライン アセンブラー コード表現があります</target>
        <note />
      </trans-unit>
      <trans-unit id="tastNamespaceAndModuleWithSameNameInAssembly">
        <source>A namespace and a module named '{0}' both occur in two parts of this assembly</source>
        <target state="translated">'{0}' という名前空間とモジュールの両方がこのアセンブリの 2 か所で発生しています</target>
        <note />
      </trans-unit>
      <trans-unit id="tastTwoModulesWithSameNameInAssembly">
        <source>Two modules named '{0}' occur in two parts of this assembly</source>
        <target state="translated">'{0}' という 2 つのモジュールがこのアセンブリの 2 か所で使用されています</target>
        <note />
      </trans-unit>
      <trans-unit id="tastDuplicateTypeDefinitionInAssembly">
        <source>Two type definitions named '{0}' occur in namespace '{1}' in two parts of this assembly</source>
        <target state="translated">'{0}' という 2 つの型の定義が、このアセンブリの 2 か所の名前空間 '{1}' で発生しています</target>
        <note />
      </trans-unit>
      <trans-unit id="tastConflictingModuleAndTypeDefinitionInAssembly">
        <source>A module and a type definition named '{0}' occur in namespace '{1}' in two parts of this assembly</source>
        <target state="translated">'{0}' というモジュールおよび型の定義が、このアセンブリの 2 か所の名前空間 '{1}' で発生しています</target>
        <note />
      </trans-unit>
      <trans-unit id="tastInvalidMemberSignature">
        <source>Invalid member signature encountered because of an earlier error</source>
        <target state="translated">前に発生しているエラーのために、メンバーのシグネチャが無効です</target>
        <note />
      </trans-unit>
      <trans-unit id="tastValueDoesNotHaveSetterType">
        <source>This value does not have a valid property setter type</source>
        <target state="translated">この値には、有効なプロパティの set アクセス操作子の型がありません</target>
        <note />
      </trans-unit>
      <trans-unit id="tastInvalidFormForPropertyGetter">
        <source>Invalid form for a property getter. At least one '()' argument is required when using the explicit syntax.</source>
        <target state="translated">プロパティのゲッターの形式が無効です。明示的な構文を使用する場合、少なくとも 1 つの '()' 引数が必要です。</target>
        <note />
      </trans-unit>
      <trans-unit id="tastInvalidFormForPropertySetter">
        <source>Invalid form for a property setter. At least one argument is required.</source>
        <target state="translated">プロパティの set アクセス操作子の形式が無効です。少なくとも 1 つの引数が必要です。</target>
        <note />
      </trans-unit>
      <trans-unit id="tastUnexpectedByRef">
        <source>Unexpected use of a byref-typed variable</source>
        <target state="translated">byref 型変数の予期しない使用方法です</target>
        <note />
      </trans-unit>
      <trans-unit id="tastInvalidMutationOfConstant">
        <source>Invalid mutation of a constant expression. Consider copying the expression to a mutable local, e.g. 'let mutable x = ...'.</source>
        <target state="translated">定数式の変更は無効です。変更可能なローカルに式をコピーしてください (たとえば、'let mutable x = ...')。</target>
        <note />
      </trans-unit>
      <trans-unit id="tastValueHasBeenCopied">
        <source>The value has been copied to ensure the original is not mutated by this operation or because the copy is implicit when returning a struct from a member and another member is then accessed</source>
        <target state="translated">この操作で元の値が変更されないように、値はコピーされました</target>
        <note />
      </trans-unit>
      <trans-unit id="tastRecursiveValuesMayNotBeInConstructionOfTuple">
        <source>Recursively defined values cannot appear directly as part of the construction of a tuple value within a recursive binding</source>
        <target state="translated">再帰的に定義された値は、再帰的な束縛内にあるタプル値の構造の一部として直接使用することはできません。</target>
        <note />
      </trans-unit>
      <trans-unit id="tastRecursiveValuesMayNotAppearInConstructionOfType">
        <source>Recursive values cannot appear directly as a construction of the type '{0}' within a recursive binding. This feature has been removed from the F# language. Consider using a record instead.</source>
        <target state="translated">再帰的な値は、再帰的な束縛内の型 '{0}' の構造として直接使用することはできません。この機能は F# 言語から削除されました。代わりにレコードを使用してください。</target>
        <note />
      </trans-unit>
      <trans-unit id="tastRecursiveValuesMayNotBeAssignedToNonMutableField">
        <source>Recursive values cannot be directly assigned to the non-mutable field '{0}' of the type '{1}' within a recursive binding. Consider using a mutable field instead.</source>
        <target state="translated">再帰的な値は、再帰的な束縛内の型 '{1}' の変更可能ではないフィールド '{0}' に直接割り当てることはできません。代わりに変更可能なフィールドを使用してください。</target>
        <note />
      </trans-unit>
      <trans-unit id="tastUnexpectedDecodeOfAutoOpenAttribute">
        <source>Unexpected decode of AutoOpenAttribute</source>
        <target state="translated">AutoOpenAttribute の予期しないデコードです</target>
        <note />
      </trans-unit>
      <trans-unit id="tastUnexpectedDecodeOfInternalsVisibleToAttribute">
        <source>Unexpected decode of InternalsVisibleToAttribute</source>
        <target state="translated">InternalsVisibleToAttribute の予期しないデコードです</target>
        <note />
      </trans-unit>
      <trans-unit id="tastUnexpectedDecodeOfInterfaceDataVersionAttribute">
        <source>Unexpected decode of InterfaceDataVersionAttribute</source>
        <target state="translated">InterfaceDataVersionAttribute の予期しないデコードです</target>
        <note />
      </trans-unit>
      <trans-unit id="tastActivePatternsLimitedToSeven">
        <source>Active patterns cannot return more than 7 possibilities</source>
        <target state="translated">アクティブ パターンが返すことができる結果は 7 個以下です</target>
        <note />
      </trans-unit>
      <trans-unit id="tastNotAConstantExpression">
        <source>This is not a valid constant expression or custom attribute value</source>
        <target state="translated">これは有効な定数式でもカスタム属性値でもありません</target>
        <note />
      </trans-unit>
      <trans-unit id="ValueNotContainedMutabilityAttributesDiffer">
        <source>Module '{0}' contains\n    {1}    \nbut its signature specifies\n    {2}    \nThe mutability attributes differ</source>
        <target state="translated">モジュール '{0}' には\n    {1}    \nが含まれますが、シグネチャには\n    {2}    \nを指定しています。変更可能属性が異なります。</target>
        <note />
      </trans-unit>
      <trans-unit id="ValueNotContainedMutabilityNamesDiffer">
        <source>Module '{0}' contains\n    {1}    \nbut its signature specifies\n    {2}    \nThe names differ</source>
        <target state="translated">モジュール '{0}' には\n    {1}    \nが含まれますが、シグネチャには\n    {2}    \nを指定しています。名前が異なります。</target>
        <note />
      </trans-unit>
      <trans-unit id="ValueNotContainedMutabilityCompiledNamesDiffer">
        <source>Module '{0}' contains\n    {1}    \nbut its signature specifies\n    {2}    \nThe compiled names differ</source>
        <target state="translated">モジュール '{0}' には\n    {1}    \nが含まれていますが、シグネチャには\n    {2}    \nが指定されています。コンパイル名が異なります。</target>
        <note />
      </trans-unit>
      <trans-unit id="ValueNotContainedMutabilityDisplayNamesDiffer">
        <source>Module '{0}' contains\n    {1}    \nbut its signature specifies\n    {2}    \nThe display names differ</source>
        <target state="translated">モジュール '{0}' には\n    {1}    \nが含まれていますが、シグネチャには\n    {2}    \nが指定されています。表示名が異なります。</target>
        <note />
      </trans-unit>
      <trans-unit id="ValueNotContainedMutabilityAccessibilityMore">
        <source>Module '{0}' contains\n    {1}    \nbut its signature specifies\n    {2}    \nThe accessibility specified in the signature is more than that specified in the implementation</source>
        <target state="translated">モジュール '{0}' には\n    {1}    \nが含まれますが、シグネチャでは\n    {2}    \nを指定しています。シグネチャに指定されたアクセシビリティの方が、実装よりも高い設定です。</target>
        <note />
      </trans-unit>
      <trans-unit id="ValueNotContainedMutabilityInlineFlagsDiffer">
        <source>Module '{0}' contains\n    {1}    \nbut its signature specifies\n    {2}    \nThe inline flags differ</source>
        <target state="translated">モジュール '{0}' には\n    {1}    \nが含まれますが、シグネチャには\n    {2}    \nを指定しています。インライン フラグが異なります。</target>
        <note />
      </trans-unit>
      <trans-unit id="ValueNotContainedMutabilityLiteralConstantValuesDiffer">
        <source>Module '{0}' contains\n    {1}    \nbut its signature specifies\n    {2}    \nThe literal constant values and/or attributes differ</source>
        <target state="translated">モジュール '{0}' には\n    {1}    \nが含まれますが、シグネチャには\n    {2}    \nを指定しています。リテラル定数値、属性、またはその両方が異なります。</target>
        <note />
      </trans-unit>
      <trans-unit id="ValueNotContainedMutabilityOneIsTypeFunction">
        <source>Module '{0}' contains\n    {1}    \nbut its signature specifies\n    {2}    \nOne is a type function and the other is not. The signature requires explicit type parameters if they are present in the implementation.</source>
        <target state="translated">モジュール '{0}' には\n    {1}    \nが含まれますが、シグネチャには\n    {2}    \nを指定しています。一方は型関数ですが、もう一方は違います。型パラメーターが実装にある場合、シグネチャには明示的な型パラメーターが必要です。</target>
        <note />
      </trans-unit>
      <trans-unit id="ValueNotContainedMutabilityParameterCountsDiffer">
        <source>Module '{0}' contains\n    {1}    \nbut its signature specifies\n    {2}    \nThe respective type parameter counts differ</source>
        <target state="translated">モジュール '{0}' には\n    {1}    \nが含まれますが、シグネチャには\n    {2}    \nを指定しています。それぞれの型パラメーター数が異なります。</target>
        <note />
      </trans-unit>
      <trans-unit id="ValueNotContainedMutabilityTypesDiffer">
        <source>Module '{0}' contains\n    {1}    \nbut its signature specifies\n    {2}    \nThe types differ</source>
        <target state="translated">モジュール '{0}' には\n    {1}    \nが含まれますが、シグネチャには\n    {2}    \nを指定しています。型が異なります。</target>
        <note />
      </trans-unit>
      <trans-unit id="ValueNotContainedMutabilityExtensionsDiffer">
        <source>Module '{0}' contains\n    {1}    \nbut its signature specifies\n    {2}    \nOne is an extension member and the other is not</source>
        <target state="translated">モジュール '{0}' には\n    {1}    \nが含まれますが、シグネチャには\n    {2}    \nを指定しています。一方は拡張メンバーですが、もう一方は違います。</target>
        <note />
      </trans-unit>
      <trans-unit id="ValueNotContainedMutabilityArityNotInferred">
        <source>Module '{0}' contains\n    {1}    \nbut its signature specifies\n    {2}    \nAn arity was not inferred for this value</source>
        <target state="translated">モジュール '{0}' には\n    {1}    \nが含まれますが、シグネチャには\n    {2}    \nを指定しています。この値の項数は推論されませんでした。</target>
        <note />
      </trans-unit>
      <trans-unit id="ValueNotContainedMutabilityGenericParametersDiffer">
        <source>Module '{0}' contains\n    {1}    \nbut its signature specifies\n    {2}    \nThe number of generic parameters in the signature and implementation differ (the signature declares {3} but the implementation declares {4}</source>
        <target state="translated">モジュール '{0}' には\n    {1}    \nが含まれますが、シグネチャには\n    {2}    \nを指定しています。シグネチャと実装のジェネリック パラメーター数が異なります (シグネチャは {3} 個を宣言しましたが、実装は {4} 個です)。</target>
        <note />
      </trans-unit>
      <trans-unit id="ValueNotContainedMutabilityGenericParametersAreDifferentKinds">
        <source>Module '{0}' contains\n    {1}    \nbut its signature specifies\n    {2}    \nThe generic parameters in the signature and implementation have different kinds. Perhaps there is a missing [&lt;Measure&gt;] attribute.</source>
        <target state="translated">モジュール '{0}' には\n    {1}    \nが含まれていますが、シグネチャで指定されているのは\n    {2} です    \nシグネチャと実装の汎用パラメーターの種類が異なります。[&lt;Measure&gt;] 属性が欠落している可能性があります。</target>
        <note />
      </trans-unit>
      <trans-unit id="ValueNotContainedMutabilityAritiesDiffer">
        <source>Module '{0}' contains\n    {1}    \nbut its signature specifies\n    {2}    \nThe arities in the signature and implementation differ. The signature specifies that '{3}' is function definition or lambda expression accepting at least {4} argument(s), but the implementation is a computed function value. To declare that a computed function value is a permitted implementation simply parenthesize its type in the signature, e.g.\n\tval {5}: int -&gt; (int -&gt; int)\ninstead of\n\tval {6}: int -&gt; int -&gt; int.</source>
        <target state="translated">モジュール '{0}' には\n    {1} が含まれていますが、    \nシグネチャでは\n    {2} が指定されています    \nシグネチャと実装の項数が異なります。シグネチャは、'{3}' が {4} 個以上の引数を受け入れる関数定義またはラムダ式であると指定していますが、実装は計算された関数値です。計算された関数値が許可された実装であることを宣言するには、シグネチャの型をかっこで囲んでください。たとえば、\n\tval {6}: int -&gt; int -&gt; int ではなく、\n\tval {5}: int -&gt; (int -&gt; int) と指定します。</target>
        <note />
      </trans-unit>
      <trans-unit id="ValueNotContainedMutabilityDotNetNamesDiffer">
        <source>Module '{0}' contains\n    {1}    \nbut its signature specifies\n    {2}    \nThe CLI member names differ</source>
        <target state="translated">モジュール '{0}' には\n    {1}    \nが含まれますが、シグネチャには\n    {2}    \nを指定しています。CLI メンバー名が異なります。</target>
        <note />
      </trans-unit>
      <trans-unit id="ValueNotContainedMutabilityStaticsDiffer">
        <source>Module '{0}' contains\n    {1}    \nbut its signature specifies\n    {2}    \nOne is static and the other isn't</source>
        <target state="translated">モジュール '{0}' には\n    {1}    \nが含まれますが、シグネチャには\n    {2}    \nを指定しています。一方は静的ですが、もう一方は違います。</target>
        <note />
      </trans-unit>
      <trans-unit id="ValueNotContainedMutabilityVirtualsDiffer">
        <source>Module '{0}' contains\n    {1}    \nbut its signature specifies\n    {2}    \nOne is virtual and the other isn't</source>
        <target state="translated">モジュール '{0}' には\n    {1}    \nが含まれますが、シグネチャには\n    {2}    \nを指定しています。一方は仮想ですが、もう一方は違います。</target>
        <note />
      </trans-unit>
      <trans-unit id="ValueNotContainedMutabilityAbstractsDiffer">
        <source>Module '{0}' contains\n    {1}    \nbut its signature specifies\n    {2}    \nOne is abstract and the other isn't</source>
        <target state="translated">モジュール '{0}' には\n    {1}    \nが含まれますが、シグネチャには\n    {2}    \nを指定しています。一方は抽象ですが、もう一方は違います。</target>
        <note />
      </trans-unit>
      <trans-unit id="ValueNotContainedMutabilityFinalsDiffer">
        <source>Module '{0}' contains\n    {1}    \nbut its signature specifies\n    {2}    \nOne is final and the other isn't</source>
        <target state="translated">モジュール '{0}' には\n    {1}    \nが含まれますが、シグネチャには\n    {2}    \nを指定しています。一方は final ですが、もう一方は違います。</target>
        <note />
      </trans-unit>
      <trans-unit id="ValueNotContainedMutabilityOverridesDiffer">
        <source>Module '{0}' contains\n    {1}    \nbut its signature specifies\n    {2}    \nOne is marked as an override and the other isn't</source>
        <target state="translated">モジュール '{0}' には\n    {1}    \nが含まれますが、シグネチャには\n    {2}    \nを指定しています。一方はオーバーライドとマークされていますが、もう一方は違います。</target>
        <note />
      </trans-unit>
      <trans-unit id="ValueNotContainedMutabilityOneIsConstructor">
        <source>Module '{0}' contains\n    {1}    \nbut its signature specifies\n    {2}    \nOne is a constructor/property and the other is not</source>
        <target state="translated">モジュール '{0}' には\n    {1}    \nが含まれますが、シグネチャには\n    {2}    \nを指定しています。一方はコンストラクター/プロパティですが、もう一方は違います。</target>
        <note />
      </trans-unit>
      <trans-unit id="ValueNotContainedMutabilityStaticButInstance">
        <source>Module '{0}' contains\n    {1}    \nbut its signature specifies\n    {2}    \nThe compiled representation of this method is as a static member but the signature indicates its compiled representation is as an instance member</source>
        <target state="translated">モジュール '{0}' には\n    {1}    \nが含まれますが、シグネチャには\n    {2}    \nを指定しています。このメソッドのコンパイル済み表現は静的メンバーとして指定されていますが、シグネチャが示すコンパイル済み表現はインスタンス メンバーです。</target>
        <note />
      </trans-unit>
      <trans-unit id="ValueNotContainedMutabilityInstanceButStatic">
        <source>Module '{0}' contains\n    {1}    \nbut its signature specifies\n    {2}    \nThe compiled representation of this method is as an instance member, but the signature indicates its compiled representation is as a static member</source>
        <target state="translated">モジュール '{0}' には\n    {1}    \nが含まれますが、シグネチャには\n    {2}    \nを指定しています。このメソッドのコンパイル済み表現はインスタンス メンバーとして指定されていますが、シグネチャが示すコンパイル済み表現は静的メンバーです。</target>
        <note />
      </trans-unit>
      <trans-unit id="DefinitionsInSigAndImplNotCompatibleNamesDiffer">
        <source>The {0} definitions in the signature and implementation are not compatible because the names differ. The type is called '{1}' in the signature file but '{2}' in implementation.</source>
        <target state="translated">シグネチャおよび実装内の {0} 定義は、名前が異なるため、互換性がありません。この型はシグネチャ ファイルでは '{1}' という名前ですが、実装では '{2}' という名前です。</target>
        <note />
      </trans-unit>
      <trans-unit id="DefinitionsInSigAndImplNotCompatibleParameterCountsDiffer">
        <source>The {0} definitions for type '{1}' in the signature and implementation are not compatible because the respective type parameter counts differ</source>
        <target state="translated">型パラメーターの数が異なるため、シグネチャおよび実装内の型 '{1}' の {0} 定義は互換性がありません</target>
        <note />
      </trans-unit>
      <trans-unit id="DefinitionsInSigAndImplNotCompatibleAccessibilityDiffer">
        <source>The {0} definitions for type '{1}' in the signature and implementation are not compatible because the accessibility specified in the signature is more than that specified in the implementation</source>
        <target state="translated">シグネチャに指定されたアクセシビリティが実装の指定よりも高いため、シグネチャおよび実装内の型 '{1}' の {0} 定義は互換性がありません</target>
        <note />
      </trans-unit>
      <trans-unit id="DefinitionsInSigAndImplNotCompatibleMissingInterface">
        <source>The {0} definitions for type '{1}' in the signature and implementation are not compatible because the signature requires that the type supports the interface {2} but the interface has not been implemented</source>
        <target state="translated">シグネチャでは型がインターフェイス {2} をサポートする必要がありますが、インターフェイスが実装されていないため、シグネチャおよび実装内の型 '{1}' の {0} 定義は互換性がありません</target>
        <note />
      </trans-unit>
      <trans-unit id="DefinitionsInSigAndImplNotCompatibleImplementationSaysNull">
        <source>The {0} definitions for type '{1}' in the signature and implementation are not compatible because the implementation says this type may use nulls as a representation but the signature does not</source>
        <target state="translated">実装では表現としてこの型に null を使用できると指定していますが、シグネチャは指定していないため、シグネチャおよび実装内の型 '{1}' の {0} 定義は互換性がありません</target>
        <note />
      </trans-unit>
      <trans-unit id="DefinitionsInSigAndImplNotCompatibleImplementationSaysNull2">
        <source>The {0} definitions for type '{1}' in the signature and implementation are not compatible because the implementation says this type may use nulls as an extra value but the signature does not</source>
        <target state="translated">実装では特別な値としてこの型に null を使用できると指定していますが、シグネチャは指定していないため、シグネチャおよび実装内の型 '{1}' の {0} 定義は互換性がありません</target>
        <note />
      </trans-unit>
      <trans-unit id="DefinitionsInSigAndImplNotCompatibleSignatureSaysNull">
        <source>The {0} definitions for type '{1}' in the signature and implementation are not compatible because the signature says this type may use nulls as a representation but the implementation does not</source>
        <target state="translated">シグネチャでは表現としてこの型に null を使用できると指定していますが、実装では指定していないため、シグネチャおよび実装内の型 '{1}' の {0} 定義は互換性がありません</target>
        <note />
      </trans-unit>
      <trans-unit id="DefinitionsInSigAndImplNotCompatibleSignatureSaysNull2">
        <source>The {0} definitions for type '{1}' in the signature and implementation are not compatible because the signature says this type may use nulls as an extra value but the implementation does not</source>
        <target state="translated">シグネチャでは特別な値としてこの型に null を使用できると指定していますが、実装は指定していないため、シグネチャおよび実装内の型 '{1}' の {0} 定義は互換性がありません</target>
        <note />
      </trans-unit>
      <trans-unit id="DefinitionsInSigAndImplNotCompatibleImplementationSealed">
        <source>The {0} definitions for type '{1}' in the signature and implementation are not compatible because the implementation type is sealed but the signature implies it is not. Consider adding the [&lt;Sealed&gt;] attribute to the signature.</source>
        <target state="translated">シグネチャと実装の型 '{1}' の {0} 定義に互換性がありません。実装の種類はシールドですが、シグネチャではシールドが暗黙的に示されていません。シグネチャに [&lt;Sealed&gt;] 属性を追加してください。</target>
        <note />
      </trans-unit>
      <trans-unit id="DefinitionsInSigAndImplNotCompatibleImplementationIsNotSealed">
        <source>The {0} definitions for type '{1}' in the signature and implementation are not compatible because the implementation type is not sealed but signature implies it is. Consider adding the [&lt;Sealed&gt;] attribute to the implementation.</source>
        <target state="translated">シグネチャと実装の種類 '{1}' の {0} 定義に互換性がありません。実装の種類はシールド型ではありませんが、シグネチャは暗黙的にシールド型に設定されています。実装に [&lt;Sealed&gt;] 属性を追加することを検討してください。</target>
        <note />
      </trans-unit>
      <trans-unit id="DefinitionsInSigAndImplNotCompatibleImplementationIsAbstract">
        <source>The {0} definitions for type '{1}' in the signature and implementation are not compatible because the implementation is an abstract class but the signature is not. Consider adding the [&lt;AbstractClass&gt;] attribute to the signature.</source>
        <target state="translated">シグネチャと実装の型 '{1}' の {0} 定義に互換性がありません。実装は抽象クラスですが、シグネチャは抽象クラスではありません。シグネチャに [&lt;AbstractClass&gt;] 属性を追加してください。</target>
        <note />
      </trans-unit>
      <trans-unit id="DefinitionsInSigAndImplNotCompatibleSignatureIsAbstract">
        <source>The {0} definitions for type '{1}' in the signature and implementation are not compatible because the signature is an abstract class but the implementation is not. Consider adding the [&lt;AbstractClass&gt;] attribute to the implementation.</source>
        <target state="translated">シグネチャと実装の型 '{1}' の {0} の定義には互換性がありません。シグネチャは抽象クラスですが、実装は抽象クラスではありません。実装に [&lt;AbstractClass&gt;] 属性を追加してください。</target>
        <note />
      </trans-unit>
      <trans-unit id="DefinitionsInSigAndImplNotCompatibleTypesHaveDifferentBaseTypes">
        <source>The {0} definitions for type '{1}' in the signature and implementation are not compatible because the types have different base types</source>
        <target state="translated">型の基本型が異なるため、シグネチャおよび実装内の型 '{1}' の {0} 定義は互換性がありません</target>
        <note />
      </trans-unit>
      <trans-unit id="DefinitionsInSigAndImplNotCompatibleNumbersDiffer">
        <source>The {0} definitions for type '{1}' in the signature and implementation are not compatible because the number of {2}s differ</source>
        <target state="translated">{2} の数が異なるため、シグネチャおよび実装内の型 '{1}' の {0} 定義は互換性がありません</target>
        <note />
      </trans-unit>
      <trans-unit id="DefinitionsInSigAndImplNotCompatibleSignatureDefinesButImplDoesNot">
        <source>The {0} definitions for type '{1}' in the signature and implementation are not compatible because the signature defines the {2} '{3}' but the implementation does not (or does, but not in the same order)</source>
        <target state="translated">シグネチャでは {2} '{3}' を定義していますが、実装では定義していないため (または定義していても同じ順序ではないため)、シグネチャおよび実装内の型 '{1}' の {0} 定義は互換性がありません</target>
        <note />
      </trans-unit>
      <trans-unit id="DefinitionsInSigAndImplNotCompatibleImplDefinesButSignatureDoesNot">
        <source>The {0} definitions for type '{1}' in the signature and implementation are not compatible because the implementation defines the {2} '{3}' but the signature does not (or does, but not in the same order)</source>
        <target state="translated">実装では {2} '{3}' を定義していますが、シグネチャでは定義していないため (または定義していても同じ順序ではないため)、シグネチャおよび実装内の型 '{1}' の {0} 定義は互換性がありません</target>
        <note />
      </trans-unit>
      <trans-unit id="DefinitionsInSigAndImplNotCompatibleImplDefinesStruct">
        <source>The {0} definitions for type '{1}' in the signature and implementation are not compatible because the implementation defines a struct but the signature defines a type with a hidden representation</source>
        <target state="translated">実装では構造体を定義していますが、シグネチャでは隠ぺいされた表現で型を定義しているため、シグネチャおよび実装内の型 '{1}' の {0} 定義は互換性がありません</target>
        <note />
      </trans-unit>
      <trans-unit id="DefinitionsInSigAndImplNotCompatibleDotNetTypeRepresentationIsHidden">
        <source>The {0} definitions for type '{1}' in the signature and implementation are not compatible because a CLI type representation is being hidden by a signature</source>
        <target state="translated">CLI の型表現がシグネチャによって隠ぺいされているため、シグネチャおよび実装内の型 '{1}' の {0} 定義は互換性がありません</target>
        <note />
      </trans-unit>
      <trans-unit id="DefinitionsInSigAndImplNotCompatibleTypeIsHidden">
        <source>The {0} definitions for type '{1}' in the signature and implementation are not compatible because a type representation is being hidden by a signature</source>
        <target state="translated">型表現がシグネチャによって隠ぺいされているため、シグネチャおよび実装内の型 '{1}' の {0} 定義は互換性がありません</target>
        <note />
      </trans-unit>
      <trans-unit id="DefinitionsInSigAndImplNotCompatibleTypeIsDifferentKind">
        <source>The {0} definitions for type '{1}' in the signature and implementation are not compatible because the types are of different kinds</source>
        <target state="translated">型の種類が異なるため、シグネチャおよび実装内の型 '{1}' の {0} 定義は互換性がありません</target>
        <note />
      </trans-unit>
      <trans-unit id="DefinitionsInSigAndImplNotCompatibleILDiffer">
        <source>The {0} definitions for type '{1}' in the signature and implementation are not compatible because the IL representations differ</source>
        <target state="translated">IL 表現が異なるため、シグネチャおよび実装内の型 '{1}' の {0} 定義は互換性がありません</target>
        <note />
      </trans-unit>
      <trans-unit id="DefinitionsInSigAndImplNotCompatibleRepresentationsDiffer">
        <source>The {0} definitions for type '{1}' in the signature and implementation are not compatible because the representations differ</source>
        <target state="translated">シグネチャおよび実装内の型 '{1}' の {0} 定義は、表現が異なるため、互換性がありません</target>
        <note />
      </trans-unit>
      <trans-unit id="DefinitionsInSigAndImplNotCompatibleFieldWasPresent">
        <source>The {0} definitions for type '{1}' in the signature and implementation are not compatible because the field {2} was present in the implementation but not in the signature</source>
        <target state="translated">フィールド {2} が実装にはありますがシグネチャにはないため、シグネチャおよび実装内の型 '{1}' の {0} 定義は互換性がありません</target>
        <note />
      </trans-unit>
      <trans-unit id="DefinitionsInSigAndImplNotCompatibleFieldOrderDiffer">
        <source>The {0} definitions for type '{1}' in the signature and implementation are not compatible because the order of the fields is different in the signature and implementation</source>
        <target state="translated">フィールドの順序がシグネチャと実装とで異なるため、シグネチャおよび実装内の型 '{1}' の {0} 定義は互換性がありません</target>
        <note />
      </trans-unit>
      <trans-unit id="DefinitionsInSigAndImplNotCompatibleFieldRequiredButNotSpecified">
        <source>The {0} definitions for type '{1}' in the signature and implementation are not compatible because the field {2} was required by the signature but was not specified by the implementation</source>
        <target state="translated">シグネチャにはフィールド {2} が必要ですが、実装では指定されていないため、シグネチャおよび実装内の型 '{1}' の {0} 定義は互換性がありません</target>
        <note />
      </trans-unit>
      <trans-unit id="DefinitionsInSigAndImplNotCompatibleFieldIsInImplButNotSig">
        <source>The {0} definitions for type '{1}' in the signature and implementation are not compatible because the field '{2}' was present in the implementation but not in the signature. Struct types must now reveal their fields in the signature for the type, though the fields may still be labelled 'private' or 'internal'.</source>
        <target state="translated">フィールド '{2}' が実装にはありますがシグネチャにはないため、シグネチャおよび実装内の型 '{1}' の {0} 定義は互換性がありません。この型のシグネチャでは、構造体型のフィールドを公開する必要があります。ただし、フィールドのラベルは 'private' または 'internal' のままにすることもできます。</target>
        <note />
      </trans-unit>
      <trans-unit id="DefinitionsInSigAndImplNotCompatibleAbstractMemberMissingInImpl">
        <source>The {0} definitions for type '{1}' in the signature and implementation are not compatible because the abstract member '{2}' was required by the signature but was not specified by the implementation</source>
        <target state="translated">シグネチャには抽象メンバー '{2}' が必要ですが、実装では指定されていないため、シグネチャおよび実装内の型 '{1}' の {0} 定義は互換性がありません</target>
        <note />
      </trans-unit>
      <trans-unit id="DefinitionsInSigAndImplNotCompatibleAbstractMemberMissingInSig">
        <source>The {0} definitions for type '{1}' in the signature and implementation are not compatible because the abstract member '{2}' was present in the implementation but not in the signature</source>
        <target state="translated">抽象メンバー '{2}' が実装にはありますがシグネチャにはないため、シグネチャおよび実装内の型 '{1}' の {0} 定義は互換性がありません</target>
        <note />
      </trans-unit>
      <trans-unit id="DefinitionsInSigAndImplNotCompatibleSignatureDeclaresDiffer">
        <source>The {0} definitions for type '{1}' in the signature and implementation are not compatible because the signature declares a {2} while the implementation declares a {3}</source>
        <target state="translated">シグネチャは {2} を宣言していますが、実装では {3} を宣言しているため、シグネチャおよび実装内の型 '{1}' の {0} 定義は互換性がありません</target>
        <note />
      </trans-unit>
      <trans-unit id="DefinitionsInSigAndImplNotCompatibleAbbreviationsDiffer">
        <source>The {0} definitions for type '{1}' in the signature and implementation are not compatible because the abbreviations differ: {2} versus {3}</source>
        <target state="translated">シグネチャおよび実装内の型 '{1}' の {0} 定義は、省略形が異なるため ({2} と {3})、互換性がありません</target>
        <note />
      </trans-unit>
      <trans-unit id="DefinitionsInSigAndImplNotCompatibleAbbreviationHiddenBySig">
        <source>The {0} definitions for type '{1}' in the signature and implementation are not compatible because an abbreviation is being hidden by a signature. The abbreviation must be visible to other CLI languages. Consider making the abbreviation visible in the signature.</source>
        <target state="translated">省略形がシグネチャによって隠ぺいされているため、シグネチャおよび実装の型 '{1}' の {0} 定義に互換性がありません。省略形は他の CLI 言語から参照できるようにする必要があります。シグネチャ内の省略形を参照できるようにしてください。</target>
        <note />
      </trans-unit>
      <trans-unit id="DefinitionsInSigAndImplNotCompatibleSigHasAbbreviation">
        <source>The {0} definitions for type '{1}' in the signature and implementation are not compatible because the signature has an abbreviation while the implementation does not</source>
        <target state="translated">シグネチャには省略形がありますが、実装にはないため、シグネチャおよび実装内の型 '{1}' の {0} 定義は互換性がありません</target>
        <note />
      </trans-unit>
      <trans-unit id="ModuleContainsConstructorButNamesDiffer">
        <source>The module contains the constructor\n    {0}    \nbut its signature specifies\n    {1}    \nThe names differ</source>
        <target state="translated">モジュールにはコンストラクター\n    {0}    \nが含まれますが、シグネチャでは\n    {1}    \nを指定しています。名前が異なります。</target>
        <note />
      </trans-unit>
      <trans-unit id="ModuleContainsConstructorButDataFieldsDiffer">
        <source>The module contains the constructor\n    {0}    \nbut its signature specifies\n    {1}    \nThe respective number of data fields differ</source>
        <target state="translated">モジュールにはコンストラクター\n    {0}    \nが含まれますが、シグネチャでは\n    {1}    \nを指定しています。データ フィールドの数が異なります。</target>
        <note />
      </trans-unit>
      <trans-unit id="ModuleContainsConstructorButTypesOfFieldsDiffer">
        <source>The module contains the constructor\n    {0}    \nbut its signature specifies\n    {1}    \nThe types of the fields differ</source>
        <target state="translated">モジュールにはコンストラクター\n    {0}    \nが含まれますが、シグネチャでは\n    {1}    \nを指定しています。フィールドの型が異なります。</target>
        <note />
      </trans-unit>
      <trans-unit id="ModuleContainsConstructorButAccessibilityDiffers">
        <source>The module contains the constructor\n    {0}    \nbut its signature specifies\n    {1}    \nthe accessibility specified in the signature is more than that specified in the implementation</source>
        <target state="translated">モジュールにはコンストラクター\n    {0}    \nが含まれますが、シグネチャでは\n    {1}    \nを指定しています。シグネチャに指定されたアクセシビリティの方が、実装よりも高い設定です。</target>
        <note />
      </trans-unit>
      <trans-unit id="FieldNotContainedNamesDiffer">
        <source>The module contains the field\n    {0}    \nbut its signature specifies\n    {1}    \nThe names differ</source>
        <target state="translated">モジュールにはフィールド\n    {0}    \nが含まれますが、シグネチャでは\n    {1}    \nを指定しています。名前が異なります。</target>
        <note />
      </trans-unit>
      <trans-unit id="FieldNotContainedAccessibilitiesDiffer">
        <source>The module contains the field\n    {0}    \nbut its signature specifies\n    {1}    \nthe accessibility specified in the signature is more than that specified in the implementation</source>
        <target state="translated">モジュールにはフィールド\n    {0}    \nが含まれますが、シグネチャでは\n    {1}    \nを指定しています。シグネチャに指定されたアクセシビリティの方が、実装よりも高い設定です。</target>
        <note />
      </trans-unit>
      <trans-unit id="FieldNotContainedStaticsDiffer">
        <source>The module contains the field\n    {0}    \nbut its signature specifies\n    {1}    \nThe 'static' modifiers differ</source>
        <target state="translated">モジュールにはフィールド\n    {0}    \nが含まれますが、シグネチャでは\n    {1}    \nを指定しています。'static' 修飾子が異なります。</target>
        <note />
      </trans-unit>
      <trans-unit id="FieldNotContainedMutablesDiffer">
        <source>The module contains the field\n    {0}    \nbut its signature specifies\n    {1}    \nThe 'mutable' modifiers differ</source>
        <target state="translated">モジュールにはフィールド\n    {0}    \nが含まれますが、シグネチャでは\n    {1}    \nを指定しています。'mutable' 修飾子が異なります。</target>
        <note />
      </trans-unit>
      <trans-unit id="FieldNotContainedLiteralsDiffer">
        <source>The module contains the field\n    {0}    \nbut its signature specifies\n    {1}    \nThe 'literal' modifiers differ</source>
        <target state="translated">モジュールにはフィールド\n    {0}    \nが含まれますが、シグネチャでは\n    {1}    \nを指定しています。'literal' 修飾子が異なります。</target>
        <note />
      </trans-unit>
      <trans-unit id="FieldNotContainedTypesDiffer">
        <source>The module contains the field\n    {0}    \nbut its signature specifies\n    {1}    \nThe types differ</source>
        <target state="translated">モジュールにはフィールド\n    {0}    \nが含まれますが、シグネチャでは\n    {1}    \nを指定しています。型が異なります。</target>
        <note />
      </trans-unit>
      <trans-unit id="typrelCannotResolveImplicitGenericInstantiation">
        <source>The implicit instantiation of a generic construct at or near this point could not be resolved because it could resolve to multiple unrelated types, e.g. '{0}' and '{1}'. Consider using type annotations to resolve the ambiguity</source>
        <target state="translated">この場所またはその付近にあるジェネリック コンストラクトの暗黙的なインスタンス化を解決できませんでした。これは、関連性のない複数の型に解決される可能性があるためです (たとえば、'{0}' と '{1}')。あいまいさを解決するために、型の注釈を使用してください。</target>
        <note />
      </trans-unit>
      <trans-unit id="typrelCannotResolveAmbiguityInPrintf">
        <source>Could not resolve the ambiguity inherent in the use of a 'printf'-style format string</source>
        <target state="translated">'printf' 形式の書式指定文字列の使用に関して、あいまいな継承を解決できませんでした</target>
        <note />
      </trans-unit>
      <trans-unit id="typrelCannotResolveAmbiguityInEnum">
        <source>Could not resolve the ambiguity in the use of a generic construct with an 'enum' constraint at or near this position</source>
        <target state="translated">この位置、またはこの位置付近にある 'enum' 制約を含むジェネリック コンストラクトの使用に関して、あいまいさを解決できませんでした</target>
        <note />
      </trans-unit>
      <trans-unit id="typrelCannotResolveAmbiguityInDelegate">
        <source>Could not resolve the ambiguity in the use of a generic construct with a 'delegate' constraint at or near this position</source>
        <target state="translated">この位置、またはこの位置付近にある 'delegate' 制約を含むジェネリック コンストラクトの使用に関して、あいまいさを解決できませんでした</target>
        <note />
      </trans-unit>
      <trans-unit id="typrelInvalidValue">
        <source>Invalid value</source>
        <target state="translated">無効な値</target>
        <note />
      </trans-unit>
      <trans-unit id="typrelSigImplNotCompatibleParamCountsDiffer">
        <source>The signature and implementation are not compatible because the respective type parameter counts differ</source>
        <target state="translated">それぞれの型パラメーターの数が異なるため、シグネチャおよび実装は互換性がありません</target>
        <note />
      </trans-unit>
      <trans-unit id="typrelSigImplNotCompatibleCompileTimeRequirementsDiffer">
        <source>The signature and implementation are not compatible because the type parameter in the class/signature has a different compile-time requirement to the one in the member/implementation</source>
        <target state="translated">クラス/シグネチャの型パラメーターには、メンバー/実装の型パラメーターとは異なるコンパイル時の要件があるため、シグネチャと実装には互換性がありません</target>
        <note />
      </trans-unit>
      <trans-unit id="typrelSigImplNotCompatibleConstraintsDiffer">
        <source>The signature and implementation are not compatible because the declaration of the type parameter '{0}' requires a constraint of the form {1}</source>
        <target state="translated">型パラメーター '{0}' の宣言には形式 {1} の制約が必要なため、シグネチャと実装には互換性がありません</target>
        <note />
      </trans-unit>
      <trans-unit id="typrelSigImplNotCompatibleConstraintsDifferRemove">
        <source>The signature and implementation are not compatible because the type parameter '{0}' has a constraint of the form {1} but the implementation does not. Either remove this constraint from the signature or add it to the implementation.</source>
        <target state="translated">型パラメーター '{0}' には形式 {1} の制約がありますが、実装にはないため、シグネチャと実装には互換性がありません。シグネチャからこの制約を削除するか、実装に制約を追加してください。</target>
        <note />
      </trans-unit>
      <trans-unit id="typrelTypeImplementsIComparableShouldOverrideObjectEquals">
        <source>The type '{0}' implements 'System.IComparable'. Consider also adding an explicit override for 'Object.Equals'</source>
        <target state="translated">型 '{0}' は 'System.IComparable' を実装しています。'Object.Equals' の明示的なオーバーライドも追加してください。</target>
        <note />
      </trans-unit>
      <trans-unit id="typrelTypeImplementsIComparableDefaultObjectEqualsProvided">
        <source>The type '{0}' implements 'System.IComparable' explicitly but provides no corresponding override for 'Object.Equals'. An implementation of 'Object.Equals' has been automatically provided, implemented via 'System.IComparable'. Consider implementing the override 'Object.Equals' explicitly</source>
        <target state="translated">型 '{0}' は 'System.IComparable' を明示的に実装していますが、'Object.Equals' に対応するオーバーライドを提供していません。'Object.Equals' の実装は自動的に提供され、'System.IComparable' を介して実装されます。明示的にオーバーライド 'Object.Equals' を実装してください。</target>
        <note />
      </trans-unit>
      <trans-unit id="typrelExplicitImplementationOfGetHashCodeOrEquals">
        <source>The struct, record or union type '{0}' has an explicit implementation of 'Object.GetHashCode' or 'Object.Equals'. You must apply the 'CustomEquality' attribute to the type</source>
        <target state="translated">構造体型、レコード型、または共用体型 '{0}' には 'Object.GetHashCode' または 'Object.Equals' の明示的な実装があります。この型には 'CustomEquality' 属性を適用してください。</target>
        <note />
      </trans-unit>
      <trans-unit id="typrelExplicitImplementationOfGetHashCode">
        <source>The struct, record or union type '{0}' has an explicit implementation of 'Object.GetHashCode'. Consider implementing a matching override for 'Object.Equals(obj)'</source>
        <target state="translated">構造体型、レコード型、または共用体型 '{0}' には 'Object.GetHashCode' の明示的な実装があります。'Object.Equals(obj)' に対応するオーバーライドを実装してください。</target>
        <note />
      </trans-unit>
      <trans-unit id="typrelExplicitImplementationOfEquals">
        <source>The struct, record or union type '{0}' has an explicit implementation of 'Object.Equals'. Consider implementing a matching override for 'Object.GetHashCode()'</source>
        <target state="translated">構造体型、レコード型、または共用体型 '{0}' には 'Object.Equals' の明示的な実装があります。'Object.GetHashCode()' に対応するオーバーライドを実装してください。</target>
        <note />
      </trans-unit>
      <trans-unit id="ExceptionDefsNotCompatibleHiddenBySignature">
        <source>The exception definitions are not compatible because a CLI exception mapping is being hidden by a signature. The exception mapping must be visible to other modules. The module contains the exception definition\n    {0}    \nbut its signature specifies\n\t{1}</source>
        <target state="translated">CLI の例外のマッピングがシグネチャによって隠ぺいされているため、例外の定義に互換性がありません。例外のマッピングは他のモジュールから参照できるようにする必要があります。モジュールには例外の定義\n    {0}    \nが含まれますが、シグネチャでは\n\t{1}を指定しています</target>
        <note />
      </trans-unit>
      <trans-unit id="ExceptionDefsNotCompatibleDotNetRepresentationsDiffer">
        <source>The exception definitions are not compatible because the CLI representations differ. The module contains the exception definition\n    {0}    \nbut its signature specifies\n\t{1}</source>
        <target state="translated">CLI 表現が異なるため、例外の定義に互換性がありません。モジュールには例外の定義\n    {0}    \nが含まれますが、シグネチャでは\n\t{1}を指定しています</target>
        <note />
      </trans-unit>
      <trans-unit id="ExceptionDefsNotCompatibleAbbreviationHiddenBySignature">
        <source>The exception definitions are not compatible because the exception abbreviation is being hidden by the signature. The abbreviation must be visible to other CLI languages. Consider making the abbreviation visible in the signature. The module contains the exception definition\n    {0}    \nbut its signature specifies\n\t{1}.</source>
        <target state="translated">例外の省略形がシグネチャによって隠ぺいされているため、例外の定義に互換性がありません。省略形は他の CLI 言語から参照できるようにする必要があります。シグネチャ内の省略形を参照できるようにしてください。モジュールには例外の定義\n    {0}    \nがありますが、シグネチャでは\n\t{1}を指定しています。</target>
        <note />
      </trans-unit>
      <trans-unit id="ExceptionDefsNotCompatibleSignaturesDiffer">
        <source>The exception definitions are not compatible because the exception abbreviations in the signature and implementation differ. The module contains the exception definition\n    {0}    \nbut its signature specifies\n\t{1}.</source>
        <target state="translated">例外の省略形がシグネチャと実装とで異なるため、例外の定義に互換性がありません。モジュールには例外の定義\n    {0}    \nが含まれますが、シグネチャでは\n\t{1}を指定しています。</target>
        <note />
      </trans-unit>
      <trans-unit id="ExceptionDefsNotCompatibleExceptionDeclarationsDiffer">
        <source>The exception definitions are not compatible because the exception declarations differ. The module contains the exception definition\n    {0}    \nbut its signature specifies\n\t{1}.</source>
        <target state="translated">例外の宣言が異なるため、例外の定義に互換性がありません。モジュールには例外の定義\n    {0}    \nが含まれますが、シグネチャでは\n\t{1}を指定しています。</target>
        <note />
      </trans-unit>
      <trans-unit id="ExceptionDefsNotCompatibleFieldInSigButNotImpl">
        <source>The exception definitions are not compatible because the field '{0}' was required by the signature but was not specified by the implementation. The module contains the exception definition\n    {1}    \nbut its signature specifies\n\t{2}.</source>
        <target state="translated">シグネチャにはフィールド '{0}' が必要ですが、実装では指定されなかったため、例外の定義に互換性がありません。モジュールには例外の定義\n    {1}    \nが含まれますが、シグネチャでは\n\t{2}を指定しています。</target>
        <note />
      </trans-unit>
      <trans-unit id="ExceptionDefsNotCompatibleFieldInImplButNotSig">
        <source>The exception definitions are not compatible because the field '{0}' was present in the implementation but not in the signature. The module contains the exception definition\n    {1}    \nbut its signature specifies\n\t{2}.</source>
        <target state="translated">実装にはフィールド '{0}' がありますが、シグネチャにはないため、例外の定義に互換性がありません。モジュールには例外の定義\n    {1}    \nが含まれますが、シグネチャでは\n\t{2}を指定しています。</target>
        <note />
      </trans-unit>
      <trans-unit id="ExceptionDefsNotCompatibleFieldOrderDiffers">
        <source>The exception definitions are not compatible because the order of the fields is different in the signature and implementation. The module contains the exception definition\n    {0}    \nbut its signature specifies\n\t{1}.</source>
        <target state="translated">フィールドの順序がシグネチャと実装とで異なるため、例外の定義に互換性がありません。モジュールには例外の定義\n    {0}    \nが含まれますが、シグネチャでは\n\t{1}を指定しています。</target>
        <note />
      </trans-unit>
      <trans-unit id="typrelModuleNamespaceAttributesDifferInSigAndImpl">
        <source>The namespace or module attributes differ between signature and implementation</source>
        <target state="translated">名前空間属性またはモジュール属性が、シグネチャと実装とで異なります</target>
        <note />
      </trans-unit>
      <trans-unit id="typrelMethodIsOverconstrained">
        <source>This method is over-constrained in its type parameters</source>
        <target state="translated">型パラメーターのこのメソッドは、制約過多です</target>
        <note />
      </trans-unit>
      <trans-unit id="typrelOverloadNotFound">
        <source>No implementations of '{0}' had the correct number of arguments and type parameters. The required signature is '{1}'.</source>
        <target state="translated">正しい数の引数と型パラメーターが指定された '{0}' の実装がありません。必要なシグネチャは '{1}' です。</target>
        <note />
      </trans-unit>
      <trans-unit id="typrelOverrideWasAmbiguous">
        <source>The override for '{0}' was ambiguous</source>
        <target state="translated">'{0}' のオーバーライドがあいまいでした</target>
        <note />
      </trans-unit>
      <trans-unit id="typrelMoreThenOneOverride">
        <source>More than one override implements '{0}'</source>
        <target state="translated">複数のオーバーライドが '{0}' を実装しています</target>
        <note />
      </trans-unit>
      <trans-unit id="typrelMethodIsSealed">
        <source>The method '{0}' is sealed and cannot be overridden</source>
        <target state="translated">メソッド '{0}' がシールドであるため、オーバーライドできません</target>
        <note />
      </trans-unit>
      <trans-unit id="typrelOverrideImplementsMoreThenOneSlot">
        <source>The override '{0}' implements more than one abstract slot, e.g. '{1}' and '{2}'</source>
        <target state="translated">オーバーライド '{0}' は複数の抽象スロットを実装しています (たとえば、'{1}' と '{2}')</target>
        <note />
      </trans-unit>
      <trans-unit id="typrelDuplicateInterface">
        <source>Duplicate or redundant interface</source>
        <target state="translated">インターフェイスが重複するか、冗長です</target>
        <note />
      </trans-unit>
      <trans-unit id="typrelNeedExplicitImplementation">
        <source>The interface '{0}' is included in multiple explicitly implemented interface types. Add an explicit implementation of this interface.</source>
        <target state="translated">複数の明示的に実装されたインターフェイス型に、インターフェイス '{0}' が含まれています。このインターフェイスの明示的な実装を追加してください。</target>
        <note />
      </trans-unit>
      <trans-unit id="typrelNamedArgumentHasBeenAssignedMoreThenOnce">
        <source>The named argument '{0}' has been assigned more than one value</source>
        <target state="translated">名前付き引数 '{0}' に複数の値が割り当てられました</target>
        <note />
      </trans-unit>
      <trans-unit id="typrelNoImplementationGiven">
        <source>No implementation was given for '{0}'</source>
        <target state="translated">'{0}' に指定された実装がありませんでした</target>
        <note />
      </trans-unit>
      <trans-unit id="typrelNoImplementationGivenWithSuggestion">
        <source>No implementation was given for '{0}'. Note that all interface members must be implemented and listed under an appropriate 'interface' declaration, e.g. 'interface ... with member ...'.</source>
        <target state="translated">'{0}' に指定された実装がありませんでした。すべてのインターフェイス メンバーを実装し、適切な 'interface' 宣言で列挙してください (たとえば、'interface ... with member ...')。</target>
        <note />
      </trans-unit>
      <trans-unit id="typrelMemberDoesNotHaveCorrectNumberOfArguments">
        <source>The member '{0}' does not have the correct number of arguments. The required signature is '{1}'.</source>
        <target state="translated">メンバー '{0}' には引数の正しいメンバーがありません。必要なシグネチャは '{1}' です。</target>
        <note />
      </trans-unit>
      <trans-unit id="typrelMemberDoesNotHaveCorrectNumberOfTypeParameters">
        <source>The member '{0}' does not have the correct number of method type parameters. The required signature is '{1}'.</source>
        <target state="translated">メンバー '{0}' には正しい数のメソッド型パラメーターがありません。必要なシグネチャは '{1}' です。</target>
        <note />
      </trans-unit>
      <trans-unit id="typrelMemberDoesNotHaveCorrectKindsOfGenericParameters">
        <source>The member '{0}' does not have the correct kinds of generic parameters. The required signature is '{1}'.</source>
        <target state="translated">メンバー '{0}' には正しい種類のジェネリック パラメーターがありません。必要なシグネチャは '{1}' です。</target>
        <note />
      </trans-unit>
      <trans-unit id="typrelMemberCannotImplement">
        <source>The member '{0}' cannot be used to implement '{1}'. The required signature is '{2}'.</source>
        <target state="translated">{1}' を実装するためにメンバー '{0}' は使用できません。必要なシグネチャは '{2}' です。</target>
        <note />
      </trans-unit>
      <trans-unit id="astParseEmbeddedILError">
        <source>Error while parsing embedded IL</source>
        <target state="translated">埋め込まれた IL の解析中にエラーが発生しました</target>
        <note />
      </trans-unit>
      <trans-unit id="astParseEmbeddedILTypeError">
        <source>Error while parsing embedded IL type</source>
        <target state="translated">埋め込まれた IL 型の解析中にエラーが発生しました</target>
        <note />
      </trans-unit>
      <trans-unit id="astDeprecatedIndexerNotation">
        <source>This indexer notation has been removed from the F# language</source>
        <target state="translated">このインデクサー表記は F# 言語から削除されました</target>
        <note />
      </trans-unit>
      <trans-unit id="astInvalidExprLeftHandOfAssignment">
        <source>Invalid expression on left of assignment</source>
        <target state="translated">代入式の左辺が無効です</target>
        <note />
      </trans-unit>
      <trans-unit id="augNoRefEqualsOnStruct">
        <source>The 'ReferenceEquality' attribute cannot be used on structs. Consider using the 'StructuralEquality' attribute instead, or implement an override for 'System.Object.Equals(obj)'.</source>
        <target state="translated">構造体で 'ReferenceEquality' 属性は使用できません。代わりに 'StructuralEquality' 属性を使用するか、'System.Object.Equals(obj)' のオーバーライドを実装してください。</target>
        <note />
      </trans-unit>
      <trans-unit id="augInvalidAttrs">
        <source>This type uses an invalid mix of the attributes 'NoEquality', 'ReferenceEquality', 'StructuralEquality', 'NoComparison' and 'StructuralComparison'</source>
        <target state="translated">この型には、'NoEquality' 属性、'ReferenceEquality' 属性、'StructuralEquality' 属性、'NoComparison' 属性、および 'StructuralComparison' 属性の無効な組み合わせが使用されています</target>
        <note />
      </trans-unit>
      <trans-unit id="augNoEqualityNeedsNoComparison">
        <source>The 'NoEquality' attribute must be used in conjunction with the 'NoComparison' attribute</source>
        <target state="translated">'NoEquality' 属性は、'NoComparison' 属性と組み合わせて使用する必要があります</target>
        <note />
      </trans-unit>
      <trans-unit id="augStructCompNeedsStructEquality">
        <source>The 'StructuralComparison' attribute must be used in conjunction with the 'StructuralEquality' attribute</source>
        <target state="translated">'StructuralComparison' 属性は、'StructuralEquality' 属性と組み合わせて使用する必要があります</target>
        <note />
      </trans-unit>
      <trans-unit id="augStructEqNeedsNoCompOrStructComp">
        <source>The 'StructuralEquality' attribute must be used in conjunction with the 'NoComparison' or 'StructuralComparison' attributes</source>
        <target state="translated">'StructuralEquality' 属性は、'NoComparison' 属性または 'StructuralComparison' 属性と組み合わせて使用する必要があります</target>
        <note />
      </trans-unit>
      <trans-unit id="augTypeCantHaveRefEqAndStructAttrs">
        <source>A type cannot have both the 'ReferenceEquality' and 'StructuralEquality' or 'StructuralComparison' attributes</source>
        <target state="translated">1 つの型に 'ReferenceEquality' 属性および 'StructuralEquality' 属性、または 'ReferenceEquality' 属性および 'StructuralComparison' 属性を同時に使用することはできません</target>
        <note />
      </trans-unit>
      <trans-unit id="augOnlyCertainTypesCanHaveAttrs">
        <source>Only record, union, exception and struct types may be augmented with the 'ReferenceEquality', 'StructuralEquality' and 'StructuralComparison' attributes</source>
        <target state="translated">'ReferenceEquality' 属性、'StructuralEquality' 属性、および 'StructuralComparison' 属性を使用して拡張できるのは、レコード型、共用体型、例外型、および構造体型のみです</target>
        <note />
      </trans-unit>
      <trans-unit id="augRefEqCantHaveObjEquals">
        <source>A type with attribute 'ReferenceEquality' cannot have an explicit implementation of 'Object.Equals(obj)', 'System.IEquatable&lt;_&gt;' or 'System.Collections.IStructuralEquatable'</source>
        <target state="translated">'ReferenceEquality' 属性が含まれる型に 'Object.Equals(obj)'、'System.IEquatable&lt;_&gt;'、または 'System.Collections.IStructuralEquatable' の明示的な実装を含めることはできません</target>
        <note />
      </trans-unit>
      <trans-unit id="augCustomEqNeedsObjEquals">
        <source>A type with attribute 'CustomEquality' must have an explicit implementation of at least one of 'Object.Equals(obj)', 'System.IEquatable&lt;_&gt;' or 'System.Collections.IStructuralEquatable'</source>
        <target state="translated">'CustomEquality' 属性が含まれる型には、'Object.Equals(obj)'、'System.IEquatable&lt;_&gt;'、'System.Collections.IStructuralEquatable' の少なくとも 1 つの明示的な実装が含まれていなければなりません</target>
        <note />
      </trans-unit>
      <trans-unit id="augCustomCompareNeedsIComp">
        <source>A type with attribute 'CustomComparison' must have an explicit implementation of at least one of 'System.IComparable' or 'System.Collections.IStructuralComparable'</source>
        <target state="translated">'CustomComparison' 属性を持つ型には、'System.IComparable' または 'System.Collections.IStructuralComparable' の少なくとも 1 つの明示的な実装が必要です</target>
        <note />
      </trans-unit>
      <trans-unit id="augNoEqNeedsNoObjEquals">
        <source>A type with attribute 'NoEquality' should not usually have an explicit implementation of 'Object.Equals(obj)'. Disable this warning if this is intentional for interoperability purposes</source>
        <target state="translated">通常、'NoEquality' 属性を持つ型には、'Object.Equals(obj)' を明示的に実装しません。相互運用性のために意図的に実装した場合、この警告は無効にしてください。</target>
        <note />
      </trans-unit>
      <trans-unit id="augNoCompCantImpIComp">
        <source>A type with attribute 'NoComparison' should not usually have an explicit implementation of 'System.IComparable', 'System.IComparable&lt;_&gt;' or 'System.Collections.IStructuralComparable'. Disable this warning if this is intentional for interoperability purposes</source>
        <target state="translated">'NoComparison' 属性が含まれる型には 'System.IComparable'、'System.IComparable&lt;_&gt;'、または 'System.Collections.IStructuralComparable' の明示的な実装を通常は含めるべきではありません。相互運用のために意図的な場合には、この警告を無効にします</target>
        <note />
      </trans-unit>
      <trans-unit id="augCustomEqNeedsNoCompOrCustomComp">
        <source>The 'CustomEquality' attribute must be used in conjunction with the 'NoComparison' or 'CustomComparison' attributes</source>
        <target state="translated">'CustomEquality' 属性は、'NoComparison' 属性または 'CustomComparison' 属性と組み合わせて使用する必要があります</target>
        <note />
      </trans-unit>
      <trans-unit id="forPositionalSpecifiersNotPermitted">
        <source>Positional specifiers are not permitted in format strings</source>
        <target state="translated">位置指定子は書式指定文字列で許可されていません</target>
        <note />
      </trans-unit>
      <trans-unit id="forMissingFormatSpecifier">
        <source>Missing format specifier</source>
        <target state="translated">書式指定子がありません</target>
        <note />
      </trans-unit>
      <trans-unit id="forFlagSetTwice">
        <source>'{0}' flag set twice</source>
        <target state="translated">'{0}' フラグが 2 回設定されました</target>
        <note />
      </trans-unit>
      <trans-unit id="forPrefixFlagSpacePlusSetTwice">
        <source>Prefix flag (' ' or '+') set twice</source>
        <target state="translated">プレフィックスのフラグ (' ' または '+') が 2 回設定されました</target>
        <note />
      </trans-unit>
      <trans-unit id="forHashSpecifierIsInvalid">
        <source>The # formatting modifier is invalid in F#</source>
        <target state="translated"># 書式修飾子は F# では無効です</target>
        <note />
      </trans-unit>
      <trans-unit id="forBadPrecision">
        <source>Bad precision in format specifier</source>
        <target state="translated">書式指定子の精度に誤りがあります</target>
        <note />
      </trans-unit>
      <trans-unit id="forBadWidth">
        <source>Bad width in format specifier</source>
        <target state="translated">書式指定子の幅に誤りがあります</target>
        <note />
      </trans-unit>
      <trans-unit id="forDoesNotSupportZeroFlag">
        <source>'{0}' format does not support '0' flag</source>
        <target state="translated">'{0}' 形式は '0' フラグをサポートしていません</target>
        <note />
      </trans-unit>
      <trans-unit id="forPrecisionMissingAfterDot">
        <source>Precision missing after the '.'</source>
        <target state="translated">'.' の後に精度がありません</target>
        <note />
      </trans-unit>
      <trans-unit id="forFormatDoesntSupportPrecision">
        <source>'{0}' format does not support precision</source>
        <target state="translated">'{0}' 形式は精度をサポートしていません</target>
        <note />
      </trans-unit>
      <trans-unit id="forBadFormatSpecifier">
        <source>Bad format specifier (after l or L): Expected ld,li,lo,lu,lx or lX. In F# code you can use %d, %x, %o or %u instead, which are overloaded to work with all basic integer types.</source>
        <target state="translated">(l または L の後の) 書式指定子に誤りがあります。ld、li、lo、lu、lx、または lX を指定してください。F# コードでは、代わりに %d、%x、%o、または %u を使用できます。これらは、すべての基本的な整数型を扱うためにオーバーロードされます。</target>
        <note />
      </trans-unit>
      <trans-unit id="forLIsUnnecessary">
        <source>The 'l' or 'L' in this format specifier is unnecessary. In F# code you can use %d, %x, %o or %u instead, which are overloaded to work with all basic integer types.</source>
        <target state="translated">この書式指定子に 'l' または 'L' は不要です。F# のコードでは、%d、%x、%o、または %u を使用できます。これらは、すべての基本的な整数型を扱うためにオーバーロードされます。</target>
        <note />
      </trans-unit>
      <trans-unit id="forHIsUnnecessary">
        <source>The 'h' or 'H' in this format specifier is unnecessary. You can use %d, %x, %o or %u instead, which are overloaded to work with all basic integer types.</source>
        <target state="translated">この書式指定子に 'h' または 'H' は不要です。代わりに %d、%x、%o、または %u を使用できます。これらは、すべての基本的な整数型を扱うためにオーバーロードされます。</target>
        <note />
      </trans-unit>
      <trans-unit id="forDoesNotSupportPrefixFlag">
        <source>'{0}' does not support prefix '{1}' flag</source>
        <target state="translated">{0}' はプレフィックスの '{1}' フラグをサポートしていません</target>
        <note />
      </trans-unit>
      <trans-unit id="forBadFormatSpecifierGeneral">
        <source>Bad format specifier: '{0}'</source>
        <target state="translated">書式指定子に誤りがあります:'{0}'</target>
        <note />
      </trans-unit>
      <trans-unit id="elSysEnvExitDidntExit">
        <source>System.Environment.Exit did not exit</source>
        <target state="translated">System.Environment.Exit が終了しませんでした</target>
        <note />
      </trans-unit>
      <trans-unit id="elDeprecatedOperator">
        <source>The treatment of this operator is now handled directly by the F# compiler and its meaning cannot be redefined</source>
        <target state="translated">この演算子は F# コンパイラが直接処理するようになったため、演算子の意味を再定義することはできません</target>
        <note />
      </trans-unit>
      <trans-unit id="chkProtectedOrBaseCalled">
        <source>A protected member is called or 'base' is being used. This is only allowed in the direct implementation of members since they could escape their object scope.</source>
        <target state="translated">プロテクト メンバーが呼び出されたか、'base' が使用されています。この操作が許可されているのはメンバーの直接実装の場合のみです。直接実装ではオブジェクトのスコープを回避できます。</target>
        <note />
      </trans-unit>
      <trans-unit id="chkByrefUsedInInvalidWay">
        <source>The byref-typed variable '{0}' is used in an invalid way. Byrefs cannot be captured by closures or passed to inner functions.</source>
        <target state="translated">byref 型の変数 '{0}' の使用方法に誤りがあります。byref をクロージャでキャプチャすること、または内部関数に渡すことはできません。</target>
        <note />
      </trans-unit>
      <trans-unit id="chkBaseUsedInInvalidWay">
        <source>The 'base' keyword is used in an invalid way. Base calls cannot be used in closures. Consider using a private member to make base calls.</source>
        <target state="translated">'base' キーワードの使用方法に誤りがあります。'base' の呼び出しはクロージャに使用できません。'base' の呼び出しを行うには、プライベート メンバーを使用してください。</target>
        <note />
      </trans-unit>
      <trans-unit id="chkVariableUsedInInvalidWay">
        <source>The variable '{0}' is used in an invalid way</source>
        <target state="translated">変数 '{0}' の使用方法に誤りがあります</target>
        <note />
      </trans-unit>
      <trans-unit id="chkTypeLessAccessibleThanType">
        <source>The type '{0}' is less accessible than the value, member or type '{1}' it is used in.</source>
        <target state="translated">型 '{0}' は、使用されている値、メンバー、型 '{1}' よりもアクセシビリティが低く設定されています。</target>
        <note />
      </trans-unit>
      <trans-unit id="chkSystemVoidOnlyInTypeof">
        <source>'System.Void' can only be used as 'typeof&lt;System.Void&gt;' in F#</source>
        <target state="translated">F# では 'System.Void' は 'typeof&lt;System.Void&gt;' としてのみ使用できます</target>
        <note />
      </trans-unit>
      <trans-unit id="chkErrorUseOfByref">
        <source>A type instantiation involves a byref type. This is not permitted by the rules of Common IL.</source>
        <target state="translated">型のインスタンス化に byref 型が使用されています。この操作は Common IL の規則では許可されていません。</target>
        <note />
      </trans-unit>
      <trans-unit id="chkErrorContainsCallToRethrow">
        <source>Calls to 'reraise' may only occur directly in a handler of a try-with</source>
        <target state="translated">'reraise' への呼び出しを直接実行できるのは、try-with ハンドラーの中のみです。</target>
        <note />
      </trans-unit>
      <trans-unit id="chkSplicingOnlyInQuotations">
        <source>Expression-splicing operators may only be used within quotations</source>
        <target state="translated">式スプライス演算子は引用符で囲む必要があります</target>
        <note />
      </trans-unit>
      <trans-unit id="chkNoFirstClassSplicing">
        <source>First-class uses of the expression-splicing operator are not permitted</source>
        <target state="translated">式スプライス演算子のファーストクラスの使用は許可されていません</target>
        <note />
      </trans-unit>
      <trans-unit id="chkNoFirstClassAddressOf">
        <source>First-class uses of the address-of operators are not permitted</source>
        <target state="translated">アドレス演算子のファーストクラスの使用は許可されていません</target>
        <note />
      </trans-unit>
      <trans-unit id="chkNoFirstClassRethrow">
        <source>First-class uses of the 'reraise' function is not permitted</source>
        <target state="translated">'reraise' 関数のファーストクラスの使用は許可されていません</target>
        <note />
      </trans-unit>
      <trans-unit id="chkNoByrefAtThisPoint">
        <source>The byref typed value '{0}' cannot be used at this point</source>
        <target state="translated">この時点で byref 型の値 '{0}' は使用できません</target>
        <note />
      </trans-unit>
      <trans-unit id="chkLimitationsOfBaseKeyword">
        <source>'base' values may only be used to make direct calls to the base implementations of overridden members</source>
        <target state="translated">'base' 値を使用できるのは、オーバーライドされたメンバーの基本実装に対して直接呼び出しを行う場合のみです。</target>
        <note />
      </trans-unit>
      <trans-unit id="chkObjCtorsCantUseExceptionHandling">
        <source>Object constructors cannot directly use try/with and try/finally prior to the initialization of the object. This includes constructs such as 'for x in ...' that may elaborate to uses of these constructs. This is a limitation imposed by Common IL.</source>
        <target state="translated">オブジェクト コンストラクターでは、オブジェクトの初期化前に try/with および try/finally を直接使用できません。'for x in ...' などのコストラクトを呼び出す可能性があるようなコンストラクトがこれに含まれます。これは Common IL での制限事項です。</target>
        <note />
      </trans-unit>
      <trans-unit id="chkNoAddressOfAtThisPoint">
        <source>The address of the variable '{0}' cannot be used at this point</source>
        <target state="translated">この時点で変数 '{0}' のアドレスは使用できません</target>
        <note />
      </trans-unit>
      <trans-unit id="chkNoAddressStaticFieldAtThisPoint">
        <source>The address of the static field '{0}' cannot be used at this point</source>
        <target state="translated">この時点で静的フィールド '{0}' のアドレスは使用できません</target>
        <note />
      </trans-unit>
      <trans-unit id="chkNoAddressFieldAtThisPoint">
        <source>The address of the field '{0}' cannot be used at this point</source>
        <target state="translated">この時点でフィールド '{0}' のアドレスは使用できません</target>
        <note />
      </trans-unit>
      <trans-unit id="chkNoAddressOfArrayElementAtThisPoint">
        <source>The address of an array element cannot be used at this point</source>
        <target state="translated">この時点で配列要素のアドレスは使用できません</target>
        <note />
      </trans-unit>
      <trans-unit id="chkFirstClassFuncNoByref">
        <source>The type of a first-class function cannot contain byrefs</source>
        <target state="translated">ファーストクラス関数の型に byref を含むことはできません</target>
        <note />
      </trans-unit>
      <trans-unit id="chkReturnTypeNoByref">
        <source>A method return type would contain byrefs which is not permitted</source>
        <target state="translated">メソッドの戻り値の型に許可されていない byref が含まれています</target>
        <note />
      </trans-unit>
      <trans-unit id="chkInvalidCustAttrVal">
        <source>Invalid custom attribute value (not a constant or literal)</source>
        <target state="translated">カスタム属性値が無効です (定数またはリテラルではありません)</target>
        <note />
      </trans-unit>
      <trans-unit id="chkAttrHasAllowMultiFalse">
        <source>The attribute type '{0}' has 'AllowMultiple=false'. Multiple instances of this attribute cannot be attached to a single language element.</source>
        <target state="translated">属性の型 '{0}' に 'AllowMultiple=false' があります。この属性を持つ複数のインスタンスは、単一の言語要素にアタッチできません。</target>
        <note />
      </trans-unit>
      <trans-unit id="chkMemberUsedInInvalidWay">
        <source>The member '{0}' is used in an invalid way. A use of '{1}' has been inferred prior to its definition at or near '{2}'. This is an invalid forward reference.</source>
        <target state="translated">メンバー '{0}' の使用方法に誤りがあります。'{2}' またはその付近の定義の前に '{1}' の使用が推論されました。これは無効な前方参照です。</target>
        <note />
      </trans-unit>
      <trans-unit id="chkNoByrefAsTopValue">
        <source>A byref typed value would be stored here. Top-level let-bound byref values are not permitted.</source>
        <target state="translated">byref 型の値がここに保存されます。トップレベルの let-bound byref 値は許可されていません。</target>
        <note />
      </trans-unit>
      <trans-unit id="chkReflectedDefCantSplice">
        <source>[&lt;ReflectedDefinition&gt;] terms cannot contain uses of the prefix splice operator '%'</source>
        <target state="translated">[&lt;ReflectedDefinition&gt;] 用語には、プレフィックスのスプライス演算子 '%' を使用できません</target>
        <note />
      </trans-unit>
      <trans-unit id="chkEntryPointUsage">
        <source>A function labeled with the 'EntryPointAttribute' attribute must be the last declaration in the last file in the compilation sequence.</source>
        <target state="translated">'EntryPointAttribute' 属性のラベルを付けた関数は、コンパイル シーケンスの最後のファイルの最後の宣言にする必要があります。</target>
        <note />
      </trans-unit>
      <trans-unit id="chkUnionCaseCompiledForm">
        <source>compiled form of the union case</source>
        <target state="translated">共用体ケースのコンパイル済みの形式</target>
        <note />
      </trans-unit>
      <trans-unit id="chkUnionCaseDefaultAugmentation">
        <source>default augmentation of the union case</source>
        <target state="translated">共用体ケースの既定の拡張</target>
        <note />
      </trans-unit>
      <trans-unit id="chkPropertySameNameMethod">
        <source>The property '{0}' has the same name as a method in type '{1}'.</source>
        <target state="translated">プロパティ '{0}' は、型 '{1}' のメソッドと名前が同じです。</target>
        <note />
      </trans-unit>
      <trans-unit id="chkGetterSetterDoNotMatchAbstract">
        <source>The property '{0}' of type '{1}' has a getter and a setter that do not match. If one is abstract then the other must be as well.</source>
        <target state="translated">型 '{1}' のプロパティ '{0}' には一致しないゲッターとセッターがあります。一方が抽象の場合、もう一方も抽象にします。</target>
        <note />
      </trans-unit>
      <trans-unit id="chkPropertySameNameIndexer">
        <source>The property '{0}' has the same name as another property in type '{1}', but one takes indexer arguments and the other does not. You may be missing an indexer argument to one of your properties.</source>
        <target state="translated">プロパティ '{0}' は型 '{1}' の別のプロパティと名前が同じですが、一方はインデクサー引数を使用し、もう一方は使用していません。一方のプロパティでインデクサー引数を失う可能性があります。</target>
        <note />
      </trans-unit>
      <trans-unit id="chkCantStoreByrefValue">
        <source>A type would store a byref typed value. This is not permitted by Common IL.</source>
        <target state="translated">型に byref 型の値が保存されています。この操作は Common IL では許可されていません。</target>
        <note />
      </trans-unit>
      <trans-unit id="chkDuplicateMethod">
        <source>Duplicate method. The method '{0}' has the same name and signature as another method in type '{1}'.</source>
        <target state="translated">重複したメソッド。メソッド '{0}' は、名前とシグネチャが型 '{1}' の別のメソッドと同じです。</target>
        <note />
      </trans-unit>
      <trans-unit id="chkDuplicateMethodWithSuffix">
        <source>Duplicate method. The method '{0}' has the same name and signature as another method in type '{1}' once tuples, functions, units of measure and/or provided types are erased.</source>
        <target state="translated">重複したメソッド。メソッド '{0}' は、タプル、関数、測定単位、指定された型が消去されると、名前とシグネチャが型 '{1}' の他のメソッドと同じになります。</target>
        <note />
      </trans-unit>
      <trans-unit id="chkDuplicateMethodCurried">
        <source>The method '{0}' has curried arguments but has the same name as another method in type '{1}'. Methods with curried arguments cannot be overloaded. Consider using a method taking tupled arguments.</source>
        <target state="translated">メソッド '{0}' にはカリー化された引数が使用されていますが、型 '{1}' の別のメソッドと名前が同じです。カリー化された引数を使用したメソッドはオーバーロードできません。メソッドにはタプル化された引数を使用することをご検討ください。</target>
        <note />
      </trans-unit>
      <trans-unit id="chkCurriedMethodsCantHaveOutParams">
        <source>Methods with curried arguments cannot declare 'out', 'ParamArray', 'optional', 'ReflectedDefinition', 'byref', 'CallerLineNumber', 'CallerMemberName', or 'CallerFilePath' arguments</source>
        <target state="translated">カリー化された引数を使用したメソッドでは、'out'、'ParamArray'、'optional'、'ReflectedDefinition'、'byref'、'CallerLineNumber'、'CallerMemberName'、または 'CallerFilePath' の各引数を宣言できません</target>
        <note />
      </trans-unit>
      <trans-unit id="chkDuplicateProperty">
        <source>Duplicate property. The property '{0}' has the same name and signature as another property in type '{1}'.</source>
        <target state="translated">重複したプロパティ。プロパティ '{0}' は、名前とシグネチャが型 '{1}' の別のプロパティと同じです。</target>
        <note />
      </trans-unit>
      <trans-unit id="chkDuplicatePropertyWithSuffix">
        <source>Duplicate property. The property '{0}' has the same name and signature as another property in type '{1}' once tuples, functions, units of measure and/or provided types are erased.</source>
        <target state="translated">重複したプロパティ。プロパティ '{0}' は、タプル、関数、測定単位、指定された型が消去されると、名前とシグネチャが型 '{1}' の別のプロパティと同じになります。</target>
        <note />
      </trans-unit>
      <trans-unit id="chkDuplicateMethodInheritedType">
        <source>Duplicate method. The abstract method '{0}' has the same name and signature as an abstract method in an inherited type.</source>
        <target state="translated">重複したメソッド。抽象メソッド '{0}' は、名前とシグネチャが継承型の抽象メソッドと同じです。</target>
        <note />
      </trans-unit>
      <trans-unit id="chkDuplicateMethodInheritedTypeWithSuffix">
        <source>Duplicate method. The abstract method '{0}' has the same name and signature as an abstract method in an inherited type once tuples, functions, units of measure and/or provided types are erased.</source>
        <target state="translated">重複したメソッド。抽象メソッド '{0}' は、タプル、関数、測定単位、または指定された型が消去されると、名前とシグネチャが継承型の抽象メソッドと同じになります。</target>
        <note />
      </trans-unit>
      <trans-unit id="chkMultipleGenericInterfaceInstantiations">
        <source>This type implements the same interface at different generic instantiations '{0}' and '{1}'. This is not permitted in this version of F#.</source>
        <target state="translated">この型は、異なるジェネリックのインスタンス化 '{0}' と '{1}' で同じインターフェイスを実装しています。これは、このバージョンの F# で許可されていません。</target>
        <note />
      </trans-unit>
      <trans-unit id="chkValueWithDefaultValueMustHaveDefaultValue">
        <source>The type of a field using the 'DefaultValue' attribute must admit default initialization, i.e. have 'null' as a proper value or be a struct type whose fields all admit default initialization. You can use 'DefaultValue(false)' to disable this check</source>
        <target state="translated">'DefaultValue' 属性を使用するフィールドの型は、既定の初期化を許可する必要があります。つまり、'null' が正規の値として含まれるか、すべてのフィールドが既定の初期化を許可する構造体型です。このチェックを無効にするには、'DefaultValue(false)' を使用します。</target>
        <note />
      </trans-unit>
      <trans-unit id="chkNoByrefInTypeAbbrev">
        <source>The type abbreviation contains byrefs. This is not permitted by F#.</source>
        <target state="translated">型略称に byref が含まれます。この操作は F# で許可されていません。</target>
        <note />
      </trans-unit>
      <trans-unit id="crefBoundVarUsedInSplice">
        <source>The variable '{0}' is bound in a quotation but is used as part of a spliced expression. This is not permitted since it may escape its scope.</source>
        <target state="translated">変数 '{0}' は引用符内でバインドされていますが、スプライスされた式の一部として使用されています。スコープが回避される可能性があるため、この操作は許可されていません。</target>
        <note />
      </trans-unit>
      <trans-unit id="crefQuotationsCantContainGenericExprs">
        <source>Quotations cannot contain uses of generic expressions</source>
        <target state="translated">引用符内にはジェネリック式の使用を含めることはできません</target>
        <note />
      </trans-unit>
      <trans-unit id="crefQuotationsCantContainGenericFunctions">
        <source>Quotations cannot contain function definitions that are inferred or declared to be generic. Consider adding some type constraints to make this a valid quoted expression.</source>
        <target state="translated">引用符内には、ジェネリック型に推論または宣言する関数定義を含めることはできません。有効な引用符付きの式にするには、何らかの型の制約を追加してください。</target>
        <note />
      </trans-unit>
      <trans-unit id="crefQuotationsCantContainObjExprs">
        <source>Quotations cannot contain object expressions</source>
        <target state="translated">引用符内には、オブジェクト式を含めることはできません</target>
        <note />
      </trans-unit>
      <trans-unit id="crefQuotationsCantContainAddressOf">
        <source>Quotations cannot contain expressions that take the address of a field</source>
        <target state="translated">引用符内には、フィールドのアドレスを使用した式を含めることはできません</target>
        <note />
      </trans-unit>
      <trans-unit id="crefQuotationsCantContainStaticFieldRef">
        <source>Quotations cannot contain expressions that fetch static fields</source>
        <target state="translated">引用符内には、静的フィールドをフェッチする式を含めることはできません</target>
        <note />
      </trans-unit>
      <trans-unit id="crefQuotationsCantContainInlineIL">
        <source>Quotations cannot contain inline assembly code or pattern matching on arrays</source>
        <target state="translated">引用符内にインライン アセンブラー コードまたは配列のパターン マッチを含めることはできません</target>
        <note />
      </trans-unit>
      <trans-unit id="crefQuotationsCantContainDescendingForLoops">
        <source>Quotations cannot contain descending for loops</source>
        <target state="translated">引用符内に降順の for loop を含めることはできません</target>
        <note />
      </trans-unit>
      <trans-unit id="crefQuotationsCantFetchUnionIndexes">
        <source>Quotations cannot contain expressions that fetch union case indexes</source>
        <target state="translated">引用符内には、共用体ケースのインデックスをフェッチする式を含めることはできません</target>
        <note />
      </trans-unit>
      <trans-unit id="crefQuotationsCantSetUnionFields">
        <source>Quotations cannot contain expressions that set union case fields</source>
        <target state="translated">引用符内には、共用体ケースのフィールドを設定する式を含めることはできません</target>
        <note />
      </trans-unit>
      <trans-unit id="crefQuotationsCantSetExceptionFields">
        <source>Quotations cannot contain expressions that set fields in exception values</source>
        <target state="translated">引用符内には、例外値のフィールドを設定する式を含めることはできません</target>
        <note />
      </trans-unit>
      <trans-unit id="crefQuotationsCantRequireByref">
        <source>Quotations cannot contain expressions that require byref pointers</source>
        <target state="translated">引用符内には、byref ポインターを必要とする式を含めることはできません</target>
        <note />
      </trans-unit>
      <trans-unit id="crefQuotationsCantCallTraitMembers">
        <source>Quotations cannot contain expressions that make member constraint calls, or uses of operators that implicitly resolve to a member constraint call</source>
        <target state="translated">引用符内にメンバーの制約を呼び出す式を含めること、または暗黙的にメンバーの制約の呼び出しに解決される演算子を使用することはできません</target>
        <note />
      </trans-unit>
      <trans-unit id="crefQuotationsCantContainThisConstant">
        <source>Quotations cannot contain this kind of constant</source>
        <target state="translated">引用符内には、この種類の定数を含めることはできません</target>
        <note />
      </trans-unit>
      <trans-unit id="crefQuotationsCantContainThisPatternMatch">
        <source>Quotations cannot contain this kind of pattern match</source>
        <target state="translated">引用符内には、この種類のパターン マッチを含めることはできません</target>
        <note />
      </trans-unit>
      <trans-unit id="crefQuotationsCantContainArrayPatternMatching">
        <source>Quotations cannot contain array pattern matching</source>
        <target state="translated">引用符内には、配列のパターン マッチを含めることはできません</target>
        <note />
      </trans-unit>
      <trans-unit id="crefQuotationsCantContainThisType">
        <source>Quotations cannot contain this kind of type</source>
        <target state="translated">引用符内には、この種類の型を含めることはできません</target>
        <note />
      </trans-unit>
      <trans-unit id="csTypeCannotBeResolvedAtCompileTime">
        <source>The declared type parameter '{0}' cannot be used here since the type parameter cannot be resolved at compile time</source>
        <target state="translated">宣言された型パラメーター '{0}' はコンパイル時に解決できないため、使用できません</target>
        <note />
      </trans-unit>
      <trans-unit id="csCodeLessGeneric">
        <source>This code is less generic than indicated by its annotations. A unit-of-measure specified using '_' has been determined to be '1', i.e. dimensionless. Consider making the code generic, or removing the use of '_'.</source>
        <target state="translated">このコードは注釈よりも総称性が低く設定されています。'_' を使用して指定された単位は、'1' (無次元) と判断されます。コードをジェネリックにするか、'_' を使用しないでください。</target>
        <note />
      </trans-unit>
      <trans-unit id="csTypeInferenceMaxDepth">
        <source>Type inference problem too complicated (maximum iteration depth reached). Consider adding further type annotations.</source>
        <target state="translated">複雑すぎるため、型推論ができません (最大反復回数に達しました)。さらに詳細な型の注釈を増やしてください。</target>
        <note />
      </trans-unit>
      <trans-unit id="csExpectedArguments">
        <source>Expected arguments to an instance member</source>
        <target state="translated">インスタンス メンバーに対して引数を指定してください</target>
        <note />
      </trans-unit>
      <trans-unit id="csIndexArgumentMismatch">
        <source>This indexer expects {0} arguments but is here given {1}</source>
        <target state="translated">このインデクサーには {0} 個の引数が必要ですが、存在するのは {1} 個です</target>
        <note />
      </trans-unit>
      <trans-unit id="csExpectTypeWithOperatorButGivenFunction">
        <source>Expecting a type supporting the operator '{0}' but given a function type. You may be missing an argument to a function.</source>
        <target state="translated">演算子 '{0}' をサポートし、特定の関数型である型が必要です。関数に対する引数が足りない可能性があります。</target>
        <note />
      </trans-unit>
      <trans-unit id="csExpectTypeWithOperatorButGivenTuple">
        <source>Expecting a type supporting the operator '{0}' but given a tuple type</source>
        <target state="translated">演算子 '{0}' をサポートする型が必要ですが、タプル型が指定されました</target>
        <note />
      </trans-unit>
      <trans-unit id="csTypesDoNotSupportOperator">
        <source>None of the types '{0}' support the operator '{1}'</source>
        <target state="translated">型 '{0}' はいずれも演算子 '{1}' をサポートしていません</target>
        <note />
      </trans-unit>
      <trans-unit id="csTypeDoesNotSupportOperator">
        <source>The type '{0}' does not support the operator '{1}'</source>
        <target state="translated">型 '{0}' は演算子 '{1}' をサポートしていません</target>
        <note />
      </trans-unit>
      <trans-unit id="csTypesDoNotSupportOperatorNullable">
        <source>None of the types '{0}' support the operator '{1}'. Consider opening the module 'Microsoft.FSharp.Linq.NullableOperators'.</source>
        <target state="translated">型 '{0}' はいずれも演算子 '{1}' をサポートしていません。'Microsoft.FSharp.Linq.NullableOperators' モジュールを開いてください。</target>
        <note />
      </trans-unit>
      <trans-unit id="csTypeDoesNotSupportOperatorNullable">
        <source>The type '{0}' does not support the operator '{1}'. Consider opening the module 'Microsoft.FSharp.Linq.NullableOperators'.</source>
        <target state="translated">型 '{0}' は演算子 '{1}' をサポートしていません。'Microsoft.FSharp.Linq.NullableOperators' モジュールを開いてください。</target>
        <note />
      </trans-unit>
      <trans-unit id="csTypeDoesNotSupportConversion">
        <source>The type '{0}' does not support a conversion to the type '{1}'</source>
        <target state="translated">型 '{0}' は型 '{1}' への変換をサポートしていません</target>
        <note />
      </trans-unit>
      <trans-unit id="csMethodFoundButIsStatic">
        <source>The type '{0}' has a method '{1}' (full name '{2}'), but the method is static</source>
        <target state="translated">型 '{0}' にメソッド '{1}' (フル ネームは '{2}') がありますが、メソッドは静的です</target>
        <note />
      </trans-unit>
      <trans-unit id="csMethodFoundButIsNotStatic">
        <source>The type '{0}' has a method '{1}' (full name '{2}'), but the method is not static</source>
        <target state="translated">型 '{0}' にメソッド '{1}' (フル ネームは '{2}') がありますが、メソッドは静的ではありません</target>
        <note />
      </trans-unit>
      <trans-unit id="csStructConstraintInconsistent">
        <source>The constraints 'struct' and 'not struct' are inconsistent</source>
        <target state="translated">'struct' および 'not struct' という制約は矛盾しています</target>
        <note />
      </trans-unit>
      <trans-unit id="csTypeDoesNotHaveNull">
        <source>The type '{0}' does not have 'null' as a proper value</source>
        <target state="translated">型 '{0}' に 'null' は使用できません</target>
        <note />
      </trans-unit>
      <trans-unit id="csNullableTypeDoesNotHaveNull">
        <source>The type '{0}' does not have 'null' as a proper value. To create a null value for a Nullable type use 'System.Nullable()'.</source>
        <target state="translated">型 '{0}' に 'null' は使用できません。Null 許容型に対して null 値を作成するには、'System.Nullable()' を使用します。</target>
        <note />
      </trans-unit>
      <trans-unit id="csTypeDoesNotSupportComparison1">
        <source>The type '{0}' does not support the 'comparison' constraint because it has the 'NoComparison' attribute</source>
        <target state="translated">型 '{0}' は 'NoComparison' 属性があるため、'comparison' 制約をサポートしません</target>
        <note />
      </trans-unit>
      <trans-unit id="csTypeDoesNotSupportComparison2">
        <source>The type '{0}' does not support the 'comparison' constraint. For example, it does not support the 'System.IComparable' interface</source>
        <target state="translated">型 '{0}' は 'comparison' 制約をサポートしません。たとえば、'System.IComparable' インターフェイスをサポートしません。</target>
        <note />
      </trans-unit>
      <trans-unit id="csTypeDoesNotSupportComparison3">
        <source>The type '{0}' does not support the 'comparison' constraint because it is a record, union or struct with one or more structural element types which do not support the 'comparison' constraint. Either avoid the use of comparison with this type, or add the 'StructuralComparison' attribute to the type to determine which field type does not support comparison</source>
        <target state="translated">型 '{0}' は、'comparison' 制約をサポートしない 1 個または複数の構造体の要素型を持つレコード、共用体、または構造体なので、'comparison' 制約をサポートしません。この型では comparison を使用しないようにするか、または、comparison をサポートしないフィールド型を決定するために、'StructuralComparison' 属性を型に追加してください。</target>
        <note />
      </trans-unit>
      <trans-unit id="csTypeDoesNotSupportEquality1">
        <source>The type '{0}' does not support the 'equality' constraint because it has the 'NoEquality' attribute</source>
        <target state="translated">型 '{0}' は 'NoEquality' 属性があるため、'equality' 制約をサポートしません</target>
        <note />
      </trans-unit>
      <trans-unit id="csTypeDoesNotSupportEquality2">
        <source>The type '{0}' does not support the 'equality' constraint because it is a function type</source>
        <target state="translated">型 '{0}' は関数型なので、'equality' 制約をサポートしません</target>
        <note />
      </trans-unit>
      <trans-unit id="csTypeDoesNotSupportEquality3">
        <source>The type '{0}' does not support the 'equality' constraint because it is a record, union or struct with one or more structural element types which do not support the 'equality' constraint. Either avoid the use of equality with this type, or add the 'StructuralEquality' attribute to the type to determine which field type does not support equality</source>
        <target state="translated">型 '{0}' は、'equality' 制約をサポートしない 1 個または複数の構造体の要素型を持つレコード、共用体、または構造体なので、'equality' 制約をサポートしません。この型を持つ equality を使用しないでください。または、equality をサポートしないフィールド型を決定するために、'StructuralEquality' 属性を型に追加してください。</target>
        <note />
      </trans-unit>
      <trans-unit id="csTypeIsNotEnumType">
        <source>The type '{0}' is not a CLI enum type</source>
        <target state="translated">型 '{0}' は CLI の列挙型ではありません</target>
        <note />
      </trans-unit>
      <trans-unit id="csTypeHasNonStandardDelegateType">
        <source>The type '{0}' has a non-standard delegate type</source>
        <target state="translated">型 '{0}' には標準ではないデリゲート型があります</target>
        <note />
      </trans-unit>
      <trans-unit id="csTypeIsNotDelegateType">
        <source>The type '{0}' is not a CLI delegate type</source>
        <target state="translated">型 '{0}' は CLI のデリゲート型ではありません</target>
        <note />
      </trans-unit>
      <trans-unit id="csTypeParameterCannotBeNullable">
        <source>This type parameter cannot be instantiated to 'Nullable'. This is a restriction imposed in order to ensure the meaning of 'null' in some CLI languages is not confusing when used in conjunction with 'Nullable' values.</source>
        <target state="translated">の型パラメーターは 'Nullable' にインスタンス化できません。別の CLI 言語などでも 'Nullable' の値との関係で、'null' の意味があいまいにならないように、この制限があります。</target>
        <note />
      </trans-unit>
      <trans-unit id="csGenericConstructRequiresStructType">
        <source>A generic construct requires that the type '{0}' is a CLI or F# struct type</source>
        <target state="translated">ジェネリック コンストラクトの型 '{0}' は、CLI または F# の構造体型にする必要があります</target>
        <note />
      </trans-unit>
      <trans-unit id="csGenericConstructRequiresUnmanagedType">
        <source>A generic construct requires that the type '{0}' is an unmanaged type</source>
        <target state="translated">ジェネリック コンストラクターの型 '{0}' はアンマネージ型にする必要があります</target>
        <note />
      </trans-unit>
      <trans-unit id="csTypeNotCompatibleBecauseOfPrintf">
        <source>The type '{0}' is not compatible with any of the types {1}, arising from the use of a printf-style format string</source>
        <target state="translated">型 '{0}' は、printf 形式の書式指定文字列の使用によって生じる型 {1} のいずれとも互換性がありません</target>
        <note />
      </trans-unit>
      <trans-unit id="csGenericConstructRequiresReferenceSemantics">
        <source>A generic construct requires that the type '{0}' have reference semantics, but it does not, i.e. it is a struct</source>
        <target state="translated">ジェネリック コンストラクトの型 '{0}' には参照のセマンティクスが必要ですが、存在しません (つまり構造体です)</target>
        <note />
      </trans-unit>
      <trans-unit id="csGenericConstructRequiresNonAbstract">
        <source>A generic construct requires that the type '{0}' be non-abstract</source>
        <target state="translated">ジェネリック コンストラクトの型 '{0}' は、非抽象にする必要があります</target>
        <note />
      </trans-unit>
      <trans-unit id="csGenericConstructRequiresPublicDefaultConstructor">
        <source>A generic construct requires that the type '{0}' have a public default constructor</source>
        <target state="translated">ジェネリック コンストラクトの型 '{0}' には、パブリック既定コンストラクターが必要です</target>
        <note />
      </trans-unit>
      <trans-unit id="csTypeInstantiationLengthMismatch">
        <source>Type instantiation length mismatch</source>
        <target state="translated">型のインスタンス化の長さが一致しません</target>
        <note />
      </trans-unit>
      <trans-unit id="csOptionalArgumentNotPermittedHere">
        <source>Optional arguments not permitted here</source>
        <target state="translated">オプションの引数は使用できません</target>
        <note />
      </trans-unit>
      <trans-unit id="csMemberIsNotStatic">
        <source>{0} is not a static member</source>
        <target state="translated">{0} は静的メンバーではありません</target>
        <note />
      </trans-unit>
      <trans-unit id="csMemberIsNotInstance">
        <source>{0} is not an instance member</source>
        <target state="translated">{0} はインスタンス メンバーではありません</target>
        <note />
      </trans-unit>
      <trans-unit id="csArgumentLengthMismatch">
        <source>Argument length mismatch</source>
        <target state="translated">引数の長さが一致しません</target>
        <note />
      </trans-unit>
      <trans-unit id="csArgumentTypesDoNotMatch">
        <source>The argument types don't match</source>
        <target state="translated">引数の型が一致しません</target>
        <note />
      </trans-unit>
      <trans-unit id="csMethodExpectsParams">
        <source>This method expects a CLI 'params' parameter in this position. 'params' is a way of passing a variable number of arguments to a method in languages such as C#. Consider passing an array for this argument</source>
        <target state="translated">このメソッドのこの位置には、CLI 'params' パラメーターが必要です。'params' は、可変個数の引数を C# などの言語のメソッドに渡すときに使用されます。この引数には配列を渡してください。</target>
        <note />
      </trans-unit>
      <trans-unit id="csMemberIsNotAccessible">
        <source>The member or object constructor '{0}' is not {1}</source>
        <target state="translated">メンバーまたはオブジェクト コンストラクター '{0}' は {1} ではありません</target>
        <note />
      </trans-unit>
      <trans-unit id="csMemberIsNotAccessible2">
        <source>The member or object constructor '{0}' is not {1}. Private members may only be accessed from within the declaring type. Protected members may only be accessed from an extending type and cannot be accessed from inner lambda expressions.</source>
        <target state="translated">メンバーまたはオブジェクト コンストラクター '{0}' は {1} ではありません。プライベート メンバーには、宣言する型の中からのみアクセスできます。プロテクト メンバーには、拡張する型からのみアクセスでき、内部ラムダ式からアクセスすることはできません。</target>
        <note />
      </trans-unit>
      <trans-unit id="csMethodIsNotAStaticMethod">
        <source>{0} is not a static method</source>
        <target state="translated">{0} は静的メソッドではありません</target>
        <note />
      </trans-unit>
      <trans-unit id="csMethodIsNotAnInstanceMethod">
        <source>{0} is not an instance method</source>
        <target state="translated">{0} はインスタンス メソッドではありません</target>
        <note />
      </trans-unit>
      <trans-unit id="csMemberHasNoArgumentOrReturnProperty">
        <source>The member or object constructor '{0}' has no argument or settable return property '{1}'. {2}.</source>
        <target state="translated">メンバーまたはオブジェクト コンストラクター '{0}' には、引数または設定可能な戻り値のプロパティ '{1}' がありません。{2}</target>
        <note />
      </trans-unit>
      <trans-unit id="csCtorHasNoArgumentOrReturnProperty">
        <source>The object constructor '{0}' has no argument or settable return property '{1}'. {2}.</source>
        <target state="translated">オブジェクト コンストラクター '{0}' には、引数または設定可能な戻り値のプロパティ '{1}' がありません。{2}。</target>
        <note />
      </trans-unit>
      <trans-unit id="csRequiredSignatureIs">
        <source>The required signature is {0}</source>
        <target state="translated">必要なシグネチャは {0} です</target>
        <note />
      </trans-unit>
      <trans-unit id="csMemberSignatureMismatch">
        <source>The member or object constructor '{0}' requires {1} argument(s). The required signature is '{2}'.</source>
        <target state="translated">メンバーまたはオブジェクト コンストラクター '{0}' には {1} 個の引数が必要です。必要なシグネチャは '{2}' です。</target>
        <note />
      </trans-unit>
      <trans-unit id="csMemberSignatureMismatch2">
        <source>The member or object constructor '{0}' requires {1} additional argument(s). The required signature is '{2}'.</source>
        <target state="translated">メンバーまたはオブジェクト コンストラクター '{0}' には追加で {1} 個の引数が必要です。必要なシグネチャは '{2}' です。</target>
        <note />
      </trans-unit>
      <trans-unit id="csMemberSignatureMismatch3">
        <source>The member or object constructor '{0}' requires {1} argument(s). The required signature is '{2}'. Some names for missing arguments are {3}.</source>
        <target state="translated">メンバーまたはオブジェクト コンストラクター '{0}' には {1} 個の引数が必要です。必要なシグネチャは '{2}' です。足りない引数の名前は {3} です。</target>
        <note />
      </trans-unit>
      <trans-unit id="csMemberSignatureMismatch4">
        <source>The member or object constructor '{0}' requires {1} additional argument(s). The required signature is '{2}'. Some names for missing arguments are {3}.</source>
        <target state="translated">メンバーまたはオブジェクト コンストラクター '{0}' には追加で {1} 個の引数が必要です。必要なシグネチャは '{2}' です。足りない引数の名前は {3} です。</target>
        <note />
      </trans-unit>
      <trans-unit id="csMemberSignatureMismatchArityNamed">
        <source>The member or object constructor '{0}' requires {1} argument(s) but is here given {2} unnamed and {3} named argument(s). The required signature is '{4}'.</source>
        <target state="translated">メンバーまたはオブジェクト コンストラクター '{0}' には {1} 個の引数が必要ですが、名前がない引数が {2} 個、名前付き引数が {3} 個です。必要なシグネチャは '{4}' です。</target>
        <note />
      </trans-unit>
      <trans-unit id="csMemberSignatureMismatchArity">
        <source>The member or object constructor '{0}' takes {1} argument(s) but is here given {2}. The required signature is '{3}'.</source>
        <target state="translated">メンバーまたはオブジェクト コンストラクター '{0}' には {1} 個の引数が必要ですが、{2} 個です。必要なシグネチャは '{3}' です。</target>
        <note />
      </trans-unit>
      <trans-unit id="csCtorSignatureMismatchArity">
        <source>The object constructor '{0}' takes {1} argument(s) but is here given {2}. The required signature is '{3}'.</source>
        <target state="translated">オブジェクト コンストラクター '{0}' には {1} 個の引数が必要ですが、指定されているのは {2} 個です。必要なシグネチャは '{3}' です。</target>
        <note />
      </trans-unit>
      <trans-unit id="csCtorSignatureMismatchArityProp">
        <source>The object constructor '{0}' takes {1} argument(s) but is here given {2}. The required signature is '{3}'. If some of the arguments are meant to assign values to properties, consider separating those arguments with a comma (',').</source>
        <target state="translated">オブジェクト コンストラクター '{0}' には {1} 個の引数が必要ですが、指定されているのは {2} 個です。必要なシグネチャは '{3}' です。いくつかの引数がプロパティに値を割り当てる引数である場合は、それらの引数をコンマ (',') で区切ることを検討してください。</target>
        <note />
      </trans-unit>
      <trans-unit id="csMemberSignatureMismatchArityType">
        <source>The member or object constructor '{0}' takes {1} type argument(s) but is here given {2}. The required signature is '{3}'.</source>
        <target state="translated">メンバーまたはオブジェクト コンストラクター '{0}' には {1} 個の型引数が必要ですが、存在するのは {2} 個です。必要なシグネチャは '{3}' です。</target>
        <note />
      </trans-unit>
      <trans-unit id="csMemberNotAccessible">
        <source>A member or object constructor '{0}' taking {1} arguments is not accessible from this code location. All accessible versions of method '{2}' take {3} arguments.</source>
        <target state="translated">{1} 個の引数を使用するメンバーまたはオブジェクト コンストラクター '{0}' は、このコードの場所からはアクセスできません。メソッド '{2}' のすべてのアクセス可能なバージョンは {3} 個の引数を使用します。</target>
        <note />
      </trans-unit>
      <trans-unit id="csIncorrectGenericInstantiation">
        <source>Incorrect generic instantiation. No {0} member named '{1}' takes {2} generic arguments.</source>
        <target state="translated">ジェネリックのインスタンス化が正しくありません。{2} のジェネリック引数を使用する '{1}' という {0} メンバーはありません。</target>
        <note />
      </trans-unit>
      <trans-unit id="csMemberOverloadArityMismatch">
        <source>The member or object constructor '{0}' does not take {1} argument(s). An overload was found taking {2} arguments.</source>
        <target state="translated">メンバーまたはオブジェクト コンストラクター '{0}' は {1} 個の引数ではありません。{2} 個の引数を使用するオーバーロードが見つかりました。</target>
        <note />
      </trans-unit>
      <trans-unit id="csNoMemberTakesTheseArguments">
        <source>No {0} member or object constructor named '{1}' takes {2} arguments</source>
        <target state="translated">{2} 個の引数を使用する {0} メンバーまたはオブジェクト コンストラクター '{1}' がありません</target>
        <note />
      </trans-unit>
      <trans-unit id="csNoMemberTakesTheseArguments2">
        <source>No {0} member or object constructor named '{1}' takes {2} arguments. Note the call to this member also provides {3} named arguments.</source>
        <target state="translated">{2} 個の引数を使用する {0} メンバーまたはオブジェクト コンストラクター '{1}' がありません。このメンバーの呼び出しには、{3} 個の名前付き引数も必要です。</target>
        <note />
      </trans-unit>
      <trans-unit id="csNoMemberTakesTheseArguments3">
        <source>No {0} member or object constructor named '{1}' takes {2} arguments. The named argument '{3}' doesn't correspond to any argument or settable return property for any overload.</source>
        <target state="translated">{2} 個の引数を使用する {0} メンバーまたはオブジェクト コンストラクター '{1}' がありません。名前付き引数 '{3}' に対応する、オーバーロードに合致した任意の引数、または設定可能な戻り値のプロパティはありません。</target>
        <note />
      </trans-unit>
      <trans-unit id="csMethodNotFound">
        <source>Method or object constructor '{0}' not found</source>
        <target state="translated">メソッドまたはオブジェクト コンストラクター '{0}' が見つかりません</target>
        <note />
      </trans-unit>
      <trans-unit id="csNoOverloadsFound">
        <source>No overloads match for method '{0}'.</source>
        <target state="translated">メソッド '{0}' に一致するオーバーロードはありません。</target>
        <note />
      </trans-unit>
      <trans-unit id="csMethodIsOverloaded">
        <source>A unique overload for method '{0}' could not be determined based on type information prior to this program point. A type annotation may be needed.</source>
        <target state="translated">このプログラム ポイントよりも前の型情報に基づいて、メソッド '{0}' の固有のオーバーロードを決定することができませんでした。型の注釈が必要な場合があります。</target>
        <note />
      </trans-unit>
      <trans-unit id="csCandidates">
        <source>Candidates:\n{0}</source>
        <target state="translated">候補:\n{0}</target>
        <note />
      </trans-unit>
      <trans-unit id="parsDoCannotHaveVisibilityDeclarations">
        <source>Accessibility modifiers are not permitted on 'do' bindings, but '{0}' was given.</source>
        <target state="translated">'do' バインドにはアクセシビリティ修飾子を使用できませんが、'{0}' が指定されました。</target>
        <note />
      </trans-unit>
      <trans-unit id="parsEofInHashIf">
        <source>End of file in #if section begun at or after here</source>
        <target state="translated">この位置以前に始まった #if セクションの途中でファイルの終わりが見つかりました</target>
        <note />
      </trans-unit>
      <trans-unit id="parsEofInString">
        <source>End of file in string begun at or before here</source>
        <target state="translated">この位置以前に始まった文字列の途中でファイルの終わりが見つかりました</target>
        <note />
      </trans-unit>
      <trans-unit id="parsEofInVerbatimString">
        <source>End of file in verbatim string begun at or before here</source>
        <target state="translated">この位置以前に始まった verbatim 文字列の途中でファイルの終わりが見つかりました</target>
        <note />
      </trans-unit>
      <trans-unit id="parsEofInComment">
        <source>End of file in comment begun at or before here</source>
        <target state="translated">この位置以前に始まったコメントの途中でファイルの終わりが見つかりました</target>
        <note />
      </trans-unit>
      <trans-unit id="parsEofInStringInComment">
        <source>End of file in string embedded in comment begun at or before here</source>
        <target state="translated">この位置以前に始まったコメントに埋め込まれた文字列の途中でファイルの終わりが見つかりました</target>
        <note />
      </trans-unit>
      <trans-unit id="parsEofInVerbatimStringInComment">
        <source>End of file in verbatim string embedded in comment begun at or before here</source>
        <target state="translated">この位置以前に始まったコメントに埋め込まれた verbatim 文字列の途中でファイルの終わりが見つかりました</target>
        <note />
      </trans-unit>
      <trans-unit id="parsEofInIfOcaml">
        <source>End of file in IF-OCAML section begun at or before here</source>
        <target state="translated">この位置以前に始まった IF-OCAML セクションの途中でファイルの終わりが見つかりました</target>
        <note />
      </trans-unit>
      <trans-unit id="parsEofInDirective">
        <source>End of file in directive begun at or before here</source>
        <target state="translated">この位置以前に始まったディレクティブの途中でファイルの終わりが見つかりました</target>
        <note />
      </trans-unit>
      <trans-unit id="parsNoHashEndIfFound">
        <source>No #endif found for #if or #else</source>
        <target state="translated">#if または #else の #endif が見つかりません</target>
        <note />
      </trans-unit>
      <trans-unit id="parsAttributesIgnored">
        <source>Attributes have been ignored in this construct</source>
        <target state="translated">このコンストラクトの属性は無視されました</target>
        <note />
      </trans-unit>
      <trans-unit id="parsUseBindingsIllegalInImplicitClassConstructors">
        <source>'use' bindings are not permitted in primary constructors</source>
        <target state="translated">プライマリ コンストラクターに 'use' 束縛は使用できません</target>
        <note />
      </trans-unit>
      <trans-unit id="parsUseBindingsIllegalInModules">
        <source>'use' bindings are not permitted in modules and are treated as 'let' bindings</source>
        <target state="translated">モジュールに 'use' 束縛は使用できません。この束縛は 'let' 束縛として扱われます。</target>
        <note />
      </trans-unit>
      <trans-unit id="parsIntegerForLoopRequiresSimpleIdentifier">
        <source>An integer for loop must use a simple identifier</source>
        <target state="translated">ループの整数には単純な識別子を使用する必要があります</target>
        <note />
      </trans-unit>
      <trans-unit id="parsOnlyOneWithAugmentationAllowed">
        <source>At most one 'with' augmentation is permitted</source>
        <target state="translated">使用できる 'with' の拡張の数は 1 以下です</target>
        <note />
      </trans-unit>
      <trans-unit id="parsUnexpectedSemicolon">
        <source>A semicolon is not expected at this point</source>
        <target state="translated">この位置にセミコロンは使用できません</target>
        <note />
      </trans-unit>
      <trans-unit id="parsUnexpectedEndOfFile">
        <source>Unexpected end of input</source>
        <target state="translated">予期しない入力の終わりです</target>
        <note />
      </trans-unit>
      <trans-unit id="parsUnexpectedVisibilityDeclaration">
        <source>Accessibility modifiers are not permitted here, but '{0}' was given.</source>
        <target state="translated">ここではアクセシビリティ修飾子を使用できませんが、'{0}' が指定されました。</target>
        <note />
      </trans-unit>
      <trans-unit id="parsOnlyHashDirectivesAllowed">
        <source>Only '#' compiler directives may occur prior to the first 'namespace' declaration</source>
        <target state="translated">最初の 'namespace' 宣言の前に指定できるのは、'#' コンパイラ ディレクティブのみです</target>
        <note />
      </trans-unit>
      <trans-unit id="parsVisibilityDeclarationsShouldComePriorToIdentifier">
        <source>Accessibility modifiers should come immediately prior to the identifier naming a construct</source>
        <target state="translated">アクセシビリティ修飾子は、コンストラクトを示す識別子の直前に指定する必要があります</target>
        <note />
      </trans-unit>
      <trans-unit id="parsNamespaceOrModuleNotBoth">
        <source>Files should begin with either a namespace or module declaration, e.g. 'namespace SomeNamespace.SubNamespace' or 'module SomeNamespace.SomeModule', but not both. To define a module within a namespace use 'module SomeModule = ...'</source>
        <target state="translated">ファイルは名前空間またはモジュールの宣言から開始する必要があります。たとえば、'namespace SomeNamespace.SubNamespace'、'module SomeNamespace.SomeModule' などです。ただし、両方は指定しません。名前空間内でモジュールを定義するには、'module SomeModule = ...' を使用してください。</target>
        <note />
      </trans-unit>
      <trans-unit id="parsModuleAbbreviationMustBeSimpleName">
        <source>A module abbreviation must be a simple name, not a path</source>
        <target state="translated">モジュールの省略形はパスではなく簡易名にする必要があります</target>
        <note />
      </trans-unit>
      <trans-unit id="parsIgnoreAttributesOnModuleAbbreviation">
        <source>Ignoring attributes on module abbreviation</source>
        <target state="translated">モジュールの省略形にある属性を無視します</target>
        <note />
      </trans-unit>
      <trans-unit id="parsIgnoreAttributesOnModuleAbbreviationAlwaysPrivate">
        <source>The '{0}' accessibility attribute is not allowed on module abbreviation. Module abbreviations are always private.</source>
        <target state="translated">モジュールの省略形には '{0}' アクセシビリティ属性を使用できません。モジュールの省略形は常にプライベートです。</target>
        <note />
      </trans-unit>
      <trans-unit id="parsIgnoreVisibilityOnModuleAbbreviationAlwaysPrivate">
        <source>The '{0}' visibility attribute is not allowed on module abbreviation. Module abbreviations are always private.</source>
        <target state="translated">モジュールの省略形には '{0}' 表示範囲属性を使用できません。モジュールの省略形は常にプライベートです。</target>
        <note />
      </trans-unit>
      <trans-unit id="parsUnClosedBlockInHashLight">
        <source>Unclosed block</source>
        <target state="translated">ブロックが閉じられていません</target>
        <note />
      </trans-unit>
      <trans-unit id="parsUnmatchedBeginOrStruct">
        <source>Unmatched 'begin' or 'struct'</source>
        <target state="translated">'begin' または 'struct' が対応しません</target>
        <note />
      </trans-unit>
      <trans-unit id="parsModuleDefnMustBeSimpleName">
        <source>A module name must be a simple name, not a path</source>
        <target state="translated">モジュール名はパスではなく簡易名にする必要があります</target>
        <note />
      </trans-unit>
      <trans-unit id="parsUnexpectedEmptyModuleDefn">
        <source>Unexpected empty type moduleDefn list</source>
        <target state="translated">予期しない空の型の moduleDefn リストです</target>
        <note />
      </trans-unit>
      <trans-unit id="parsAttributesMustComeBeforeVal">
        <source>Attributes should be placed before 'val'</source>
        <target state="translated">属性は 'val' の前に配置してください</target>
        <note />
      </trans-unit>
      <trans-unit id="parsAttributesAreNotPermittedOnInterfaceImplementations">
        <source>Attributes are not permitted on interface implementations</source>
        <target state="translated">インターフェイスの実装に属性は使用できません</target>
        <note />
      </trans-unit>
      <trans-unit id="parsSyntaxError">
        <source>Syntax error</source>
        <target state="translated">構文エラーです</target>
        <note />
      </trans-unit>
      <trans-unit id="parsAugmentationsIllegalOnDelegateType">
        <source>Augmentations are not permitted on delegate type moduleDefns</source>
        <target state="translated">デリゲート型 moduleDefns では拡張が許可されていません</target>
        <note />
      </trans-unit>
      <trans-unit id="parsUnmatchedClassInterfaceOrStruct">
        <source>Unmatched 'class', 'interface' or 'struct'</source>
        <target state="translated">'class'、'interface'、または 'struct' が対応しません</target>
        <note />
      </trans-unit>
      <trans-unit id="parsEmptyTypeDefinition">
        <source>A type definition requires one or more members or other declarations. If you intend to define an empty class, struct or interface, then use 'type ... = class end', 'interface end' or 'struct end'.</source>
        <target state="translated">型定義には、1 つまたは複数のメンバーまたは他の宣言が必要です。空のクラス、構造体、またはインターフェイスを定義する場合、'type ... = class end'、'interface end'、または 'struct end' を使用してください。</target>
        <note />
      </trans-unit>
      <trans-unit id="parsUnmatchedWith">
        <source>Unmatched 'with' or badly formatted 'with' block</source>
        <target state="translated">with' が対応しないか、'with' ブロックの形式に誤りがあります</target>
        <note />
      </trans-unit>
      <trans-unit id="parsGetOrSetRequired">
        <source>'get', 'set' or 'get,set' required</source>
        <target state="translated">'get'、'set'、または 'get,set' が必要です</target>
        <note />
      </trans-unit>
      <trans-unit id="parsOnlyClassCanTakeValueArguments">
        <source>Only class types may take value arguments</source>
        <target state="translated">値の引数を使用できるのはクラス型のみです</target>
        <note />
      </trans-unit>
      <trans-unit id="parsUnmatchedBegin">
        <source>Unmatched 'begin'</source>
        <target state="translated">'begin' が対応しません</target>
        <note />
      </trans-unit>
      <trans-unit id="parsInvalidDeclarationSyntax">
        <source>Invalid declaration syntax</source>
        <target state="translated">宣言の構文が無効です</target>
        <note />
      </trans-unit>
      <trans-unit id="parsGetAndOrSetRequired">
        <source>'get' and/or 'set' required</source>
        <target state="translated">'get'、'set'、またはその両方が必要です</target>
        <note />
      </trans-unit>
      <trans-unit id="parsTypeAnnotationsOnGetSet">
        <source>Type annotations on property getters and setters must be given after the 'get()' or 'set(v)', e.g. 'with get() : string = ...'</source>
        <target state="translated">プロパティのゲッターおよびセッターでは、'get()' または 'set(v)' の後に型の注釈を指定する必要があります。たとえば、'with get() : string = ...' などです。</target>
        <note />
      </trans-unit>
      <trans-unit id="parsGetterMustHaveAtLeastOneArgument">
        <source>A getter property is expected to be a function, e.g. 'get() = ...' or 'get(index) = ...'</source>
        <target state="translated">ゲッターのプロパティは関数にする必要があります (たとえば、'get() = ...'、'get(index) = ...')</target>
        <note />
      </trans-unit>
      <trans-unit id="parsMultipleAccessibilitiesForGetSet">
        <source>Multiple accessibilities given for property getter or setter</source>
        <target state="translated">プロパティのゲッターまたはセッターに指定されたアクセシビリティが複数あります</target>
        <note />
      </trans-unit>
      <trans-unit id="parsSetSyntax">
        <source>Property setters must be defined using 'set value = ', 'set idx value = ' or 'set (idx1,...,idxN) value = ... '</source>
        <target state="translated">プロパティ Set アクセス操作子を定義するには、'set value = '、'set idx value = '、または 'set (idx1,...,idxN) value = ... ' を使用する必要があります</target>
        <note />
      </trans-unit>
      <trans-unit id="parsInterfacesHaveSameVisibilityAsEnclosingType">
        <source>Interfaces always have the same visibility as the enclosing type</source>
        <target state="translated">インターフェイスは、それを囲む型と常に同じ表示範囲を持ちます</target>
        <note />
      </trans-unit>
      <trans-unit id="parsAccessibilityModsIllegalForAbstract">
        <source>Accessibility modifiers are not allowed on this member. Abstract slots always have the same visibility as the enclosing type.</source>
        <target state="translated">アクセシビリティ修飾子はこのメンバーでは許可されていません。抽象スロットには、それを囲む型と常に同じ表示範囲があります。</target>
        <note />
      </trans-unit>
      <trans-unit id="parsAttributesIllegalOnInherit">
        <source>Attributes are not permitted on 'inherit' declarations</source>
        <target state="translated">'inherit' 宣言に属性は使用できません</target>
        <note />
      </trans-unit>
      <trans-unit id="parsVisibilityIllegalOnInherit">
        <source>Accessibility modifiers are not permitted on an 'inherits' declaration</source>
        <target state="translated">'inherits' 宣言にアクセシビリティ修飾子は使用できません</target>
        <note />
      </trans-unit>
      <trans-unit id="parsInheritDeclarationsCannotHaveAsBindings">
        <source>'inherit' declarations cannot have 'as' bindings. To access members of the base class when overriding a method, the syntax 'base.SomeMember' may be used; 'base' is a keyword. Remove this 'as' binding.</source>
        <target state="translated">'inherit' 宣言に 'as' 束縛は指定できません。メソッドをオーバーライドするときに基底クラスのメンバーにアクセスするには、'base.SomeMember' という構文を使用できます。'base' はキーワードです。この 'as' 束縛は削除してください。</target>
        <note />
      </trans-unit>
      <trans-unit id="parsAttributesIllegalHere">
        <source>Attributes are not allowed here</source>
        <target state="translated">ここでは属性を使用できません</target>
        <note />
      </trans-unit>
      <trans-unit id="parsTypeAbbreviationsCannotHaveVisibilityDeclarations">
        <source>Accessibility modifiers are not permitted in this position for type abbreviations</source>
        <target state="translated">型略称のこの位置にアクセシビリティ修飾子は使用できません</target>
        <note />
      </trans-unit>
      <trans-unit id="parsEnumTypesCannotHaveVisibilityDeclarations">
        <source>Accessibility modifiers are not permitted in this position for enum types</source>
        <target state="translated">列挙型のこの位置にアクセシビリティ修飾子は使用できません</target>
        <note />
      </trans-unit>
      <trans-unit id="parsAllEnumFieldsRequireValues">
        <source>All enum fields must be given values</source>
        <target state="translated">すべての列挙型フィールドに値を指定する必要があります</target>
        <note />
      </trans-unit>
      <trans-unit id="parsInlineAssemblyCannotHaveVisibilityDeclarations">
        <source>Accessibility modifiers are not permitted on inline assembly code types</source>
        <target state="translated">アクセシビリティ修飾子はインライン アセンブラー コード型では許可されていません</target>
        <note />
      </trans-unit>
      <trans-unit id="parsUnexpectedIdentifier">
        <source>Unexpected identifier: '{0}'</source>
        <target state="translated">予期しない識別子: '{0}'</target>
        <note />
      </trans-unit>
      <trans-unit id="parsUnionCasesCannotHaveVisibilityDeclarations">
        <source>Accessibility modifiers are not permitted on union cases. Use 'type U = internal ...' or 'type U = private ...' to give an accessibility to the whole representation.</source>
        <target state="translated">アクセシビリティ修飾子は共用体ケースに使用できません。表現全体にアクセシビリティを付与するには、'type U = internal ...' または 'type U = private ...' を使用してください。</target>
        <note />
      </trans-unit>
      <trans-unit id="parsEnumFieldsCannotHaveVisibilityDeclarations">
        <source>Accessibility modifiers are not permitted on enumeration fields</source>
        <target state="translated">列挙型フィールドにアクセシビリティ修飾子は使用できません</target>
        <note />
      </trans-unit>
      <trans-unit id="parsConsiderUsingSeparateRecordType">
        <source>Consider using a separate record type instead</source>
        <target state="translated">代わりに別のレコード型を使用してください</target>
        <note />
      </trans-unit>
      <trans-unit id="parsRecordFieldsCannotHaveVisibilityDeclarations">
        <source>Accessibility modifiers are not permitted on record fields. Use 'type R = internal ...' or 'type R = private ...' to give an accessibility to the whole representation.</source>
        <target state="translated">アクセシビリティ修飾子はレコード フィールドに使用できません。表現全体にアクセシビリティを付与するには、'type R = internal ...' または 'type R = private ...' を使用してください</target>
        <note />
      </trans-unit>
      <trans-unit id="parsLetAndForNonRecBindings">
        <source>The declaration form 'let ... and ...' for non-recursive bindings is not used in F# code. Consider using a sequence of 'let' bindings</source>
        <target state="translated">非再帰的な束縛の宣言の形式 'let ... and ...' は、F# コードでは使用されません。'let' 束縛のシーケンスを使用してください。</target>
        <note />
      </trans-unit>
      <trans-unit id="parsUnmatchedParen">
        <source>Unmatched '('</source>
        <target state="translated">'(' が対応しません</target>
        <note />
      </trans-unit>
      <trans-unit id="parsSuccessivePatternsShouldBeSpacedOrTupled">
        <source>Successive patterns should be separated by spaces or tupled</source>
        <target state="translated">複数のパターンが連続する場合、スペースで区切るかタプル化します</target>
        <note />
      </trans-unit>
      <trans-unit id="parsNoMatchingInForLet">
        <source>No matching 'in' found for this 'let'</source>
        <target state="translated">この 'let' に対応する 'in' が見つかりません</target>
        <note />
      </trans-unit>
      <trans-unit id="parsErrorInReturnForLetIncorrectIndentation">
        <source>Error in the return expression for this 'let'. Possible incorrect indentation.</source>
        <target state="translated">この 'let' の return 式にエラーが見つかりました。インデントが正しくない可能性があります。</target>
        <note />
      </trans-unit>
      <trans-unit id="parsExpectedExpressionAfterLet">
        <source>The block following this '{0}' is unfinished. Every code block is an expression and must have a result. '{1}' cannot be the final code element in a block. Consider giving this block an explicit result.</source>
        <target state="translated">この '{0}' に続くブロックが完了していません。すべてのコード ブロックは式であり、結果を持つ必要があります。'{1}' をブロック内の最後のコード要素にすることはできません。このブロックに明示的な結果を指定することを検討してください。</target>
        <note />
      </trans-unit>
      <trans-unit id="parsIncompleteIf">
        <source>Incomplete conditional. Expected 'if &lt;expr&gt; then &lt;expr&gt;' or 'if &lt;expr&gt; then &lt;expr&gt; else &lt;expr&gt;'.</source>
        <target state="translated">不完全な条件です。'if &lt;expr&gt; then &lt;expr&gt;' や 'if &lt;expr&gt; then &lt;expr&gt; else &lt;expr&gt;' が必要でした。</target>
        <note />
      </trans-unit>
      <trans-unit id="parsAssertIsNotFirstClassValue">
        <source>'assert' may not be used as a first class value. Use 'assert &lt;expr&gt;' instead.</source>
        <target state="translated">'assert' をファースト クラス値として使用することはできません。代わりに 'assert &lt;expr&gt;' を使用します。</target>
        <note />
      </trans-unit>
      <trans-unit id="parsIdentifierExpected">
        <source>Identifier expected</source>
        <target state="translated">識別子がありません</target>
        <note />
      </trans-unit>
      <trans-unit id="parsInOrEqualExpected">
        <source>'in' or '=' expected</source>
        <target state="translated">'in' または '=' が必要です</target>
        <note />
      </trans-unit>
      <trans-unit id="parsArrowUseIsLimited">
        <source>The use of '-&gt;' in sequence and computation expressions is limited to the form 'for pat in expr -&gt; expr'. Use the syntax 'for ... in ... do ... yield...' to generate elements in more complex sequence expressions.</source>
        <target state="translated">シーケンス式または計算式で '-&gt;' を使用する場合、'for pat in expr -&gt; expr' という形式にするよう制限されています。より複雑なシーケンス式でエレメントを生成するには、'for ... in ... do ... yield...' 構文を使用します。</target>
        <note />
      </trans-unit>
      <trans-unit id="parsSuccessiveArgsShouldBeSpacedOrTupled">
        <source>Successive arguments should be separated by spaces or tupled, and arguments involving function or method applications should be parenthesized</source>
        <target state="translated">複数の引数が連続する場合、スペースで区切るかタプル化します。関数またはメソッド アプリケーションに関する引数の場合、かっこで囲む必要があります。</target>
        <note />
      </trans-unit>
      <trans-unit id="parsUnmatchedBracket">
        <source>Unmatched '['</source>
        <target state="translated">'[' が対応しません</target>
        <note />
      </trans-unit>
      <trans-unit id="parsMissingQualificationAfterDot">
        <source>Missing qualification after '.'</source>
        <target state="translated">'.' の後に修飾子がありません</target>
        <note />
      </trans-unit>
      <trans-unit id="parsParenFormIsForML">
        <source>In F# code you may use 'expr.[expr]'. A type annotation may be required to indicate the first expression is an array</source>
        <target state="translated">F# コードでは、'expr.[expr]' を使用できます。最初の式が配列であることを示すには、型の注釈が必要です。</target>
        <note />
      </trans-unit>
      <trans-unit id="parsMismatchedQuote">
        <source>Mismatched quotation, beginning with '{0}'</source>
        <target state="translated">'{0}' で始まる引用符が対応しません</target>
        <note />
      </trans-unit>
      <trans-unit id="parsUnmatched">
        <source>Unmatched '{0}'</source>
        <target state="translated">'{0}' が対応しません</target>
        <note />
      </trans-unit>
      <trans-unit id="parsUnmatchedBracketBar">
        <source>Unmatched '[|'</source>
        <target state="translated">'[|' が対応しません</target>
        <note />
      </trans-unit>
      <trans-unit id="parsUnmatchedBrace">
        <source>Unmatched '{{'</source>
        <target state="translated">'{{' が対応しません</target>
        <note />
      </trans-unit>
      <trans-unit id="parsFieldBinding">
        <source>Field bindings must have the form 'id = expr;'</source>
        <target state="translated">フィールドの束縛は 'id = expr;' という形式にする必要があります</target>
        <note />
      </trans-unit>
      <trans-unit id="parsMemberIllegalInObjectImplementation">
        <source>This member is not permitted in an object implementation</source>
        <target state="translated">オブジェクトの実装では、このメンバーは使用できません</target>
        <note />
      </trans-unit>
      <trans-unit id="parsMissingFunctionBody">
        <source>Missing function body</source>
        <target state="translated">関数の本体がありません</target>
        <note />
      </trans-unit>
      <trans-unit id="parsSyntaxErrorInLabeledType">
        <source>Syntax error in labelled type argument</source>
        <target state="translated">ラベル付き型引数に構文エラーが見つかりました</target>
        <note />
      </trans-unit>
      <trans-unit id="parsUnexpectedInfixOperator">
        <source>Unexpected infix operator in type expression</source>
        <target state="translated">型式に予期しない挿入演算子が見つかりました</target>
        <note />
      </trans-unit>
      <trans-unit id="parsMultiArgumentGenericTypeFormDeprecated">
        <source>The syntax '(typ,...,typ) ident' is not used in F# code. Consider using 'ident&lt;typ,...,typ&gt;' instead</source>
        <target state="translated">構文 '(typ,...,typ) ident' は F# コードでは使用されません。代わりに、'ident&lt;typ,...,typ&gt;' を使用してください</target>
        <note />
      </trans-unit>
      <trans-unit id="parsInvalidLiteralInType">
        <source>Invalid literal in type</source>
        <target state="translated">型のリテラルが無効です</target>
        <note />
      </trans-unit>
      <trans-unit id="parsUnexpectedOperatorForUnitOfMeasure">
        <source>Unexpected infix operator in unit-of-measure expression. Legal operators are '*', '/' and '^'.</source>
        <target state="translated">単位式に予期しない挿入演算子が見つかりました。正しい演算子は '*'、'/'、および '^' です。</target>
        <note />
      </trans-unit>
      <trans-unit id="parsUnexpectedIntegerLiteralForUnitOfMeasure">
        <source>Unexpected integer literal in unit-of-measure expression</source>
        <target state="translated">単位式に予期しない整数リテラルが見つかりました</target>
        <note />
      </trans-unit>
      <trans-unit id="parsUnexpectedTypeParameter">
        <source>Syntax error: unexpected type parameter specification</source>
        <target state="translated">構文エラー: 予期しない型パラメーターが指定されました</target>
        <note />
      </trans-unit>
      <trans-unit id="parsMismatchedQuotationName">
        <source>Mismatched quotation operator name, beginning with '{0}'</source>
        <target state="translated">'{0}' で始まる演算子名の引用符が対応しません</target>
        <note />
      </trans-unit>
      <trans-unit id="parsActivePatternCaseMustBeginWithUpperCase">
        <source>Active pattern case identifiers must begin with an uppercase letter</source>
        <target state="translated">アクティブ パターンのケース識別子は先頭を大文字にする必要があります</target>
        <note />
      </trans-unit>
      <trans-unit id="parsActivePatternCaseContainsPipe">
        <source>The '|' character is not permitted in active pattern case identifiers</source>
        <target state="translated">文字 ' |' は、アクティブなパターンのケース識別子では許可されていません</target>
        <note />
      </trans-unit>
      <trans-unit id="parsIllegalDenominatorForMeasureExponent">
        <source>Denominator must not be 0 in unit-of-measure exponent</source>
        <target state="translated">分母は単位指数で、0 以外でなければなりません</target>
        <note />
      </trans-unit>
      <trans-unit id="parsNoEqualShouldFollowNamespace">
        <source>No '=' symbol should follow a 'namespace' declaration</source>
        <target state="translated">'namespace' 宣言の後に '=' 記号は指定できません</target>
        <note />
      </trans-unit>
      <trans-unit id="parsSyntaxModuleStructEndDeprecated">
        <source>The syntax 'module ... = struct .. end' is not used in F# code. Consider using 'module ... = begin .. end'</source>
        <target state="translated">F# コードでは ... 'module ... = struct .. end' という構文は使用されません。'module ... = begin .. end' を使用してください。</target>
        <note />
      </trans-unit>
      <trans-unit id="parsSyntaxModuleSigEndDeprecated">
        <source>The syntax 'module ... : sig .. end' is not used in F# code. Consider using 'module ... = begin .. end'</source>
        <target state="translated">F# コードでは 'module ... : sig .. end' という構文は使用されません。'module ... = begin .. end' を使用してください。</target>
        <note />
      </trans-unit>
      <trans-unit id="tcStaticFieldUsedWhenInstanceFieldExpected">
        <source>A static field was used where an instance field is expected</source>
        <target state="translated">インスタンス フィールドが必要な場所に静的フィールドが使用されました</target>
        <note />
      </trans-unit>
      <trans-unit id="tcMethodNotAccessible">
        <source>Method '{0}' is not accessible from this code location</source>
        <target state="translated">メソッド '{0}' はこのコードの場所からアクセスできません</target>
        <note />
      </trans-unit>
      <trans-unit id="tcImplicitMeasureFollowingSlash">
        <source>Implicit product of measures following /</source>
        <target state="translated">/ に続く暗黙的な単位の積</target>
        <note />
      </trans-unit>
      <trans-unit id="tcUnexpectedMeasureAnon">
        <source>Unexpected SynMeasure.Anon</source>
        <target state="translated">予期しない SynMeasure.Anon です</target>
        <note />
      </trans-unit>
      <trans-unit id="tcNonZeroConstantCannotHaveGenericUnit">
        <source>Non-zero constants cannot have generic units. For generic zero, write 0.0&lt;_&gt;.</source>
        <target state="translated">ゼロではない定数に汎用ユニットを含めることはできません。汎用ゼロの場合、0.0&lt;_&gt; とします。</target>
        <note />
      </trans-unit>
      <trans-unit id="tcSeqResultsUseYield">
        <source>In sequence expressions, results are generated using 'yield'</source>
        <target state="translated">シーケンス式の結果は、'yield' を使用して生成されます</target>
        <note />
      </trans-unit>
      <trans-unit id="tcUnexpectedBigRationalConstant">
        <source>Unexpected big rational constant</source>
        <target state="translated">有理定数が大きすぎます</target>
        <note />
      </trans-unit>
      <trans-unit id="tcInvalidTypeForUnitsOfMeasure">
        <source>Units-of-measure are only supported on float, float32, decimal, and integer types.</source>
        <target state="translated">単位は、float、float32、decimal、整数型でのみサポートされます。</target>
        <note />
      </trans-unit>
      <trans-unit id="tcUnexpectedConstUint16Array">
        <source>Unexpected Const_uint16array</source>
        <target state="translated">予期しない Const_uint16array です</target>
        <note />
      </trans-unit>
      <trans-unit id="tcUnexpectedConstByteArray">
        <source>Unexpected Const_bytearray</source>
        <target state="translated">予期しない Const_bytearray です</target>
        <note />
      </trans-unit>
      <trans-unit id="tcParameterRequiresName">
        <source>A parameter with attributes must also be given a name, e.g. '[&lt;Attribute&gt;] Name : Type'</source>
        <target state="translated">属性のパラメーターにも名前を指定する必要があります。例: '[&lt;Attribute&gt;] Name : Type'</target>
        <note />
      </trans-unit>
      <trans-unit id="tcReturnValuesCannotHaveNames">
        <source>Return values cannot have names</source>
        <target state="translated">戻り値には名前を指定できません</target>
        <note />
      </trans-unit>
      <trans-unit id="tcMemberKindPropertyGetSetNotExpected">
        <source>SynMemberKind.PropertyGetSet only expected in parse trees</source>
        <target state="translated">解析ツリーに使用できるのは SynMemberKind.PropertyGetSet のみです</target>
        <note />
      </trans-unit>
      <trans-unit id="tcNamespaceCannotContainValues">
        <source>Namespaces cannot contain values. Consider using a module to hold your value declarations.</source>
        <target state="translated">名前空間に値を含めることはできません。値の宣言を保持するモジュールを使用してください。</target>
        <note />
      </trans-unit>
      <trans-unit id="tcNamespaceCannotContainExtensionMembers">
        <source>Namespaces cannot contain extension members except in the same file and namespace declaration group where the type is defined. Consider using a module to hold declarations of extension members.</source>
        <target state="translated">型を定義したファイルおよび名前空間宣言グループの場合を除き、名前空間に拡張メンバーを含めることはできません。拡張メンバーの宣言を保持するモジュールを使用してください。</target>
        <note />
      </trans-unit>
      <trans-unit id="tcMultipleVisibilityAttributes">
        <source>Multiple visibility attributes have been specified for this identifier</source>
        <target state="translated">この識別子に複数の表示範囲属性が指定されました</target>
        <note />
      </trans-unit>
      <trans-unit id="tcMultipleVisibilityAttributesWithLet">
        <source>Multiple visibility attributes have been specified for this identifier. 'let' bindings in classes are always private, as are any 'let' bindings inside expressions.</source>
        <target state="translated">この識別子に複数の表示範囲属性が指定されました。式内のすべての 'let' 束縛と同様に、クラス内の 'let' 束縛は常にプライベートです。</target>
        <note />
      </trans-unit>
      <trans-unit id="tcInvalidMethodNameForRelationalOperator">
        <source>The name '({0})' should not be used as a member name. To define comparison semantics for a type, implement the 'System.IComparable' interface. If defining a static member for use from other CLI languages then use the name '{1}' instead.</source>
        <target state="translated">名前 '({0})' はメンバー名として使用しないでください。型の比較セマンティクスを定義するには、'System.IComparable' インターフェイスを実装してください。他の CLI 言語から使用するために静的メンバーを定義する場合、代わりに '{1}' という名前を使用してください。</target>
        <note />
      </trans-unit>
      <trans-unit id="tcInvalidMethodNameForEquality">
        <source>The name '({0})' should not be used as a member name. To define equality semantics for a type, override the 'Object.Equals' member. If defining a static member for use from other CLI languages then use the name '{1}' instead.</source>
        <target state="translated">名前 '({0})' はメンバー名として使用しないでください。型の等値セマンティクスを定義するには、'Object.Equals' メンバーをオーバーライドしてください。他の CLI 言語から使用するために静的メンバーを定義する場合、代わりに '{1}' という名前を使用してください。</target>
        <note />
      </trans-unit>
      <trans-unit id="tcInvalidMemberName">
        <source>The name '({0})' should not be used as a member name. If defining a static member for use from other CLI languages then use the name '{1}' instead.</source>
        <target state="translated">名前 '({0})' はメンバー名として使用しないでください。他の CLI 言語から使用するために静的メンバーを定義する場合、代わりに '{1}' という名前を使用してください。</target>
        <note />
      </trans-unit>
      <trans-unit id="tcInvalidMemberNameFixedTypes">
        <source>The name '({0})' should not be used as a member name because it is given a standard definition in the F# library over fixed types</source>
        <target state="translated">名前 '({0})' はメンバー名として使用しないでください。固定の型に関して、F# ライブラリではこの名前は標準的な定義が指定されています。</target>
        <note />
      </trans-unit>
      <trans-unit id="tcInvalidOperatorDefinitionRelational">
        <source>The '{0}' operator should not normally be redefined. To define overloaded comparison semantics for a particular type, implement the 'System.IComparable' interface in the definition of that type.</source>
        <target state="translated">通常、'{0}' 演算子は再定義できません。特定の型について、オーバーロードされた比較セマンティクスを定義するには、その型の定義で 'System.IComparable' インターフェイスを実装してください。</target>
        <note />
      </trans-unit>
      <trans-unit id="tcInvalidOperatorDefinitionEquality">
        <source>The '{0}' operator should not normally be redefined. To define equality semantics for a type, override the 'Object.Equals' member in the definition of that type.</source>
        <target state="translated">通常、'{0}' 演算子は再定義できません。型の等値セマンティクスを定義するには、その型の定義で 'Object.Equals' メンバーをオーバーライドしてください。</target>
        <note />
      </trans-unit>
      <trans-unit id="tcInvalidOperatorDefinition">
        <source>The '{0}' operator should not normally be redefined. Consider using a different operator name</source>
        <target state="translated">通常、'{0}' 演算子は再定義できません。別の演算子名を使用してください。</target>
        <note />
      </trans-unit>
      <trans-unit id="tcInvalidIndexOperatorDefinition">
        <source>The '{0}' operator cannot be redefined. Consider using a different operator name</source>
        <target state="translated">'{0}' 演算子は再定義できません。別の演算子名を使用してください。</target>
        <note />
      </trans-unit>
      <trans-unit id="tcExpectModuleOrNamespaceParent">
        <source>Expected module or namespace parent {0}</source>
        <target state="translated">モジュールまたは名前空間の親 {0} を指定してください</target>
        <note />
      </trans-unit>
      <trans-unit id="tcImplementsIComparableExplicitly">
        <source>The struct, record or union type '{0}' implements the interface 'System.IComparable' explicitly. You must apply the 'CustomComparison' attribute to the type.</source>
        <target state="translated">構造体型、レコード型、または共用体型の '{0}' はインターフェイス 'System.IComparable' を明示的に実装しています。この型には 'CustomComparison' 属性を適用する必要があります。</target>
        <note />
      </trans-unit>
      <trans-unit id="tcImplementsGenericIComparableExplicitly">
        <source>The struct, record or union type '{0}' implements the interface 'System.IComparable&lt;_&gt;' explicitly. You must apply the 'CustomComparison' attribute to the type, and should also provide a consistent implementation of the non-generic interface System.IComparable.</source>
        <target state="translated">構造体型、レコード型、または共用体型の '{0}' はインターフェース 'System.IComparable&lt;_&gt;' を明示的に実装しています。この型には 'CustomComparison' 属性を適用し、さらに整合性のある非ジェネリック インターフェース System.IComparable の実装を用意する必要があります。</target>
        <note />
      </trans-unit>
      <trans-unit id="tcImplementsIStructuralComparableExplicitly">
        <source>The struct, record or union type '{0}' implements the interface 'System.IStructuralComparable' explicitly. Apply the 'CustomComparison' attribute to the type.</source>
        <target state="translated">構造体型、レコード型、または共用体型の '{0}' はインターフェイス 'System.IStructuralComparable' を明示的に実装しています。この型には 'CustomComparison' 属性を適用してください。</target>
        <note />
      </trans-unit>
      <trans-unit id="tcRecordFieldInconsistentTypes">
        <source>This record contains fields from inconsistent types</source>
        <target state="translated">このレコードには、相反する型からのフィールドが含まれます</target>
        <note />
      </trans-unit>
      <trans-unit id="tcDllImportStubsCannotBeInlined">
        <source>DLLImport stubs cannot be inlined</source>
        <target state="translated">DLLImport スタブはインライン展開できません</target>
        <note />
      </trans-unit>
      <trans-unit id="tcStructsCanOnlyBindThisAtMemberDeclaration">
        <source>Structs may only bind a 'this' parameter at member declarations</source>
        <target state="translated">構造体は、メンバーの宣言の 'this' パラメーターのみをバインドできます</target>
        <note />
      </trans-unit>
      <trans-unit id="tcUnexpectedExprAtRecInfPoint">
        <source>Unexpected expression at recursive inference point</source>
        <target state="translated">再帰的推論ポイントに予期しない式があります</target>
        <note />
      </trans-unit>
      <trans-unit id="tcLessGenericBecauseOfAnnotation">
        <source>This code is less generic than required by its annotations because the explicit type variable '{0}' could not be generalized. It was constrained to be '{1}'.</source>
        <target state="translated">明示的な型変数 '{0}' をジェネリック化できないため、このコードは、注釈に必要な総称性よりも低くなります。このコードは '{1}' に制限されました。</target>
        <note />
      </trans-unit>
      <trans-unit id="tcConstrainedTypeVariableCannotBeGeneralized">
        <source>One or more of the explicit class or function type variables for this binding could not be generalized, because they were constrained to other types</source>
        <target state="translated">この束縛に関する 1 つまたは複数の明示的クラスまたは関数型の変数は、他の型に制限されているため、ジェネリック化できませんでした。</target>
        <note />
      </trans-unit>
      <trans-unit id="tcGenericParameterHasBeenConstrained">
        <source>A generic type parameter has been used in a way that constrains it to always be '{0}'</source>
        <target state="translated">常に '{0}' であるという制約があるジェネリック型パラメーターが使用されました</target>
        <note />
      </trans-unit>
      <trans-unit id="tcTypeParameterHasBeenConstrained">
        <source>This type parameter has been used in a way that constrains it to always be '{0}'</source>
        <target state="translated">常に '{0}' であるという制約がある型パラメーターが使用されました</target>
        <note />
      </trans-unit>
      <trans-unit id="tcTypeParametersInferredAreNotStable">
        <source>The type parameters inferred for this value are not stable under the erasure of type abbreviations. This is due to the use of type abbreviations which drop or reorder type parameters, e.g. \n\ttype taggedInt&lt;'a&gt; = int or\n\ttype swap&lt;'a,'b&gt; = 'b * 'a.\nConsider declaring the type parameters for this value explicitly, e.g.\n\tlet f&lt;'a,'b&gt; ((x,y) : swap&lt;'b,'a&gt;) : swap&lt;'a,'b&gt; = (y,x).</source>
        <target state="translated">この値に推論される型パラメーターは、型の省略形を無効にすると安定しません。型パラメーターをドロップまたは並び替える型の省略形を使用していることが原因です (例: \n\ttype taggedInt&lt;'a&gt; = int または\n\ttype swap&lt;'a,'b&gt; = 'b * 'a)。\nこの値の型パラメーターを明示的に宣言してください (例: \n\tlet f&lt;'a,'b&gt; ((x,y) : swap&lt;'b,'a&gt;) : swap&lt;'a,'b&gt; = (y,x))。</target>
        <note />
      </trans-unit>
      <trans-unit id="tcExplicitTypeParameterInvalid">
        <source>Explicit type parameters may only be used on module or member bindings</source>
        <target state="translated">明示的な型パラメーターを使用できるのは、モジュールまたはメンバーの束縛のみです</target>
        <note />
      </trans-unit>
      <trans-unit id="tcOverridingMethodRequiresAllOrNoTypeParameters">
        <source>You must explicitly declare either all or no type parameters when overriding a generic abstract method</source>
        <target state="translated">ジェネリック抽象メソッドをオーバーライドする場合、明示的にすべての型パラメーターを宣言するか、まったく宣言しないでください</target>
        <note />
      </trans-unit>
      <trans-unit id="tcFieldsDoNotDetermineUniqueRecordType">
        <source>The field labels and expected type of this record expression or pattern do not uniquely determine a corresponding record type</source>
        <target state="translated">フィールド ラベルとこのレコード式またはパターンの型だけでは、対応するレコード型を一意に決定できません</target>
        <note />
      </trans-unit>
      <trans-unit id="tcFieldAppearsTwiceInRecord">
        <source>The field '{0}' appears twice in this record expression or pattern</source>
        <target state="translated">のレコード式またはパターンに、フィールド '{0}' が 2 回出現します</target>
        <note />
      </trans-unit>
      <trans-unit id="tcUnknownUnion">
        <source>Unknown union case</source>
        <target state="translated">不明な共用体ケースです</target>
        <note />
      </trans-unit>
      <trans-unit id="tcNotSufficientlyGenericBecauseOfScope">
        <source>This code is not sufficiently generic. The type variable {0} could not be generalized because it would escape its scope.</source>
        <target state="translated">このコードの総称性が十分ではありません。スコープが回避されるため、型変数 {0} をジェネリック化することはできません。</target>
        <note />
      </trans-unit>
      <trans-unit id="tcPropertyRequiresExplicitTypeParameters">
        <source>A property cannot have explicit type parameters. Consider using a method instead.</source>
        <target state="translated">プロパティには明示的な型パラメーターを使用できません。代わりにメソッドを使用してください。</target>
        <note />
      </trans-unit>
      <trans-unit id="tcConstructorCannotHaveTypeParameters">
        <source>A constructor cannot have explicit type parameters. Consider using a static construction method instead.</source>
        <target state="translated">コンストラクターには明示的な型パラメーターを使用できません。代わりに静的構築のメソッドを使用してください。</target>
        <note />
      </trans-unit>
      <trans-unit id="tcInstanceMemberRequiresTarget">
        <source>This instance member needs a parameter to represent the object being invoked. Make the member static or use the notation 'member x.Member(args) = ...'.</source>
        <target state="translated">このインスタンス メンバーには、呼び出されるオブジェクトを表すパラメーターが必要です。メンバーを静的にするか、'member x.Member(args) = ...' という表記を使用してください。</target>
        <note />
      </trans-unit>
      <trans-unit id="tcUnexpectedPropertyInSyntaxTree">
        <source>Unexpected source-level property specification in syntax tree</source>
        <target state="translated">構文ツリーに予期しないソースレベルのプロパティの指定があります</target>
        <note />
      </trans-unit>
      <trans-unit id="tcStaticInitializerRequiresArgument">
        <source>A static initializer requires an argument</source>
        <target state="translated">静的初期化子には引数が必要です</target>
        <note />
      </trans-unit>
      <trans-unit id="tcObjectConstructorRequiresArgument">
        <source>An object constructor requires an argument</source>
        <target state="translated">オブジェクト コンストラクターには引数が必要です</target>
        <note />
      </trans-unit>
      <trans-unit id="tcStaticMemberShouldNotHaveThis">
        <source>This static member should not have a 'this' parameter. Consider using the notation 'member Member(args) = ...'.</source>
        <target state="translated">この静的メンバーに 'this' パラメーターを指定することはできません。'member Member(args) = ...' という表記を使用してください。</target>
        <note />
      </trans-unit>
      <trans-unit id="tcExplicitStaticInitializerSyntax">
        <source>An explicit static initializer should use the syntax 'static new(args) = expr'</source>
        <target state="translated">明示的な静的初期化子には 'static new(args) = expr' という構文を使用してください</target>
        <note />
      </trans-unit>
      <trans-unit id="tcExplicitObjectConstructorSyntax">
        <source>An explicit object constructor should use the syntax 'new(args) = expr'</source>
        <target state="translated">明示的なオブジェクト コンストラクターには 'new(args) = expr' という構文を使用してください</target>
        <note />
      </trans-unit>
      <trans-unit id="tcUnexpectedPropertySpec">
        <source>Unexpected source-level property specification</source>
        <target state="translated">予期しないソースレベルのプロパティの指定があります</target>
        <note />
      </trans-unit>
      <trans-unit id="tcObjectExpressionFormDeprecated">
        <source>This form of object expression is not used in F#. Use 'member this.MemberName ... = ...' to define member implementations in object expressions.</source>
        <target state="translated">この形式のオブジェクト式は F# では使用されません。オブジェクト式でメンバーの実装を定義するには、'member this.MemberName ... = ...' を使用してください。</target>
        <note />
      </trans-unit>
      <trans-unit id="tcInvalidDeclaration">
        <source>Invalid declaration</source>
        <target state="translated">宣言が無効です</target>
        <note />
      </trans-unit>
      <trans-unit id="tcAttributesInvalidInPatterns">
        <source>Attributes are not allowed within patterns</source>
        <target state="translated">パターン内では属性を使用できません</target>
        <note />
      </trans-unit>
      <trans-unit id="tcFunctionRequiresExplicitTypeArguments">
        <source>The generic function '{0}' must be given explicit type argument(s)</source>
        <target state="translated">ジェネリック関数 '{0}' に明示的な型引数を指定する必要があります</target>
        <note />
      </trans-unit>
      <trans-unit id="tcDoesNotAllowExplicitTypeArguments">
        <source>The method or function '{0}' should not be given explicit type argument(s) because it does not declare its type parameters explicitly</source>
        <target state="translated">メソッドまたは関数 '{0}' は、型パラメーターを明示的に宣言していないため、明示的な型引数を指定しないでください</target>
        <note />
      </trans-unit>
      <trans-unit id="tcTypeParameterArityMismatch">
        <source>This value, type or method expects {0} type parameter(s) but was given {1}</source>
        <target state="translated">この値、型、またはメソッドには {0} 型パラメーターを使用しますが、{1} が指定されました</target>
        <note />
      </trans-unit>
      <trans-unit id="tcDefaultStructConstructorCall">
        <source>The default, zero-initializing constructor of a struct type may only be used if all the fields of the struct type admit default initialization</source>
        <target state="translated">構造体型のすべてのフィールドが既定の初期化を許可している場合のみ、既定である、ゼロで初期化した構造型のコンストラクターを使用できます。</target>
        <note />
      </trans-unit>
      <trans-unit id="tcCouldNotFindIDisposable">
        <source>Couldn't find Dispose on IDisposable, or it was overloaded</source>
        <target state="translated">IDisposable に Dispose が見つからないか、Dispose がオーバーロードされました</target>
        <note />
      </trans-unit>
      <trans-unit id="tcNonLiteralCannotBeUsedInPattern">
        <source>This value is not a literal and cannot be used in a pattern</source>
        <target state="translated">この値はリテラルではないため、パターンに使用できません</target>
        <note />
      </trans-unit>
      <trans-unit id="tcFieldIsReadonly">
        <source>This field is readonly</source>
        <target state="translated">このフィールドは読み取り専用です</target>
        <note />
      </trans-unit>
      <trans-unit id="tcNameArgumentsMustAppearLast">
        <source>Named arguments must appear after all other arguments</source>
        <target state="translated">名前付き引数は、その他の引数の後ろに指定してください</target>
        <note />
      </trans-unit>
      <trans-unit id="tcFunctionRequiresExplicitLambda">
        <source>This function value is being used to construct a delegate type whose signature includes a byref argument. You must use an explicit lambda expression taking {0} arguments.</source>
        <target state="translated">この関数値は、byref 引数を含むシグネチャのデリゲート型を構築するために使用されます。{0} 個の引数を使用する明示的なラムダ式を使用する必要があります。</target>
        <note />
      </trans-unit>
      <trans-unit id="tcTypeCannotBeEnumerated">
        <source>The type '{0}' is not a type whose values can be enumerated with this syntax, i.e. is not compatible with either seq&lt;_&gt;, IEnumerable&lt;_&gt; or IEnumerable and does not have a GetEnumerator method</source>
        <target state="translated">型 '{0}' は、この構文で列挙できる値の型ではありません。つまり、seq&lt;_&gt;, IEnumerable&lt;_&gt; とも IEnumerable とも互換性がなく、GetEnumerator メソッドがありません</target>
        <note />
      </trans-unit>
      <trans-unit id="tcInvalidMixtureOfRecursiveForms">
        <source>This recursive binding uses an invalid mixture of recursive forms</source>
        <target state="translated">この再帰的束縛に使用されている再帰形式の混合は無効です</target>
        <note />
      </trans-unit>
      <trans-unit id="tcInvalidObjectConstructionExpression">
        <source>This is not a valid object construction expression. Explicit object constructors must either call an alternate constructor or initialize all fields of the object and specify a call to a super class constructor.</source>
        <target state="translated">これは有効なオブジェクト構築式ではありません。明示的なオブジェクト コンストラクターでは、代わりのコンストラクターを呼び出すかまたはオブジェクトのすべてのフィールドを初期化し、スーパークラス コンストラクターの呼び出しを指定する必要があります。</target>
        <note />
      </trans-unit>
      <trans-unit id="tcInvalidConstraint">
        <source>Invalid constraint</source>
        <target state="translated">制約が無効です</target>
        <note />
      </trans-unit>
      <trans-unit id="tcInvalidConstraintTypeSealed">
        <source>Invalid constraint: the type used for the constraint is sealed, which means the constraint could only be satisfied by at most one solution</source>
        <target state="translated">無効な制約: 制約に使用された型がシールドです。つまり、制約を満たすことができるのは、最高でも 1 つの解です。</target>
        <note />
      </trans-unit>
      <trans-unit id="tcInvalidEnumConstraint">
        <source>An 'enum' constraint must be of the form 'enum&lt;type&gt;'</source>
        <target state="translated">'enum' 制約の形式は 'enum&lt;type&gt;' にする必要があります</target>
        <note />
      </trans-unit>
      <trans-unit id="tcInvalidNewConstraint">
        <source>'new' constraints must take one argument of type 'unit' and return the constructed type</source>
        <target state="translated">'new' 制約は型 'unit' の引数を 1 つ指定し、構築された型を返す必要があります</target>
        <note />
      </trans-unit>
      <trans-unit id="tcInvalidPropertyType">
        <source>This property has an invalid type. Properties taking multiple indexer arguments should have types of the form 'ty1 * ty2 -&gt; ty3'. Properties returning functions should have types of the form '(ty1 -&gt; ty2)'.</source>
        <target state="translated">このプロパティに無効な型があります。複数のインデクサー引数を取るプロパティの型の形式は 'ty1 * ty2 -&gt; ty3' でなければなりません。関数を返すプロパティの型の形式は '(ty1 -&gt; ty2)' にする必要があります。</target>
        <note />
      </trans-unit>
      <trans-unit id="tcExpectedUnitOfMeasureMarkWithAttribute">
        <source>Expected unit-of-measure parameter, not type parameter. Explicit unit-of-measure parameters must be marked with the [&lt;Measure&gt;] attribute.</source>
        <target state="translated">必要なのは型パラメーターではなく測定単位パラメーターです。明示的な測定単位パラメーターは、[&lt;Measure&gt;] 属性でマークされている必要があります。</target>
        <note />
      </trans-unit>
      <trans-unit id="tcExpectedTypeParameter">
        <source>Expected type parameter, not unit-of-measure parameter</source>
        <target state="translated">単位パラメーターではなく型パラメーターを指定してください</target>
        <note />
      </trans-unit>
      <trans-unit id="tcExpectedTypeNotUnitOfMeasure">
        <source>Expected type, not unit-of-measure</source>
        <target state="translated">単位ではなく型を指定してください</target>
        <note />
      </trans-unit>
      <trans-unit id="tcExpectedUnitOfMeasureNotType">
        <source>Expected unit-of-measure, not type</source>
        <target state="translated">型ではなく単位を指定してください</target>
        <note />
      </trans-unit>
      <trans-unit id="tcInvalidUnitsOfMeasurePrefix">
        <source>Units-of-measure cannot be used as prefix arguments to a type. Rewrite as postfix arguments in angle brackets.</source>
        <target state="translated">型に対するプレフィックス引数として単位を使用することはできません。山かっこで囲んだ後置引数として書き換えてください。</target>
        <note />
      </trans-unit>
      <trans-unit id="tcUnitsOfMeasureInvalidInTypeConstructor">
        <source>Unit-of-measure cannot be used in type constructor application</source>
        <target state="translated">型コンストラクター応用には単位を使用できません</target>
        <note />
      </trans-unit>
      <trans-unit id="tcRequireBuilderMethod">
        <source>This control construct may only be used if the computation expression builder defines a '{0}' method</source>
        <target state="translated">この制御コンストラクトを使用できるのは、コンピュテーション式ビルダーが '{0}' メソッドを定義する場合のみです</target>
        <note />
      </trans-unit>
      <trans-unit id="tcTypeHasNoNestedTypes">
        <source>This type has no nested types</source>
        <target state="translated">この型に入れ子の型はありません</target>
        <note />
      </trans-unit>
      <trans-unit id="tcUnexpectedSymbolInTypeExpression">
        <source>Unexpected {0} in type expression</source>
        <target state="translated">型式に予期しない {0} があります</target>
        <note />
      </trans-unit>
      <trans-unit id="tcTypeParameterInvalidAsTypeConstructor">
        <source>Type parameter cannot be used as type constructor</source>
        <target state="translated">型パラメーターは型コンストラクターとして使用できません</target>
        <note />
      </trans-unit>
      <trans-unit id="tcIllegalSyntaxInTypeExpression">
        <source>Illegal syntax in type expression</source>
        <target state="translated">型式の構文が正しくありません</target>
        <note />
      </trans-unit>
      <trans-unit id="tcAnonymousUnitsOfMeasureCannotBeNested">
        <source>Anonymous unit-of-measure cannot be nested inside another unit-of-measure expression</source>
        <target state="translated">匿名の単位は、別の単位式の中に入れ子にすることはできません</target>
        <note />
      </trans-unit>
      <trans-unit id="tcAnonymousTypeInvalidInDeclaration">
        <source>Anonymous type variables are not permitted in this declaration</source>
        <target state="translated">この宣言で匿名型の変数は使用できません</target>
        <note />
      </trans-unit>
      <trans-unit id="tcUnexpectedSlashInType">
        <source>Unexpected / in type</source>
        <target state="translated">型に予期しない / があります</target>
        <note />
      </trans-unit>
      <trans-unit id="tcUnexpectedTypeArguments">
        <source>Unexpected type arguments</source>
        <target state="translated">予期しない型引数です</target>
        <note />
      </trans-unit>
      <trans-unit id="tcOptionalArgsOnlyOnMembers">
        <source>Optional arguments are only permitted on type members</source>
        <target state="translated">型メンバーにはオプションの引数のみを使用できます</target>
        <note />
      </trans-unit>
      <trans-unit id="tcNameNotBoundInPattern">
        <source>Name '{0}' not bound in pattern context</source>
        <target state="translated">名前 '{0}' がパターン コンテキストにバインドされていません</target>
        <note />
      </trans-unit>
      <trans-unit id="tcInvalidNonPrimitiveLiteralInPatternMatch">
        <source>Non-primitive numeric literal constants cannot be used in pattern matches because they can be mapped to multiple different types through the use of a NumericLiteral module. Consider using replacing with a variable, and use 'when &lt;variable&gt; = &lt;constant&gt;' at the end of the match clause.</source>
        <target state="translated">プリミティブではない数値リテラル定数は、NumericLiteral モジュールを介して複数の型にマップされる可能性があるため、パターン マッチには使用できません。変数で置き換え、match 句の末尾に 'when &lt;variable&gt; = &lt;constant&gt;' を使用してください。</target>
        <note />
      </trans-unit>
      <trans-unit id="tcInvalidTypeArgumentUsage">
        <source>Type arguments cannot be specified here</source>
        <target state="translated">ここで型引数は指定できません</target>
        <note />
      </trans-unit>
      <trans-unit id="tcRequireActivePatternWithOneResult">
        <source>Only active patterns returning exactly one result may accept arguments</source>
        <target state="translated">結果を 1 つだけ返すアクティブ パターンのみが、引数を使用できます</target>
        <note />
      </trans-unit>
      <trans-unit id="tcInvalidArgForParameterizedPattern">
        <source>Invalid argument to parameterized pattern label</source>
        <target state="translated">パラメーター化されたパターン ラベルに無効な引数が指定されました</target>
        <note />
      </trans-unit>
      <trans-unit id="tcInvalidIndexIntoActivePatternArray">
        <source>Internal error. Invalid index into active pattern array</source>
        <target state="translated">内部エラー。アクティブ パターン配列への無効なインデックスです。</target>
        <note />
      </trans-unit>
      <trans-unit id="tcUnionCaseDoesNotTakeArguments">
        <source>This union case does not take arguments</source>
        <target state="translated">この共用体ケースに引数は指定できません</target>
        <note />
      </trans-unit>
      <trans-unit id="tcUnionCaseRequiresOneArgument">
        <source>This union case takes one argument</source>
        <target state="translated">この共用体ケースには 1 つの引数を指定します</target>
        <note />
      </trans-unit>
      <trans-unit id="tcUnionCaseExpectsTupledArguments">
        <source>This union case expects {0} arguments in tupled form</source>
        <target state="translated">この共用体ケースにはタプル形式の引数を {0} 個指定してください</target>
        <note />
      </trans-unit>
      <trans-unit id="tcFieldIsNotStatic">
        <source>Field '{0}' is not static</source>
        <target state="translated">フィールド '{0}' は静的ではありません</target>
        <note />
      </trans-unit>
      <trans-unit id="tcFieldNotLiteralCannotBeUsedInPattern">
        <source>This field is not a literal and cannot be used in a pattern</source>
        <target state="translated">このフィールドはリテラルではないため、パターンに使用できません</target>
        <note />
      </trans-unit>
      <trans-unit id="tcRequireVarConstRecogOrLiteral">
        <source>This is not a variable, constant, active recognizer or literal</source>
        <target state="translated">これは変数、定数、アクティブ レコグナイザー、またはリテラルではありません</target>
        <note />
      </trans-unit>
      <trans-unit id="tcInvalidPattern">
        <source>This is not a valid pattern</source>
        <target state="translated">これは有効なパターンではありません</target>
        <note />
      </trans-unit>
      <trans-unit id="tcUseWhenPatternGuard">
        <source>Character range matches have been removed in F#. Consider using a 'when' pattern guard instead.</source>
        <target state="translated">F# では文字範囲の一致が削除されました。代わりに 'when' パターン ガードを使用してください。</target>
        <note />
      </trans-unit>
      <trans-unit id="tcIllegalPattern">
        <source>Illegal pattern</source>
        <target state="translated">パターンが正しくありません</target>
        <note />
      </trans-unit>
      <trans-unit id="tcSyntaxErrorUnexpectedQMark">
        <source>Syntax error - unexpected '?' symbol</source>
        <target state="translated">構文エラー - 予期しない '?' 記号です</target>
        <note />
      </trans-unit>
      <trans-unit id="tcExpressionCountMisMatch">
        <source>Expected {0} expressions, got {1}</source>
        <target state="translated">{0} 式を指定する必要がありますが、{1} が指定されました</target>
        <note />
      </trans-unit>
      <trans-unit id="tcExprUndelayed">
        <source>TcExprUndelayed: delayed</source>
        <target state="translated">TcExprUndelayed: 遅延しました</target>
        <note />
      </trans-unit>
      <trans-unit id="tcExpressionRequiresSequence">
        <source>This expression form may only be used in sequence and computation expressions</source>
        <target state="translated">この式の形式を使用できるのは、シーケンス式またはコンピュテーション式のみです</target>
        <note />
      </trans-unit>
      <trans-unit id="tcInvalidObjectExpressionSyntaxForm">
        <source>Invalid object expression. Objects without overrides or interfaces should use the expression form 'new Type(args)' without braces.</source>
        <target state="translated">オブジェクト式が無効です。オーバーライドまたはインターフェイスがないオブジェクトには、かっこなしで 'new Type(args)' という形式の式を使用してください。</target>
        <note />
      </trans-unit>
      <trans-unit id="tcInvalidObjectSequenceOrRecordExpression">
        <source>Invalid object, sequence or record expression</source>
        <target state="translated">オブジェクト式、シーケンス式、またはレコード式が無効です</target>
        <note />
      </trans-unit>
      <trans-unit id="tcInvalidSequenceExpressionSyntaxForm">
        <source>Invalid record, sequence or computation expression. Sequence expressions should be of the form 'seq {{ ... }}'</source>
        <target state="translated">無効なレコード、シーケンス式、またはコンピュテーション式です。シーケンス式は 'seq {{ ... }}' という形式にしてください。</target>
        <note />
      </trans-unit>
      <trans-unit id="tcExpressionWithIfRequiresParenthesis">
        <source>This list or array expression includes an element of the form 'if ... then ... else'. Parenthesize this expression to indicate it is an individual element of the list or array, to disambiguate this from a list generated using a sequence expression</source>
        <target state="translated">このリスト式または配列式には、'if ... then ... else' という形式の要素が含まれます。この式をかっこで囲んでリストまたは配列の個別の要素であることを示し、シーケンス式を使用して生成されたリストとこのリストを区別してください。</target>
        <note />
      </trans-unit>
      <trans-unit id="tcUnableToParseFormatString">
        <source>Unable to parse format string '{0}'</source>
        <target state="translated">書式指定文字列 '{0}' を解析できません</target>
        <note />
      </trans-unit>
      <trans-unit id="tcListLiteralMaxSize">
        <source>This list expression exceeds the maximum size for list literals. Use an array for larger literals and call Array.ToList.</source>
        <target state="translated">このリスト式は、リスト リテラルの最大サイズを超えています。より大きなリテラルの配列を使用し、Array.ToList を呼び出してください。</target>
        <note />
      </trans-unit>
      <trans-unit id="tcExpressionFormRequiresObjectConstructor">
        <source>The expression form 'expr then expr' may only be used as part of an explicit object constructor</source>
        <target state="translated">明示的なオブジェクト コンストラクターの一部としてのみ、'expr then expr' という形式の式を使用できます</target>
        <note />
      </trans-unit>
      <trans-unit id="tcNamedArgumentsCannotBeUsedInMemberTraits">
        <source>Named arguments cannot be given to member trait calls</source>
        <target state="translated">名前付き引数をメンバーの特徴 (trait) の呼び出しに指定することはできません</target>
        <note />
      </trans-unit>
      <trans-unit id="tcNotValidEnumCaseName">
        <source>This is not a valid name for an enumeration case</source>
        <target state="translated">列挙型のケースの有効な名前ではありません</target>
        <note />
      </trans-unit>
      <trans-unit id="tcFieldIsNotMutable">
        <source>This field is not mutable</source>
        <target state="translated">このフィールドは変更可能ではありません</target>
        <note />
      </trans-unit>
      <trans-unit id="tcConstructRequiresListArrayOrSequence">
        <source>This construct may only be used within list, array and sequence expressions, e.g. expressions of the form 'seq {{ ... }}', '[ ... ]' or '[| ... |]'. These use the syntax 'for ... in ... do ... yield...' to generate elements</source>
        <target state="translated">このコンストラクトは、リスト式、配列式、およびシーケンス式内でのみ使用できます (たとえば、'seq {{ ... }}'、'[ ... ]'、'[| ... |]' などの形式の式)。この場合、要素を生成するには 'for ... in ... do ... yield...' という構文を使用します。</target>
        <note />
      </trans-unit>
      <trans-unit id="tcConstructRequiresComputationExpressions">
        <source>This construct may only be used within computation expressions. To return a value from an ordinary function simply write the expression without 'return'.</source>
        <target state="translated">このコンストラクトはコンピュテーション式内でのみ使用できます。通常の関数から値を返すには、'return' を使用せずに式を記述してください。</target>
        <note />
      </trans-unit>
      <trans-unit id="tcConstructRequiresSequenceOrComputations">
        <source>This construct may only be used within sequence or computation expressions</source>
        <target state="translated">このコンストラクトはシーケンス式およびコンピュテーション式内でのみ使用できます</target>
        <note />
      </trans-unit>
      <trans-unit id="tcConstructRequiresComputationExpression">
        <source>This construct may only be used within computation expressions</source>
        <target state="translated">このコンストラクトはコンピュテーション式内でのみ使用できます</target>
        <note />
      </trans-unit>
      <trans-unit id="tcInvalidIndexerExpression">
        <source>Incomplete expression or invalid use of indexer syntax</source>
        <target state="translated">式が不完全であるか、インデクサー構文の使用法が正しくありません。</target>
        <note />
      </trans-unit>
      <trans-unit id="tcObjectOfIndeterminateTypeUsedRequireTypeConstraint">
        <source>The operator 'expr.[idx]' has been used on an object of indeterminate type based on information prior to this program point. Consider adding further type constraints</source>
        <target state="translated">このプログラムのポイントよりも前の情報に基づいた不確定の型のオブジェクトに、演算子 'expr.[idx]' が使用されました。型の制約を増やしてください。</target>
        <note />
      </trans-unit>
      <trans-unit id="tcCannotInheritFromVariableType">
        <source>Cannot inherit from a variable type</source>
        <target state="translated">変数型から継承できません</target>
        <note />
      </trans-unit>
      <trans-unit id="tcObjectConstructorsOnTypeParametersCannotTakeArguments">
        <source>Calls to object constructors on type parameters cannot be given arguments</source>
        <target state="translated">型パラメーター上のオブジェクト コンストラクターの呼び出しに引数を指定することはできません</target>
        <note />
      </trans-unit>
      <trans-unit id="tcCompiledNameAttributeMisused">
        <source>The 'CompiledName' attribute cannot be used with this language element</source>
        <target state="translated">この言語要素では、'CompiledName' 属性を使用できません</target>
        <note />
      </trans-unit>
      <trans-unit id="tcNamedTypeRequired">
        <source>'{0}' may only be used with named types</source>
        <target state="translated">'{0}' を使用できるのは、名前付き型のみです</target>
        <note />
      </trans-unit>
      <trans-unit id="tcInheritCannotBeUsedOnInterfaceType">
        <source>'inherit' cannot be used on interface types. Consider implementing the interface by using 'interface ... with ... end' instead.</source>
        <target state="translated">インターフェイス型に 'inherit' は使用できません。代わりに 'interface ... with ... end' を使用してインターフェイスを実装してください。</target>
        <note />
      </trans-unit>
      <trans-unit id="tcNewCannotBeUsedOnInterfaceType">
        <source>'new' cannot be used on interface types. Consider using an object expression '{{ new ... with ... }}' instead.</source>
        <target state="translated">インターフェイス型では 'new' を使用できません。代わりにオブジェクト式 '{{ new ... with ... }}' を使用してください。</target>
        <note />
      </trans-unit>
      <trans-unit id="tcAbstractTypeCannotBeInstantiated">
        <source>Instances of this type cannot be created since it has been marked abstract or not all methods have been given implementations. Consider using an object expression '{{ new ... with ... }}' instead.</source>
        <target state="translated">abstract とマークされているか、一部のメソッドが実装されていないため、この型のインスタンスを作成できません。代わりにオブジェクト式 '{{ new ... with ... }}' を使用してください。</target>
        <note />
      </trans-unit>
      <trans-unit id="tcIDisposableTypeShouldUseNew">
        <source>It is recommended that objects supporting the IDisposable interface are created using the syntax 'new Type(args)', rather than 'Type(args)' or 'Type' as a function value representing the constructor, to indicate that resources may be owned by the generated value</source>
        <target state="translated">IDisposable インターフェイスをサポートするオブジェクトは、コンストラクターを表す関数値として 'Type(args)' や 'Type' ではなく 'new Type(args)' の構文を使用して作成することをお勧めします。これは、リソースが生成された値に所有される可能性があることを示すためです</target>
        <note />
      </trans-unit>
      <trans-unit id="tcSyntaxCanOnlyBeUsedToCreateObjectTypes">
        <source>'{0}' may only be used to construct object types</source>
        <target state="translated">'{0}' は、オブジェクト型を構築するときにのみ使用できます</target>
        <note />
      </trans-unit>
      <trans-unit id="tcConstructorRequiresCall">
        <source>Constructors for the type '{0}' must directly or indirectly call its implicit object constructor. Use a call to the implicit object constructor instead of a record expression.</source>
        <target state="translated">型 '{0}' のコンストラクターはその暗黙的なオブジェクト コンストラクターを直接、または間接的に呼び出す必要があります。レコード式ではなく、暗黙的なオブジェクト コンストラクターの呼び出しを使用してください。</target>
        <note />
      </trans-unit>
      <trans-unit id="tcUndefinedField">
        <source>The field '{0}' has been given a value, but is not present in the type '{1}'</source>
        <target state="translated">フィールド '{0}' に値が指定されましたが、このフィールドは型 '{1}' に存在しません</target>
        <note />
      </trans-unit>
      <trans-unit id="tcFieldRequiresAssignment">
        <source>No assignment given for field '{0}' of type '{1}'</source>
        <target state="translated">型 '{1}' のフィールド '{0}' に割り当てが指定されていません</target>
        <note />
      </trans-unit>
      <trans-unit id="tcExtraneousFieldsGivenValues">
        <source>Extraneous fields have been given values</source>
        <target state="translated">不適切なフィールドに値を指定しました</target>
        <note />
      </trans-unit>
      <trans-unit id="tcObjectExpressionsCanOnlyOverrideAbstractOrVirtual">
        <source>Only overrides of abstract and virtual members may be specified in object expressions</source>
        <target state="translated">オブジェクト式に指定できるのは、抽象メンバーおよび仮想メンバーのオーバーライドのみです。</target>
        <note />
      </trans-unit>
      <trans-unit id="tcNoAbstractOrVirtualMemberFound">
        <source>The member '{0}' does not correspond to any abstract or virtual method available to override or implement.</source>
        <target state="translated">メンバー '{0}' は、無視または実装に使用できるどの抽象メソッドまたは仮想メソッドにも対応していません。</target>
        <note />
      </trans-unit>
      <trans-unit id="tcMemberFoundIsNotAbstractOrVirtual">
        <source>The type {0} contains the member '{1}' but it is not a virtual or abstract method that is available to override or implement.</source>
        <target state="translated">型 {0} にメンバー '{1}' が含まれていますが、このメンバーはオーバーライドまたは実装に使用できる仮想メソッドでも抽象メソッドでもありません。</target>
        <note />
      </trans-unit>
      <trans-unit id="tcArgumentArityMismatch">
        <source>The member '{0}' does not accept the correct number of arguments. {1} argument(s) are expected, but {2} were given. The required signature is '{3}'.{4}</source>
        <target state="translated">メンバー '{0}' の引数の数が正しくありません。{1} 個の引数が必要ですが、指定されたのは {2} 個です。必要な署名は '{3}' です。{4}</target>
        <note />
      </trans-unit>
      <trans-unit id="tcArgumentArityMismatchOneOverload">
        <source>The member '{0}' does not accept the correct number of arguments. One overload accepts {1} arguments, but {2} were given. The required signature is '{3}'.{4}</source>
        <target state="translated">メンバー '{0}' の引数の数が正しくありません。1 つのオーバーロードには {1} 個の引数を指定できますが、{2} 個が指定されました。必要な署名は '{3}' です。{4}</target>
        <note />
      </trans-unit>
      <trans-unit id="tcSimpleMethodNameRequired">
        <source>A simple method name is required here</source>
        <target state="translated">ここでは単純なメソッド名が必要です</target>
        <note />
      </trans-unit>
      <trans-unit id="tcPredefinedTypeCannotBeUsedAsSuperType">
        <source>The types System.ValueType, System.Enum, System.Delegate, System.MulticastDelegate and System.Array cannot be used as super types in an object expression or class</source>
        <target state="translated">型 System.ValueType、System.Enum、System.Delegate、System.MulticastDelegate、および System.Array は、オブジェクト式またはクラスのスーパー型として使用できません</target>
        <note />
      </trans-unit>
      <trans-unit id="tcNewMustBeUsedWithNamedType">
        <source>'new' must be used with a named type</source>
        <target state="translated">名前付き型には 'new' を使用してください</target>
        <note />
      </trans-unit>
      <trans-unit id="tcCannotCreateExtensionOfSealedType">
        <source>Cannot create an extension of a sealed type</source>
        <target state="translated">シールド型の拡張は作成できません</target>
        <note />
      </trans-unit>
      <trans-unit id="tcNoArgumentsForRecordValue">
        <source>No arguments may be given when constructing a record value</source>
        <target state="translated">レコード値を構築するときに指定できる引数はありません</target>
        <note />
      </trans-unit>
      <trans-unit id="tcNoInterfaceImplementationForConstructionExpression">
        <source>Interface implementations cannot be given on construction expressions</source>
        <target state="translated">構築式ではインターフェイスの実装を指定できません</target>
        <note />
      </trans-unit>
      <trans-unit id="tcObjectConstructionCanOnlyBeUsedInClassTypes">
        <source>Object construction expressions may only be used to implement constructors in class types</source>
        <target state="translated">オブジェクト構築式は、クラス型のコンストラクターを実装する場合にのみ使用できます</target>
        <note />
      </trans-unit>
      <trans-unit id="tcOnlySimpleBindingsCanBeUsedInConstructionExpressions">
        <source>Only simple bindings of the form 'id = expr' can be used in construction expressions</source>
        <target state="translated">構築式に使用できるのは、'id = expr' という形式の単純な束縛のみです</target>
        <note />
      </trans-unit>
      <trans-unit id="tcObjectsMustBeInitializedWithObjectExpression">
        <source>Objects must be initialized by an object construction expression that calls an inherited object constructor and assigns a value to each field</source>
        <target state="translated">オブジェクトを初期化するには、継承したオブジェクト コンストラクターを呼び出し、値を各フィールドに割り当てるオブジェクト構築式を使用してください。</target>
        <note />
      </trans-unit>
      <trans-unit id="tcExpectedInterfaceType">
        <source>Expected an interface type</source>
        <target state="translated">インターフェイスの型を指定してください</target>
        <note />
      </trans-unit>
      <trans-unit id="tcConstructorForInterfacesDoNotTakeArguments">
        <source>Constructor expressions for interfaces do not take arguments</source>
        <target state="translated">インターフェイスのコンストラクター式には引数を使用できません</target>
        <note />
      </trans-unit>
      <trans-unit id="tcConstructorRequiresArguments">
        <source>This object constructor requires arguments</source>
        <target state="translated">このオブジェクト コンストラクターには引数が必要です</target>
        <note />
      </trans-unit>
      <trans-unit id="tcNewRequiresObjectConstructor">
        <source>'new' may only be used with object constructors</source>
        <target state="translated">'new' を使用できるのは、オブジェクト コンストラクターのみです</target>
        <note />
      </trans-unit>
      <trans-unit id="tcAtLeastOneOverrideIsInvalid">
        <source>At least one override did not correctly implement its corresponding abstract member</source>
        <target state="translated">少なくとも 1 つのオーバーライドが対応する抽象メンバーを正しく実装していません</target>
        <note />
      </trans-unit>
      <trans-unit id="tcNumericLiteralRequiresModule">
        <source>This numeric literal requires that a module '{0}' defining functions FromZero, FromOne, FromInt32, FromInt64 and FromString be in scope</source>
        <target state="translated">数値リテラルの場合、関数 FromZero、FromOne、FromInt32、FromInt64、および FromString を定義するモジュール '{0}' がスコープに含まれている必要があります</target>
        <note />
      </trans-unit>
      <trans-unit id="tcInvalidRecordConstruction">
        <source>Invalid record construction</source>
        <target state="translated">レコードの構造が無効です</target>
        <note />
      </trans-unit>
      <trans-unit id="tcExpressionFormRequiresRecordTypes">
        <source>The expression form {{ expr with ... }} may only be used with record types. To build object types use {{ new Type(...) with ... }}</source>
        <target state="translated">{{ expr with ... }} という形式の式を使用できるのはレコード型のみです。オブジェクトの型を構築するには、{{ new Type(...) with ... }} を使用してください。</target>
        <note />
      </trans-unit>
      <trans-unit id="tcInheritedTypeIsNotObjectModelType">
        <source>The inherited type is not an object model type</source>
        <target state="translated">継承された型はオブジェクト モデル型ではありません</target>
        <note />
      </trans-unit>
      <trans-unit id="tcObjectConstructionExpressionCanOnlyImplementConstructorsInObjectModelTypes">
        <source>Object construction expressions (i.e. record expressions with inheritance specifications) may only be used to implement constructors in object model types. Use 'new ObjectType(args)' to construct instances of object model types outside of constructors</source>
        <target state="translated">オブジェクト構築式 (つまり、継承の指定があるレコード式) は、オブジェクト モデル型のコンストラクターを実装する場合にのみ使用できます。コンストラクターの外側でオブジェクト モデル型のインスタンスを構築するには、'new ObjectType(args)' を使用してください。</target>
        <note />
      </trans-unit>
      <trans-unit id="tcEmptyRecordInvalid">
        <source>'{{ }}' is not a valid expression. Records must include at least one field. Empty sequences are specified by using Seq.empty or an empty list '[]'.</source>
        <target state="translated">'{{ }}' は有効な式ではありません。レコードには 1 つ以上のフィールドを含める必要があります。空のシーケンスを指定するには、Seq.empty または空のリスト '[]' をご使用ください。</target>
        <note />
      </trans-unit>
      <trans-unit id="tcTypeIsNotARecordTypeNeedConstructor">
        <source>This type is not a record type. Values of class and struct types must be created using calls to object constructors.</source>
        <target state="translated">この型はレコード型ではありません。クラス型および構造体型の値は、オブジェクト コンストラクターの呼び出しを使用して作成してください。</target>
        <note />
      </trans-unit>
      <trans-unit id="tcTypeIsNotARecordType">
        <source>This type is not a record type</source>
        <target state="translated">この型はレコード型ではありません</target>
        <note />
      </trans-unit>
      <trans-unit id="tcConstructIsAmbiguousInComputationExpression">
        <source>This construct is ambiguous as part of a computation expression. Nested expressions may be written using 'let _ = (...)' and nested computations using 'let! res = builder {{ ... }}'.</source>
        <target state="translated">このコンストラクトはコンピュテーション式の一部としてあいまいです。入れ子の式を記述するには 'let _ = (...)' を使用し、入れ子の計算には 'let! res = builder {{ ... }}' を使用します。</target>
        <note />
      </trans-unit>
      <trans-unit id="tcConstructIsAmbiguousInSequenceExpression">
        <source>This construct is ambiguous as part of a sequence expression. Nested expressions may be written using 'let _ = (...)' and nested sequences using 'yield! seq {{... }}'.</source>
        <target state="translated">このコンストラクトはシーケンス式の一部としてあいまいです。入れ子の式を記述するには 'let _ = (...)' を使用し、入れ子のシーケンスには 'yield! seq {{... }}' を使用します。</target>
        <note />
      </trans-unit>
      <trans-unit id="tcDoBangIllegalInSequenceExpression">
        <source>'do!' cannot be used within sequence expressions</source>
        <target state="translated">シーケンス式内には 'do!' を使用できません</target>
        <note />
      </trans-unit>
      <trans-unit id="tcUseForInSequenceExpression">
        <source>The use of 'let! x = coll' in sequence expressions is not permitted. Use 'for x in coll' instead.</source>
        <target state="translated">シーケンス式では 'let! x = coll' を使用できません。代わりに 'for x in coll' を使用してください。</target>
        <note />
      </trans-unit>
      <trans-unit id="tcTryIllegalInSequenceExpression">
        <source>'try'/'with' cannot be used within sequence expressions</source>
        <target state="translated">シーケンス式内には 'try'/'with' を使用できません</target>
        <note />
      </trans-unit>
      <trans-unit id="tcUseYieldBangForMultipleResults">
        <source>In sequence expressions, multiple results are generated using 'yield!'</source>
        <target state="translated">シーケンス式で、複数の結果は 'yield!' を使用して生成されます</target>
        <note />
      </trans-unit>
      <trans-unit id="tcInvalidAssignment">
        <source>Invalid assignment</source>
        <target state="translated">割り当てが無効です</target>
        <note />
      </trans-unit>
      <trans-unit id="tcInvalidUseOfTypeName">
        <source>Invalid use of a type name</source>
        <target state="translated">型名の使用方法に誤りがあります</target>
        <note />
      </trans-unit>
      <trans-unit id="tcTypeHasNoAccessibleConstructor">
        <source>This type has no accessible object constructors</source>
        <target state="translated">この型にアクセスできるオブジェクト コンストラクターはありません</target>
        <note />
      </trans-unit>
      <trans-unit id="tcInvalidUseOfInterfaceType">
        <source>Invalid use of an interface type</source>
        <target state="translated">インターフェイス型の使用方法に誤りがあります</target>
        <note />
      </trans-unit>
      <trans-unit id="tcInvalidUseOfDelegate">
        <source>Invalid use of a delegate constructor. Use the syntax 'new Type(args)' or just 'Type(args)'.</source>
        <target state="translated">デリゲート コンストラクターの使用方法に誤りがあります。'new Type(args)' か、単に 'Type(args)' という構文を使用してください</target>
        <note />
      </trans-unit>
      <trans-unit id="tcPropertyIsNotStatic">
        <source>Property '{0}' is not static</source>
        <target state="translated">プロパティ '{0}' は静的ではありません</target>
        <note />
      </trans-unit>
      <trans-unit id="tcPropertyIsNotReadable">
        <source>Property '{0}' is not readable</source>
        <target state="translated">プロパティ '{0}' は読み取り可能ではありません</target>
        <note />
      </trans-unit>
      <trans-unit id="tcLookupMayNotBeUsedHere">
        <source>This lookup cannot be used here</source>
        <target state="translated">ここでこの参照は使用できません</target>
        <note />
      </trans-unit>
      <trans-unit id="tcPropertyIsStatic">
        <source>Property '{0}' is static</source>
        <target state="translated">プロパティ '{0}' は静的です</target>
        <note />
      </trans-unit>
      <trans-unit id="tcPropertyCannotBeSet1">
        <source>Property '{0}' cannot be set</source>
        <target state="translated">プロパティ '{0}' は設定できません</target>
        <note />
      </trans-unit>
      <trans-unit id="tcConstructorsCannotBeFirstClassValues">
        <source>Constructors must be applied to arguments and cannot be used as first-class values. If necessary use an anonymous function '(fun arg1 ... argN -&gt; new Type(arg1,...,argN))'.</source>
        <target state="translated">コンストラクターは引数に適用する必要があり、ファースト クラス値として使用することはできません。必要な場合には、匿名関数 '(fun arg1 ... argN -&gt; new Type(arg1,...,argN))' を使用します。</target>
        <note />
      </trans-unit>
      <trans-unit id="tcSyntaxFormUsedOnlyWithRecordLabelsPropertiesAndFields">
        <source>The syntax 'expr.id' may only be used with record labels, properties and fields</source>
        <target state="translated">構文 'expr.id' を使用できるのは、レコードのラベル、プロパティ、およびフィールドのみです</target>
        <note />
      </trans-unit>
      <trans-unit id="tcEventIsStatic">
        <source>Event '{0}' is static</source>
        <target state="translated">イベント '{0}' は静的です</target>
        <note />
      </trans-unit>
      <trans-unit id="tcEventIsNotStatic">
        <source>Event '{0}' is not static</source>
        <target state="translated">イベント '{0}' は静的ではありません</target>
        <note />
      </trans-unit>
      <trans-unit id="tcNamedArgumentDidNotMatch">
        <source>The named argument '{0}' did not match any argument or mutable property</source>
        <target state="translated">名前付き引数 '{0}' と一致する引数または変更可能なプロパティがありませんでした</target>
        <note />
      </trans-unit>
      <trans-unit id="tcOverloadsCannotHaveCurriedArguments">
        <source>One or more of the overloads of this method has curried arguments. Consider redesigning these members to take arguments in tupled form.</source>
        <target state="translated">このメソッドのオーバーロードの 1 つまたは複数にカリー化された引数があります。タプル化された形式で引数を使用するようにこれらのメンバーを再設計してください。</target>
        <note />
      </trans-unit>
      <trans-unit id="tcUnnamedArgumentsDoNotFormPrefix">
        <source>The unnamed arguments do not form a prefix of the arguments of the method called</source>
        <target state="translated">名前なしの引数は、呼び出されるメソッドの引数のプレフィックスを形成できません</target>
        <note />
      </trans-unit>
      <trans-unit id="tcStaticOptimizationConditionalsOnlyForFSharpLibrary">
        <source>Static optimization conditionals are only for use within the F# library</source>
        <target state="translated">静的最適化の条件は、F# ライブラリ内でのみ使用できます</target>
        <note />
      </trans-unit>
      <trans-unit id="tcFormalArgumentIsNotOptional">
        <source>The corresponding formal argument is not optional</source>
        <target state="translated">対応する正式な引数はオプションではありません</target>
        <note />
      </trans-unit>
      <trans-unit id="tcInvalidOptionalAssignmentToPropertyOrField">
        <source>Invalid optional assignment to a property or field</source>
        <target state="translated">プロパティまたはフィールドに対するオプションの割り当てが無効です</target>
        <note />
      </trans-unit>
      <trans-unit id="tcDelegateConstructorMustBePassed">
        <source>A delegate constructor must be passed a single function value</source>
        <target state="translated">デリゲート コンストラクターには単一の関数値を渡す必要があります</target>
        <note />
      </trans-unit>
      <trans-unit id="tcBindingCannotBeUseAndRec">
        <source>A binding cannot be marked both 'use' and 'rec'</source>
        <target state="translated">束縛に 'use' と 'rec' の両方をマークすることはできません</target>
        <note />
      </trans-unit>
      <trans-unit id="tcVolatileOnlyOnClassLetBindings">
        <source>The 'VolatileField' attribute may only be used on 'let' bindings in classes</source>
        <target state="translated">'VolatileField' 属性を使用できるのは、クラス内の 'let' 束縛上のみです</target>
        <note />
      </trans-unit>
      <trans-unit id="tcAttributesAreNotPermittedOnLetBindings">
        <source>Attributes are not permitted on 'let' bindings in expressions</source>
        <target state="translated">式内の 'let' 束縛では、属性を使用できません</target>
        <note />
      </trans-unit>
      <trans-unit id="tcDefaultValueAttributeRequiresVal">
        <source>The 'DefaultValue' attribute may only be used on 'val' declarations</source>
        <target state="translated">'DefaultValue' 属性は 'val' 宣言でのみ使用できます</target>
        <note />
      </trans-unit>
      <trans-unit id="tcConditionalAttributeRequiresMembers">
        <source>The 'ConditionalAttribute' attribute may only be used on members</source>
        <target state="translated">'ConditionalAttribute' 属性はメンバーでのみ使用できます</target>
        <note />
      </trans-unit>
      <trans-unit id="tcInvalidActivePatternName">
        <source>This is not a valid name for an active pattern</source>
        <target state="translated">アクティブ パターンの有効な名前ではありません</target>
        <note />
      </trans-unit>
      <trans-unit id="tcEntryPointAttributeRequiresFunctionInModule">
        <source>The 'EntryPointAttribute' attribute may only be used on function definitions in modules</source>
        <target state="translated">'EntryPointAttribute' 属性を使用できるのは、モジュールの関数定義のみです</target>
        <note />
      </trans-unit>
      <trans-unit id="tcMutableValuesCannotBeInline">
        <source>Mutable values cannot be marked 'inline'</source>
        <target state="translated">変更可能な値を 'inline' とマークすることはできません</target>
        <note />
      </trans-unit>
      <trans-unit id="tcMutableValuesMayNotHaveGenericParameters">
        <source>Mutable values cannot have generic parameters</source>
        <target state="translated">変更可能な値にジェネリック パラメーターを指定することはできません</target>
        <note />
      </trans-unit>
      <trans-unit id="tcMutableValuesSyntax">
        <source>Mutable function values should be written 'let mutable f = (fun args -&gt; ...)'</source>
        <target state="translated">関数値を変更可能にするには 'let mutable f = (fun args -&gt; ...)' が必要です</target>
        <note />
      </trans-unit>
      <trans-unit id="tcOnlyFunctionsCanBeInline">
        <source>Only functions may be marked 'inline'</source>
        <target state="translated">'inline' とマークできるのは関数のみです</target>
        <note />
      </trans-unit>
      <trans-unit id="tcIllegalAttributesForLiteral">
        <source>A literal value cannot be given the [&lt;ThreadStatic&gt;] or [&lt;ContextStatic&gt;] attributes</source>
        <target state="translated">リテラル値を [&lt;ThreadStatic&gt;] 属性または [&lt;ContextStatic&gt;] 属性に指定することはできません</target>
        <note />
      </trans-unit>
      <trans-unit id="tcLiteralCannotBeMutable">
        <source>A literal value cannot be marked 'mutable'</source>
        <target state="translated">リテラル値に 'mutable' とマークすることはできません</target>
        <note />
      </trans-unit>
      <trans-unit id="tcLiteralCannotBeInline">
        <source>A literal value cannot be marked 'inline'</source>
        <target state="translated">リテラル値に 'inline' とマークすることはできません</target>
        <note />
      </trans-unit>
      <trans-unit id="tcLiteralCannotHaveGenericParameters">
        <source>Literal values cannot have generic parameters</source>
        <target state="translated">リテラル値にジェネリック パラメーターを指定することはできません</target>
        <note />
      </trans-unit>
      <trans-unit id="tcInvalidConstantExpression">
        <source>This is not a valid constant expression</source>
        <target state="translated">これは有効な定数式ではありません</target>
        <note />
      </trans-unit>
      <trans-unit id="tcTypeIsInaccessible">
        <source>This type is not accessible from this code location</source>
        <target state="translated">このコードの場所からこの型にアクセスすることはできません</target>
        <note />
      </trans-unit>
      <trans-unit id="tcUnexpectedConditionInImportedAssembly">
        <source>Unexpected condition in imported assembly: failed to decode AttributeUsage attribute</source>
        <target state="translated">インポートされたアセンブリに予期しない条件があります。AttributeUsage 属性のデコードに失敗しました</target>
        <note />
      </trans-unit>
      <trans-unit id="tcUnrecognizedAttributeTarget">
        <source>Unrecognized attribute target. Valid attribute targets are 'assembly', 'module', 'type', 'method', 'property', 'return', 'param', 'field', 'event', 'constructor'.</source>
        <target state="translated">認識されない属性のターゲットです。有効な属性のターゲットは、'assembly'、'module'、'type'、'method'、'property'、'return'、'param'、'field'、'event'、および 'constructor' です。</target>
        <note />
      </trans-unit>
      <trans-unit id="tcAttributeIsNotValidForLanguageElementUseDo">
        <source>This attribute is not valid for use on this language element. Assembly attributes should be attached to a 'do ()' declaration, if necessary within an F# module.</source>
        <target state="translated">この言語要素では、この属性を使用できません。アセンブリの属性は (必要に応じて F# モジュール内で) 'do ()' 宣言にアタッチする必要があります。</target>
        <note />
      </trans-unit>
      <trans-unit id="tcAttributeIsNotValidForLanguageElement">
        <source>This attribute is not valid for use on this language element</source>
        <target state="translated">この言語要素では、この属性を使用できません</target>
        <note />
      </trans-unit>
      <trans-unit id="tcOptionalArgumentsCannotBeUsedInCustomAttribute">
        <source>Optional arguments cannot be used in custom attributes</source>
        <target state="translated">カスタム属性にはオプションの引数を使用できません</target>
        <note />
      </trans-unit>
      <trans-unit id="tcPropertyCannotBeSet0">
        <source>This property cannot be set</source>
        <target state="translated">このプロパティは設定できません</target>
        <note />
      </trans-unit>
      <trans-unit id="tcPropertyOrFieldNotFoundInAttribute">
        <source>This property or field was not found on this custom attribute type</source>
        <target state="translated">このカスタム属性型に、このプロパティまたはフィールドが見つかりませんでした</target>
        <note />
      </trans-unit>
      <trans-unit id="tcCustomAttributeMustBeReferenceType">
        <source>A custom attribute must be a reference type</source>
        <target state="translated">カスタム属性は参照型にする必要があります</target>
        <note />
      </trans-unit>
      <trans-unit id="tcCustomAttributeArgumentMismatch">
        <source>The number of args for a custom attribute does not match the expected number of args for the attribute constructor</source>
        <target state="translated">カスタム属性の引数の数は、属性コンストラクターの引数に必要な数と一致しません</target>
        <note />
      </trans-unit>
      <trans-unit id="tcCustomAttributeMustInvokeConstructor">
        <source>A custom attribute must invoke an object constructor</source>
        <target state="translated">カスタム属性はオブジェクト コンストラクターを呼び出す必要があります</target>
        <note />
      </trans-unit>
      <trans-unit id="tcAttributeExpressionsMustBeConstructorCalls">
        <source>Attribute expressions must be calls to object constructors</source>
        <target state="translated">属性式は、オブジェクト コンストラクターに対する呼び出しにしてください</target>
        <note />
      </trans-unit>
      <trans-unit id="tcUnsupportedAttribute">
        <source>This attribute cannot be used in this version of F#</source>
        <target state="translated">このバージョンの F# では、この属性を使用できません</target>
        <note />
      </trans-unit>
      <trans-unit id="tcInvalidInlineSpecification">
        <source>Invalid inline specification</source>
        <target state="translated">インラインの指定が無効です</target>
        <note />
      </trans-unit>
      <trans-unit id="tcInvalidUseBinding">
        <source>'use' bindings must be of the form 'use &lt;var&gt; = &lt;expr&gt;'</source>
        <target state="translated">'use' バインディングの形式は 'use &lt;var&gt; = &lt;expr&gt;' でなければなりません</target>
        <note />
      </trans-unit>
      <trans-unit id="tcAbstractMembersIllegalInAugmentation">
        <source>Abstract members are not permitted in an augmentation - they must be defined as part of the type itself</source>
        <target state="translated">拡張に抽象メンバーは使用できません。型の一部として定義する必要があります。</target>
        <note />
      </trans-unit>
      <trans-unit id="tcMethodOverridesIllegalHere">
        <source>Method overrides and interface implementations are not permitted here</source>
        <target state="translated">ここでメソッドのオーバーライドおよびインターフェイスの実装は許可されていません</target>
        <note />
      </trans-unit>
      <trans-unit id="tcNoMemberFoundForOverride">
        <source>No abstract or interface member was found that corresponds to this override</source>
        <target state="translated">このオーバーライドに対応する抽象メンバーまたはインターフェイス メンバーが見つかりませんでした</target>
        <note />
      </trans-unit>
      <trans-unit id="tcOverrideArityMismatch">
        <source>This override takes a different number of arguments to the corresponding abstract member. The following abstract members were found:{0}</source>
        <target state="translated">このオーバーライドでは、対応する抽象メンバーに対して異なる数の引数を使用しています。次の抽象メンバーが見つかりました: {0}</target>
        <note />
      </trans-unit>
      <trans-unit id="tcDefaultImplementationAlreadyExists">
        <source>This method already has a default implementation</source>
        <target state="translated">このメソッドには既に既定の実装があります</target>
        <note />
      </trans-unit>
      <trans-unit id="tcDefaultAmbiguous">
        <source>The method implemented by this default is ambiguous</source>
        <target state="translated">この既定で実装されたメソッドはあいまいです</target>
        <note />
      </trans-unit>
      <trans-unit id="tcNoPropertyFoundForOverride">
        <source>No abstract property was found that corresponds to this override</source>
        <target state="translated">このオーバーライドに対応する抽象プロパティが見つかりませんでした</target>
        <note />
      </trans-unit>
      <trans-unit id="tcAbstractPropertyMissingGetOrSet">
        <source>This property overrides or implements an abstract property but the abstract property doesn't have a corresponding {0}</source>
        <target state="translated">このプロパティは、抽象プロパティをオーバーライドまたは実装しますが、抽象プロパティには対応する {0} がありません</target>
        <note />
      </trans-unit>
      <trans-unit id="tcInvalidSignatureForSet">
        <source>Invalid signature for set member</source>
        <target state="translated">set メンバーのシグネチャが無効です</target>
        <note />
      </trans-unit>
      <trans-unit id="tcNewMemberHidesAbstractMember">
        <source>This new member hides the abstract member '{0}'. Rename the member or use 'override' instead.</source>
        <target state="translated">この新しいメンバーは抽象メンバー '{0}' を隠ぺいします。メンバーの名前を変更するか、代わりに 'override' を使用してください。</target>
        <note />
      </trans-unit>
      <trans-unit id="tcNewMemberHidesAbstractMemberWithSuffix">
        <source>This new member hides the abstract member '{0}' once tuples, functions, units of measure and/or provided types are erased. Rename the member or use 'override' instead.</source>
        <target state="translated">タプル、関数、測定単位、または指定された型が消去されると、この新しいメンバーは抽象メンバー '{0}' を隠ぺいします。メンバーの名前を変更するか、代わりに 'override' を使用してください。</target>
        <note />
      </trans-unit>
      <trans-unit id="tcStaticInitializersIllegalInInterface">
        <source>Interfaces cannot contain definitions of static initializers</source>
        <target state="translated">インターフェイスに静的初期化子の定義を含めることはできません</target>
        <note />
      </trans-unit>
      <trans-unit id="tcObjectConstructorsIllegalInInterface">
        <source>Interfaces cannot contain definitions of object constructors</source>
        <target state="translated">インターフェイスにオブジェクト コンストラクターの定義を含めることはできません</target>
        <note />
      </trans-unit>
      <trans-unit id="tcMemberOverridesIllegalInInterface">
        <source>Interfaces cannot contain definitions of member overrides</source>
        <target state="translated">インターフェイスにメンバーのオーバーライドの定義を含めることはできません</target>
        <note />
      </trans-unit>
      <trans-unit id="tcConcreteMembersIllegalInInterface">
        <source>Interfaces cannot contain definitions of concrete members. You may need to define a constructor on your type to indicate that the type is a class.</source>
        <target state="translated">インターフェイスに具象メンバーの定義を含めることはできません。必要に応じて、型にコンストラクターを定義して、型がクラスであることを示してください。</target>
        <note />
      </trans-unit>
      <trans-unit id="tcConstructorsDisallowedInExceptionAugmentation">
        <source>Constructors cannot be specified in exception augmentations</source>
        <target state="translated">例外の拡張にコンストラクターは指定できません</target>
        <note />
      </trans-unit>
      <trans-unit id="tcStructsCannotHaveConstructorWithNoArguments">
        <source>Structs cannot have an object constructor with no arguments. This is a restriction imposed on all CLI languages as structs automatically support a default constructor.</source>
        <target state="translated">構造体には、引数なしのオブジェクト コンストラクターを使用できません。構造体は既定のコンストラクターを自動的にサポートするため、これはすべての CLI 言語に課せられた制限です。</target>
        <note />
      </trans-unit>
      <trans-unit id="tcConstructorsIllegalForThisType">
        <source>Constructors cannot be defined for this type</source>
        <target state="translated">この型にコンストラクターは定義できません</target>
        <note />
      </trans-unit>
      <trans-unit id="tcRecursiveBindingsWithMembersMustBeDirectAugmentation">
        <source>Recursive bindings that include member specifications can only occur as a direct augmentation of a type</source>
        <target state="translated">メンバーの指定を含む再帰的束縛は、型の直接的な拡張としてのみ実行できます</target>
        <note />
      </trans-unit>
      <trans-unit id="tcOnlySimplePatternsInLetRec">
        <source>Only simple variable patterns can be bound in 'let rec' constructs</source>
        <target state="translated">'let rec' コンストラクトでバインドできるのは、単純な変数パターンのみです</target>
        <note />
      </trans-unit>
      <trans-unit id="tcOnlyRecordFieldsAndSimpleLetCanBeMutable">
        <source>Mutable 'let' bindings can't be recursive or defined in recursive modules or namespaces</source>
        <target state="translated">変更可能な 'let' バインドは、再帰的にしたり、再帰的なモジュールまたは名前空間で定義したりすることはできません</target>
        <note />
      </trans-unit>
      <trans-unit id="tcMemberIsNotSufficientlyGeneric">
        <source>This member is not sufficiently generic</source>
        <target state="translated">このメンバーの総称性が十分ではありません</target>
        <note />
      </trans-unit>
      <trans-unit id="tcLiteralAttributeRequiresConstantValue">
        <source>A declaration may only be the [&lt;Literal&gt;] attribute if a constant value is also given, e.g. 'val x: int = 1'</source>
        <target state="translated">定数値も指定する場合には、宣言を [&lt;Literal&gt;] 属性のみにできます。例: 'val x : int = 1'</target>
        <note />
      </trans-unit>
      <trans-unit id="tcValueInSignatureRequiresLiteralAttribute">
        <source>A declaration may only be given a value in a signature if the declaration has the [&lt;Literal&gt;] attribute</source>
        <target state="translated">宣言に [&lt;Literal&gt;] 属性が設定されている場合には宣言によって値を指定できるのはシグネチャ内のみです</target>
        <note />
      </trans-unit>
      <trans-unit id="tcThreadStaticAndContextStaticMustBeStatic">
        <source>Thread-static and context-static variables must be static and given the [&lt;DefaultValue&gt;] attribute to indicate that the value is initialized to the default value on each new thread</source>
        <target state="translated">Thread-static 変数および context-static 変数は静的にし、[&lt;DefaultValue&gt;] 属性を指定し、新しいスレッドごとに値が既定値に初期化されることを示す必要があります</target>
        <note />
      </trans-unit>
      <trans-unit id="tcVolatileFieldsMustBeMutable">
        <source>Volatile fields must be marked 'mutable' and cannot be thread-static</source>
        <target state="translated">volatile フィールドは 'mutable' とマークしてください。また、thread-static にすることはできません。</target>
        <note />
      </trans-unit>
      <trans-unit id="tcUninitializedValFieldsMustBeMutable">
        <source>Uninitialized 'val' fields must be mutable and marked with the '[&lt;DefaultValue&gt;]' attribute. Consider using a 'let' binding instead of a 'val' field.</source>
        <target state="translated">初期化されていない 'val' フィールドは変更可能で、'[&lt;DefaultValue&gt;]' 属性によってマークされている必要があります。'val' フィールドの代わりに 'let' バインディングの使用を検討してください。</target>
        <note />
      </trans-unit>
      <trans-unit id="tcStaticValFieldsMustBeMutableAndPrivate">
        <source>Static 'val' fields in types must be mutable, private and marked with the '[&lt;DefaultValue&gt;]' attribute. They are initialized to the 'null' or 'zero' value for their type. Consider also using a 'static let mutable' binding in a class type.</source>
        <target state="translated">型の静的な 'val' フィールドは変更可能で、プライベートで、さらには'[&lt;DefaultValue&gt;]' 属性でマークされている必要があります。これらの型では、'null' 値または 'zero' 値に初期化されます。クラス型で 'static let mutable' バインディングを使用することも検討してください。</target>
        <note />
      </trans-unit>
      <trans-unit id="tcFieldRequiresName">
        <source>This field requires a name</source>
        <target state="translated">このフィールドには名前が必要です</target>
        <note />
      </trans-unit>
      <trans-unit id="tcInvalidNamespaceModuleTypeUnionName">
        <source>Invalid namespace, module, type or union case name</source>
        <target state="translated">名前空間、モジュール、型、または共用体ケースの名前が無効です</target>
        <note />
      </trans-unit>
      <trans-unit id="tcIllegalFormForExplicitTypeDeclaration">
        <source>Explicit type declarations for constructors must be of the form 'ty1 * ... * tyN -&gt; resTy'. Parentheses may be required around 'resTy'</source>
        <target state="translated">コンストラクターの明示的な型宣言の形式は 'ty1 * ... * tyN -&gt; resTy' でなければなりません。'resTy' をかっこで囲まなければならない場合があります</target>
        <note />
      </trans-unit>
      <trans-unit id="tcReturnTypesForUnionMustBeSameAsType">
        <source>Return types of union cases must be identical to the type being defined, up to abbreviations</source>
        <target state="translated">共用体ケースの戻り値の型は、省略形に従い、定義されている型と同じにする必要があります</target>
        <note />
      </trans-unit>
      <trans-unit id="tcInvalidEnumerationLiteral">
        <source>This is not a valid value for an enumeration literal</source>
        <target state="translated">列挙型リテラルの有効な値ではありません</target>
        <note />
      </trans-unit>
      <trans-unit id="tcTypeIsNotInterfaceType1">
        <source>The type '{0}' is not an interface type</source>
        <target state="translated">型 '{0}' はインターフェイス型ではありません</target>
        <note />
      </trans-unit>
      <trans-unit id="tcDuplicateSpecOfInterface">
        <source>Duplicate specification of an interface</source>
        <target state="translated">インターフェイスの指定に重複があります</target>
        <note />
      </trans-unit>
      <trans-unit id="tcFieldValIllegalHere">
        <source>A field/val declaration is not permitted here</source>
        <target state="translated">ここでは field/val の宣言を使用できません</target>
        <note />
      </trans-unit>
      <trans-unit id="tcInheritIllegalHere">
        <source>A inheritance declaration is not permitted here</source>
        <target state="translated">ここでは継承の宣言を使用できません</target>
        <note />
      </trans-unit>
      <trans-unit id="tcModuleRequiresQualifiedAccess">
        <source>This declaration opens the module '{0}', which is marked as 'RequireQualifiedAccess'. Adjust your code to use qualified references to the elements of the module instead, e.g. 'List.map' instead of 'map'. This change will ensure that your code is robust as new constructs are added to libraries.</source>
        <target state="translated">この宣言は 'RequireQualifiedAccess' とマークされているモジュール '{0}' を開きます。代わりにモジュールの要素に対する限定参照を使用するようにコードを変更してください (たとえば、'map' の代わりに 'List.map')。この変更によってコードが堅牢になり、新しいコンストラクターがライブラリに追加された場合にも対応できます。</target>
        <note />
      </trans-unit>
      <trans-unit id="tcOpenUsedWithPartiallyQualifiedPath">
        <source>This declaration opens the namespace or module '{0}' through a partially qualified path. Adjust this code to use the full path of the namespace. This change will make your code more robust as new constructs are added to the F# and CLI libraries.</source>
        <target state="translated">この宣言は部分的な修飾パスを介して名前空間またはモジュール '{0}' を開きます。名前空間の完全パスを使用するようにコードを変更してください。この変更によってコードが堅牢になり、新しいコンストラクターが F# ライブラリや CLI ライブラリに追加された場合にも対応できます。</target>
        <note />
      </trans-unit>
      <trans-unit id="tcLocalClassBindingsCannotBeInline">
        <source>Local class bindings cannot be marked inline. Consider lifting the definition out of the class or else do not mark it as inline.</source>
        <target state="translated">ローカル クラスの束縛に 'inline' とマークすることはできません。クラスから定義を取り除くか、'inline' とマークしないでください。</target>
        <note />
      </trans-unit>
      <trans-unit id="tcTypeAbbreviationsMayNotHaveMembers">
        <source>Type abbreviations cannot have members</source>
        <target state="translated">型略称にメンバーを含めることはできません</target>
        <note />
      </trans-unit>
      <trans-unit id="tcTypeAbbreviationsCheckedAtCompileTime">
        <source>As of F# 4.1, the accessibility of type abbreviations is checked at compile-time. Consider changing the accessibility of the type abbreviation. Ignoring this warning might lead to runtime errors.</source>
        <target state="translated">F# 4.1 まででは、型略称のアクセシビリティはコンパイル時に確認されます。型略称のアクセシビリティを変更することを検討してください。この警告を無視すると、ランタイム エラーが発生する可能性があります。</target>
        <note />
      </trans-unit>
      <trans-unit id="tcEnumerationsMayNotHaveMembers">
        <source>Enumerations cannot have members</source>
        <target state="translated">列挙型にメンバーを含めることはできません</target>
        <note />
      </trans-unit>
      <trans-unit id="tcMeasureDeclarationsRequireStaticMembers">
        <source>Measure declarations may have only static members</source>
        <target state="translated">単位の宣言に使用できるのは静的なメンバーのみです</target>
        <note />
      </trans-unit>
      <trans-unit id="tcStructsMayNotContainDoBindings">
        <source>Structs cannot contain 'do' bindings because the default constructor for structs would not execute these bindings</source>
        <target state="translated">構造体の既定のコンストラクターは束縛を実行しないため、構造体には 'do' 束縛を含むことができません</target>
        <note />
      </trans-unit>
      <trans-unit id="tcStructsMayNotContainLetBindings">
        <source>Structs cannot contain value definitions because the default constructor for structs will not execute these bindings. Consider adding additional arguments to the primary constructor for the type.</source>
        <target state="translated">構造体の既定のコンストラクターは束縛を実行しないため、構造体には値の定義を含むことができません。型のプライマリ コンストラクターに引数を追加してください。</target>
        <note />
      </trans-unit>
      <trans-unit id="tcStaticLetBindingsRequireClassesWithImplicitConstructors">
        <source>Static value definitions may only be used in types with a primary constructor. Consider adding arguments to the type definition, e.g. 'type X(args) = ...'.</source>
        <target state="translated">静的な値の定義は、プライマリ コンストラクターを含む型でのみ使用できます。型定義に引数を追加してください ( たとえば、'type X(args) = ...')。</target>
        <note />
      </trans-unit>
      <trans-unit id="tcMeasureDeclarationsRequireStaticMembersNotConstructors">
        <source>Measure declarations may have only static members: constructors are not available</source>
        <target state="translated">単位の宣言に使用できるのは静的なメンバーのみです。コンストラクターは使用できません。</target>
        <note />
      </trans-unit>
      <trans-unit id="tcMemberAndLocalClassBindingHaveSameName">
        <source>A member and a local class binding both have the name '{0}'</source>
        <target state="translated">メンバーとローカル クラスの束縛はどちらも '{0}' という名前を使用しています</target>
        <note />
      </trans-unit>
      <trans-unit id="tcTypeAbbreviationsCannotHaveInterfaceDeclaration">
        <source>Type abbreviations cannot have interface declarations</source>
        <target state="translated">型略称にインターフェイスの宣言を含めることはできません</target>
        <note />
      </trans-unit>
      <trans-unit id="tcEnumerationsCannotHaveInterfaceDeclaration">
        <source>Enumerations cannot have interface declarations</source>
        <target state="translated">列挙型にインターフェイスの宣言を含めることはできません</target>
        <note />
      </trans-unit>
      <trans-unit id="tcTypeIsNotInterfaceType0">
        <source>This type is not an interface type</source>
        <target state="translated">この型はインターフェイス型ではありません</target>
        <note />
      </trans-unit>
      <trans-unit id="tcAllImplementedInterfacesShouldBeDeclared">
        <source>All implemented interfaces should be declared on the initial declaration of the type</source>
        <target state="translated">実装したすべてのインターフェイスは、型の最初の宣言で宣言する必要があります</target>
        <note />
      </trans-unit>
      <trans-unit id="tcDefaultImplementationForInterfaceHasAlreadyBeenAdded">
        <source>A default implementation of this interface has already been added because the explicit implementation of the interface was not specified at the definition of the type</source>
        <target state="translated">インターフェイスの明示的な実装が型の定義時に指定されなかったため、このインターフェイスの既定の実装が追加されました。</target>
        <note />
      </trans-unit>
      <trans-unit id="tcMemberNotPermittedInInterfaceImplementation">
        <source>This member is not permitted in an interface implementation</source>
        <target state="translated">インターフェイスの実装では、このメンバーは使用できません</target>
        <note />
      </trans-unit>
      <trans-unit id="tcDeclarationElementNotPermittedInAugmentation">
        <source>This declaration element is not permitted in an augmentation</source>
        <target state="translated">拡張にこの宣言の要素は使用できません</target>
        <note />
      </trans-unit>
      <trans-unit id="tcTypesCannotContainNestedTypes">
        <source>Types cannot contain nested type definitions</source>
        <target state="translated">型に入れ子の型定義を含めることはできません</target>
        <note />
      </trans-unit>
      <trans-unit id="tcTypeExceptionOrModule">
        <source>type, exception or module</source>
        <target state="translated">型、例外、またはモジュール</target>
        <note />
      </trans-unit>
      <trans-unit id="tcTypeOrModule">
        <source>type or module</source>
        <target state="translated">型またはモジュール</target>
        <note />
      </trans-unit>
      <trans-unit id="tcImplementsIStructuralEquatableExplicitly">
        <source>The struct, record or union type '{0}' implements the interface 'System.IStructuralEquatable' explicitly. Apply the 'CustomEquality' attribute to the type.</source>
        <target state="translated">構造体型、レコード型、または共用体型の '{0}' はインターフェイス 'System.IStructuralEquatable' を明示的に実装しています。この型には 'CustomEquality' 属性を適用してください。</target>
        <note />
      </trans-unit>
      <trans-unit id="tcImplementsIEquatableExplicitly">
        <source>The struct, record or union type '{0}' implements the interface 'System.IEquatable&lt;_&gt;' explicitly. Apply the 'CustomEquality' attribute to the type and provide a consistent implementation of the non-generic override 'System.Object.Equals(obj)'.</source>
        <target state="translated">構造体型、レコード型、共用体型の '{0}' がインターフェース 'System.IEquatable&lt;_&gt;' を明示的に実装しています。この型に 'CustomEquality' 属性を適用し、非ジェネリック オーバーライド 'System.Object.Equals(obj)' の整合性のある実装を用意します。</target>
        <note />
      </trans-unit>
      <trans-unit id="tcExplicitTypeSpecificationCannotBeUsedForExceptionConstructors">
        <source>Explicit type specifications cannot be used for exception constructors</source>
        <target state="translated">明示的な型の指定は、例外のコンストラクターには使用できません</target>
        <note />
      </trans-unit>
      <trans-unit id="tcExceptionAbbreviationsShouldNotHaveArgumentList">
        <source>Exception abbreviations should not have argument lists</source>
        <target state="translated">例外の省略形に引数リストを含めることはできません</target>
        <note />
      </trans-unit>
      <trans-unit id="tcAbbreviationsFordotNetExceptionsCannotTakeArguments">
        <source>Abbreviations for Common IL exceptions cannot take arguments</source>
        <target state="translated">Common IL の例外型の場合、省略形には引数を使用できません</target>
        <note />
      </trans-unit>
      <trans-unit id="tcExceptionAbbreviationsMustReferToValidExceptions">
        <source>Exception abbreviations must refer to existing exceptions or F# types deriving from System.Exception</source>
        <target state="translated">例外の省略形は、既存の例外、または System.Exception から派生した F# 型を参照する必要があります</target>
        <note />
      </trans-unit>
      <trans-unit id="tcAbbreviationsFordotNetExceptionsMustHaveMatchingObjectConstructor">
        <source>Abbreviations for Common IL exception types must have a matching object constructor</source>
        <target state="translated">Common IL の例外型の場合、省略形には対応するオブジェクト コンストラクターが必要です</target>
        <note />
      </trans-unit>
      <trans-unit id="tcNotAnException">
        <source>Not an exception</source>
        <target state="translated">例外ではありません</target>
        <note />
      </trans-unit>
      <trans-unit id="tcInvalidModuleName">
        <source>Invalid module name</source>
        <target state="translated">モジュール名が無効です</target>
        <note />
      </trans-unit>
      <trans-unit id="tcInvalidTypeExtension">
        <source>Invalid type extension</source>
        <target state="translated">型の拡張が無効です</target>
        <note />
      </trans-unit>
      <trans-unit id="tcAttributesOfTypeSpecifyMultipleKindsForType">
        <source>The attributes of this type specify multiple kinds for the type</source>
        <target state="translated">この型の属性は、その型に対して複数の種類を指定しています</target>
        <note />
      </trans-unit>
      <trans-unit id="tcKindOfTypeSpecifiedDoesNotMatchDefinition">
        <source>The kind of the type specified by its attributes does not match the kind implied by its definition</source>
        <target state="translated">この属性によって指定された型の種類は、定義が示す種類と一致しません</target>
        <note />
      </trans-unit>
      <trans-unit id="tcMeasureDefinitionsCannotHaveTypeParameters">
        <source>Measure definitions cannot have type parameters</source>
        <target state="translated">単位の定義に型パラメーターは使用できません</target>
        <note />
      </trans-unit>
      <trans-unit id="tcTypeRequiresDefinition">
        <source>This type requires a definition</source>
        <target state="translated">この型には定義が必要です</target>
        <note />
      </trans-unit>
      <trans-unit id="tcTypeAbbreviationHasTypeParametersMissingOnType">
        <source>This type abbreviation has one or more declared type parameters that do not appear in the type being abbreviated. Type abbreviations must use all declared type parameters in the type being abbreviated. Consider removing one or more type parameters, or use a concrete type definition that wraps an underlying type, such as 'type C&lt;'a&gt; = C of ...'.</source>
        <target state="translated">この型の省略形では、省略される型に出現しない型パラメーターが 1 つまたは複数宣言されました。型の省略形には、省略される型のすべての宣言済み型パラメーターを使用する必要があります。1 つまたは複数のパラメーターを削除するか、基底となる型をラップする具象型定義を使用してください (たとえば、'type C&lt;'a&gt; = C of ...')。</target>
        <note />
      </trans-unit>
      <trans-unit id="tcStructsInterfacesEnumsDelegatesMayNotInheritFromOtherTypes">
        <source>Structs, interfaces, enums and delegates cannot inherit from other types</source>
        <target state="translated">構造体、インターフェイス、列挙型、およびデリゲートは、他の型から継承できません</target>
        <note />
      </trans-unit>
      <trans-unit id="tcTypesCannotInheritFromMultipleConcreteTypes">
        <source>Types cannot inherit from multiple concrete types</source>
        <target state="translated">型は複数の具象型から継承できません</target>
        <note />
      </trans-unit>
      <trans-unit id="tcRecordsUnionsAbbreviationsStructsMayNotHaveAllowNullLiteralAttribute">
        <source>Records, union, abbreviations and struct types cannot have the 'AllowNullLiteral' attribute</source>
        <target state="translated">レコード型、共用体型、省略形型、および構造体型に 'AllowNullLiteral' 属性を指定することはできません</target>
        <note />
      </trans-unit>
      <trans-unit id="tcAllowNullTypesMayOnlyInheritFromAllowNullTypes">
        <source>Types with the 'AllowNullLiteral' attribute may only inherit from or implement types which also allow the use of the null literal</source>
        <target state="translated">'AllowNullLiteral' 属性を持つ型が継承または実装できるのは、null のリテラルも使用できる型のみです</target>
        <note />
      </trans-unit>
      <trans-unit id="tcGenericTypesCannotHaveStructLayout">
        <source>Generic types cannot be given the 'StructLayout' attribute</source>
        <target state="translated">ジェネリック型に 'StructLayout' 属性を指定することはできません</target>
        <note />
      </trans-unit>
      <trans-unit id="tcOnlyStructsCanHaveStructLayout">
        <source>Only structs and classes without primary constructors may be given the 'StructLayout' attribute</source>
        <target state="translated">'StructLayout' 属性を指定できるのは、プライマリ コンストラクターなしの構造体およびクラスのみです</target>
        <note />
      </trans-unit>
      <trans-unit id="tcRepresentationOfTypeHiddenBySignature">
        <source>The representation of this type is hidden by the signature. It must be given an attribute such as [&lt;Sealed&gt;], [&lt;Class&gt;] or [&lt;Interface&gt;] to indicate the characteristics of the type.</source>
        <target state="translated">この種の表現は、シグネチャによって非表示になります。この種の特性を示すには、[&lt;Sealed&gt;]、[&lt;Class&gt;]、または [&lt;Interface&gt;] などの属性を指定する必要があります。</target>
        <note />
      </trans-unit>
      <trans-unit id="tcOnlyClassesCanHaveAbstract">
        <source>Only classes may be given the 'AbstractClass' attribute</source>
        <target state="translated">'AbstractClass' 属性を指定できるのはクラスのみです</target>
        <note />
      </trans-unit>
      <trans-unit id="tcOnlyTypesRepresentingUnitsOfMeasureCanHaveMeasure">
        <source>Only types representing units-of-measure may be given the 'Measure' attribute</source>
        <target state="translated">'Measure' 属性を指定できるのは、単位を表す型のみです</target>
        <note />
      </trans-unit>
      <trans-unit id="tcOverridesCannotHaveVisibilityDeclarations">
        <source>Accessibility modifiers are not permitted on overrides or interface implementations</source>
        <target state="translated">オーバーライドまたはインターフェイスの実装にはアクセシビリティ修飾子を使用できません</target>
        <note />
      </trans-unit>
      <trans-unit id="tcTypesAreAlwaysSealedDU">
        <source>Discriminated union types are always sealed</source>
        <target state="translated">判別された共用体型は常にシールドです</target>
        <note />
      </trans-unit>
      <trans-unit id="tcTypesAreAlwaysSealedRecord">
        <source>Record types are always sealed</source>
        <target state="translated">レコード型は常にシールドです</target>
        <note />
      </trans-unit>
      <trans-unit id="tcTypesAreAlwaysSealedAssemblyCode">
        <source>Assembly code types are always sealed</source>
        <target state="translated">アセンブリ コード型は常にシールドです</target>
        <note />
      </trans-unit>
      <trans-unit id="tcTypesAreAlwaysSealedStruct">
        <source>Struct types are always sealed</source>
        <target state="translated">構造体型は常にシールドです</target>
        <note />
      </trans-unit>
      <trans-unit id="tcTypesAreAlwaysSealedDelegate">
        <source>Delegate types are always sealed</source>
        <target state="translated">デリゲート型は常にシールドです</target>
        <note />
      </trans-unit>
      <trans-unit id="tcTypesAreAlwaysSealedEnum">
        <source>Enum types are always sealed</source>
        <target state="translated">列挙型は常にシールドです</target>
        <note />
      </trans-unit>
      <trans-unit id="tcInterfaceTypesAndDelegatesCannotContainFields">
        <source>Interface types and delegate types cannot contain fields</source>
        <target state="translated">インターフェイス型またはデリゲート型にフィールドを含めることはできません</target>
        <note />
      </trans-unit>
      <trans-unit id="tcAbbreviatedTypesCannotBeSealed">
        <source>Abbreviated types cannot be given the 'Sealed' attribute</source>
        <target state="translated">省略された型に 'Sealed' 属性を指定することはできません</target>
        <note />
      </trans-unit>
      <trans-unit id="tcCannotInheritFromSealedType">
        <source>Cannot inherit a sealed type</source>
        <target state="translated">シールド型を継承できません</target>
        <note />
      </trans-unit>
      <trans-unit id="tcCannotInheritFromInterfaceType">
        <source>Cannot inherit from interface type. Use interface ... with instead.</source>
        <target state="translated">インターフェイスの型から継承できません。代わりに interface ... with を使用してください。</target>
        <note />
      </trans-unit>
      <trans-unit id="tcStructTypesCannotContainAbstractMembers">
        <source>Struct types cannot contain abstract members</source>
        <target state="translated">構造体型に抽象メンバーを含むことはできません</target>
        <note />
      </trans-unit>
      <trans-unit id="tcInterfaceTypesCannotBeSealed">
        <source>Interface types cannot be sealed</source>
        <target state="translated">インターフェイス型をシールドにすることはできません</target>
        <note />
      </trans-unit>
      <trans-unit id="tcInvalidDelegateSpecification">
        <source>Delegate specifications must be of the form 'typ -&gt; typ'</source>
        <target state="translated">デリゲート仕様の形式は、'typ -&gt; typ' でなければなりません</target>
        <note />
      </trans-unit>
      <trans-unit id="tcDelegatesCannotBeCurried">
        <source>Delegate specifications must not be curried types. Use 'typ * ... * typ -&gt; typ' for multi-argument delegates, and 'typ -&gt; (typ -&gt; typ)' for delegates returning function values.</source>
        <target state="translated">デリゲートにはカリー化された型を指定しないでください。複数引数のデリゲートには 'typ * ... * typ -&gt; typ' を使用し、関数値を返すデリゲートには 'typ -&gt; (typ -&gt; typ)' を使用します。</target>
        <note />
      </trans-unit>
      <trans-unit id="tcInvalidTypeForLiteralEnumeration">
        <source>Literal enumerations must have type int, uint, int16, uint16, int64, uint64, byte, sbyte or char</source>
        <target state="translated">リテラル列挙値の型は、int、uint、int16、uint16、int64、uint64、byte、sbyte、または char にする必要があります</target>
        <note />
      </trans-unit>
      <trans-unit id="tcTypeDefinitionIsCyclic">
        <source>This type definition involves an immediate cyclic reference through an abbreviation</source>
        <target state="translated">この型定義では、省略形による直接的な循環参照が発生します</target>
        <note />
      </trans-unit>
      <trans-unit id="tcTypeDefinitionIsCyclicThroughInheritance">
        <source>This type definition involves an immediate cyclic reference through a struct field or inheritance relation</source>
        <target state="translated">この型定義では、構造体フィールドまたは継承の関係による直接的な循環参照が発生します</target>
        <note />
      </trans-unit>
      <trans-unit id="tcReservedSyntaxForAugmentation">
        <source>The syntax 'type X with ...' is reserved for augmentations. Types whose representations are hidden but which have members are now declared in signatures using 'type X = ...'. You may also need to add the '[&lt;Sealed&gt;] attribute to the type definition in the signature</source>
        <target state="translated">構文 'type X with ...' は拡張用に予約されています。これらは非表示になっていますが、'type X = ...' を使用してシグネチャでメンバーが宣言されています。シグネチャの型定義に '[&lt;Sealed&gt;] 属性を追加しなければならない場合があります</target>
        <note />
      </trans-unit>
      <trans-unit id="tcMembersThatExtendInterfaceMustBePlacedInSeparateModule">
        <source>Members that extend interface, delegate or enum types must be placed in a module separate to the definition of the type. This module must either have the AutoOpen attribute or be opened explicitly by client code to bring the extension members into scope.</source>
        <target state="translated">インターフェイス型、デリゲート型、または列挙型を拡張するメンバーは、型の定義とは別のモジュールに配置する必要があります。このモジュールに AutoOpen 属性を指定するか、クライアント コードで明示的にモジュールを開いて、拡張メンバーをスコープに含める必要があります。</target>
        <note />
      </trans-unit>
      <trans-unit id="tcDeclaredTypeParametersForExtensionDoNotMatchOriginal">
        <source>One or more of the declared type parameters for this type extension have a missing or wrong type constraint not matching the original type constraints on '{0}'</source>
        <target state="translated">この型の拡張の 1 つ以上の宣言された型パラメーターについて、型の制約が見つからないか、型の制約が '{0}' の元の型の制約に一致しないため正しくありません。</target>
        <note />
      </trans-unit>
      <trans-unit id="tcTypeDefinitionsWithImplicitConstructionMustHaveOneInherit">
        <source>Type definitions may only have one 'inherit' specification and it must be the first declaration</source>
        <target state="translated">型定義に含めることができる 'inherit' 指定は 1 つのみであり、これを最初の宣言にする必要があります。</target>
        <note />
      </trans-unit>
      <trans-unit id="tcTypeDefinitionsWithImplicitConstructionMustHaveLocalBindingsBeforeMembers">
        <source>'let' and 'do' bindings must come before member and interface definitions in type definitions</source>
        <target state="translated">型定義内のメンバーとインターフェイスの定義の前に、'let' および 'do' 束縛を含める必要があります</target>
        <note />
      </trans-unit>
      <trans-unit id="tcInheritDeclarationMissingArguments">
        <source>This 'inherit' declaration specifies the inherited type but no arguments. Consider supplying arguments, e.g. 'inherit BaseType(args)'.</source>
        <target state="translated">この 'inherit' 宣言は継承された型を指定していますが、引数がありません。引数を指定してください (たとえば、'inherit BaseType(args)')。</target>
        <note />
      </trans-unit>
      <trans-unit id="tcInheritConstructionCallNotPartOfImplicitSequence">
        <source>This 'inherit' declaration has arguments, but is not in a type with a primary constructor. Consider adding arguments to your type definition, e.g. 'type X(args) = ...'.</source>
        <target state="translated">この 'inherit' 宣言には引数が含まれていますが、これはプライマリ コンストラクターを含む型ではありません。型定義に引数を追加してください (たとえば、'type X(args) = ...')。</target>
        <note />
      </trans-unit>
      <trans-unit id="tcLetAndDoRequiresImplicitConstructionSequence">
        <source>This definition may only be used in a type with a primary constructor. Consider adding arguments to your type definition, e.g. 'type X(args) = ...'.</source>
        <target state="translated">この定義は、プライマリ コンストラクターを含む型でのみ使用できます。型定義に引数を追加してください (たとえば、'type X(args) = ...')。</target>
        <note />
      </trans-unit>
      <trans-unit id="tcTypeAbbreviationsCannotHaveAugmentations">
        <source>Type abbreviations cannot have augmentations</source>
        <target state="translated">型略称に拡張を含めることはできません</target>
        <note />
      </trans-unit>
      <trans-unit id="tcModuleAbbreviationForNamespace">
        <source>The path '{0}' is a namespace. A module abbreviation may not abbreviate a namespace.</source>
        <target state="translated">パス '{0}' は名前空間です。モジュールの省略形は名前空間の省略形にはできません。</target>
        <note />
      </trans-unit>
      <trans-unit id="tcTypeUsedInInvalidWay">
        <source>The type '{0}' is used in an invalid way. A value prior to '{1}' has an inferred type involving '{2}', which is an invalid forward reference.</source>
        <target state="translated">型 '{0}' の使用方法に誤りがあります。'{1}' の前の値に、'{2}' と推論されるような型があります。これは無効な前方参照です。</target>
        <note />
      </trans-unit>
      <trans-unit id="tcMemberUsedInInvalidWay">
        <source>The member '{0}' is used in an invalid way. A use of '{1}' has been inferred prior to the definition of '{2}', which is an invalid forward reference.</source>
        <target state="translated">メンバー '{0}' の使用方法に誤りがあります。'{2}' の定義の前に '{1}' の使用が推論されました。これは無効な前方参照です。</target>
        <note />
      </trans-unit>
      <trans-unit id="tcAttributeAutoOpenWasIgnored">
        <source>The attribute 'AutoOpen(\"{0}\")' in the assembly '{1}' did not refer to a valid module or namespace in that assembly and has been ignored</source>
        <target state="translated">アセンブリ '{1}' の属性 'AutoOpen(\"{0}\")' は、このアセンブリ内の有効なモジュールまたは名前空間を参照していないため、無視されました</target>
        <note />
      </trans-unit>
      <trans-unit id="ilUndefinedValue">
        <source>Undefined value '{0}'</source>
        <target state="translated">未定義の値 '{0}'</target>
        <note />
      </trans-unit>
      <trans-unit id="ilLabelNotFound">
        <source>Label {0} not found</source>
        <target state="translated">ラベル {0} が見つかりません</target>
        <note />
      </trans-unit>
      <trans-unit id="ilIncorrectNumberOfTypeArguments">
        <source>Incorrect number of type arguments to local call</source>
        <target state="translated">ローカルの呼び出しに対する型引数の数が正しくありません</target>
        <note />
      </trans-unit>
      <trans-unit id="ilDynamicInvocationNotSupported">
        <source>Dynamic invocation of {0} is not supported</source>
        <target state="translated">{0} の動的呼び出しはサポートされません</target>
        <note />
      </trans-unit>
      <trans-unit id="ilAddressOfLiteralFieldIsInvalid">
        <source>Taking the address of a literal field is invalid</source>
        <target state="translated">リテラル フィールドのアドレスは使用できません</target>
        <note />
      </trans-unit>
      <trans-unit id="ilAddressOfValueHereIsInvalid">
        <source>This operation involves taking the address of a value '{0}' represented using a local variable or other special representation. This is invalid.</source>
        <target state="translated">この操作には、ローカル変数または他の特殊な表現を使用して表された値 '{0}' のアドレスが使用されています。これは無効です。</target>
        <note />
      </trans-unit>
      <trans-unit id="ilCustomMarshallersCannotBeUsedInFSharp">
        <source>Custom marshallers cannot be specified in F# code. Consider using a C# helper function.</source>
        <target state="translated">F# コードではカスタム マーシャラーを指定できません。C# ヘルパー関数を使用してください。</target>
        <note />
      </trans-unit>
      <trans-unit id="ilMarshalAsAttributeCannotBeDecoded">
        <source>The MarshalAs attribute could not be decoded</source>
        <target state="translated">MarshalAs 属性をデコードできませんでした</target>
        <note />
      </trans-unit>
      <trans-unit id="ilSignatureForExternalFunctionContainsTypeParameters">
        <source>The signature for this external function contains type parameters. Constrain the argument and return types to indicate the types of the corresponding C function.</source>
        <target state="translated">この外部関数のシグネチャには型パラメーターが含まれます。引数を制限し、対応する C 関数の型を示す型を戻してください。</target>
        <note />
      </trans-unit>
      <trans-unit id="ilDllImportAttributeCouldNotBeDecoded">
        <source>The DllImport attribute could not be decoded</source>
        <target state="translated">DllImport 属性をデコードできませんでした</target>
        <note />
      </trans-unit>
      <trans-unit id="ilLiteralFieldsCannotBeSet">
        <source>Literal fields cannot be set</source>
        <target state="translated">リテラル フィールドを設定できません</target>
        <note />
      </trans-unit>
      <trans-unit id="ilStaticMethodIsNotLambda">
        <source>GenSetStorage: {0} was represented as a static method but was not an appropriate lambda expression</source>
        <target state="translated">GenSetStorage: {0} は静的メソッドとして表現されましたが、適切なラムダ式ではありません</target>
        <note />
      </trans-unit>
      <trans-unit id="ilMutableVariablesCannotEscapeMethod">
        <source>Mutable variables cannot escape their method</source>
        <target state="translated">変更可能な変数ではメソッドをエスケープできません</target>
        <note />
      </trans-unit>
      <trans-unit id="ilUnexpectedUnrealizedValue">
        <source>Compiler error: unexpected unrealized value</source>
        <target state="translated">コンパイラ エラー: 予期しない認識されない値</target>
        <note />
      </trans-unit>
      <trans-unit id="ilMainModuleEmpty">
        <source>Main module of program is empty: nothing will happen when it is run</source>
        <target state="translated">プログラムのメイン モジュールが空です。実行しても何も処理されません</target>
        <note />
      </trans-unit>
      <trans-unit id="ilTypeCannotBeUsedForLiteralField">
        <source>This type cannot be used for a literal field</source>
        <target state="translated">リテラル フィールドにこの型は使用できません</target>
        <note />
      </trans-unit>
      <trans-unit id="ilUnexpectedGetSetAnnotation">
        <source>Unexpected GetSet annotation on a property</source>
        <target state="translated">プロパティに予期しない GetSet 注釈がありました</target>
        <note />
      </trans-unit>
      <trans-unit id="ilFieldOffsetAttributeCouldNotBeDecoded">
        <source>The FieldOffset attribute could not be decoded</source>
        <target state="translated">FieldOffset 属性をデコードできませんでした</target>
        <note />
      </trans-unit>
      <trans-unit id="ilStructLayoutAttributeCouldNotBeDecoded">
        <source>The StructLayout attribute could not be decoded</source>
        <target state="translated">StructLayout 属性をデコードできませんでした</target>
        <note />
      </trans-unit>
      <trans-unit id="ilDefaultAugmentationAttributeCouldNotBeDecoded">
        <source>The DefaultAugmentation attribute could not be decoded</source>
        <target state="translated">DefaultAugmentation 属性をデコードできませんでした</target>
        <note />
      </trans-unit>
      <trans-unit id="ilReflectedDefinitionsCannotUseSliceOperator">
        <source>Reflected definitions cannot contain uses of the prefix splice operator '%'</source>
        <target state="translated">リフレクションされた定義には、プレフィックスのスプライス演算子 '%' を使用できません</target>
        <note />
      </trans-unit>
      <trans-unit id="optsProblemWithCodepage">
        <source>Problem with codepage '{0}': {1}</source>
        <target state="translated">コードページ '{0}' に問題があります: {1}</target>
        <note />
      </trans-unit>
      <trans-unit id="optsCopyright">
        <source>Copyright (c) Microsoft Corporation. All Rights Reserved.</source>
        <target state="translated">Copyright (C) Microsoft Corporation. All rights reserved.</target>
        <note />
      </trans-unit>
      <trans-unit id="optsCopyrightCommunity">
        <source>Freely distributed under the MIT Open Source License.  https://github.com/Microsoft/visualfsharp/blob/master/License.txt</source>
        <target state="translated">MIT のオープン ソース ライセンスで無料配布されています。https://github.com/Microsoft/visualfsharp/blob/master/License.txt</target>
        <note />
      </trans-unit>
      <trans-unit id="optsNameOfOutputFile">
        <source>Name of the output file (Short form: -o)</source>
        <target state="translated">出力ファイルの名前 (短い形式: -o)</target>
        <note />
      </trans-unit>
      <trans-unit id="optsBuildConsole">
        <source>Build a console executable</source>
        <target state="translated">コンソール実行可能ファイルをビルドします</target>
        <note />
      </trans-unit>
      <trans-unit id="optsBuildWindows">
        <source>Build a Windows executable</source>
        <target state="translated">Windows 実行可能ファイルをビルドします</target>
        <note />
      </trans-unit>
      <trans-unit id="optsBuildLibrary">
        <source>Build a library (Short form: -a)</source>
        <target state="translated">ライブラリをビルドします (短い形式: -a)</target>
        <note />
      </trans-unit>
      <trans-unit id="optsBuildModule">
        <source>Build a module that can be added to another assembly</source>
        <target state="translated">別のアセンブリに追加できるモジュールをビルドします</target>
        <note />
      </trans-unit>
      <trans-unit id="optsDelaySign">
        <source>Delay-sign the assembly using only the public portion of the strong name key</source>
        <target state="translated">厳密名キーのパブリックな部分のみを使ってアセンブリを遅延署名します</target>
        <note />
      </trans-unit>
      <trans-unit id="optsPublicSign">
        <source>Public-sign the assembly using only the public portion of the strong name key, and mark the assembly as signed</source>
        <target state="translated">厳密な名前のキーの公開部分のみを使ってアセンブリを公開署名し、アセンブリを署名済みとしてマークします</target>
        <note />
      </trans-unit>
      <trans-unit id="optsWriteXml">
        <source>Write the xmldoc of the assembly to the given file</source>
        <target state="translated">指定したファイルにアセンブリの xmldoc を書き込みます</target>
        <note />
      </trans-unit>
      <trans-unit id="optsStrongKeyFile">
        <source>Specify a strong name key file</source>
        <target state="translated">厳密名キー ファイルを指定します</target>
        <note />
      </trans-unit>
      <trans-unit id="optsStrongKeyContainer">
        <source>Specify a strong name key container</source>
        <target state="translated">厳密名キー コンテナーを指定します</target>
        <note />
      </trans-unit>
      <trans-unit id="optsPlatform">
        <source>Limit which platforms this code can run on: x86, Itanium, x64, anycpu32bitpreferred, or anycpu. The default is anycpu.</source>
        <target state="translated">このコードが実行されるプラットフォームの制限: x86、Itanium、x64、anycpu32bitpreferred、または anycpu。既定は anycpu です。</target>
        <note />
      </trans-unit>
      <trans-unit id="optsNoOpt">
        <source>Only include optimization information essential for implementing inlined constructs. Inhibits cross-module inlining but improves binary compatibility.</source>
        <target state="translated">インライン コンストラクトの実装に必要な最適化情報のみを含めてください。モジュール間のインライン処理を禁止し、バイナリの互換性を改善してください。</target>
        <note />
      </trans-unit>
      <trans-unit id="optsNoInterface">
        <source>Don't add a resource to the generated assembly containing F#-specific metadata</source>
        <target state="translated">F# 固有のメタデータを含む生成済みアセンブリにリソースを追加しないでください</target>
        <note />
      </trans-unit>
      <trans-unit id="optsSig">
        <source>Print the inferred interface of the assembly to a file</source>
        <target state="translated">アセンブリの推論されたインターフェイスをファイルに出力します</target>
        <note />
      </trans-unit>
      <trans-unit id="optsReference">
        <source>Reference an assembly (Short form: -r)</source>
        <target state="translated">アセンブリを参照します (短い形式: -r)</target>
        <note />
      </trans-unit>
      <trans-unit id="optsWin32res">
        <source>Specify a Win32 resource file (.res)</source>
        <target state="translated">Win32 リソース ファイル (.res) を指定します</target>
        <note />
      </trans-unit>
      <trans-unit id="optsWin32manifest">
        <source>Specify a Win32 manifest file</source>
        <target state="translated">Win32 マニフェスト ファイルを指定します</target>
        <note />
      </trans-unit>
      <trans-unit id="optsNowin32manifest">
        <source>Do not include the default Win32 manifest</source>
        <target state="translated">既定の Win32 マニフェストを含めないでください</target>
        <note />
      </trans-unit>
      <trans-unit id="optsEmbedAllSource">
        <source>Embed all source files in the portable PDB file</source>
        <target state="translated">移植可能な PDB ファイル内にすべてのソース ファイルを埋め込む</target>
        <note />
      </trans-unit>
      <trans-unit id="optsEmbedSource">
        <source>Embed specific source files in the portable PDB file</source>
        <target state="translated">移植可能な PDB ファイル内に特定のソース ファイルを埋め込む</target>
        <note />
      </trans-unit>
      <trans-unit id="optsSourceLink">
        <source>Source link information file to embed in the portable PDB file</source>
        <target state="translated">移植可能な PDB ファイルに埋め込むソース リンク情報ファイル</target>
        <note />
      </trans-unit>
      <trans-unit id="optsEmbeddedSourceRequirePortablePDBs">
        <source>--embed switch only supported when emitting a Portable PDB (--debug:portable or --debug:embedded)</source>
        <target state="translated">--embed スイッチは、移植可能な PDB の生成時にのみサポートされます (--debug:portable または --debug:embedded)</target>
        <note />
      </trans-unit>
      <trans-unit id="optsSourceLinkRequirePortablePDBs">
        <source>--sourcelink switch only supported when emitting a Portable PDB (--debug:portable or --debug:embedded)</source>
        <target state="translated">--sourcelink スイッチは、移植可能な PDB の生成時にのみサポートされます (--debug:portable または --debug:embedded)</target>
        <note />
      </trans-unit>
      <trans-unit id="srcFileTooLarge">
        <source>Source file is too large to embed in a portable PDB</source>
        <target state="translated">ソース ファイルが大きすぎるので、移植可能な PDB 内に埋め込めません</target>
        <note />
      </trans-unit>
      <trans-unit id="optsResource">
        <source>Embed the specified managed resource</source>
        <target state="translated">指定したマネージド リソースを埋め込みます</target>
        <note />
      </trans-unit>
      <trans-unit id="optsLinkresource">
        <source>Link the specified resource to this assembly where the resinfo format is &lt;file&gt;[,&lt;string name&gt;[,public|private]]</source>
        <target state="translated">指定されたリソースを、resinfo 形式が &lt;file&gt;[,&lt;string name&gt;[,public|private]] のこのアセンブリにリンクします</target>
        <note />
      </trans-unit>
      <trans-unit id="optsDebugPM">
        <source>Emit debug information (Short form: -g)</source>
        <target state="translated">デバッグ情報を生成します (短い形式: -g)</target>
        <note />
      </trans-unit>
      <trans-unit id="optsDebug">
        <source>Specify debugging type: full, portable, embedded, pdbonly. ('{0}' is the default if no debuggging type specified and enables attaching a debugger to a running program, 'portable' is a cross-platform format, 'embedded' is a cross-platform format embedded into the output file).</source>
        <target state="translated">デバッグの種類 full、portable、pdbonly を指定します (デバッグの種類が指定されない場合には '{0}' が既定で、実行中のプログラムにデバッガーを付加することができます。'portable' はクロスプラットフォーム形式、'embedded' は出力ファイルに埋め込まれたクロスプラットフォーム形式です)。</target>
        <note />
      </trans-unit>
      <trans-unit id="optsOptimize">
        <source>Enable optimizations (Short form: -O)</source>
        <target state="translated">最適化を有効にします (短い形式: -O)</target>
        <note />
      </trans-unit>
      <trans-unit id="optsTailcalls">
        <source>Enable or disable tailcalls</source>
        <target state="translated">tail の呼び出しを有効または無効にします</target>
        <note />
      </trans-unit>
      <trans-unit id="optsDeterministic">
        <source>Produce a deterministic assembly (including module version GUID and timestamp)</source>
        <target state="translated">決定論的アセンブリを作成します (モジュール バージョン GUID やタイムスタンプなど)</target>
        <note />
      </trans-unit>
      <trans-unit id="optsCrossoptimize">
        <source>Enable or disable cross-module optimizations</source>
        <target state="translated">モジュール間の最適化を有効または無効にします</target>
        <note />
      </trans-unit>
      <trans-unit id="optsWarnaserrorPM">
        <source>Report all warnings as errors</source>
        <target state="translated">すべての警告をエラーとして報告する</target>
        <note />
      </trans-unit>
      <trans-unit id="optsWarnaserror">
        <source>Report specific warnings as errors</source>
        <target state="translated">指定した警告をエラーとして報告する</target>
        <note />
      </trans-unit>
      <trans-unit id="optsWarn">
        <source>Set a warning level (0-5)</source>
        <target state="translated">警告レベル (0 ～ 5) を設定します</target>
        <note />
      </trans-unit>
      <trans-unit id="optsNowarn">
        <source>Disable specific warning messages</source>
        <target state="translated">指定の警告メッセージを無効にする</target>
        <note />
      </trans-unit>
      <trans-unit id="optsWarnOn">
        <source>Enable specific warnings that may be off by default</source>
        <target state="translated">既定でオフにすることができる特定の警告を有効にします</target>
        <note />
      </trans-unit>
      <trans-unit id="optsChecked">
        <source>Generate overflow checks</source>
        <target state="translated">オーバーフロー チェックの生成</target>
        <note />
      </trans-unit>
      <trans-unit id="optsDefine">
        <source>Define conditional compilation symbols (Short form: -d)</source>
        <target state="translated">条件付きコンパイル シンボルを定義します (短い形式: -d)</target>
        <note />
      </trans-unit>
      <trans-unit id="optsMlcompatibility">
        <source>Ignore ML compatibility warnings</source>
        <target state="translated">ML 互換性に関する警告を無視します</target>
        <note />
      </trans-unit>
      <trans-unit id="optsNologo">
        <source>Suppress compiler copyright message</source>
        <target state="translated">コンパイラーの著作権メッセージを表示しません</target>
        <note />
      </trans-unit>
      <trans-unit id="optsHelp">
        <source>Display this usage message (Short form: -?)</source>
        <target state="translated">この使用方法に関するメッセージを表示します (短い形式: -?)</target>
        <note />
      </trans-unit>
      <trans-unit id="optsResponseFile">
        <source>Read response file for more options</source>
        <target state="translated">その他のオプションを、応答ファイルから読み取ります</target>
        <note />
      </trans-unit>
      <trans-unit id="optsCodepage">
        <source>Specify the codepage used to read source files</source>
        <target state="translated">ソース ファイルの読み取りに使用するコードページを指定します</target>
        <note />
      </trans-unit>
      <trans-unit id="optsUtf8output">
        <source>Output messages in UTF-8 encoding</source>
        <target state="translated">UTF-8 エンコードでメッセージを出力します</target>
        <note />
      </trans-unit>
      <trans-unit id="optsFullpaths">
        <source>Output messages with fully qualified paths</source>
        <target state="translated">完全修飾パスを含むメッセージを出力します</target>
        <note />
      </trans-unit>
      <trans-unit id="optsLib">
        <source>Specify a directory for the include path which is used to resolve source files and assemblies (Short form: -I)</source>
        <target state="translated">ソース ファイルおよびアセンブリの解決に使用する include パスのディレクトリを指定します (短い形式: -I)</target>
        <note />
      </trans-unit>
      <trans-unit id="optsBaseaddress">
        <source>Base address for the library to be built</source>
        <target state="translated">ビルドするライブラリのベース アドレス</target>
        <note />
      </trans-unit>
      <trans-unit id="optsNoframework">
        <source>Do not reference the default CLI assemblies by default</source>
        <target state="translated">既定では、既定の CLI アセンブリを参照しません</target>
        <note />
      </trans-unit>
      <trans-unit id="optsStandalone">
        <source>Statically link the F# library and all referenced DLLs that depend on it into the assembly being generated</source>
        <target state="translated">F# ライブラリと、ライブラリに依存するすべての参照 DLL を、生成されるアセンブリへ静的にリンクします</target>
        <note />
      </trans-unit>
      <trans-unit id="optsStaticlink">
        <source>Statically link the given assembly and all referenced DLLs that depend on this assembly. Use an assembly name e.g. mylib, not a DLL name.</source>
        <target state="translated">指定したアセンブリと、そのアセンブリに依存するすべての参照 DLL を静的にリンクします。DLL 名ではなく、アセンブリ名 (たとえば、mylib) を使用してください。</target>
        <note />
      </trans-unit>
      <trans-unit id="optsResident">
        <source>Use a resident background compilation service to improve compiler startup times.</source>
        <target state="translated">バックグラウンドに常駐するコンパイル サービスを使用して、コンパイラの起動時間を改善します。</target>
        <note />
      </trans-unit>
      <trans-unit id="optsPdb">
        <source>Name the output debug file</source>
        <target state="translated">出力デバッグ ファイルの名前を指定します</target>
        <note />
      </trans-unit>
      <trans-unit id="optsSimpleresolution">
        <source>Resolve assembly references using directory-based rules rather than MSBuild resolution</source>
        <target state="translated">MSBuild の解決ではなく、ディレクトリベースの規則を使用してアセンブリの参照を解決します</target>
        <note />
      </trans-unit>
      <trans-unit id="optsUnrecognizedTarget">
        <source>Unrecognized target '{0}', expected 'exe', 'winexe', 'library' or 'module'</source>
        <target state="translated">認識されないターゲット '{0}'。'exe'、'winexe'、'library'、または 'module' を指定してください。</target>
        <note />
      </trans-unit>
      <trans-unit id="optsUnrecognizedDebugType">
        <source>Unrecognized debug type '{0}', expected 'pdbonly' or 'full'</source>
        <target state="translated">認識されないデバッグの種類 '{0}'。'pdbonly' または 'full' を指定してください。</target>
        <note />
      </trans-unit>
      <trans-unit id="optsInvalidWarningLevel">
        <source>Invalid warning level '{0}'</source>
        <target state="translated">警告レベル '{0}' が無効です</target>
        <note />
      </trans-unit>
      <trans-unit id="optsShortFormOf">
        <source>Short form of '{0}'</source>
        <target state="translated">'{0}' の短い形式</target>
        <note />
      </trans-unit>
      <trans-unit id="optsClirootDeprecatedMsg">
        <source>The command-line option '--cliroot' has been deprecated. Use an explicit reference to a specific copy of mscorlib.dll instead.</source>
        <target state="translated">コマンド ライン オプション '--cliroot' は非推奨になりました。代わりに mscorlib.dll の特定のコピーに対する明示的な参照を使用してください。</target>
        <note />
      </trans-unit>
      <trans-unit id="optsClirootDescription">
        <source>Use to override where the compiler looks for mscorlib.dll and framework components</source>
        <target state="translated">コンパイラが mscorlib.dll およびフレームワーク コンポーネントを検索する場所をオーバーライドするために使用します</target>
        <note />
      </trans-unit>
      <trans-unit id="optsHelpBannerOutputFiles">
        <source>- OUTPUT FILES -</source>
        <target state="translated">- 出力ファイル -</target>
        <note />
      </trans-unit>
      <trans-unit id="optsHelpBannerInputFiles">
        <source>- INPUT FILES -</source>
        <target state="translated">- 入力ファイル -</target>
        <note />
      </trans-unit>
      <trans-unit id="optsHelpBannerResources">
        <source>- RESOURCES -</source>
        <target state="translated">- リソース -</target>
        <note />
      </trans-unit>
      <trans-unit id="optsHelpBannerCodeGen">
        <source>- CODE GENERATION -</source>
        <target state="translated">- コード生成 -</target>
        <note />
      </trans-unit>
      <trans-unit id="optsHelpBannerAdvanced">
        <source>- ADVANCED -</source>
        <target state="translated">- 詳細 -</target>
        <note />
      </trans-unit>
      <trans-unit id="optsHelpBannerMisc">
        <source>- MISCELLANEOUS -</source>
        <target state="translated">- その他 -</target>
        <note />
      </trans-unit>
      <trans-unit id="optsHelpBannerLanguage">
        <source>- LANGUAGE -</source>
        <target state="translated">- 言語 -</target>
        <note />
      </trans-unit>
      <trans-unit id="optsHelpBannerErrsAndWarns">
        <source>- ERRORS AND WARNINGS -</source>
        <target state="translated">- エラーと警告 -</target>
        <note />
      </trans-unit>
      <trans-unit id="optsUnknownArgumentToTheTestSwitch">
        <source>Unknown --test argument: '{0}'</source>
        <target state="translated">不明 -- テスト引数:'{0}'</target>
        <note />
      </trans-unit>
      <trans-unit id="optsUnknownPlatform">
        <source>Unrecognized platform '{0}', valid values are 'x86', 'x64', 'Itanium', 'anycpu32bitpreferred', and 'anycpu'</source>
        <target state="translated">認識されないプラットフォーム '{0}'。有効な値は 'x86'、'x64'、'Itanium'、'anycpu32bitpreferred'、および 'anycpu' です。</target>
        <note />
      </trans-unit>
      <trans-unit id="optsInternalNoDescription">
        <source>The command-line option '{0}' is for test purposes only</source>
        <target state="translated">コマンド ライン オプション '{0}' はテスト目的でのみ使用できます</target>
        <note />
      </trans-unit>
      <trans-unit id="optsDCLONoDescription">
        <source>The command-line option '{0}' has been deprecated</source>
        <target state="translated">コマンド ライン オプション '{0}' は使用されなくなりました</target>
        <note />
      </trans-unit>
      <trans-unit id="optsDCLODeprecatedSuggestAlternative">
        <source>The command-line option '{0}' has been deprecated. Use '{1}' instead.</source>
        <target state="translated">コマンド ライン オプション '{0}' は非推奨になりました。代わりに '{1}' を使用してください。</target>
        <note />
      </trans-unit>
      <trans-unit id="optsDCLOHtmlDoc">
        <source>The command-line option '{0}' has been deprecated. HTML document generation is now part of the F# Power Pack, via the tool FsHtmlDoc.exe.</source>
        <target state="translated">コマンド ライン オプション '{0}' は使用されなくなりました。HTML ドキュメントの生成は、F# Power Pack のツール FsHtmlDoc.exe で実行できるようになりました。</target>
        <note />
      </trans-unit>
      <trans-unit id="optsConsoleColors">
        <source>Output warning and error messages in color</source>
        <target state="translated">警告メッセージとエラー メッセージを色つきで表示します</target>
        <note />
      </trans-unit>
      <trans-unit id="optsUseHighEntropyVA">
        <source>Enable high-entropy ASLR</source>
        <target state="translated">高エントロピ ASLR の有効化</target>
        <note />
      </trans-unit>
      <trans-unit id="optsSubSystemVersion">
        <source>Specify subsystem version of this assembly</source>
        <target state="translated">このアセンブリのサブシステム バージョンを指定してください</target>
        <note />
      </trans-unit>
      <trans-unit id="optsTargetProfile">
        <source>Specify target framework profile of this assembly. Valid values are mscorlib, netcore or netstandard. Default - mscorlib</source>
        <target state="translated">このアセンブリのターゲット フレームワーク プロファイルを指定します。有効な値は、mscorlib、netcore、netstandard のいずれかです。既定 - mscorlib</target>
        <note />
      </trans-unit>
      <trans-unit id="optsEmitDebugInfoInQuotations">
        <source>Emit debug information in quotations</source>
        <target state="translated">デバッグ情報を引用符で囲んで生成します</target>
        <note />
      </trans-unit>
      <trans-unit id="optsPreferredUiLang">
        <source>Specify the preferred output language culture name (e.g. es-ES, ja-JP)</source>
        <target state="translated">優先する出力用言語のカルチャ名を指定します (例: es-ES, ja-JP)</target>
        <note />
      </trans-unit>
      <trans-unit id="optsNoCopyFsharpCore">
        <source>Don't copy FSharp.Core.dll along the produced binaries</source>
        <target state="translated">生成したバイナリと共に FSharp.Core.dll をコピーしないでください</target>
        <note />
      </trans-unit>
      <trans-unit id="optsInvalidSubSystemVersion">
        <source>Invalid version '{0}' for '--subsystemversion'. The version must be 4.00 or greater.</source>
        <target state="translated">'--subsystemversion' のバージョン '{0}' が無効です。バージョンは 4.00 以上でなければなりません。</target>
        <note />
      </trans-unit>
      <trans-unit id="optsInvalidTargetProfile">
        <source>Invalid value '{0}' for '--targetprofile', valid values are 'mscorlib', 'netcore' or 'netstandard'.</source>
        <target state="translated">'--targetprofile' の値 '{0}' が無効です。有効な値は 'mscorlib'、'netcore'、'netstandard' のいずれかです。</target>
        <note />
      </trans-unit>
      <trans-unit id="typeInfoFullName">
        <source>Full name</source>
        <target state="translated">完全名</target>
        <note />
      </trans-unit>
      <trans-unit id="typeInfoOtherOverloads">
        <source>and {0} other overloads</source>
        <target state="translated">およびその他の {0} 個のオーバーロード</target>
        <note />
      </trans-unit>
      <trans-unit id="typeInfoUnionCase">
        <source>union case</source>
        <target state="translated">共用体ケース</target>
        <note />
      </trans-unit>
      <trans-unit id="typeInfoActivePatternResult">
        <source>active pattern result</source>
        <target state="translated">アクティブ パターンの結果</target>
        <note />
      </trans-unit>
      <trans-unit id="typeInfoActiveRecognizer">
        <source>active recognizer</source>
        <target state="translated">アクティブ レコグナイザー</target>
        <note />
      </trans-unit>
      <trans-unit id="typeInfoField">
        <source>field</source>
        <target state="translated">フィールド</target>
        <note />
      </trans-unit>
      <trans-unit id="typeInfoEvent">
        <source>event</source>
        <target state="translated">イベント</target>
        <note />
      </trans-unit>
      <trans-unit id="typeInfoProperty">
        <source>property</source>
        <target state="translated">プロパティ</target>
        <note />
      </trans-unit>
      <trans-unit id="typeInfoExtension">
        <source>extension</source>
        <target state="translated">拡張子</target>
        <note />
      </trans-unit>
      <trans-unit id="typeInfoCustomOperation">
        <source>custom operation</source>
        <target state="translated">カスタム操作</target>
        <note />
      </trans-unit>
      <trans-unit id="typeInfoArgument">
        <source>argument</source>
        <target state="translated">引数</target>
        <note />
      </trans-unit>
      <trans-unit id="typeInfoPatternVariable">
        <source>patvar</source>
        <target state="translated">patvar</target>
        <note />
      </trans-unit>
      <trans-unit id="typeInfoNamespace">
        <source>namespace</source>
        <target state="translated">名前空間</target>
        <note />
      </trans-unit>
      <trans-unit id="typeInfoModule">
        <source>module</source>
        <target state="translated">モジュール</target>
        <note />
      </trans-unit>
      <trans-unit id="typeInfoNamespaceOrModule">
        <source>namespace/module</source>
        <target state="translated">名前空間/モジュール</target>
        <note />
      </trans-unit>
      <trans-unit id="typeInfoFromFirst">
        <source>from {0}</source>
        <target state="translated">{0} から</target>
        <note />
      </trans-unit>
      <trans-unit id="typeInfoFromNext">
        <source>also from {0}</source>
        <target state="translated">また、{0} から</target>
        <note />
      </trans-unit>
      <trans-unit id="typeInfoGeneratedProperty">
        <source>generated property</source>
        <target state="translated">生成されたプロパティ</target>
        <note />
      </trans-unit>
      <trans-unit id="typeInfoGeneratedType">
        <source>generated type</source>
        <target state="translated">生成された型</target>
        <note />
      </trans-unit>
      <trans-unit id="assemblyResolutionFoundByAssemblyFoldersKey">
        <source>Found by AssemblyFolders registry key</source>
        <target state="translated">AssemblyFolders レジストリ キーによって検出されました</target>
        <note />
      </trans-unit>
      <trans-unit id="assemblyResolutionFoundByAssemblyFoldersExKey">
        <source>Found by AssemblyFoldersEx registry key</source>
        <target state="translated">AssemblyFoldersEx レジストリ キーによって検出されました</target>
        <note />
      </trans-unit>
      <trans-unit id="assemblyResolutionNetFramework">
        <source>.NET Framework</source>
        <target state="translated">.NET Framework</target>
        <note />
      </trans-unit>
      <trans-unit id="assemblyResolutionGAC">
        <source>Global Assembly Cache</source>
        <target state="translated">グローバル アセンブリ キャッシュ</target>
        <note />
      </trans-unit>
      <trans-unit id="recursiveClassHierarchy">
        <source>Recursive class hierarchy in type '{0}'</source>
        <target state="translated">型 '{0}' の再帰的クラス階層</target>
        <note />
      </trans-unit>
      <trans-unit id="InvalidRecursiveReferenceToAbstractSlot">
        <source>Invalid recursive reference to an abstract slot</source>
        <target state="translated">抽象スロットに対する再帰的参照が無効です</target>
        <note />
      </trans-unit>
      <trans-unit id="eventHasNonStandardType">
        <source>The event '{0}' has a non-standard type. If this event is declared in another CLI language, you may need to access this event using the explicit {1} and {2} methods for the event. If this event is declared in F#, make the type of the event an instantiation of either 'IDelegateEvent&lt;_&gt;' or 'IEvent&lt;_,_&gt;'.</source>
        <target state="translated">イベント '{0}' には非標準の型が含まれています。このイベントが別の CLI 言語で宣言されると、イベントの明示的な {1} メソッドと {2} メソッドを使用してこのイベントにアクセスしなければならない場合があります。このイベントが F# で宣言される場合には、イベントの種類を 'IDelegateEvent&lt;_&gt;' または 'IEvent&lt;_,_&gt;' のどちらかのインスタンスにします。</target>
        <note />
      </trans-unit>
      <trans-unit id="typeIsNotAccessible">
        <source>The type '{0}' is not accessible from this code location</source>
        <target state="translated">型 '{0}' はこのコードの場所からアクセスできません</target>
        <note />
      </trans-unit>
      <trans-unit id="unionCasesAreNotAccessible">
        <source>The union cases or fields of the type '{0}' are not accessible from this code location</source>
        <target state="translated">型 '{0}' の共用体ケースまたはフィールドは、このコードの場所からアクセスできません</target>
        <note />
      </trans-unit>
      <trans-unit id="valueIsNotAccessible">
        <source>The value '{0}' is not accessible from this code location</source>
        <target state="translated">値 '{0}' はこのコードの場所からアクセスできません</target>
        <note />
      </trans-unit>
      <trans-unit id="unionCaseIsNotAccessible">
        <source>The union case '{0}' is not accessible from this code location</source>
        <target state="translated">共用体ケース '{0}' はこのコードの場所からアクセスできません</target>
        <note />
      </trans-unit>
      <trans-unit id="fieldIsNotAccessible">
        <source>The record, struct or class field '{0}' is not accessible from this code location</source>
        <target state="translated">レコード、構造体、またはクラスのフィールド '{0}' はこのコードの場所からアクセスできません</target>
        <note />
      </trans-unit>
      <trans-unit id="structOrClassFieldIsNotAccessible">
        <source>The struct or class field '{0}' is not accessible from this code location</source>
        <target state="translated">構造体またはクラスのフィールド '{0}' はこのコードの場所からアクセスできません</target>
        <note />
      </trans-unit>
      <trans-unit id="experimentalConstruct">
        <source>This construct is experimental</source>
        <target state="translated">このコンストラクトは試験段階です</target>
        <note />
      </trans-unit>
      <trans-unit id="noInvokeMethodsFound">
        <source>No Invoke methods found for delegate type</source>
        <target state="translated">デリゲート型に Invoke メソッドが見つかりませんでした</target>
        <note />
      </trans-unit>
      <trans-unit id="moreThanOneInvokeMethodFound">
        <source>More than one Invoke method found for delegate type</source>
        <target state="translated">デリゲート型に複数の Invoke メソッドが見つかりました</target>
        <note />
      </trans-unit>
      <trans-unit id="delegatesNotAllowedToHaveCurriedSignatures">
        <source>Delegates are not allowed to have curried signatures</source>
        <target state="translated">カリー化されたシグネチャを含むデリゲートは許可されていません</target>
        <note />
      </trans-unit>
      <trans-unit id="tlrUnexpectedTExpr">
        <source>Unexpected Expr.TyChoose</source>
        <target state="translated">予期しない Expr.TyChoose です</target>
        <note />
      </trans-unit>
      <trans-unit id="tlrLambdaLiftingOptimizationsNotApplied">
        <source>Note: Lambda-lifting optimizations have not been applied because of the use of this local constrained generic function as a first class value. Adding type constraints may resolve this condition.</source>
        <target state="translated">注意: ファースト クラス値としてこのローカルの制約付きジェネリック関数が使用されているため、ラムダリフティングの最適化は適用されませんでした。型制約を追加することで、この状態を解決できる可能性があります。</target>
        <note />
      </trans-unit>
      <trans-unit id="lexhlpIdentifiersContainingAtSymbolReserved">
        <source>Identifiers containing '@' are reserved for use in F# code generation</source>
        <target state="translated">'@' を含む識別子は、F# コードの生成で使用するために予約されています</target>
        <note />
      </trans-unit>
      <trans-unit id="lexhlpIdentifierReserved">
        <source>The identifier '{0}' is reserved for future use by F#</source>
        <target state="translated">識別子 '{0}' は F# で将来利用するために予約されています</target>
        <note />
      </trans-unit>
      <trans-unit id="patcMissingVariable">
        <source>Missing variable '{0}'</source>
        <target state="translated">変数 '{0}' が見つかりません</target>
        <note />
      </trans-unit>
      <trans-unit id="patcPartialActivePatternsGenerateOneResult">
        <source>Partial active patterns may only generate one result</source>
        <target state="translated">パーシャル アクティブ パターンで生成できる結果は 1 個のみです</target>
        <note />
      </trans-unit>
      <trans-unit id="impTypeRequiredUnavailable">
        <source>The type '{0}' is required here and is unavailable. You must add a reference to assembly '{1}'.</source>
        <target state="translated">ここでは型 '{0}' が必要ですが使用できません。アセンブリ '{1}' に参照を追加する必要があります。</target>
        <note />
      </trans-unit>
      <trans-unit id="impReferencedTypeCouldNotBeFoundInAssembly">
        <source>A reference to the type '{0}' in assembly '{1}' was found, but the type could not be found in that assembly</source>
        <target state="translated">アセンブリ '{1}' 内の型 '{0}' に対する参照が見つかりましたが、型はそのアセンブリ内に見つかりませんでした</target>
        <note />
      </trans-unit>
      <trans-unit id="impNotEnoughTypeParamsInScopeWhileImporting">
        <source>Internal error or badly formed metadata: not enough type parameters were in scope while importing</source>
        <target state="translated">内部エラーまたはメタデータの形式エラー: インポート中のスコープに含まれる型パラメーターが足りません</target>
        <note />
      </trans-unit>
      <trans-unit id="impReferenceToDllRequiredByAssembly">
        <source>A reference to the DLL {0} is required by assembly {1}. The imported type {2} is located in the first assembly and could not be resolved.</source>
        <target state="translated">アセンブリ {1} には DLL {0} に対する参照が必要です。インポートされた型 {2} は最初のアセンブリにあり、解決できませんでした。</target>
        <note />
      </trans-unit>
      <trans-unit id="impImportedAssemblyUsesNotPublicType">
        <source>An imported assembly uses the type '{0}' but that type is not public</source>
        <target state="translated">インポートされたアセンブリでは型 '{0}' を使用していますが、その型はパブリックではありません</target>
        <note />
      </trans-unit>
      <trans-unit id="optValueMarkedInlineButIncomplete">
        <source>The value '{0}' was marked inline but its implementation makes use of an internal or private function which is not sufficiently accessible</source>
        <target state="translated">値 '{0}' は 'inline' とマークされましたが、実装ではアクセシビリティが低い内部関数またはプライベート関数を使用しています</target>
        <note />
      </trans-unit>
      <trans-unit id="optValueMarkedInlineButWasNotBoundInTheOptEnv">
        <source>The value '{0}' was marked inline but was not bound in the optimization environment</source>
        <target state="translated">値 '{0}' は 'inline' とマークされましたが、最適化環境ではバインドされません</target>
        <note />
      </trans-unit>
      <trans-unit id="optLocalValueNotFoundDuringOptimization">
        <source>Local value {0} not found during optimization</source>
        <target state="translated">最適化中にローカルの値 {0} が見つかりませんでした</target>
        <note />
      </trans-unit>
      <trans-unit id="optValueMarkedInlineHasUnexpectedValue">
        <source>A value marked as 'inline' has an unexpected value</source>
        <target state="translated">'inline' とマークされた値に予期しない値が含まれます</target>
        <note />
      </trans-unit>
      <trans-unit id="optValueMarkedInlineCouldNotBeInlined">
        <source>A value marked as 'inline' could not be inlined</source>
        <target state="translated">'inline' とマークされた値をインライン展開できませんでした</target>
        <note />
      </trans-unit>
      <trans-unit id="optFailedToInlineValue">
        <source>Failed to inline the value '{0}' marked 'inline', perhaps because a recursive value was marked 'inline'</source>
        <target state="translated">'inline' とマークされた値 '{0}' をインライン化できませんでした。再帰的な値が 'inline' とマークされた可能性があります。</target>
        <note />
      </trans-unit>
      <trans-unit id="optRecursiveValValue">
        <source>Recursive ValValue {0}</source>
        <target state="translated">再帰的な ValValue {0}</target>
        <note />
      </trans-unit>
      <trans-unit id="lexfltIncorrentIndentationOfIn">
        <source>The indentation of this 'in' token is incorrect with respect to the corresponding 'let'</source>
        <target state="translated">この 'in' トークンのインデントは、対応する 'let' に対して正しくありません</target>
        <note />
      </trans-unit>
      <trans-unit id="lexfltTokenIsOffsideOfContextStartedEarlier">
        <source>Possible incorrect indentation: this token is offside of context started at position {0}. Try indenting this token further or using standard formatting conventions.</source>
        <target state="translated">インデントが正しくない可能性があります。このトークンは位置 {0} から開始されるコンテキストのオフサイドになります。このトークンのインデントを増やすか、標準的な書式規則を使用してください。</target>
        <note />
      </trans-unit>
      <trans-unit id="lexfltSeparatorTokensOfPatternMatchMisaligned">
        <source>The '|' tokens separating rules of this pattern match are misaligned by one column. Consider realigning your code or using further indentation.</source>
        <target state="translated">ある列で、このパターン マッチの規則を区切る '|' トークンが正しく配置されていません。コードの配置を変更するか、インデントを増やしてください。</target>
        <note />
      </trans-unit>
      <trans-unit id="nrInvalidModuleExprType">
        <source>Invalid module/expression/type</source>
        <target state="translated">モジュール/式/型が無効です</target>
        <note />
      </trans-unit>
      <trans-unit id="nrTypeInstantiationNeededToDisambiguateTypesWithSameName">
        <source>Multiple types exist called '{0}', taking different numbers of generic parameters. Provide a type instantiation to disambiguate the type resolution, e.g. '{1}'.</source>
        <target state="translated">異なる数のジェネリック パラメーターを使用する '{0}' という複数の型が存在します。厳密に型を解決できるように、型のインスタンス化を指定してください (たとえば、'{1}')。</target>
        <note />
      </trans-unit>
      <trans-unit id="nrTypeInstantiationIsMissingAndCouldNotBeInferred">
        <source>The instantiation of the generic type '{0}' is missing and can't be inferred from the arguments or return type of this member. Consider providing a type instantiation when accessing this type, e.g. '{1}'.</source>
        <target state="translated">ジェネリック型 '{0}' のインスタンス化がありません。また、このメンバーの引数または戻り値の型から推論できません。この型にアクセスするときは型のインスタンス化を指定してください (たとえば、'{1}')。</target>
        <note />
      </trans-unit>
      <trans-unit id="nrGlobalUsedOnlyAsFirstName">
        <source>'global' may only be used as the first name in a qualified path</source>
        <target state="translated">'global' は、修飾パスの最初の名前としてのみ使用できます</target>
        <note />
      </trans-unit>
      <trans-unit id="nrIsNotConstructorOrLiteral">
        <source>This is not a constructor or literal, or a constructor is being used incorrectly</source>
        <target state="translated">これはコンストラクターまたはリテラルではありません。またはコンストラクターの使用方法に誤りがあります。</target>
        <note />
      </trans-unit>
      <trans-unit id="nrUnexpectedEmptyLongId">
        <source>Unexpected empty long identifier</source>
        <target state="translated">予期しない空の長識別子</target>
        <note />
      </trans-unit>
      <trans-unit id="nrRecordDoesNotContainSuchLabel">
        <source>The record type '{0}' does not contain a label '{1}'.</source>
        <target state="translated">レコードの種類 '{0}' にラベル '{1}' が含まれていません。</target>
        <note />
      </trans-unit>
      <trans-unit id="nrInvalidFieldLabel">
        <source>Invalid field label</source>
        <target state="translated">フィールド ラベルが無効です</target>
        <note />
      </trans-unit>
      <trans-unit id="nrInvalidExpression">
        <source>Invalid expression '{0}'</source>
        <target state="translated">式 '{0}' は無効です</target>
        <note />
      </trans-unit>
      <trans-unit id="nrNoConstructorsAvailableForType">
        <source>No constructors are available for the type '{0}'</source>
        <target state="translated">型 '{0}' に使用できるコンストラクターがありません</target>
        <note />
      </trans-unit>
      <trans-unit id="nrUnionTypeNeedsQualifiedAccess">
        <source>The union type for union case '{0}' was defined with the RequireQualifiedAccessAttribute. Include the name of the union type ('{1}') in the name you are using.</source>
        <target state="translated">共用体ケース '{0}' の共用体型が RequireQualifiedAccessAttribute によって定義されました。使用中の名前に共用体型 ('{1}') の名前を含めてください。</target>
        <note />
      </trans-unit>
      <trans-unit id="nrRecordTypeNeedsQualifiedAccess">
        <source>The record type for the record field '{0}' was defined with the RequireQualifiedAccessAttribute. Include the name of the record type ('{1}') in the name you are using.</source>
        <target state="translated">レコード フィールド '{0}' のレコード型が RequireQualifiedAccessAttribute によって定義されました。使用中の名前にレコード型 ('{1}') の名前を含めてください。</target>
        <note />
      </trans-unit>
      <trans-unit id="ilwriteErrorCreatingPdb">
        <source>Unexpected error creating debug information file '{0}'</source>
        <target state="translated">デバッグ情報ファイル '{0}' の作成中に予期しないエラーが発生しました</target>
        <note />
      </trans-unit>
      <trans-unit id="lexOutsideIntegerRange">
        <source>This number is outside the allowable range for this integer type</source>
        <target state="translated">この数値は、この整数型に使用できる範囲から外れています</target>
        <note />
      </trans-unit>
      <trans-unit id="lexCharNotAllowedInOperatorNames">
        <source>'{0}' is not permitted as a character in operator names and is reserved for future use</source>
        <target state="translated">'{0}' は演算子名の文字として使用できません。将来利用するために予約されています</target>
        <note />
      </trans-unit>
      <trans-unit id="lexUnexpectedChar">
        <source>Unexpected character '{0}'</source>
        <target state="translated">予期しない文字 '{0}'</target>
        <note />
      </trans-unit>
      <trans-unit id="lexByteArrayCannotEncode">
        <source>This byte array literal contains characters that do not encode as a single byte</source>
        <target state="translated">このバイト配列リテラルには、シングル バイトとしてエンコードされない文字が含まれます</target>
        <note />
      </trans-unit>
      <trans-unit id="lexIdentEndInMarkReserved">
        <source>Identifiers followed by '{0}' are reserved for future use</source>
        <target state="translated">'{0}' が続く識別子は将来利用するために予約されています</target>
        <note />
      </trans-unit>
      <trans-unit id="lexOutsideEightBitSigned">
        <source>This number is outside the allowable range for 8-bit signed integers</source>
        <target state="translated">この数値は、8 ビット符号付き整数に使用できる範囲から外れています</target>
        <note />
      </trans-unit>
      <trans-unit id="lexOutsideEightBitSignedHex">
        <source>This number is outside the allowable range for hexadecimal 8-bit signed integers</source>
        <target state="translated">この数値は、16 進 8 ビット符号付き整数に使用できる範囲から外れています</target>
        <note />
      </trans-unit>
      <trans-unit id="lexOutsideEightBitUnsigned">
        <source>This number is outside the allowable range for 8-bit unsigned integers</source>
        <target state="translated">この数値は、8 ビット符号なし整数に使用できる範囲から外れています</target>
        <note />
      </trans-unit>
      <trans-unit id="lexOutsideSixteenBitSigned">
        <source>This number is outside the allowable range for 16-bit signed integers</source>
        <target state="translated">この数値は、16 ビット符号付き整数に使用できる範囲から外れています</target>
        <note />
      </trans-unit>
      <trans-unit id="lexOutsideSixteenBitUnsigned">
        <source>This number is outside the allowable range for 16-bit unsigned integers</source>
        <target state="translated">この数値は、16 ビット符号なし整数に使用できる範囲から外れています</target>
        <note />
      </trans-unit>
      <trans-unit id="lexOutsideThirtyTwoBitSigned">
        <source>This number is outside the allowable range for 32-bit signed integers</source>
        <target state="translated">この数値は、32 ビット符号付き整数に使用できる範囲から外れています</target>
        <note />
      </trans-unit>
      <trans-unit id="lexOutsideThirtyTwoBitUnsigned">
        <source>This number is outside the allowable range for 32-bit unsigned integers</source>
        <target state="translated">この数値は、32 ビット符号なし整数に使用できる範囲から外れています</target>
        <note />
      </trans-unit>
      <trans-unit id="lexOutsideSixtyFourBitSigned">
        <source>This number is outside the allowable range for 64-bit signed integers</source>
        <target state="translated">この数値は、64 ビット符号付き整数に使用できる範囲から外れています</target>
        <note />
      </trans-unit>
      <trans-unit id="lexOutsideSixtyFourBitUnsigned">
        <source>This number is outside the allowable range for 64-bit unsigned integers</source>
        <target state="translated">この数値は、64 ビット符号なし整数に使用できる範囲から外れています</target>
        <note />
      </trans-unit>
      <trans-unit id="lexOutsideNativeSigned">
        <source>This number is outside the allowable range for signed native integers</source>
        <target state="translated">この数値は、符号付きネイティブ整数に使用できる範囲から外れています</target>
        <note />
      </trans-unit>
      <trans-unit id="lexOutsideNativeUnsigned">
        <source>This number is outside the allowable range for unsigned native integers</source>
        <target state="translated">この数値は、符号なしネイティブ整数に使用できる範囲から外れています</target>
        <note />
      </trans-unit>
      <trans-unit id="lexInvalidFloat">
        <source>Invalid floating point number</source>
        <target state="translated">浮動小数点数が無効です</target>
        <note />
      </trans-unit>
      <trans-unit id="lexOusideDecimal">
        <source>This number is outside the allowable range for decimal literals</source>
        <target state="translated">この数値は、10 進リテラルに使用できる範囲から外れています</target>
        <note />
      </trans-unit>
      <trans-unit id="lexOusideThirtyTwoBitFloat">
        <source>This number is outside the allowable range for 32-bit floats</source>
        <target state="translated">この数値は、32 ビット浮動小数点に使用できる範囲から外れています</target>
        <note />
      </trans-unit>
      <trans-unit id="lexInvalidNumericLiteral">
        <source>This is not a valid numeric literal. Valid numeric literals include 1, 0x1, 0o1, 0b1, 1l (int), 1u (uint32), 1L (int64), 1UL (uint64), 1s (int16), 1y (sbyte), 1uy (byte), 1.0 (float), 1.0f (float32), 1.0m (decimal), 1I (BigInteger).</source>
        <target state="translated">これは有効な数値リテラルではありません。有効な数値リテラルの例には、1、0x1、0o1、0b1、1l (int)、1u (uint32)、1L (int64)、1UL (uint64)、1s (int16)、1y (sbyte)、1uy (byte)、1.0 (float)、1.0f (float32)、1.0m (decimal)、1I (BigInteger) などがあります。</target>
        <note />
      </trans-unit>
      <trans-unit id="lexInvalidByteLiteral">
        <source>This is not a valid byte literal</source>
        <target state="translated">これは有効なバイト リテラルではありません</target>
        <note />
      </trans-unit>
      <trans-unit id="lexInvalidCharLiteral">
        <source>This is not a valid character literal</source>
        <target state="translated">これは有効な文字リテラルではありません</target>
        <note />
      </trans-unit>
      <trans-unit id="lexThisUnicodeOnlyInStringLiterals">
        <source>This Unicode encoding is only valid in string literals</source>
        <target state="translated">この Unicode エンコーディングが有効なのはリテラル文字列内のみです</target>
        <note />
      </trans-unit>
      <trans-unit id="lexTokenReserved">
        <source>This token is reserved for future use</source>
        <target state="translated">このトークンは将来利用するために予約されています</target>
        <note />
      </trans-unit>
      <trans-unit id="lexTabsNotAllowed">
        <source>TABs are not allowed in F# code unless the #indent \"off\" option is used</source>
        <target state="translated">F# コードにタブを使用するには、#indent \"off\" オプションを使用する必要があります</target>
        <note />
      </trans-unit>
      <trans-unit id="lexInvalidLineNumber">
        <source>Invalid line number: '{0}'</source>
        <target state="translated">行番号: '{0}' は無効です</target>
        <note />
      </trans-unit>
      <trans-unit id="lexHashIfMustBeFirst">
        <source>#if directive must appear as the first non-whitespace character on a line</source>
        <target state="translated">#if ディレクティブは、スペース以外の最初の文字として行頭に指定する必要があります</target>
        <note />
      </trans-unit>
      <trans-unit id="lexHashElseNoMatchingIf">
        <source>#else has no matching #if</source>
        <target state="translated">#else に対応する #if がありません</target>
        <note />
      </trans-unit>
      <trans-unit id="lexHashEndifRequiredForElse">
        <source>#endif required for #else</source>
        <target state="translated">#else には #endif が必要です</target>
        <note />
      </trans-unit>
      <trans-unit id="lexHashElseMustBeFirst">
        <source>#else directive must appear as the first non-whitespace character on a line</source>
        <target state="translated">#else ディレクティブは、スペース以外の最初の文字として行頭に指定する必要があります</target>
        <note />
      </trans-unit>
      <trans-unit id="lexHashEndingNoMatchingIf">
        <source>#endif has no matching #if</source>
        <target state="translated">#endif に対応する #if がありません</target>
        <note />
      </trans-unit>
      <trans-unit id="lexHashEndifMustBeFirst">
        <source>#endif directive must appear as the first non-whitespace character on a line</source>
        <target state="translated">#endif ディレクティブは、スペース以外の最初の文字として行頭に指定する必要があります</target>
        <note />
      </trans-unit>
      <trans-unit id="lexHashIfMustHaveIdent">
        <source>#if directive should be immediately followed by an identifier</source>
        <target state="translated">#if ディレクティブの直後に識別子を指定する必要があります</target>
        <note />
      </trans-unit>
      <trans-unit id="lexWrongNestedHashEndif">
        <source>Syntax error. Wrong nested #endif, unexpected tokens before it.</source>
        <target state="translated">構文エラー。#endif の入れ子が不適切です。#endif の前に予期しないトークンがあります。</target>
        <note />
      </trans-unit>
      <trans-unit id="lexHashBangMustBeFirstInFile">
        <source>#! may only appear as the first line at the start of a file.</source>
        <target state="translated">#! は、ファイル先頭の最初の行にのみ指定できます。</target>
        <note />
      </trans-unit>
      <trans-unit id="pplexExpectedSingleLineComment">
        <source>Expected single line comment or end of line</source>
        <target state="translated">単一行のコメントまたは行の終わりが必要です</target>
        <note />
      </trans-unit>
      <trans-unit id="memberOperatorDefinitionWithNoArguments">
        <source>Infix operator member '{0}' has no arguments. Expected a tuple of 2 arguments, e.g. static member (+) (x,y) = ...</source>
        <target state="translated">挿入演算子メンバー '{0}' に引数がありません。静的メンバー (+) (x,y) = ... など、2 つの引数を持つタプルを指定してください。</target>
        <note />
      </trans-unit>
      <trans-unit id="memberOperatorDefinitionWithNonPairArgument">
        <source>Infix operator member '{0}' has {1} initial argument(s). Expected a tuple of 2 arguments, e.g. static member (+) (x,y) = ...</source>
        <target state="translated">挿入演算子メンバー '{0}' に {1} 個の初期引数があります。静的メンバー (+) (x,y) = ... など、2 つの引数を持つタプルを指定してください。</target>
        <note />
      </trans-unit>
      <trans-unit id="memberOperatorDefinitionWithCurriedArguments">
        <source>Infix operator member '{0}' has extra curried arguments. Expected a tuple of 2 arguments, e.g. static member (+) (x,y) = ...</source>
        <target state="translated">挿入演算子メンバー '{0}' に余分なカリー化された引数があります。静的メンバー (+) (x,y) = ... など、2 つの引数を持つタプルを指定してください。</target>
        <note />
      </trans-unit>
      <trans-unit id="tcFSharpCoreRequiresExplicit">
        <source>All record, union and struct types in FSharp.Core.dll must be explicitly labelled with 'StructuralComparison' or 'NoComparison'</source>
        <target state="translated">FSharp.Core.dll のすべてのレコード型、共用体型、および構造体型は、'StructuralComparison' または 'NoComparison' で明示的にラベル指定する必要があります</target>
        <note />
      </trans-unit>
      <trans-unit id="tcStructuralComparisonNotSatisfied1">
        <source>The struct, record or union type '{0}' has the 'StructuralComparison' attribute but the type parameter '{1}' does not satisfy the 'comparison' constraint. Consider adding the 'comparison' constraint to the type parameter</source>
        <target state="translated">構造体型、レコード型、または共用体型 '{0}' に 'StructuralComparison' 属性がありますが、型パラメーター '{1}' は 'comparison' 制約を満たしていません。型パラメーターに 'comparison' 制約を追加してください。</target>
        <note />
      </trans-unit>
      <trans-unit id="tcStructuralComparisonNotSatisfied2">
        <source>The struct, record or union type '{0}' has the 'StructuralComparison' attribute but the component type '{1}' does not satisfy the 'comparison' constraint</source>
        <target state="translated">構造体型、レコード型、または共用体型 '{0}' に 'StructuralComparison' 属性がありますが、コンポーネント型 '{1}' は 'comparison' 制約を満たしていません。</target>
        <note />
      </trans-unit>
      <trans-unit id="tcNoComparisonNeeded1">
        <source>The struct, record or union type '{0}' is not structurally comparable because the type parameter {1} does not satisfy the 'comparison' constraint. Consider adding the 'NoComparison' attribute to the type '{2}' to clarify that the type is not comparable</source>
        <target state="translated">型パラメーター {1} が 'comparison' 制約を満たしていないため、構造体型、レコード型、または共用体型 '{0}' は構造的に比較できません。型 '{2}' に 'NoComparison' 属性を追加して、型が比較できないことを明確にしてください。</target>
        <note />
      </trans-unit>
      <trans-unit id="tcNoComparisonNeeded2">
        <source>The struct, record or union type '{0}' is not structurally comparable because the type '{1}' does not satisfy the 'comparison' constraint. Consider adding the 'NoComparison' attribute to the type '{2}' to clarify that the type is not comparable</source>
        <target state="translated">型 {1} が 'comparison' 制約を満たしていないため、構造体型、レコード型、または共用体型 '{0}' は構造的に比較できません。型 '{2}' に 'NoComparison' 属性を追加して、型が比較できないことを明確にしてください。</target>
        <note />
      </trans-unit>
      <trans-unit id="tcNoEqualityNeeded1">
        <source>The struct, record or union type '{0}' does not support structural equality because the type parameter {1} does not satisfy the 'equality' constraint. Consider adding the 'NoEquality' attribute to the type '{2}' to clarify that the type does not support structural equality</source>
        <target state="translated">型パラメーター {1} が 'equality' 制約を満たしていないため、構造体型、レコード型、または共用体型 '{0}' は構造の等値性をサポートしません。型 '{2}' に 'NoEquality' 属性を追加して、型が構造の等値性をサポートしないことを明確にしてください。</target>
        <note />
      </trans-unit>
      <trans-unit id="tcNoEqualityNeeded2">
        <source>The struct, record or union type '{0}' does not support structural equality because the type '{1}' does not satisfy the 'equality' constraint. Consider adding the 'NoEquality' attribute to the type '{2}' to clarify that the type does not support structural equality</source>
        <target state="translated">型 {1} が 'equality' 制約を満たしていないため、構造体型、レコード型、または共用体型 '{0}' は構造の等値性をサポートしません。型 '{2}' に 'NoEquality' 属性を追加して、型が構造の等値性をサポートしないことを明確にしてください。</target>
        <note />
      </trans-unit>
      <trans-unit id="tcStructuralEqualityNotSatisfied1">
        <source>The struct, record or union type '{0}' has the 'StructuralEquality' attribute but the type parameter '{1}' does not satisfy the 'equality' constraint. Consider adding the 'equality' constraint to the type parameter</source>
        <target state="translated">構造体型、レコード型、または共用体型 '{0}' に 'StructuralEquality' 属性がありますが、型パラメーター '{1}' は 'equality' 制約を満たしていません。型パラメーターに 'equality' 制約を追加してください。</target>
        <note />
      </trans-unit>
      <trans-unit id="tcStructuralEqualityNotSatisfied2">
        <source>The struct, record or union type '{0}' has the 'StructuralEquality' attribute but the component type '{1}' does not satisfy the 'equality' constraint</source>
        <target state="translated">構造体型、レコード型、または共用体型 '{0}' に 'StructuralEquality' 属性がありますが、コンポーネント型 '{1}' は 'equality' 制約を満たしていません。</target>
        <note />
      </trans-unit>
      <trans-unit id="tcStructsMustDeclareTypesOfImplicitCtorArgsExplicitly">
        <source>Each argument of the primary constructor for a struct must be given a type, for example 'type S(x1:int, x2: int) = ...'. These arguments determine the fields of the struct.</source>
        <target state="translated">構造体のプライマリ コンストラクターの各引数には型を指定してください (たとえば、'type S(x1:int, x2: int) = ...')。これらの引数で構造体のフィールドが決定されます。</target>
        <note />
      </trans-unit>
      <trans-unit id="chkUnusedValue">
        <source>The value '{0}' is unused</source>
        <target state="translated">値 '{0}' は使用されていません</target>
        <note />
      </trans-unit>
      <trans-unit id="chkUnusedThisVariable">
        <source>The recursive object reference '{0}' is unused. The presence of a recursive object reference adds runtime initialization checks to members in this and derived types. Consider removing this recursive object reference.</source>
        <target state="translated">再帰的オブジェクト参照 '{0}' は使用されていません。再帰的オブジェクト参照が存在すると、この型および派生型のメンバーに対するランタイムの初期化チェックが追加されます。この再帰的オブジェクト参照を削除してください。</target>
        <note />
      </trans-unit>
      <trans-unit id="parsGetterAtMostOneArgument">
        <source>A getter property may have at most one argument group</source>
        <target state="translated">ゲッターのプロパティに指定できる引数グループの数は 1 以下です</target>
        <note />
      </trans-unit>
      <trans-unit id="parsSetterAtMostTwoArguments">
        <source>A setter property may have at most two argument groups</source>
        <target state="translated">Set アクセス操作子のプロパティに指定できる引数グループの数は 2 以下です</target>
        <note />
      </trans-unit>
      <trans-unit id="parsInvalidProperty">
        <source>Invalid property getter or setter</source>
        <target state="translated">プロパティのゲッターまたはセッターが無効です</target>
        <note />
      </trans-unit>
      <trans-unit id="parsIndexerPropertyRequiresAtLeastOneArgument">
        <source>An indexer property must be given at least one argument</source>
        <target state="translated">インデクサーのプロパティに 1 つ以上の引数を指定する必要があります</target>
        <note />
      </trans-unit>
      <trans-unit id="tastInvalidAddressOfMutableAcrossAssemblyBoundary">
        <source>This operation accesses a mutable top-level value defined in another assembly in an unsupported way. The value cannot be accessed through its address. Consider copying the expression to a mutable local, e.g. 'let mutable x = ...', and if necessary assigning the value back after the completion of the operation</source>
        <target state="translated">この操作は、別のアセンブリに定義されている変更可能な最上位の値にアクセスしていますが、サポートされないアクセス方法です。アドレスでは値にアクセスできません。変更可能なローカル変数に式をコピーし (たとえば、'let mutable x = ...')、必要に応じて、操作の完了後に値を割り当て直してください。</target>
        <note />
      </trans-unit>
      <trans-unit id="parsNonAdjacentTypars">
        <source>Remove spaces between the type name and type parameter, e.g. \"type C&lt;'T&gt;\", not type \"C   &lt;'T&gt;\". Type parameters must be placed directly adjacent to the type name.</source>
        <target state="translated">型名と型パラメーターの間のスペースを削除します。たとえば、\"C &lt;'T&gt;\" ではなく \"C&lt;'T&gt;\" とします。型パラメーターは型名に隣接して配置する必要があります。</target>
        <note />
      </trans-unit>
      <trans-unit id="parsNonAdjacentTyargs">
        <source>Remove spaces between the type name and type parameter, e.g. \"C&lt;'T&gt;\", not \"C &lt;'T&gt;\". Type parameters must be placed directly adjacent to the type name.</source>
        <target state="translated">型名と型パラメーターの間のスペースを削除します。たとえば、\"C &lt;'T&gt;\" ではなく \"C&lt;'T&gt;\" とします。型パラメーターは型名に隣接して配置する必要があります。</target>
        <note />
      </trans-unit>
      <trans-unit id="parsNonAtomicType">
        <source>The use of the type syntax 'int C' and 'C  &lt;int&gt;' is not permitted here. Consider adjusting this type to be written in the form 'C&lt;int&gt;'</source>
        <target state="translated">ここでは、型構文 'int C' と 'C  &lt;int&gt;' を使用することはできません。この型を 'C&lt;int&gt;' という形式に調整することを検討してください。</target>
        <note />
      </trans-unit>
      <trans-unit id="tastUndefinedItemRefModuleNamespace">
        <source>The module/namespace '{0}' from compilation unit '{1}' did not contain the module/namespace '{2}'</source>
        <target state="translated">コンパイル ユニット '{1}' のモジュール/名前空間 '{0}' には、モジュール/名前空間 '{2}' が含まれません</target>
        <note />
      </trans-unit>
      <trans-unit id="tastUndefinedItemRefVal">
        <source>The module/namespace '{0}' from compilation unit '{1}' did not contain the val '{2}'</source>
        <target state="translated">コンパイル ユニット '{1}' のモジュール/名前空間 '{0}' には、val '{2}' が含まれません</target>
        <note />
      </trans-unit>
      <trans-unit id="tastUndefinedItemRefModuleNamespaceType">
        <source>The module/namespace '{0}' from compilation unit '{1}' did not contain the namespace, module or type '{2}'</source>
        <target state="translated">コンパイル ユニット '{1}' のモジュール/名前空間 '{0}' には、名前空間、モジュール、または型の '{2}' が含まれません</target>
        <note />
      </trans-unit>
      <trans-unit id="tcInvalidUseNullAsTrueValue">
        <source>The 'UseNullAsTrueValue' attribute flag may only be used with union types that have one nullary case and at least one non-nullary case</source>
        <target state="translated">'UseNullAsTrueValue' 属性フラグを使用できるのは、引数がないケース 1 つと、引数があるケース 1 つ以上を持つ共用体型のみです</target>
        <note />
      </trans-unit>
      <trans-unit id="tcParameterInferredByref">
        <source>The parameter '{0}' was inferred to have byref type. Parameters of byref type must be given an explicit type annotation, e.g. 'x1: byref&lt;int&gt;'. When used, a byref parameter is implicitly dereferenced.</source>
        <target state="translated">byre 型に設定するためにパラメーター '{0}' が継承されました。byref 型のパラメーターには明示的な型注釈を指定する必要があります (例: 'x1: byref&lt;int&gt;')。使用すると、byref パラメーターが暗黙的に逆参照されます。</target>
        <note />
      </trans-unit>
      <trans-unit id="tcNonUniformMemberUse">
        <source>The generic member '{0}' has been used at a non-uniform instantiation prior to this program point. Consider reordering the members so this member occurs first. Alternatively, specify the full type of the member explicitly, including argument types, return type and any additional generic parameters and constraints.</source>
        <target state="translated">このプログラム ポイントよりも前の同型でないインスタンス化で、汎用メンバー '{0}' が使用されています。このメンバーが最初に出現するようにメンバーの順序を変えることを検討してください。または、引数の型、戻り値の型、および追加のジェネリック パラメーターと制約を含む、メンバーの完全な型を明示的に指定してください。</target>
        <note />
      </trans-unit>
      <trans-unit id="tcAttribArgsDiffer">
        <source>The attribute '{0}' appears in both the implementation and the signature, but the attribute arguments differ. Only the attribute from the signature will be included in the compiled code.</source>
        <target state="translated">属性 '{0}' が実装とシグネチャの双方に出現していますが、属性の引数が異なります。コンパイル済みコードには、シグネチャの属性のみが含まれます。</target>
        <note />
      </trans-unit>
      <trans-unit id="tcCannotCallAbstractBaseMember">
        <source>Cannot call an abstract base member: '{0}'</source>
        <target state="translated">抽象基本メンバーを呼び出すことはできません:'{0}'</target>
        <note />
      </trans-unit>
      <trans-unit id="typrelCannotResolveAmbiguityInUnmanaged">
        <source>Could not resolve the ambiguity in the use of a generic construct with an 'unmanaged' constraint at or near this position</source>
        <target state="translated">この位置、またはこの位置付近にある 'unmanaged' 制約を含むジェネリック コンストラクトの使用に関して、あいまいさを解決できませんでした</target>
        <note />
      </trans-unit>
      <trans-unit id="mlCompatMessage">
        <source>This construct is for ML compatibility. {0}. You can disable this warning by using '--mlcompatibility' or '--nowarn:62'.</source>
        <target state="translated">このコンストラクターは ML 互換用です。{0}。'--mlcompatibility' または '--nowarn:62' を使用して、この警告を無効にできます。</target>
        <note />
      </trans-unit>
      <trans-unit id="ilFieldDoesNotHaveValidOffsetForStructureLayout">
        <source>The type '{0}' has been marked as having an Explicit layout, but the field '{1}' has not been marked with the 'FieldOffset' attribute</source>
        <target state="translated">型 '{0}' は明示的なレイアウトがあるとしてマークされていますが、フィールド '{1}' は 'FieldOffset' 属性でマークされていません</target>
        <note />
      </trans-unit>
      <trans-unit id="tcInterfacesShouldUseInheritNotInterface">
        <source>Interfaces inherited by other interfaces should be declared using 'inherit ...' instead of 'interface ...'</source>
        <target state="translated">他のインターフェイスによって継承されたインターフェイスは、'interface ...' ではなく 'inherit ...' を使用して宣言する必要があります</target>
        <note />
      </trans-unit>
      <trans-unit id="parsInvalidPrefixOperator">
        <source>Invalid prefix operator</source>
        <target state="translated">無効なプレフィックス演算子です</target>
        <note />
      </trans-unit>
      <trans-unit id="parsInvalidPrefixOperatorDefinition">
        <source>Invalid operator definition. Prefix operator definitions must use a valid prefix operator name.</source>
        <target state="translated">無効な演算子の定義です。プレフィックス演算子の定義には、有効なプレフィックス演算子名を使用する必要があります。</target>
        <note />
      </trans-unit>
      <trans-unit id="buildCompilingExtensionIsForML">
        <source>The file extensions '.ml' and '.mli' are for ML compatibility</source>
        <target state="translated">ファイル拡張子 '.ml' および '.mli' は ML 互換用です</target>
        <note />
      </trans-unit>
      <trans-unit id="lexIndentOffForML">
        <source>Consider using a file with extension '.ml' or '.mli' instead</source>
        <target state="translated">代わりに、ファイル拡張子に '.ml' または '.mli' を使用してください</target>
        <note />
      </trans-unit>
      <trans-unit id="activePatternIdentIsNotFunctionTyped">
        <source>Active pattern '{0}' is not a function</source>
        <target state="translated">アクティブ パターン '{0}' が関数ではありません</target>
        <note />
      </trans-unit>
      <trans-unit id="activePatternChoiceHasFreeTypars">
        <source>Active pattern '{0}' has a result type containing type variables that are not determined by the input. The common cause is a when a result case is not mentioned, e.g. 'let (|A|B|) (x:int) = A x'. This can be fixed with a type constraint, e.g. 'let (|A|B|) (x:int) : Choice&lt;int,unit&gt; = A x'</source>
        <target state="translated">アクティブ パターン '{0}' には、入力によって判別されていない型変数が含まれる結果型があります。一般に考えられる原因は、'let (|A|B|) (x:int) = A x' のように、結果ケースが言及されていない場合です。これは、'let (|A|B|) (x:int) : Choice&lt;int,unit&gt; = A x' などのように型制約を使用して解決できます</target>
        <note />
      </trans-unit>
      <trans-unit id="ilFieldHasOffsetForSequentialLayout">
        <source>The FieldOffset attribute can only be placed on members of types marked with the StructLayout(LayoutKind.Explicit)</source>
        <target state="translated">FieldOffset 属性は、StructLayout(LayoutKind.Explicit) でマークされた型のメンバーでのみ使用できます</target>
        <note />
      </trans-unit>
      <trans-unit id="tcOptionalArgsMustComeAfterNonOptionalArgs">
        <source>Optional arguments must come at the end of the argument list, after any non-optional arguments</source>
        <target state="translated">オプションの引数は、オプションではないすべての引数の後で、引数リストの末尾に指定する必要があります。</target>
        <note />
      </trans-unit>
      <trans-unit id="tcConditionalAttributeUsage">
        <source>Attribute 'System.Diagnostics.ConditionalAttribute' is only valid on methods or attribute classes</source>
        <target state="translated">属性 'System.Diagnostics.ConditionalAttribute' はメソッド クラスまたは属性クラスでのみ有効です</target>
        <note />
      </trans-unit>
      <trans-unit id="tcMemberOperatorDefinitionInExtrinsic">
        <source>Extension members cannot provide operator overloads.  Consider defining the operator as part of the type definition instead.</source>
        <target state="translated">拡張メンバーでは演算子のオーバーロードを実行できません。代わりに型定義の一部として演算子を定義してください。</target>
        <note />
      </trans-unit>
      <trans-unit id="ilwriteMDBFileNameCannotBeChangedWarning">
        <source>The name of the MDB file must be &lt;assembly-file-name&gt;.mdb. The --pdb option will be ignored.</source>
        <target state="translated">MDB ファイルの名前は &lt;assembly-file-name&gt;.mdb でなければなりません、--pdb オプションは無視されます。</target>
        <note />
      </trans-unit>
      <trans-unit id="ilwriteMDBMemberMissing">
        <source>MDB generation failed. Could not find compatible member {0}</source>
        <target state="translated">MDB を生成できませんでした。互換性のあるメンバー {0} が見つかりませんでした</target>
        <note />
      </trans-unit>
      <trans-unit id="ilwriteErrorCreatingMdb">
        <source>Cannot generate MDB debug information. Failed to load the 'MonoSymbolWriter' type from the 'Mono.CompilerServices.SymbolWriter.dll' assembly.</source>
        <target state="translated">MDB デバッグ情報を生成できません。'Mono.CompilerServices.SymbolWriter.dll' アセンブリから 'MonoSymbolWriter' 型を読み込むことができませんでした。</target>
        <note />
      </trans-unit>
      <trans-unit id="tcUnionCaseNameConflictsWithGeneratedType">
        <source>The union case named '{0}' conflicts with the generated type '{1}'</source>
        <target state="translated">{0}' という名前の共用体ケースが、生成された型 '{1}' と競合します</target>
        <note />
      </trans-unit>
      <trans-unit id="chkNoReflectedDefinitionOnStructMember">
        <source>ReflectedDefinitionAttribute may not be applied to an instance member on a struct type, because the instance member takes an implicit 'this' byref parameter</source>
        <target state="translated">ReflectedDefinitionAttribute は、構造体型でインスタンス メンバーに適用することはできません。これは、このインスタンス メンバーが暗黙的な 'this' byref パラメーターを受け取るためです。</target>
        <note />
      </trans-unit>
      <trans-unit id="tcDllImportNotAllowed">
        <source>DLLImport bindings must be static members in a class or function definitions in a module</source>
        <target state="translated">DLLImport 束縛はモジュール内のクラスまたは関数定義の静的メンバーであることが必要です</target>
        <note />
      </trans-unit>
      <trans-unit id="buildExpectedSigdataFile">
        <source>FSharp.Core.sigdata not found alongside FSharp.Core. File expected in {0}. Consider upgrading to a more recent version of FSharp.Core, where this file is no longer be required.</source>
        <target state="translated">FSharp.Core と同じ場所に FSharp.Core.sigdata が見つかりません。ファイルは {0} にある必要があります。このファイルを必要としない、より新しいバージョンの FSharp.Core にアップグレードすることをご検討ください。</target>
        <note />
      </trans-unit>
      <trans-unit id="buildExpectedFileAlongSideFSharpCore">
        <source>File '{0}' not found alongside FSharp.Core. File expected in {1}. Consider upgrading to a more recent version of FSharp.Core, where this file is no longer be required.</source>
        <target state="translated">FSharp.Core と同じ場所にファイル '{0}' が見つかりません。ファイルは {1} にある必要があります。このファイルを必要としない、より新しいバージョンの FSharp.Core にアップグレードすることをご検討ください。</target>
        <note />
      </trans-unit>
      <trans-unit id="buildUnexpectedFileNameCharacter">
        <source>Filename '{0}' contains invalid character '{1}'</source>
        <target state="translated">ファイル名 '{0}' に無効な文字 '{1}' が含まれています</target>
        <note />
      </trans-unit>
      <trans-unit id="tcInvalidUseBangBinding">
        <source>'use!' bindings must be of the form 'use! &lt;var&gt; = &lt;expr&gt;'</source>
        <target state="translated">'use!' バインディングの形式は 'use! &lt;var&gt; = &lt;expr&gt;' でなければなりません</target>
        <note />
      </trans-unit>
      <trans-unit id="crefNoInnerGenericsInQuotations">
        <source>Inner generic functions are not permitted in quoted expressions. Consider adding some type constraints until this function is no longer generic.</source>
        <target state="translated">内部ジェネリック関数は引用符付きの式には使用できません。関数の型を特定できるまで、何らかの型の制約を追加してください。</target>
        <note />
      </trans-unit>
      <trans-unit id="tcEnumTypeCannotBeEnumerated">
        <source>The type '{0}' is not a valid enumerator type , i.e. does not have a 'MoveNext()' method returning a bool, and a 'Current' property</source>
        <target state="translated">型 '{0}' は有効な列挙子の型ではありません。つまり、ブール値を返す 'MoveNext()' メソッドと 'Current' プロパティが含まれていません</target>
        <note />
      </trans-unit>
      <trans-unit id="parsEofInTripleQuoteString">
        <source>End of file in triple-quote string begun at or before here</source>
        <target state="translated">この位置以前に始まった三重引用符文字列の途中でファイルの終わりが見つかりました</target>
        <note />
      </trans-unit>
      <trans-unit id="parsEofInTripleQuoteStringInComment">
        <source>End of file in triple-quote string embedded in comment begun at or before here</source>
        <target state="translated">この位置以前に始まったコメントに埋め込まれた三重引用符文字列の途中でファイルの終わりが見つかりました</target>
        <note />
      </trans-unit>
      <trans-unit id="tcTypeTestLosesMeasures">
        <source>This type test or downcast will ignore the unit-of-measure '{0}'</source>
        <target state="translated">この型テストまたはダウンキャストでは、測定単位 '{0}' が無視されます</target>
        <note />
      </trans-unit>
      <trans-unit id="parsMissingTypeArgs">
        <source>Expected type argument or static argument</source>
        <target state="translated">型引数または静的引数が必要です</target>
        <note />
      </trans-unit>
      <trans-unit id="parsMissingGreaterThan">
        <source>Unmatched '&lt;'. Expected closing '&gt;'</source>
        <target state="translated">'&lt;' が対応していません。対応する '&gt;' が必要です</target>
        <note />
      </trans-unit>
      <trans-unit id="parsUnexpectedQuotationOperatorInTypeAliasDidYouMeanVerbatimString">
        <source>Unexpected quotation operator '&lt;@' in type definition. If you intend to pass a verbatim string as a static argument to a type provider, put a space between the '&lt;' and '@' characters.</source>
        <target state="translated">型定義に予期しない引用演算子 '&lt;@' が見つかりました。verbatim 文字列を静的引数として型プロバイダーに渡す場合は、'&lt;' と '@' の間に空白を挿入してください。</target>
        <note />
      </trans-unit>
      <trans-unit id="parsErrorParsingAsOperatorName">
        <source>Attempted to parse this as an operator name, but failed</source>
        <target state="translated">これを演算子名として解析しようとしましたが、失敗しました</target>
        <note />
      </trans-unit>
      <trans-unit id="lexInvalidUnicodeLiteral">
        <source>\U{0} is not a valid Unicode character escape sequence</source>
        <target state="translated">\U{0} は、無効な Unicode 文字のエスケープ シーケンスです</target>
        <note />
      </trans-unit>
      <trans-unit id="tcCallerInfoWrongType">
        <source>'{0}' must be applied to an argument of type '{1}', but has been applied to an argument of type '{2}'</source>
        <target state="translated">'{0}' は、型が '{1}' の引数に適用する必要がありますが、型が '{2}' の引数に適用されています</target>
        <note />
      </trans-unit>
      <trans-unit id="tcCallerInfoNotOptional">
        <source>'{0}' can only be applied to optional arguments</source>
        <target state="translated">'{0}' の適用対象にできるのはオプションの引数だけです</target>
        <note />
      </trans-unit>
      <trans-unit id="toolLocationHelperUnsupportedFrameworkVersion">
        <source>The specified .NET Framework version '{0}' is not supported. Please specify a value from the enumeration Microsoft.Build.Utilities.TargetDotNetFrameworkVersion.</source>
        <target state="translated">指定した .NET Framework のバージョン '{0}' はサポートされていません。列挙型 Microsoft.Build.Utilities.TargetDotNetFrameworkVersion からの値を指定してください。</target>
        <note />
      </trans-unit>
      <trans-unit id="ilSignInvalidMagicValue">
        <source>Invalid Magic value in CLR Header</source>
        <target state="translated">CLR ヘッダーのマジック値が正しくありません</target>
        <note />
      </trans-unit>
      <trans-unit id="ilSignBadImageFormat">
        <source>Bad image format</source>
        <target state="translated">イメージ形式が正しくありません</target>
        <note />
      </trans-unit>
      <trans-unit id="ilSignPrivateKeyExpected">
        <source>Private key expected</source>
        <target state="translated">秘密キーが必要です</target>
        <note />
      </trans-unit>
      <trans-unit id="ilSignRsaKeyExpected">
        <source>RSA key expected</source>
        <target state="translated">RSA キーが必要です</target>
        <note />
      </trans-unit>
      <trans-unit id="ilSignInvalidBitLen">
        <source>Invalid bit Length</source>
        <target state="translated">ビット長が正しくありません</target>
        <note />
      </trans-unit>
      <trans-unit id="ilSignInvalidRSAParams">
        <source>Invalid RSAParameters structure - '{{0}}' expected</source>
        <target state="translated">RSAParameters 構造が正しくありません - '{{0}}' が必要です</target>
        <note />
      </trans-unit>
      <trans-unit id="ilSignInvalidAlgId">
        <source>Invalid algId - 'Exponent' expected</source>
        <target state="translated">algId が正しくありません - '指数' が必要です</target>
        <note />
      </trans-unit>
      <trans-unit id="ilSignInvalidSignatureSize">
        <source>Invalid signature size</source>
        <target state="translated">シグネチャのサイズが正しくありません</target>
        <note />
      </trans-unit>
      <trans-unit id="ilSignNoSignatureDirectory">
        <source>No signature directory</source>
        <target state="translated">シグネチャのディレクトリがありません</target>
        <note />
      </trans-unit>
      <trans-unit id="ilSignInvalidPKBlob">
        <source>Invalid Public Key blob</source>
        <target state="translated">公開キー BLOB が正しくありません</target>
        <note />
      </trans-unit>
      <trans-unit id="fscTooManyErrors">
        <source>Exiting - too many errors</source>
        <target state="translated">終了しています - エラーが多すぎます</target>
        <note />
      </trans-unit>
      <trans-unit id="docfileNoXmlSuffix">
        <source>The documentation file has no .xml suffix</source>
        <target state="translated">ドキュメント ファイルに .xml サフィックスがありません</target>
        <note />
      </trans-unit>
      <trans-unit id="fscNoImplementationFiles">
        <source>No implementation files specified</source>
        <target state="translated">実装ファイルが指定されていません</target>
        <note />
      </trans-unit>
      <trans-unit id="fscBadAssemblyVersion">
        <source>The attribute {0} specified version '{1}', but this value is invalid and has been ignored</source>
        <target state="translated">属性 {0} にバージョン '{1}' を指定しましたが、この値は無効なため無視されました</target>
        <note />
      </trans-unit>
      <trans-unit id="fscTwoResourceManifests">
        <source>Conflicting options specified: 'win32manifest' and 'win32res'. Only one of these can be used.</source>
        <target state="translated">競合するオプションが指定されました: 'win32manifest' および 'win32res'。これらのうち、1 つのみを使用できます。</target>
        <note />
      </trans-unit>
      <trans-unit id="fscQuotationLiteralsStaticLinking">
        <source>The code in assembly '{0}' makes uses of quotation literals. Static linking may not include components that make use of quotation literals unless all assemblies are compiled with at least F# 4.0.</source>
        <target state="translated">アセンブリ '{0}' 内のコードで引用符リテラルが使用されています。静的リンクでは、F# 4.0 以上ですべてのアセンブリがコンパイルされる場合を除き、引用符リテラルを使用するコンポーネントがインクルードされない可能性があります。</target>
        <note />
      </trans-unit>
      <trans-unit id="fscQuotationLiteralsStaticLinking0">
        <source>Code in this assembly makes uses of quotation literals. Static linking may not include components that make use of quotation literals unless all assemblies are compiled with at least F# 4.0.</source>
        <target state="translated">このアセンブリ内のコードでは引用符リテラルが使用されています。静的リンクでは、F# 4.0 以上ですべてのアセンブリがコンパイルされる場合を除き、引用符リテラルを使用するコンポーネントがインクルードされない可能性があります。</target>
        <note />
      </trans-unit>
      <trans-unit id="fscStaticLinkingNoEXE">
        <source>Static linking may not include a .EXE</source>
        <target state="translated">静的リンクでは、.EXE がインクルードされない可能性があります</target>
        <note />
      </trans-unit>
      <trans-unit id="fscStaticLinkingNoMixedDLL">
        <source>Static linking may not include a mixed managed/unmanaged DLL</source>
        <target state="translated">静的リンクでは、混合マネージ/アンマネージ DLL がインクルードされない可能性があります</target>
        <note />
      </trans-unit>
      <trans-unit id="fscIgnoringMixedWhenLinking">
        <source>Ignoring mixed managed/unmanaged assembly '{0}' during static linking</source>
        <target state="translated">静的リンク中に混合マネージド/アンマネージド アセンブリ '{0}' を無視しています</target>
        <note />
      </trans-unit>
      <trans-unit id="fscAssumeStaticLinkContainsNoDependencies">
        <source>Assembly '{0}' was referenced transitively and the assembly could not be resolved automatically. Static linking will assume this DLL has no dependencies on the F# library or other statically linked DLLs. Consider adding an explicit reference to this DLL.</source>
        <target state="translated">アセンブリ '{0}' は推移的に参照され、このアセンブリを自動的に解決できませんでした。静的リンクでは、この DLL に F# ライブラリ上またはその他の静的にリンクされた DLL 上の依存関係がないと見なされます。この DLL に明示的な参照を追加することを検討してください。</target>
        <note />
      </trans-unit>
      <trans-unit id="fscAssemblyNotFoundInDependencySet">
        <source>Assembly '{0}' not found in dependency set of target binary. Statically linked roots should be specified using an assembly name, without a DLL or EXE extension. If this assembly was referenced explicitly then it is possible the assembly was not actually required by the generated binary, in which case it should not be statically linked.</source>
        <target state="translated">アセンブリ '{0}' は、対象のバイナリの依存関係セットから見つかりませんでした。静的にリンクされたルートは、DLL または EXE 拡張子なしでアセンブリ名を使用して指定する必要があります。このアセンブリが明示的に参照された場合、アセンブリは生成されたバイナリで実際に要求されていない可能性があり、この場合には静的にリンクしないでください。</target>
        <note />
      </trans-unit>
      <trans-unit id="fscKeyFileCouldNotBeOpened">
        <source>The key file '{0}' could not be opened</source>
        <target state="translated">キー ファイル '{0}' を開けませんでした</target>
        <note />
      </trans-unit>
      <trans-unit id="fscProblemWritingBinary">
        <source>A problem occurred writing the binary '{0}': {1}</source>
        <target state="translated">バイナリ '{0}' の書き込み中に問題が発生しました: {1}</target>
        <note />
      </trans-unit>
      <trans-unit id="fscAssemblyVersionAttributeIgnored">
        <source>The 'AssemblyVersionAttribute' has been ignored because a version was given using a command line option</source>
        <target state="translated">'AssemblyVersionAttribute' は、バージョンがコマンド ライン オプションを使用して指定されたため無視されました</target>
        <note />
      </trans-unit>
      <trans-unit id="fscAssemblyCultureAttributeError">
        <source>Error emitting 'System.Reflection.AssemblyCultureAttribute' attribute -- 'Executables cannot be satellite assemblies, Culture should always be empty'</source>
        <target state="translated">'System.Reflection.AssemblyCultureAttribute' 属性の生成中にエラーが発生しました -- '実行可能ファイルをサテライト アセンブリにすることはできません。カルチャは常に空である必要があります'</target>
        <note />
      </trans-unit>
      <trans-unit id="fscDelaySignWarning">
        <source>Option '--delaysign' overrides attribute 'System.Reflection.AssemblyDelaySignAttribute' given in a source file or added module</source>
        <target state="translated">ソース ファイルまたは追加されたモジュールに指定された 'System.Reflection.AssemblyDelaySignAttribute' 属性は、'--delaysign' オプションでオーバーライドされます</target>
        <note />
      </trans-unit>
      <trans-unit id="fscKeyFileWarning">
        <source>Option '--keyfile' overrides attribute 'System.Reflection.AssemblyKeyFileAttribute' given in a source file or added module</source>
        <target state="translated">ソース ファイルまたは追加されたモジュールに指定された 'System.Reflection.AssemblyKeyFileAttribute' 属性は、'--keyfile' オプションでオーバーライドされます</target>
        <note />
      </trans-unit>
      <trans-unit id="fscKeyNameWarning">
        <source>Option '--keycontainer' overrides attribute 'System.Reflection.AssemblyNameAttribute' given in a source file or added module</source>
        <target state="translated">ソース ファイルまたは追加されたモジュールに指定された 'System.Reflection.AssemblyNameAttribute' 属性は、'--keycontainer' オプションでオーバーライドされます</target>
        <note />
      </trans-unit>
      <trans-unit id="fscReferenceOnCommandLine">
        <source>The assembly '{0}' is listed on the command line. Assemblies should be referenced using a command line flag such as '-r'.</source>
        <target state="translated">アセンブリ '{0}' はコマンド ラインに一覧表示されます。アセンブリは '-r' などのコマンド ライン フラグを使用して参照する必要があります。</target>
        <note />
      </trans-unit>
      <trans-unit id="fscRemotingError">
        <source>The resident compilation service was not used because a problem occured in communicating with the server.</source>
        <target state="translated">サーバーとの通信で問題が発生したため、常駐コンパイル サービスが使用されませんでした。</target>
        <note />
      </trans-unit>
      <trans-unit id="pathIsInvalid">
        <source>Problem with filename '{0}': Illegal characters in path.</source>
        <target state="translated">ファイル名 '{0}' に問題があります: パスに無効な文字が含まれています。</target>
        <note />
      </trans-unit>
      <trans-unit id="fscResxSourceFileDeprecated">
        <source>Passing a .resx file ({0}) as a source file to the compiler is deprecated. Use resgen.exe to transform the .resx file into a .resources file to pass as a --resource option. If you are using MSBuild, this can be done via an &lt;EmbeddedResource&gt; item in the .fsproj project file.</source>
        <target state="translated">.resx ファイル ({0}) をコンパイラにソース ファイルとして渡す操作は非推奨です。resgen.exe を使用して .resx ファイルから .resources ファイル (--resource オプションで渡すファイル) に変換します。MSBuild を使用している場合には、.fsproj プロジェクト ファイルの &lt;EmbeddedResource&gt; 項目を使用して変換を実行できます。</target>
        <note />
      </trans-unit>
      <trans-unit id="fscStaticLinkingNoProfileMismatches">
        <source>Static linking may not be used on an assembly referencing mscorlib (e.g. a .NET Framework assembly) when generating an assembly that references System.Runtime (e.g. a .NET Core or Portable assembly).</source>
        <target state="translated">静的リンクは、System.Runtime (.NET Core または移植可能なアセンブリなど) を参照するアセンブリを生成する場合、mscorlib (.NET Framework アセンブリなど) を参照するアセンブリには使用できません。</target>
        <note />
      </trans-unit>
      <trans-unit id="fscAssemblyWildcardAndDeterminism">
        <source>An {0} specified version '{1}', but this value is a wildcard, and you have requested a deterministic build, these are in conflict.</source>
        <target state="translated">{0} によりバージョン '{1}' が指定されましたが、この値はワイルドカードです。決定論的なビルドを要求しているため、これらの指定は矛盾しています。</target>
        <note />
      </trans-unit>
      <trans-unit id="fscDeterministicDebugRequiresPortablePdb">
        <source>Deterministic builds only support portable PDBs (--debug:portable or --debug:embedded)</source>
        <target state="translated">決定論的ビルドは、ポータブル PDB のみをサポートします (--debug:portable または --debug:embedded)</target>
        <note />
      </trans-unit>
      <trans-unit id="etIllegalCharactersInNamespaceName">
        <source>Character '{0}' is not allowed in provided namespace name '{1}'</source>
        <target state="translated">指定された名前空間名 '{1}' には、文字 '{0}' を使用することはできません</target>
        <note />
      </trans-unit>
      <trans-unit id="etNullOrEmptyMemberName">
        <source>The provided type '{0}' returned a member with a null or empty member name</source>
        <target state="translated">指定された型 '{0}' が返したメンバーのメンバー名が null または空です</target>
        <note />
      </trans-unit>
      <trans-unit id="etNullMember">
        <source>The provided type '{0}' returned a null member</source>
        <target state="translated">指定された型 '{0}' が null のメンバーを返しました</target>
        <note />
      </trans-unit>
      <trans-unit id="etNullMemberDeclaringType">
        <source>The provided type '{0}' member info '{1}' has null declaring type</source>
        <target state="translated">指定された型 '{0}' のメンバー情報 '{1}' に null を宣言する型が含まれています</target>
        <note />
      </trans-unit>
      <trans-unit id="etNullMemberDeclaringTypeDifferentFromProvidedType">
        <source>The provided type '{0}' has member '{1}' which has declaring type '{2}'. Expected declaring type to be the same as provided type.</source>
        <target state="translated">指定された型 '{0}' のメンバー '{1}' に、宣言する型 '{2}' が含まれています。宣言する型は、指定された型と同じである必要があります。</target>
        <note />
      </trans-unit>
      <trans-unit id="etHostingAssemblyFoundWithoutHosts">
        <source>Referenced assembly '{0}' has assembly level attribute '{1}' but no public type provider classes were found</source>
        <target state="translated">参照アセンブリ '{0}' にアセンブリ レベル属性 '{1}' が含まれていますが、パブリックな型プロバイダー クラスが見つかりません</target>
        <note />
      </trans-unit>
      <trans-unit id="etEmptyNamespaceOfTypeNotAllowed">
        <source>Type '{0}' from type provider '{1}' has an empty namespace. Use 'null' for the global namespace.</source>
        <target state="translated">型プロバイダー '{1}' からの型 '{0}' に空の名前空間が含まれています。グローバル名前空間を表す 'null' を使用してください。</target>
        <note />
      </trans-unit>
      <trans-unit id="etEmptyNamespaceNotAllowed">
        <source>Empty namespace found from the type provider '{0}'. Use 'null' for the global namespace.</source>
        <target state="translated">型プロバイダー '{0}' に空の名前空間が見つかりました。グローバル名前空間を表す 'null' を使用してください。</target>
        <note />
      </trans-unit>
      <trans-unit id="etMustNotBeGeneric">
        <source>Provided type '{0}' has 'IsGenericType' as true, but generic types are not supported.</source>
        <target state="translated">指定された型 '{0}' で 'IsGenericType' が true になっていますが、ジェネリック型はサポートされていません。</target>
        <note />
      </trans-unit>
      <trans-unit id="etMustNotBeAnArray">
        <source>Provided type '{0}' has 'IsArray' as true, but array types are not supported.</source>
        <target state="translated">指定された型 '{0}' で 'IsArray' が true になっていますが、配列型はサポートされていません。</target>
        <note />
      </trans-unit>
      <trans-unit id="etMethodHasRequirements">
        <source>Invalid member '{0}' on provided type '{1}'. Provided type members must be public, and not be generic, virtual, or abstract.</source>
        <target state="translated">指定された型 '{1}' に無効なメンバー '{0}' が含まれています。指定された型のメンバーはパブリックである必要があり、汎用メンバー、仮想メンバー、および抽象メンバーは無効です。</target>
        <note />
      </trans-unit>
      <trans-unit id="etUnsupportedMemberKind">
        <source>Invalid member '{0}' on provided type '{1}'. Only properties, methods and constructors are allowed</source>
        <target state="translated">指定された型 '{1}' のメンバー '{0}' が無効です。許容されるのは、プロパティ、メソッド、およびコンストラクターのみです</target>
        <note />
      </trans-unit>
      <trans-unit id="etPropertyCanReadButHasNoGetter">
        <source>Property '{0}' on provided type '{1}' has CanRead=true but there was no value from GetGetMethod()</source>
        <target state="translated">指定された型 '{1}' のプロパティ '{0}' で CanRead=true となっていますが、GetGetMethod() からの値が存在しません</target>
        <note />
      </trans-unit>
      <trans-unit id="etPropertyHasGetterButNoCanRead">
        <source>Property '{0}' on provided type '{1}' has CanRead=false but GetGetMethod() returned a method</source>
        <target state="translated">指定された型 '{1}' のプロパティ '{0}' で CanRead=false となっていますが、GetGetMethod() がメソッドを返しました</target>
        <note />
      </trans-unit>
      <trans-unit id="etPropertyCanWriteButHasNoSetter">
        <source>Property '{0}' on provided type '{1}' has CanWrite=true but there was no value from GetSetMethod()</source>
        <target state="translated">指定された型 '{1}' のプロパティ '{0}' で CanWrite=true となっていますが、GetSetMethod() からの値が存在しません</target>
        <note />
      </trans-unit>
      <trans-unit id="etPropertyHasSetterButNoCanWrite">
        <source>Property '{0}' on provided type '{1}' has CanWrite=false but GetSetMethod() returned a method</source>
        <target state="translated">指定された型 '{1}' のプロパティ '{0}' で CanWrite=false となっていますが、GetSetMethod() がメソッドを返しました</target>
        <note />
      </trans-unit>
      <trans-unit id="etOneOrMoreErrorsSeenDuringExtensionTypeSetting">
        <source>One or more errors seen during provided type setup</source>
        <target state="translated">指定された型のセットアップ中にエラーが発生しました</target>
        <note />
      </trans-unit>
      <trans-unit id="etUnexpectedExceptionFromProvidedTypeMember">
        <source>Unexpected exception from provided type '{0}' member '{1}': {2}</source>
        <target state="translated">指定された型 '{0}' のメンバー '{1}' で予期しない例外が発生しました: {2}</target>
        <note />
      </trans-unit>
      <trans-unit id="etUnsupportedConstantType">
        <source>Unsupported constant type '{0}'. Quotations provided by type providers can only contain simple constants. The implementation of the type provider may need to be adjusted by moving a value declared outside a provided quotation literal to be a 'let' binding inside the quotation literal.</source>
        <target state="translated">サポートされない定数型 '{0}'。型プロバイダーで提供される引用に含められるのは単純定数のみです。型プロバイダーの実装は、指定された引用リテラル外部で宣言された値を移動して、引用リテラル内部の 'let' バインドにすることによって調整することが必要な場合があります。</target>
        <note />
      </trans-unit>
      <trans-unit id="etUnsupportedProvidedExpression">
        <source>Unsupported expression '{0}' from type provider. If you are the author of this type provider, consider adjusting it to provide a different provided expression.</source>
        <target state="translated">型プロバイダーから、サポートされない式 '{0}' が指定されました。この型プロバイダーの作成者である場合は、別の指定された式を指定するように調整することを検討してください。</target>
        <note />
      </trans-unit>
      <trans-unit id="etProvidedTypeHasUnexpectedName">
        <source>Expected provided type named '{0}' but provided type has 'Name' with value '{1}'</source>
        <target state="translated">指定された型の名前が '{0}' である必要がありましたが、指定された型の名前は 'Name'、値は '{1}' でした</target>
        <note />
      </trans-unit>
      <trans-unit id="etEventNoAdd">
        <source>Event '{0}' on provided type '{1}' has no value from GetAddMethod()</source>
        <target state="translated">指定された型 '{1}' におけるイベント '{0}' に、GetAddMethod() の値が含まれていません</target>
        <note />
      </trans-unit>
      <trans-unit id="etEventNoRemove">
        <source>Event '{0}' on provided type '{1}' has no value from GetRemoveMethod()</source>
        <target state="translated">指定された型 '{1}' におけるイベント '{0}' に、GetRemoveMethod() の値が含まれていません</target>
        <note />
      </trans-unit>
      <trans-unit id="etProviderHasWrongDesignerAssembly">
        <source>Assembly attribute '{0}' refers to a designer assembly '{1}' which cannot be loaded from path '{2}'. The exception reported was: {3} - {4}</source>
        <target state="translated">アセンブリ属性 '{0}' は、デザイナー アセンブリ '{1}' を参照していますが、これはパス '{2}' から読み込むことができません。報告された例外: {3} - {4}</target>
        <note />
      </trans-unit>
      <trans-unit id="etProviderDoesNotHaveValidConstructor">
        <source>The type provider does not have a valid constructor. A constructor taking either no arguments or one argument of type 'TypeProviderConfig' was expected.</source>
        <target state="translated">型プロバイダーに有効なコンストラクターが含まれていません。引数を受け取らないコンストラクター、または 'TypeProviderConfig' 型の引数を 1 つ受け取るコンストラクターが必要です。</target>
        <note />
      </trans-unit>
      <trans-unit id="etProviderError">
        <source>The type provider '{0}' reported an error: {1}</source>
        <target state="translated">型プロバイダー '{0}' がエラーを報告しました: {1}</target>
        <note />
      </trans-unit>
      <trans-unit id="etIncorrectParameterExpression">
        <source>The type provider '{0}' used an invalid parameter in the ParameterExpression: {1}</source>
        <target state="translated">型プロバイダー '{0}' の ParameterExpression 内で無効なパラメーターが使用されました: {1}</target>
        <note />
      </trans-unit>
      <trans-unit id="etIncorrectProvidedMethod">
        <source>The type provider '{0}' provided a method with a name '{1}' and metadata token '{2}', which is not reported among its methods of its declaring type '{3}'</source>
        <target state="translated">型プロバイダー '{0}' で、'{1}' という名前のメソッドとメタデータ トークン '{2}' が指定されましたが、これは宣言型 '{3}' のメソッドの中で報告されていません</target>
        <note />
      </trans-unit>
      <trans-unit id="etIncorrectProvidedConstructor">
        <source>The type provider '{0}' provided a constructor which is not reported among the constructors of its declaring type '{1}'</source>
        <target state="translated">型プロバイダー '{0}' で指定されたコンストラクターは、宣言型 '{1}' のコンストラクターの中で報告されていません</target>
        <note />
      </trans-unit>
      <trans-unit id="etDirectReferenceToGeneratedTypeNotAllowed">
        <source>A direct reference to the generated type '{0}' is not permitted. Instead, use a type definition, e.g. 'type TypeAlias = &lt;path&gt;'. This indicates that a type provider adds generated types to your assembly.</source>
        <target state="translated">生成された型 '{0}' への直接参照は許可されていません。代わりに型定義 (例: 'type TypeAlias = &lt;path&gt;') を使用します。型プロバイダーがアセンブリに生成された型を追加することを示します。</target>
        <note />
      </trans-unit>
      <trans-unit id="etProvidedTypeHasUnexpectedPath">
        <source>Expected provided type with path '{0}' but provided type has path '{1}'</source>
        <target state="translated">指定された型のパスが '{0}' である必要がありましたが、指定された型のパスは '{1}' でした</target>
        <note />
      </trans-unit>
      <trans-unit id="etUnexpectedNullFromProvidedTypeMember">
        <source>Unexpected 'null' return value from provided type '{0}' member '{1}'</source>
        <target state="translated">指定された型 '{0}' のメンバー '{1}' から予期しない 'null' 戻り値が返されました</target>
        <note />
      </trans-unit>
      <trans-unit id="etUnexpectedExceptionFromProvidedMemberMember">
        <source>Unexpected exception from member '{0}' of provided type '{1}' member '{2}': {3}</source>
        <target state="translated">指定された型 '{1}' のメンバー '{2}' のメンバー '{0}' で予期しない例外が発生しました: {3}</target>
        <note />
      </trans-unit>
      <trans-unit id="etNestedProvidedTypesDoNotTakeStaticArgumentsOrGenericParameters">
        <source>Nested provided types do not take static arguments or generic parameters</source>
        <target state="translated">指定された型が入れ子の場合、静的引数もジェネリック パラメーターも受け取りません</target>
        <note />
      </trans-unit>
      <trans-unit id="etInvalidStaticArgument">
        <source>Invalid static argument to provided type. Expected an argument of kind '{0}'.</source>
        <target state="translated">指定された型に対して無効な静的引数が渡されました。'{0}' という種類の引数を渡す必要があります。</target>
        <note />
      </trans-unit>
      <trans-unit id="etErrorApplyingStaticArgumentsToType">
        <source>An error occured applying the static arguments to a provided type</source>
        <target state="translated">指定された型に静的引数を適用する際にエラーが発生しました</target>
        <note />
      </trans-unit>
      <trans-unit id="etUnknownStaticArgumentKind">
        <source>Unknown static argument kind '{0}' when resolving a reference to a provided type or method '{1}'</source>
        <target state="translated">指定された型またはメソッド '{1}' への参照を解決する際に、不明な静的引数の種類 '{0}' が検出されました</target>
        <note />
      </trans-unit>
      <trans-unit id="invalidNamespaceForProvidedType">
        <source>invalid namespace for provided type</source>
        <target state="translated">指定された型の名前空間が無効です</target>
        <note />
      </trans-unit>
      <trans-unit id="invalidFullNameForProvidedType">
        <source>invalid full name for provided type</source>
        <target state="translated">指定された型の完全名が無効です</target>
        <note />
      </trans-unit>
      <trans-unit id="etProviderReturnedNull">
        <source>The type provider returned 'null', which is not a valid return value from '{0}'</source>
        <target state="translated">型プロバイダーが 'null' を返しましたが、これは '{0}' からの戻り値としては無効です</target>
        <note />
      </trans-unit>
      <trans-unit id="etTypeProviderConstructorException">
        <source>The type provider constructor has thrown an exception: {0}</source>
        <target state="translated">型プロバイダー コンストラクターが例外をスローしました: {0}</target>
        <note />
      </trans-unit>
      <trans-unit id="etNullProvidedExpression">
        <source>Type provider '{0}' returned null from GetInvokerExpression.</source>
        <target state="translated">型プロバイダー '{0}' が、GetInvokerExpression から null を返しました。</target>
        <note />
      </trans-unit>
      <trans-unit id="etProvidedAppliedTypeHadWrongName">
        <source>The type provider '{0}' returned an invalid type from 'ApplyStaticArguments'. A type with name '{1}' was expected, but a type with name '{2}' was returned.</source>
        <target state="translated">型プロバイダー '{0}' が 'ApplyStaticArguments' から無効な型を返しました。'{1}' という名前の型が返される必要がありましたが、返されたのは '{2}' という名前の型でした。</target>
        <note />
      </trans-unit>
      <trans-unit id="etProvidedAppliedMethodHadWrongName">
        <source>The type provider '{0}' returned an invalid method from 'ApplyStaticArgumentsForMethod'. A method with name '{1}' was expected, but a method with name '{2}' was returned.</source>
        <target state="translated">型プロバイダー '{0}' が、'ApplyStaticArgumentsForMethod' から無効なメソッドを返しました。名前が '{1}' のメソッドが必要ですが、名前が '{2}' のメソッドが返されました。</target>
        <note />
      </trans-unit>
      <trans-unit id="tcTypeTestLossy">
        <source>This type test or downcast will erase the provided type '{0}' to the type '{1}'</source>
        <target state="translated">この型テストまたはダウンキャストによって、指定された型 '{0}' が型 '{1}' に消去されます</target>
        <note />
      </trans-unit>
      <trans-unit id="tcTypeCastErased">
        <source>This downcast will erase the provided type '{0}' to the type '{1}'.</source>
        <target state="translated">このダウンキャストによって、指定された型 '{0}' が型 '{1}' に消去されます。</target>
        <note />
      </trans-unit>
      <trans-unit id="tcTypeTestErased">
        <source>This type test with a provided type '{0}' is not allowed because this provided type will be erased to '{1}' at runtime.</source>
        <target state="translated">指定された型 '{0}' は実行時に '{1}' に消去されるため、この型を使用して型テストを実行することはできません。</target>
        <note />
      </trans-unit>
      <trans-unit id="tcCannotInheritFromErasedType">
        <source>Cannot inherit from erased provided type</source>
        <target state="translated">指定された型が消去されている場合、継承することはできません</target>
        <note />
      </trans-unit>
      <trans-unit id="etInvalidTypeProviderAssemblyName">
        <source>Assembly '{0}' hase TypeProviderAssembly attribute with invalid value '{1}'. The value should be a valid assembly name</source>
        <target state="translated">アセンブリ '{0}' の TypeProviderAssembly 属性に、無効な値 '{1}' が含まれています。この値は有効なアセンブリ名であることが必要です</target>
        <note />
      </trans-unit>
      <trans-unit id="tcInvalidMemberNameCtor">
        <source>Invalid member name. Members may not have name '.ctor' or '.cctor'</source>
        <target state="translated">メンバー名が無効です。メンバーに '.ctor' または '.cctor' という名前を付けることはできません</target>
        <note />
      </trans-unit>
      <trans-unit id="tcInferredGenericTypeGivesRiseToInconsistency">
        <source>The function or member '{0}' is used in a way that requires further type annotations at its definition to ensure consistency of inferred types. The inferred signature is '{1}'.</source>
        <target state="translated">現在使用されている関数またはメンバー '{0}' では、推論された型の一貫性を確保するために、さらに型の注釈が必要です。推論されたシグネチャは '{1}' です。</target>
        <note />
      </trans-unit>
      <trans-unit id="tcInvalidTypeArgumentCount">
        <source>The number of type arguments did not match: '{0}' given, '{1}' expected. This may be related to a previously reported error.</source>
        <target state="translated">型引数の数が一致しません: 指定されているのは '{0}' 個ですが、'{1}' 個にする必要があります。このエラーは、前に報告されたエラーに関係する場合があります。</target>
        <note />
      </trans-unit>
      <trans-unit id="tcCannotOverrideSealedMethod">
        <source>Cannot override inherited member '{0}' because it is sealed</source>
        <target state="translated">継承されたメンバー '{0}' はシールされているため、オーバーライドできません</target>
        <note />
      </trans-unit>
      <trans-unit id="etProviderErrorWithContext">
        <source>The type provider '{0}' reported an error in the context of provided type '{1}', member '{2}'. The error: {3}</source>
        <target state="translated">型プロバイダー '{0}' が、指定された型 '{1}'、メンバー '{2}' のコンテキストでエラーを報告しました。エラー: {3}</target>
        <note />
      </trans-unit>
      <trans-unit id="etProvidedTypeWithNameException">
        <source>An exception occurred when accessing the '{0}' of a provided type: {1}</source>
        <target state="translated">指定された型の '{0}' にアクセスする際に例外が発生しました: {1}</target>
        <note />
      </trans-unit>
      <trans-unit id="etProvidedTypeWithNullOrEmptyName">
        <source>The '{0}' of a provided type was null or empty.</source>
        <target state="translated">指定された型の '{0}' が null または空でした。</target>
        <note />
      </trans-unit>
      <trans-unit id="etIllegalCharactersInTypeName">
        <source>Character '{0}' is not allowed in provided type name '{1}'</source>
        <target state="translated">指定された型名 '{1}' には、文字 '{0}' を使用することはできません</target>
        <note />
      </trans-unit>
      <trans-unit id="tcJoinMustUseSimplePattern">
        <source>In queries, '{0}' must use a simple pattern</source>
        <target state="translated">クエリ内では、'{0}' は単純なパターンを使用する必要があります</target>
        <note />
      </trans-unit>
      <trans-unit id="tcMissingCustomOperation">
        <source>A custom query operation for '{0}' is required but not specified</source>
        <target state="translated">'{0}' に対するカスタム クエリ操作が必要ですが、指定されていません</target>
        <note />
      </trans-unit>
      <trans-unit id="etBadUnnamedStaticArgs">
        <source>Named static arguments must come after all unnamed static arguments</source>
        <target state="translated">名前付きの静的引数は、名前のない静的引数の後に置く必要があります</target>
        <note />
      </trans-unit>
      <trans-unit id="etStaticParameterRequiresAValue">
        <source>The static parameter '{0}' of the provided type or method '{1}' requires a value. Static parameters to type providers may be optionally specified using named arguments, e.g. '{2}&lt;{3}=...&gt;'.</source>
        <target state="translated">指定された型またはメソッド '{1}' の静的パラメーター '{0}' には値が必要です。型プロバイダーへの静的パラメーターは、名前付き引数を使用して任意で指定できます (例: '{2}&lt;{3}=...&gt;')。</target>
        <note />
      </trans-unit>
      <trans-unit id="etNoStaticParameterWithName">
        <source>No static parameter exists with name '{0}'</source>
        <target state="translated">'{0}' という名前の静的パラメーターがありません</target>
        <note />
      </trans-unit>
      <trans-unit id="etStaticParameterAlreadyHasValue">
        <source>The static parameter '{0}' has already been given a value</source>
        <target state="translated">静的パラメーター '{0}' には既に値が指定されています</target>
        <note />
      </trans-unit>
      <trans-unit id="etMultipleStaticParameterWithName">
        <source>Multiple static parameters exist with name '{0}'</source>
        <target state="translated">'{0}' という名前の静的パラメーターが複数存在しています</target>
        <note />
      </trans-unit>
      <trans-unit id="tcCustomOperationMayNotBeUsedInConjunctionWithNonSimpleLetBindings">
        <source>A custom operation may not be used in conjunction with a non-value or recursive 'let' binding in another part of this computation expression</source>
        <target state="translated">このコンピュテーション式の別の部分に値のない束縛または再帰的な 'let' 束縛が含まれている場合、カスタム操作を使用することができません</target>
        <note />
      </trans-unit>
      <trans-unit id="tcCustomOperationMayNotBeUsedHere">
        <source>A custom operation may not be used in conjunction with 'use', 'try/with', 'try/finally', 'if/then/else' or 'match' operators within this computation expression</source>
        <target state="translated">このコンピュテーション式に 'use'、'try/with'、'try/finally'、'if/then/else'、または 'match' 演算子が含まれている場合、カスタム操作を使用することができません</target>
        <note />
      </trans-unit>
      <trans-unit id="tcCustomOperationMayNotBeOverloaded">
        <source>The custom operation '{0}' refers to a method which is overloaded. The implementations of custom operations may not be overloaded.</source>
        <target state="translated">カスタム操作 '{0}' が、オーバーロードされたメソッドを参照しています。カスタム操作の実装をオーバーロードすることはできません。</target>
        <note />
      </trans-unit>
      <trans-unit id="tcIfThenElseMayNotBeUsedWithinQueries">
        <source>An if/then/else expression may not be used within queries. Consider using either an if/then expression, or use a sequence expression instead.</source>
        <target state="translated">if/then/else 式はクエリ内で使用できません。if/then 式を使用するか、シーケンス式を使用してください。</target>
        <note />
      </trans-unit>
      <trans-unit id="ilxgenUnexpectedArgumentToMethodHandleOfDuringCodegen">
        <source>Invalid argument to 'methodhandleof' during codegen</source>
        <target state="translated">codegen で 'methodhandleof' に無効な引数が渡されました</target>
        <note />
      </trans-unit>
      <trans-unit id="etProvidedTypeReferenceMissingArgument">
        <source>A reference to a provided type was missing a value for the static parameter '{0}'. You may need to recompile one or more referenced assemblies.</source>
        <target state="translated">指定された型に対する参照に、静的パラメーター '{0}' に対応する値がありません。1 つ以上の参照アセンブリを再コンパイルする必要がある場合があります。</target>
        <note />
      </trans-unit>
      <trans-unit id="etProvidedTypeReferenceInvalidText">
        <source>A reference to a provided type had an invalid value '{0}' for a static parameter. You may need to recompile one or more referenced assemblies.</source>
        <target state="translated">指定された型に対する参照に、静的パラメーターでは無効な値 '{0}' が含まれていました。1 つ以上の参照アセンブリを再コンパイルする必要がある場合があります。</target>
        <note />
      </trans-unit>
      <trans-unit id="tcCustomOperationNotUsedCorrectly">
        <source>'{0}' is not used correctly. This is a custom operation in this query or computation expression.</source>
        <target state="translated">'{0}' の使用方法が正しくありません。これは、このクエリまたはコンピュテーション式のカスタム操作です。</target>
        <note />
      </trans-unit>
      <trans-unit id="tcCustomOperationNotUsedCorrectly2">
        <source>'{0}' is not used correctly. Usage: {1}. This is a custom operation in this query or computation expression.</source>
        <target state="translated">'{0}' の使用方法が正しくありません。使い方: {1}。これは、このクエリまたはコンピュテーション式のカスタム操作です。</target>
        <note />
      </trans-unit>
      <trans-unit id="customOperationTextLikeJoin">
        <source>{0} var in collection {1} (outerKey = innerKey). Note that parentheses are required after '{2}'</source>
        <target state="translated">{0} var in collection {1} (outerKey = innerKey)。'{2}' の後にかっこが必要であることに注意してください</target>
        <note />
      </trans-unit>
      <trans-unit id="customOperationTextLikeGroupJoin">
        <source>{0} var in collection {1} (outerKey = innerKey) into group. Note that parentheses are required after '{2}'</source>
        <target state="translated">コレクション {1} (outerKey = innerKey) の {0} をグループに var 宣言します。'{2}' の後にかっこが必要であることに注意してください</target>
        <note />
      </trans-unit>
      <trans-unit id="customOperationTextLikeZip">
        <source>{0} var in collection</source>
        <target state="translated">{0} var in collection</target>
        <note />
      </trans-unit>
      <trans-unit id="tcBinaryOperatorRequiresVariable">
        <source>'{0}' must be followed by a variable name. Usage: {1}.</source>
        <target state="translated">'{0}' の後には変数名が必要です。使い方: {1}。</target>
        <note />
      </trans-unit>
      <trans-unit id="tcOperatorIncorrectSyntax">
        <source>Incorrect syntax for '{0}'. Usage: {1}.</source>
        <target state="translated">{0}' の構文が正しくありません。使い方: {1}。</target>
        <note />
      </trans-unit>
      <trans-unit id="tcBinaryOperatorRequiresBody">
        <source>'{0}' must come after a 'for' selection clause and be followed by the rest of the query. Syntax: ... {1} ...</source>
        <target state="translated">'{0}' は 'for' 選択句の後に配置し、その後に残りのクエリを配置する必要があります。構文: ... {1} ...</target>
        <note />
      </trans-unit>
      <trans-unit id="tcCustomOperationHasIncorrectArgCount">
        <source>'{0}' is used with an incorrect number of arguments. This is a custom operation in this query or computation expression. Expected {1} argument(s), but given {2}.</source>
        <target state="translated">'{0}' で使用されている引数の数が正しくありません。これはこのクエリのカスタム操作であるか、コンピュテーション式です。適正な引数の数は {1} 個ですが、渡されたのは {2} 個でした。</target>
        <note />
      </trans-unit>
      <trans-unit id="parsExpectedExpressionAfterToken">
        <source>Expected an expression after this point</source>
        <target state="translated">この位置より後に式を置く必要があります</target>
        <note />
      </trans-unit>
      <trans-unit id="parsExpectedTypeAfterToken">
        <source>Expected a type after this point</source>
        <target state="translated">この位置より後に型を置く必要があります</target>
        <note />
      </trans-unit>
      <trans-unit id="parsUnmatchedLBrackLess">
        <source>Unmatched '[&lt;'. Expected closing '&gt;]'</source>
        <target state="translated">'[&lt;' が対応していません。対応する '&gt;]' が必要です</target>
        <note />
      </trans-unit>
      <trans-unit id="parsUnexpectedEndOfFileMatch">
        <source>Unexpected end of input in 'match' expression. Expected 'match &lt;expr&gt; with | &lt;pat&gt; -&gt; &lt;expr&gt; | &lt;pat&gt; -&gt; &lt;expr&gt; ...'.</source>
        <target state="translated">'match' 式の入力が予期しない形式で終了しています。'match &lt;expr&gt; with | &lt;pat&gt; -&gt; &lt;expr&gt; | &lt;pat&gt; -&gt; &lt;expr&gt; ...' が必要でした。</target>
        <note />
      </trans-unit>
      <trans-unit id="parsUnexpectedEndOfFileTry">
        <source>Unexpected end of input in 'try' expression. Expected 'try &lt;expr&gt; with &lt;rules&gt;' or 'try &lt;expr&gt; finally &lt;expr&gt;'.</source>
        <target state="translated">'try' 式の入力が予期しない形式で終了しています。'try &lt;expr&gt; with &lt;rules&gt;' または 'try &lt;expr&gt; finally &lt;expr&gt;' が必要でした。</target>
        <note />
      </trans-unit>
      <trans-unit id="parsUnexpectedEndOfFileWhile">
        <source>Unexpected end of input in 'while' expression. Expected 'while &lt;expr&gt; do &lt;expr&gt;'.</source>
        <target state="translated">'while' 式の入力が予期しない形式で終了しています。'while &lt;expr&gt; do &lt;expr&gt;' が必要でした。</target>
        <note />
      </trans-unit>
      <trans-unit id="parsUnexpectedEndOfFileFor">
        <source>Unexpected end of input in 'for' expression. Expected 'for &lt;pat&gt; in &lt;expr&gt; do &lt;expr&gt;'.</source>
        <target state="translated">'for' 式の入力が予期しない形式で終了しています。'for &lt;pat&gt; in &lt;expr&gt; do &lt;expr&gt;' が必要でした。</target>
        <note />
      </trans-unit>
      <trans-unit id="parsUnexpectedEndOfFileWith">
        <source>Unexpected end of input in 'match' or 'try' expression</source>
        <target state="translated">'match' 式または 'try' 式に予期しない入力の終わりが見つかりました</target>
        <note />
      </trans-unit>
      <trans-unit id="parsUnexpectedEndOfFileThen">
        <source>Unexpected end of input in 'then' branch of conditional expression. Expected 'if &lt;expr&gt; then &lt;expr&gt;' or 'if &lt;expr&gt; then &lt;expr&gt; else &lt;expr&gt;'.</source>
        <target state="translated">条件式の 'then' 分岐の入力が予期しない形式で終了しています。'if &lt;expr&gt; then &lt;expr&gt;' または 'if &lt;expr&gt; then &lt;expr&gt; else &lt;expr&gt;' が必要でした。</target>
        <note />
      </trans-unit>
      <trans-unit id="parsUnexpectedEndOfFileElse">
        <source>Unexpected end of input in 'else' branch of conditional expression. Expected 'if &lt;expr&gt; then &lt;expr&gt;' or 'if &lt;expr&gt; then &lt;expr&gt; else &lt;expr&gt;'.</source>
        <target state="translated">条件式の 'else' 分岐の入力が予期しない形式で終了しています。'if &lt;expr&gt; then &lt;expr&gt;' または 'if &lt;expr&gt; then &lt;expr&gt; else &lt;expr&gt;' が必要でした。</target>
        <note />
      </trans-unit>
      <trans-unit id="parsUnexpectedEndOfFileFunBody">
        <source>Unexpected end of input in body of lambda expression. Expected 'fun &lt;pat&gt; ... &lt;pat&gt; -&gt; &lt;expr&gt;'.</source>
        <target state="translated">ラムダ式本体の入力末尾が予期されたものと異なります。必要な入力末尾は、'fun &lt;pat&gt; ... &lt;pat&gt; -&gt; &lt;expr&gt;' です。</target>
        <note />
      </trans-unit>
      <trans-unit id="parsUnexpectedEndOfFileTypeArgs">
        <source>Unexpected end of input in type arguments</source>
        <target state="translated">型引数に予期しない入力の終わりが見つかりました</target>
        <note />
      </trans-unit>
      <trans-unit id="parsUnexpectedEndOfFileTypeSignature">
        <source>Unexpected end of input in type signature</source>
        <target state="translated">型シグネチャに予期しない入力の終わりが見つかりました</target>
        <note />
      </trans-unit>
      <trans-unit id="parsUnexpectedEndOfFileTypeDefinition">
        <source>Unexpected end of input in type definition</source>
        <target state="translated">型定義に予期しない入力の終わりが見つかりました</target>
        <note />
      </trans-unit>
      <trans-unit id="parsUnexpectedEndOfFileObjectMembers">
        <source>Unexpected end of input in object members</source>
        <target state="translated">オブジェクト メンバーに予期しない入力の終わりが見つかりました</target>
        <note />
      </trans-unit>
      <trans-unit id="parsUnexpectedEndOfFileDefinition">
        <source>Unexpected end of input in value, function or member definition</source>
        <target state="translated">値、関数、またはメンバーの定義内で予期しない入力の終わりが見つかりました</target>
        <note />
      </trans-unit>
      <trans-unit id="parsUnexpectedEndOfFileExpression">
        <source>Unexpected end of input in expression</source>
        <target state="translated">式の中に予期しない入力の終わりが見つかりました</target>
        <note />
      </trans-unit>
      <trans-unit id="parsExpectedNameAfterToken">
        <source>Unexpected end of type. Expected a name after this point.</source>
        <target state="translated">予期しない型の末尾です。この位置より後に名前を置く必要があります。</target>
        <note />
      </trans-unit>
      <trans-unit id="parsUnmatchedLet">
        <source>Incomplete value or function definition. If this is in an expression, the body of the expression must be indented to the same column as the 'let' keyword.</source>
        <target state="translated">値または関数定義が不完全です。これが式の中にある場合、式の本体を 'let' キーワードと同じ列にインデントする必要があります。</target>
        <note />
      </trans-unit>
      <trans-unit id="parsUnmatchedLetBang">
        <source>Incomplete value definition. If this is in an expression, the body of the expression must be indented to the same column as the 'let!' keyword.</source>
        <target state="translated">値の定義が不完全です。これが式の中にある場合、式の本体を 'let!' キーワードと同じ列にインデントする必要があります。</target>
        <note />
      </trans-unit>
      <trans-unit id="parsUnmatchedUseBang">
        <source>Incomplete value definition. If this is in an expression, the body of the expression must be indented to the same column as the 'use!' keyword.</source>
        <target state="translated">値の定義が不完全です。これが式の中にある場合、式の本体を 'use!' キーワードと同じ列にインデントする必要があります。</target>
        <note />
      </trans-unit>
      <trans-unit id="parsUnmatchedUse">
        <source>Incomplete value definition. If this is in an expression, the body of the expression must be indented to the same column as the 'use' keyword.</source>
        <target state="translated">値の定義が不完全です。これが式の中にある場合、式の本体を 'use' キーワードと同じ列にインデントする必要があります。</target>
        <note />
      </trans-unit>
      <trans-unit id="parsWhileDoExpected">
        <source>Missing 'do' in 'while' expression. Expected 'while &lt;expr&gt; do &lt;expr&gt;'.</source>
        <target state="translated">'while' 式に 'do' がありません。'while &lt;expr&gt; do &lt;expr&gt;' が必要でした。</target>
        <note />
      </trans-unit>
      <trans-unit id="parsForDoExpected">
        <source>Missing 'do' in 'for' expression. Expected 'for &lt;pat&gt; in &lt;expr&gt; do &lt;expr&gt;'.</source>
        <target state="translated">'for' 式で 'do' がありません。'for &lt;pat&gt; in &lt;expr&gt; do &lt;expr&gt;' が必要でした。</target>
        <note />
      </trans-unit>
      <trans-unit id="tcInvalidRelationInJoin">
        <source>Invalid join relation in '{0}'. Expected 'expr &lt;op&gt; expr', where &lt;op&gt; is =, =?, ?= or ?=?.</source>
        <target state="translated">'{0}' に無効な結合関係があります。'expr &lt;op&gt; expr' が必要でした。&lt;op&gt; は、=、=?、?=、?=? のいずれかです。</target>
        <note />
      </trans-unit>
      <trans-unit id="typeInfoCallsWord">
        <source>Calls</source>
        <target state="translated">呼び出し</target>
        <note />
      </trans-unit>
      <trans-unit id="impInvalidNumberOfGenericArguments">
        <source>Invalid number of generic arguments to type '{0}' in provided type. Expected '{1}' arguments, given '{2}'.</source>
        <target state="translated">指定された型で、型 '{0}' に対して渡された汎用引数の数が無効です。適正な引数の数は '{1}' 個ですが、渡されたのは '{2}' 個でした。</target>
        <note />
      </trans-unit>
      <trans-unit id="impInvalidMeasureArgument1">
        <source>Invalid value '{0}' for unit-of-measure parameter '{1}'</source>
        <target state="translated">測定単位のパラメーター '{1}' の値 '{0}' は無効です</target>
        <note />
      </trans-unit>
      <trans-unit id="impInvalidMeasureArgument2">
        <source>Invalid value unit-of-measure parameter '{0}'</source>
        <target state="translated">測定単位のパラメーター '{0}' の値が無効です</target>
        <note />
      </trans-unit>
      <trans-unit id="etPropertyNeedsCanWriteOrCanRead">
        <source>Property '{0}' on provided type '{1}' is neither readable nor writable as it has CanRead=false and CanWrite=false</source>
        <target state="translated">指定された型 '{1}' のプロパティ '{0}' で CanRead=false および CanWrite=false とされているため、読み取りも書き込みもできません</target>
        <note />
      </trans-unit>
      <trans-unit id="tcIntoNeedsRestOfQuery">
        <source>A use of 'into' must be followed by the remainder of the computation</source>
        <target state="translated">'into' を使用する場合、その後に残りの計算を配置する必要があります</target>
        <note />
      </trans-unit>
      <trans-unit id="tcOperatorDoesntAcceptInto">
        <source>The operator '{0}' does not accept the use of 'into'</source>
        <target state="translated">演算子 '{0}' では、'into' を使用することはできません</target>
        <note />
      </trans-unit>
      <trans-unit id="tcCustomOperationInvalid">
        <source>The definition of the custom operator '{0}' does not use a valid combination of attribute flags</source>
        <target state="translated">カスタム演算子 '{0}' の定義で使用されている属性フラグの組み合わせが無効です</target>
        <note />
      </trans-unit>
      <trans-unit id="tcThisTypeMayNotHaveACLIMutableAttribute">
        <source>This type definition may not have the 'CLIMutable' attribute. Only record types may have this attribute.</source>
        <target state="translated">この型定義には 'CLIMutable' 属性を含めることができません。この属性を含めることができるのはレコード型のみです。</target>
        <note />
      </trans-unit>
      <trans-unit id="tcAutoPropertyRequiresImplicitConstructionSequence">
        <source>'member val' definitions are only permitted in types with a primary constructor. Consider adding arguments to your type definition, e.g. 'type X(args) = ...'.</source>
        <target state="translated">'member val' 定義は、プライマリ コンストラクターを含む型でのみ使用できます。型定義に引数を追加してください (たとえば、'type X(args) = ...')。</target>
        <note />
      </trans-unit>
      <trans-unit id="parsMutableOnAutoPropertyShouldBeGetSet">
        <source>Property definitions may not be declared mutable. To indicate that this property can be set, use 'member val PropertyName = expr with get,set'.</source>
        <target state="translated">プロパティの定義は変更可能として宣言することはできません。このプロパティが設定できることを示すには、'member val PropertyName = expr with get,set' を使用します。</target>
        <note />
      </trans-unit>
      <trans-unit id="parsMutableOnAutoPropertyShouldBeGetSetNotJustSet">
        <source>To indicate that this property can be set, use 'member val PropertyName = expr with get,set'.</source>
        <target state="translated">このプロパティを設定できることを示すには、'member val PropertyName = expr with get,set' を使用します。</target>
        <note />
      </trans-unit>
      <trans-unit id="chkNoByrefsOfByrefs">
        <source>Type '{0}' is illegal because in byref&lt;T&gt;, T cannot contain byref types.</source>
        <target state="translated">型 '{0}' が正しくありません。byref&lt;T&gt; では、T は byref 型を含めることができません。</target>
        <note />
      </trans-unit>
      <trans-unit id="tastopsMaxArrayThirtyTwo">
        <source>F# supports array ranks between 1 and 32. The value {0} is not allowed.</source>
        <target state="translated">F# は、1 から 32 の配列ランクをサポートしています。値 {0} は使用できません。</target>
        <note />
      </trans-unit>
      <trans-unit id="tcNoIntegerForLoopInQuery">
        <source>In queries, use the form 'for x in n .. m do ...' for ranging over integers</source>
        <target state="translated">クエリで整数の範囲を扱う場合は、'for x in n .. m do ...' という形式を使用してください</target>
        <note />
      </trans-unit>
      <trans-unit id="tcNoWhileInQuery">
        <source>'while' expressions may not be used in queries</source>
        <target state="translated">'while' 式は、クエリ内で使用できません</target>
        <note />
      </trans-unit>
      <trans-unit id="tcNoTryFinallyInQuery">
        <source>'try/finally' expressions may not be used in queries</source>
        <target state="translated">'try/finally' 式は、クエリ内で使用できません</target>
        <note />
      </trans-unit>
      <trans-unit id="tcUseMayNotBeUsedInQueries">
        <source>'use' expressions may not be used in queries</source>
        <target state="translated">'use' 式はクエリ内で使用できません</target>
        <note />
      </trans-unit>
      <trans-unit id="tcBindMayNotBeUsedInQueries">
        <source>'let!', 'use!' and 'do!' expressions may not be used in queries</source>
        <target state="translated">クエリで 'let!'、'use!'、および 'do!' 式を使用することはできません</target>
        <note />
      </trans-unit>
      <trans-unit id="tcReturnMayNotBeUsedInQueries">
        <source>'return' and 'return!' may not be used in queries</source>
        <target state="translated">'return' および 'return!' は、クエリ内で使用できません</target>
        <note />
      </trans-unit>
      <trans-unit id="tcUnrecognizedQueryOperator">
        <source>This is not a known query operator. Query operators are identifiers such as 'select', 'where', 'sortBy', 'thenBy', 'groupBy', 'groupValBy', 'join', 'groupJoin', 'sumBy' and 'averageBy', defined using corresponding methods on the 'QueryBuilder' type.</source>
        <target state="translated">これは既知のクエリ演算子ではありません。クエリ演算子は、'select'、'where'、'sortBy'、'thenBy'、'groupBy'、'groupValBy'、'join'、'groupJoin'、'sumBy'、および 'averageBy' などの識別子であり、'QueryBuilder' 型で対応するメソッドを使用して定義されます。</target>
        <note />
      </trans-unit>
      <trans-unit id="tcTryWithMayNotBeUsedInQueries">
        <source>'try/with' expressions may not be used in queries</source>
        <target state="translated">'try/with' 式はクエリ内で使用できません</target>
        <note />
      </trans-unit>
      <trans-unit id="tcNonSimpleLetBindingInQuery">
        <source>This 'let' definition may not be used in a query. Only simple value definitions may be used in queries.</source>
        <target state="translated">この 'let' 定義は、クエリ内では使用できません。クエリで使用できるのは単純な値の定義のみです。</target>
        <note />
      </trans-unit>
      <trans-unit id="etTooManyStaticParameters">
        <source>Too many static parameters. Expected at most {0} parameters, but got {1} unnamed and {2} named parameters.</source>
        <target state="translated">静的パラメーターが多すぎます。静的パラメーターの最大数は {0} 個ですが、名前のないパラメーターが {1} 個、名前付きパラメーターが {2} 個あります。</target>
        <note />
      </trans-unit>
      <trans-unit id="infosInvalidProvidedLiteralValue">
        <source>Invalid provided literal value '{0}'</source>
        <target state="translated">指定されたリテラル値 '{0}' が無効です</target>
        <note />
      </trans-unit>
      <trans-unit id="invalidPlatformTarget">
        <source>The 'anycpu32bitpreferred' platform can only be used with EXE targets. You must use 'anycpu' instead.</source>
        <target state="translated">'anycpu32bitpreferred' プラットフォームは、EXE ターゲットでのみ使用できます。代わりに、'anycpu' を使用してください。</target>
        <note />
      </trans-unit>
      <trans-unit id="tcThisValueMayNotBeInlined">
        <source>This member, function or value declaration may not be declared 'inline'</source>
        <target state="translated">このメンバー、関数、または値の宣言を 'inline' で宣言することはできません</target>
        <note />
      </trans-unit>
      <trans-unit id="etErasedTypeUsedInGeneration">
        <source>The provider '{0}' returned a non-generated type '{1}' in the context of a set of generated types. Consider adjusting the type provider to only return generated types.</source>
        <target state="translated">プロバイダー '{0}' は、一連の生成された型のコンテキスト内で、生成されていない型 '{1}' を返しました。型プロバイダーが生成された型のみを返すように調整することを検討してください。</target>
        <note />
      </trans-unit>
      <trans-unit id="tcUnrecognizedQueryBinaryOperator">
        <source>Arguments to query operators may require parentheses, e.g. 'where (x &gt; y)' or 'groupBy (x.Length / 10)'</source>
        <target state="translated">クエリ演算子への引数にはかっこが必要な場合があります。例: 'where (x &gt; y)' または 'groupBy (x.Length / 10)'</target>
        <note />
      </trans-unit>
      <trans-unit id="crefNoSetOfHole">
        <source>A quotation may not involve an assignment to or taking the address of a captured local variable</source>
        <target state="translated">キャプチャされたローカル変数のアドレスの割り当てまたは取得は引用符で囲まれない場合があります</target>
        <note />
      </trans-unit>
      <trans-unit id="nicePrintOtherOverloads1">
        <source>+ 1 overload</source>
        <target state="translated">+ 1 オーバーロード</target>
        <note />
      </trans-unit>
      <trans-unit id="nicePrintOtherOverloadsN">
        <source>+ {0} overloads</source>
        <target state="translated">+ {0} オーバーロード</target>
        <note />
      </trans-unit>
      <trans-unit id="erasedTo">
        <source>Erased to</source>
        <target state="translated">消去先</target>
        <note />
      </trans-unit>
      <trans-unit id="parsUnfinishedExpression">
        <source>Unexpected token '{0}' or incomplete expression</source>
        <target state="translated">予期しないトークン '{0}' または不完全な式です</target>
        <note />
      </trans-unit>
      <trans-unit id="parsAttributeOnIncompleteCode">
        <source>Cannot find code target for this attribute, possibly because the code after the attribute is incomplete.</source>
        <target state="translated">この属性を対象にしたコードが見つかりません。属性の後のコードが完全ではない可能性があります。</target>
        <note />
      </trans-unit>
      <trans-unit id="parsTypeNameCannotBeEmpty">
        <source>Type name cannot be empty.</source>
        <target state="translated">型名を入力してください。</target>
        <note />
      </trans-unit>
      <trans-unit id="buildProblemReadingAssembly">
        <source>Problem reading assembly '{0}': {1}</source>
        <target state="translated">アセンブリ '{0}' を読み取る際に問題が発生しました: {1}</target>
        <note />
      </trans-unit>
      <trans-unit id="tcTPFieldMustBeLiteral">
        <source>Invalid provided field. Provided fields of erased provided types must be literals.</source>
        <target state="translated">指定されたフィールドが無効です。指定された型が消去されている場合、指定されたフィールドはリテラルである必要があります。</target>
        <note />
      </trans-unit>
      <trans-unit id="loadingDescription">
        <source>(loading description...)</source>
        <target state="translated">(説明を読み込んでいます...)</target>
        <note />
      </trans-unit>
      <trans-unit id="descriptionUnavailable">
        <source>(description unavailable...)</source>
        <target state="translated">(説明はありません...)</target>
        <note />
      </trans-unit>
      <trans-unit id="chkTyparMultipleClassConstraints">
        <source>A type variable has been constrained by multiple different class types. A type variable may only have one class constraint.</source>
        <target state="translated">型変数が複数の異なるクラス型によって制約されています。型変数が持つことのできるクラス制約は 1 つだけです。</target>
        <note />
      </trans-unit>
      <trans-unit id="tcMatchMayNotBeUsedWithQuery">
        <source>'match' expressions may not be used in queries</source>
        <target state="translated">'match' 式はクエリ内で使用できません</target>
        <note />
      </trans-unit>
      <trans-unit id="memberOperatorDefinitionWithNonTripleArgument">
        <source>Infix operator member '{0}' has {1} initial argument(s). Expected a tuple of 3 arguments</source>
        <target state="translated">挿入演算子メンバー '{0}' に {1} 個の初期引数があります。3 つの引数を持つタプルを指定してください</target>
        <note />
      </trans-unit>
      <trans-unit id="cannotResolveNullableOperators">
        <source>The operator '{0}' cannot be resolved. Consider opening the module 'Microsoft.FSharp.Linq.NullableOperators'.</source>
        <target state="translated">演算子 '{0}' を解決できません。'Microsoft.FSharp.Linq.NullableOperators' モジュールを開いてください。</target>
        <note />
      </trans-unit>
      <trans-unit id="tcOperatorRequiresIn">
        <source>'{0}' must be followed by 'in'. Usage: {1}.</source>
        <target state="translated">'{0}' の後には 'in' が必要です。使い方: {1}。</target>
        <note />
      </trans-unit>
      <trans-unit id="parsIllegalMemberVarInObjectImplementation">
        <source>Neither 'member val' nor 'override val' definitions are permitted in object expressions.</source>
        <target state="translated">オブジェクト式では 'member val' 定義も 'override val' 定義も使用できません。</target>
        <note />
      </trans-unit>
      <trans-unit id="tcEmptyCopyAndUpdateRecordInvalid">
        <source>Copy-and-update record expressions must include at least one field.</source>
        <target state="translated">copy-and-update レコード式には 1 つ以上のフィールドを含める必要があります。</target>
        <note />
      </trans-unit>
      <trans-unit id="parsUnderscoreInvalidFieldName">
        <source>'_' cannot be used as field name</source>
        <target state="translated">'_' はフィールド名に使用できません</target>
        <note />
      </trans-unit>
      <trans-unit id="tcGeneratedTypesShouldBeInternalOrPrivate">
        <source>The provided types generated by this use of a type provider may not be used from other F# assemblies and should be marked internal or private. Consider using 'type internal TypeName = ...' or 'type private TypeName = ...'.</source>
        <target state="translated">ここで型プロバイダーを使用して生成した指定された型は、他の F# アセンブリからは使用できないため、内部またはプライベートとしてマークする必要があります。'type internal TypeName = ...' または 'type private TypeName = ...' を使用することを検討してください。</target>
        <note />
      </trans-unit>
      <trans-unit id="chkGetterAndSetterHaveSamePropertyType">
        <source>A property's getter and setter must have the same type. Property '{0}' has getter of type '{1}' but setter of type '{2}'.</source>
        <target state="translated">プロパティのゲッターとセッターは同じ型でなければなりません。プロパティ '{0}' は、ゲッターの型が '{1}' でセッターの型が '{2}' です。</target>
        <note />
      </trans-unit>
      <trans-unit id="tcRuntimeSuppliedMethodCannotBeUsedInUserCode">
        <source>Array method '{0}' is supplied by the runtime and cannot be directly used in code. For operations with array elements consider using family of GetArray/SetArray functions from LanguagePrimitives.IntrinsicFunctions module.</source>
        <target state="translated">配列メソッド '{0}' はランタイムによって提供されるため、コードで直接使用することはできません。配列要素を操作する場合は、LanguagePrimitives.IntrinsicFunctions モジュールにある GetArray/SetArray 関数のファミリを使用することを検討してください。</target>
        <note />
      </trans-unit>
      <trans-unit id="tcUnionCaseConstructorDoesNotHaveFieldWithGivenName">
        <source>The union case '{0}' does not have a field named '{1}'.</source>
        <target state="translated">共用体ケース '{0}' には '{1}' という名前のフィールドはありません。</target>
        <note />
      </trans-unit>
      <trans-unit id="tcUnionCaseFieldCannotBeUsedMoreThanOnce">
        <source>Union case/exception field '{0}' cannot be used more than once.</source>
        <target state="translated">共用体ケース/例外フィールド '{0}' を 2 回以上使用することはできません。</target>
        <note />
      </trans-unit>
      <trans-unit id="tcFieldNameIsUsedModeThanOnce">
        <source>Named field '{0}' is used more than once.</source>
        <target state="translated">名前付きフィールド '{0}' が複数回使用されています。</target>
        <note />
      </trans-unit>
      <trans-unit id="tcFieldNameConflictsWithGeneratedNameForAnonymousField">
        <source>Named field '{0}' conflicts with autogenerated name for anonymous field.</source>
        <target state="translated">名前付きフィールド '{0}' が、匿名フィールドのために自動生成された名前と競合しています。</target>
        <note />
      </trans-unit>
      <trans-unit id="tastConstantExpressionOverflow">
        <source>This literal expression or attribute argument results in an arithmetic overflow.</source>
        <target state="translated">この定数式または属性引数の演算結果は、オーバーフローになります。</target>
        <note />
      </trans-unit>
      <trans-unit id="tcIllegalStructTypeForConstantExpression">
        <source>This is not valid literal expression. The [&lt;Literal&gt;] attribute will be ignored.</source>
        <target state="translated">有効なリテラル式ではありません。[&lt;Literal&gt;] 属性は無視されます。</target>
        <note />
      </trans-unit>
      <trans-unit id="fscSystemRuntimeInteropServicesIsRequired">
        <source>System.Runtime.InteropServices assembly is required to use UnknownWrapper\DispatchWrapper classes.</source>
        <target state="translated">UnknownWrapper\DispatchWrapper クラスを使用するには、System.Runtime.InteropServices アセンブリが必要です。</target>
        <note />
      </trans-unit>
      <trans-unit id="abImplicitHeapAllocation">
        <source>The mutable local '{0}' is implicitly allocated as a reference cell because it has been captured by a closure. This warning is for informational purposes only to indicate where implicit allocations are performed.</source>
        <target state="translated">変更可能なローカル '{0}' がクロージャでキャプチャされているため、参照セルとして暗黙的に割り当てられています。この警告は、情報提供のみの目的で、暗黙的な割り当てを実行する場所を示しています。</target>
        <note />
      </trans-unit>
      <trans-unit id="estApplyStaticArgumentsForMethodNotImplemented">
        <source>A type provider implemented GetStaticParametersForMethod, but ApplyStaticArgumentsForMethod was not implemented or invalid</source>
        <target state="translated">型プロバイダーが GetStaticParametersForMethod を実装しましたが、ApplyStaticArgumentsForMethod は実装されなかったか、無効でした</target>
        <note />
      </trans-unit>
      <trans-unit id="etErrorApplyingStaticArgumentsToMethod">
        <source>An error occured applying the static arguments to a provided method</source>
        <target state="translated">静的な引数を指定されたメソッドに適用する際エラーが発生しました</target>
        <note />
      </trans-unit>
      <trans-unit id="pplexUnexpectedChar">
        <source>Unexpected character '{0}' in preprocessor expression</source>
        <target state="translated">プリプロセッサの式に予期しない文字 '{0}' があります</target>
        <note />
      </trans-unit>
      <trans-unit id="ppparsUnexpectedToken">
        <source>Unexpected token '{0}' in preprocessor expression</source>
        <target state="translated">プリプロセッサの式に予期しないトークン '{0}' があります</target>
        <note />
      </trans-unit>
      <trans-unit id="ppparsIncompleteExpression">
        <source>Incomplete preprocessor expression</source>
        <target state="translated">不完全なプリプロセッサの式です</target>
        <note />
      </trans-unit>
      <trans-unit id="ppparsMissingToken">
        <source>Missing token '{0}' in preprocessor expression</source>
        <target state="translated">プリプロセッサの式にトークン '{0}' がありません</target>
        <note />
      </trans-unit>
      <trans-unit id="pickleMissingDefinition">
        <source>An error occurred while reading the F# metadata node at position {0} in table '{1}' of assembly '{2}'. The node had no matching declaration. Please report this warning. You may need to recompile the F# assembly you are using.</source>
        <target state="translated">F# メタデータ ノードをアセンブリ '{2}' のテーブル '{1}' の位置 {0} で読み取るときにエラーが発生しました。このノードには、一致する宣言がありませんでした。この警告を報告してください。使用している F# アセンブリの再コンパイルが必要になる場合があります。</target>
        <note />
      </trans-unit>
      <trans-unit id="checkNotSufficientlyGenericBecauseOfScope">
        <source>Type inference caused the type variable {0} to escape its scope. Consider adding an explicit type parameter declaration or adjusting your code to be less generic.</source>
        <target state="translated">型推論により型変数 {0} はスコープを回避しました。明示的な型パラメーター宣言を追加するか、コードの総称性が低くなるよう調整してください。</target>
        <note />
      </trans-unit>
      <trans-unit id="checkNotSufficientlyGenericBecauseOfScopeAnon">
        <source>Type inference caused an inference type variable to escape its scope. Consider adding type annotations to make your code less generic.</source>
        <target state="translated">型推論により型変数はスコープを回避しました。型の注釈を追加して総称性が低くなるようにしてください。</target>
        <note />
      </trans-unit>
      <trans-unit id="checkRaiseFamilyFunctionArgumentCount">
        <source>Redundant arguments are being ignored in function '{0}'. Expected {1} but got {2} arguments.</source>
        <target state="translated">冗長な引数は、関数 '{0}' で無視されます。{1} 個の引数が必要ですが、{2} 個の引数があります。</target>
        <note />
      </trans-unit>
      <trans-unit id="checkLowercaseLiteralBindingInPattern">
        <source>Lowercase literal '{0}' is being shadowed by a new pattern with the same name. Only uppercase and module-prefixed literals can be used as named patterns.</source>
        <target state="translated">小文字のリテラル '{0}' は、同じ名前の新しいパターンによりシャドウされています。大文字かモジュール プレフィックスのリテラルのみ名前付きパターンとして使用できます。</target>
        <note />
      </trans-unit>
      <trans-unit id="tcLiteralDoesNotTakeArguments">
        <source>This literal pattern does not take arguments</source>
        <target state="translated">このリテラル パターンは引数を使用しません</target>
        <note />
      </trans-unit>
      <trans-unit id="tcConstructorsIllegalInAugmentation">
        <source>Constructors are not permitted as extension members - they must be defined as part of the original definition of the type</source>
        <target state="translated">コンストラクターは拡張メンバーとして許可されていません - その型の元の定義の一部として定義する必要があります</target>
        <note />
      </trans-unit>
      <trans-unit id="optsInvalidResponseFile">
        <source>Invalid response file '{0}' ( '{1}' )</source>
        <target state="translated">正しくない応答ファイル '{0}' ( '{1}' )</target>
        <note />
      </trans-unit>
      <trans-unit id="optsResponseFileNotFound">
        <source>Response file '{0}' not found in '{1}'</source>
        <target state="translated">応答ファイル '{0}' が '{1}' にありません</target>
        <note />
      </trans-unit>
      <trans-unit id="optsResponseFileNameInvalid">
        <source>Response file name '{0}' is empty, contains invalid characters, has a drive specification without an absolute path, or is too long</source>
        <target state="translated">応答ファイル名 '{0}' は、空であるか、正しくない文字が含まれているか、ドライブ指定があるが絶対パスがないか、あるいは長すぎます</target>
        <note />
      </trans-unit>
      <trans-unit id="fsharpCoreNotFoundToBeCopied">
        <source>Cannot find FSharp.Core.dll in compiler's directory</source>
        <target state="translated">コンパイラのディレクトリ内に FSharp.Core.dll が見つかりませんでした</target>
        <note />
      </trans-unit>
      <trans-unit id="tcTupleStructMismatch">
        <source>One tuple type is a struct tuple, the other is a reference tuple</source>
        <target state="translated">片方のタプル型は構造体タプルで、もう一方は参照タプルです</target>
        <note />
      </trans-unit>
      <trans-unit id="etMissingStaticArgumentsToMethod">
        <source>This provided method requires static parameters</source>
        <target state="translated">指定されたこのメソッドには静的パラメーターが必要です</target>
        <note />
      </trans-unit>
      <trans-unit id="considerUpcast">
        <source>The conversion from {0} to {1} is a compile-time safe upcast, not a downcast. Consider using 'upcast' instead of 'downcast'.</source>
        <target state="translated">{0} から {1} への変換は、コンパイル時のダウンキャストではなく、セーフ アップキャストです。'downcast' の代わりに 'upcast' を使うことを検討してください。</target>
        <note />
      </trans-unit>
      <trans-unit id="considerUpcastOperator">
        <source>The conversion from {0} to {1} is a compile-time safe upcast, not a downcast. Consider using the :&gt; (upcast) operator instead of the :?&gt; (downcast) operator.</source>
        <target state="translated">{0} から {1} への変換はコンパイル時のダウンキャストではなく、セーフ アップキャストです。?&gt; (downcast) 演算子ではなく、:&gt; (upcast) 演算子を使用してください。</target>
        <note />
      </trans-unit>
      <trans-unit id="tcRecImplied">
        <source>The 'rec' on this module is implied by an outer 'rec' declaration and is being ignored</source>
        <target state="translated">このモジュールの 'rec' は外側の 'rec' 宣言で暗黙的に示されており、無視されます</target>
        <note />
      </trans-unit>
      <trans-unit id="tcOpenFirstInMutRec">
        <source>In a recursive declaration group, 'open' declarations must come first in each module</source>
        <target state="translated">再帰的な宣言グループでは、'open' 宣言は各モジュールの先頭になければなりません</target>
        <note />
      </trans-unit>
      <trans-unit id="tcModuleAbbrevFirstInMutRec">
        <source>In a recursive declaration group, module abbreviations must come after all 'open' declarations and before other declarations</source>
        <target state="translated">再帰的な宣言グループでは、モジュールの省略形は、すべての 'open' 宣言の後、その他の宣言の前になければなりません</target>
        <note />
      </trans-unit>
      <trans-unit id="tcUnsupportedMutRecDecl">
        <source>This declaration is not supported in recursive declaration groups</source>
        <target state="translated">この宣言は、再帰的な宣言グループではサポートされていません</target>
        <note />
      </trans-unit>
      <trans-unit id="parsInvalidUseOfRec">
        <source>Invalid use of 'rec' keyword</source>
        <target state="translated">'rec' キーワードの使用法が無効です</target>
        <note />
      </trans-unit>
      <trans-unit id="tcStructUnionMultiCaseDistinctFields">
        <source>If a union type has more than one case and is a struct, then all fields within the union type must be given unique names.</source>
        <target state="translated">共用体型が複数のケースを持つ 1 つの構造体である場合は、共用体型内のすべてのフィールドに一意の名前を付ける必要があります。</target>
        <note />
      </trans-unit>
      <trans-unit id="CallerMemberNameIsOverriden">
        <source>The CallerMemberNameAttribute applied to parameter '{0}' will have no effect. It is overridden by the CallerFilePathAttribute.</source>
        <target state="translated">パラメーター '{0}' に適用された CallerMemberNameAttribute は、CallerFilePathAttribute.によってオーバーライドされるため無効となります。</target>
        <note />
      </trans-unit>
      <trans-unit id="tcFixedNotAllowed">
        <source>Invalid use of 'fixed'. 'fixed' may only be used in a declaration of the form 'use x = fixed expr' where the expression is an array, the address of a field, the address of an array element or a string'</source>
        <target state="translated">'fixed' の使い方が正しくありません。'fixed' を使用できるのは書式 'use x = fixed expr' の宣言内だけで、この式は配列、フィールドのアドレス、配列要素のアドレス、または文字列です</target>
        <note />
      </trans-unit>
      <trans-unit id="tcCouldNotFindOffsetToStringData">
        <source>Could not find method System.Runtime.CompilerServices.OffsetToStringData in references when building 'fixed' expression.</source>
        <target state="translated">'fixed' 式のビルド時に、参照内でメソッド System.Runtime.CompilerServices.OffsetToStringData が見つかりませんでした。</target>
        <note />
      </trans-unit>
      <trans-unit id="tcNamedActivePattern">
        <source>{0} is an active pattern and cannot be treated as a discriminated union case with named fields.</source>
        <target state="translated">{0} はアクティブ パターンで、名前付きフィールドのある判別された共用体ケースとしては扱えません。</target>
        <note />
      </trans-unit>
      <trans-unit id="DefaultParameterValueNotAppropriateForArgument">
        <source>The default value does not have the same type as the argument. The DefaultParameterValue attribute and any Optional attribute will be ignored. Note: 'null' needs to be annotated with the correct type, e.g. 'DefaultParameterValue(null:obj)'.</source>
        <target state="translated">既定値が引数と同じ型ではありません。DefaultParameterValue 属性とすべての Optional 属性は無視されます。注: 'null' には適切な型の注釈を付ける必要があります。例: 'DefaultParameterValue(null:obj)'。</target>
        <note />
      </trans-unit>
      <trans-unit id="tcGlobalsSystemTypeNotFound">
        <source>The system type '{0}' was required but no referenced system DLL contained this type</source>
        <target state="translated">システム型 '{0}' が必要でしたが、この型を含む参照されたシステム DLL はありません</target>
        <note />
      </trans-unit>
      <trans-unit id="typrelMemberHasMultiplePossibleDispatchSlots">
        <source>The member '{0}' matches multiple overloads of the same method.\nPlease restrict it to one of the following:{1}.</source>
        <target state="translated">メンバー '{0}' は同じメソッドの複数のオーバーロードと一致しています。\n次のいずれかに制限してください: {1}。</target>
        <note />
      </trans-unit>
      <trans-unit id="methodIsNotStatic">
        <source>Method or object constructor '{0}' is not static</source>
        <target state="translated">メソッドまたはオブジェクト コンストラクター '{0}' が静的ではありません</target>
        <note />
      </trans-unit>
      <trans-unit id="parsUnexpectedSymbolEqualsInsteadOfIn">
        <source>Unexpected symbol '=' in expression. Did you intend to use 'for x in y .. z do' instead?</source>
        <target state="translated">式の予期しない記号 '='。代わりに 'for x in y .. z do' を使用するつもりでしたか?</target>
        <note />
      </trans-unit>
      <trans-unit id="keywordDescriptionAbstract">
        <source>Indicates a method that either has no implementation in the type in which it is declared or that is virtual and has a default implementation.</source>
        <target state="translated">宣言された型に実装がないメソッド、または既定の実装がある仮想のメソッドを示します。</target>
        <note />
      </trans-unit>
      <trans-unit id="keyworkDescriptionAnd">
        <source>Used in mutually recursive bindings, in property declarations, and with multiple constraints on generic parameters.</source>
        <target state="translated">相互に再帰的なバインディング、プロパティの宣言、およびジェネリック パラメーターの複数の制約に使用します。</target>
        <note />
      </trans-unit>
      <trans-unit id="keywordDescriptionAs">
        <source>Used to give the current class object an object name. Also used to give a name to a whole pattern within a pattern match.</source>
        <target state="translated">現在のクラス オブジェクトにオブジェクト名を指定するために使用します。パターン マッチ内のパターン全体に名前を指定するためにも使用します。</target>
        <note />
      </trans-unit>
      <trans-unit id="keywordDescriptionAssert">
        <source>Used to verify code during debugging.</source>
        <target state="translated">デバッグ中のコードの検証に使用します。</target>
        <note />
      </trans-unit>
      <trans-unit id="keywordDescriptionBase">
        <source>Used as the name of the base class object.</source>
        <target state="translated">基底クラス オブジェクトの名前として使用します。</target>
        <note />
      </trans-unit>
      <trans-unit id="keywordDescriptionBegin">
        <source>In verbose syntax, indicates the start of a code block.</source>
        <target state="translated">冗語構文で、コード ブロックの先頭を示します。</target>
        <note />
      </trans-unit>
      <trans-unit id="keywordDescriptionClass">
        <source>In verbose syntax, indicates the start of a class definition.</source>
        <target state="translated">冗語構文で、クラス定義の始まりを示します。</target>
        <note />
      </trans-unit>
      <trans-unit id="keywordDescriptionDefault">
        <source>Indicates an implementation of an abstract method; used together with an abstract method declaration to create a virtual method.</source>
        <target state="translated">抽象メソッドの実装を示します。抽象メソッドの宣言と同時に使用して仮想メソッドを作成します。</target>
        <note />
      </trans-unit>
      <trans-unit id="keywordDescriptionDelegate">
        <source>Used to declare a delegate.</source>
        <target state="translated">デリゲートの宣言に使用します。</target>
        <note />
      </trans-unit>
      <trans-unit id="keywordDescriptionDo">
        <source>Used in looping constructs or to execute imperative code.</source>
        <target state="translated">ループ コンストラクト、または命令型コードの実行に使用します。</target>
        <note />
      </trans-unit>
      <trans-unit id="keywordDescriptionDone">
        <source>In verbose syntax, indicates the end of a block of code in a looping expression.</source>
        <target state="translated">冗語構文で、ループ式のコード ブロックの末尾を示します。</target>
        <note />
      </trans-unit>
      <trans-unit id="keywordDescriptionDowncast">
        <source>Used to convert to a type that is lower in the inheritance chain.</source>
        <target state="translated">継承チェーン内の下位の型に変換するために使用します。</target>
        <note />
      </trans-unit>
      <trans-unit id="keywordDescriptionDownto">
        <source>In a for expression, used when counting in reverse.</source>
        <target state="translated">for 式で、逆方向にカウントするときに使用します。</target>
        <note />
      </trans-unit>
      <trans-unit id="keywordDescriptionElif">
        <source>Used in conditional branching. A short form of else if.</source>
        <target state="translated">条件分岐で使用します。else if の短い形式です。</target>
        <note />
      </trans-unit>
      <trans-unit id="keywordDescriptionElse">
        <source>Used in conditional branching.</source>
        <target state="translated">条件分岐で使用します。</target>
        <note />
      </trans-unit>
      <trans-unit id="keywordDescriptionEnd">
        <source>In type definitions and type extensions, indicates the end of a section of member definitions. In verbose syntax, used to specify the end of a code block that starts with the begin keyword.</source>
        <target state="translated">型定義や型拡張で、メンバー定義セクションの末尾を示します。冗語構文では、begin キーワードで始まるコード ブロックの末尾を示すために使用します。</target>
        <note />
      </trans-unit>
      <trans-unit id="keywordDescriptionException">
        <source>Used to declare an exception type.</source>
        <target state="translated">例外の種類の宣言に使用します。</target>
        <note />
      </trans-unit>
      <trans-unit id="keywordDescriptionExtern">
        <source>Indicates that a declared program element is defined in another binary or assembly.</source>
        <target state="translated">宣言されたプログラム要素が別のバイナリまたはアセンブリで定義されていることを示します。</target>
        <note />
      </trans-unit>
      <trans-unit id="keywordDescriptionTrueFalse">
        <source>Used as a Boolean literal.</source>
        <target state="translated">ブール型のリテラルとして使用します。</target>
        <note />
      </trans-unit>
      <trans-unit id="keywordDescriptionFinally">
        <source>Used together with try to introduce a block of code that executes regardless of whether an exception occurs.</source>
        <target state="translated">例外が発生するかどうかに関係なく実行されるコード ブロックを開始するために、try と一緒に使用します。</target>
        <note />
      </trans-unit>
      <trans-unit id="keywordDescriptionFor">
        <source>Used in looping constructs.</source>
        <target state="translated">ループ コンストラクトで使用します。</target>
        <note />
      </trans-unit>
      <trans-unit id="keywordDescriptionFun">
        <source>Used in lambda expressions, also known as anonymous functions.</source>
        <target state="translated">ラムダ式で使用し、匿名関数とも呼ばれます。</target>
        <note />
      </trans-unit>
      <trans-unit id="keywordDescriptionFunction">
        <source>Used as a shorter alternative to the fun keyword and a match expression in a lambda expression that has pattern matching on a single argument.</source>
        <target state="translated">単一の引数でパターン マッチングを持つラムダ式で fun キーワードと match 式の代わりに省略形として使用します。</target>
        <note />
      </trans-unit>
      <trans-unit id="keywordDescriptionGlobal">
        <source>Used to reference the top-level .NET namespace.</source>
        <target state="translated">最上位の .NET 名前空間を参照するために使用します。</target>
        <note />
      </trans-unit>
      <trans-unit id="keywordDescriptionIf">
        <source>Used in conditional branching constructs.</source>
        <target state="translated">条件分岐のコンストラクトで使用します。</target>
        <note />
      </trans-unit>
      <trans-unit id="keywordDescriptionIn">
        <source>Used for sequence expressions and, in verbose syntax, to separate expressions from bindings.</source>
        <target state="translated">冗語構文で、式のバインディングを分離するためにシーケンス式に使用します。</target>
        <note />
      </trans-unit>
      <trans-unit id="keywordDescriptionInherit">
        <source>Used to specify a base class or base interface.</source>
        <target state="translated">基底クラスまたは基底インターフェイスを指定するために使用します。</target>
        <note />
      </trans-unit>
      <trans-unit id="keywordDescriptionInline">
        <source>Used to indicate a function that should be integrated directly into the caller's code.</source>
        <target state="translated">呼び出し元のコードに直接統合する必要のある関数を示すために使用します。</target>
        <note />
      </trans-unit>
      <trans-unit id="keywordDescriptionInterface">
        <source>Used to declare and implement interfaces.</source>
        <target state="translated">インターフェイスの宣言と実装に使用します。</target>
        <note />
      </trans-unit>
      <trans-unit id="keywordDescriptionInternal">
        <source>Used to specify that a member is visible inside an assembly but not outside it.</source>
        <target state="translated">アセンブリの外部では表示されず、内部でのみ表示されるメンバーを指定するために使用します。</target>
        <note />
      </trans-unit>
      <trans-unit id="keywordDescriptionLazy">
        <source>Used to specify a computation that is to be performed only when a result is needed.</source>
        <target state="translated">結果が必要な場合にのみ実行するコンピュテーションを指定するために使用します。</target>
        <note />
      </trans-unit>
      <trans-unit id="keywordDescriptionLet">
        <source>Used to associate, or bind, a name to a value or function.</source>
        <target state="translated">値または関数への名前の関連付けまたはバインドに使用します。</target>
        <note />
      </trans-unit>
      <trans-unit id="keywordDescriptionLetBang">
        <source>Used in computation expressions to bind a name to the result of another computation expression.</source>
        <target state="translated">計算式で別の計算式の結果に名前をバインドするために使用されます。</target>
        <note />
      </trans-unit>
      <trans-unit id="keywordDescriptionMatch">
        <source>Used to branch by comparing a value to a pattern.</source>
        <target state="translated">値をパターンと比較して分岐するために使用します。</target>
        <note />
      </trans-unit>
      <trans-unit id="keywordDescriptionMember">
        <source>Used to declare a property or method in an object type.</source>
        <target state="translated">オブジェクトの種類のプロパティまたはメソッドの宣言に使用します。</target>
        <note />
      </trans-unit>
      <trans-unit id="keywordDescriptionModule">
        <source>Used to associate a name with a group of related types, values, and functions, to logically separate it from other code.</source>
        <target state="translated">関連する型、値、関数のグループに名前を関連付け、その他のコードと論理的に分離するために使用します。</target>
        <note />
      </trans-unit>
      <trans-unit id="keywordDescriptionMutable">
        <source>Used to declare a variable, that is, a value that can be changed.</source>
        <target state="translated">変更可能な値である変数の宣言に使用します。</target>
        <note />
      </trans-unit>
      <trans-unit id="keywordDescriptionNamespace">
        <source>Used to associate a name with a group of related types and modules, to logically separate it from other code.</source>
        <target state="translated">関連する型とモジュールのグループに名前を関連付け、その他のコードと論理的に分離するために使用します。</target>
        <note />
      </trans-unit>
      <trans-unit id="keywordDescriptionNew">
        <source>Used to declare, define, or invoke a constructor that creates or that can create an object. Also used in generic parameter constraints to indicate that a type must have a certain constructor.</source>
        <target state="translated">オブジェクトを作成または作成可能なコンストラクターの宣言、定義、起動に使用します。ジェネリック パラメーターの制約でも、型が特定のコンストラクターを持つ必要があることを示すために使用します。</target>
        <note />
      </trans-unit>
      <trans-unit id="keywordDescriptionNot">
        <source>Not actually a keyword. However, not struct in combination is used as a generic parameter constraint.</source>
        <target state="translated">実際にはキーワードではありませんが、not struct という組み合わせでジェネリック パラメーターの制約として使用します。</target>
        <note />
      </trans-unit>
      <trans-unit id="keywordDescriptionNull">
        <source>Indicates the absence of an object. Also used in generic parameter constraints.</source>
        <target state="translated">オブジェクトがないことを示します。ジェネリック パラメーターの制約にも使用します。</target>
        <note />
      </trans-unit>
      <trans-unit id="keywordDescriptionOf">
        <source>Used in discriminated unions to indicate the type of categories of values, and in delegate and exception declarations.</source>
        <target state="translated">判別共同体で値のカテゴリの種類を示し、デリゲート宣言と例外宣言でも使用します。</target>
        <note />
      </trans-unit>
      <trans-unit id="keywordDescriptionOpen">
        <source>Used to make the contents of a namespace or module available without qualification.</source>
        <target state="translated">修飾子を使用せずに名前空間またはモジュールのコンテンツを利用可能にするために使用します。</target>
        <note />
      </trans-unit>
      <trans-unit id="keywordDescriptionOr">
        <source>Used with Boolean conditions as a Boolean or operator. Equivalent to ||. Also used in member constraints.</source>
        <target state="translated">ブール値の or 演算子としてブール条件で使用します。|| に相当します。メンバー制約でも使用します。</target>
        <note />
      </trans-unit>
      <trans-unit id="keywordDescriptionOverride">
        <source>Used to implement a version of an abstract or virtual method that differs from the base version.</source>
        <target state="translated">基本バージョンと異なる抽象メソッドまたは仮想メソッドのバージョンの実装に使用します。</target>
        <note />
      </trans-unit>
      <trans-unit id="keywordDescriptionPrivate">
        <source>Restricts access to a member to code in the same type or module.</source>
        <target state="translated">メンバーに対して、同じ型やモジュールのコードへのアクセスを制限します。</target>
        <note />
      </trans-unit>
      <trans-unit id="keywordDescriptionPublic">
        <source>Allows access to a member from outside the type.</source>
        <target state="translated">型の外部からのメンバーに対して、アクセスを許可します。</target>
        <note />
      </trans-unit>
      <trans-unit id="keywordDescriptionRec">
        <source>Used to indicate that a function is recursive.</source>
        <target state="translated">関数が再帰的であることを示すために使用します。</target>
        <note />
      </trans-unit>
      <trans-unit id="keywordDescriptionReturn">
        <source>Used to provide a value for the result of the containing computation expression.</source>
        <target state="translated">含まれるコンピュテーション式の結果値を示すために使用します。</target>
        <note />
      </trans-unit>
      <trans-unit id="keywordDescriptionReturnBang">
        <source>Used to provide a value for the result of the containing computation expression, where that value itself comes from the result another computation expression.</source>
        <target state="translated">コンピュテーション式を含む結果の値を示すために使用されます。この値自体は、別のコンピュテーション式の結果です。</target>
        <note />
      </trans-unit>
      <trans-unit id="keywordDescriptionSelect">
        <source>Used in query expressions to specify what fields or columns to extract. Note that this is a contextual keyword, which means that it is not actually a reserved word and it only acts like a keyword in appropriate context.</source>
        <target state="translated">クエリ式でどのフィールドまたは列を抽出するかを指定するために使用します。これはコンテキスト キーワードであり、実際には予約語ではなく、適切なコンテキストでキーワードとしてのみ動作します。</target>
        <note />
      </trans-unit>
      <trans-unit id="keywordDescriptionStatic">
        <source>Used to indicate a method or property that can be called without an instance of a type, or a value member that is shared among all instances of a type.</source>
        <target state="translated">型のインスタンスなしで呼び出すことのできるメソッドまたはプロパティ、または型のすべてのインスタンスで共有される値メンバーを示すために使用します。</target>
        <note />
      </trans-unit>
      <trans-unit id="keywordDescriptionStruct">
        <source>Used to declare a structure type. Also used in generic parameter constraints. Used for OCaml compatibility in module definitions.</source>
        <target state="translated">構造体型の宣言に使用します。ジェネリック パラメーターの制約にも使用します。モジュール定義の OCaml の互換性を保つために使用します。</target>
        <note />
      </trans-unit>
      <trans-unit id="keywordDescriptionThen">
        <source>Used in conditional expressions. Also used to perform side effects after object construction.</source>
        <target state="translated">条件分岐で使用します。オブジェクトの構築後の副作用の実行にも使用します。</target>
        <note />
      </trans-unit>
      <trans-unit id="keywordDescriptionTo">
        <source>Used in for loops to indicate a range.</source>
        <target state="translated">for ループで範囲を示します。</target>
        <note />
      </trans-unit>
      <trans-unit id="keywordDescriptionTry">
        <source>Used to introduce a block of code that might generate an exception. Used together with with or finally.</source>
        <target state="translated">例外を生成する可能性があるコード ブロックを開始するために使用します。with または finally と一緒に使用します。</target>
        <note />
      </trans-unit>
      <trans-unit id="keywordDescriptionType">
        <source>Used to declare a class, record, structure, discriminated union, enumeration type, unit of measure, or type abbreviation.</source>
        <target state="translated">クラス、レコード、構造体、判別された共同体、列挙型、数量単位、型の省略形の宣言に使用します。</target>
        <note />
      </trans-unit>
      <trans-unit id="keywordDescriptionUpcast">
        <source>Used to convert to a type that is higher in the inheritance chain.</source>
        <target state="translated">継承チェーン内の上位の型に変換するために使用します。</target>
        <note />
      </trans-unit>
      <trans-unit id="keywordDescriptionUse">
        <source>Used instead of let for values that implement IDisposable</source>
        <target state="translated">IDisposable を実装する値に対して let の代わりに使用します</target>
        <note />
      </trans-unit>
      <trans-unit id="keywordDescriptionUseBang">
        <source>Used instead of let! in computation expressions for computation expression results that implement IDisposable.</source>
        <target state="translated">IDisposable を実装する計算式の結果に、計算式で let! の代わりに使用されます。</target>
        <note />
      </trans-unit>
      <trans-unit id="keywordDescriptionVal">
        <source>Used in a signature to indicate a value, or in a type to declare a member, in limited situations.</source>
        <target state="translated">限定された状態において、シグネチャで値を示したり、型でメンバーを宣言したりするために使用されます。</target>
        <note />
      </trans-unit>
      <trans-unit id="keywordDescriptionVoid">
        <source>Indicates the .NET void type. Used when interoperating with other .NET languages.</source>
        <target state="translated">.NET の void 型を示します。他の .NET 言語と相互運用するときに使用します。</target>
        <note />
      </trans-unit>
      <trans-unit id="keywordDescriptionWhen">
        <source>Used for Boolean conditions (when guards) on pattern matches and to introduce a constraint clause for a generic type parameter.</source>
        <target state="translated">パターン マッチでのブール条件 (when ガード) で、ジェネリック型パラメーターの制約句を開始するために使用します。</target>
        <note />
      </trans-unit>
      <trans-unit id="keywordDescriptionWhile">
        <source>Introduces a looping construct.</source>
        <target state="translated">ループ コンストラクトを導入します。</target>
        <note />
      </trans-unit>
      <trans-unit id="keywordDescriptionWith">
        <source>Used together with the match keyword in pattern matching expressions. Also used in object expressions, record copying expressions, and type extensions to introduce member definitions, and to introduce exception handlers.</source>
        <target state="translated">パターン マッチング式で match キーワードを指定して使用します。メンバー定義と例外ハンドラーを導入するため、オブジェクト式、レコード コピー式、および型拡張でも使用します。</target>
        <note />
      </trans-unit>
      <trans-unit id="keywordDescriptionYield">
        <source>Used in a sequence expression to produce a value for a sequence.</source>
        <target state="translated">シーケンス式でシーケンスの値を生成します。</target>
        <note />
      </trans-unit>
      <trans-unit id="keywordDescriptionYieldBang">
        <source>Used in a computation expression to append the result of a given computation expression to a collection of results for the containing computation expression.</source>
        <target state="translated">コンピュテーション式で、コンピュテーション式を含む結果のコレクションにそのコンピュテーション式の結果を追加します。</target>
        <note />
      </trans-unit>
      <trans-unit id="keywordDescriptionRightArrow">
        <source>In function types, delimits arguments and return values. Yields an expression (in sequence expressions); equivalent to the yield keyword. Used in match expressions</source>
        <target state="translated">関数型で、引数と戻り値を区切ります。式 (シーケンス式) が得られ、yield キーワードに相当します。match 式に使用されます</target>
        <note />
      </trans-unit>
      <trans-unit id="keywordDescriptionLeftArrow">
        <source>Assigns a value to a variable.</source>
        <target state="translated">変数に値を割り当てます。</target>
        <note />
      </trans-unit>
      <trans-unit id="keywordDescriptionCast">
        <source>Converts a type to type that is higher in the hierarchy.</source>
        <target state="translated">型を階層の上位にある型に変換します。</target>
        <note />
      </trans-unit>
      <trans-unit id="keywordDescriptionDynamicCast">
        <source>Converts a type to a type that is lower in the hierarchy.</source>
        <target state="translated">型を階層の下位にある型に変換します。</target>
        <note />
      </trans-unit>
      <trans-unit id="keywordDescriptionTypedQuotation">
        <source>Delimits a typed code quotation.</source>
        <target state="translated">型指定されたコード引用符を区切ります。</target>
        <note />
      </trans-unit>
      <trans-unit id="keywordDescriptionUntypedQuotation">
        <source>Delimits a untyped code quotation.</source>
        <target state="translated">型指定のないコード引用符を区切ります。</target>
        <note />
      </trans-unit>
      <trans-unit id="itemNotFoundDuringDynamicCodeGen">
        <source>{0} '{1}' not found in assembly '{2}'. A possible cause may be a version incompatibility. You may need to explicitly reference the correct version of this assembly to allow all referenced components to use the correct version.</source>
        <target state="translated">{0} '{1}' がアセンブリ '{2}' に見つかりません。バージョンの互換性がないことが原因の可能性があります。すべての参照コンポーネントが正しいバージョンを使用できるように、このアセンブリの正しいバージョンを明示的に参照しなければならない可能性があります。</target>
        <note />
      </trans-unit>
      <trans-unit id="itemNotFoundInTypeDuringDynamicCodeGen">
        <source>{0} '{1}' not found in type '{2}' from assembly '{3}'. A possible cause may be a version incompatibility. You may need to explicitly reference the correct version of this assembly to allow all referenced components to use the correct version.</source>
        <target state="translated">{0} '{1}' がアセンブリ '{3}' の '{2}' 型に見つかりません。バージョンの互換性がないことが原因の可能性があります。すべての参照コンポーネントが正しいバージョンを使用できるように、このアセンブリの正しいバージョンを明示的に参照しなければならない可能性があります。</target>
        <note />
      </trans-unit>
      <trans-unit id="descriptionWordIs">
        <source>is</source>
        <target state="translated">は</target>
        <note />
      </trans-unit>
      <trans-unit id="notAFunction">
        <source>This value is not a function and cannot be applied.</source>
        <target state="translated">この値は関数ではないため、適用できません。</target>
        <note />
      </trans-unit>
      <trans-unit id="notAFunctionButMaybeIndexerWithName">
        <source>This value is not a function and cannot be applied. Did you intend to access the indexer via '{0}.[index]'?</source>
        <target state="translated">この値は関数ではないため、適用できません。{0}.[index] によってインデクサーにアクセスしようとしましたか?</target>
        <note />
      </trans-unit>
      <trans-unit id="notAFunctionButMaybeIndexer">
        <source>This expression is not a function and cannot be applied. Did you intend to access the indexer via 'expr.[index]'?</source>
        <target state="translated">この式は関数ではないため、適用できません。expr.[index] によってインデクサーにアクセスしようとしましたか?</target>
        <note />
      </trans-unit>
      <trans-unit id="notAFunctionButMaybeDeclaration">
        <source>This value is not a function and cannot be applied. Did you forget to terminate a declaration?</source>
        <target state="translated">この値は関数ではないため、適用できません。宣言を終結しましたか?</target>
        <note />
      </trans-unit>
      <trans-unit id="ArgumentsInSigAndImplMismatch">
        <source>The argument names in the signature '{0}' and implementation '{1}' do not match. The argument name from the signature file will be used. This may cause problems when debugging or profiling.</source>
        <target state="translated">シグネチャ '{0}' と実装 '{1}' の引数の名前が一致しません。シグネチャ ファイルの引数の名前が使用されます。デバッグまたはプロファイルするときに問題が生じる原因となる可能性があります。</target>
        <note />
      </trans-unit>
      <trans-unit id="pickleUnexpectedNonZero">
        <source>An error occurred while reading the F# metadata of assembly '{0}'. A reserved construct was utilized. You may need to upgrade your F# compiler or use an earlier version of the assembly that doesn't make use of a specific construct.</source>
        <target state="translated">アセンブリ '{0}' の F# メタデータ の読み取り中にエラーが発生しました。予約済みのコンストラクトが使用されました。F# コンパイラをアップグレードするか、特定のコンストラクトを使用しない以前のバージョンのアセンブリを使用しなければならない場合があります。</target>
        <note />
      </trans-unit>
      <trans-unit id="tcTupleMemberNotNormallyUsed">
        <source>This method or property is not normally used from F# code, use an explicit tuple pattern for deconstruction instead.</source>
        <target state="translated">このメソッドまたはプロパティは通常、F# コードから使用されません。代わりに、明示的なタプル パターンを分解に使用してください。</target>
        <note />
      </trans-unit>
      <trans-unit id="implicitlyDiscardedInSequenceExpression">
        <source>This expression returns a value of type '{0}' but is implicitly discarded. Consider using 'let' to bind the result to a name, e.g. 'let result = expression'. If you intended to use the expression as a value in the sequence then use an explicit 'yield'.</source>
        <target state="translated">この式は型 '{0}' の値を返しますが、暗黙的に破棄されます。'let' を使用して結果を名前にバインドすることを検討してください。例: 'let result = expression'。式をシーケンス内で値として使用する場合は、明示的に 'yield' を使用してください。</target>
        <note />
      </trans-unit>
      <trans-unit id="implicitlyDiscardedSequenceInSequenceExpression">
        <source>This expression returns a value of type '{0}' but is implicitly discarded. Consider using 'let' to bind the result to a name, e.g. 'let result = expression'. If you intended to use the expression as a value in the sequence then use an explicit 'yield!'.</source>
        <target state="translated">この式は型 '{0}' の値を返しますが、暗黙的に破棄されます。'let' を使用して結果を名前にバインドすることを検討してください。例: 'let result = expression'。式をシーケンス内で値として使用する場合は、明示的に 'yield!' を使用してください。</target>
        <note />
      </trans-unit>
      <trans-unit id="keywordDescriptionMatchBang">
        <source>Used in computation expressions to pattern match directly over the result of another computation expression.</source>
        <target state="translated">別のコンピュテーション式の結果に対して直接パターン マッチを適用するコンピュテーション式の中で使用します。</target>
        <note />
      </trans-unit>
      <trans-unit id="ilreadFileChanged">
        <source>The file '{0}' changed on disk unexpectedly, please reload.</source>
        <target state="translated">ファイル '{0}' がディスク上で予期せず変更されました。再度読み込んでください。</target>
        <note />
      </trans-unit>
      <trans-unit id="writeToReadOnlyByref">
        <source>The byref pointer is readonly, so this write is not permitted.</source>
        <target state="translated">byref ポインターは読み取り専用であるため、この書き込みは許可されません。</target>
        <note />
      </trans-unit>
      <trans-unit id="tastValueMustBeMutable">
        <source>A value must be mutable in order to mutate the contents or take the address of a value type, e.g. 'let mutable x = ...'</source>
        <target state="translated">値の型の内容を変更するか、値の型のアドレスを使用するために、値は変更可能にする必要があります (たとえば、'let mutable x = ...')</target>
        <note />
      </trans-unit>
      <trans-unit id="readOnlyAttributeOnStructWithMutableField">
        <source>A ReadOnly attribute has been applied to a struct type with a mutable field.</source>
        <target state="translated">読み取り専用の属性が、変更可能なフィールドを持つ構造体型に適用されました。</target>
        <note />
      </trans-unit>
      <trans-unit id="tcByrefReturnImplicitlyDereferenced">
        <source>A byref pointer returned by a function or method is implicitly dereferenced as of F# 4.5. To acquire the return value as a pointer, use the address-of operator, e.g. '&amp;f(x)' or '&amp;obj.Method(arg1, arg2)'.</source>
        <target state="translated">関数またはメソッドによって返される byref ポインターが F# 4.5 の時点では暗黙的に逆参照されています。ポインターとして返り値を取得するには、address-of 演算子を使用して '&amp;f(x)' または '&amp;obj.Method(arg1, arg2)' などとします。</target>
        <note />
      </trans-unit>
      <trans-unit id="tcByRefLikeNotStruct">
        <source>A type annotated with IsByRefLike must also be a struct. Consider adding the [&lt;Struct&gt;] attribute to the type.</source>
        <target state="translated">IsByRefLike の注釈が付けられた型は構造体でもなければなりません。型に [&lt;Struct&gt;] 属性を追加することを検討してください。</target>
        <note />
      </trans-unit>
      <trans-unit id="chkNoByrefAddressOfLocal">
        <source>The address of the variable '{0}' or a related expression cannot be used at this point. This is to ensure the address of the local value does not escape its scope.</source>
        <target state="translated">現時点で、変数 '{0}' または関連する式のアドレスは使用できません。これは、ローカル値のアドレスがスコープを回避しないようにするためです。</target>
        <note />
      </trans-unit>
      <trans-unit id="chkNoWriteToLimitedSpan">
        <source>This value can't be assigned because the target '{0}' may refer to non-stack-local memory, while the expression being assigned is assessed to potentially refer to stack-local memory. This is to help prevent pointers to stack-bound memory escaping their scope.</source>
        <target state="translated">この値をターゲット '{0}' に割り当てることはできません。このターゲットは非スタック ローカルのメモリを参照できるのに対して、割り当てられる式はスタック ローカルのメモリに評価される可能性があるためです。これは、スタックにバインドされたメモリへのポインターが自身のスコープを回避することを防止するために役立ちます。</target>
        <note />
      </trans-unit>
      <trans-unit id="tastValueMustBeLocal">
        <source>A value defined in a module must be mutable in order to take its address, e.g. 'let mutable x = ...'</source>
        <target state="translated">モジュール内で定義する値のアドレスを取得するには、その値を変更可能にする必要があります。例: 'let mutable x = ...'</target>
        <note />
      </trans-unit>
      <trans-unit id="tcIsReadOnlyNotStruct">
        <source>A type annotated with IsReadOnly must also be a struct. Consider adding the [&lt;Struct&gt;] attribute to the type.</source>
        <target state="translated">IsReadOnly の注釈が付いた型も構造体にする必要があります。型に [&lt;Struct&gt;] 属性を追加してください。</target>
        <note />
      </trans-unit>
      <trans-unit id="chkStructsMayNotReturnAddressesOfContents">
        <source>Struct members cannot return the address of fields of the struct by reference</source>
        <target state="translated">構造体メンバーは、構造体のフィールドのアドレスを参照渡しで返すことはできません</target>
        <note />
      </trans-unit>
      <trans-unit id="chkNoByrefLikeFunctionCall">
        <source>The function or method call cannot be used at this point, because one argument that is a byref of a non-stack-local Span or IsByRefLike type is used with another argument that is a stack-local Span or IsByRefLike type. This is to ensure the address of the local value does not escape its scope.</source>
        <target state="translated">現時点で、関数またはメソッドの呼び出しは使用できません。非スタック ローカルの Span または IsByRefLike 型の byref である 1 つの引数が、スタック ローカルの Span または IsByRefLike 型である別の引数と一緒に使用されています。これは、ローカル値のアドレスがスコープを回避しないようにするためです。</target>
        <note />
      </trans-unit>
      <trans-unit id="chkNoByrefAddressOfValueFromExpression">
        <source>The address of a value returned from the expression cannot be used at this point. This is to ensure the address of the local value does not escape its scope.</source>
        <target state="translated">現時点で、式から返される値のアドレスは使用できません。これは、ローカル値のアドレスがスコープを回避しないようにするためです。</target>
        <note />
      </trans-unit>
      <trans-unit id="chkNoSpanLikeVariable">
        <source>The Span or IsByRefLike variable '{0}' cannot be used at this point. This is to ensure the address of the local value does not escape its scope.</source>
        <target state="translated">現時点で、Span または IsByRefLike 変数 '{0}' は使用できません。これは、ローカル値のアドレスがスコープを回避しないようにするためです。</target>
        <note />
      </trans-unit>
      <trans-unit id="chkNoSpanLikeValueFromExpression">
        <source>A Span or IsByRefLike value returned from the expression cannot be used at ths point. This is to ensure the address of the local value does not escape its scope.</source>
        <target state="translated">現時点で、式から返される Span または IsByRefLike 値は使用できません。これは、ローカル値のアドレスがスコープを回避しないようにするためです。</target>
        <note />
      </trans-unit>
      <trans-unit id="tastCantTakeAddressOfExpression">
        <source>Cannot take the address of the value returned from the expression. Assign the returned value to a let-bound value before taking the address.</source>
        <target state="translated">式から返された値のアドレスを取得できません。アドレスを取得する前に、let でバインドされた値に戻り値を割り当ててください。</target>
        <note />
      </trans-unit>
      <trans-unit id="parsUnmatchedBraceBar">
        <source>Unmatched '{{|'</source>
        <target state="translated">'{{|' が対応しません</target>
        <note />
      </trans-unit>
      <trans-unit id="typeInfoAnonRecdField">
        <source>anonymous record field</source>
        <target state="translated">匿名レコード フィールド</target>
        <note />
      </trans-unit>
      <trans-unit id="tcExceptionConstructorDoesNotHaveFieldWithGivenName">
        <source>The exception '{0}' does not have a field named '{1}'.</source>
        <target state="translated">例外 '{0}' には '{1}' という名前のフィールドはありません。</target>
        <note />
      </trans-unit>
      <trans-unit id="tcActivePatternsDoNotHaveFields">
        <source>Active patterns do not have fields. This syntax is invalid.</source>
        <target state="translated">アクティブなパターンにフィールドがありません。この構文は無効です。</target>
        <note />
      </trans-unit>
      <trans-unit id="tcConstructorDoesNotHaveFieldWithGivenName">
        <source>The constructor does not have a field named '{0}'.</source>
        <target state="translated">コンストラクターには '{0}' という名前のフィールドはありません</target>
        <note />
      </trans-unit>
      <trans-unit id="tcAnonRecdCcuMismatch">
        <source>Two anonymous record types are from different assemblies '{0}' and '{1}'</source>
        <target state="translated">2 つの匿名レコードの種類は、'{0}' と '{1}' の異なるアセンブリからのものです</target>
        <note />
      </trans-unit>
      <trans-unit id="tcAnonRecdFieldNameMismatch">
        <source>This anonymous record does not exactly match the expected shape. Add the missing fields {0} and remove the extra fields {1}.</source>
        <target state="translated">この匿名レコードは、予期された形状と完全には一致していません。不足しているフィールド {0} を追加し、不要なフィールド {1} を削除してください。</target>
        <note />
      </trans-unit>
      <trans-unit id="tcCannotCallExtensionMethodInrefToByref">
        <source>Cannot call the byref extension method '{0}. The first parameter requires the value to be mutable or a non-readonly byref type.</source>
        <target state="translated">byref 拡張メソッド '{0} を呼び出すことはできません。最初のパラメーターでは、値を変更可能な byref 型または読み取り専用以外の byref 型にする必要があります。</target>
        <note />
      </trans-unit>
      <trans-unit id="tcByrefsMayNotHaveTypeExtensions">
        <source>Byref types are not allowed to have optional type extensions.</source>
        <target state="translated">byref 型には、オプションの型拡張子を指定することはできません。</target>
        <note />
      </trans-unit>
      <trans-unit id="tcCannotPartiallyApplyExtensionMethodForByref">
        <source>Cannot partially apply the extension method '{0}' because the first parameter is a byref type.</source>
        <target state="translated">最初のパラメーターは byref 型なので、拡張メソッド '{0}' を部分的に適用することはできません。</target>
        <note />
      </trans-unit>
      <trans-unit id="tcTypeDoesNotInheritAttribute">
        <source>This type does not inherit Attribute, it will not work correctly with other .NET languages.</source>
        <target state="translated">この型は属性を継承しません。他の .NET 言語で正しく動作しません。</target>
        <note />
      </trans-unit>
      <trans-unit id="parsInvalidAnonRecdExpr">
        <source>Invalid anonymous record expression</source>
        <target state="translated">無効な匿名レコード式</target>
        <note />
      </trans-unit>
      <trans-unit id="parsInvalidAnonRecdType">
        <source>Invalid anonymous record type</source>
        <target state="translated">無効な匿名レコードの種類</target>
        <note />
      </trans-unit>
      <trans-unit id="tcCopyAndUpdateNeedsRecordType">
        <source>The input to a copy-and-update expression that creates an anonymous record must be either an anonymous record or a record</source>
        <target state="translated">匿名レコードを作成する copy-and-update 式への入力には匿名レコードまたはレコードを 1 つ含める必要があります</target>
        <note />
      </trans-unit>
      <trans-unit id="chkInvalidFunctionParameterType">
        <source>The parameter '{0}' has an invalid type '{1}'. This is not permitted by the rules of Common IL.</source>
        <target state="translated">パラメーター '{0}' には無効な型 '{1}' が指定されています。これは Common IL の規則では許可されていません。</target>
        <note />
      </trans-unit>
      <trans-unit id="chkInvalidFunctionReturnType">
        <source>The function or method has an invalid return type '{0}'. This is not permitted by the rules of Common IL.</source>
        <target state="translated">関数またはメソッドには、無効な戻り値の型 '{0}' が指定されています。これは Common IL の規則では許可されていません。</target>
        <note />
      </trans-unit>
      <trans-unit id="typrelNoImplementationGivenSeveral">
        <source>No implementation was given for those members: {0}</source>
        <target state="translated">これらのメンバーに実装が指定されていません: {0}</target>
        <note />
      </trans-unit>
      <trans-unit id="typrelNoImplementationGivenSeveralWithSuggestion">
        <source>No implementation was given for those members: {0}Note that all interface members must be implemented and listed under an appropriate 'interface' declaration, e.g. 'interface ... with member ...'.</source>
        <target state="translated">これらのメンバーに実装が指定されていません: {0} すべてのインターフェイス メンバーは実装され、適切な 'interface' 宣言でリストされている必要があります。例: 'interface ... with member ...'。</target>
        <note />
      </trans-unit>
      <trans-unit id="typrelNoImplementationGivenSeveralTruncated">
        <source>No implementation was given for those members (some results omitted): {0}</source>
        <target state="translated">これらのメンバーに実装が指定されていません (一部の結果が省略されました): {0}</target>
        <note />
      </trans-unit>
      <trans-unit id="typrelNoImplementationGivenSeveralTruncatedWithSuggestion">
        <source>No implementation was given for those members (some results omitted): {0}Note that all interface members must be implemented and listed under an appropriate 'interface' declaration, e.g. 'interface ... with member ...'.</source>
        <target state="translated">これらのメンバーに実装が指定されていません (一部の結果が省略されました): {0} すべてのインターフェイス メンバーは実装され、適切な 'interface' 宣言でリストされている必要があります。例: 'interface ... with member ...'。</target>
        <note />
      </trans-unit>
      <trans-unit id="expressionHasNoName">
        <source>Expression does not have a name.</source>
        <target state="translated">式に名前がありません。</target>
        <note />
      </trans-unit>
      <trans-unit id="chkNoFirstClassNameOf">
        <source>Using the 'nameof' operator as a first-class function value is not permitted.</source>
        <target state="translated">'nameof' 演算子をファーストクラスの関数値として使用することは許可されていません。</target>
        <note />
      </trans-unit>
      <trans-unit id="optsPathMap">
        <source>Maps physical paths to source path names output by the compiler</source>
        <target state="translated">物理パスをコンパイラ出力のソース パス名にマップします</target>
        <note />
      </trans-unit>
      <trans-unit id="fscPathMapDebugRequiresPortablePdb">
        <source>--pathmap can only be used with portable PDBs (--debug:portable or --debug:embedded)</source>
        <target state="translated">--pathmap は、ポータブル PDB でのみ使用できます (--debug:portable または --debug:embedded)</target>
        <note />
      </trans-unit>
      <trans-unit id="optsInvalidPathMapFormat">
        <source>Invalid path map. Mappings must be comma separated and of the format 'path=sourcePath'</source>
        <target state="translated">無効なパス マップです。マッピングはコンマ区切りの 'path=sourcePath' 形式である必要があります</target>
        <note />
      </trans-unit>
      <trans-unit id="optsCompilerTool">
        <source>Reference an assembly or directory containing a design time tool (Short form: -t)</source>
        <target state="translated">デザイン時ツールを含むアセンブリまたはディレクトリを参照します (短い形式: -t)</target>
        <note />
      </trans-unit>
      <trans-unit id="packageManagerUnknown">
        <source>Package manager key '{0}' was not registered in {1}. Currently registered: {2}</source>
        <target state="translated">パッケージ マネージャー キー '{0}' は {1} に登録されていませんでした。現在登録済み: {2}</target>
        <note />
      </trans-unit>
      <trans-unit id="packageManagerError">
        <source>{0}</source>
        <target state="translated">{0}</target>
        <note />
      </trans-unit>
      <trans-unit id="couldNotLoadDependencyManagerExtension">
        <source>The dependency manager extension {0} could not be loaded. Message: {1}</source>
        <target state="translated">依存関係マネージャーの拡張機能 {0} を読み込むことができませんでした。メッセージ: {1}</target>
        <note />
      </trans-unit>
    </body>
  </file>
</xliff><|MERGE_RESOLUTION|>--- conflicted
+++ resolved
@@ -693,13 +693,8 @@
         <note />
       </trans-unit>
       <trans-unit id="tcNoEagerConstraintApplicationAttribute">
-<<<<<<< HEAD
         <source>Using methods with 'NoEagerConstraintApplicationAttribute' requires /langversion:6.0 or later</source>
         <target state="new">Using methods with 'NoEagerConstraintApplicationAttribute' requires /langversion:6.0 or later</target>
-=======
-        <source>Using methods with 'NoEagerConstraintApplicationAttribute' requires /langversion:preview or later</source>
-        <target state="translated">'NoEagerConstraintApplicationAttribute' を指定してメソッドを使用するには、/langversion:preview 以降が必要です</target>
->>>>>>> 0591e4c6
         <note />
       </trans-unit>
       <trans-unit id="tcNotAFunctionButIndexerIndexingNotYetEnabled">
