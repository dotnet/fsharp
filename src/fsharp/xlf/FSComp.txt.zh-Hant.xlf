﻿<?xml version="1.0" encoding="utf-8"?>
<xliff xmlns="urn:oasis:names:tc:xliff:document:1.2" xmlns:xsi="http://www.w3.org/2001/XMLSchema-instance" version="1.2" xsi:schemaLocation="urn:oasis:names:tc:xliff:document:1.2 xliff-core-1.2-transitional.xsd">
  <file datatype="xml" source-language="en" target-language="zh-Hant" original="../FSComp.resx">
    <body>
      <trans-unit id="chkFeatureNotLanguageSupported">
        <source>Feature '{0}' is not available in F# {1}. Please use language version {2} or greater.</source>
        <target state="new">Feature '{0}' is not available in F# {1}. Please use language version {2} or greater.</target>
        <note />
      </trans-unit>
      <trans-unit id="chkFeatureNotRuntimeSupported">
        <source>Feature '{0}' is not supported by target runtime.</source>
        <target state="new">Feature '{0}' is not supported by target runtime.</target>
        <note />
      </trans-unit>
      <trans-unit id="csAvailableOverloads">
        <source>Available overloads:\n{0}</source>
        <target state="translated">可用的多載:\n{0}</target>
        <note />
      </trans-unit>
      <trans-unit id="csNoOverloadsFoundArgumentsPrefixPlural">
        <source>Known types of arguments: {0}</source>
        <target state="translated">已知的引數類型: {0}</target>
        <note />
      </trans-unit>
      <trans-unit id="csNoOverloadsFoundArgumentsPrefixSingular">
        <source>Known type of argument: {0}</source>
        <target state="translated">已知的引數類型: {0}</target>
        <note />
      </trans-unit>
      <trans-unit id="csNoOverloadsFoundReturnType">
        <source>Known return type: {0}</source>
        <target state="translated">已知的傳回型別: {0}</target>
        <note />
      </trans-unit>
      <trans-unit id="csNoOverloadsFoundTypeParametersPrefixPlural">
        <source>Known type parameters: {0}</source>
        <target state="translated">已知的類型參數: {0}</target>
        <note />
      </trans-unit>
      <trans-unit id="csNoOverloadsFoundTypeParametersPrefixSingular">
        <source>Known type parameter: {0}</source>
        <target state="translated">已知的型別參數: {0}</target>
        <note />
      </trans-unit>
      <trans-unit id="csOverloadCandidateIndexedArgumentTypeMismatch">
        <source>Argument at index {0} doesn't match</source>
        <target state="translated">位於索引 {0} 的引數不相符</target>
        <note />
      </trans-unit>
      <trans-unit id="csOverloadCandidateNamedArgumentTypeMismatch">
        <source>Argument '{0}' doesn't match</source>
        <target state="translated">引數 '{0}' 不相符</target>
        <note />
      </trans-unit>
      <trans-unit id="etProviderHasDesignerAssemblyDependency">
        <source>The type provider designer assembly '{0}' could not be loaded from folder '{1}' because a dependency was missing or could not loaded. All dependencies of the type provider designer assembly must be located in the same folder as that assembly. The exception reported was: {2} - {3}</source>
        <target state="new">The type provider designer assembly '{0}' could not be loaded from folder '{1}' because a dependency was missing or could not loaded. All dependencies of the type provider designer assembly must be located in the same folder as that assembly. The exception reported was: {2} - {3}</target>
        <note />
      </trans-unit>
      <trans-unit id="etProviderHasDesignerAssemblyException">
        <source>The type provider designer assembly '{0}' could not be loaded from folder '{1}'. The exception reported was: {2} - {3}</source>
        <target state="new">The type provider designer assembly '{0}' could not be loaded from folder '{1}'. The exception reported was: {2} - {3}</target>
        <note />
      </trans-unit>
      <trans-unit id="etProviderHasWrongDesignerAssemblyNoPath">
        <source>Assembly attribute '{0}' refers to a designer assembly '{1}' which cannot be loaded or doesn't exist. The exception reported was: {2} - {3}</source>
        <target state="new">Assembly attribute '{0}' refers to a designer assembly '{1}' which cannot be loaded or doesn't exist. The exception reported was: {2} - {3}</target>
        <note />
      </trans-unit>
      <trans-unit id="fSharpBannerVersion">
        <source>{0} for F# {1}</source>
        <target state="translated">F # {1} 的 {0}</target>
        <note />
      </trans-unit>
      <trans-unit id="featureAndBang">
        <source>applicative computation expressions</source>
        <target state="new">applicative computation expressions</target>
        <note />
      </trans-unit>
      <trans-unit id="featureDefaultInterfaceMemberConsumption">
        <source>default interface member consumption</source>
        <target state="new">default interface member consumption</target>
        <note />
      </trans-unit>
      <trans-unit id="featureDotlessFloat32Literal">
        <source>dotless float32 literal</source>
        <target state="new">dotless float32 literal</target>
        <note />
      </trans-unit>
      <trans-unit id="featureFixedIndexSlice3d4d">
        <source>fixed-index slice 3d/4d</source>
        <target state="new">fixed-index slice 3d/4d</target>
        <note />
      </trans-unit>
      <trans-unit id="featureFromEndSlicing">
        <source>from-end slicing</source>
        <target state="new">from-end slicing</target>
        <note />
      </trans-unit>
      <trans-unit id="featureImplicitYield">
        <source>implicit yield</source>
        <target state="new">implicit yield</target>
        <note />
      </trans-unit>
      <trans-unit id="featureNameOf">
        <source>nameof</source>
        <target state="new">nameof</target>
        <note />
      </trans-unit>
      <trans-unit id="featureNullableOptionalInterop">
        <source>nullable optional interop</source>
        <target state="new">nullable optional interop</target>
        <note />
      </trans-unit>
      <trans-unit id="featureOpenStaticClasses">
        <source>open static classes</source>
        <target state="new">open static classes</target>
        <note />
      </trans-unit>
      <trans-unit id="featurePackageManagement">
        <source>package management</source>
        <target state="new">package management</target>
        <note />
      </trans-unit>
      <trans-unit id="featureRelaxWhitespace">
        <source>whitespace relexation</source>
        <target state="new">whitespace relexation</target>
        <note />
      </trans-unit>
      <trans-unit id="featureResumableStateMachines">
        <source>resumable state machines</source>
        <target state="new">resumable state machines</target>
        <note />
      </trans-unit>
      <trans-unit id="featureSingleUnderscorePattern">
        <source>single underscore pattern</source>
        <target state="new">single underscore pattern</target>
        <note />
      </trans-unit>
      <trans-unit id="featureWildCardInForLoop">
        <source>wild card in for loop</source>
        <target state="new">wild card in for loop</target>
        <note />
      </trans-unit>
      <trans-unit id="featureWitnessPassing">
        <source>witness passing for trait constraints in F# quotations</source>
        <target state="new">witness passing for trait constraints in F# quotations</target>
        <note />
      </trans-unit>
      <trans-unit id="formatDashItem">
        <source> - {0}</source>
        <target state="translated"> - {0}</target>
        <note />
      </trans-unit>
      <trans-unit id="fromEndSlicingRequiresVFive">
        <source>From the end slicing with requires language version 5.0, use /langversion:preview.</source>
        <target state="translated">從結尾處切割需要語言版本 5.0，請使用 /langversion:preview。</target>
        <note />
      </trans-unit>
<<<<<<< HEAD
      <trans-unit id="fsiInvalidDirective">
        <source>Invalid directive '#{0} {1}'</source>
        <target state="new">Invalid directive '#{0} {1}'</target>
=======
      <trans-unit id="ilxgenInvalidConstructInStateMachineDuringCodegen">
        <source>The resumable code construct '{0}' may only be used in inlined code protected by 'if __useResumableStateMachines then ...' and the overall composition must form valid resumable code.</source>
        <target state="new">The resumable code construct '{0}' may only be used in inlined code protected by 'if __useResumableStateMachines then ...' and the overall composition must form valid resumable code.</target>
>>>>>>> 36d1d264
        <note />
      </trans-unit>
      <trans-unit id="nativeResourceFormatError">
        <source>Stream does not begin with a null resource and is not in '.RES' format.</source>
        <target state="translated">資料流未以 null 資源開頭，並且未使用 '.RES' 格式。</target>
        <note />
      </trans-unit>
      <trans-unit id="nativeResourceHeaderMalformed">
        <source>Resource header beginning at offset {0} is malformed.</source>
        <target state="translated">從位移 {0} 開始的資源標頭格式錯誤。</target>
        <note />
      </trans-unit>
      <trans-unit id="optsLangVersion">
        <source>Display the allowed values for language version, specify language version such as 'latest' or 'preview'</source>
        <target state="translated">顯示語言版本允許的值，指定 'latest' 或 'preview' 等語言版本</target>
        <note />
      </trans-unit>
      <trans-unit id="optsSupportedLangVersions">
        <source>Supported language versions:</source>
        <target state="translated">支援的語言版本:</target>
        <note />
      </trans-unit>
      <trans-unit id="optsUnrecognizedLanguageVersion">
        <source>Unrecognized value '{0}' for --langversion use --langversion:? for complete list</source>
        <target state="translated">對 --langversion 為無法識別的值 '{0}'，對完整清單使用 --langversion:?</target>
        <note />
      </trans-unit>
      <trans-unit id="packageManagementRequiresVFive">
        <source>The package management feature requires language version 5.0 use /langversion:preview</source>
        <target state="translated">套件管理功能需要語言版本 5.0，請使用 /langversion:preview</target>
        <note />
      </trans-unit>
      <trans-unit id="parsUnexpectedSymbolDot">
        <source>Unexpected symbol '.' in member definition. Expected 'with', '=' or other token.</source>
        <target state="translated">成員定義中的非預期符號 '.'。預期為 'with'、'=' 或其他語彙基元。</target>
        <note />
      </trans-unit>
      <trans-unit id="optsChecksumAlgorithm">
        <source>Specify algorithm for calculating source file checksum stored in PDB. Supported values are: SHA1 or SHA256 (default)</source>
        <target state="translated">請指定用來計算 PDB 中所儲存來源檔案總和檢查碼的演算法。支援的值為: SHA1 或 SHA256 (預設)</target>
        <note />
      </trans-unit>
      <trans-unit id="optsUnknownChecksumAlgorithm">
        <source>Algorithm '{0}' is not supported</source>
        <target state="translated">不支援演算法 '{0}'</target>
        <note />
      </trans-unit>
      <trans-unit id="stateMachineLetRec">
        <source>Invalid resumable code - recursive bindings are not allowed, please lift to a top-level recursive function definition</source>
        <target state="new">Invalid resumable code - recursive bindings are not allowed, please lift to a top-level recursive function definition</target>
        <note />
      </trans-unit>
      <trans-unit id="stateMachineMacroInvalidExpansion">
        <source>Invalid resumable code - invalid macro expansion</source>
        <target state="new">Invalid resumable code - invalid macro expansion</target>
        <note />
      </trans-unit>
      <trans-unit id="stateMachineMacroTypars">
        <source>Invalid resumable code - a macro in a state machine has type parameters</source>
        <target state="new">Invalid resumable code - a macro in a state machine has type parameters</target>
        <note />
      </trans-unit>
      <trans-unit id="stateMachineMacroUnderapplied">
        <source>Invalid resumable code - a macro in a state machine is under-applied</source>
        <target state="new">Invalid resumable code - a macro in a state machine is under-applied</target>
        <note />
      </trans-unit>
      <trans-unit id="stateMachineNotSupported">
        <source>Using tasks and resumable state machines requires /langversion:preview</source>
        <target state="new">Using tasks and resumable state machines requires /langversion:preview</target>
        <note />
      </trans-unit>
      <trans-unit id="stateMachineResumeAtTargetNotStatic">
        <source>Invalid resumable code - a target label for __resumeAt was not statically determined. A __resumeAt with a non-static target label may only appear at the start of a resumable code method</source>
        <target state="new">Invalid resumable code - a target label for __resumeAt was not statically determined. A __resumeAt with a non-static target label may only appear at the start of a resumable code method</target>
        <note />
      </trans-unit>
      <trans-unit id="stateMachineResumptionByrefInStructMachine">
        <source>Invalid resumable code - a byref may only be used in resumptions if it is precisely the 'this' pointer of the enclosing struct state machine</source>
        <target state="new">Invalid resumable code - a byref may only be used in resumptions if it is precisely the 'this' pointer of the enclosing struct state machine</target>
        <note />
      </trans-unit>
      <trans-unit id="stateMachineResumptionForLoop">
        <source>Invalid resumable code - a fast integer for loops may not contain resumption points</source>
        <target state="new">Invalid resumable code - a fast integer for loops may not contain resumption points</target>
        <note />
      </trans-unit>
      <trans-unit id="stateMachineResumptionInTryFinally">
        <source>Invalid resumable code - a try/finally may not contain resumption points</source>
        <target state="new">Invalid resumable code - a try/finally may not contain resumption points</target>
        <note />
      </trans-unit>
      <trans-unit id="structTemplateMustImplementOneInterface">
        <source>Invalid resumable code - a template struct type used with __resumableStateMachineStruct must implement exactly one interface. Usually this interface is the type 'System.Runtime.CompilerServices.IAsyncStateMachine'. If necessary mark the struct type with [&lt;NoEquality; NoComparison&gt;].</source>
        <target state="new">Invalid resumable code - a template struct type used with __resumableStateMachineStruct must implement exactly one interface. Usually this interface is the type 'System.Runtime.CompilerServices.IAsyncStateMachine'. If necessary mark the struct type with [&lt;NoEquality; NoComparison&gt;].</target>
        <note />
      </trans-unit>
      <trans-unit id="tcAndBangNotSupported">
        <source>This feature is not supported in this version of F#. You may need to add /langversion:preview to use this feature.</source>
        <target state="translated">此版本的 F# 不支援此功能。您可能需要新增 /langversion:preview 才能使用此功能。</target>
        <note />
      </trans-unit>
      <trans-unit id="tcAnonRecdFieldNameDifferent">
        <source>This is the wrong anonymous record. It should have the fields {0}.</source>
        <target state="translated">此為錯誤的匿名記錄。其應有欄位 {0}。</target>
        <note />
      </trans-unit>
      <trans-unit id="tcAnonRecdFieldNameSubset">
        <source>This anonymous record does not have enough fields. Add the missing fields {0}.</source>
        <target state="translated">此匿名記錄沒有足夠的欄位。請新增缺少的欄位 {0}。</target>
        <note />
      </trans-unit>
      <trans-unit id="tcAnonRecdFieldNameSuperset">
        <source>This anonymous record has too many fields. Remove the extra fields {0}.</source>
        <target state="translated">此匿名記錄有太多欄位。請移除額外的欄位 {0}。</target>
        <note />
      </trans-unit>
      <trans-unit id="tcAugmentationsCannotHaveAttributes">
        <source>Attributes cannot be applied to type extensions.</source>
        <target state="translated">屬性無法套用到類型延伸模組。</target>
        <note />
      </trans-unit>
      <trans-unit id="tcInvalidUseBangBindingNoAndBangs">
        <source>use! may not be combined with and!</source>
        <target state="translated">use! 不可與 and! 合併</target>
        <note />
      </trans-unit>
      <trans-unit id="tcRequireMergeSourcesOrBindN">
        <source>The 'let! ... and! ...' construct may only be used if the computation expression builder defines either a '{0}' method or appropriate 'MergeSource' and 'Bind' methods</source>
        <target state="translated">只有在計算運算式產生器定義 '{0}' 方法或正確的 'MergeSource' 和 'Bind' 方法時，才可使用 'let! ... and! ...' 建構</target>
        <note />
      </trans-unit>
      <trans-unit id="typrelInterfaceMemberNoMostSpecificImplementation">
        <source>Interface member '{0}' does not have a most specific implementation.</source>
        <target state="new">Interface member '{0}' does not have a most specific implementation.</target>
        <note />
      </trans-unit>
      <trans-unit id="undefinedNameFieldConstructorOrMemberWhenTypeIsKnown">
        <source>The type '{0}' does not define the field, constructor or member '{1}'.</source>
        <target state="translated">類型 '{0}' 未定義欄位、建構函式或成員 '{1}'。</target>
        <note />
      </trans-unit>
      <trans-unit id="undefinedNameNamespace">
        <source>The namespace '{0}' is not defined.</source>
        <target state="translated">未定義命名空間 '{0}'。</target>
        <note />
      </trans-unit>
      <trans-unit id="undefinedNameNamespaceOrModule">
        <source>The namespace or module '{0}' is not defined.</source>
        <target state="translated">未定義命名空間或模組 '{0}'。</target>
        <note />
      </trans-unit>
      <trans-unit id="undefinedNameFieldConstructorOrMember">
        <source>The field, constructor or member '{0}' is not defined.</source>
        <target state="translated">未定義欄位、建構函式或成員 '{0}'。</target>
        <note />
      </trans-unit>
      <trans-unit id="undefinedNameValueConstructorNamespaceOrType">
        <source>The value, constructor, namespace or type '{0}' is not defined.</source>
        <target state="translated">未定義值、建構函式、命名空間或類型 '{0}'。</target>
        <note />
      </trans-unit>
      <trans-unit id="undefinedNameValueOfConstructor">
        <source>The value or constructor '{0}' is not defined.</source>
        <target state="translated">未定義值或建構函式 '{0}'。</target>
        <note />
      </trans-unit>
      <trans-unit id="undefinedNameValueNamespaceTypeOrModule">
        <source>The value, namespace, type or module '{0}' is not defined.</source>
        <target state="translated">未定義值、命名空間、類型或模組 '{0}'。</target>
        <note />
      </trans-unit>
      <trans-unit id="undefinedNameConstructorModuleOrNamespace">
        <source>The constructor, module or namespace '{0}' is not defined.</source>
        <target state="translated">未定義建構函式、模組或命名空間 '{0}'。</target>
        <note />
      </trans-unit>
      <trans-unit id="undefinedNameType">
        <source>The type '{0}' is not defined.</source>
        <target state="translated">未定義類型 '{0}'。</target>
        <note />
      </trans-unit>
      <trans-unit id="undefinedNameTypeIn">
        <source>The type '{0}' is not defined in '{1}'.</source>
        <target state="translated">{1}' 中未定義類型 '{0}'。</target>
        <note />
      </trans-unit>
      <trans-unit id="undefinedNameRecordLabelOrNamespace">
        <source>The record label or namespace '{0}' is not defined.</source>
        <target state="translated">未定義記錄標籤或命名空間 '{0}'。</target>
        <note />
      </trans-unit>
      <trans-unit id="undefinedNameRecordLabel">
        <source>The record label '{0}' is not defined.</source>
        <target state="translated">未定義記錄標籤 '{0}'。</target>
        <note />
      </trans-unit>
      <trans-unit id="undefinedNameSuggestionsIntro">
        <source>Maybe you want one of the following:</source>
        <target state="translated">您可能需要下列其中一項:</target>
        <note />
      </trans-unit>
      <trans-unit id="undefinedNameTypeParameter">
        <source>The type parameter {0} is not defined.</source>
        <target state="translated">未定義類型參數 {0}。</target>
        <note />
      </trans-unit>
      <trans-unit id="undefinedNamePatternDiscriminator">
        <source>The pattern discriminator '{0}' is not defined.</source>
        <target state="translated">未定義模式鑑別子 '{0}'。</target>
        <note />
      </trans-unit>
      <trans-unit id="replaceWithSuggestion">
        <source>Replace with '{0}'</source>
        <target state="translated">取代為 '{0}'</target>
        <note />
      </trans-unit>
      <trans-unit id="addIndexerDot">
        <source>Add . for indexer access.</source>
        <target state="translated">為索引子存取新增 .。</target>
        <note />
      </trans-unit>
      <trans-unit id="listElementHasWrongType">
        <source>All elements of a list must be of the same type as the first element, which here is '{0}'. This element has type '{1}'.</source>
        <target state="translated">清單建構函式運算式的所有分支都必須是同一種類型。此運算式應具備類型 '{0}'，但卻為類型 '{1}'。</target>
        <note />
      </trans-unit>
      <trans-unit id="arrayElementHasWrongType">
        <source>All elements of an array must be of the same type as the first element, which here is '{0}'. This element has type '{1}'.</source>
        <target state="translated">陣列建構函式運算式的所有項目都必須是同一種類型。此運算式應具備類型 '{0}'，但卻是類型 '{1}'。</target>
        <note />
      </trans-unit>
      <trans-unit id="missingElseBranch">
        <source>This 'if' expression is missing an 'else' branch. Because 'if' is an expression, and not a statement, add an 'else' branch which also returns a value of type '{0}'.</source>
        <target state="translated">'if' 運算式遺漏 'else' 分支。'then' 分支具有類型 '{0}'。因為 'if' 為運算式而非陳述式，所以請新增會傳回的值類型相同的 'else' 分支。</target>
        <note />
      </trans-unit>
      <trans-unit id="ifExpression">
        <source>The 'if' expression needs to have type '{0}' to satisfy context type requirements. It currently has type '{1}'.</source>
        <target state="translated">if' 運算式必須具備類型 '{0}'，才能滿足內容類型的需求。其目前的類型為 '{1}'。</target>
        <note />
      </trans-unit>
      <trans-unit id="elseBranchHasWrongType">
        <source>All branches of an 'if' expression must return values of the same type as the first branch, which here is '{0}'. This branch returns a value of type '{1}'.</source>
        <target state="translated">if' 運算式的所有分支都必須是同一種類型。此運算式應具備類型 '{0}'，但卻是類型 '{1}'。</target>
        <note />
      </trans-unit>
      <trans-unit id="followingPatternMatchClauseHasWrongType">
        <source>All branches of a pattern match expression must return values of the same type as the first branch, which here is '{0}'. This branch returns a value of type '{1}'.</source>
        <target state="translated">模式比對運算式的所有分支，都必須傳回相同類型的值。第一個分支傳回了類型 '{0}' 的值，但此分支卻傳回了類型 '{1}' 的值。</target>
        <note />
      </trans-unit>
      <trans-unit id="patternMatchGuardIsNotBool">
        <source>A pattern match guard must be of type 'bool', but this 'when' expression is of type '{0}'.</source>
        <target state="translated">模式比對成立條件必須是類型 'bool'，但此 'when' 運算式卻是類型 '{0}'。</target>
        <note />
      </trans-unit>
      <trans-unit id="commaInsteadOfSemicolonInRecord">
        <source>A ';' is used to separate field values in records. Consider replacing ',' with ';'.</source>
        <target state="translated">記錄中使用 ';' 來分隔欄位值。請考慮以 ';' 取代 ','。</target>
        <note />
      </trans-unit>
      <trans-unit id="derefInsteadOfNot">
        <source>The '!' operator is used to dereference a ref cell. Consider using 'not expr' here.</source>
        <target state="translated">'!' 運算子用於將 ref 儲存格取值 (Dereference)。請考慮在此使用 'not expr'。</target>
        <note />
      </trans-unit>
      <trans-unit id="buildUnexpectedTypeArgs">
        <source>The non-generic type '{0}' does not expect any type arguments, but here is given {1} type argument(s)</source>
        <target state="translated">非泛型型別 '{0}' 不需要任何型別引數，但此處指定了 {1} 個型別引數</target>
        <note />
      </trans-unit>
      <trans-unit id="returnUsedInsteadOfReturnBang">
        <source>Consider using 'return!' instead of 'return'.</source>
        <target state="translated">請考慮使用 'return!'，而不使用 'return'。</target>
        <note />
      </trans-unit>
      <trans-unit id="useSdkRefs">
        <source>Use reference assemblies for .NET framework references when available (Enabled by default).</source>
        <target state="translated">請在可行的情況下使用適用於 .NET 架構參考的參考組件 (預設會啟用)。</target>
        <note />
      </trans-unit>
      <trans-unit id="yieldUsedInsteadOfYieldBang">
        <source>Consider using 'yield!' instead of 'yield'.</source>
        <target state="translated">請考慮使用 'yield!' 而不使用 'yield'。</target>
        <note />
      </trans-unit>
      <trans-unit id="tupleRequiredInAbstractMethod">
        <source>\nA tuple type is required for one or more arguments. Consider wrapping the given arguments in additional parentheses or review the definition of the interface.</source>
        <target state="translated">\n有一或多個引數需要元組類型。請考慮用額外的括弧括住提供的引數，或檢閱介面定義。</target>
        <note />
      </trans-unit>
      <trans-unit id="buildInvalidWarningNumber">
        <source>Invalid warning number '{0}'</source>
        <target state="translated">無效的警告編號 '{0}'</target>
        <note />
      </trans-unit>
      <trans-unit id="buildInvalidVersionString">
        <source>Invalid version string '{0}'</source>
        <target state="translated">無效的版本字串 '{0}'</target>
        <note />
      </trans-unit>
      <trans-unit id="buildInvalidVersionFile">
        <source>Invalid version file '{0}'</source>
        <target state="translated">無效的版本檔案 '{0}'</target>
        <note />
      </trans-unit>
      <trans-unit id="buildProductName">
        <source>Microsoft (R) F# Compiler version {0}</source>
        <target state="translated">Microsoft (R) F# 編譯器版本 {0}</target>
        <note />
      </trans-unit>
      <trans-unit id="buildProductNameCommunity">
        <source>F# Compiler for F# {0}</source>
        <target state="translated">適用於 F# {0} 的 F# 編譯器</target>
        <note />
      </trans-unit>
      <trans-unit id="buildProblemWithFilename">
        <source>Problem with filename '{0}': {1}</source>
        <target state="translated">檔名 '{0}' 有問題: {1}</target>
        <note />
      </trans-unit>
      <trans-unit id="buildNoInputsSpecified">
        <source>No inputs specified</source>
        <target state="translated">未指定輸入</target>
        <note />
      </trans-unit>
      <trans-unit id="buildPdbRequiresDebug">
        <source>The '--pdb' option requires the '--debug' option to be used</source>
        <target state="translated">'--pdb' 選項要求必須使用 '--debug' 選項</target>
        <note />
      </trans-unit>
      <trans-unit id="buildInvalidSearchDirectory">
        <source>The search directory '{0}' is invalid</source>
        <target state="translated">搜尋目錄 '{0}' 無效。</target>
        <note />
      </trans-unit>
      <trans-unit id="buildSearchDirectoryNotFound">
        <source>The search directory '{0}' could not be found</source>
        <target state="translated">找不到搜尋目錄 '{0}'</target>
        <note />
      </trans-unit>
      <trans-unit id="buildInvalidFilename">
        <source>'{0}' is not a valid filename</source>
        <target state="translated">'{0}' 不是有效的檔名</target>
        <note />
      </trans-unit>
      <trans-unit id="buildInvalidAssemblyName">
        <source>'{0}' is not a valid assembly name</source>
        <target state="translated">'{0}' 不是有效的組件名稱</target>
        <note />
      </trans-unit>
      <trans-unit id="buildInvalidPrivacy">
        <source>Unrecognized privacy setting '{0}' for managed resource, valid options are 'public' and 'private'</source>
        <target state="translated">受控資源的無法辨識隱私設定 '{0}'，有效的選項是 'public' 和 'private'</target>
        <note />
      </trans-unit>
      <trans-unit id="buildCannotReadAssembly">
        <source>Unable to read assembly '{0}'</source>
        <target state="translated">無法讀取組件 '{0}'</target>
        <note />
      </trans-unit>
      <trans-unit id="buildAssemblyResolutionFailed">
        <source>Assembly resolution failure at or near this location</source>
        <target state="translated">組件解析在這個位置或附近失敗</target>
        <note />
      </trans-unit>
      <trans-unit id="buildImplicitModuleIsNotLegalIdentifier">
        <source>The declarations in this file will be placed in an implicit module '{0}' based on the file name '{1}'. However this is not a valid F# identifier, so the contents will not be accessible from other files. Consider renaming the file or adding a 'module' or 'namespace' declaration at the top of the file.</source>
        <target state="translated">這個檔案中的宣告將根據檔案名稱 '{1}' 放在隱含模組 '{0}' 中。但因為這並不是有效的 F# 識別碼，所以無法從其他檔案存取其內容。請考慮重新命名檔案，或在檔案最上方加入 'module' 或 'namespace' 宣告。</target>
        <note />
      </trans-unit>
      <trans-unit id="buildMultiFileRequiresNamespaceOrModule">
        <source>Files in libraries or multiple-file applications must begin with a namespace or module declaration, e.g. 'namespace SomeNamespace.SubNamespace' or 'module SomeNamespace.SomeModule'. Only the last source file of an application may omit such a declaration.</source>
        <target state="translated">程式庫或多檔案應用程式中的檔案應該以命名空間或模組宣告開頭，例如 'namespace SomeNamespace.SubNamespace' 或 'module SomeNamespace.SomeModule'。只有應用程式的最後一個原始程式檔可以省略這樣的宣告。</target>
        <note />
      </trans-unit>
      <trans-unit id="noEqualSignAfterModule">
        <source>Files in libraries or multiple-file applications must begin with a namespace or module declaration. When using a module declaration at the start of a file the '=' sign is not allowed. If this is a top-level module, consider removing the = to resolve this error.</source>
        <target state="translated">程式庫或多檔案應用程式中的檔案必須以命名空間或模組宣告為開頭。在檔案開頭使用模組宣告時，不允許 '=' 符號。如果這是頂層模組，請考慮移除 = 以解決此錯誤。</target>
        <note />
      </trans-unit>
      <trans-unit id="buildMultipleToplevelModules">
        <source>This file contains multiple declarations of the form 'module SomeNamespace.SomeModule'. Only one declaration of this form is permitted in a file. Change your file to use an initial namespace declaration and/or use 'module ModuleName = ...' to define your modules.</source>
        <target state="translated">這個檔案包含 'module SomeNamespace.SomeModule' 形式的多個宣告。一個檔案只允許一個這種形式的宣告。請將檔案變更成使用初始命名空間宣告，和/或使用 'module ModuleName = ...' 來定義模組。</target>
        <note />
      </trans-unit>
      <trans-unit id="buildOptionRequiresParameter">
        <source>Option requires parameter: {0}</source>
        <target state="translated">選項需要參數: {0}</target>
        <note />
      </trans-unit>
      <trans-unit id="buildCouldNotFindSourceFile">
        <source>Source file '{0}' could not be found</source>
        <target state="translated">找不到原始程式檔 '{0}'</target>
        <note />
      </trans-unit>
      <trans-unit id="buildInvalidSourceFileExtension">
        <source>The file extension of '{0}' is not recognized. Source files must have extension .fs, .fsi, .fsx, .fsscript, .ml or .mli.</source>
        <target state="translated">無法辨識 '{0}' 的副檔名。原始程式檔的副檔名必須是 .fs、.fsi、.fsx、.fsscript、.ml 或 .mli。</target>
        <note />
      </trans-unit>
      <trans-unit id="buildCouldNotResolveAssembly">
        <source>Could not resolve assembly '{0}'</source>
        <target state="translated">無法解析組件 '{0}'</target>
        <note />
      </trans-unit>
      <trans-unit id="buildCouldNotResolveAssemblyRequiredByFile">
        <source>Could not resolve assembly '{0}' required by '{1}'</source>
        <target state="translated">無法解析 '{1}' 所需的組件 '{0}'</target>
        <note />
      </trans-unit>
      <trans-unit id="buildErrorOpeningBinaryFile">
        <source>Error opening binary file '{0}': {1}</source>
        <target state="translated">開啟二進位檔案 '{0}' 時發生錯誤: {1}</target>
        <note />
      </trans-unit>
      <trans-unit id="buildDifferentVersionMustRecompile">
        <source>The F#-compiled DLL '{0}' needs to be recompiled to be used with this version of F#</source>
        <target state="translated">F# 編譯的 DLL '{0}' 必須重新編譯後，才能用於這個版本的 F#</target>
        <note />
      </trans-unit>
      <trans-unit id="buildInvalidHashIDirective">
        <source>Invalid directive. Expected '#I \"&lt;path&gt;\"'.</source>
        <target state="translated">指示詞無效。應為 '#I \"&lt;path&gt;\"'。</target>
        <note />
      </trans-unit>
      <trans-unit id="buildInvalidHashrDirective">
        <source>Invalid directive. Expected '#r \"&lt;file-or-assembly&gt;\"'.</source>
        <target state="translated">指示詞無效。應為 '#r \"&lt;file-or-assembly&gt;\"'。</target>
        <note />
      </trans-unit>
      <trans-unit id="buildInvalidHashloadDirective">
        <source>Invalid directive. Expected '#load \"&lt;file&gt;\" ... \"&lt;file&gt;\"'.</source>
        <target state="translated">指示詞無效。應為 '#load \"&lt;file&gt;\" ... \"&lt;file&gt;\"'。</target>
        <note />
      </trans-unit>
      <trans-unit id="buildInvalidHashtimeDirective">
        <source>Invalid directive. Expected '#time', '#time \"on\"' or '#time \"off\"'.</source>
        <target state="translated">無效的指示詞。必須是 '#time'、'#time \"on\"' 或 '#time \"off\"'。</target>
        <note />
      </trans-unit>
      <trans-unit id="buildDirectivesInModulesAreIgnored">
        <source>Directives inside modules are ignored</source>
        <target state="translated">已忽略模組內的指示詞</target>
        <note />
      </trans-unit>
      <trans-unit id="buildSignatureAlreadySpecified">
        <source>A signature for the file or module '{0}' has already been specified</source>
        <target state="translated">已經指定檔案或模組 '{0}' 的簽章</target>
        <note />
      </trans-unit>
      <trans-unit id="buildImplementationAlreadyGivenDetail">
        <source>An implementation of file or module '{0}' has already been given. Compilation order is significant in F# because of type inference. You may need to adjust the order of your files to place the signature file before the implementation. In Visual Studio files are type-checked in the order they appear in the project file, which can be edited manually or adjusted using the solution explorer.</source>
        <target state="translated">已經指定檔案或模組 '{0}' 的實作。因為類型推斷的關係，F# 中不同的編譯順序會有不同的結果。您必須調整檔案的順序，使簽章檔放在實作之前。在 Visual Studio 中，檔案會依照它們出現在專案檔中的順序進行類型檢查，這個順序可以用手動方式編輯，或使用方案總管調整。</target>
        <note />
      </trans-unit>
      <trans-unit id="buildImplementationAlreadyGiven">
        <source>An implementation of the file or module '{0}' has already been given</source>
        <target state="translated">已經指定檔案或模組 '{0}' 的實作</target>
        <note />
      </trans-unit>
      <trans-unit id="buildSignatureWithoutImplementation">
        <source>The signature file '{0}' does not have a corresponding implementation file. If an implementation file exists then check the 'module' and 'namespace' declarations in the signature and implementation files match.</source>
        <target state="translated">簽章檔 '{0}' 沒有對應的實作檔。如果實作檔的確存在，請檢查簽章檔與實作檔中的 'module' 和 'namespace' 宣告是否相符。</target>
        <note />
      </trans-unit>
      <trans-unit id="buildArgInvalidInt">
        <source>'{0}' is not a valid integer argument</source>
        <target state="translated">'{0}' 不是有效的整數引數</target>
        <note />
      </trans-unit>
      <trans-unit id="buildArgInvalidFloat">
        <source>'{0}' is not a valid floating point argument</source>
        <target state="translated">'{0}' 不是有效的浮點引數</target>
        <note />
      </trans-unit>
      <trans-unit id="buildUnrecognizedOption">
        <source>Unrecognized option: '{0}'</source>
        <target state="translated">選項無法辨認: '{0}'</target>
        <note />
      </trans-unit>
      <trans-unit id="buildInvalidModuleOrNamespaceName">
        <source>Invalid module or namespace name</source>
        <target state="translated">無效的模組或命名空間名稱</target>
        <note />
      </trans-unit>
      <trans-unit id="pickleErrorReadingWritingMetadata">
        <source>Error reading/writing metadata for the F# compiled DLL '{0}'. Was the DLL compiled with an earlier version of the F# compiler? (error: '{1}').</source>
        <target state="translated">讀取/寫入 F# 編譯的 DLL '{0}' 的中繼資料時發生錯誤。這個 DLL 是用舊版 F# 編譯器編譯的嗎? (錯誤: '{1}')</target>
        <note />
      </trans-unit>
      <trans-unit id="tastTypeOrModuleNotConcrete">
        <source>The type/module '{0}' is not a concrete module or type</source>
        <target state="translated">類型/模組 '{0}' 不是具象模組或類型</target>
        <note />
      </trans-unit>
      <trans-unit id="tastTypeHasAssemblyCodeRepresentation">
        <source>The type '{0}' has an inline assembly code representation</source>
        <target state="translated">類型 '{0}' 有內嵌組譯程式碼表示</target>
        <note />
      </trans-unit>
      <trans-unit id="tastNamespaceAndModuleWithSameNameInAssembly">
        <source>A namespace and a module named '{0}' both occur in two parts of this assembly</source>
        <target state="translated">名稱為 '{0}' 的命名空間和模組都出現在這個組件的兩個部分中</target>
        <note />
      </trans-unit>
      <trans-unit id="tastTwoModulesWithSameNameInAssembly">
        <source>Two modules named '{0}' occur in two parts of this assembly</source>
        <target state="translated">名稱為 '{0}' 的兩個模組出現在這個組件的兩個部分中</target>
        <note />
      </trans-unit>
      <trans-unit id="tastDuplicateTypeDefinitionInAssembly">
        <source>Two type definitions named '{0}' occur in namespace '{1}' in two parts of this assembly</source>
        <target state="translated">兩個名稱為 '{0}' 的類型定義出現在這個組件兩個部分的命名空間 '{1}' 中</target>
        <note />
      </trans-unit>
      <trans-unit id="tastConflictingModuleAndTypeDefinitionInAssembly">
        <source>A module and a type definition named '{0}' occur in namespace '{1}' in two parts of this assembly</source>
        <target state="translated">名稱為 '{0}' 的模組和類型定義出現在這個組件兩個部分的命名空間 '{1}' 中</target>
        <note />
      </trans-unit>
      <trans-unit id="tastInvalidMemberSignature">
        <source>Invalid member signature encountered because of an earlier error</source>
        <target state="translated">因為先前的錯誤，導致發生無效的成員簽章</target>
        <note />
      </trans-unit>
      <trans-unit id="tastValueDoesNotHaveSetterType">
        <source>This value does not have a valid property setter type</source>
        <target state="translated">這個值沒有有效的屬性 setter 類型</target>
        <note />
      </trans-unit>
      <trans-unit id="tastInvalidFormForPropertyGetter">
        <source>Invalid form for a property getter. At least one '()' argument is required when using the explicit syntax.</source>
        <target state="translated">屬性 getter 的形式無效。使用明確語法時至少要有一個 '()' 引數。</target>
        <note />
      </trans-unit>
      <trans-unit id="tastInvalidFormForPropertySetter">
        <source>Invalid form for a property setter. At least one argument is required.</source>
        <target state="translated">屬性 setter 的形式無效。至少要有一個引數。</target>
        <note />
      </trans-unit>
      <trans-unit id="tastUnexpectedByRef">
        <source>Unexpected use of a byref-typed variable</source>
        <target state="translated">未預期的 ByRef 類型變數用法</target>
        <note />
      </trans-unit>
      <trans-unit id="tastInvalidMutationOfConstant">
        <source>Invalid mutation of a constant expression. Consider copying the expression to a mutable local, e.g. 'let mutable x = ...'.</source>
        <target state="translated">常數運算式無效的變動。請考慮將運算式複製到可變動的區域變數，例如 'let mutable x = ...'。</target>
        <note />
      </trans-unit>
      <trans-unit id="tastValueHasBeenCopied">
        <source>The value has been copied to ensure the original is not mutated by this operation or because the copy is implicit when returning a struct from a member and another member is then accessed</source>
        <target state="translated">已複製值確保此作業不會變動原始值，或因為從成員傳回結構，再存取其他成員意味著已複製</target>
        <note />
      </trans-unit>
      <trans-unit id="tastRecursiveValuesMayNotBeInConstructionOfTuple">
        <source>Recursively defined values cannot appear directly as part of the construction of a tuple value within a recursive binding</source>
        <target state="translated">遞迴定義的值不能直接顯示為遞迴繫結內元組值的一部分建構</target>
        <note />
      </trans-unit>
      <trans-unit id="tastRecursiveValuesMayNotAppearInConstructionOfType">
        <source>Recursive values cannot appear directly as a construction of the type '{0}' within a recursive binding. This feature has been removed from the F# language. Consider using a record instead.</source>
        <target state="translated">遞迴值無法直接顯示為遞迴繫結內類型 '{0}' 的建構。這項功能已從 F# 語言移除。請考慮改用記錄。</target>
        <note />
      </trans-unit>
      <trans-unit id="tastRecursiveValuesMayNotBeAssignedToNonMutableField">
        <source>Recursive values cannot be directly assigned to the non-mutable field '{0}' of the type '{1}' within a recursive binding. Consider using a mutable field instead.</source>
        <target state="translated">遞迴值無法直接指派給遞迴繫結內類型 '{1}' 的不可變動欄位 '{0}'。請考慮改用可變動的欄位。</target>
        <note />
      </trans-unit>
      <trans-unit id="tastUnexpectedDecodeOfAutoOpenAttribute">
        <source>Unexpected decode of AutoOpenAttribute</source>
        <target state="translated">未預期的 AutoOpenAttribute 解碼</target>
        <note />
      </trans-unit>
      <trans-unit id="tastUnexpectedDecodeOfInternalsVisibleToAttribute">
        <source>Unexpected decode of InternalsVisibleToAttribute</source>
        <target state="translated">未預期的 InternalsVisibleToAttribute 解碼</target>
        <note />
      </trans-unit>
      <trans-unit id="tastUnexpectedDecodeOfInterfaceDataVersionAttribute">
        <source>Unexpected decode of InterfaceDataVersionAttribute</source>
        <target state="translated">未預期的 InterfaceDataVersionAttribute 解碼</target>
        <note />
      </trans-unit>
      <trans-unit id="tastActivePatternsLimitedToSeven">
        <source>Active patterns cannot return more than 7 possibilities</source>
        <target state="translated">現用模式不能傳回超過 7 種可能性</target>
        <note />
      </trans-unit>
      <trans-unit id="tastNotAConstantExpression">
        <source>This is not a valid constant expression or custom attribute value</source>
        <target state="translated">這不是有效的常數運算式或自訂屬性值</target>
        <note />
      </trans-unit>
      <trans-unit id="ValueNotContainedMutabilityAttributesDiffer">
        <source>Module '{0}' contains\n    {1}    \nbut its signature specifies\n    {2}    \nThe mutability attributes differ</source>
        <target state="translated">模組 '{0}' 包含\n    {1}    \n但它的簽章卻指定\n    {2}    \n可變動性屬性不同</target>
        <note />
      </trans-unit>
      <trans-unit id="ValueNotContainedMutabilityNamesDiffer">
        <source>Module '{0}' contains\n    {1}    \nbut its signature specifies\n    {2}    \nThe names differ</source>
        <target state="translated">模組 '{0}' 包含\n    {1}    \n但它的簽章卻指定\n    {2}    \n名稱不同</target>
        <note />
      </trans-unit>
      <trans-unit id="ValueNotContainedMutabilityCompiledNamesDiffer">
        <source>Module '{0}' contains\n    {1}    \nbut its signature specifies\n    {2}    \nThe compiled names differ</source>
        <target state="translated">模組 '{0}' 包含\n    {1}    \n但它的簽章卻指定\n    {2}    \n編譯的名稱不同</target>
        <note />
      </trans-unit>
      <trans-unit id="ValueNotContainedMutabilityDisplayNamesDiffer">
        <source>Module '{0}' contains\n    {1}    \nbut its signature specifies\n    {2}    \nThe display names differ</source>
        <target state="translated">模組 '{0}' 包含\n    {1}    \n但它的簽章卻指定\n    {2}    \n顯示名稱不同</target>
        <note />
      </trans-unit>
      <trans-unit id="ValueNotContainedMutabilityAccessibilityMore">
        <source>Module '{0}' contains\n    {1}    \nbut its signature specifies\n    {2}    \nThe accessibility specified in the signature is more than that specified in the implementation</source>
        <target state="translated">模組 '{0}' 包含\n    {1}    \n但它的簽章卻指定\n    {2}    \n簽章中指定的存取範圍大於實作中指定的存取範圍</target>
        <note />
      </trans-unit>
      <trans-unit id="ValueNotContainedMutabilityInlineFlagsDiffer">
        <source>Module '{0}' contains\n    {1}    \nbut its signature specifies\n    {2}    \nThe inline flags differ</source>
        <target state="translated">模組 '{0}' 包含\n    {1}    \n但它的簽章卻指定\n    {2}    \n內嵌旗標不同</target>
        <note />
      </trans-unit>
      <trans-unit id="ValueNotContainedMutabilityLiteralConstantValuesDiffer">
        <source>Module '{0}' contains\n    {1}    \nbut its signature specifies\n    {2}    \nThe literal constant values and/or attributes differ</source>
        <target state="translated">模組 '{0}' 包含\n    {1}    \n但它的簽章卻指定\n    {2}    \n常值常數值和/或屬性不同</target>
        <note />
      </trans-unit>
      <trans-unit id="ValueNotContainedMutabilityOneIsTypeFunction">
        <source>Module '{0}' contains\n    {1}    \nbut its signature specifies\n    {2}    \nOne is a type function and the other is not. The signature requires explicit type parameters if they are present in the implementation.</source>
        <target state="translated">模組 '{0}' 包含\n    {1}    \n但它的簽章卻指定\n    {2}    \n其中一個是類型函式，另一個卻不是。如果型別參數出現在實作中，簽章就需要明確的型別參數參數。</target>
        <note />
      </trans-unit>
      <trans-unit id="ValueNotContainedMutabilityParameterCountsDiffer">
        <source>Module '{0}' contains\n    {1}    \nbut its signature specifies\n    {2}    \nThe respective type parameter counts differ</source>
        <target state="translated">模組 '{0}' 包含\n    {1}    \n但其簽章卻指定\n    {2}    \n個別的型別參數計數不同</target>
        <note />
      </trans-unit>
      <trans-unit id="ValueNotContainedMutabilityTypesDiffer">
        <source>Module '{0}' contains\n    {1}    \nbut its signature specifies\n    {2}    \nThe types differ</source>
        <target state="translated">模組 '{0}' 包含\n    {1}    \n但它的簽章卻指定\n    {2}    \n類型不同</target>
        <note />
      </trans-unit>
      <trans-unit id="ValueNotContainedMutabilityExtensionsDiffer">
        <source>Module '{0}' contains\n    {1}    \nbut its signature specifies\n    {2}    \nOne is an extension member and the other is not</source>
        <target state="translated">模組 '{0}' 包含\n    {1}    \n但它的簽章卻指定\n    {2}    \n其中一個是擴充成員，另一個卻不是</target>
        <note />
      </trans-unit>
      <trans-unit id="ValueNotContainedMutabilityArityNotInferred">
        <source>Module '{0}' contains\n    {1}    \nbut its signature specifies\n    {2}    \nAn arity was not inferred for this value</source>
        <target state="translated">模組 '{0}' 包含\n    {1}    \n但它的簽章卻指定\n    {2}    \n未針對這個值推斷 Arity</target>
        <note />
      </trans-unit>
      <trans-unit id="ValueNotContainedMutabilityGenericParametersDiffer">
        <source>Module '{0}' contains\n    {1}    \nbut its signature specifies\n    {2}    \nThe number of generic parameters in the signature and implementation differ (the signature declares {3} but the implementation declares {4}</source>
        <target state="translated">模組 '{0}' 包含\n    {1}    \n但它的簽章卻指定\n    {2}    \n簽章與實作中泛型參數的數目不同 (簽章宣告了 {3} 個，但實作宣告了 {4} 個</target>
        <note />
      </trans-unit>
      <trans-unit id="ValueNotContainedMutabilityGenericParametersAreDifferentKinds">
        <source>Module '{0}' contains\n    {1}    \nbut its signature specifies\n    {2}    \nThe generic parameters in the signature and implementation have different kinds. Perhaps there is a missing [&lt;Measure&gt;] attribute.</source>
        <target state="translated">模組 '{0}' 包含\n {1} \n但其特徵標記指定了\n {2} \n特徵標記和實作中的泛型參數種類不同。可能缺少 [&lt;Measure&gt;] 屬性。</target>
        <note />
      </trans-unit>
      <trans-unit id="ValueNotContainedMutabilityAritiesDiffer">
        <source>Module '{0}' contains\n    {1}    \nbut its signature specifies\n    {2}    \nThe arities in the signature and implementation differ. The signature specifies that '{3}' is function definition or lambda expression accepting at least {4} argument(s), but the implementation is a computed function value. To declare that a computed function value is a permitted implementation simply parenthesize its type in the signature, e.g.\n\tval {5}: int -&gt; (int -&gt; int)\ninstead of\n\tval {6}: int -&gt; int -&gt; int.</source>
        <target state="translated">模組 '{0}' 包含\n    {1}    \n但其特徵標記指定了\n    {2}    \n特徵標記和實作中的發行項不同。特徵標記會指定 '{3}' 為函式定義或 lambda 運算式，並接受至少 {4} 個引數，但實作是計算函式值。若要宣告計算函式值為允許的實作，只要在特徵標記中將其類型括在括號內即可，例如\n\tval {5}: int -&gt; (int -&gt; int)\n而不是\n\tval {6}: int -&gt; int -&gt; int。</target>
        <note />
      </trans-unit>
      <trans-unit id="ValueNotContainedMutabilityDotNetNamesDiffer">
        <source>Module '{0}' contains\n    {1}    \nbut its signature specifies\n    {2}    \nThe CLI member names differ</source>
        <target state="translated">模組 '{0}' 包含\n    {1}    \n但它的簽章卻指定\n    {2}    \nCLI 成員名稱不同</target>
        <note />
      </trans-unit>
      <trans-unit id="ValueNotContainedMutabilityStaticsDiffer">
        <source>Module '{0}' contains\n    {1}    \nbut its signature specifies\n    {2}    \nOne is static and the other isn't</source>
        <target state="translated">模組 '{0}' 包含\n    {1}    \n但它的簽章卻指定\n    {2}    \n其中一個是靜態的，另一個卻不是</target>
        <note />
      </trans-unit>
      <trans-unit id="ValueNotContainedMutabilityVirtualsDiffer">
        <source>Module '{0}' contains\n    {1}    \nbut its signature specifies\n    {2}    \nOne is virtual and the other isn't</source>
        <target state="translated">模組 '{0}' 包含\n    {1}    \n但它的簽章卻指定\n    {2}    \n其中一個是虛擬的，另一個卻不是</target>
        <note />
      </trans-unit>
      <trans-unit id="ValueNotContainedMutabilityAbstractsDiffer">
        <source>Module '{0}' contains\n    {1}    \nbut its signature specifies\n    {2}    \nOne is abstract and the other isn't</source>
        <target state="translated">模組 '{0}' 包含\n    {1}    \n但它的簽章卻指定\n    {2}    \n其中一個是抽象的，另一個卻不是</target>
        <note />
      </trans-unit>
      <trans-unit id="ValueNotContainedMutabilityFinalsDiffer">
        <source>Module '{0}' contains\n    {1}    \nbut its signature specifies\n    {2}    \nOne is final and the other isn't</source>
        <target state="translated">模組 '{0}' 包含\n    {1}    \n但它的簽章卻指定\n    {2}    \n其中一個是最後的，另一個卻不是</target>
        <note />
      </trans-unit>
      <trans-unit id="ValueNotContainedMutabilityOverridesDiffer">
        <source>Module '{0}' contains\n    {1}    \nbut its signature specifies\n    {2}    \nOne is marked as an override and the other isn't</source>
        <target state="translated">模組 '{0}' 包含\n    {1}    \n但它的簽章卻指定\n    {2}    \n其中一個標記為覆寫，另一個卻不是</target>
        <note />
      </trans-unit>
      <trans-unit id="ValueNotContainedMutabilityOneIsConstructor">
        <source>Module '{0}' contains\n    {1}    \nbut its signature specifies\n    {2}    \nOne is a constructor/property and the other is not</source>
        <target state="translated">模組 '{0}' 包含\n    {1}    \n但它的簽章卻指定\n    {2}    \n其中一個是建構函式/屬性，另一個卻不是</target>
        <note />
      </trans-unit>
      <trans-unit id="ValueNotContainedMutabilityStaticButInstance">
        <source>Module '{0}' contains\n    {1}    \nbut its signature specifies\n    {2}    \nThe compiled representation of this method is as a static member but the signature indicates its compiled representation is as an instance member</source>
        <target state="translated">模組 '{0}' 包含\n    {1}    \n但它的簽章卻指定\n    {2}    \n這個方法的編譯表示是做為靜態成員，但簽章卻指示它的編譯表示是做為執行個體成員</target>
        <note />
      </trans-unit>
      <trans-unit id="ValueNotContainedMutabilityInstanceButStatic">
        <source>Module '{0}' contains\n    {1}    \nbut its signature specifies\n    {2}    \nThe compiled representation of this method is as an instance member, but the signature indicates its compiled representation is as a static member</source>
        <target state="translated">模組 '{0}' 包含\n    {1}    \n但它的簽章卻指定\n    {2}    \n這個方法的編譯表示是做為執行個體成員，但簽章卻指示它的編譯表示是做為靜態成員</target>
        <note />
      </trans-unit>
      <trans-unit id="DefinitionsInSigAndImplNotCompatibleNamesDiffer">
        <source>The {0} definitions in the signature and implementation are not compatible because the names differ. The type is called '{1}' in the signature file but '{2}' in implementation.</source>
        <target state="translated">簽章與名稱的 {0} 定義不相容，因為名稱不同。類型在簽名檔稱為 '{1}'，但在實作稱為 '{2}'。</target>
        <note />
      </trans-unit>
      <trans-unit id="DefinitionsInSigAndImplNotCompatibleParameterCountsDiffer">
        <source>The {0} definitions for type '{1}' in the signature and implementation are not compatible because the respective type parameter counts differ</source>
        <target state="translated">簽章與實作中類型 '{1}' 的 {0} 定義不相容，因為個別的型別參數計數不同</target>
        <note />
      </trans-unit>
      <trans-unit id="DefinitionsInSigAndImplNotCompatibleAccessibilityDiffer">
        <source>The {0} definitions for type '{1}' in the signature and implementation are not compatible because the accessibility specified in the signature is more than that specified in the implementation</source>
        <target state="translated">簽章與實作中類型 '{1}' 的 {0} 定義不相容，因為簽章中指定的存取範圍大於實作中指定的存取範圍</target>
        <note />
      </trans-unit>
      <trans-unit id="DefinitionsInSigAndImplNotCompatibleMissingInterface">
        <source>The {0} definitions for type '{1}' in the signature and implementation are not compatible because the signature requires that the type supports the interface {2} but the interface has not been implemented</source>
        <target state="translated">簽章與實作中類型 '{1}' 的 {0} 定義不相容，因為簽章要求類型必須支援介面 {2}，但這個介面尚未實作</target>
        <note />
      </trans-unit>
      <trans-unit id="DefinitionsInSigAndImplNotCompatibleImplementationSaysNull">
        <source>The {0} definitions for type '{1}' in the signature and implementation are not compatible because the implementation says this type may use nulls as a representation but the signature does not</source>
        <target state="translated">簽章與實作中類型 '{1}' 的 {0} 定義不相容，因為實作宣稱這個類型可以使用 null 作為表示法，但簽章未宣稱</target>
        <note />
      </trans-unit>
      <trans-unit id="DefinitionsInSigAndImplNotCompatibleImplementationSaysNull2">
        <source>The {0} definitions for type '{1}' in the signature and implementation are not compatible because the implementation says this type may use nulls as an extra value but the signature does not</source>
        <target state="translated">簽章與實作中類型 '{1}' 的 {0} 定義不相容，因為實作宣稱這個類型可以使用 null 作為額外值，但簽章未宣稱</target>
        <note />
      </trans-unit>
      <trans-unit id="DefinitionsInSigAndImplNotCompatibleSignatureSaysNull">
        <source>The {0} definitions for type '{1}' in the signature and implementation are not compatible because the signature says this type may use nulls as a representation but the implementation does not</source>
        <target state="translated">簽章與實作中類型 '{1}' 的 {0} 定義不相容，因為簽章宣稱這個類型可以使用 null 作為表示法，但實作未宣稱</target>
        <note />
      </trans-unit>
      <trans-unit id="DefinitionsInSigAndImplNotCompatibleSignatureSaysNull2">
        <source>The {0} definitions for type '{1}' in the signature and implementation are not compatible because the signature says this type may use nulls as an extra value but the implementation does not</source>
        <target state="translated">簽章與實作中類型 '{1}' 的 {0} 定義不相容，因為簽章宣稱這個類型可以使用 null 作為額外值，但實作未宣稱</target>
        <note />
      </trans-unit>
      <trans-unit id="DefinitionsInSigAndImplNotCompatibleImplementationSealed">
        <source>The {0} definitions for type '{1}' in the signature and implementation are not compatible because the implementation type is sealed but the signature implies it is not. Consider adding the [&lt;Sealed&gt;] attribute to the signature.</source>
        <target state="translated">因為實作類型已密封，特徵標記卻表示未密封，所以特徵標記和實作中類型 '{1}' 的 {0} 定義不相容。請考慮將 [&lt;Sealed&gt;] 屬性新增到特徵標記。</target>
        <note />
      </trans-unit>
      <trans-unit id="DefinitionsInSigAndImplNotCompatibleImplementationIsNotSealed">
        <source>The {0} definitions for type '{1}' in the signature and implementation are not compatible because the implementation type is not sealed but signature implies it is. Consider adding the [&lt;Sealed&gt;] attribute to the implementation.</source>
        <target state="translated">因為實作類型未密封，但特徵標記表示其已密封，所以特徵標記和實作中類型 '{1}' 的 {0} 定義不相容。請考慮將 [&lt;Sealed&gt;] 屬性新增到實作。</target>
        <note />
      </trans-unit>
      <trans-unit id="DefinitionsInSigAndImplNotCompatibleImplementationIsAbstract">
        <source>The {0} definitions for type '{1}' in the signature and implementation are not compatible because the implementation is an abstract class but the signature is not. Consider adding the [&lt;AbstractClass&gt;] attribute to the signature.</source>
        <target state="translated">因為實作是抽象類別，但特徵標記並不是，所以特徵標記和實作中類型 '{1}' 的 {0} 定義不相容。請考慮將 [&lt;AbstractClass&gt;] 屬性新增到特徵標記。</target>
        <note />
      </trans-unit>
      <trans-unit id="DefinitionsInSigAndImplNotCompatibleSignatureIsAbstract">
        <source>The {0} definitions for type '{1}' in the signature and implementation are not compatible because the signature is an abstract class but the implementation is not. Consider adding the [&lt;AbstractClass&gt;] attribute to the implementation.</source>
        <target state="translated">因為特徵標記是抽象類別。但實作並不是，所以特徵標記和實作中類型 '{1}' 的 {0} 定義不相容。請考慮將 [&lt;AbstractClass&gt;] 屬性新增到實作。</target>
        <note />
      </trans-unit>
      <trans-unit id="DefinitionsInSigAndImplNotCompatibleTypesHaveDifferentBaseTypes">
        <source>The {0} definitions for type '{1}' in the signature and implementation are not compatible because the types have different base types</source>
        <target state="translated">簽章與實作中類型 '{1}' 的 {0} 定義不相容，因為類型具有不同的基底類型</target>
        <note />
      </trans-unit>
      <trans-unit id="DefinitionsInSigAndImplNotCompatibleNumbersDiffer">
        <source>The {0} definitions for type '{1}' in the signature and implementation are not compatible because the number of {2}s differ</source>
        <target state="translated">簽章與實作中類型 '{1}' 的 {0} 定義不相容，因為 {2} 數目不同</target>
        <note />
      </trans-unit>
      <trans-unit id="DefinitionsInSigAndImplNotCompatibleSignatureDefinesButImplDoesNot">
        <source>The {0} definitions for type '{1}' in the signature and implementation are not compatible because the signature defines the {2} '{3}' but the implementation does not (or does, but not in the same order)</source>
        <target state="translated">簽章與實作中類型 '{1}' 的 {0} 定義不相容，因為簽章定義了 {2} '{3}'，但實作沒有 (或雖然定義了，但順序不同)</target>
        <note />
      </trans-unit>
      <trans-unit id="DefinitionsInSigAndImplNotCompatibleImplDefinesButSignatureDoesNot">
        <source>The {0} definitions for type '{1}' in the signature and implementation are not compatible because the implementation defines the {2} '{3}' but the signature does not (or does, but not in the same order)</source>
        <target state="translated">簽章與實作中類型 '{1}' 的 {0} 定義不相容，因為實作定義了 {2} '{3}'，但簽章沒有 (或雖然定義了，但順序不同)</target>
        <note />
      </trans-unit>
      <trans-unit id="DefinitionsInSigAndImplNotCompatibleImplDefinesStruct">
        <source>The {0} definitions for type '{1}' in the signature and implementation are not compatible because the implementation defines a struct but the signature defines a type with a hidden representation</source>
        <target state="translated">簽章與實作中類型 '{1}' 的 {0} 定義不相容，因為實作定義了結構，但簽章定義了具隱藏表示法的類型</target>
        <note />
      </trans-unit>
      <trans-unit id="DefinitionsInSigAndImplNotCompatibleDotNetTypeRepresentationIsHidden">
        <source>The {0} definitions for type '{1}' in the signature and implementation are not compatible because a CLI type representation is being hidden by a signature</source>
        <target state="translated">簽章與實作中類型 '{1}' 的 {0} 定義不相容，因為簽章隱藏了某 CLI 類型表示法</target>
        <note />
      </trans-unit>
      <trans-unit id="DefinitionsInSigAndImplNotCompatibleTypeIsHidden">
        <source>The {0} definitions for type '{1}' in the signature and implementation are not compatible because a type representation is being hidden by a signature</source>
        <target state="translated">簽章與實作中類型 '{1}' 的 {0} 定義不相容，因為簽章隱藏了某類型表示法</target>
        <note />
      </trans-unit>
      <trans-unit id="DefinitionsInSigAndImplNotCompatibleTypeIsDifferentKind">
        <source>The {0} definitions for type '{1}' in the signature and implementation are not compatible because the types are of different kinds</source>
        <target state="translated">簽章與實作中類型 '{1}' 的 {0} 定義不相容，因為類型屬於不同類型</target>
        <note />
      </trans-unit>
      <trans-unit id="DefinitionsInSigAndImplNotCompatibleILDiffer">
        <source>The {0} definitions for type '{1}' in the signature and implementation are not compatible because the IL representations differ</source>
        <target state="translated">簽章與實作中類型 '{1}' 的 {0} 定義不相容，因為 IL 表示法不同</target>
        <note />
      </trans-unit>
      <trans-unit id="DefinitionsInSigAndImplNotCompatibleRepresentationsDiffer">
        <source>The {0} definitions for type '{1}' in the signature and implementation are not compatible because the representations differ</source>
        <target state="translated">簽章與實作中類型 '{1}' 的 {0} 定義不相容，因為表示法不同</target>
        <note />
      </trans-unit>
      <trans-unit id="DefinitionsInSigAndImplNotCompatibleFieldWasPresent">
        <source>The {0} definitions for type '{1}' in the signature and implementation are not compatible because the field {2} was present in the implementation but not in the signature</source>
        <target state="translated">簽章與實作中類型 '{1}' 的 {0} 定義不相容，因為實作中有欄位 {2}，但簽章中沒有</target>
        <note />
      </trans-unit>
      <trans-unit id="DefinitionsInSigAndImplNotCompatibleFieldOrderDiffer">
        <source>The {0} definitions for type '{1}' in the signature and implementation are not compatible because the order of the fields is different in the signature and implementation</source>
        <target state="translated">簽章與實作中類型 '{1}' 的 {0} 定義不相容，因為簽章與實作中的欄位順序不同</target>
        <note />
      </trans-unit>
      <trans-unit id="DefinitionsInSigAndImplNotCompatibleFieldRequiredButNotSpecified">
        <source>The {0} definitions for type '{1}' in the signature and implementation are not compatible because the field {2} was required by the signature but was not specified by the implementation</source>
        <target state="translated">簽章與實作中類型 '{1}' 的 {0} 定義不相容，因為簽章需要欄位 {2}，但實作卻未指定</target>
        <note />
      </trans-unit>
      <trans-unit id="DefinitionsInSigAndImplNotCompatibleFieldIsInImplButNotSig">
        <source>The {0} definitions for type '{1}' in the signature and implementation are not compatible because the field '{2}' was present in the implementation but not in the signature. Struct types must now reveal their fields in the signature for the type, though the fields may still be labelled 'private' or 'internal'.</source>
        <target state="translated">簽章與實作中類型 '{1}' 的 {0} 定義不相容，因為實作中有欄位 '{2}'，但簽章中沒有。結構類型現在必須在類型的簽章中顯示其欄位，但欄位仍可以標示為 'private' 或 'internal'。</target>
        <note />
      </trans-unit>
      <trans-unit id="DefinitionsInSigAndImplNotCompatibleAbstractMemberMissingInImpl">
        <source>The {0} definitions for type '{1}' in the signature and implementation are not compatible because the abstract member '{2}' was required by the signature but was not specified by the implementation</source>
        <target state="translated">簽章與實作中類型 '{1}' 的 {0} 定義不相容，因為簽章需要抽象成員 '{2}'，但實作卻未指定</target>
        <note />
      </trans-unit>
      <trans-unit id="DefinitionsInSigAndImplNotCompatibleAbstractMemberMissingInSig">
        <source>The {0} definitions for type '{1}' in the signature and implementation are not compatible because the abstract member '{2}' was present in the implementation but not in the signature</source>
        <target state="translated">簽章與實作中類型 '{1}' 的 {0} 定義不相容，因為實作中有抽象成員 '{2}'，但簽章中沒有</target>
        <note />
      </trans-unit>
      <trans-unit id="DefinitionsInSigAndImplNotCompatibleSignatureDeclaresDiffer">
        <source>The {0} definitions for type '{1}' in the signature and implementation are not compatible because the signature declares a {2} while the implementation declares a {3}</source>
        <target state="translated">簽章與實作中類型 '{1}' 的 {0} 定義不相容，因為簽章宣告 {2}，而實作則宣告 {3}</target>
        <note />
      </trans-unit>
      <trans-unit id="DefinitionsInSigAndImplNotCompatibleAbbreviationsDiffer">
        <source>The {0} definitions for type '{1}' in the signature and implementation are not compatible because the abbreviations differ: {2} versus {3}</source>
        <target state="translated">簽章與實作中類型 '{1}' 的 {0} 定義不相容，因為縮寫不同: {2} 與 {3}</target>
        <note />
      </trans-unit>
      <trans-unit id="DefinitionsInSigAndImplNotCompatibleAbbreviationHiddenBySig">
        <source>The {0} definitions for type '{1}' in the signature and implementation are not compatible because an abbreviation is being hidden by a signature. The abbreviation must be visible to other CLI languages. Consider making the abbreviation visible in the signature.</source>
        <target state="translated">簽章與實作中類型 '{1}' 的 {0} 定義不相容，因為簽章隱藏了某縮寫。其他 CLI 語言必須可看見該縮寫。請考慮使縮寫在簽章中可見。</target>
        <note />
      </trans-unit>
      <trans-unit id="DefinitionsInSigAndImplNotCompatibleSigHasAbbreviation">
        <source>The {0} definitions for type '{1}' in the signature and implementation are not compatible because the signature has an abbreviation while the implementation does not</source>
        <target state="translated">簽章與實作中類型 '{1}' 的 {0} 定義不相容，因為簽章有縮寫，但實作沒有</target>
        <note />
      </trans-unit>
      <trans-unit id="ModuleContainsConstructorButNamesDiffer">
        <source>The module contains the constructor\n    {0}    \nbut its signature specifies\n    {1}    \nThe names differ</source>
        <target state="translated">模組包含建構函式\n    {0}    \n但它的簽章卻指定\n    {1}    \n名稱不同</target>
        <note />
      </trans-unit>
      <trans-unit id="ModuleContainsConstructorButDataFieldsDiffer">
        <source>The module contains the constructor\n    {0}    \nbut its signature specifies\n    {1}    \nThe respective number of data fields differ</source>
        <target state="translated">模組包含建構函式\n    {0}    \n但它的簽章卻指定\n    {1}    \n個別的資料欄位數不同</target>
        <note />
      </trans-unit>
      <trans-unit id="ModuleContainsConstructorButTypesOfFieldsDiffer">
        <source>The module contains the constructor\n    {0}    \nbut its signature specifies\n    {1}    \nThe types of the fields differ</source>
        <target state="translated">模組包含建構函式\n    {0}    \n但它的簽章卻指定\n    {1}    \n欄位的類型不同</target>
        <note />
      </trans-unit>
      <trans-unit id="ModuleContainsConstructorButAccessibilityDiffers">
        <source>The module contains the constructor\n    {0}    \nbut its signature specifies\n    {1}    \nthe accessibility specified in the signature is more than that specified in the implementation</source>
        <target state="translated">模組包含建構函式\n    {0}    \n但它的簽章卻指定\n    {1}    \n簽章中指定的存取範圍大於實作中指定的存取範圍</target>
        <note />
      </trans-unit>
      <trans-unit id="FieldNotContainedNamesDiffer">
        <source>The module contains the field\n    {0}    \nbut its signature specifies\n    {1}    \nThe names differ</source>
        <target state="translated">模組包含欄位\n    {0}    \n但它的簽章卻指定\n    {1}    \n名稱不同</target>
        <note />
      </trans-unit>
      <trans-unit id="FieldNotContainedAccessibilitiesDiffer">
        <source>The module contains the field\n    {0}    \nbut its signature specifies\n    {1}    \nthe accessibility specified in the signature is more than that specified in the implementation</source>
        <target state="translated">模組包含欄位\n    {0}    \n但它的簽章卻指定\n    {1}    \n簽章中指定的存取範圍大於實作中指定的存取範圍</target>
        <note />
      </trans-unit>
      <trans-unit id="FieldNotContainedStaticsDiffer">
        <source>The module contains the field\n    {0}    \nbut its signature specifies\n    {1}    \nThe 'static' modifiers differ</source>
        <target state="translated">模組包含欄位\n    {0}    \n但它的簽章卻指定\n    {1}    \n'static' 修飾詞不同</target>
        <note />
      </trans-unit>
      <trans-unit id="FieldNotContainedMutablesDiffer">
        <source>The module contains the field\n    {0}    \nbut its signature specifies\n    {1}    \nThe 'mutable' modifiers differ</source>
        <target state="translated">模組包含欄位\n    {0}    \n但它的簽章卻指定\n    {1}    \n'mutable' 修飾詞不同</target>
        <note />
      </trans-unit>
      <trans-unit id="FieldNotContainedLiteralsDiffer">
        <source>The module contains the field\n    {0}    \nbut its signature specifies\n    {1}    \nThe 'literal' modifiers differ</source>
        <target state="translated">模組包含欄位\n    {0}    \n但它的簽章卻指定\n    {1}    \n'literal' 修飾詞不同</target>
        <note />
      </trans-unit>
      <trans-unit id="FieldNotContainedTypesDiffer">
        <source>The module contains the field\n    {0}    \nbut its signature specifies\n    {1}    \nThe types differ</source>
        <target state="translated">模組包含欄位\n    {0}    \n但它的簽章卻指定\n    {1}    \n類型不同</target>
        <note />
      </trans-unit>
      <trans-unit id="typrelCannotResolveImplicitGenericInstantiation">
        <source>The implicit instantiation of a generic construct at or near this point could not be resolved because it could resolve to multiple unrelated types, e.g. '{0}' and '{1}'. Consider using type annotations to resolve the ambiguity</source>
        <target state="translated">無法解決在這個點或附近的泛型建構的隱含具現化，因為它可能解析成多個不相關的類型，例如 '{0}' 和 '{1}'。請考慮使用類型註釋來解決模稜兩可</target>
        <note />
      </trans-unit>
      <trans-unit id="typrelCannotResolveAmbiguityInPrintf">
        <source>Could not resolve the ambiguity inherent in the use of a 'printf'-style format string</source>
        <target state="translated">無法解決使用 'printf' 樣式的格式字串時固有的模稜兩可</target>
        <note />
      </trans-unit>
      <trans-unit id="typrelCannotResolveAmbiguityInEnum">
        <source>Could not resolve the ambiguity in the use of a generic construct with an 'enum' constraint at or near this position</source>
        <target state="translated">無法解決在這個位置或附近使用具有 'enum' 條件約束的泛型建構時造成的模稜兩可</target>
        <note />
      </trans-unit>
      <trans-unit id="typrelCannotResolveAmbiguityInDelegate">
        <source>Could not resolve the ambiguity in the use of a generic construct with a 'delegate' constraint at or near this position</source>
        <target state="translated">無法解決在這個位置或附近使用具有 'delegate' 條件約束的泛型建構時造成的模稜兩可</target>
        <note />
      </trans-unit>
      <trans-unit id="typrelInvalidValue">
        <source>Invalid value</source>
        <target state="translated">值無效</target>
        <note />
      </trans-unit>
      <trans-unit id="typrelSigImplNotCompatibleParamCountsDiffer">
        <source>The signature and implementation are not compatible because the respective type parameter counts differ</source>
        <target state="translated">簽章與實作不相容，因為個別的型別參數計數不同</target>
        <note />
      </trans-unit>
      <trans-unit id="typrelSigImplNotCompatibleCompileTimeRequirementsDiffer">
        <source>The signature and implementation are not compatible because the type parameter in the class/signature has a different compile-time requirement to the one in the member/implementation</source>
        <target state="translated">簽章與實作不相容，因為類別/簽章中的型別參數與成員/實作中的型別參數具有不同的編譯時間需求</target>
        <note />
      </trans-unit>
      <trans-unit id="typrelSigImplNotCompatibleConstraintsDiffer">
        <source>The signature and implementation are not compatible because the declaration of the type parameter '{0}' requires a constraint of the form {1}</source>
        <target state="translated">簽章與實作不相容，因為型別參數 '{0}' 的宣告需要 {1} 形式的條件約束</target>
        <note />
      </trans-unit>
      <trans-unit id="typrelSigImplNotCompatibleConstraintsDifferRemove">
        <source>The signature and implementation are not compatible because the type parameter '{0}' has a constraint of the form {1} but the implementation does not. Either remove this constraint from the signature or add it to the implementation.</source>
        <target state="translated">簽章與實作不相容，因為型別參數 '{0}' 有 {1} 形式的條件約束，但實作沒有。請從簽章移除這個條件約束，或將它加入實作。</target>
        <note />
      </trans-unit>
      <trans-unit id="typrelTypeImplementsIComparableShouldOverrideObjectEquals">
        <source>The type '{0}' implements 'System.IComparable'. Consider also adding an explicit override for 'Object.Equals'</source>
        <target state="translated">類型 '{0}' 實作了 'System.IComparable'。請考慮也加入 'Object.Equals' 的明確覆寫</target>
        <note />
      </trans-unit>
      <trans-unit id="typrelTypeImplementsIComparableDefaultObjectEqualsProvided">
        <source>The type '{0}' implements 'System.IComparable' explicitly but provides no corresponding override for 'Object.Equals'. An implementation of 'Object.Equals' has been automatically provided, implemented via 'System.IComparable'. Consider implementing the override 'Object.Equals' explicitly</source>
        <target state="translated">類型 '{0}' 明確實作了 'System.IComparable'，但是未提供 'Object.Equals' 的對應覆寫。系統已自動提供透過 'System.IComparable' 實作的 'Object.Equals' 的實作。請考慮明確實作覆寫 'Object.Equals'</target>
        <note />
      </trans-unit>
      <trans-unit id="typrelExplicitImplementationOfGetHashCodeOrEquals">
        <source>The struct, record or union type '{0}' has an explicit implementation of 'Object.GetHashCode' or 'Object.Equals'. You must apply the 'CustomEquality' attribute to the type</source>
        <target state="translated">結構、記錄或等位型別 '{0}' 有 'Object.GetHashCode' 或 'Object.Equals' 的明確實作。您必須將 'CustomEquality' 屬性套用到該型別</target>
        <note />
      </trans-unit>
      <trans-unit id="typrelExplicitImplementationOfGetHashCode">
        <source>The struct, record or union type '{0}' has an explicit implementation of 'Object.GetHashCode'. Consider implementing a matching override for 'Object.Equals(obj)'</source>
        <target state="translated">結構、記錄或等位型別 '{0}' 有 'Object.GetHashCode' 的明確實作。請考慮為 'Object.Equals(obj)' 實作對應的覆寫</target>
        <note />
      </trans-unit>
      <trans-unit id="typrelExplicitImplementationOfEquals">
        <source>The struct, record or union type '{0}' has an explicit implementation of 'Object.Equals'. Consider implementing a matching override for 'Object.GetHashCode()'</source>
        <target state="translated">結構、記錄或等位型別 '{0}' 有 'Object.Equals' 的明確實作。請考慮為 'Object.GetHashCode()' 實作對應的覆寫</target>
        <note />
      </trans-unit>
      <trans-unit id="ExceptionDefsNotCompatibleHiddenBySignature">
        <source>The exception definitions are not compatible because a CLI exception mapping is being hidden by a signature. The exception mapping must be visible to other modules. The module contains the exception definition\n    {0}    \nbut its signature specifies\n\t{1}</source>
        <target state="translated">例外狀況定義不相容，因為簽章隱藏了 CLI 例外狀況對應。例外狀況對應必須是其他模組可見的。模組包含例外狀況定義\n    {0}    \n但它的簽章卻指定\n\t{1}</target>
        <note />
      </trans-unit>
      <trans-unit id="ExceptionDefsNotCompatibleDotNetRepresentationsDiffer">
        <source>The exception definitions are not compatible because the CLI representations differ. The module contains the exception definition\n    {0}    \nbut its signature specifies\n\t{1}</source>
        <target state="translated">例外狀況定義不相容，因為 CLI 表示不同。模組包含例外狀況定義\n    {0}    \n但它的簽章卻指定\n\t{1}</target>
        <note />
      </trans-unit>
      <trans-unit id="ExceptionDefsNotCompatibleAbbreviationHiddenBySignature">
        <source>The exception definitions are not compatible because the exception abbreviation is being hidden by the signature. The abbreviation must be visible to other CLI languages. Consider making the abbreviation visible in the signature. The module contains the exception definition\n    {0}    \nbut its signature specifies\n\t{1}.</source>
        <target state="translated">例外狀況定義不相容，因為簽章隱藏了例外狀況縮寫。這個縮寫必須是其他 CLI 語言可見的。請考慮使縮寫在簽章中可見。模組包含例外狀況定義\n    {0}    \n但它的簽章卻指定\n\t{1}。</target>
        <note />
      </trans-unit>
      <trans-unit id="ExceptionDefsNotCompatibleSignaturesDiffer">
        <source>The exception definitions are not compatible because the exception abbreviations in the signature and implementation differ. The module contains the exception definition\n    {0}    \nbut its signature specifies\n\t{1}.</source>
        <target state="translated">例外狀況定義不相容，因為簽章與實作中的例外狀況縮寫不同。模組包含例外狀況定義\n    {0}    \n但它的簽章卻指定\n\t{1}。</target>
        <note />
      </trans-unit>
      <trans-unit id="ExceptionDefsNotCompatibleExceptionDeclarationsDiffer">
        <source>The exception definitions are not compatible because the exception declarations differ. The module contains the exception definition\n    {0}    \nbut its signature specifies\n\t{1}.</source>
        <target state="translated">例外狀況定義不相容，因為例外狀況宣告不同。模組包含例外狀況定義\n    {0}    \n但它的簽章卻指定\n\t{1}。</target>
        <note />
      </trans-unit>
      <trans-unit id="ExceptionDefsNotCompatibleFieldInSigButNotImpl">
        <source>The exception definitions are not compatible because the field '{0}' was required by the signature but was not specified by the implementation. The module contains the exception definition\n    {1}    \nbut its signature specifies\n\t{2}.</source>
        <target state="translated">例外狀況定義不相容，因為簽章需要欄位'{0}'，但實作卻未指定。模組包含例外狀況定義\n    {1}    \n但它的簽章卻指定\n\t{2}。</target>
        <note />
      </trans-unit>
      <trans-unit id="ExceptionDefsNotCompatibleFieldInImplButNotSig">
        <source>The exception definitions are not compatible because the field '{0}' was present in the implementation but not in the signature. The module contains the exception definition\n    {1}    \nbut its signature specifies\n\t{2}.</source>
        <target state="translated">例外狀況定義不相容，因為實作中有欄位 '{0}'，但簽章中沒有。模組包含例外狀況定義\n    {1}    \n但它的簽章卻指定\n\t{2}。</target>
        <note />
      </trans-unit>
      <trans-unit id="ExceptionDefsNotCompatibleFieldOrderDiffers">
        <source>The exception definitions are not compatible because the order of the fields is different in the signature and implementation. The module contains the exception definition\n    {0}    \nbut its signature specifies\n\t{1}.</source>
        <target state="translated">例外狀況定義不相容，因為簽章與實作中的欄位順序不同。模組包含例外狀況定義\n    {0}    \n但它的簽章卻指定\n\t{1}。</target>
        <note />
      </trans-unit>
      <trans-unit id="typrelModuleNamespaceAttributesDifferInSigAndImpl">
        <source>The namespace or module attributes differ between signature and implementation</source>
        <target state="translated">簽章與實作的命名空間或模組屬性不同</target>
        <note />
      </trans-unit>
      <trans-unit id="typrelMethodIsOverconstrained">
        <source>This method is over-constrained in its type parameters</source>
        <target state="translated">這個方法在其類型參數中被過度限制</target>
        <note />
      </trans-unit>
      <trans-unit id="typrelOverloadNotFound">
        <source>No implementations of '{0}' had the correct number of arguments and type parameters. The required signature is '{1}'.</source>
        <target state="translated">{0}' 的任何實作都沒有正確數目的引數和型別參數。需要的簽章是 '{1}'。</target>
        <note />
      </trans-unit>
      <trans-unit id="typrelOverrideWasAmbiguous">
        <source>The override for '{0}' was ambiguous</source>
        <target state="translated">'{0}' 的覆寫模稜兩可</target>
        <note />
      </trans-unit>
      <trans-unit id="typrelMoreThenOneOverride">
        <source>More than one override implements '{0}'</source>
        <target state="translated">有多個覆寫實作了 '{0}'</target>
        <note />
      </trans-unit>
      <trans-unit id="typrelMethodIsSealed">
        <source>The method '{0}' is sealed and cannot be overridden</source>
        <target state="translated">方法 '{0}' 是密封的，無法覆寫</target>
        <note />
      </trans-unit>
      <trans-unit id="typrelOverrideImplementsMoreThenOneSlot">
        <source>The override '{0}' implements more than one abstract slot, e.g. '{1}' and '{2}'</source>
        <target state="translated">覆寫 '{0}' 實作了多個抽象位置，例如 '{1}' 和 '{2}'</target>
        <note />
      </trans-unit>
      <trans-unit id="typrelDuplicateInterface">
        <source>Duplicate or redundant interface</source>
        <target state="translated">重複或多餘的介面</target>
        <note />
      </trans-unit>
      <trans-unit id="typrelNeedExplicitImplementation">
        <source>The interface '{0}' is included in multiple explicitly implemented interface types. Add an explicit implementation of this interface.</source>
        <target state="translated">介面 '{0}' 包含在多個明確實作的介面類型中。請加入這個介面的明確實作。</target>
        <note />
      </trans-unit>
      <trans-unit id="typrelNamedArgumentHasBeenAssignedMoreThenOnce">
        <source>The named argument '{0}' has been assigned more than one value</source>
        <target state="new">The named argument '{0}' has been assigned more than one value</target>
        <note />
      </trans-unit>
      <trans-unit id="typrelNoImplementationGiven">
        <source>No implementation was given for '{0}'</source>
        <target state="translated">未指定 '{0}' 的任何實作</target>
        <note />
      </trans-unit>
      <trans-unit id="typrelNoImplementationGivenWithSuggestion">
        <source>No implementation was given for '{0}'. Note that all interface members must be implemented and listed under an appropriate 'interface' declaration, e.g. 'interface ... with member ...'.</source>
        <target state="translated">未指定 '{0}' 的任何實作。注意，所有介面成員都必須實作並列示在適當的 'interface' 宣告底下，例如 'interface ... with member ...'。</target>
        <note />
      </trans-unit>
      <trans-unit id="typrelMemberDoesNotHaveCorrectNumberOfArguments">
        <source>The member '{0}' does not have the correct number of arguments. The required signature is '{1}'.</source>
        <target state="translated">成員 '{0}' 沒有正確數目的引數。需要的簽章是 '{1}'。</target>
        <note />
      </trans-unit>
      <trans-unit id="typrelMemberDoesNotHaveCorrectNumberOfTypeParameters">
        <source>The member '{0}' does not have the correct number of method type parameters. The required signature is '{1}'.</source>
        <target state="translated">成員 '{0}' 沒有正確數目的方法型別參數。需要的簽章是 '{1}'。</target>
        <note />
      </trans-unit>
      <trans-unit id="typrelMemberDoesNotHaveCorrectKindsOfGenericParameters">
        <source>The member '{0}' does not have the correct kinds of generic parameters. The required signature is '{1}'.</source>
        <target state="translated">成員 '{0}' 沒有正確的泛型參數類型。需要的簽章是 '{1}'。</target>
        <note />
      </trans-unit>
      <trans-unit id="typrelMemberCannotImplement">
        <source>The member '{0}' cannot be used to implement '{1}'. The required signature is '{2}'.</source>
        <target state="translated">成員 '{0}' 不可用來實作 '{1}'。需要的簽章是 '{2}'。</target>
        <note />
      </trans-unit>
      <trans-unit id="astParseEmbeddedILError">
        <source>Error while parsing embedded IL</source>
        <target state="translated">剖析內嵌的 IL 時發生錯誤</target>
        <note />
      </trans-unit>
      <trans-unit id="astParseEmbeddedILTypeError">
        <source>Error while parsing embedded IL type</source>
        <target state="translated">剖析內嵌的 IL 類型時發生錯誤</target>
        <note />
      </trans-unit>
      <trans-unit id="astDeprecatedIndexerNotation">
        <source>This indexer notation has been removed from the F# language</source>
        <target state="translated">這個索引子標記法已從 F# 語言移除</target>
        <note />
      </trans-unit>
      <trans-unit id="astInvalidExprLeftHandOfAssignment">
        <source>Invalid expression on left of assignment</source>
        <target state="translated">指派左側的運算式無效</target>
        <note />
      </trans-unit>
      <trans-unit id="augNoRefEqualsOnStruct">
        <source>The 'ReferenceEquality' attribute cannot be used on structs. Consider using the 'StructuralEquality' attribute instead, or implement an override for 'System.Object.Equals(obj)'.</source>
        <target state="translated">'ReferenceEquality' 屬性無法用在結構上。請考慮改用 'StructuralEquality' 屬性，或實作 'System.Object.Equals(obj)' 的覆寫。</target>
        <note />
      </trans-unit>
      <trans-unit id="augInvalidAttrs">
        <source>This type uses an invalid mix of the attributes 'NoEquality', 'ReferenceEquality', 'StructuralEquality', 'NoComparison' and 'StructuralComparison'</source>
        <target state="translated">這個類型使用屬性 'NoEquality'、'ReferenceEquality'、'StructuralEquality'、'NoComparison' 和 'StructuralComparison' 的無效混合</target>
        <note />
      </trans-unit>
      <trans-unit id="augNoEqualityNeedsNoComparison">
        <source>The 'NoEquality' attribute must be used in conjunction with the 'NoComparison' attribute</source>
        <target state="translated">'NoEquality' 屬性必須搭配 'NoComparison' 屬性一起使用</target>
        <note />
      </trans-unit>
      <trans-unit id="augStructCompNeedsStructEquality">
        <source>The 'StructuralComparison' attribute must be used in conjunction with the 'StructuralEquality' attribute</source>
        <target state="translated">'StructuralComparison' 屬性必須搭配 'StructuralEquality' 屬性一起使用</target>
        <note />
      </trans-unit>
      <trans-unit id="augStructEqNeedsNoCompOrStructComp">
        <source>The 'StructuralEquality' attribute must be used in conjunction with the 'NoComparison' or 'StructuralComparison' attributes</source>
        <target state="translated">'StructuralEquality' 屬性必須搭配 'NoComparison' 或 'StructuralComparison' 屬性一起使用</target>
        <note />
      </trans-unit>
      <trans-unit id="augTypeCantHaveRefEqAndStructAttrs">
        <source>A type cannot have both the 'ReferenceEquality' and 'StructuralEquality' or 'StructuralComparison' attributes</source>
        <target state="translated">類型不能同時具有 'ReferenceEquality' 和 'StructuralEquality' 或 'StructuralComparison' 屬性</target>
        <note />
      </trans-unit>
      <trans-unit id="augOnlyCertainTypesCanHaveAttrs">
        <source>Only record, union, exception and struct types may be augmented with the 'ReferenceEquality', 'StructuralEquality' and 'StructuralComparison' attributes</source>
        <target state="translated">只有記錄、等位、例外狀況和結構類型可以用 'ReferenceEquality'、'StructuralEquality' 和 'StructuralComparison' 屬性增強</target>
        <note />
      </trans-unit>
      <trans-unit id="augRefEqCantHaveObjEquals">
        <source>A type with attribute 'ReferenceEquality' cannot have an explicit implementation of 'Object.Equals(obj)', 'System.IEquatable&lt;_&gt;' or 'System.Collections.IStructuralEquatable'</source>
        <target state="translated">屬性為 'ReferenceEquality' 的類型不能有 'Object.Equals(obj)'、'System.IEquatable&lt;_&gt;' 或 'System.Collections.IStructuralEquatable' 的明確實作</target>
        <note />
      </trans-unit>
      <trans-unit id="augCustomEqNeedsObjEquals">
        <source>A type with attribute 'CustomEquality' must have an explicit implementation of at least one of 'Object.Equals(obj)', 'System.IEquatable&lt;_&gt;' or 'System.Collections.IStructuralEquatable'</source>
        <target state="translated">屬性為 'CustomEquality' 的類型必須至少有 'Object.Equals(obj)'、'System.IEquatable&lt;_&gt;' 或 'System.Collections.IStructuralEquatable' 其中之一的明確實作</target>
        <note />
      </trans-unit>
      <trans-unit id="augCustomCompareNeedsIComp">
        <source>A type with attribute 'CustomComparison' must have an explicit implementation of at least one of 'System.IComparable' or 'System.Collections.IStructuralComparable'</source>
        <target state="translated">具 'CustomComparison' 屬性的類型必須至少有 'System.IComparable' 或 'System.Collections.IStructuralComparable' 其中之一的明確實作</target>
        <note />
      </trans-unit>
      <trans-unit id="augNoEqNeedsNoObjEquals">
        <source>A type with attribute 'NoEquality' should not usually have an explicit implementation of 'Object.Equals(obj)'. Disable this warning if this is intentional for interoperability purposes</source>
        <target state="translated">具 'NoEquality' 屬性的類型通常不應該有 'Object.Equals(obj)' 的明確實作。如果是為了互通性，請停用這個警告</target>
        <note />
      </trans-unit>
      <trans-unit id="augNoCompCantImpIComp">
        <source>A type with attribute 'NoComparison' should not usually have an explicit implementation of 'System.IComparable', 'System.IComparable&lt;_&gt;' or 'System.Collections.IStructuralComparable'. Disable this warning if this is intentional for interoperability purposes</source>
        <target state="translated">屬性為 'NoComparison' 的類型不應時常有 'System.IComparable'、'System.IComparable&lt;_&gt;' 或 'System.Collections.IStructuralComparable' 的明確實作。若是為了達成互通性而這樣做，則請停用此警示</target>
        <note />
      </trans-unit>
      <trans-unit id="augCustomEqNeedsNoCompOrCustomComp">
        <source>The 'CustomEquality' attribute must be used in conjunction with the 'NoComparison' or 'CustomComparison' attributes</source>
        <target state="translated">'CustomEquality' 屬性必須搭配 'NoComparison' 或 'CustomComparison' 屬性一起使用</target>
        <note />
      </trans-unit>
      <trans-unit id="forPositionalSpecifiersNotPermitted">
        <source>Positional specifiers are not permitted in format strings</source>
        <target state="translated">格式字串中不允許使用位置規範</target>
        <note />
      </trans-unit>
      <trans-unit id="forMissingFormatSpecifier">
        <source>Missing format specifier</source>
        <target state="translated">遺漏格式修飾詞</target>
        <note />
      </trans-unit>
      <trans-unit id="forFlagSetTwice">
        <source>'{0}' flag set twice</source>
        <target state="translated">'{0}' 旗標設定兩次</target>
        <note />
      </trans-unit>
      <trans-unit id="forPrefixFlagSpacePlusSetTwice">
        <source>Prefix flag (' ' or '+') set twice</source>
        <target state="translated">前置詞旗標 (' ' 或 '+') 設定兩次</target>
        <note />
      </trans-unit>
      <trans-unit id="forHashSpecifierIsInvalid">
        <source>The # formatting modifier is invalid in F#</source>
        <target state="translated"># 格式修飾詞在 F# 中無效</target>
        <note />
      </trans-unit>
      <trans-unit id="forBadPrecision">
        <source>Bad precision in format specifier</source>
        <target state="translated">格式規範中精確度不正確</target>
        <note />
      </trans-unit>
      <trans-unit id="forBadWidth">
        <source>Bad width in format specifier</source>
        <target state="translated">格式規範中寬度不正確</target>
        <note />
      </trans-unit>
      <trans-unit id="forDoesNotSupportZeroFlag">
        <source>'{0}' format does not support '0' flag</source>
        <target state="translated">'{0}' 格式不支援 '0' 旗標</target>
        <note />
      </trans-unit>
      <trans-unit id="forPrecisionMissingAfterDot">
        <source>Precision missing after the '.'</source>
        <target state="translated">在 '.' 後遺漏精確度</target>
        <note />
      </trans-unit>
      <trans-unit id="forFormatDoesntSupportPrecision">
        <source>'{0}' format does not support precision</source>
        <target state="translated">'{0}' 格式不支援精確度</target>
        <note />
      </trans-unit>
      <trans-unit id="forBadFormatSpecifier">
        <source>Bad format specifier (after l or L): Expected ld,li,lo,lu,lx or lX. In F# code you can use %d, %x, %o or %u instead, which are overloaded to work with all basic integer types.</source>
        <target state="translated">不正確的格式規範 (在 l 或 L 之後): 必須是 ld、li、lo、lu、lx 或 lX。在 F# 程式碼中，您可以改用 %d、%x、%o 或 %u，這些格式經過多載，可以搭配所有基本的整數類型使用。</target>
        <note />
      </trans-unit>
      <trans-unit id="forLIsUnnecessary">
        <source>The 'l' or 'L' in this format specifier is unnecessary. In F# code you can use %d, %x, %o or %u instead, which are overloaded to work with all basic integer types.</source>
        <target state="translated">這個格式規範中的 'l' 或 'L' 是不必要的。在 F# 程式碼中，您可以改用 %d、%x、%o 或 %u，這些格式經過多載，可以搭配所有基本的整數類型使用。</target>
        <note />
      </trans-unit>
      <trans-unit id="forHIsUnnecessary">
        <source>The 'h' or 'H' in this format specifier is unnecessary. You can use %d, %x, %o or %u instead, which are overloaded to work with all basic integer types.</source>
        <target state="translated">這個格式規範中的 'h' 或 'H' 為不必要。您可以改用 %d、%x、%o 或 %u，這些格式經過多載，可以搭配所有基本的整數類型使用。</target>
        <note />
      </trans-unit>
      <trans-unit id="forDoesNotSupportPrefixFlag">
        <source>'{0}' does not support prefix '{1}' flag</source>
        <target state="translated">{0}' 不支援前置詞 '{1}' 旗標</target>
        <note />
      </trans-unit>
      <trans-unit id="forBadFormatSpecifierGeneral">
        <source>Bad format specifier: '{0}'</source>
        <target state="translated">不正確的格式規範: '{0}'</target>
        <note />
      </trans-unit>
      <trans-unit id="elSysEnvExitDidntExit">
        <source>System.Environment.Exit did not exit</source>
        <target state="translated">System.Environment.Exit 未結束</target>
        <note />
      </trans-unit>
      <trans-unit id="elDeprecatedOperator">
        <source>The treatment of this operator is now handled directly by the F# compiler and its meaning cannot be redefined</source>
        <target state="translated">這個運算子的處理方式現在是直接由 F# 編譯器處理，其意義無法重新定義</target>
        <note />
      </trans-unit>
      <trans-unit id="chkProtectedOrBaseCalled">
        <source>A protected member is called or 'base' is being used. This is only allowed in the direct implementation of members since they could escape their object scope.</source>
        <target state="translated">呼叫受保護的成員，或使用 'base'。只有在成員的直接實作中才允許這種作法，因為它們可能會逸出其物件範圍。</target>
        <note />
      </trans-unit>
      <trans-unit id="chkByrefUsedInInvalidWay">
        <source>The byref-typed variable '{0}' is used in an invalid way. Byrefs cannot be captured by closures or passed to inner functions.</source>
        <target state="translated">ByRef 類型變數 '{0}' 的使用方式無效。ByRef 無法由關閉擷取或傳遞到內部函式。</target>
        <note />
      </trans-unit>
      <trans-unit id="chkBaseUsedInInvalidWay">
        <source>The 'base' keyword is used in an invalid way. Base calls cannot be used in closures. Consider using a private member to make base calls.</source>
        <target state="translated">'base' 關鍵字的使用方式無效。基本呼叫不能用在關閉中。請考慮使用私用成員來執行基本呼叫。</target>
        <note />
      </trans-unit>
      <trans-unit id="chkVariableUsedInInvalidWay">
        <source>The variable '{0}' is used in an invalid way</source>
        <target state="translated">變數 '{0}' 的使用方式無效</target>
        <note />
      </trans-unit>
      <trans-unit id="chkTypeLessAccessibleThanType">
        <source>The type '{0}' is less accessible than the value, member or type '{1}' it is used in.</source>
        <target state="translated">類型 '{0}' 比使用這個類型的值、成員或類型 '{1}' 更不容易存取。</target>
        <note />
      </trans-unit>
      <trans-unit id="chkSystemVoidOnlyInTypeof">
        <source>'System.Void' can only be used as 'typeof&lt;System.Void&gt;' in F#</source>
        <target state="translated">'System.Void' 在 F# 中只能用作 'typeof&lt;System.Void&gt;'</target>
        <note />
      </trans-unit>
      <trans-unit id="chkErrorUseOfByref">
        <source>A type instantiation involves a byref type. This is not permitted by the rules of Common IL.</source>
        <target state="translated">類型具現化涉及 ByRef 類型。這是 Common IL 的規則所不允許的作法。</target>
        <note />
      </trans-unit>
      <trans-unit id="chkErrorContainsCallToRethrow">
        <source>Calls to 'reraise' may only occur directly in a handler of a try-with</source>
        <target state="translated">呼叫 'reraise' 只能直接發生在 try-with 的處理常式中</target>
        <note />
      </trans-unit>
      <trans-unit id="chkSplicingOnlyInQuotations">
        <source>Expression-splicing operators may only be used within quotations</source>
        <target state="translated">運算式接合運算子只能用在引號內</target>
        <note />
      </trans-unit>
      <trans-unit id="chkNoFirstClassSplicing">
        <source>First-class uses of the expression-splicing operator are not permitted</source>
        <target state="translated">不允許運算式接合運算子的第一級用法</target>
        <note />
      </trans-unit>
      <trans-unit id="chkNoFirstClassAddressOf">
        <source>First-class uses of the address-of operators are not permitted</source>
        <target state="translated">不允許傳址運算子的第一級用法</target>
        <note />
      </trans-unit>
      <trans-unit id="chkNoFirstClassRethrow">
        <source>First-class uses of the 'reraise' function is not permitted</source>
        <target state="translated">不允許 'reraise' 函式的第一級用法</target>
        <note />
      </trans-unit>
      <trans-unit id="chkNoByrefAtThisPoint">
        <source>The byref typed value '{0}' cannot be used at this point</source>
        <target state="translated">目前無法使用 ByRef 類型的值 '{0}'</target>
        <note />
      </trans-unit>
      <trans-unit id="chkLimitationsOfBaseKeyword">
        <source>'base' values may only be used to make direct calls to the base implementations of overridden members</source>
        <target state="translated">'base' 值只能用來直接呼叫覆寫成員的基底實作</target>
        <note />
      </trans-unit>
      <trans-unit id="chkObjCtorsCantUseExceptionHandling">
        <source>Object constructors cannot directly use try/with and try/finally prior to the initialization of the object. This includes constructs such as 'for x in ...' that may elaborate to uses of these constructs. This is a limitation imposed by Common IL.</source>
        <target state="translated">物件建構函式不能在物件初始化之前直接使用 try/with 和 try/finally。這包括 'for x in ...' 這類可以詳述這些建構用途的建構函式。這是 Common IL 的限制。</target>
        <note />
      </trans-unit>
      <trans-unit id="chkNoAddressOfAtThisPoint">
        <source>The address of the variable '{0}' cannot be used at this point</source>
        <target state="translated">目前無法使用變數 '{0}' 的位址</target>
        <note />
      </trans-unit>
      <trans-unit id="chkNoAddressStaticFieldAtThisPoint">
        <source>The address of the static field '{0}' cannot be used at this point</source>
        <target state="translated">目前無法使用靜態欄位 '{0}' 的位址</target>
        <note />
      </trans-unit>
      <trans-unit id="chkNoAddressFieldAtThisPoint">
        <source>The address of the field '{0}' cannot be used at this point</source>
        <target state="translated">目前無法使用欄位 '{0}' 的位址</target>
        <note />
      </trans-unit>
      <trans-unit id="chkNoAddressOfArrayElementAtThisPoint">
        <source>The address of an array element cannot be used at this point</source>
        <target state="translated">目前無法使用陣列元素的位址</target>
        <note />
      </trans-unit>
      <trans-unit id="chkFirstClassFuncNoByref">
        <source>The type of a first-class function cannot contain byrefs</source>
        <target state="translated">第一級函式的類型不能包含 ByRef</target>
        <note />
      </trans-unit>
      <trans-unit id="chkReturnTypeNoByref">
        <source>A method return type would contain byrefs which is not permitted</source>
        <target state="translated">方法傳回型別會包含不允許的 ByRef</target>
        <note />
      </trans-unit>
      <trans-unit id="chkInvalidCustAttrVal">
        <source>Invalid custom attribute value (not a constant or literal)</source>
        <target state="translated">無效的自訂屬性值 (不是常數或常值)</target>
        <note />
      </trans-unit>
      <trans-unit id="chkAttrHasAllowMultiFalse">
        <source>The attribute type '{0}' has 'AllowMultiple=false'. Multiple instances of this attribute cannot be attached to a single language element.</source>
        <target state="translated">屬性類型 '{0}' 有 'AllowMultiple=false'。無法將這個屬性的多個執行個體附加到單一語言項目。</target>
        <note />
      </trans-unit>
      <trans-unit id="chkMemberUsedInInvalidWay">
        <source>The member '{0}' is used in an invalid way. A use of '{1}' has been inferred prior to its definition at or near '{2}'. This is an invalid forward reference.</source>
        <target state="translated">成員 '{0}' 的使用方式無效。系統推斷 '{1}' 在其定義之前已在 '{2}' 或附近使用過。這是無效的向前參考。</target>
        <note />
      </trans-unit>
      <trans-unit id="chkNoByrefAsTopValue">
        <source>A byref typed value would be stored here. Top-level let-bound byref values are not permitted.</source>
        <target state="translated">ByRef 類型的值將儲存在這裡。不允許最上層 LET 繫結的 ByRef 值。</target>
        <note />
      </trans-unit>
      <trans-unit id="chkReflectedDefCantSplice">
        <source>[&lt;ReflectedDefinition&gt;] terms cannot contain uses of the prefix splice operator '%'</source>
        <target state="translated">[&lt;ReflectedDefinition&gt;] 字詞不能包含前置詞接合運算子 '%' 的用法</target>
        <note />
      </trans-unit>
      <trans-unit id="chkEntryPointUsage">
        <source>A function labeled with the 'EntryPointAttribute' attribute must be the last declaration in the last file in the compilation sequence.</source>
        <target state="translated">標記了 'EntryPointAttribute' 屬性的函式必須是編譯順序中最後一個檔案中的最後一個宣告。</target>
        <note />
      </trans-unit>
      <trans-unit id="chkUnionCaseCompiledForm">
        <source>compiled form of the union case</source>
        <target state="translated">聯集的編譯形式</target>
        <note />
      </trans-unit>
      <trans-unit id="chkUnionCaseDefaultAugmentation">
        <source>default augmentation of the union case</source>
        <target state="translated">聯集的預設增強指定</target>
        <note />
      </trans-unit>
      <trans-unit id="chkPropertySameNameMethod">
        <source>The property '{0}' has the same name as a method in type '{1}'.</source>
        <target state="translated">屬性 '{0}' 與類型 '{1}' 中的方法同名。</target>
        <note />
      </trans-unit>
      <trans-unit id="chkGetterSetterDoNotMatchAbstract">
        <source>The property '{0}' of type '{1}' has a getter and a setter that do not match. If one is abstract then the other must be as well.</source>
        <target state="translated">類型為 '{1}' 之屬性 '{0}' 的 getter 與 setter 不匹配。若其中一個為抽象，另一個也必須為抽象。</target>
        <note />
      </trans-unit>
      <trans-unit id="chkPropertySameNameIndexer">
        <source>The property '{0}' has the same name as another property in type '{1}', but one takes indexer arguments and the other does not. You may be missing an indexer argument to one of your properties.</source>
        <target state="translated">屬性 '{0}' 與類型 '{1}' 中的另一個屬性同名，但其中一個接受索引子引數，另一個不接受。您的其中一個屬性可能缺少了索引子引數。</target>
        <note />
      </trans-unit>
      <trans-unit id="chkCantStoreByrefValue">
        <source>A type would store a byref typed value. This is not permitted by Common IL.</source>
        <target state="translated">類型將儲存 ByRef 類型的值。這是 Common IL 所不允許的作法。</target>
        <note />
      </trans-unit>
      <trans-unit id="chkDuplicateMethod">
        <source>Duplicate method. The method '{0}' has the same name and signature as another method in type '{1}'.</source>
        <target state="translated">方法重複。方法 '{0}' 與類型 '{1}' 中另一個方法同名，且簽章也相同。</target>
        <note />
      </trans-unit>
      <trans-unit id="chkDuplicateMethodWithSuffix">
        <source>Duplicate method. The method '{0}' has the same name and signature as another method in type '{1}' once tuples, functions, units of measure and/or provided types are erased.</source>
        <target state="translated">方法重複。當元組、函式、測量單位及 (或) 提供的類型清除之後，方法 '{0}' 與類型 '{1}' 中另一個方法同名，且簽章也相同。</target>
        <note />
      </trans-unit>
      <trans-unit id="chkDuplicateMethodCurried">
        <source>The method '{0}' has curried arguments but has the same name as another method in type '{1}'. Methods with curried arguments cannot be overloaded. Consider using a method taking tupled arguments.</source>
        <target state="translated">方法 '{0}' 有局部調用引數，與類型 '{1}' 中另一個方法同名。具有局部調用引數的方法無法多載。請考慮使用接受元組引數的方法。</target>
        <note />
      </trans-unit>
      <trans-unit id="chkCurriedMethodsCantHaveOutParams">
        <source>Methods with curried arguments cannot declare 'out', 'ParamArray', 'optional', 'ReflectedDefinition', 'byref', 'CallerLineNumber', 'CallerMemberName', or 'CallerFilePath' arguments</source>
        <target state="translated">具有局部調用引數的方法不得宣告 'out'、'ParamArray'、'optional'、'ReflectedDefinition'、'byref'、'CallerLineNumber'、'CallerMemberName' 或 'CallerFilePath' 引數</target>
        <note />
      </trans-unit>
      <trans-unit id="chkDuplicateProperty">
        <source>Duplicate property. The property '{0}' has the same name and signature as another property in type '{1}'.</source>
        <target state="translated">屬性重複。屬性 '{0}' 與類型 '{1}' 中另一個屬性同名，且簽章也相同。</target>
        <note />
      </trans-unit>
      <trans-unit id="chkDuplicatePropertyWithSuffix">
        <source>Duplicate property. The property '{0}' has the same name and signature as another property in type '{1}' once tuples, functions, units of measure and/or provided types are erased.</source>
        <target state="translated">屬性重複。當元組、函式、測量單位及 (或) 提供的類型清除之後，屬性 '{0}' 與類型 '{1}' 中另一個屬性同名，且簽章也相同。</target>
        <note />
      </trans-unit>
      <trans-unit id="chkDuplicateMethodInheritedType">
        <source>Duplicate method. The abstract method '{0}' has the same name and signature as an abstract method in an inherited type.</source>
        <target state="translated">重複的方法。抽象方法 '{0}' 與繼承類型中的某抽象方法具有相同的名稱和簽章。</target>
        <note />
      </trans-unit>
      <trans-unit id="chkDuplicateMethodInheritedTypeWithSuffix">
        <source>Duplicate method. The abstract method '{0}' has the same name and signature as an abstract method in an inherited type once tuples, functions, units of measure and/or provided types are erased.</source>
        <target state="translated">重複的方法。抽象方法 '{0}' 在清除元組、函式、測量單位和/或提供的類型後，會與繼承類型中的某抽象方法具有相同的名稱和簽章。</target>
        <note />
      </trans-unit>
      <trans-unit id="chkMultipleGenericInterfaceInstantiations">
        <source>This type implements the same interface at different generic instantiations '{0}' and '{1}'. This is not permitted in this version of F#.</source>
        <target state="translated">此類型會在不同的泛型具現化 '{0}' 及 '{1}' 中實作相同的介面。本版 F# 不允許此作法。</target>
        <note />
      </trans-unit>
      <trans-unit id="chkValueWithDefaultValueMustHaveDefaultValue">
        <source>The type of a field using the 'DefaultValue' attribute must admit default initialization, i.e. have 'null' as a proper value or be a struct type whose fields all admit default initialization. You can use 'DefaultValue(false)' to disable this check</source>
        <target state="translated">使用 'DefaultValue' 屬性之欄位的類型必須允許預設初始化，即使用 'null' 做為適當的值或做為所有欄位都允許預設初始化的結構類型。您可以使用 'DefaultValue(false)' 停用這個檢查</target>
        <note />
      </trans-unit>
      <trans-unit id="chkNoByrefInTypeAbbrev">
        <source>The type abbreviation contains byrefs. This is not permitted by F#.</source>
        <target state="translated">類型縮寫包含 ByRef。F# 不允許這種作法。</target>
        <note />
      </trans-unit>
      <trans-unit id="crefBoundVarUsedInSplice">
        <source>The variable '{0}' is bound in a quotation but is used as part of a spliced expression. This is not permitted since it may escape its scope.</source>
        <target state="translated">變數 '{0}' 雖括在引號中，卻做為接合運算式的一部分使用。這是不允許的作法，因為這樣可能會逸出其範圍。</target>
        <note />
      </trans-unit>
      <trans-unit id="crefQuotationsCantContainGenericExprs">
        <source>Quotations cannot contain uses of generic expressions</source>
        <target state="translated">引號內不能使用泛型運算式</target>
        <note />
      </trans-unit>
      <trans-unit id="crefQuotationsCantContainGenericFunctions">
        <source>Quotations cannot contain function definitions that are inferred or declared to be generic. Consider adding some type constraints to make this a valid quoted expression.</source>
        <target state="translated">引號內不能包含推斷或宣告為泛型的函式定義。請考慮加入一些類型條件約束，使它成為有效的加引號運算式。</target>
        <note />
      </trans-unit>
      <trans-unit id="crefQuotationsCantContainObjExprs">
        <source>Quotations cannot contain object expressions</source>
        <target state="translated">引號內不能包含物件運算式</target>
        <note />
      </trans-unit>
      <trans-unit id="crefQuotationsCantContainAddressOf">
        <source>Quotations cannot contain expressions that take the address of a field</source>
        <target state="translated">引號內不能包含接受欄位位址的運算式</target>
        <note />
      </trans-unit>
      <trans-unit id="crefQuotationsCantContainStaticFieldRef">
        <source>Quotations cannot contain expressions that fetch static fields</source>
        <target state="translated">引號內不能包含擷取靜態欄位的運算式</target>
        <note />
      </trans-unit>
      <trans-unit id="crefQuotationsCantContainInlineIL">
        <source>Quotations cannot contain inline assembly code or pattern matching on arrays</source>
        <target state="translated">引號內不能包含內嵌組譯程式碼或陣列上的模式比對</target>
        <note />
      </trans-unit>
      <trans-unit id="crefQuotationsCantContainDescendingForLoops">
        <source>Quotations cannot contain descending for loops</source>
        <target state="translated">引號內不能包含迴圈的遞減</target>
        <note />
      </trans-unit>
      <trans-unit id="crefQuotationsCantFetchUnionIndexes">
        <source>Quotations cannot contain expressions that fetch union case indexes</source>
        <target state="translated">引號內不能包含擷取聯集索引的運算式</target>
        <note />
      </trans-unit>
      <trans-unit id="crefQuotationsCantSetUnionFields">
        <source>Quotations cannot contain expressions that set union case fields</source>
        <target state="translated">引號內不能包含設定聯集欄位的運算式</target>
        <note />
      </trans-unit>
      <trans-unit id="crefQuotationsCantSetExceptionFields">
        <source>Quotations cannot contain expressions that set fields in exception values</source>
        <target state="translated">引號內不能包含設定例外狀況值中欄位的運算式</target>
        <note />
      </trans-unit>
      <trans-unit id="crefQuotationsCantRequireByref">
        <source>Quotations cannot contain expressions that require byref pointers</source>
        <target state="translated">引號內不能包含需要 ByRef 指標的運算式</target>
        <note />
      </trans-unit>
      <trans-unit id="crefQuotationsCantCallTraitMembers">
        <source>Quotations cannot contain expressions that make member constraint calls, or uses of operators that implicitly resolve to a member constraint call</source>
        <target state="translated">引號內不能包含進行成員條件約束呼叫的運算式，或使用隱含解析成成員條件約束呼叫的運算子</target>
        <note />
      </trans-unit>
      <trans-unit id="crefQuotationsCantContainThisConstant">
        <source>Quotations cannot contain this kind of constant</source>
        <target state="translated">引號內不能包含這種常數</target>
        <note />
      </trans-unit>
      <trans-unit id="crefQuotationsCantContainThisPatternMatch">
        <source>Quotations cannot contain this kind of pattern match</source>
        <target state="translated">引號內不能包含這種模式比對</target>
        <note />
      </trans-unit>
      <trans-unit id="crefQuotationsCantContainArrayPatternMatching">
        <source>Quotations cannot contain array pattern matching</source>
        <target state="translated">引號內不能包含陣列模式比對</target>
        <note />
      </trans-unit>
      <trans-unit id="crefQuotationsCantContainThisType">
        <source>Quotations cannot contain this kind of type</source>
        <target state="translated">引號內不能包含這種類型</target>
        <note />
      </trans-unit>
      <trans-unit id="csTypeCannotBeResolvedAtCompileTime">
        <source>The declared type parameter '{0}' cannot be used here since the type parameter cannot be resolved at compile time</source>
        <target state="translated">此處不能使用宣告的型別參數 '{0}'，因為型別參數無法於編譯時間解析</target>
        <note />
      </trans-unit>
      <trans-unit id="csCodeLessGeneric">
        <source>This code is less generic than indicated by its annotations. A unit-of-measure specified using '_' has been determined to be '1', i.e. dimensionless. Consider making the code generic, or removing the use of '_'.</source>
        <target state="translated">這個程式碼的一般程度低於註釋所指示的程度。系統判定使用 '_' 指定的測量單位為 '1'，也就是無維度。請考慮使程式碼變成泛型程式碼，或移除 '_'。</target>
        <note />
      </trans-unit>
      <trans-unit id="csTypeInferenceMaxDepth">
        <source>Type inference problem too complicated (maximum iteration depth reached). Consider adding further type annotations.</source>
        <target state="translated">類型推斷問題太複雜 (已達到反覆項目深度上限)。請考慮加入進一步的類型註釋。</target>
        <note />
      </trans-unit>
      <trans-unit id="csExpectedArguments">
        <source>Expected arguments to an instance member</source>
        <target state="translated">引數必須是執行個體成員</target>
        <note />
      </trans-unit>
      <trans-unit id="csIndexArgumentMismatch">
        <source>This indexer expects {0} arguments but is here given {1}</source>
        <target state="translated">這個索引子需要 {0} 個引數，但此處指定了 {1} 個</target>
        <note />
      </trans-unit>
      <trans-unit id="csExpectTypeWithOperatorButGivenFunction">
        <source>Expecting a type supporting the operator '{0}' but given a function type. You may be missing an argument to a function.</source>
        <target state="translated">必須是支援運算子 '{0}' 的類型，但提供的卻是函式類型。您可能遺漏函式的引數。</target>
        <note />
      </trans-unit>
      <trans-unit id="csExpectTypeWithOperatorButGivenTuple">
        <source>Expecting a type supporting the operator '{0}' but given a tuple type</source>
        <target state="translated">必須是支援運算子 '{0}' 的型別，但指定的是元組型別</target>
        <note />
      </trans-unit>
      <trans-unit id="csTypesDoNotSupportOperator">
        <source>None of the types '{0}' support the operator '{1}'</source>
        <target state="translated">類型 '{0}' 都不支援運算子 '{1}'</target>
        <note />
      </trans-unit>
      <trans-unit id="csTypeDoesNotSupportOperator">
        <source>The type '{0}' does not support the operator '{1}'</source>
        <target state="translated">類型 '{0}' 不支援運算子 '{1}'</target>
        <note />
      </trans-unit>
      <trans-unit id="csTypesDoNotSupportOperatorNullable">
        <source>None of the types '{0}' support the operator '{1}'. Consider opening the module 'Microsoft.FSharp.Linq.NullableOperators'.</source>
        <target state="translated">類型 '{0}' 都不支援運算子 '{1}'。請考慮開啟模組 'Microsoft.FSharp.Linq.NullableOperators'。</target>
        <note />
      </trans-unit>
      <trans-unit id="csTypeDoesNotSupportOperatorNullable">
        <source>The type '{0}' does not support the operator '{1}'. Consider opening the module 'Microsoft.FSharp.Linq.NullableOperators'.</source>
        <target state="translated">類型 '{0}' 不支援運算子 '{1}'。請考慮開啟模組 'Microsoft.FSharp.Linq.NullableOperators'。</target>
        <note />
      </trans-unit>
      <trans-unit id="csTypeDoesNotSupportConversion">
        <source>The type '{0}' does not support a conversion to the type '{1}'</source>
        <target state="translated">類型 '{0}' 不支援轉換成類型 '{1}'</target>
        <note />
      </trans-unit>
      <trans-unit id="csMethodFoundButIsStatic">
        <source>The type '{0}' has a method '{1}' (full name '{2}'), but the method is static</source>
        <target state="translated">類型 '{0}' 有方法 '{1}' (完整名稱 '{2}')，但這個方法是靜態的</target>
        <note />
      </trans-unit>
      <trans-unit id="csMethodFoundButIsNotStatic">
        <source>The type '{0}' has a method '{1}' (full name '{2}'), but the method is not static</source>
        <target state="translated">類型 '{0}' 有方法 '{1}' (完整名稱 '{2}')，但這個方法不是靜態的</target>
        <note />
      </trans-unit>
      <trans-unit id="csStructConstraintInconsistent">
        <source>The constraints 'struct' and 'not struct' are inconsistent</source>
        <target state="translated">條件約束 'struct' 與 'not struct' 不一致</target>
        <note />
      </trans-unit>
      <trans-unit id="csTypeDoesNotHaveNull">
        <source>The type '{0}' does not have 'null' as a proper value</source>
        <target state="translated">類型 '{0}' 不是用 'null' 做為適當的值</target>
        <note />
      </trans-unit>
      <trans-unit id="csNullableTypeDoesNotHaveNull">
        <source>The type '{0}' does not have 'null' as a proper value. To create a null value for a Nullable type use 'System.Nullable()'.</source>
        <target state="translated">類型 '{0}' 不是用 'null' 做為適當的值。若要替可為 Null 的類型建立 null 值，請使用 'System.Nullable()'。</target>
        <note />
      </trans-unit>
      <trans-unit id="csTypeDoesNotSupportComparison1">
        <source>The type '{0}' does not support the 'comparison' constraint because it has the 'NoComparison' attribute</source>
        <target state="translated">類型 '{0}' 不支援 'comparison' 條件約束，因為它有 'NoComparison' 屬性</target>
        <note />
      </trans-unit>
      <trans-unit id="csTypeDoesNotSupportComparison2">
        <source>The type '{0}' does not support the 'comparison' constraint. For example, it does not support the 'System.IComparable' interface</source>
        <target state="translated">類型 '{0}' 不支援 'comparison' 條件約束。例如，它不支援 'System.IComparable' 介面</target>
        <note />
      </trans-unit>
      <trans-unit id="csTypeDoesNotSupportComparison3">
        <source>The type '{0}' does not support the 'comparison' constraint because it is a record, union or struct with one or more structural element types which do not support the 'comparison' constraint. Either avoid the use of comparison with this type, or add the 'StructuralComparison' attribute to the type to determine which field type does not support comparison</source>
        <target state="translated">類型 '{0}' 不支援 'comparison' 條件約束，因為它是記錄、等位或結構，且具有一個或多個不支援 'comparison' 條件約束的結構化項目類型。請避免使用這種類型的比較，或將 'StructuralComparison' 屬性加入類型，以判斷哪個欄位類型不支援比較</target>
        <note />
      </trans-unit>
      <trans-unit id="csTypeDoesNotSupportEquality1">
        <source>The type '{0}' does not support the 'equality' constraint because it has the 'NoEquality' attribute</source>
        <target state="translated">類型 '{0}' 不支援 'equality' 條件約束，因為它有 'NoEquality' 屬性</target>
        <note />
      </trans-unit>
      <trans-unit id="csTypeDoesNotSupportEquality2">
        <source>The type '{0}' does not support the 'equality' constraint because it is a function type</source>
        <target state="translated">類型 '{0}' 不支援 'equality' 條件約束，因為它是函式類型</target>
        <note />
      </trans-unit>
      <trans-unit id="csTypeDoesNotSupportEquality3">
        <source>The type '{0}' does not support the 'equality' constraint because it is a record, union or struct with one or more structural element types which do not support the 'equality' constraint. Either avoid the use of equality with this type, or add the 'StructuralEquality' attribute to the type to determine which field type does not support equality</source>
        <target state="translated">類型 '{0}' 不支援 'equality' 條件約束，因為它是記錄、等位或結構，且具有一個或多個不支援 'equality' 條件約束的結構化項目類型。請避免使用這種類型的相等，或將 'StructuralEquality' 屬性加入類型，以判斷哪個欄位類型不支援相等</target>
        <note />
      </trans-unit>
      <trans-unit id="csTypeIsNotEnumType">
        <source>The type '{0}' is not a CLI enum type</source>
        <target state="translated">類型 '{0}' 不是 CLI 列舉類型</target>
        <note />
      </trans-unit>
      <trans-unit id="csTypeHasNonStandardDelegateType">
        <source>The type '{0}' has a non-standard delegate type</source>
        <target state="translated">類型 '{0}' 有非標準的委派類型</target>
        <note />
      </trans-unit>
      <trans-unit id="csTypeIsNotDelegateType">
        <source>The type '{0}' is not a CLI delegate type</source>
        <target state="translated">類型 '{0}' 不是 CLI 委派類型</target>
        <note />
      </trans-unit>
      <trans-unit id="csTypeParameterCannotBeNullable">
        <source>This type parameter cannot be instantiated to 'Nullable'. This is a restriction imposed in order to ensure the meaning of 'null' in some CLI languages is not confusing when used in conjunction with 'Nullable' values.</source>
        <target state="translated">這個型別參數無法具現化成 'Nullable'。施加這個限制的原因是為了確保在某些 CLI 中，將 'null' 搭配 'Nullable' 值一起使用時意義不會混淆。</target>
        <note />
      </trans-unit>
      <trans-unit id="csGenericConstructRequiresStructType">
        <source>A generic construct requires that the type '{0}' is a CLI or F# struct type</source>
        <target state="translated">泛型建構要求類型 '{0}' 必須是 CLI 或 F# 結構類型</target>
        <note />
      </trans-unit>
      <trans-unit id="csGenericConstructRequiresUnmanagedType">
        <source>A generic construct requires that the type '{0}' is an unmanaged type</source>
        <target state="translated">泛型建構要求類型 '{0}' 必須是非受控類型</target>
        <note />
      </trans-unit>
      <trans-unit id="csTypeNotCompatibleBecauseOfPrintf">
        <source>The type '{0}' is not compatible with any of the types {1}, arising from the use of a printf-style format string</source>
        <target state="translated">類型 '{0}' 與任何類型 {1} 都不相容，原因是使用了 printf 樣式的格式字串</target>
        <note />
      </trans-unit>
      <trans-unit id="csGenericConstructRequiresReferenceSemantics">
        <source>A generic construct requires that the type '{0}' have reference semantics, but it does not, i.e. it is a struct</source>
        <target state="translated">泛型建構要求類型 '{0}' 必須有參考語意，但它卻沒有，也就是說它是結構</target>
        <note />
      </trans-unit>
      <trans-unit id="csGenericConstructRequiresNonAbstract">
        <source>A generic construct requires that the type '{0}' be non-abstract</source>
        <target state="translated">泛型建構要求類型 '{0}' 必須是非抽象的</target>
        <note />
      </trans-unit>
      <trans-unit id="csGenericConstructRequiresPublicDefaultConstructor">
        <source>A generic construct requires that the type '{0}' have a public default constructor</source>
        <target state="translated">泛型建構要求類型 '{0}' 必須有公用預設建構函式</target>
        <note />
      </trans-unit>
      <trans-unit id="csTypeInstantiationLengthMismatch">
        <source>Type instantiation length mismatch</source>
        <target state="translated">類型具現化長度不符</target>
        <note />
      </trans-unit>
      <trans-unit id="csOptionalArgumentNotPermittedHere">
        <source>Optional arguments not permitted here</source>
        <target state="translated">此處不允許選擇性引數</target>
        <note />
      </trans-unit>
      <trans-unit id="csMemberIsNotStatic">
        <source>{0} is not a static member</source>
        <target state="translated">{0} 不是靜態成員</target>
        <note />
      </trans-unit>
      <trans-unit id="csMemberIsNotInstance">
        <source>{0} is not an instance member</source>
        <target state="translated">{0} 不是執行個體成員</target>
        <note />
      </trans-unit>
      <trans-unit id="csArgumentLengthMismatch">
        <source>Argument length mismatch</source>
        <target state="translated">引數長度不符</target>
        <note />
      </trans-unit>
      <trans-unit id="csArgumentTypesDoNotMatch">
        <source>The argument types don't match</source>
        <target state="translated">引數類型不符</target>
        <note />
      </trans-unit>
      <trans-unit id="csMethodExpectsParams">
        <source>This method expects a CLI 'params' parameter in this position. 'params' is a way of passing a variable number of arguments to a method in languages such as C#. Consider passing an array for this argument</source>
        <target state="translated">這個方法預期這個位置是一個 CLI 'params' 參數。'params' 是一種傳遞變數的方法，可將可變數目的引數傳遞給 C# 一類語這的方法。請考慮傳遞這個引數的陣列</target>
        <note />
      </trans-unit>
      <trans-unit id="csMemberIsNotAccessible">
        <source>The member or object constructor '{0}' is not {1}</source>
        <target state="translated">成員或物件建構函式 '{0}' 不是 {1}</target>
        <note />
      </trans-unit>
      <trans-unit id="csMemberIsNotAccessible2">
        <source>The member or object constructor '{0}' is not {1}. Private members may only be accessed from within the declaring type. Protected members may only be accessed from an extending type and cannot be accessed from inner lambda expressions.</source>
        <target state="translated">成員或物件建構函式 '{0}' 不是 {1}。私用成員只能從宣告類型中存取。受保護的成員只能從擴充類型存取，無法從內部 Lambda 運算式存取。</target>
        <note />
      </trans-unit>
      <trans-unit id="csMethodIsNotAStaticMethod">
        <source>{0} is not a static method</source>
        <target state="translated">{0} 不是靜態方法</target>
        <note />
      </trans-unit>
      <trans-unit id="csMethodIsNotAnInstanceMethod">
        <source>{0} is not an instance method</source>
        <target state="translated">{0} 不是執行個體方法</target>
        <note />
      </trans-unit>
      <trans-unit id="csMemberHasNoArgumentOrReturnProperty">
        <source>The member or object constructor '{0}' has no argument or settable return property '{1}'. {2}.</source>
        <target state="translated">成員或物件建構函式 '{0}' 沒有引數或可設定的傳回屬性 '{1}'。{2}。</target>
        <note />
      </trans-unit>
      <trans-unit id="csCtorHasNoArgumentOrReturnProperty">
        <source>The object constructor '{0}' has no argument or settable return property '{1}'. {2}.</source>
        <target state="translated">物件建構函式 '{0}' 沒有引數或可設定的傳回屬性 '{1}'。{2}。</target>
        <note />
      </trans-unit>
      <trans-unit id="csRequiredSignatureIs">
        <source>The required signature is {0}</source>
        <target state="translated">需要的簽章是 {0}</target>
        <note />
      </trans-unit>
      <trans-unit id="csMemberSignatureMismatch">
        <source>The member or object constructor '{0}' requires {1} argument(s). The required signature is '{2}'.</source>
        <target state="translated">成員或物件建構函式 '{0}' 需要 {1} 個引數。需要的簽章是 '{2}'。</target>
        <note />
      </trans-unit>
      <trans-unit id="csMemberSignatureMismatch2">
        <source>The member or object constructor '{0}' requires {1} additional argument(s). The required signature is '{2}'.</source>
        <target state="translated">成員或物件建構函式 '{0}' 還需要 {1} 個其他引數。需要的簽章是 '{2}'。</target>
        <note />
      </trans-unit>
      <trans-unit id="csMemberSignatureMismatch3">
        <source>The member or object constructor '{0}' requires {1} argument(s). The required signature is '{2}'. Some names for missing arguments are {3}.</source>
        <target state="translated">成員或物件建構函式 '{0}' 需要 {1} 個引數。需要的簽章是 '{2}'。遺漏引數的部分名稱是 {3}。</target>
        <note />
      </trans-unit>
      <trans-unit id="csMemberSignatureMismatch4">
        <source>The member or object constructor '{0}' requires {1} additional argument(s). The required signature is '{2}'. Some names for missing arguments are {3}.</source>
        <target state="translated">成員或物件建構函式 '{0}' 還需要 {1} 個其他引數。需要的簽章是 '{2}'。遺漏引數的部分名稱是 {3}。</target>
        <note />
      </trans-unit>
      <trans-unit id="csMemberSignatureMismatchArityNamed">
        <source>The member or object constructor '{0}' requires {1} argument(s) but is here given {2} unnamed and {3} named argument(s). The required signature is '{4}'.</source>
        <target state="translated">成員或物件建構函式 '{0}' 需要 {1} 個引數，但此處指定了 {2} 個未命名和 {3} 個具名引數。需要的簽章是 '{4}'。</target>
        <note />
      </trans-unit>
      <trans-unit id="csMemberSignatureMismatchArity">
        <source>The member or object constructor '{0}' takes {1} argument(s) but is here given {2}. The required signature is '{3}'.</source>
        <target state="translated">成員或物件建構函式 '{0}' 接受 {1} 個引數，但此處指定了 {2} 個。需要的簽章是 '{3}'。</target>
        <note />
      </trans-unit>
      <trans-unit id="csCtorSignatureMismatchArity">
        <source>The object constructor '{0}' takes {1} argument(s) but is here given {2}. The required signature is '{3}'.</source>
        <target state="translated">物件建構函式 '{0}' 要用到 {1} 個引數，但此處提供了 {2} 個引數。需要的簽章是 '{3}'。</target>
        <note />
      </trans-unit>
      <trans-unit id="csCtorSignatureMismatchArityProp">
        <source>The object constructor '{0}' takes {1} argument(s) but is here given {2}. The required signature is '{3}'. If some of the arguments are meant to assign values to properties, consider separating those arguments with a comma (',').</source>
        <target state="translated">物件建構函式 '{0}' 要用到 {1} 個引數，但此處提供了 {2} 個引數。需要的簽章是 '{3}'。如果有部分引數是要為屬性指派值，請考慮以逗號 (',') 分隔這些引數。</target>
        <note />
      </trans-unit>
      <trans-unit id="csMemberSignatureMismatchArityType">
        <source>The member or object constructor '{0}' takes {1} type argument(s) but is here given {2}. The required signature is '{3}'.</source>
        <target state="translated">成員或物件建構函式 '{0}' 接受 {1} 個型別引數，但此處指定了 {2} 個。需要的簽章是 '{3}'。</target>
        <note />
      </trans-unit>
      <trans-unit id="csMemberNotAccessible">
        <source>A member or object constructor '{0}' taking {1} arguments is not accessible from this code location. All accessible versions of method '{2}' take {3} arguments.</source>
        <target state="translated">無法從這個程式碼位置存取接受 {1} 個引數的成員或物件建構函式 '{0}'。方法 '{2}' 的所有可存取版本都接受 {3} 個引數。</target>
        <note />
      </trans-unit>
      <trans-unit id="csIncorrectGenericInstantiation">
        <source>Incorrect generic instantiation. No {0} member named '{1}' takes {2} generic arguments.</source>
        <target state="translated">泛型具現化錯誤。沒有名稱為 '{1}' 的 {0} 成員接受 {2} 個泛型引數。</target>
        <note />
      </trans-unit>
      <trans-unit id="csMemberOverloadArityMismatch">
        <source>The member or object constructor '{0}' does not take {1} argument(s). An overload was found taking {2} arguments.</source>
        <target state="translated">成員或物件建構函式 '{0}' 不接受 {1} 個引數。找到接受 {2} 個引數的多載。</target>
        <note />
      </trans-unit>
      <trans-unit id="csNoMemberTakesTheseArguments">
        <source>No {0} member or object constructor named '{1}' takes {2} arguments</source>
        <target state="translated">沒有名稱為 '{1}' 的 {0} 成員或物件建構函式接受 {2} 個引數</target>
        <note />
      </trans-unit>
      <trans-unit id="csNoMemberTakesTheseArguments2">
        <source>No {0} member or object constructor named '{1}' takes {2} arguments. Note the call to this member also provides {3} named arguments.</source>
        <target state="translated">沒有名稱為 '{1}' 的 {0} 成員或物件建構函式接受 {2} 個引數。注意，呼叫這個成員也會提供 {3} 個具名引數。</target>
        <note />
      </trans-unit>
      <trans-unit id="csNoMemberTakesTheseArguments3">
        <source>No {0} member or object constructor named '{1}' takes {2} arguments. The named argument '{3}' doesn't correspond to any argument or settable return property for any overload.</source>
        <target state="translated">沒有名稱為 '{1}' 的 {0} 成員或物件建構函式接受 {2} 個引數。具名引數 '{3}' 未對應到任何引數或任何多載的可設定傳回屬性。</target>
        <note />
      </trans-unit>
      <trans-unit id="csMethodNotFound">
        <source>Method or object constructor '{0}' not found</source>
        <target state="translated">找不到方法或物件建構函式 '{0}'</target>
        <note />
      </trans-unit>
      <trans-unit id="csNoOverloadsFound">
        <source>No overloads match for method '{0}'.</source>
        <target state="translated">沒有符合方法 '{0}' 的多載。</target>
        <note />
      </trans-unit>
      <trans-unit id="csMethodIsOverloaded">
        <source>A unique overload for method '{0}' could not be determined based on type information prior to this program point. A type annotation may be needed.</source>
        <target state="translated">無法根據這個程式點之前的類型資訊，判斷方法 '{0}' 的唯一多載。可能需要有類型註釋。</target>
        <note />
      </trans-unit>
      <trans-unit id="csCandidates">
        <source>Candidates:\n{0}</source>
        <target state="translated">候選:\n{0}</target>
        <note />
      </trans-unit>
      <trans-unit id="parsDoCannotHaveVisibilityDeclarations">
        <source>Accessibility modifiers are not permitted on 'do' bindings, but '{0}' was given.</source>
        <target state="translated">'do' 繫結不得包含存取範圍修飾詞，但卻提供了 '{0}'。</target>
        <note />
      </trans-unit>
      <trans-unit id="parsEofInHashIf">
        <source>End of file in #if section begun at or after here</source>
        <target state="translated">#if 區段中的檔案結尾於此處或之後開始</target>
        <note />
      </trans-unit>
      <trans-unit id="parsEofInString">
        <source>End of file in string begun at or before here</source>
        <target state="translated">字串中的檔案結尾於此處或之前開始</target>
        <note />
      </trans-unit>
      <trans-unit id="parsEofInVerbatimString">
        <source>End of file in verbatim string begun at or before here</source>
        <target state="translated">逐字字串中的檔案結尾於此處或之前開始</target>
        <note />
      </trans-unit>
      <trans-unit id="parsEofInComment">
        <source>End of file in comment begun at or before here</source>
        <target state="translated">註解中的檔案結尾於此處或之前開始</target>
        <note />
      </trans-unit>
      <trans-unit id="parsEofInStringInComment">
        <source>End of file in string embedded in comment begun at or before here</source>
        <target state="translated">內嵌在註解中的字串中的檔案結尾於此處或之前開始</target>
        <note />
      </trans-unit>
      <trans-unit id="parsEofInVerbatimStringInComment">
        <source>End of file in verbatim string embedded in comment begun at or before here</source>
        <target state="translated">內嵌在註解中的逐字字串中的檔案結尾於此處或之前開始</target>
        <note />
      </trans-unit>
      <trans-unit id="parsEofInIfOcaml">
        <source>End of file in IF-OCAML section begun at or before here</source>
        <target state="translated">IF-OCAML 區段中的檔案結尾於此處或之前開始</target>
        <note />
      </trans-unit>
      <trans-unit id="parsEofInDirective">
        <source>End of file in directive begun at or before here</source>
        <target state="translated">指示詞中的檔案結尾於此處或之前開始</target>
        <note />
      </trans-unit>
      <trans-unit id="parsNoHashEndIfFound">
        <source>No #endif found for #if or #else</source>
        <target state="translated">找不到 #if 或 #else 的 #endif</target>
        <note />
      </trans-unit>
      <trans-unit id="parsAttributesIgnored">
        <source>Attributes have been ignored in this construct</source>
        <target state="translated">已忽略這個建構中的屬性</target>
        <note />
      </trans-unit>
      <trans-unit id="parsUseBindingsIllegalInImplicitClassConstructors">
        <source>'use' bindings are not permitted in primary constructors</source>
        <target state="translated">不允許在主要建構函式中使用 'use' 繫結</target>
        <note />
      </trans-unit>
      <trans-unit id="parsUseBindingsIllegalInModules">
        <source>'use' bindings are not permitted in modules and are treated as 'let' bindings</source>
        <target state="translated">不允許在模組中使用 'use' 繫結，將當做 'let' 繫結處理</target>
        <note />
      </trans-unit>
      <trans-unit id="parsIntegerForLoopRequiresSimpleIdentifier">
        <source>An integer for loop must use a simple identifier</source>
        <target state="translated">用於迴圈的整數必須使用簡單識別碼</target>
        <note />
      </trans-unit>
      <trans-unit id="parsOnlyOneWithAugmentationAllowed">
        <source>At most one 'with' augmentation is permitted</source>
        <target state="translated">最多只允許一個 'with' 增強指定</target>
        <note />
      </trans-unit>
      <trans-unit id="parsUnexpectedSemicolon">
        <source>A semicolon is not expected at this point</source>
        <target state="translated">目前不需要分號</target>
        <note />
      </trans-unit>
      <trans-unit id="parsUnexpectedEndOfFile">
        <source>Unexpected end of input</source>
        <target state="translated">未預期的輸入結束</target>
        <note />
      </trans-unit>
      <trans-unit id="parsUnexpectedVisibilityDeclaration">
        <source>Accessibility modifiers are not permitted here, but '{0}' was given.</source>
        <target state="translated">此處不得使用存取範圍修飾詞，但卻提供了 '{0}'。</target>
        <note />
      </trans-unit>
      <trans-unit id="parsOnlyHashDirectivesAllowed">
        <source>Only '#' compiler directives may occur prior to the first 'namespace' declaration</source>
        <target state="translated">在第一個 'namespace' 宣告前只能出現 '#' 編譯器指示詞</target>
        <note />
      </trans-unit>
      <trans-unit id="parsVisibilityDeclarationsShouldComePriorToIdentifier">
        <source>Accessibility modifiers should come immediately prior to the identifier naming a construct</source>
        <target state="translated">存取範圍修飾詞應該放在為建構命名的識別碼正前方</target>
        <note />
      </trans-unit>
      <trans-unit id="parsNamespaceOrModuleNotBoth">
        <source>Files should begin with either a namespace or module declaration, e.g. 'namespace SomeNamespace.SubNamespace' or 'module SomeNamespace.SomeModule', but not both. To define a module within a namespace use 'module SomeModule = ...'</source>
        <target state="translated">檔案應該以命名空間或模組宣告開始，例如 'namespace SomeNamespace.SubNamespace' 或 'module SomeNamespace.SomeModule'，但不能兩者都有。若要在命名空間中定義模組，請使用 'module SomeModule = ...'</target>
        <note />
      </trans-unit>
      <trans-unit id="parsModuleAbbreviationMustBeSimpleName">
        <source>A module abbreviation must be a simple name, not a path</source>
        <target state="translated">模組縮寫必須是簡單名稱，不是路徑</target>
        <note />
      </trans-unit>
      <trans-unit id="parsIgnoreAttributesOnModuleAbbreviation">
        <source>Ignoring attributes on module abbreviation</source>
        <target state="translated">即將忽略模組縮寫的屬性</target>
        <note />
      </trans-unit>
      <trans-unit id="parsIgnoreAttributesOnModuleAbbreviationAlwaysPrivate">
        <source>The '{0}' accessibility attribute is not allowed on module abbreviation. Module abbreviations are always private.</source>
        <target state="translated">模組縮寫不得包含 '{0}' 存取範圍屬性。模組縮寫一律為私用。</target>
        <note />
      </trans-unit>
      <trans-unit id="parsIgnoreVisibilityOnModuleAbbreviationAlwaysPrivate">
        <source>The '{0}' visibility attribute is not allowed on module abbreviation. Module abbreviations are always private.</source>
        <target state="translated">模組縮寫不得包含 '{0}' 可見度屬性。模組縮寫一律為私用。</target>
        <note />
      </trans-unit>
      <trans-unit id="parsUnClosedBlockInHashLight">
        <source>Unclosed block</source>
        <target state="translated">未封閉的區塊</target>
        <note />
      </trans-unit>
      <trans-unit id="parsUnmatchedBeginOrStruct">
        <source>Unmatched 'begin' or 'struct'</source>
        <target state="translated">無對應的 'begin' 或 'struct'</target>
        <note />
      </trans-unit>
      <trans-unit id="parsModuleDefnMustBeSimpleName">
        <source>A module name must be a simple name, not a path</source>
        <target state="translated">模組名稱必須是簡單名稱，不是路徑</target>
        <note />
      </trans-unit>
      <trans-unit id="parsUnexpectedEmptyModuleDefn">
        <source>Unexpected empty type moduleDefn list</source>
        <target state="translated">未預期的空白類型 moduleDefn 清單</target>
        <note />
      </trans-unit>
      <trans-unit id="parsAttributesMustComeBeforeVal">
        <source>Attributes should be placed before 'val'</source>
        <target state="translated">屬性應該放在 'val' 之前</target>
        <note />
      </trans-unit>
      <trans-unit id="parsAttributesAreNotPermittedOnInterfaceImplementations">
        <source>Attributes are not permitted on interface implementations</source>
        <target state="translated">不允許在介面實作上使用屬性</target>
        <note />
      </trans-unit>
      <trans-unit id="parsSyntaxError">
        <source>Syntax error</source>
        <target state="translated">語法錯誤</target>
        <note />
      </trans-unit>
      <trans-unit id="parsAugmentationsIllegalOnDelegateType">
        <source>Augmentations are not permitted on delegate type moduleDefns</source>
        <target state="translated">不允許在委派類型 moduleDefns 上使用增強指定</target>
        <note />
      </trans-unit>
      <trans-unit id="parsUnmatchedClassInterfaceOrStruct">
        <source>Unmatched 'class', 'interface' or 'struct'</source>
        <target state="translated">無對應的 'class'、'interface' 或 'struct'</target>
        <note />
      </trans-unit>
      <trans-unit id="parsEmptyTypeDefinition">
        <source>A type definition requires one or more members or other declarations. If you intend to define an empty class, struct or interface, then use 'type ... = class end', 'interface end' or 'struct end'.</source>
        <target state="translated">類型定義需要一個或多個成員或其他宣告。如果您打算定義空的類別、結構或介面，請使用 'type ... = class end'、'interface end' 或 'struct end'。</target>
        <note />
      </trans-unit>
      <trans-unit id="parsUnmatchedWith">
        <source>Unmatched 'with' or badly formatted 'with' block</source>
        <target state="translated">無對應的 'with'，或 'with' 區塊的格式錯誤</target>
        <note />
      </trans-unit>
      <trans-unit id="parsGetOrSetRequired">
        <source>'get', 'set' or 'get,set' required</source>
        <target state="translated">需要 'get'、'set' 或 'get,set'</target>
        <note />
      </trans-unit>
      <trans-unit id="parsOnlyClassCanTakeValueArguments">
        <source>Only class types may take value arguments</source>
        <target state="translated">只有類別類型可接受數值引數</target>
        <note />
      </trans-unit>
      <trans-unit id="parsUnmatchedBegin">
        <source>Unmatched 'begin'</source>
        <target state="translated">無對應的 'begin'</target>
        <note />
      </trans-unit>
      <trans-unit id="parsInvalidDeclarationSyntax">
        <source>Invalid declaration syntax</source>
        <target state="translated">無效的宣告語法</target>
        <note />
      </trans-unit>
      <trans-unit id="parsGetAndOrSetRequired">
        <source>'get' and/or 'set' required</source>
        <target state="translated">需要 'get' 和/或 'set'</target>
        <note />
      </trans-unit>
      <trans-unit id="parsTypeAnnotationsOnGetSet">
        <source>Type annotations on property getters and setters must be given after the 'get()' or 'set(v)', e.g. 'with get() : string = ...'</source>
        <target state="translated">屬性 getter 和 setter 的類型註釋必須在 'get()' 或 'set(v)' 之後指定，例如 'with get() : string = ...'</target>
        <note />
      </trans-unit>
      <trans-unit id="parsGetterMustHaveAtLeastOneArgument">
        <source>A getter property is expected to be a function, e.g. 'get() = ...' or 'get(index) = ...'</source>
        <target state="translated">getter 屬性必須是函式，例如 'get() = ...' 或 'get(index) = ...'</target>
        <note />
      </trans-unit>
      <trans-unit id="parsMultipleAccessibilitiesForGetSet">
        <source>Multiple accessibilities given for property getter or setter</source>
        <target state="translated">為屬性 getter 或 setter 指定了多個存取範圍</target>
        <note />
      </trans-unit>
      <trans-unit id="parsSetSyntax">
        <source>Property setters must be defined using 'set value = ', 'set idx value = ' or 'set (idx1,...,idxN) value = ... '</source>
        <target state="translated">必須使用 'set value = '、'set idx value = ' 或 'set (idx1,...,idxN) value = ... ' 定義屬性 setter</target>
        <note />
      </trans-unit>
      <trans-unit id="parsInterfacesHaveSameVisibilityAsEnclosingType">
        <source>Interfaces always have the same visibility as the enclosing type</source>
        <target state="translated">介面一定與封入類型採用相同的可見度</target>
        <note />
      </trans-unit>
      <trans-unit id="parsAccessibilityModsIllegalForAbstract">
        <source>Accessibility modifiers are not allowed on this member. Abstract slots always have the same visibility as the enclosing type.</source>
        <target state="translated">不允許在這個成員上使用存取範圍修飾詞。抽象位置一定與封入類型採用相同的可見度。</target>
        <note />
      </trans-unit>
      <trans-unit id="parsAttributesIllegalOnInherit">
        <source>Attributes are not permitted on 'inherit' declarations</source>
        <target state="translated">不允許在 'inherit' 宣告上使用屬性</target>
        <note />
      </trans-unit>
      <trans-unit id="parsVisibilityIllegalOnInherit">
        <source>Accessibility modifiers are not permitted on an 'inherits' declaration</source>
        <target state="translated">不允許在 'inherits' 宣告上使用存取範圍修飾詞</target>
        <note />
      </trans-unit>
      <trans-unit id="parsInheritDeclarationsCannotHaveAsBindings">
        <source>'inherit' declarations cannot have 'as' bindings. To access members of the base class when overriding a method, the syntax 'base.SomeMember' may be used; 'base' is a keyword. Remove this 'as' binding.</source>
        <target state="translated">'inherit' 宣告不能有 'as' 繫結。若要在覆寫方法時存取基底類別的成員，可以使用 'base.SomeMember' 語法，其中 'base' 是關鍵字。請移除這個 'as' 繫結。</target>
        <note />
      </trans-unit>
      <trans-unit id="parsAttributesIllegalHere">
        <source>Attributes are not allowed here</source>
        <target state="translated">這裡不允許屬性</target>
        <note />
      </trans-unit>
      <trans-unit id="parsTypeAbbreviationsCannotHaveVisibilityDeclarations">
        <source>Accessibility modifiers are not permitted in this position for type abbreviations</source>
        <target state="translated">不允許在類型縮寫的這個位置使用存取範圍修飾詞</target>
        <note />
      </trans-unit>
      <trans-unit id="parsEnumTypesCannotHaveVisibilityDeclarations">
        <source>Accessibility modifiers are not permitted in this position for enum types</source>
        <target state="translated">不允許在列舉類型的這個位置使用存取範圍修飾詞</target>
        <note />
      </trans-unit>
      <trans-unit id="parsAllEnumFieldsRequireValues">
        <source>All enum fields must be given values</source>
        <target state="translated">所有列舉欄位都必須指定值</target>
        <note />
      </trans-unit>
      <trans-unit id="parsInlineAssemblyCannotHaveVisibilityDeclarations">
        <source>Accessibility modifiers are not permitted on inline assembly code types</source>
        <target state="translated">不允許在內嵌組譯程式碼類型上使用存取範圍修飾詞</target>
        <note />
      </trans-unit>
      <trans-unit id="parsUnexpectedIdentifier">
        <source>Unexpected identifier: '{0}'</source>
        <target state="translated">未預期的識別碼: '{0}'</target>
        <note />
      </trans-unit>
      <trans-unit id="parsUnionCasesCannotHaveVisibilityDeclarations">
        <source>Accessibility modifiers are not permitted on union cases. Use 'type U = internal ...' or 'type U = private ...' to give an accessibility to the whole representation.</source>
        <target state="translated">不允許在聯集上使用存取範圍修飾詞。請使用 'type U = internal ...' 或 'type U = private ...' 為整個表示指定存取範圍。</target>
        <note />
      </trans-unit>
      <trans-unit id="parsEnumFieldsCannotHaveVisibilityDeclarations">
        <source>Accessibility modifiers are not permitted on enumeration fields</source>
        <target state="translated">不允許在列舉欄位上使用存取範圍修飾詞</target>
        <note />
      </trans-unit>
      <trans-unit id="parsConsiderUsingSeparateRecordType">
        <source>Consider using a separate record type instead</source>
        <target state="translated">請考慮改用不同的記錄類型</target>
        <note />
      </trans-unit>
      <trans-unit id="parsRecordFieldsCannotHaveVisibilityDeclarations">
        <source>Accessibility modifiers are not permitted on record fields. Use 'type R = internal ...' or 'type R = private ...' to give an accessibility to the whole representation.</source>
        <target state="translated">不允許在記錄欄位上使用存取範圍修飾詞。請使用 'type R = internal ...' 或 'type R = private ...' 為整個表示指定存取範圍。</target>
        <note />
      </trans-unit>
      <trans-unit id="parsLetAndForNonRecBindings">
        <source>The declaration form 'let ... and ...' for non-recursive bindings is not used in F# code. Consider using a sequence of 'let' bindings</source>
        <target state="translated">F# 程式碼中不使用非遞迴繫結的宣告形式 'let ... and ...'。請考慮使用 'let' 繫結序列</target>
        <note />
      </trans-unit>
      <trans-unit id="parsUnmatchedParen">
        <source>Unmatched '('</source>
        <target state="translated">無對應的 '('</target>
        <note />
      </trans-unit>
      <trans-unit id="parsSuccessivePatternsShouldBeSpacedOrTupled">
        <source>Successive patterns should be separated by spaces or tupled</source>
        <target state="translated">後續引數應該用空格分隔或採用 Tuple 形式</target>
        <note />
      </trans-unit>
      <trans-unit id="parsNoMatchingInForLet">
        <source>No matching 'in' found for this 'let'</source>
        <target state="translated">找不到這個 'let' 的對應 'in'</target>
        <note />
      </trans-unit>
      <trans-unit id="parsErrorInReturnForLetIncorrectIndentation">
        <source>Error in the return expression for this 'let'. Possible incorrect indentation.</source>
        <target state="translated">這個 'let' 的傳回運算式中有錯。可能是縮排不正確。</target>
        <note />
      </trans-unit>
      <trans-unit id="parsExpectedExpressionAfterLet">
        <source>The block following this '{0}' is unfinished. Every code block is an expression and must have a result. '{1}' cannot be the final code element in a block. Consider giving this block an explicit result.</source>
        <target state="translated">此 '{0}' 後跟隨的區塊未完成。每個程式碼區塊都是運算式，且必須要有結果。'{1}' 不得為區塊中最後一個程式碼項目。請考慮為此區塊提供明確結果。</target>
        <note />
      </trans-unit>
      <trans-unit id="parsIncompleteIf">
        <source>Incomplete conditional. Expected 'if &lt;expr&gt; then &lt;expr&gt;' or 'if &lt;expr&gt; then &lt;expr&gt; else &lt;expr&gt;'.</source>
        <target state="translated">條件不完整。應為 'if &lt;expr&gt; then &lt;expr&gt;' 或 'if &lt;expr&gt; then &lt;expr&gt; else &lt;expr&gt;'。</target>
        <note />
      </trans-unit>
      <trans-unit id="parsAssertIsNotFirstClassValue">
        <source>'assert' may not be used as a first class value. Use 'assert &lt;expr&gt;' instead.</source>
        <target state="translated">'assert' 不能用作第一個類別值。請改用 'assert &lt;expr&gt;'。</target>
        <note />
      </trans-unit>
      <trans-unit id="parsIdentifierExpected">
        <source>Identifier expected</source>
        <target state="translated">必須是識別項</target>
        <note />
      </trans-unit>
      <trans-unit id="parsInOrEqualExpected">
        <source>'in' or '=' expected</source>
        <target state="translated">必須是 'in' 或 '='</target>
        <note />
      </trans-unit>
      <trans-unit id="parsArrowUseIsLimited">
        <source>The use of '-&gt;' in sequence and computation expressions is limited to the form 'for pat in expr -&gt; expr'. Use the syntax 'for ... in ... do ... yield...' to generate elements in more complex sequence expressions.</source>
        <target state="translated">'-&gt;' 在序列和計算運算式中的用法只能是 'for pat in expr -&gt; expr' 形式。請使用 'for ... in ... do ... yield...' 語法在更複雜的序列運算式中產生元素。</target>
        <note />
      </trans-unit>
      <trans-unit id="parsSuccessiveArgsShouldBeSpacedOrTupled">
        <source>Successive arguments should be separated by spaces or tupled, and arguments involving function or method applications should be parenthesized</source>
        <target state="translated">後續引數應該用空格分隔或採用 Tuple 形式，而且涉及函式或方法應用程式的引數應該用括號括住</target>
        <note />
      </trans-unit>
      <trans-unit id="parsUnmatchedBracket">
        <source>Unmatched '['</source>
        <target state="translated">無對應的 '['</target>
        <note />
      </trans-unit>
      <trans-unit id="parsMissingQualificationAfterDot">
        <source>Missing qualification after '.'</source>
        <target state="translated">在 '.' 後遺漏限定性</target>
        <note />
      </trans-unit>
      <trans-unit id="parsParenFormIsForML">
        <source>In F# code you may use 'expr.[expr]'. A type annotation may be required to indicate the first expression is an array</source>
        <target state="translated">在 F# 程式碼中，您可使用 'expr.[expr]'。需要類型註釋來指示第一個運算式為陣列</target>
        <note />
      </trans-unit>
      <trans-unit id="parsMismatchedQuote">
        <source>Mismatched quotation, beginning with '{0}'</source>
        <target state="translated">不相符的引號，以 '{0}' 開頭</target>
        <note />
      </trans-unit>
      <trans-unit id="parsUnmatched">
        <source>Unmatched '{0}'</source>
        <target state="translated">無對應的 '{0}'</target>
        <note />
      </trans-unit>
      <trans-unit id="parsUnmatchedBracketBar">
        <source>Unmatched '[|'</source>
        <target state="translated">無對應的 '[|'</target>
        <note />
      </trans-unit>
      <trans-unit id="parsUnmatchedBrace">
        <source>Unmatched '{{'</source>
        <target state="translated">無對應的 '{{'</target>
        <note />
      </trans-unit>
      <trans-unit id="parsFieldBinding">
        <source>Field bindings must have the form 'id = expr;'</source>
        <target state="translated">欄位繫結必須具有 'id = expr;' 形式</target>
        <note />
      </trans-unit>
      <trans-unit id="parsMemberIllegalInObjectImplementation">
        <source>This member is not permitted in an object implementation</source>
        <target state="translated">不允許在物件實作中使用這個成員</target>
        <note />
      </trans-unit>
      <trans-unit id="parsMissingFunctionBody">
        <source>Missing function body</source>
        <target state="translated">遺漏函式主體</target>
        <note />
      </trans-unit>
      <trans-unit id="parsSyntaxErrorInLabeledType">
        <source>Syntax error in labelled type argument</source>
        <target state="translated">有標籤的型別引數中語法錯誤</target>
        <note />
      </trans-unit>
      <trans-unit id="parsUnexpectedInfixOperator">
        <source>Unexpected infix operator in type expression</source>
        <target state="translated">類型運算式中未預期的中置運算子</target>
        <note />
      </trans-unit>
      <trans-unit id="parsMultiArgumentGenericTypeFormDeprecated">
        <source>The syntax '(typ,...,typ) ident' is not used in F# code. Consider using 'ident&lt;typ,...,typ&gt;' instead</source>
        <target state="translated">F# 程式碼中未使用 '(typ,...,typ) ident' 語法。請考慮改用 'ident&lt;typ,...,typ&gt;'</target>
        <note />
      </trans-unit>
      <trans-unit id="parsInvalidLiteralInType">
        <source>Invalid literal in type</source>
        <target state="translated">類型中的常值無效</target>
        <note />
      </trans-unit>
      <trans-unit id="parsUnexpectedOperatorForUnitOfMeasure">
        <source>Unexpected infix operator in unit-of-measure expression. Legal operators are '*', '/' and '^'.</source>
        <target state="translated">測量單位運算式中未預期的中置運算子。合法的運算子為 '*'、'/' 和 '^'。</target>
        <note />
      </trans-unit>
      <trans-unit id="parsUnexpectedIntegerLiteralForUnitOfMeasure">
        <source>Unexpected integer literal in unit-of-measure expression</source>
        <target state="translated">測量單位運算式中未預期的整數常值</target>
        <note />
      </trans-unit>
      <trans-unit id="parsUnexpectedTypeParameter">
        <source>Syntax error: unexpected type parameter specification</source>
        <target state="translated">語法錯誤: 未預期的型別參數規格</target>
        <note />
      </trans-unit>
      <trans-unit id="parsMismatchedQuotationName">
        <source>Mismatched quotation operator name, beginning with '{0}'</source>
        <target state="translated">不相符的引號運算子名稱，以 '{0}' 開頭</target>
        <note />
      </trans-unit>
      <trans-unit id="parsActivePatternCaseMustBeginWithUpperCase">
        <source>Active pattern case identifiers must begin with an uppercase letter</source>
        <target state="translated">現用模式大小寫識別項必須以大寫字母開頭</target>
        <note />
      </trans-unit>
      <trans-unit id="parsActivePatternCaseContainsPipe">
        <source>The '|' character is not permitted in active pattern case identifiers</source>
        <target state="translated">現用模式大小寫識別碼不得使用字元 '|'</target>
        <note />
      </trans-unit>
      <trans-unit id="parsIllegalDenominatorForMeasureExponent">
        <source>Denominator must not be 0 in unit-of-measure exponent</source>
        <target state="translated">度量單位指數的分母不得為 0</target>
        <note />
      </trans-unit>
      <trans-unit id="parsNoEqualShouldFollowNamespace">
        <source>No '=' symbol should follow a 'namespace' declaration</source>
        <target state="translated">不得將 '=' 符號跟在 'namespace' 宣告之後</target>
        <note />
      </trans-unit>
      <trans-unit id="parsSyntaxModuleStructEndDeprecated">
        <source>The syntax 'module ... = struct .. end' is not used in F# code. Consider using 'module ... = begin .. end'</source>
        <target state="translated">F# 程式碼中不使用語法 'module ... = struct .. end'。請考慮使用 'module ... = begin .. end'</target>
        <note />
      </trans-unit>
      <trans-unit id="parsSyntaxModuleSigEndDeprecated">
        <source>The syntax 'module ... : sig .. end' is not used in F# code. Consider using 'module ... = begin .. end'</source>
        <target state="translated">F# 程式碼中不使用語法 'module ... : sig .. end'。請考慮使用 'module ... = begin .. end'</target>
        <note />
      </trans-unit>
      <trans-unit id="tcStaticFieldUsedWhenInstanceFieldExpected">
        <source>A static field was used where an instance field is expected</source>
        <target state="translated">在需要執行個體欄位的地方使用了靜態欄位</target>
        <note />
      </trans-unit>
      <trans-unit id="tcMethodNotAccessible">
        <source>Method '{0}' is not accessible from this code location</source>
        <target state="translated">無法從這個程式碼位置存取方法 '{0}'</target>
        <note />
      </trans-unit>
      <trans-unit id="tcImplicitMeasureFollowingSlash">
        <source>Implicit product of measures following /</source>
        <target state="translated">在 / 後有隱含的測量乘積</target>
        <note />
      </trans-unit>
      <trans-unit id="tcUnexpectedMeasureAnon">
        <source>Unexpected SynMeasure.Anon</source>
        <target state="translated">未預期的 SynMeasure.Anon</target>
        <note />
      </trans-unit>
      <trans-unit id="tcNonZeroConstantCannotHaveGenericUnit">
        <source>Non-zero constants cannot have generic units. For generic zero, write 0.0&lt;_&gt;.</source>
        <target state="translated">非零常數不能有泛型單位。如需泛型的零，請寫成 0.0&lt;_&gt;。</target>
        <note />
      </trans-unit>
      <trans-unit id="tcSeqResultsUseYield">
        <source>In sequence expressions, results are generated using 'yield'</source>
        <target state="translated">在循序項運算式中，結果是使用 'yield' 產生的</target>
        <note />
      </trans-unit>
      <trans-unit id="tcUnexpectedBigRationalConstant">
        <source>Unexpected big rational constant</source>
        <target state="translated">未預期的大型有理數常數</target>
        <note />
      </trans-unit>
      <trans-unit id="tcInvalidTypeForUnitsOfMeasure">
        <source>Units-of-measure supported only on float, float32, decimal and signed integer types</source>
        <target state="translated">只有 float、float32、decimal 和有正負號的整數類型支援測量單位</target>
        <note />
      </trans-unit>
      <trans-unit id="tcUnexpectedConstUint16Array">
        <source>Unexpected Const_uint16array</source>
        <target state="translated">未預期的 Const_uint16array</target>
        <note />
      </trans-unit>
      <trans-unit id="tcUnexpectedConstByteArray">
        <source>Unexpected Const_bytearray</source>
        <target state="translated">未預期的 Const_bytearray</target>
        <note />
      </trans-unit>
      <trans-unit id="tcParameterRequiresName">
        <source>A parameter with attributes must also be given a name, e.g. '[&lt;Attribute&gt;] Name : Type'</source>
        <target state="translated">具有屬性的參數也必須有名稱，例如 '[&lt;Attribute&gt;] Name : Type'</target>
        <note />
      </trans-unit>
      <trans-unit id="tcReturnValuesCannotHaveNames">
        <source>Return values cannot have names</source>
        <target state="translated">傳回值不能有名稱</target>
        <note />
      </trans-unit>
      <trans-unit id="tcMemberKindPropertyGetSetNotExpected">
        <source>MemberKind.PropertyGetSet only expected in parse trees</source>
        <target state="translated">只有剖析樹狀目錄中需要 MemberKind.PropertyGetSet</target>
        <note />
      </trans-unit>
      <trans-unit id="tcNamespaceCannotContainValues">
        <source>Namespaces cannot contain values. Consider using a module to hold your value declarations.</source>
        <target state="translated">命名空間不能包含值。請考慮使用模組來存放值宣告。</target>
        <note />
      </trans-unit>
      <trans-unit id="tcNamespaceCannotContainExtensionMembers">
        <source>Namespaces cannot contain extension members except in the same file and namespace declaration group where the type is defined. Consider using a module to hold declarations of extension members.</source>
        <target state="translated">命名空間不能包含擴充成員，除非在已定義類型的相同檔案和命名空間宣告群組內。請考慮使用模組來保留擴充成員的宣告。</target>
        <note />
      </trans-unit>
      <trans-unit id="tcMultipleVisibilityAttributes">
        <source>Multiple visibility attributes have been specified for this identifier</source>
        <target state="translated">已經為這個識別碼指定多個可見度屬性</target>
        <note />
      </trans-unit>
      <trans-unit id="tcMultipleVisibilityAttributesWithLet">
        <source>Multiple visibility attributes have been specified for this identifier. 'let' bindings in classes are always private, as are any 'let' bindings inside expressions.</source>
        <target state="translated">已經為這個識別碼指定多個可見度屬性。類別中的 'let' 繫結一定是私用的，就如同運算式內的任何 'let' 繫結一樣。</target>
        <note />
      </trans-unit>
      <trans-unit id="tcInvalidMethodNameForRelationalOperator">
        <source>The name '({0})' should not be used as a member name. To define comparison semantics for a type, implement the 'System.IComparable' interface. If defining a static member for use from other CLI languages then use the name '{1}' instead.</source>
        <target state="translated">名稱 '({0})' 不應該做為成員名稱使用。若要定義類型的比較語意，請實作 'System.IComparable' 介面。如果要定義靜態成員以用於其他 CLI 語言，請改用名稱 '{1}'。</target>
        <note />
      </trans-unit>
      <trans-unit id="tcInvalidMethodNameForEquality">
        <source>The name '({0})' should not be used as a member name. To define equality semantics for a type, override the 'Object.Equals' member. If defining a static member for use from other CLI languages then use the name '{1}' instead.</source>
        <target state="translated">名稱 '({0})' 不應該做為成員名稱使用。若要定義類型的相等語意，請覆寫 'Object.Equals' 成員。如果要定義靜態成員以用於其他 CLI 語言，請改用名稱 '{1}'。</target>
        <note />
      </trans-unit>
      <trans-unit id="tcInvalidMemberName">
        <source>The name '({0})' should not be used as a member name. If defining a static member for use from other CLI languages then use the name '{1}' instead.</source>
        <target state="translated">名稱 '({0})' 不應該做為成員名稱使用。如果要定義靜態成員以用於其他 CLI 語言，請改用名稱 '{1}'。</target>
        <note />
      </trans-unit>
      <trans-unit id="tcInvalidMemberNameFixedTypes">
        <source>The name '({0})' should not be used as a member name because it is given a standard definition in the F# library over fixed types</source>
        <target state="translated">名稱 '({0})' 不應該做為成員名稱使用，因為已經在 F# 程式庫中透過固定類型為它指定標準定義</target>
        <note />
      </trans-unit>
      <trans-unit id="tcInvalidOperatorDefinitionRelational">
        <source>The '{0}' operator should not normally be redefined. To define overloaded comparison semantics for a particular type, implement the 'System.IComparable' interface in the definition of that type.</source>
        <target state="translated">通常不應該重新定義 '{0}' 運算子。若要定義特定類型的多載比較語意，請在該類型的定義中實作 'System.IComparable' 介面。</target>
        <note />
      </trans-unit>
      <trans-unit id="tcInvalidOperatorDefinitionEquality">
        <source>The '{0}' operator should not normally be redefined. To define equality semantics for a type, override the 'Object.Equals' member in the definition of that type.</source>
        <target state="translated">通常不應該重新定義 '{0}' 運算子。若要定義類型的相等語意，請在該類型的定義中覆寫 'Object.Equals' 成員。</target>
        <note />
      </trans-unit>
      <trans-unit id="tcInvalidOperatorDefinition">
        <source>The '{0}' operator should not normally be redefined. Consider using a different operator name</source>
        <target state="translated">通常不應該重新定義 '{0}' 運算子。請考慮使用其他運算子名稱</target>
        <note />
      </trans-unit>
      <trans-unit id="tcInvalidIndexOperatorDefinition">
        <source>The '{0}' operator cannot be redefined. Consider using a different operator name</source>
        <target state="translated">不能重新定義 '{0}' 運算子。請考慮使用其他運算子名稱</target>
        <note />
      </trans-unit>
      <trans-unit id="tcExpectModuleOrNamespaceParent">
        <source>Expected module or namespace parent {0}</source>
        <target state="translated">必須是模組或命名空間父代 {0}</target>
        <note />
      </trans-unit>
      <trans-unit id="tcImplementsIComparableExplicitly">
        <source>The struct, record or union type '{0}' implements the interface 'System.IComparable' explicitly. You must apply the 'CustomComparison' attribute to the type.</source>
        <target state="translated">結構、記錄或等位型別 '{0}' 明確實作了介面 'System.IComparable'。您必須將 'CustomComparison' 屬性套用到該型別。</target>
        <note />
      </trans-unit>
      <trans-unit id="tcImplementsGenericIComparableExplicitly">
        <source>The struct, record or union type '{0}' implements the interface 'System.IComparable&lt;_&gt;' explicitly. You must apply the 'CustomComparison' attribute to the type, and should also provide a consistent implementation of the non-generic interface System.IComparable.</source>
        <target state="translated">結構、記錄或等位型別 '{0}' 會明確實作介面 'System.IComparable&lt;_&gt;'。您必須將 'CustomComparison' 屬性套用到類型，也應提供一致的非泛型介面 System.IComparable 實作。</target>
        <note />
      </trans-unit>
      <trans-unit id="tcImplementsIStructuralComparableExplicitly">
        <source>The struct, record or union type '{0}' implements the interface 'System.IStructuralComparable' explicitly. Apply the 'CustomComparison' attribute to the type.</source>
        <target state="translated">結構、記錄或等位型別 '{0}' 明確實作了介面 'System.IStructuralComparable'。請將 'CustomComparison' 屬性套用到該型別。</target>
        <note />
      </trans-unit>
      <trans-unit id="tcRecordFieldInconsistentTypes">
        <source>This record contains fields from inconsistent types</source>
        <target state="translated">這個記錄包含來自不一致類型的欄位</target>
        <note />
      </trans-unit>
      <trans-unit id="tcDllImportStubsCannotBeInlined">
        <source>DLLImport stubs cannot be inlined</source>
        <target state="translated">無法內嵌 DLLImport Stub</target>
        <note />
      </trans-unit>
      <trans-unit id="tcStructsCanOnlyBindThisAtMemberDeclaration">
        <source>Structs may only bind a 'this' parameter at member declarations</source>
        <target state="translated">結構只能在成員宣告中繫結 'this' 參數</target>
        <note />
      </trans-unit>
      <trans-unit id="tcUnexpectedExprAtRecInfPoint">
        <source>Unexpected expression at recursive inference point</source>
        <target state="translated">於遞迴推斷點有未預期的運算式</target>
        <note />
      </trans-unit>
      <trans-unit id="tcLessGenericBecauseOfAnnotation">
        <source>This code is less generic than required by its annotations because the explicit type variable '{0}' could not be generalized. It was constrained to be '{1}'.</source>
        <target state="translated">這個程式碼的一般程度小於其註釋要求的程度，因為無法一般化明確類型變數 '{0}'。它受限於必須是 '{1}'。</target>
        <note />
      </trans-unit>
      <trans-unit id="tcConstrainedTypeVariableCannotBeGeneralized">
        <source>One or more of the explicit class or function type variables for this binding could not be generalized, because they were constrained to other types</source>
        <target state="translated">無法一般化這個繫結的一個或多個明確類別或函式類型變數，因為它們受限於其他類型</target>
        <note />
      </trans-unit>
      <trans-unit id="tcGenericParameterHasBeenConstrained">
        <source>A generic type parameter has been used in a way that constrains it to always be '{0}'</source>
        <target state="translated">泛型型別參數的使用方式導致它始終受限為 '{0}'</target>
        <note />
      </trans-unit>
      <trans-unit id="tcTypeParameterHasBeenConstrained">
        <source>This type parameter has been used in a way that constrains it to always be '{0}'</source>
        <target state="translated">這個型別參數的使用方式導致它始終受限為 '{0}'</target>
        <note />
      </trans-unit>
      <trans-unit id="tcTypeParametersInferredAreNotStable">
        <source>The type parameters inferred for this value are not stable under the erasure of type abbreviations. This is due to the use of type abbreviations which drop or reorder type parameters, e.g. \n\ttype taggedInt&lt;'a&gt; = int or\n\ttype swap&lt;'a,'b&gt; = 'b * 'a.\nConsider declaring the type parameters for this value explicitly, e.g.\n\tlet f&lt;'a,'b&gt; ((x,y) : swap&lt;'b,'a&gt;) : swap&lt;'a,'b&gt; = (y,x).</source>
        <target state="translated">為這個值推斷的類型參數在清除類型縮寫後會不穩定。這是因為使用了會卸除或重新排序類型參數的類型縮寫，例如 \n\ttype taggedInt&lt;'a&gt; = int or\n\ttype swap&lt;'a,'b&gt; = 'b * 'a。\n請考慮明確宣告類型參數，例如\n\tlet f&lt;'a,'b&gt; ((x,y) : swap&lt;'b,'a&gt;) : swap&lt;'a,'b&gt; = (y,x)。</target>
        <note />
      </trans-unit>
      <trans-unit id="tcExplicitTypeParameterInvalid">
        <source>Explicit type parameters may only be used on module or member bindings</source>
        <target state="translated">明確的類型參數只能用在模組或成員繫結上</target>
        <note />
      </trans-unit>
      <trans-unit id="tcOverridingMethodRequiresAllOrNoTypeParameters">
        <source>You must explicitly declare either all or no type parameters when overriding a generic abstract method</source>
        <target state="translated">覆寫泛型抽象方法時，必須明確宣告所有類型參數或不宣告任何類型參數</target>
        <note />
      </trans-unit>
      <trans-unit id="tcFieldsDoNotDetermineUniqueRecordType">
        <source>The field labels and expected type of this record expression or pattern do not uniquely determine a corresponding record type</source>
        <target state="translated">這個記錄運算式或模式的欄位標籤和預期類型無法唯一決定對應的記錄類型</target>
        <note />
      </trans-unit>
      <trans-unit id="tcFieldAppearsTwiceInRecord">
        <source>The field '{0}' appears twice in this record expression or pattern</source>
        <target state="translated">欄位 '{0}' 在這個記錄運算式或模式中出現兩次</target>
        <note />
      </trans-unit>
      <trans-unit id="tcUnknownUnion">
        <source>Unknown union case</source>
        <target state="translated">未知的聯集</target>
        <note />
      </trans-unit>
      <trans-unit id="tcNotSufficientlyGenericBecauseOfScope">
        <source>This code is not sufficiently generic. The type variable {0} could not be generalized because it would escape its scope.</source>
        <target state="translated">這個程式碼的一般程度不足。無法一般化類型變數 {0}，因為它會逸出其範圍。</target>
        <note />
      </trans-unit>
      <trans-unit id="tcPropertyRequiresExplicitTypeParameters">
        <source>A property cannot have explicit type parameters. Consider using a method instead.</source>
        <target state="translated">屬性不能有明確的類型參數。請考慮改用方法。</target>
        <note />
      </trans-unit>
      <trans-unit id="tcConstructorCannotHaveTypeParameters">
        <source>A constructor cannot have explicit type parameters. Consider using a static construction method instead.</source>
        <target state="translated">建構函式不能有明確的類型參數。請考慮改用靜態建構方法。</target>
        <note />
      </trans-unit>
      <trans-unit id="tcInstanceMemberRequiresTarget">
        <source>This instance member needs a parameter to represent the object being invoked. Make the member static or use the notation 'member x.Member(args) = ...'.</source>
        <target state="translated">這個執行個體成員需要參數來代表所叫用的物件。請將成員設為靜態成員，或使用 'member x.Member(args) = ...' 標記法。</target>
        <note />
      </trans-unit>
      <trans-unit id="tcUnexpectedPropertyInSyntaxTree">
        <source>Unexpected source-level property specification in syntax tree</source>
        <target state="translated">語法樹狀目錄中有未預期的來源層級屬性規格</target>
        <note />
      </trans-unit>
      <trans-unit id="tcStaticInitializerRequiresArgument">
        <source>A static initializer requires an argument</source>
        <target state="translated">靜態初始設定式需要引數</target>
        <note />
      </trans-unit>
      <trans-unit id="tcObjectConstructorRequiresArgument">
        <source>An object constructor requires an argument</source>
        <target state="translated">物件建構函式需要引數</target>
        <note />
      </trans-unit>
      <trans-unit id="tcStaticMemberShouldNotHaveThis">
        <source>This static member should not have a 'this' parameter. Consider using the notation 'member Member(args) = ...'.</source>
        <target state="translated">這個靜態成員不應該有 'this' 參數。請考慮使用 'member Member(args) = ...' 標記法。</target>
        <note />
      </trans-unit>
      <trans-unit id="tcExplicitStaticInitializerSyntax">
        <source>An explicit static initializer should use the syntax 'static new(args) = expr'</source>
        <target state="translated">明確的靜態初始設定式應該使用 'static new(args) = expr' 語法</target>
        <note />
      </trans-unit>
      <trans-unit id="tcExplicitObjectConstructorSyntax">
        <source>An explicit object constructor should use the syntax 'new(args) = expr'</source>
        <target state="translated">明確的物件建構函式應該使用 'new(args) = expr' 語法</target>
        <note />
      </trans-unit>
      <trans-unit id="tcUnexpectedPropertySpec">
        <source>Unexpected source-level property specification</source>
        <target state="translated">未預期的來源層級屬性規格</target>
        <note />
      </trans-unit>
      <trans-unit id="tcObjectExpressionFormDeprecated">
        <source>This form of object expression is not used in F#. Use 'member this.MemberName ... = ...' to define member implementations in object expressions.</source>
        <target state="translated">F# 中不使用這種形式的物件運算式。請使用 'member this.MemberName ... = ...' 來定義物件運算式中的成員實作。</target>
        <note />
      </trans-unit>
      <trans-unit id="tcInvalidDeclaration">
        <source>Invalid declaration</source>
        <target state="translated">無效的宣告</target>
        <note />
      </trans-unit>
      <trans-unit id="tcAttributesInvalidInPatterns">
        <source>Attributes are not allowed within patterns</source>
        <target state="translated">不允許在模式內使用屬性</target>
        <note />
      </trans-unit>
      <trans-unit id="tcFunctionRequiresExplicitTypeArguments">
        <source>The generic function '{0}' must be given explicit type argument(s)</source>
        <target state="translated">必須為泛型函式 '{0}' 指定明確的型別引數</target>
        <note />
      </trans-unit>
      <trans-unit id="tcDoesNotAllowExplicitTypeArguments">
        <source>The method or function '{0}' should not be given explicit type argument(s) because it does not declare its type parameters explicitly</source>
        <target state="translated">不應該為方法或函式 '{0}' 指定明確的型別引數，因為它未明確宣告其型別參數</target>
        <note />
      </trans-unit>
      <trans-unit id="tcTypeParameterArityMismatch">
        <source>This value, type or method expects {0} type parameter(s) but was given {1}</source>
        <target state="translated">這個值、型別或方法需要 {0} 個型別參數，卻指定了 {1} 個</target>
        <note />
      </trans-unit>
      <trans-unit id="tcDefaultStructConstructorCall">
        <source>The default, zero-initializing constructor of a struct type may only be used if all the fields of the struct type admit default initialization</source>
        <target state="translated">結構類型的預設、零初始化建構函式只能用在結構類型的所有欄位都允許預設初始化時</target>
        <note />
      </trans-unit>
      <trans-unit id="tcCouldNotFindIDisposable">
        <source>Couldn't find Dispose on IDisposable, or it was overloaded</source>
        <target state="translated">找不到 IDisposable 上的 Dispose，或已被多載</target>
        <note />
      </trans-unit>
      <trans-unit id="tcNonLiteralCannotBeUsedInPattern">
        <source>This value is not a literal and cannot be used in a pattern</source>
        <target state="translated">這個值不是常值，無法用在模式中</target>
        <note />
      </trans-unit>
      <trans-unit id="tcFieldIsReadonly">
        <source>This field is readonly</source>
        <target state="translated">這是唯讀欄位</target>
        <note />
      </trans-unit>
      <trans-unit id="tcNameArgumentsMustAppearLast">
        <source>Named arguments must appear after all other arguments</source>
        <target state="translated">具名引數必須出現在所有其他引數之後</target>
        <note />
      </trans-unit>
      <trans-unit id="tcFunctionRequiresExplicitLambda">
        <source>This function value is being used to construct a delegate type whose signature includes a byref argument. You must use an explicit lambda expression taking {0} arguments.</source>
        <target state="translated">這個函式值正用來建構簽章包含 ByRef 引數的委派類型。您必須使用接受 {0} 引數的明確 Lambda 運算式。</target>
        <note />
      </trans-unit>
      <trans-unit id="tcTypeCannotBeEnumerated">
        <source>The type '{0}' is not a type whose values can be enumerated with this syntax, i.e. is not compatible with either seq&lt;_&gt;, IEnumerable&lt;_&gt; or IEnumerable and does not have a GetEnumerator method</source>
        <target state="translated">類型 '{0}' 不是可透過此語法來列舉其值的類型，也就是與 seq&lt;_&gt;、IEnumerable&lt;_&gt; 或 IEnumerable 不相容，而且沒有 GetEnumerator 方法</target>
        <note />
      </trans-unit>
      <trans-unit id="tcInvalidMixtureOfRecursiveForms">
        <source>This recursive binding uses an invalid mixture of recursive forms</source>
        <target state="translated">這個遞迴繫結使用無效的混合遞迴形式</target>
        <note />
      </trans-unit>
      <trans-unit id="tcInvalidObjectConstructionExpression">
        <source>This is not a valid object construction expression. Explicit object constructors must either call an alternate constructor or initialize all fields of the object and specify a call to a super class constructor.</source>
        <target state="translated">這不是有效的物件建構運算式。明確物件建構函式必須呼叫替代建構函式，或初始化該物件的所有欄位並且指定超級類別建構函式的呼叫。</target>
        <note />
      </trans-unit>
      <trans-unit id="tcInvalidConstraint">
        <source>Invalid constraint</source>
        <target state="translated">無效的條件約束</target>
        <note />
      </trans-unit>
      <trans-unit id="tcInvalidConstraintTypeSealed">
        <source>Invalid constraint: the type used for the constraint is sealed, which means the constraint could only be satisfied by at most one solution</source>
        <target state="translated">無效的條件約束: 用於條件約束的類型是密封的，表示條件約束最多只能由一個方案滿足</target>
        <note />
      </trans-unit>
      <trans-unit id="tcInvalidEnumConstraint">
        <source>An 'enum' constraint must be of the form 'enum&lt;type&gt;'</source>
        <target state="translated">'enum' 條件約束的形式必須為 'enum&lt;類型&gt;'</target>
        <note />
      </trans-unit>
      <trans-unit id="tcInvalidNewConstraint">
        <source>'new' constraints must take one argument of type 'unit' and return the constructed type</source>
        <target state="translated">'new' 條件約束必須接受一個類型 'unit' 的引數，並傳回建構的類型</target>
        <note />
      </trans-unit>
      <trans-unit id="tcInvalidPropertyType">
        <source>This property has an invalid type. Properties taking multiple indexer arguments should have types of the form 'ty1 * ty2 -&gt; ty3'. Properties returning functions should have types of the form '(ty1 -&gt; ty2)'.</source>
        <target state="translated">此屬性的類型無效。採用多個索引子引數的屬性類型形式應為 'ty1 * ty2 -&gt; ty3'。傳回函式的屬性類型形式應為 '(ty1 -&gt; ty2)'。</target>
        <note />
      </trans-unit>
      <trans-unit id="tcExpectedUnitOfMeasureMarkWithAttribute">
        <source>Expected unit-of-measure parameter, not type parameter. Explicit unit-of-measure parameters must be marked with the [&lt;Measure&gt;] attribute.</source>
        <target state="translated">應為測量單位參數，而非類型參數。必須以 [&lt;Measure&gt;] 屬性標示明確的測量單位參數。</target>
        <note />
      </trans-unit>
      <trans-unit id="tcExpectedTypeParameter">
        <source>Expected type parameter, not unit-of-measure parameter</source>
        <target state="translated">必須是型別參數，不是測量單位參數</target>
        <note />
      </trans-unit>
      <trans-unit id="tcExpectedTypeNotUnitOfMeasure">
        <source>Expected type, not unit-of-measure</source>
        <target state="translated">必須是類型，不是測量單位</target>
        <note />
      </trans-unit>
      <trans-unit id="tcExpectedUnitOfMeasureNotType">
        <source>Expected unit-of-measure, not type</source>
        <target state="translated">必須是測量單位，不是類型</target>
        <note />
      </trans-unit>
      <trans-unit id="tcInvalidUnitsOfMeasurePrefix">
        <source>Units-of-measure cannot be used as prefix arguments to a type. Rewrite as postfix arguments in angle brackets.</source>
        <target state="translated">測量單位不能做為類型的前置引數使用。請重寫成括在角括號中的後置引數。</target>
        <note />
      </trans-unit>
      <trans-unit id="tcUnitsOfMeasureInvalidInTypeConstructor">
        <source>Unit-of-measure cannot be used in type constructor application</source>
        <target state="translated">測量單位不能用在類型建構函式應用程式中</target>
        <note />
      </trans-unit>
      <trans-unit id="tcRequireBuilderMethod">
        <source>This control construct may only be used if the computation expression builder defines a '{0}' method</source>
        <target state="translated">這個控制建構只能用在計算運算式產生器定義 '{0}' 方法時</target>
        <note />
      </trans-unit>
      <trans-unit id="tcTypeHasNoNestedTypes">
        <source>This type has no nested types</source>
        <target state="translated">這種類型沒有巢狀類型</target>
        <note />
      </trans-unit>
      <trans-unit id="tcUnexpectedSymbolInTypeExpression">
        <source>Unexpected {0} in type expression</source>
        <target state="translated">類型運算式中有未預期的 {0}</target>
        <note />
      </trans-unit>
      <trans-unit id="tcTypeParameterInvalidAsTypeConstructor">
        <source>Type parameter cannot be used as type constructor</source>
        <target state="translated">型別參數不能作為型別建構函式使用</target>
        <note />
      </trans-unit>
      <trans-unit id="tcIllegalSyntaxInTypeExpression">
        <source>Illegal syntax in type expression</source>
        <target state="translated">類型運算式中不合法的語法</target>
        <note />
      </trans-unit>
      <trans-unit id="tcAnonymousUnitsOfMeasureCannotBeNested">
        <source>Anonymous unit-of-measure cannot be nested inside another unit-of-measure expression</source>
        <target state="translated">匿名的測量單位無法巢狀於另一個測量單位運算式內</target>
        <note />
      </trans-unit>
      <trans-unit id="tcAnonymousTypeInvalidInDeclaration">
        <source>Anonymous type variables are not permitted in this declaration</source>
        <target state="translated">不允許在這個宣告中使用匿名的類型變數</target>
        <note />
      </trans-unit>
      <trans-unit id="tcUnexpectedSlashInType">
        <source>Unexpected / in type</source>
        <target state="translated">類型中有未預期的 /</target>
        <note />
      </trans-unit>
      <trans-unit id="tcUnexpectedTypeArguments">
        <source>Unexpected type arguments</source>
        <target state="translated">未預期的類型引數</target>
        <note />
      </trans-unit>
      <trans-unit id="tcOptionalArgsOnlyOnMembers">
        <source>Optional arguments are only permitted on type members</source>
        <target state="translated">只允許在類型成員上使用選擇性的引數</target>
        <note />
      </trans-unit>
      <trans-unit id="tcNameNotBoundInPattern">
        <source>Name '{0}' not bound in pattern context</source>
        <target state="translated">名稱 '{0}' 未在模式內容中繫結</target>
        <note />
      </trans-unit>
      <trans-unit id="tcInvalidNonPrimitiveLiteralInPatternMatch">
        <source>Non-primitive numeric literal constants cannot be used in pattern matches because they can be mapped to multiple different types through the use of a NumericLiteral module. Consider using replacing with a variable, and use 'when &lt;variable&gt; = &lt;constant&gt;' at the end of the match clause.</source>
        <target state="translated">因為非基本數值的常值常數可以透過使用 NumericLiteral 模組來對應到多個不同的類型，所以無法用於模式比對。請考慮以變數取代，並在比對子句的結尾使用 'when &lt;variable&gt; = &lt;constant&gt;'。</target>
        <note />
      </trans-unit>
      <trans-unit id="tcInvalidTypeArgumentUsage">
        <source>Type arguments cannot be specified here</source>
        <target state="translated">此處不能指定類型引數</target>
        <note />
      </trans-unit>
      <trans-unit id="tcRequireActivePatternWithOneResult">
        <source>Only active patterns returning exactly one result may accept arguments</source>
        <target state="translated">只有剛好傳回一個結果的現用模式可以接受引數</target>
        <note />
      </trans-unit>
      <trans-unit id="tcInvalidArgForParameterizedPattern">
        <source>Invalid argument to parameterized pattern label</source>
        <target state="translated">參數化模式標籤的引數無效</target>
        <note />
      </trans-unit>
      <trans-unit id="tcInvalidIndexIntoActivePatternArray">
        <source>Internal error. Invalid index into active pattern array</source>
        <target state="translated">內部錯誤。現用模式陣列的索引無效</target>
        <note />
      </trans-unit>
      <trans-unit id="tcUnionCaseDoesNotTakeArguments">
        <source>This union case does not take arguments</source>
        <target state="translated">這個聯集不接受引數</target>
        <note />
      </trans-unit>
      <trans-unit id="tcUnionCaseRequiresOneArgument">
        <source>This union case takes one argument</source>
        <target state="translated">這個聯集接受一個引數</target>
        <note />
      </trans-unit>
      <trans-unit id="tcUnionCaseExpectsTupledArguments">
        <source>This union case expects {0} arguments in tupled form</source>
        <target state="translated">這個聯集需要 {0} 個 Tuple 形式的引數</target>
        <note />
      </trans-unit>
      <trans-unit id="tcFieldIsNotStatic">
        <source>Field '{0}' is not static</source>
        <target state="translated">欄位 '{0}' 不是靜態的</target>
        <note />
      </trans-unit>
      <trans-unit id="tcFieldNotLiteralCannotBeUsedInPattern">
        <source>This field is not a literal and cannot be used in a pattern</source>
        <target state="translated">這個欄位不是常值，無法用在模式中</target>
        <note />
      </trans-unit>
      <trans-unit id="tcRequireVarConstRecogOrLiteral">
        <source>This is not a variable, constant, active recognizer or literal</source>
        <target state="translated">這不是變數、常數、現用辨識器或常值</target>
        <note />
      </trans-unit>
      <trans-unit id="tcInvalidPattern">
        <source>This is not a valid pattern</source>
        <target state="translated">這不是有效的模式</target>
        <note />
      </trans-unit>
      <trans-unit id="tcUseWhenPatternGuard">
        <source>Character range matches have been removed in F#. Consider using a 'when' pattern guard instead.</source>
        <target state="translated">字元範圍比對已從 F# 中移除。請考慮改用 'when' 模式成立條件。</target>
        <note />
      </trans-unit>
      <trans-unit id="tcIllegalPattern">
        <source>Illegal pattern</source>
        <target state="translated">不合法的模式</target>
        <note />
      </trans-unit>
      <trans-unit id="tcSyntaxErrorUnexpectedQMark">
        <source>Syntax error - unexpected '?' symbol</source>
        <target state="translated">語法錯誤 - 未預期的 '?' 符號</target>
        <note />
      </trans-unit>
      <trans-unit id="tcExpressionCountMisMatch">
        <source>Expected {0} expressions, got {1}</source>
        <target state="translated">必須是 {0} 運算式，卻得到 {1}</target>
        <note />
      </trans-unit>
      <trans-unit id="tcExprUndelayed">
        <source>TcExprUndelayed: delayed</source>
        <target state="translated">TcExprUndelayed: 已延遲</target>
        <note />
      </trans-unit>
      <trans-unit id="tcExpressionRequiresSequence">
        <source>This expression form may only be used in sequence and computation expressions</source>
        <target state="translated">這種運算式形式只能用在循序項運算式和計算運算式中</target>
        <note />
      </trans-unit>
      <trans-unit id="tcInvalidObjectExpressionSyntaxForm">
        <source>Invalid object expression. Objects without overrides or interfaces should use the expression form 'new Type(args)' without braces.</source>
        <target state="translated">無效的物件運算式。沒有覆寫或介面的物件應該使用不加大括號的運算式形式 'new Type(args)'。</target>
        <note />
      </trans-unit>
      <trans-unit id="tcInvalidObjectSequenceOrRecordExpression">
        <source>Invalid object, sequence or record expression</source>
        <target state="translated">無效的物件、順序或記錄運算式</target>
        <note />
      </trans-unit>
      <trans-unit id="tcInvalidSequenceExpressionSyntaxForm">
        <source>Invalid record, sequence or computation expression. Sequence expressions should be of the form 'seq {{ ... }}'</source>
        <target state="translated">無效的記錄、循序項或計算運算式。循序項運算式應該是 'seq {{ ... }}' 形式。</target>
        <note />
      </trans-unit>
      <trans-unit id="tcExpressionWithIfRequiresParenthesis">
        <source>This list or array expression includes an element of the form 'if ... then ... else'. Parenthesize this expression to indicate it is an individual element of the list or array, to disambiguate this from a list generated using a sequence expression</source>
        <target state="translated">這個清單或陣列運算式包含 'if ... then ... else' 形式的項目。請將這個運算式括在括號內，表示它是清單或陣列的個別項目，以區別這一項與使用循序項運算式產生的清單</target>
        <note />
      </trans-unit>
      <trans-unit id="tcUnableToParseFormatString">
        <source>Unable to parse format string '{0}'</source>
        <target state="translated">無法剖析格式字串 '{0}'</target>
        <note />
      </trans-unit>
      <trans-unit id="tcListLiteralMaxSize">
        <source>This list expression exceeds the maximum size for list literals. Use an array for larger literals and call Array.ToList.</source>
        <target state="translated">這個清單運算式已超過清單常值的大小上限。請使用供較大常值使用的陣列，並呼叫 Array.ToList。</target>
        <note />
      </trans-unit>
      <trans-unit id="tcExpressionFormRequiresObjectConstructor">
        <source>The expression form 'expr then expr' may only be used as part of an explicit object constructor</source>
        <target state="translated">運算式形式 'expr then expr' 只能用來做為明確物件建構函式的一部分</target>
        <note />
      </trans-unit>
      <trans-unit id="tcNamedArgumentsCannotBeUsedInMemberTraits">
        <source>Named arguments cannot be given to member trait calls</source>
        <target state="translated">不能將具名引數指定給成員特性呼叫</target>
        <note />
      </trans-unit>
      <trans-unit id="tcNotValidEnumCaseName">
        <source>This is not a valid name for an enumeration case</source>
        <target state="translated">這不是列舉案例的有效名稱</target>
        <note />
      </trans-unit>
      <trans-unit id="tcFieldIsNotMutable">
        <source>This field is not mutable</source>
        <target state="translated">這個欄位不是可變動的欄位</target>
        <note />
      </trans-unit>
      <trans-unit id="tcConstructRequiresListArrayOrSequence">
        <source>This construct may only be used within list, array and sequence expressions, e.g. expressions of the form 'seq {{ ... }}', '[ ... ]' or '[| ... |]'. These use the syntax 'for ... in ... do ... yield...' to generate elements</source>
        <target state="translated">此建構只可用於清單、陣列以及循序項運算式內，例如 'seq {{ ... }}'、'[ ... ]' 或 '[| ... |]' 形式的運算式。這些運算式使用語法 'for ... in ... do ... yield...' 來產生元素</target>
        <note />
      </trans-unit>
      <trans-unit id="tcConstructRequiresComputationExpressions">
        <source>This construct may only be used within computation expressions. To return a value from an ordinary function simply write the expression without 'return'.</source>
        <target state="translated">這個建構只能用在計算運算式內。若要從一般函式傳回值，只要撰寫沒有的 'return' 運算式。</target>
        <note />
      </trans-unit>
      <trans-unit id="tcConstructRequiresSequenceOrComputations">
        <source>This construct may only be used within sequence or computation expressions</source>
        <target state="translated">這個建構只能用在循序項運算式或計算運算式內</target>
        <note />
      </trans-unit>
      <trans-unit id="tcConstructRequiresComputationExpression">
        <source>This construct may only be used within computation expressions</source>
        <target state="translated">這個建構只能用在計算運算式內</target>
        <note />
      </trans-unit>
      <trans-unit id="tcInvalidIndexerExpression">
        <source>Invalid indexer expression</source>
        <target state="translated">無效的索引子運算式</target>
        <note />
      </trans-unit>
      <trans-unit id="tcObjectOfIndeterminateTypeUsedRequireTypeConstraint">
        <source>The operator 'expr.[idx]' has been used on an object of indeterminate type based on information prior to this program point. Consider adding further type constraints</source>
        <target state="translated">運算子 'expr.[idx]' 已依據此程式點之前的資訊，用於不定類型的物件。請考慮新增進一步的類型限制式</target>
        <note />
      </trans-unit>
      <trans-unit id="tcCannotInheritFromVariableType">
        <source>Cannot inherit from a variable type</source>
        <target state="translated">無法繼承自變數類型</target>
        <note />
      </trans-unit>
      <trans-unit id="tcObjectConstructorsOnTypeParametersCannotTakeArguments">
        <source>Calls to object constructors on type parameters cannot be given arguments</source>
        <target state="translated">呼叫類型參數的物件建構函式時不能指定引數</target>
        <note />
      </trans-unit>
      <trans-unit id="tcCompiledNameAttributeMisused">
        <source>The 'CompiledName' attribute cannot be used with this language element</source>
        <target state="translated">'CompiledName' 屬性不能搭配這個語言項目一起使用</target>
        <note />
      </trans-unit>
      <trans-unit id="tcNamedTypeRequired">
        <source>'{0}' may only be used with named types</source>
        <target state="translated">'{0}' 只能搭配具名類型一起使用</target>
        <note />
      </trans-unit>
      <trans-unit id="tcInheritCannotBeUsedOnInterfaceType">
        <source>'inherit' cannot be used on interface types. Consider implementing the interface by using 'interface ... with ... end' instead.</source>
        <target state="translated">'inherit' 不能用在介面類型上。請考慮改用 'interface ... with ... end' 來實作介面。</target>
        <note />
      </trans-unit>
      <trans-unit id="tcNewCannotBeUsedOnInterfaceType">
        <source>'new' cannot be used on interface types. Consider using an object expression '{{ new ... with ... }}' instead.</source>
        <target state="translated">'new' 不能用在介面類型上。請考慮改用物件運算式 '{{ new ... with ... }}'。</target>
        <note />
      </trans-unit>
      <trans-unit id="tcAbstractTypeCannotBeInstantiated">
        <source>Instances of this type cannot be created since it has been marked abstract or not all methods have been given implementations. Consider using an object expression '{{ new ... with ... }}' instead.</source>
        <target state="translated">無法建立這種類型的執行個體，因為它已標記為抽象或不是所有方法都有實作。請考慮改用物件運算式 '{{ new ... with ... }}'。</target>
        <note />
      </trans-unit>
      <trans-unit id="tcIDisposableTypeShouldUseNew">
        <source>It is recommended that objects supporting the IDisposable interface are created using the syntax 'new Type(args)', rather than 'Type(args)' or 'Type' as a function value representing the constructor, to indicate that resources may be owned by the generated value</source>
        <target state="translated">建議不要使用 'Type(args)' 或 'Type' 做為函式值來代表建構函式，而應使用 'new Type(args)' 來建立支援 IDisposable 介面的物件，以表示資源可由產生的值擁有</target>
        <note />
      </trans-unit>
      <trans-unit id="tcSyntaxCanOnlyBeUsedToCreateObjectTypes">
        <source>'{0}' may only be used to construct object types</source>
        <target state="translated">'{0}' 只能用來建構物件類型</target>
        <note />
      </trans-unit>
      <trans-unit id="tcConstructorRequiresCall">
        <source>Constructors for the type '{0}' must directly or indirectly call its implicit object constructor. Use a call to the implicit object constructor instead of a record expression.</source>
        <target state="translated">類型 '{0}' 的建構函式必須直接或間接呼叫其隱含物件建構函式。請不要使用記錄運算式，改為呼叫隱含物件建構函式。</target>
        <note />
      </trans-unit>
      <trans-unit id="tcUndefinedField">
        <source>The field '{0}' has been given a value, but is not present in the type '{1}'</source>
        <target state="translated">欄位 '{0}' 已經指定值，但是未出現在類型 '{1}' 中</target>
        <note />
      </trans-unit>
      <trans-unit id="tcFieldRequiresAssignment">
        <source>No assignment given for field '{0}' of type '{1}'</source>
        <target state="translated">未針對類型 '{1}' 的欄位 '{0}' 指定指派</target>
        <note />
      </trans-unit>
      <trans-unit id="tcExtraneousFieldsGivenValues">
        <source>Extraneous fields have been given values</source>
        <target state="translated">已經為沒有直接關聯的欄位指定值</target>
        <note />
      </trans-unit>
      <trans-unit id="tcObjectExpressionsCanOnlyOverrideAbstractOrVirtual">
        <source>Only overrides of abstract and virtual members may be specified in object expressions</source>
        <target state="translated">只有抽象和虛擬成員的覆寫可以在物件運算式中指定</target>
        <note />
      </trans-unit>
      <trans-unit id="tcNoAbstractOrVirtualMemberFound">
        <source>The member '{0}' does not correspond to any abstract or virtual method available to override or implement.</source>
        <target state="translated">成員 '{0}' 未對應到可用於覆寫或實作的任何抽象或虛擬方法。</target>
        <note />
      </trans-unit>
      <trans-unit id="tcMemberFoundIsNotAbstractOrVirtual">
        <source>The type {0} contains the member '{1}' but it is not a virtual or abstract method that is available to override or implement.</source>
        <target state="translated">類型 {0} 包含成員 '{1}'，但它不是可用於覆寫或實作的虛擬或抽象方法。</target>
        <note />
      </trans-unit>
      <trans-unit id="tcArgumentArityMismatch">
        <source>The member '{0}' does not accept the correct number of arguments. {1} argument(s) are expected, but {2} were given. The required signature is '{3}'.{4}</source>
        <target state="translated">成員 '{0}' 不接受正確數目的引數。應為 {1} 個引數，但提供了 {2} 個。必要特徵標記為 '{3}'。{4}</target>
        <note />
      </trans-unit>
      <trans-unit id="tcArgumentArityMismatchOneOverload">
        <source>The member '{0}' does not accept the correct number of arguments. One overload accepts {1} arguments, but {2} were given. The required signature is '{3}'.{4}</source>
        <target state="translated">成員 '{0}' 不接受正確數目的引數。一次多載接受 {1} 個引數，但提供了 {2} 個。必要特徵標記為 '{3}'。{4}</target>
        <note />
      </trans-unit>
      <trans-unit id="tcSimpleMethodNameRequired">
        <source>A simple method name is required here</source>
        <target state="translated">此處要有簡單方法名稱</target>
        <note />
      </trans-unit>
      <trans-unit id="tcPredefinedTypeCannotBeUsedAsSuperType">
        <source>The types System.ValueType, System.Enum, System.Delegate, System.MulticastDelegate and System.Array cannot be used as super types in an object expression or class</source>
        <target state="translated">類型 System.ValueType、System.Enum、System.Delegate、System.MulticastDelegate 和 System.Array 不能做為物件運算式或類別中的超級類型使用</target>
        <note />
      </trans-unit>
      <trans-unit id="tcNewMustBeUsedWithNamedType">
        <source>'new' must be used with a named type</source>
        <target state="translated">'new' 必須搭配具名類型一起使用</target>
        <note />
      </trans-unit>
      <trans-unit id="tcCannotCreateExtensionOfSealedType">
        <source>Cannot create an extension of a sealed type</source>
        <target state="translated">無法建立密封類型的擴充</target>
        <note />
      </trans-unit>
      <trans-unit id="tcNoArgumentsForRecordValue">
        <source>No arguments may be given when constructing a record value</source>
        <target state="translated">建構記錄值時未指定任何引數</target>
        <note />
      </trans-unit>
      <trans-unit id="tcNoInterfaceImplementationForConstructionExpression">
        <source>Interface implementations cannot be given on construction expressions</source>
        <target state="translated">不能在建構運算式中指定介面實作</target>
        <note />
      </trans-unit>
      <trans-unit id="tcObjectConstructionCanOnlyBeUsedInClassTypes">
        <source>Object construction expressions may only be used to implement constructors in class types</source>
        <target state="translated">物件建構運算式只能用來實作類別類型中的建構函式</target>
        <note />
      </trans-unit>
      <trans-unit id="tcOnlySimpleBindingsCanBeUsedInConstructionExpressions">
        <source>Only simple bindings of the form 'id = expr' can be used in construction expressions</source>
        <target state="translated">只有 'id = expr' 形式的簡單繫結可以用在建構運算式中</target>
        <note />
      </trans-unit>
      <trans-unit id="tcObjectsMustBeInitializedWithObjectExpression">
        <source>Objects must be initialized by an object construction expression that calls an inherited object constructor and assigns a value to each field</source>
        <target state="translated">物件必須用物件建構運算式初始化，該運算式必須呼叫繼承的物件建構函式，並為每個欄位指派值</target>
        <note />
      </trans-unit>
      <trans-unit id="tcExpectedInterfaceType">
        <source>Expected an interface type</source>
        <target state="translated">必須是介面類型</target>
        <note />
      </trans-unit>
      <trans-unit id="tcConstructorForInterfacesDoNotTakeArguments">
        <source>Constructor expressions for interfaces do not take arguments</source>
        <target state="translated">介面的建構函式運算式不接受引數</target>
        <note />
      </trans-unit>
      <trans-unit id="tcConstructorRequiresArguments">
        <source>This object constructor requires arguments</source>
        <target state="translated">這個物件建構函式需要引數</target>
        <note />
      </trans-unit>
      <trans-unit id="tcNewRequiresObjectConstructor">
        <source>'new' may only be used with object constructors</source>
        <target state="translated">'new' 只能搭配物件建構函式一起使用</target>
        <note />
      </trans-unit>
      <trans-unit id="tcAtLeastOneOverrideIsInvalid">
        <source>At least one override did not correctly implement its corresponding abstract member</source>
        <target state="translated">至少有一個覆寫未正確實作對應的抽象成員</target>
        <note />
      </trans-unit>
      <trans-unit id="tcNumericLiteralRequiresModule">
        <source>This numeric literal requires that a module '{0}' defining functions FromZero, FromOne, FromInt32, FromInt64 and FromString be in scope</source>
        <target state="translated">這個數值常值要求定義函式 FromZero、FromOne、FromInt32、FromInt64 和 FromString 的模組 '{0}' 必須在範圍內</target>
        <note />
      </trans-unit>
      <trans-unit id="tcInvalidRecordConstruction">
        <source>Invalid record construction</source>
        <target state="translated">無效的記錄建構</target>
        <note />
      </trans-unit>
      <trans-unit id="tcExpressionFormRequiresRecordTypes">
        <source>The expression form {{ expr with ... }} may only be used with record types. To build object types use {{ new Type(...) with ... }}</source>
        <target state="translated">運算式形式 {{ expr with ... }} 只能搭配記錄類型一起使用。若要建置物件類型，請使用 {{ new Type(...) with ... }}</target>
        <note />
      </trans-unit>
      <trans-unit id="tcInheritedTypeIsNotObjectModelType">
        <source>The inherited type is not an object model type</source>
        <target state="translated">繼承類型不是物件模型類型</target>
        <note />
      </trans-unit>
      <trans-unit id="tcObjectConstructionExpressionCanOnlyImplementConstructorsInObjectModelTypes">
        <source>Object construction expressions (i.e. record expressions with inheritance specifications) may only be used to implement constructors in object model types. Use 'new ObjectType(args)' to construct instances of object model types outside of constructors</source>
        <target state="translated">物件建構運算式 (亦即，含繼承規格的記錄運算式) 只能用來實作物件模型類型中的建構函式。請使用 'new ObjectType(args)' 來建構在建構函式外之物件模型類型的執行個體</target>
        <note />
      </trans-unit>
      <trans-unit id="tcEmptyRecordInvalid">
        <source>'{{ }}' is not a valid expression. Records must include at least one field. Empty sequences are specified by using Seq.empty or an empty list '[]'.</source>
        <target state="translated">'{{ }}' 不是有效的運算式。記錄至少必須包含一個欄位。使用 Seq.empty 或空白清單 '[]' 指定了空白順序。</target>
        <note />
      </trans-unit>
      <trans-unit id="tcTypeIsNotARecordTypeNeedConstructor">
        <source>This type is not a record type. Values of class and struct types must be created using calls to object constructors.</source>
        <target state="translated">這種類型不是記錄類型。類別和結構類型的值必須呼叫物件建構函式來建立。</target>
        <note />
      </trans-unit>
      <trans-unit id="tcTypeIsNotARecordType">
        <source>This type is not a record type</source>
        <target state="translated">這種類型不是記錄類型</target>
        <note />
      </trans-unit>
      <trans-unit id="tcConstructIsAmbiguousInComputationExpression">
        <source>This construct is ambiguous as part of a computation expression. Nested expressions may be written using 'let _ = (...)' and nested computations using 'let! res = builder {{ ... }}'.</source>
        <target state="translated">這個建構是計算運算式中模稜兩可的一部分。巢狀運算式可以使用 'let _ = (...)' 撰寫，巢狀計算則使用 'let! res = builder {{ ... }}'。</target>
        <note />
      </trans-unit>
      <trans-unit id="tcConstructIsAmbiguousInSequenceExpression">
        <source>This construct is ambiguous as part of a sequence expression. Nested expressions may be written using 'let _ = (...)' and nested sequences using 'yield! seq {{... }}'.</source>
        <target state="translated">這個建構是循序項運算式中模稜兩可的一部分。巢狀運算式可以使用 'let _ = (...)' 撰寫，巢狀順序則使用 'yield! seq {{... }}'。</target>
        <note />
      </trans-unit>
      <trans-unit id="tcDoBangIllegalInSequenceExpression">
        <source>'do!' cannot be used within sequence expressions</source>
        <target state="translated">無法在循序項運算式內使用 'do!'</target>
        <note />
      </trans-unit>
      <trans-unit id="tcUseForInSequenceExpression">
        <source>The use of 'let! x = coll' in sequence expressions is not permitted. Use 'for x in coll' instead.</source>
        <target state="translated">不允許在循序項運算式中使用 'let! x = coll'。請改用 'for x in coll'。</target>
        <note />
      </trans-unit>
      <trans-unit id="tcTryIllegalInSequenceExpression">
        <source>'try'/'with' cannot be used within sequence expressions</source>
        <target state="translated">'try'/'with' 不能搭配循序項運算式一起使用</target>
        <note />
      </trans-unit>
      <trans-unit id="tcUseYieldBangForMultipleResults">
        <source>In sequence expressions, multiple results are generated using 'yield!'</source>
        <target state="translated">在循序項運算式中，多個結果是使用 'yield!' 產生的</target>
        <note />
      </trans-unit>
      <trans-unit id="tcInvalidAssignment">
        <source>Invalid assignment</source>
        <target state="translated">無效的指派</target>
        <note />
      </trans-unit>
      <trans-unit id="tcInvalidUseOfTypeName">
        <source>Invalid use of a type name</source>
        <target state="translated">無效的類型名稱使用方式</target>
        <note />
      </trans-unit>
      <trans-unit id="tcTypeHasNoAccessibleConstructor">
        <source>This type has no accessible object constructors</source>
        <target state="translated">這種類型沒有可存取的物件建構函式</target>
        <note />
      </trans-unit>
      <trans-unit id="tcInvalidUseOfInterfaceType">
        <source>Invalid use of an interface type</source>
        <target state="translated">無效的介面類型使用方式</target>
        <note />
      </trans-unit>
      <trans-unit id="tcInvalidUseOfDelegate">
        <source>Invalid use of a delegate constructor. Use the syntax 'new Type(args)' or just 'Type(args)'.</source>
        <target state="translated">無效的委派建構函式使用方式。請使用 'new Type(args)' 語法或只用 'Type(args)'。</target>
        <note />
      </trans-unit>
      <trans-unit id="tcPropertyIsNotStatic">
        <source>Property '{0}' is not static</source>
        <target state="translated">屬性 '{0}' 不是靜態的</target>
        <note />
      </trans-unit>
      <trans-unit id="tcPropertyIsNotReadable">
        <source>Property '{0}' is not readable</source>
        <target state="translated">無法讀取屬性 '{0}'</target>
        <note />
      </trans-unit>
      <trans-unit id="tcLookupMayNotBeUsedHere">
        <source>This lookup cannot be used here</source>
        <target state="translated">此處不能使用這個查詢</target>
        <note />
      </trans-unit>
      <trans-unit id="tcPropertyIsStatic">
        <source>Property '{0}' is static</source>
        <target state="translated">屬性 '{0}' 是靜態的</target>
        <note />
      </trans-unit>
      <trans-unit id="tcPropertyCannotBeSet1">
        <source>Property '{0}' cannot be set</source>
        <target state="translated">無法設定屬性 '{0}'</target>
        <note />
      </trans-unit>
      <trans-unit id="tcConstructorsCannotBeFirstClassValues">
        <source>Constructors must be applied to arguments and cannot be used as first-class values. If necessary use an anonymous function '(fun arg1 ... argN -&gt; new Type(arg1,...,argN))'.</source>
        <target state="translated">建構函式必須套用到引數，且無法用作第一個類別值。如有必要，請使用匿名函式 '(fun arg1 ... argN -&gt; new Type(arg1,...,argN))'。</target>
        <note />
      </trans-unit>
      <trans-unit id="tcSyntaxFormUsedOnlyWithRecordLabelsPropertiesAndFields">
        <source>The syntax 'expr.id' may only be used with record labels, properties and fields</source>
        <target state="translated">語法 'expr.id' 只能搭配記錄標籤、屬性和欄位一起使用</target>
        <note />
      </trans-unit>
      <trans-unit id="tcEventIsStatic">
        <source>Event '{0}' is static</source>
        <target state="translated">事件 '{0}' 是靜態的</target>
        <note />
      </trans-unit>
      <trans-unit id="tcEventIsNotStatic">
        <source>Event '{0}' is not static</source>
        <target state="translated">事件 '{0}' 不是靜態的</target>
        <note />
      </trans-unit>
      <trans-unit id="tcNamedArgumentDidNotMatch">
        <source>The named argument '{0}' did not match any argument or mutable property</source>
        <target state="translated">具名引數 '{0}' 不符合任何引數或可變動的屬性</target>
        <note />
      </trans-unit>
      <trans-unit id="tcOverloadsCannotHaveCurriedArguments">
        <source>One or more of the overloads of this method has curried arguments. Consider redesigning these members to take arguments in tupled form.</source>
        <target state="translated">這個方法的一個或多個多載有局部調用引數。請考慮重新設計這些成員，以接受 Tuple 形式的引數。</target>
        <note />
      </trans-unit>
      <trans-unit id="tcUnnamedArgumentsDoNotFormPrefix">
        <source>The unnamed arguments do not form a prefix of the arguments of the method called</source>
        <target state="translated">未命名引數不會構成所呼叫方法的引數前置詞</target>
        <note />
      </trans-unit>
      <trans-unit id="tcStaticOptimizationConditionalsOnlyForFSharpLibrary">
        <source>Static optimization conditionals are only for use within the F# library</source>
        <target state="translated">靜態最佳化條件式只用於 F# 程式庫內</target>
        <note />
      </trans-unit>
      <trans-unit id="tcFormalArgumentIsNotOptional">
        <source>The corresponding formal argument is not optional</source>
        <target state="translated">對應的正式引數不是選擇性的</target>
        <note />
      </trans-unit>
      <trans-unit id="tcInvalidOptionalAssignmentToPropertyOrField">
        <source>Invalid optional assignment to a property or field</source>
        <target state="translated">無效的選擇性指派給屬性或欄位</target>
        <note />
      </trans-unit>
      <trans-unit id="tcDelegateConstructorMustBePassed">
        <source>A delegate constructor must be passed a single function value</source>
        <target state="translated">必須傳遞單一函式值給委派建構函式</target>
        <note />
      </trans-unit>
      <trans-unit id="tcBindingCannotBeUseAndRec">
        <source>A binding cannot be marked both 'use' and 'rec'</source>
        <target state="translated">無法同時將繫結標記為 'use' 和 'rec'</target>
        <note />
      </trans-unit>
      <trans-unit id="tcVolatileOnlyOnClassLetBindings">
        <source>The 'VolatileField' attribute may only be used on 'let' bindings in classes</source>
        <target state="translated">'VolatileField' 屬性只能用在類別的 'let' 繫結上</target>
        <note />
      </trans-unit>
      <trans-unit id="tcAttributesAreNotPermittedOnLetBindings">
        <source>Attributes are not permitted on 'let' bindings in expressions</source>
        <target state="translated">不允許在運算式的 'let' 繫結上使用屬性</target>
        <note />
      </trans-unit>
      <trans-unit id="tcDefaultValueAttributeRequiresVal">
        <source>The 'DefaultValue' attribute may only be used on 'val' declarations</source>
        <target state="translated">'DefaultValue' 屬性只能用在 'val' 宣告上</target>
        <note />
      </trans-unit>
      <trans-unit id="tcConditionalAttributeRequiresMembers">
        <source>The 'ConditionalAttribute' attribute may only be used on members</source>
        <target state="translated">'ConditionalAttribute' 屬性只能用在成員上</target>
        <note />
      </trans-unit>
      <trans-unit id="tcInvalidActivePatternName">
        <source>This is not a valid name for an active pattern</source>
        <target state="translated">這不是現用模式的有效名稱</target>
        <note />
      </trans-unit>
      <trans-unit id="tcEntryPointAttributeRequiresFunctionInModule">
        <source>The 'EntryPointAttribute' attribute may only be used on function definitions in modules</source>
        <target state="translated">'EntryPointAttribute' 屬性不能用在模組的函式定義上</target>
        <note />
      </trans-unit>
      <trans-unit id="tcMutableValuesCannotBeInline">
        <source>Mutable values cannot be marked 'inline'</source>
        <target state="translated">可變動的值不能標記為 'inline'</target>
        <note />
      </trans-unit>
      <trans-unit id="tcMutableValuesMayNotHaveGenericParameters">
        <source>Mutable values cannot have generic parameters</source>
        <target state="translated">可變動的值不能有泛型參數</target>
        <note />
      </trans-unit>
      <trans-unit id="tcMutableValuesSyntax">
        <source>Mutable function values should be written 'let mutable f = (fun args -&gt; ...)'</source>
        <target state="translated">可變動的函式值應寫成 'let mutable f = (fun args -&gt; ...)'</target>
        <note />
      </trans-unit>
      <trans-unit id="tcOnlyFunctionsCanBeInline">
        <source>Only functions may be marked 'inline'</source>
        <target state="translated">只有函式可以標記為 'inline'</target>
        <note />
      </trans-unit>
      <trans-unit id="tcIllegalAttributesForLiteral">
        <source>A literal value cannot be given the [&lt;ThreadStatic&gt;] or [&lt;ContextStatic&gt;] attributes</source>
        <target state="translated">不得為常值指定 [&lt;ThreadStatic&gt;] 或 [&lt;ContextStatic&gt;] 屬性</target>
        <note />
      </trans-unit>
      <trans-unit id="tcLiteralCannotBeMutable">
        <source>A literal value cannot be marked 'mutable'</source>
        <target state="translated">常值不能標記為 'mutable'</target>
        <note />
      </trans-unit>
      <trans-unit id="tcLiteralCannotBeInline">
        <source>A literal value cannot be marked 'inline'</source>
        <target state="translated">常值不能標記為 'inline'</target>
        <note />
      </trans-unit>
      <trans-unit id="tcLiteralCannotHaveGenericParameters">
        <source>Literal values cannot have generic parameters</source>
        <target state="translated">常值不能有泛型參數</target>
        <note />
      </trans-unit>
      <trans-unit id="tcInvalidConstantExpression">
        <source>This is not a valid constant expression</source>
        <target state="translated">這不是有效的常數運算式</target>
        <note />
      </trans-unit>
      <trans-unit id="tcTypeIsInaccessible">
        <source>This type is not accessible from this code location</source>
        <target state="translated">無法從這個程式碼位置存取這種類型</target>
        <note />
      </trans-unit>
      <trans-unit id="tcUnexpectedConditionInImportedAssembly">
        <source>Unexpected condition in imported assembly: failed to decode AttributeUsage attribute</source>
        <target state="translated">匯入的組件中有未預期的條件: 無法解碼 AttributeUsage 屬性</target>
        <note />
      </trans-unit>
      <trans-unit id="tcUnrecognizedAttributeTarget">
        <source>Unrecognized attribute target. Valid attribute targets are 'assembly', 'module', 'type', 'method', 'property', 'return', 'param', 'field', 'event', 'constructor'.</source>
        <target state="translated">無法辨識的屬性目標。有效的屬性目標為 'assembly'、'module'、'type'、'method'、'property'、'return'、'param'、'field'、'event'、'constructor'。</target>
        <note />
      </trans-unit>
      <trans-unit id="tcAttributeIsNotValidForLanguageElementUseDo">
        <source>This attribute is not valid for use on this language element. Assembly attributes should be attached to a 'do ()' declaration, if necessary within an F# module.</source>
        <target state="translated">這個屬性不能用在這個語言項目上。組件屬性應該附加到 'do ()' 宣告 (如果 F# 模組中需要的話)。</target>
        <note />
      </trans-unit>
      <trans-unit id="tcAttributeIsNotValidForLanguageElement">
        <source>This attribute is not valid for use on this language element</source>
        <target state="translated">這個屬性不能用在這個語言項目上</target>
        <note />
      </trans-unit>
      <trans-unit id="tcOptionalArgumentsCannotBeUsedInCustomAttribute">
        <source>Optional arguments cannot be used in custom attributes</source>
        <target state="translated">選擇性的引數不能用在自訂屬性中</target>
        <note />
      </trans-unit>
      <trans-unit id="tcPropertyCannotBeSet0">
        <source>This property cannot be set</source>
        <target state="translated">無法設定這個屬性</target>
        <note />
      </trans-unit>
      <trans-unit id="tcPropertyOrFieldNotFoundInAttribute">
        <source>This property or field was not found on this custom attribute type</source>
        <target state="translated">在這個自訂屬性類型上找不到這個屬性或欄位</target>
        <note />
      </trans-unit>
      <trans-unit id="tcCustomAttributeMustBeReferenceType">
        <source>A custom attribute must be a reference type</source>
        <target state="translated">自訂屬性必須是參考類型</target>
        <note />
      </trans-unit>
      <trans-unit id="tcCustomAttributeArgumentMismatch">
        <source>The number of args for a custom attribute does not match the expected number of args for the attribute constructor</source>
        <target state="translated">自訂屬性的引數數目不符合屬性建構函式預期的引數數目</target>
        <note />
      </trans-unit>
      <trans-unit id="tcCustomAttributeMustInvokeConstructor">
        <source>A custom attribute must invoke an object constructor</source>
        <target state="translated">自訂屬性必須叫用物件建構函式</target>
        <note />
      </trans-unit>
      <trans-unit id="tcAttributeExpressionsMustBeConstructorCalls">
        <source>Attribute expressions must be calls to object constructors</source>
        <target state="translated">屬性運算式必須是對物件建構函式的呼叫</target>
        <note />
      </trans-unit>
      <trans-unit id="tcUnsupportedAttribute">
        <source>This attribute cannot be used in this version of F#</source>
        <target state="translated">這個屬性不能用在這個版本的 F# 中</target>
        <note />
      </trans-unit>
      <trans-unit id="tcInvalidInlineSpecification">
        <source>Invalid inline specification</source>
        <target state="translated">無效的內嵌規格</target>
        <note />
      </trans-unit>
      <trans-unit id="tcInvalidUseBinding">
        <source>'use' bindings must be of the form 'use &lt;var&gt; = &lt;expr&gt;'</source>
        <target state="translated">'use' 繫結的形式必須為 'use &lt;var&gt; = &lt;expr&gt;'</target>
        <note />
      </trans-unit>
      <trans-unit id="tcAbstractMembersIllegalInAugmentation">
        <source>Abstract members are not permitted in an augmentation - they must be defined as part of the type itself</source>
        <target state="translated">不允許在增強指定中使用抽象成員，必須將它們定義為類型自身的一部分</target>
        <note />
      </trans-unit>
      <trans-unit id="tcMethodOverridesIllegalHere">
        <source>Method overrides and interface implementations are not permitted here</source>
        <target state="translated">此處不允許方法覆寫和介面實作</target>
        <note />
      </trans-unit>
      <trans-unit id="tcNoMemberFoundForOverride">
        <source>No abstract or interface member was found that corresponds to this override</source>
        <target state="translated">找不到對應到這個覆寫的抽象或介面成員</target>
        <note />
      </trans-unit>
      <trans-unit id="tcOverrideArityMismatch">
        <source>This override takes a different number of arguments to the corresponding abstract member. The following abstract members were found:{0}</source>
        <target state="translated">這項覆寫會針對對應的抽象成員，採用不同數目的引數。找到下列抽象成員: {0}</target>
        <note />
      </trans-unit>
      <trans-unit id="tcDefaultImplementationAlreadyExists">
        <source>This method already has a default implementation</source>
        <target state="translated">這個方法已經有預設實作</target>
        <note />
      </trans-unit>
      <trans-unit id="tcDefaultAmbiguous">
        <source>The method implemented by this default is ambiguous</source>
        <target state="translated">這個預設所實作的方法模稜兩可</target>
        <note />
      </trans-unit>
      <trans-unit id="tcNoPropertyFoundForOverride">
        <source>No abstract property was found that corresponds to this override</source>
        <target state="translated">找不到對應到這個覆寫的抽象屬性</target>
        <note />
      </trans-unit>
      <trans-unit id="tcAbstractPropertyMissingGetOrSet">
        <source>This property overrides or implements an abstract property but the abstract property doesn't have a corresponding {0}</source>
        <target state="translated">這個屬性會覆寫或實作抽象屬性，但抽象屬性沒有對應的 {0}</target>
        <note />
      </trans-unit>
      <trans-unit id="tcInvalidSignatureForSet">
        <source>Invalid signature for set member</source>
        <target state="translated">無效的集合成員簽章</target>
        <note />
      </trans-unit>
      <trans-unit id="tcNewMemberHidesAbstractMember">
        <source>This new member hides the abstract member '{0}'. Rename the member or use 'override' instead.</source>
        <target state="translated">這個新成員會隱藏抽象成員 '{0}'。請重新命名成員或改用 'override'。</target>
        <note />
      </trans-unit>
      <trans-unit id="tcNewMemberHidesAbstractMemberWithSuffix">
        <source>This new member hides the abstract member '{0}' once tuples, functions, units of measure and/or provided types are erased. Rename the member or use 'override' instead.</source>
        <target state="translated">這個新成員在清除元組、函式、測量單位和/或提供的類型後會隱藏抽象成員 '{0}'。請重新命名成員或改用 'override'。</target>
        <note />
      </trans-unit>
      <trans-unit id="tcStaticInitializersIllegalInInterface">
        <source>Interfaces cannot contain definitions of static initializers</source>
        <target state="translated">介面不能包含靜態初始設定式的定義</target>
        <note />
      </trans-unit>
      <trans-unit id="tcObjectConstructorsIllegalInInterface">
        <source>Interfaces cannot contain definitions of object constructors</source>
        <target state="translated">介面不能包含物件建構函式的定義</target>
        <note />
      </trans-unit>
      <trans-unit id="tcMemberOverridesIllegalInInterface">
        <source>Interfaces cannot contain definitions of member overrides</source>
        <target state="translated">介面不能包含成員覆寫的定義</target>
        <note />
      </trans-unit>
      <trans-unit id="tcConcreteMembersIllegalInInterface">
        <source>Interfaces cannot contain definitions of concrete members. You may need to define a constructor on your type to indicate that the type is a class.</source>
        <target state="translated">介面不能包含具象成員的定義。您必須在類型上定義建構函式，以指示類型是類別。</target>
        <note />
      </trans-unit>
      <trans-unit id="tcConstructorsDisallowedInExceptionAugmentation">
        <source>Constructors cannot be specified in exception augmentations</source>
        <target state="translated">建構函式不能在例外狀況增強指定中指定</target>
        <note />
      </trans-unit>
      <trans-unit id="tcStructsCannotHaveConstructorWithNoArguments">
        <source>Structs cannot have an object constructor with no arguments. This is a restriction imposed on all CLI languages as structs automatically support a default constructor.</source>
        <target state="translated">結構不能有不含引數的物件建構函式。這是對所有 CLI 語言施加的限制，因為結構會自動支援預設建構函式。</target>
        <note />
      </trans-unit>
      <trans-unit id="tcConstructorsIllegalForThisType">
        <source>Constructors cannot be defined for this type</source>
        <target state="translated">無法為這個類型定義建構函式</target>
        <note />
      </trans-unit>
      <trans-unit id="tcRecursiveBindingsWithMembersMustBeDirectAugmentation">
        <source>Recursive bindings that include member specifications can only occur as a direct augmentation of a type</source>
        <target state="translated">包含成員規格的遞迴繫結只能做為類型的直接增強指定</target>
        <note />
      </trans-unit>
      <trans-unit id="tcOnlySimplePatternsInLetRec">
        <source>Only simple variable patterns can be bound in 'let rec' constructs</source>
        <target state="translated">只有簡單的變數模式可以在 'let rec' 建構中繫結</target>
        <note />
      </trans-unit>
      <trans-unit id="tcOnlyRecordFieldsAndSimpleLetCanBeMutable">
        <source>Only record fields and simple, non-recursive 'let' bindings may be marked mutable</source>
        <target state="translated">只有記錄欄位及簡單的非遞迴 'let' 繫結可以標記為可變動</target>
        <note />
      </trans-unit>
      <trans-unit id="tcMemberIsNotSufficientlyGeneric">
        <source>This member is not sufficiently generic</source>
        <target state="translated">這個成員的一般程度不足</target>
        <note />
      </trans-unit>
      <trans-unit id="tcLiteralAttributeRequiresConstantValue">
        <source>A declaration may only be the [&lt;Literal&gt;] attribute if a constant value is also given, e.g. 'val x : int = 1'</source>
        <target state="translated">若也提供了常數值，宣告就只能是 [&lt;Literal&gt;] 屬性，例如 'val x : int = 1'</target>
        <note />
      </trans-unit>
      <trans-unit id="tcValueInSignatureRequiresLiteralAttribute">
        <source>A declaration may only be given a value in a signature if the declaration has the [&lt;Literal&gt;] attribute</source>
        <target state="translated">若宣告有 [&lt;Literal&gt;] 屬性，宣告就只能有特徵標記中的值</target>
        <note />
      </trans-unit>
      <trans-unit id="tcThreadStaticAndContextStaticMustBeStatic">
        <source>Thread-static and context-static variables must be static and given the [&lt;DefaultValue&gt;] attribute to indicate that the value is initialized to the default value on each new thread</source>
        <target state="translated">靜態執行緒和環境變數必須是靜態的，且必須為其指定 [&lt;DefaultValue&gt;] 屬性，以指出值會在每個新的執行緒均初始化為預設值</target>
        <note />
      </trans-unit>
      <trans-unit id="tcVolatileFieldsMustBeMutable">
        <source>Volatile fields must be marked 'mutable' and cannot be thread-static</source>
        <target state="translated">Volatile 欄位必須標記為 'mutable'，而且不能是 Thread 靜態的</target>
        <note />
      </trans-unit>
      <trans-unit id="tcUninitializedValFieldsMustBeMutable">
        <source>Uninitialized 'val' fields must be mutable and marked with the '[&lt;DefaultValue&gt;]' attribute. Consider using a 'let' binding instead of a 'val' field.</source>
        <target state="translated">未初始化的 'val'欄位必須是可變的，並以 '[&lt;DefaultValue&gt;]' 屬性標示。請考慮使用 'let' 繫結，而不使用 'val' 欄位。</target>
        <note />
      </trans-unit>
      <trans-unit id="tcStaticValFieldsMustBeMutableAndPrivate">
        <source>Static 'val' fields in types must be mutable, private and marked with the '[&lt;DefaultValue&gt;]' attribute. They are initialized to the 'null' or 'zero' value for their type. Consider also using a 'static let mutable' binding in a class type.</source>
        <target state="translated">類型中的靜態 'val' 欄位必須是可變、私人的，並以 '[&lt;DefaultValue&gt;]' 標示。這些欄位會依據其類型，初始化為 'null' 或 'zero' 值。請考慮也在類別類型中使用 'static let mutable' 繫結。</target>
        <note />
      </trans-unit>
      <trans-unit id="tcFieldRequiresName">
        <source>This field requires a name</source>
        <target state="translated">這個欄位需要名稱</target>
        <note />
      </trans-unit>
      <trans-unit id="tcInvalidNamespaceModuleTypeUnionName">
        <source>Invalid namespace, module, type or union case name</source>
        <target state="translated">無效的命名空間、模組、類型或聯集名稱</target>
        <note />
      </trans-unit>
      <trans-unit id="tcIllegalFormForExplicitTypeDeclaration">
        <source>Explicit type declarations for constructors must be of the form 'ty1 * ... * tyN -&gt; resTy'. Parentheses may be required around 'resTy'</source>
        <target state="translated">建構函式的明確類型宣告形式必須為 'ty1 * ... * tyN -&gt; resTy'。'resTy' 前後可能需要括號</target>
        <note />
      </trans-unit>
      <trans-unit id="tcReturnTypesForUnionMustBeSameAsType">
        <source>Return types of union cases must be identical to the type being defined, up to abbreviations</source>
        <target state="translated">聯集的傳回類型必須與所定義的類型一樣，直到縮寫為止</target>
        <note />
      </trans-unit>
      <trans-unit id="tcInvalidEnumerationLiteral">
        <source>This is not a valid value for an enumeration literal</source>
        <target state="translated">這不是列舉常值的有效值</target>
        <note />
      </trans-unit>
      <trans-unit id="tcTypeIsNotInterfaceType1">
        <source>The type '{0}' is not an interface type</source>
        <target state="translated">類型 '{0}' 不是介面類型</target>
        <note />
      </trans-unit>
      <trans-unit id="tcDuplicateSpecOfInterface">
        <source>Duplicate specification of an interface</source>
        <target state="translated">介面有重複的規格</target>
        <note />
      </trans-unit>
      <trans-unit id="tcFieldValIllegalHere">
        <source>A field/val declaration is not permitted here</source>
        <target state="translated">此處不允許欄位/val 宣告</target>
        <note />
      </trans-unit>
      <trans-unit id="tcInheritIllegalHere">
        <source>A inheritance declaration is not permitted here</source>
        <target state="translated">此處不允許繼承宣告</target>
        <note />
      </trans-unit>
      <trans-unit id="tcModuleRequiresQualifiedAccess">
        <source>This declaration opens the module '{0}', which is marked as 'RequireQualifiedAccess'. Adjust your code to use qualified references to the elements of the module instead, e.g. 'List.map' instead of 'map'. This change will ensure that your code is robust as new constructs are added to libraries.</source>
        <target state="translated">這個宣告會開啟標記為 'RequireQualifiedAccess' 的模組 '{0}'。請將您的程式碼調整為改用模組項目的限定參考，例如 'List.map'，而不是 'map'。這項變更將確保在新建構加入至程式庫時，您的程式碼可以更為強固。</target>
        <note />
      </trans-unit>
      <trans-unit id="tcOpenUsedWithPartiallyQualifiedPath">
        <source>This declaration opens the namespace or module '{0}' through a partially qualified path. Adjust this code to use the full path of the namespace. This change will make your code more robust as new constructs are added to the F# and CLI libraries.</source>
        <target state="translated">這個宣告會透過部分限定名稱開啟命名空間或模組 '{0}'。請調整這個程式碼，使用命名空間的完整路徑。這項變更將確保在新建構加入至 F# 和 CLI 程式庫時，您的程式碼可以更為強固。</target>
        <note />
      </trans-unit>
      <trans-unit id="tcLocalClassBindingsCannotBeInline">
        <source>Local class bindings cannot be marked inline. Consider lifting the definition out of the class or else do not mark it as inline.</source>
        <target state="translated">區域類別繫結不能標記為內嵌。請考慮將定義移出類別，或不將它標記為內嵌。</target>
        <note />
      </trans-unit>
      <trans-unit id="tcTypeAbbreviationsMayNotHaveMembers">
        <source>Type abbreviations cannot have members</source>
        <target state="translated">類型縮寫不能有成員</target>
        <note />
      </trans-unit>
      <trans-unit id="tcTypeAbbreviationsCheckedAtCompileTime">
        <source>As of F# 4.1, the accessibility of type abbreviations is checked at compile-time. Consider changing the accessibility of the type abbreviation. Ignoring this warning might lead to runtime errors.</source>
        <target state="translated">自 F# 4.1 起，類型縮寫的協助工具會於編譯時期經過檢查。請考慮變更類型縮寫的協助工具。略過此警告會導致執行階段錯誤。</target>
        <note />
      </trans-unit>
      <trans-unit id="tcEnumerationsMayNotHaveMembers">
        <source>Enumerations cannot have members</source>
        <target state="translated">列舉值不能有成員</target>
        <note />
      </trans-unit>
      <trans-unit id="tcMeasureDeclarationsRequireStaticMembers">
        <source>Measure declarations may have only static members</source>
        <target state="translated">測量宣告只能有靜態成員</target>
        <note />
      </trans-unit>
      <trans-unit id="tcStructsMayNotContainDoBindings">
        <source>Structs cannot contain 'do' bindings because the default constructor for structs would not execute these bindings</source>
        <target state="translated">結構不能包含 'do' 繫結，因為結構的預設建構函式不會執行這些繫結</target>
        <note />
      </trans-unit>
      <trans-unit id="tcStructsMayNotContainLetBindings">
        <source>Structs cannot contain value definitions because the default constructor for structs will not execute these bindings. Consider adding additional arguments to the primary constructor for the type.</source>
        <target state="translated">結構不能包含值定義，因為結構的預設建構函式不會執行這些繫結。請考慮將其他引數加入類型的主要建構函式。</target>
        <note />
      </trans-unit>
      <trans-unit id="tcStaticLetBindingsRequireClassesWithImplicitConstructors">
        <source>Static value definitions may only be used in types with a primary constructor. Consider adding arguments to the type definition, e.g. 'type X(args) = ...'.</source>
        <target state="translated">靜態值定義只能用於含有主要建構函式的類型中。請考慮在類型定義加入引數，例如 'type X(args) = ...'。</target>
        <note />
      </trans-unit>
      <trans-unit id="tcMeasureDeclarationsRequireStaticMembersNotConstructors">
        <source>Measure declarations may have only static members: constructors are not available</source>
        <target state="translated">測量宣告只能有靜態成員: 無法使用建構函式</target>
        <note />
      </trans-unit>
      <trans-unit id="tcMemberAndLocalClassBindingHaveSameName">
        <source>A member and a local class binding both have the name '{0}'</source>
        <target state="translated">成員和區域類別繫結都有名稱 '{0}'</target>
        <note />
      </trans-unit>
      <trans-unit id="tcTypeAbbreviationsCannotHaveInterfaceDeclaration">
        <source>Type abbreviations cannot have interface declarations</source>
        <target state="translated">類型縮寫不能有介面宣告</target>
        <note />
      </trans-unit>
      <trans-unit id="tcEnumerationsCannotHaveInterfaceDeclaration">
        <source>Enumerations cannot have interface declarations</source>
        <target state="translated">列舉值不能有介面宣告</target>
        <note />
      </trans-unit>
      <trans-unit id="tcTypeIsNotInterfaceType0">
        <source>This type is not an interface type</source>
        <target state="translated">這種類型不是介面類型</target>
        <note />
      </trans-unit>
      <trans-unit id="tcAllImplementedInterfacesShouldBeDeclared">
        <source>All implemented interfaces should be declared on the initial declaration of the type</source>
        <target state="translated">所有實作的介面都應該在類型的初始宣告上宣告</target>
        <note />
      </trans-unit>
      <trans-unit id="tcDefaultImplementationForInterfaceHasAlreadyBeenAdded">
        <source>A default implementation of this interface has already been added because the explicit implementation of the interface was not specified at the definition of the type</source>
        <target state="translated">已經加入這個介面的預設實作，因為未在類型的定義指定介面的明確實作</target>
        <note />
      </trans-unit>
      <trans-unit id="tcMemberNotPermittedInInterfaceImplementation">
        <source>This member is not permitted in an interface implementation</source>
        <target state="translated">不允許在介面實作中使用這個成員</target>
        <note />
      </trans-unit>
      <trans-unit id="tcDeclarationElementNotPermittedInAugmentation">
        <source>This declaration element is not permitted in an augmentation</source>
        <target state="translated">不允許在增強指定中使用這個宣告項目</target>
        <note />
      </trans-unit>
      <trans-unit id="tcTypesCannotContainNestedTypes">
        <source>Types cannot contain nested type definitions</source>
        <target state="translated">類型不能包含巢狀類型定義</target>
        <note />
      </trans-unit>
      <trans-unit id="tcTypeExceptionOrModule">
        <source>type, exception or module</source>
        <target state="translated">類型、例外狀況或模組</target>
        <note />
      </trans-unit>
      <trans-unit id="tcTypeOrModule">
        <source>type or module</source>
        <target state="translated">類型或模組</target>
        <note />
      </trans-unit>
      <trans-unit id="tcImplementsIStructuralEquatableExplicitly">
        <source>The struct, record or union type '{0}' implements the interface 'System.IStructuralEquatable' explicitly. Apply the 'CustomEquality' attribute to the type.</source>
        <target state="translated">結構、記錄或等位型別 '{0}' 明確實作了介面 'System.IStructuralEquatable'。請將 'CustomEquality' 屬性套用到該型別。</target>
        <note />
      </trans-unit>
      <trans-unit id="tcImplementsIEquatableExplicitly">
        <source>The struct, record or union type '{0}' implements the interface 'System.IEquatable&lt;_&gt;' explicitly. Apply the 'CustomEquality' attribute to the type and provide a consistent implementation of the non-generic override 'System.Object.Equals(obj)'.</source>
        <target state="translated">結構、記錄或等位型別 '{0}' 會明確實作介面 'System.IEquatable&lt;_&gt;'。請將 'CustomEquality' 屬性套用到類型，並提供一致的非泛型覆寫 'System.Object.Equals(obj)' 實作。</target>
        <note />
      </trans-unit>
      <trans-unit id="tcExplicitTypeSpecificationCannotBeUsedForExceptionConstructors">
        <source>Explicit type specifications cannot be used for exception constructors</source>
        <target state="translated">明確的類型規格不能用於例外狀況建構函式</target>
        <note />
      </trans-unit>
      <trans-unit id="tcExceptionAbbreviationsShouldNotHaveArgumentList">
        <source>Exception abbreviations should not have argument lists</source>
        <target state="translated">例外狀況縮寫不應該有引數清單</target>
        <note />
      </trans-unit>
      <trans-unit id="tcAbbreviationsFordotNetExceptionsCannotTakeArguments">
        <source>Abbreviations for Common IL exceptions cannot take arguments</source>
        <target state="translated">Common IL 例外狀況的縮寫不能接受引數</target>
        <note />
      </trans-unit>
      <trans-unit id="tcExceptionAbbreviationsMustReferToValidExceptions">
        <source>Exception abbreviations must refer to existing exceptions or F# types deriving from System.Exception</source>
        <target state="translated">例外狀況縮寫必須參考現有的例外狀況，或衍生自 System.Exception 的 F# 類型</target>
        <note />
      </trans-unit>
      <trans-unit id="tcAbbreviationsFordotNetExceptionsMustHaveMatchingObjectConstructor">
        <source>Abbreviations for Common IL exception types must have a matching object constructor</source>
        <target state="translated">Common IL 例外狀況類型的縮寫必須有對應的物件建構函式</target>
        <note />
      </trans-unit>
      <trans-unit id="tcNotAnException">
        <source>Not an exception</source>
        <target state="translated">不是例外狀況</target>
        <note />
      </trans-unit>
      <trans-unit id="tcInvalidModuleName">
        <source>Invalid module name</source>
        <target state="translated">無效的模組名稱</target>
        <note />
      </trans-unit>
      <trans-unit id="tcInvalidTypeExtension">
        <source>Invalid type extension</source>
        <target state="translated">無效的類型擴充</target>
        <note />
      </trans-unit>
      <trans-unit id="tcAttributesOfTypeSpecifyMultipleKindsForType">
        <source>The attributes of this type specify multiple kinds for the type</source>
        <target state="translated">這種類型的屬性為類型指定了多種類型</target>
        <note />
      </trans-unit>
      <trans-unit id="tcKindOfTypeSpecifiedDoesNotMatchDefinition">
        <source>The kind of the type specified by its attributes does not match the kind implied by its definition</source>
        <target state="translated">由其屬性指定的類型類型不符合其定義所隱含的類型</target>
        <note />
      </trans-unit>
      <trans-unit id="tcMeasureDefinitionsCannotHaveTypeParameters">
        <source>Measure definitions cannot have type parameters</source>
        <target state="translated">測量定義不能有類型參數</target>
        <note />
      </trans-unit>
      <trans-unit id="tcTypeRequiresDefinition">
        <source>This type requires a definition</source>
        <target state="translated">這個類型需要定義</target>
        <note />
      </trans-unit>
      <trans-unit id="tcTypeAbbreviationHasTypeParametersMissingOnType">
        <source>This type abbreviation has one or more declared type parameters that do not appear in the type being abbreviated. Type abbreviations must use all declared type parameters in the type being abbreviated. Consider removing one or more type parameters, or use a concrete type definition that wraps an underlying type, such as 'type C&lt;'a&gt; = C of ...'.</source>
        <target state="translated">這個類型縮寫有一或多個已宣告的類型參數未出現在接受縮寫的類型中。類型縮寫必須使用接受縮寫的類型中所有已宣告的類型參數。請考慮移除一或多個類型參數，或使用會包裝基礎類型的實體類型定義，例如 'type C&lt;'a&gt; = C of ...'。</target>
        <note />
      </trans-unit>
      <trans-unit id="tcStructsInterfacesEnumsDelegatesMayNotInheritFromOtherTypes">
        <source>Structs, interfaces, enums and delegates cannot inherit from other types</source>
        <target state="translated">結構、介面、列舉和委派不能繼承自其他類型</target>
        <note />
      </trans-unit>
      <trans-unit id="tcTypesCannotInheritFromMultipleConcreteTypes">
        <source>Types cannot inherit from multiple concrete types</source>
        <target state="translated">類型不能繼承自多個具象類型</target>
        <note />
      </trans-unit>
      <trans-unit id="tcRecordsUnionsAbbreviationsStructsMayNotHaveAllowNullLiteralAttribute">
        <source>Records, union, abbreviations and struct types cannot have the 'AllowNullLiteral' attribute</source>
        <target state="translated">記錄、等位、縮寫和結構類型不能有 'AllowNullLiteral' 屬性</target>
        <note />
      </trans-unit>
      <trans-unit id="tcAllowNullTypesMayOnlyInheritFromAllowNullTypes">
        <source>Types with the 'AllowNullLiteral' attribute may only inherit from or implement types which also allow the use of the null literal</source>
        <target state="translated">具 'AllowNullLiteral' 屬性的類型只能繼承自或實作允許使用 null 常值的類型</target>
        <note />
      </trans-unit>
      <trans-unit id="tcGenericTypesCannotHaveStructLayout">
        <source>Generic types cannot be given the 'StructLayout' attribute</source>
        <target state="translated">不能為泛型類型指定 'StructLayout' 屬性</target>
        <note />
      </trans-unit>
      <trans-unit id="tcOnlyStructsCanHaveStructLayout">
        <source>Only structs and classes without primary constructors may be given the 'StructLayout' attribute</source>
        <target state="translated">只能為不含主要建構函式的結構和類別指定 'StructLayout' 屬性</target>
        <note />
      </trans-unit>
      <trans-unit id="tcRepresentationOfTypeHiddenBySignature">
        <source>The representation of this type is hidden by the signature. It must be given an attribute such as [&lt;Sealed&gt;], [&lt;Class&gt;] or [&lt;Interface&gt;] to indicate the characteristics of the type.</source>
        <target state="translated">特徵標記隱藏了此類型的表示法。必須賦予其 [&lt;Sealed&gt;]、[&lt;Class&gt;] 或 [&lt;Interface&gt;] 這類的屬性，以指出類型的特性。</target>
        <note />
      </trans-unit>
      <trans-unit id="tcOnlyClassesCanHaveAbstract">
        <source>Only classes may be given the 'AbstractClass' attribute</source>
        <target state="translated">只能為類別指定 'AbstractClass' 屬性</target>
        <note />
      </trans-unit>
      <trans-unit id="tcOnlyTypesRepresentingUnitsOfMeasureCanHaveMeasure">
        <source>Only types representing units-of-measure may be given the 'Measure' attribute</source>
        <target state="translated">只能為代表測量單位的類型指定 'Measure' 屬性</target>
        <note />
      </trans-unit>
      <trans-unit id="tcOverridesCannotHaveVisibilityDeclarations">
        <source>Accessibility modifiers are not permitted on overrides or interface implementations</source>
        <target state="translated">不允許在覆寫或介面實作上使用存取範圍修飾詞</target>
        <note />
      </trans-unit>
      <trans-unit id="tcTypesAreAlwaysSealedDU">
        <source>Discriminated union types are always sealed</source>
        <target state="translated">差別等位類型永遠是密封的</target>
        <note />
      </trans-unit>
      <trans-unit id="tcTypesAreAlwaysSealedRecord">
        <source>Record types are always sealed</source>
        <target state="translated">記錄類型永遠是密封的</target>
        <note />
      </trans-unit>
      <trans-unit id="tcTypesAreAlwaysSealedAssemblyCode">
        <source>Assembly code types are always sealed</source>
        <target state="translated">組譯程式碼類型永遠是密封的</target>
        <note />
      </trans-unit>
      <trans-unit id="tcTypesAreAlwaysSealedStruct">
        <source>Struct types are always sealed</source>
        <target state="translated">結構類型永遠是密封的</target>
        <note />
      </trans-unit>
      <trans-unit id="tcTypesAreAlwaysSealedDelegate">
        <source>Delegate types are always sealed</source>
        <target state="translated">委派類型永遠是密封的</target>
        <note />
      </trans-unit>
      <trans-unit id="tcTypesAreAlwaysSealedEnum">
        <source>Enum types are always sealed</source>
        <target state="translated">列舉類型永遠是密封的</target>
        <note />
      </trans-unit>
      <trans-unit id="tcInterfaceTypesAndDelegatesCannotContainFields">
        <source>Interface types and delegate types cannot contain fields</source>
        <target state="translated">介面類型和委派類型不能包含欄位</target>
        <note />
      </trans-unit>
      <trans-unit id="tcAbbreviatedTypesCannotBeSealed">
        <source>Abbreviated types cannot be given the 'Sealed' attribute</source>
        <target state="translated">不能為縮寫的類型指定 'Sealed' 屬性</target>
        <note />
      </trans-unit>
      <trans-unit id="tcCannotInheritFromSealedType">
        <source>Cannot inherit a sealed type</source>
        <target state="translated">無法繼承密封類型</target>
        <note />
      </trans-unit>
      <trans-unit id="tcCannotInheritFromInterfaceType">
        <source>Cannot inherit from interface type. Use interface ... with instead.</source>
        <target state="translated">無法繼承自介面類型。請改用 interface ... with。</target>
        <note />
      </trans-unit>
      <trans-unit id="tcStructTypesCannotContainAbstractMembers">
        <source>Struct types cannot contain abstract members</source>
        <target state="translated">結構類型不能包含抽象成員</target>
        <note />
      </trans-unit>
      <trans-unit id="tcInterfaceTypesCannotBeSealed">
        <source>Interface types cannot be sealed</source>
        <target state="translated">介面類型不可以是密封的</target>
        <note />
      </trans-unit>
      <trans-unit id="tcInvalidDelegateSpecification">
        <source>Delegate specifications must be of the form 'typ -&gt; typ'</source>
        <target state="translated">委派規格的形式必須為 'typ -&gt; typ'</target>
        <note />
      </trans-unit>
      <trans-unit id="tcDelegatesCannotBeCurried">
        <source>Delegate specifications must not be curried types. Use 'typ * ... * typ -&gt; typ' for multi-argument delegates, and 'typ -&gt; (typ -&gt; typ)' for delegates returning function values.</source>
        <target state="translated">委派規格不得為局部調用的類型。若為多引數委派，請使用 'typ * ... * typ -&gt; typ'; 若為傳回函式值的委派，則使用 'typ -&gt; (typ -&gt; typ)'。</target>
        <note />
      </trans-unit>
      <trans-unit id="tcInvalidTypeForLiteralEnumeration">
        <source>Literal enumerations must have type int, uint, int16, uint16, int64, uint64, byte, sbyte or char</source>
        <target state="translated">常值列舉值必須為類型 int、uint、int16、uint16、int64、uint64、byte、sbyte 或 char</target>
        <note />
      </trans-unit>
      <trans-unit id="tcTypeDefinitionIsCyclic">
        <source>This type definition involves an immediate cyclic reference through an abbreviation</source>
        <target state="translated">這個類型定義涉及透過縮寫的立即循環參考</target>
        <note />
      </trans-unit>
      <trans-unit id="tcTypeDefinitionIsCyclicThroughInheritance">
        <source>This type definition involves an immediate cyclic reference through a struct field or inheritance relation</source>
        <target state="translated">這個類型定義涉及透過結構欄位或繼承關係的立即循環參考</target>
        <note />
      </trans-unit>
      <trans-unit id="tcReservedSyntaxForAugmentation">
        <source>The syntax 'type X with ...' is reserved for augmentations. Types whose representations are hidden but which have members are now declared in signatures using 'type X = ...'. You may also need to add the '[&lt;Sealed&gt;] attribute to the type definition in the signature</source>
        <target state="translated">語法 'type X with ...' 已保留以用於擴增。已隱藏表示法但有成員的類型，現在會使用 'type X = ...' 在特徵標記中宣告。您也可能必須將 '[&lt;Sealed&gt;] 屬性新增到特徵標記中的類型定義</target>
        <note />
      </trans-unit>
      <trans-unit id="tcMembersThatExtendInterfaceMustBePlacedInSeparateModule">
        <source>Members that extend interface, delegate or enum types must be placed in a module separate to the definition of the type. This module must either have the AutoOpen attribute or be opened explicitly by client code to bring the extension members into scope.</source>
        <target state="translated">擴充介面、委派或列舉類型的成員必須放在模組中，與類型的定義分開。這個模組必須有 AutoOpen 屬性，或是由用戶端程式碼明確開啟，來將擴充成員帶入範圍內。</target>
        <note />
      </trans-unit>
      <trans-unit id="tcDeclaredTypeParametersForExtensionDoNotMatchOriginal">
        <source>One or more of the declared type parameters for this type extension have a missing or wrong type constraint not matching the original type constraints on '{0}'</source>
        <target state="translated">此類型延伸模組所宣告的型別參數中，有一或多個缺少類型條件約束，或類型條件約束不正確，不符合 '{0}' 的原始類型條件約束</target>
        <note />
      </trans-unit>
      <trans-unit id="tcTypeDefinitionsWithImplicitConstructionMustHaveOneInherit">
        <source>Type definitions may only have one 'inherit' specification and it must be the first declaration</source>
        <target state="translated">類型定義只能有一個 'inherit' 規格，而且必須是第一個宣告</target>
        <note />
      </trans-unit>
      <trans-unit id="tcTypeDefinitionsWithImplicitConstructionMustHaveLocalBindingsBeforeMembers">
        <source>'let' and 'do' bindings must come before member and interface definitions in type definitions</source>
        <target state="translated">'let' 和 'do' 繫結必須在類型定義中的成員和介面定義的前面</target>
        <note />
      </trans-unit>
      <trans-unit id="tcInheritDeclarationMissingArguments">
        <source>This 'inherit' declaration specifies the inherited type but no arguments. Consider supplying arguments, e.g. 'inherit BaseType(args)'.</source>
        <target state="translated">這個 'inherit' 宣告指定繼承類型，但沒有引數。請考慮提供引數，例如 'inherit BaseType(args)'。</target>
        <note />
      </trans-unit>
      <trans-unit id="tcInheritConstructionCallNotPartOfImplicitSequence">
        <source>This 'inherit' declaration has arguments, but is not in a type with a primary constructor. Consider adding arguments to your type definition, e.g. 'type X(args) = ...'.</source>
        <target state="translated">這個 'inherit' 宣告具有引數，但不在含有主要建構函式的類型中。請考慮在您的類型定義加入引數，例如 'type X(args) = ...'。</target>
        <note />
      </trans-unit>
      <trans-unit id="tcLetAndDoRequiresImplicitConstructionSequence">
        <source>This definition may only be used in a type with a primary constructor. Consider adding arguments to your type definition, e.g. 'type X(args) = ...'.</source>
        <target state="translated">這個定義只能用於含有主要建構函式的類型中。請考慮在您的類型定義加入引數，例如 'type X(args) = ...'。</target>
        <note />
      </trans-unit>
      <trans-unit id="tcTypeAbbreviationsCannotHaveAugmentations">
        <source>Type abbreviations cannot have augmentations</source>
        <target state="translated">類型縮寫不能有增強指定</target>
        <note />
      </trans-unit>
      <trans-unit id="tcModuleAbbreviationForNamespace">
        <source>The path '{0}' is a namespace. A module abbreviation may not abbreviate a namespace.</source>
        <target state="translated">路徑 '{0}' 是命名空間。模組縮寫不可用來縮寫命名空間。</target>
        <note />
      </trans-unit>
      <trans-unit id="tcTypeUsedInInvalidWay">
        <source>The type '{0}' is used in an invalid way. A value prior to '{1}' has an inferred type involving '{2}', which is an invalid forward reference.</source>
        <target state="translated">類型 '{0}' 的使用方式無效。在 '{1}' 之前的值具有涉及 '{2}' 的推斷類型，這是無效的向前參考。</target>
        <note />
      </trans-unit>
      <trans-unit id="tcMemberUsedInInvalidWay">
        <source>The member '{0}' is used in an invalid way. A use of '{1}' has been inferred prior to the definition of '{2}', which is an invalid forward reference.</source>
        <target state="translated">成員 '{0}' 的使用方式無效。系統推斷 '{1}' 在 '{2}' 的定義之前已經使用過，這是無效的向前參考。</target>
        <note />
      </trans-unit>
      <trans-unit id="tcAttributeAutoOpenWasIgnored">
        <source>The attribute 'AutoOpen(\"{0}\")' in the assembly '{1}' did not refer to a valid module or namespace in that assembly and has been ignored</source>
        <target state="translated">組件 '{1}' 中的 'AutoOpen(\"{0}\")' 屬性未參考該組件中有效的模組或命名空間，所以已予以忽略</target>
        <note />
      </trans-unit>
      <trans-unit id="ilUndefinedValue">
        <source>Undefined value '{0}'</source>
        <target state="translated">未定義的值 '{0}'</target>
        <note />
      </trans-unit>
      <trans-unit id="ilLabelNotFound">
        <source>Label {0} not found</source>
        <target state="translated">找不到標籤 {0}</target>
        <note />
      </trans-unit>
      <trans-unit id="ilIncorrectNumberOfTypeArguments">
        <source>Incorrect number of type arguments to local call</source>
        <target state="translated">區域呼叫的類型引數數目不正確</target>
        <note />
      </trans-unit>
      <trans-unit id="ilDynamicInvocationNotSupported">
        <source>Dynamic invocation of {0} is not supported</source>
        <target state="translated">不支援 {0} 的動態引動</target>
        <note />
      </trans-unit>
      <trans-unit id="ilAddressOfLiteralFieldIsInvalid">
        <source>Taking the address of a literal field is invalid</source>
        <target state="translated">接受常值欄位的位址無效</target>
        <note />
      </trans-unit>
      <trans-unit id="ilAddressOfValueHereIsInvalid">
        <source>This operation involves taking the address of a value '{0}' represented using a local variable or other special representation. This is invalid.</source>
        <target state="translated">這項作業涉及接受值 '{0}' 的位址，且這個值是使用區域變數或其他特殊表示方式表示。這種作法無效。</target>
        <note />
      </trans-unit>
      <trans-unit id="ilCustomMarshallersCannotBeUsedInFSharp">
        <source>Custom marshallers cannot be specified in F# code. Consider using a C# helper function.</source>
        <target state="translated">在 F# 程式碼中不能指定自訂封送處理器。請考慮使用 C# 協助程式函式。</target>
        <note />
      </trans-unit>
      <trans-unit id="ilMarshalAsAttributeCannotBeDecoded">
        <source>The MarshalAs attribute could not be decoded</source>
        <target state="translated">無法解碼 MarshalAs 屬性</target>
        <note />
      </trans-unit>
      <trans-unit id="ilSignatureForExternalFunctionContainsTypeParameters">
        <source>The signature for this external function contains type parameters. Constrain the argument and return types to indicate the types of the corresponding C function.</source>
        <target state="translated">這個外部函式的簽章包含型別參數。請限制引數和傳回型別，以指示對應 C 函式的類型。</target>
        <note />
      </trans-unit>
      <trans-unit id="ilDllImportAttributeCouldNotBeDecoded">
        <source>The DllImport attribute could not be decoded</source>
        <target state="translated">無法解碼 DllImport 屬性</target>
        <note />
      </trans-unit>
      <trans-unit id="ilLiteralFieldsCannotBeSet">
        <source>Literal fields cannot be set</source>
        <target state="translated">無法設定常值欄位</target>
        <note />
      </trans-unit>
      <trans-unit id="ilStaticMethodIsNotLambda">
        <source>GenSetStorage: {0} was represented as a static method but was not an appropriate lambda expression</source>
        <target state="translated">GenSetStorage: {0} 是以靜態方法表示，但它不是適當的 Lambda 運算式</target>
        <note />
      </trans-unit>
      <trans-unit id="ilMutableVariablesCannotEscapeMethod">
        <source>Mutable variables cannot escape their method</source>
        <target state="translated">可變動的變數無法逸出其方法</target>
        <note />
      </trans-unit>
      <trans-unit id="ilUnexpectedUnrealizedValue">
        <source>Compiler error: unexpected unrealized value</source>
        <target state="translated">編譯器錯誤: 非預期的未實現值</target>
        <note />
      </trans-unit>
      <trans-unit id="ilMainModuleEmpty">
        <source>Main module of program is empty: nothing will happen when it is run</source>
        <target state="translated">程式的主要模組是空的: 執行時不會產生任何作用</target>
        <note />
      </trans-unit>
      <trans-unit id="ilTypeCannotBeUsedForLiteralField">
        <source>This type cannot be used for a literal field</source>
        <target state="translated">這種類型不能做為常值欄位使用</target>
        <note />
      </trans-unit>
      <trans-unit id="ilUnexpectedGetSetAnnotation">
        <source>Unexpected GetSet annotation on a property</source>
        <target state="translated">屬性有非預期的 GetSet 註釋</target>
        <note />
      </trans-unit>
      <trans-unit id="ilFieldOffsetAttributeCouldNotBeDecoded">
        <source>The FieldOffset attribute could not be decoded</source>
        <target state="translated">無法解碼 FieldOffset 屬性</target>
        <note />
      </trans-unit>
      <trans-unit id="ilStructLayoutAttributeCouldNotBeDecoded">
        <source>The StructLayout attribute could not be decoded</source>
        <target state="translated">無法解碼 StructLayout 屬性</target>
        <note />
      </trans-unit>
      <trans-unit id="ilDefaultAugmentationAttributeCouldNotBeDecoded">
        <source>The DefaultAugmentation attribute could not be decoded</source>
        <target state="translated">無法解碼 DefaultAugmentation 屬性</target>
        <note />
      </trans-unit>
      <trans-unit id="ilReflectedDefinitionsCannotUseSliceOperator">
        <source>Reflected definitions cannot contain uses of the prefix splice operator '%'</source>
        <target state="translated">反映的定義不能含有前置接合運算子 '%' 的用法</target>
        <note />
      </trans-unit>
      <trans-unit id="optsProblemWithCodepage">
        <source>Problem with codepage '{0}': {1}</source>
        <target state="translated">字碼頁 '{0}' 有問題: {1}</target>
        <note />
      </trans-unit>
      <trans-unit id="optsCopyright">
        <source>Copyright (c) Microsoft Corporation. All Rights Reserved.</source>
        <target state="translated">Copyright (C) Microsoft Corporation. 著作權所有，並保留一切權利。</target>
        <note />
      </trans-unit>
      <trans-unit id="optsCopyrightCommunity">
        <source>Freely distributed under the MIT Open Source License.  https://github.com/Microsoft/visualfsharp/blob/master/License.txt</source>
        <target state="translated">依 MIT 開啟來源授權自由散發。https://github.com/Microsoft/visualfsharp/blob/master/License.txt</target>
        <note />
      </trans-unit>
      <trans-unit id="optsNameOfOutputFile">
        <source>Name of the output file (Short form: -o)</source>
        <target state="translated">輸出檔的名稱 (簡短形式: -o)</target>
        <note />
      </trans-unit>
      <trans-unit id="optsBuildConsole">
        <source>Build a console executable</source>
        <target state="translated">建置主控台可執行檔</target>
        <note />
      </trans-unit>
      <trans-unit id="optsBuildWindows">
        <source>Build a Windows executable</source>
        <target state="translated">建置 Windows 可執行檔</target>
        <note />
      </trans-unit>
      <trans-unit id="optsBuildLibrary">
        <source>Build a library (Short form: -a)</source>
        <target state="translated">建置程式庫 (簡短形式: -a)</target>
        <note />
      </trans-unit>
      <trans-unit id="optsBuildModule">
        <source>Build a module that can be added to another assembly</source>
        <target state="translated">建置可以加入至其他組件的模組</target>
        <note />
      </trans-unit>
      <trans-unit id="optsDelaySign">
        <source>Delay-sign the assembly using only the public portion of the strong name key</source>
        <target state="translated">只使用強式名稱金鑰的公開金鑰延遲簽署組件</target>
        <note />
      </trans-unit>
      <trans-unit id="optsPublicSign">
        <source>Public-sign the assembly using only the public portion of the strong name key, and mark the assembly as signed</source>
        <target state="translated">僅使用強式名稱金鑰的公開金鑰公開簽署組件，並將組件標記為已簽署</target>
        <note />
      </trans-unit>
      <trans-unit id="optsWriteXml">
        <source>Write the xmldoc of the assembly to the given file</source>
        <target state="translated">將組件的 xmldoc 寫入指定檔案</target>
        <note />
      </trans-unit>
      <trans-unit id="optsStrongKeyFile">
        <source>Specify a strong name key file</source>
        <target state="translated">指定強式名稱金鑰檔</target>
        <note />
      </trans-unit>
      <trans-unit id="optsStrongKeyContainer">
        <source>Specify a strong name key container</source>
        <target state="translated">指定強式名稱金鑰容器</target>
        <note />
      </trans-unit>
      <trans-unit id="optsPlatform">
        <source>Limit which platforms this code can run on: x86, Itanium, x64, anycpu32bitpreferred, or anycpu. The default is anycpu.</source>
        <target state="translated">限制這個程式碼可以在哪些平台執行: x86、Itanium、x64、anycpu32bitpreferred 或 anycpu。預設為 anycpu。</target>
        <note />
      </trans-unit>
      <trans-unit id="optsNoOpt">
        <source>Only include optimization information essential for implementing inlined constructs. Inhibits cross-module inlining but improves binary compatibility.</source>
        <target state="translated">只包含實作內嵌建構必要的最佳化資訊。禁止跨模組內嵌，但改進了二進位碼相容性。</target>
        <note />
      </trans-unit>
      <trans-unit id="optsNoInterface">
        <source>Don't add a resource to the generated assembly containing F#-specific metadata</source>
        <target state="translated">不將資源加入包含 F# 特有中繼資料的產生組件</target>
        <note />
      </trans-unit>
      <trans-unit id="optsSig">
        <source>Print the inferred interface of the assembly to a file</source>
        <target state="translated">將組件的推斷介面列印到檔案</target>
        <note />
      </trans-unit>
      <trans-unit id="optsReference">
        <source>Reference an assembly (Short form: -r)</source>
        <target state="translated">參考組件 (簡短形式: -r)</target>
        <note />
      </trans-unit>
      <trans-unit id="optsWin32res">
        <source>Specify a Win32 resource file (.res)</source>
        <target state="translated">指定 Win32 資源檔 (.res)</target>
        <note />
      </trans-unit>
      <trans-unit id="optsWin32manifest">
        <source>Specify a Win32 manifest file</source>
        <target state="translated">指定 Win32 資訊清單檔案</target>
        <note />
      </trans-unit>
      <trans-unit id="optsNowin32manifest">
        <source>Do not include the default Win32 manifest</source>
        <target state="translated">不要包含預設的 Win32 資訊清單</target>
        <note />
      </trans-unit>
      <trans-unit id="optsEmbedAllSource">
        <source>Embed all source files in the portable PDB file</source>
        <target state="translated">內嵌可攜式 PDB 檔案中的所有來源檔案</target>
        <note />
      </trans-unit>
      <trans-unit id="optsEmbedSource">
        <source>Embed specific source files in the portable PDB file</source>
        <target state="translated">內嵌可攜式 PDB 檔案中的特定來源檔案</target>
        <note />
      </trans-unit>
      <trans-unit id="optsSourceLink">
        <source>Source link information file to embed in the portable PDB file</source>
        <target state="translated">要內嵌於可攜式 PDB 檔案中的來源連結資訊檔案</target>
        <note />
      </trans-unit>
      <trans-unit id="optsEmbeddedSourceRequirePortablePDBs">
        <source>--embed switch only supported when emitting a Portable PDB (--debug:portable or --debug:embedded)</source>
        <target state="translated">僅在發出可攜式 PDB 時才支援 --embed 參數 (--debug:portable 或 --debug:embedded)</target>
        <note />
      </trans-unit>
      <trans-unit id="optsSourceLinkRequirePortablePDBs">
        <source>--sourcelink switch only supported when emitting a Portable PDB (--debug:portable or --debug:embedded)</source>
        <target state="translated">僅在發出可攜式 PDB 時才支援 --sourcelink 參數 (--debug:portable 或 --debug:embedded)</target>
        <note />
      </trans-unit>
      <trans-unit id="srcFileTooLarge">
        <source>Source file is too large to embed in a portable PDB</source>
        <target state="translated">來源檔案過大，無法內嵌於可攜式 PDB 中</target>
        <note />
      </trans-unit>
      <trans-unit id="optsResource">
        <source>Embed the specified managed resource</source>
        <target state="translated">嵌入指定的受控資源</target>
        <note />
      </trans-unit>
      <trans-unit id="optsLinkresource">
        <source>Link the specified resource to this assembly where the resinfo format is &lt;file&gt;[,&lt;string name&gt;[,public|private]]</source>
        <target state="translated">將指定的資源連結到此組件，其中 resinfo 格式為 &lt;檔案&gt;[,&lt;字串名稱&gt;[,public|private]]</target>
        <note />
      </trans-unit>
      <trans-unit id="optsDebugPM">
        <source>Emit debug information (Short form: -g)</source>
        <target state="translated">發出偵錯資訊 (簡短形式: -g)</target>
        <note />
      </trans-unit>
      <trans-unit id="optsDebug">
        <source>Specify debugging type: full, portable, embedded, pdbonly. ('{0}' is the default if no debuggging type specified and enables attaching a debugger to a running program, 'portable' is a cross-platform format, 'embedded' is a cross-platform format embedded into the output file).</source>
        <target state="translated">指定偵錯類型: full、portable、embedded、pdbonly。(如果未指定偵錯類型，即預設為 '{0}'，並允許將偵錯工具附加到正在執行的程式，'portable' 為跨平台格式，'embedded' 為輸出檔案內嵌的跨平台格式)。</target>
        <note />
      </trans-unit>
      <trans-unit id="optsOptimize">
        <source>Enable optimizations (Short form: -O)</source>
        <target state="translated">啟用最佳化 (簡短形式: -O)</target>
        <note />
      </trans-unit>
      <trans-unit id="optsTailcalls">
        <source>Enable or disable tailcalls</source>
        <target state="translated">啟用或停用 Tail 呼叫</target>
        <note />
      </trans-unit>
      <trans-unit id="optsDeterministic">
        <source>Produce a deterministic assembly (including module version GUID and timestamp)</source>
        <target state="translated">產生確定性組件 (包括模組版本 GUID 及時間戳記)</target>
        <note />
      </trans-unit>
      <trans-unit id="optsCrossoptimize">
        <source>Enable or disable cross-module optimizations</source>
        <target state="translated">啟用或停用跨模組最佳化</target>
        <note />
      </trans-unit>
      <trans-unit id="optsWarnaserrorPM">
        <source>Report all warnings as errors</source>
        <target state="translated">將所有警告回報為錯誤</target>
        <note />
      </trans-unit>
      <trans-unit id="optsWarnaserror">
        <source>Report specific warnings as errors</source>
        <target state="translated">將特定的警告回報為錯誤</target>
        <note />
      </trans-unit>
      <trans-unit id="optsWarn">
        <source>Set a warning level (0-5)</source>
        <target state="translated">設定警告層級 (0-5)</target>
        <note />
      </trans-unit>
      <trans-unit id="optsNowarn">
        <source>Disable specific warning messages</source>
        <target state="translated">停用特定的警告訊息</target>
        <note />
      </trans-unit>
      <trans-unit id="optsWarnOn">
        <source>Enable specific warnings that may be off by default</source>
        <target state="translated">啟用預設可能關閉的特定警告</target>
        <note />
      </trans-unit>
      <trans-unit id="optsChecked">
        <source>Generate overflow checks</source>
        <target state="translated">產生溢位核對</target>
        <note />
      </trans-unit>
      <trans-unit id="optsDefine">
        <source>Define conditional compilation symbols (Short form: -d)</source>
        <target state="translated">定義條件式編譯的符號 (簡短形式: -d)</target>
        <note />
      </trans-unit>
      <trans-unit id="optsMlcompatibility">
        <source>Ignore ML compatibility warnings</source>
        <target state="translated">忽略 ML 相容性警告</target>
        <note />
      </trans-unit>
      <trans-unit id="optsNologo">
        <source>Suppress compiler copyright message</source>
        <target state="translated">隱藏編譯器著作權訊息</target>
        <note />
      </trans-unit>
      <trans-unit id="optsHelp">
        <source>Display this usage message (Short form: -?)</source>
        <target state="translated">顯示此訊息 (簡短形式: -?)</target>
        <note />
      </trans-unit>
      <trans-unit id="optsResponseFile">
        <source>Read response file for more options</source>
        <target state="translated">如需了解更多選項，請參閱回應檔</target>
        <note />
      </trans-unit>
      <trans-unit id="optsCodepage">
        <source>Specify the codepage used to read source files</source>
        <target state="translated">指定用來讀取原始程式檔的字碼頁</target>
        <note />
      </trans-unit>
      <trans-unit id="optsUtf8output">
        <source>Output messages in UTF-8 encoding</source>
        <target state="translated">以 UTF-8 編碼輸出訊息</target>
        <note />
      </trans-unit>
      <trans-unit id="optsFullpaths">
        <source>Output messages with fully qualified paths</source>
        <target state="translated">輸出含完整路徑的訊息</target>
        <note />
      </trans-unit>
      <trans-unit id="optsLib">
        <source>Specify a directory for the include path which is used to resolve source files and assemblies (Short form: -I)</source>
        <target state="translated">指定用於 Include 路徑的目錄，它是用來解析原始程式檔和組件 (簡短形式: -I)</target>
        <note />
      </trans-unit>
      <trans-unit id="optsBaseaddress">
        <source>Base address for the library to be built</source>
        <target state="translated">要建置程式庫的基底位址</target>
        <note />
      </trans-unit>
      <trans-unit id="optsNoframework">
        <source>Do not reference the default CLI assemblies by default</source>
        <target state="translated">不預設參考預設的 CLI 組件</target>
        <note />
      </trans-unit>
      <trans-unit id="optsStandalone">
        <source>Statically link the F# library and all referenced DLLs that depend on it into the assembly being generated</source>
        <target state="translated">將 F# 程式庫和所有依存於它的被參考 DLL 靜態連結到所產生的組件中</target>
        <note />
      </trans-unit>
      <trans-unit id="optsStaticlink">
        <source>Statically link the given assembly and all referenced DLLs that depend on this assembly. Use an assembly name e.g. mylib, not a DLL name.</source>
        <target state="translated">靜態連結指定的組件和所有依存於這個組件的被參考 DLL。請使用組件名稱 (例如 mylib) 而不是 DLL 名稱。</target>
        <note />
      </trans-unit>
      <trans-unit id="optsResident">
        <source>Use a resident background compilation service to improve compiler startup times.</source>
        <target state="translated">使用常駐背景編譯服務改善編譯器的啟動時間。</target>
        <note />
      </trans-unit>
      <trans-unit id="optsPdb">
        <source>Name the output debug file</source>
        <target state="translated">為輸出偵錯檔命名</target>
        <note />
      </trans-unit>
      <trans-unit id="optsSimpleresolution">
        <source>Resolve assembly references using directory-based rules rather than MSBuild resolution</source>
        <target state="translated">使用以目錄為基礎的規則解析組件參考，而不使用 MSBuild 解析</target>
        <note />
      </trans-unit>
      <trans-unit id="optsUnrecognizedTarget">
        <source>Unrecognized target '{0}', expected 'exe', 'winexe', 'library' or 'module'</source>
        <target state="translated">無法辨識的目標 '{0}'，必須是 'exe'、'winexe'、'library' 或 'module'</target>
        <note />
      </trans-unit>
      <trans-unit id="optsUnrecognizedDebugType">
        <source>Unrecognized debug type '{0}', expected 'pdbonly' or 'full'</source>
        <target state="translated">無法辨識的偵錯類型 '{0}'，必須是 'pdbonly' 或 'full'</target>
        <note />
      </trans-unit>
      <trans-unit id="optsInvalidWarningLevel">
        <source>Invalid warning level '{0}'</source>
        <target state="translated">無效的警告層級 '{0}'</target>
        <note />
      </trans-unit>
      <trans-unit id="optsShortFormOf">
        <source>Short form of '{0}'</source>
        <target state="translated">'{0}' 的簡短形式</target>
        <note />
      </trans-unit>
      <trans-unit id="optsClirootDeprecatedMsg">
        <source>The command-line option '--cliroot' has been deprecated. Use an explicit reference to a specific copy of mscorlib.dll instead.</source>
        <target state="translated">命令列選項 '--cliroot' 已被取代。請改用明確參考，來指定 mscorlib.dll 的複本。</target>
        <note />
      </trans-unit>
      <trans-unit id="optsClirootDescription">
        <source>Use to override where the compiler looks for mscorlib.dll and framework components</source>
        <target state="translated">用來覆寫編譯器尋找 mscorlib.dll 和 Framework 元件的位置</target>
        <note />
      </trans-unit>
      <trans-unit id="optsHelpBannerOutputFiles">
        <source>- OUTPUT FILES -</source>
        <target state="translated">- 輸出檔 -</target>
        <note />
      </trans-unit>
      <trans-unit id="optsHelpBannerInputFiles">
        <source>- INPUT FILES -</source>
        <target state="translated">- 輸入檔 -</target>
        <note />
      </trans-unit>
      <trans-unit id="optsHelpBannerResources">
        <source>- RESOURCES -</source>
        <target state="translated">- 資源 -</target>
        <note />
      </trans-unit>
      <trans-unit id="optsHelpBannerCodeGen">
        <source>- CODE GENERATION -</source>
        <target state="translated">- 程式碼產生 -</target>
        <note />
      </trans-unit>
      <trans-unit id="optsHelpBannerAdvanced">
        <source>- ADVANCED -</source>
        <target state="translated">- 進階 -</target>
        <note />
      </trans-unit>
      <trans-unit id="optsHelpBannerMisc">
        <source>- MISCELLANEOUS -</source>
        <target state="translated">- 其他 -</target>
        <note />
      </trans-unit>
      <trans-unit id="optsHelpBannerLanguage">
        <source>- LANGUAGE -</source>
        <target state="translated">- 語言 -</target>
        <note />
      </trans-unit>
      <trans-unit id="optsHelpBannerErrsAndWarns">
        <source>- ERRORS AND WARNINGS -</source>
        <target state="translated">- 錯誤和警告 -</target>
        <note />
      </trans-unit>
      <trans-unit id="optsUnknownArgumentToTheTestSwitch">
        <source>Unknown --test argument: '{0}'</source>
        <target state="translated">未知的 --test 引數: '{0}'</target>
        <note />
      </trans-unit>
      <trans-unit id="optsUnknownPlatform">
        <source>Unrecognized platform '{0}', valid values are 'x86', 'x64', 'Itanium', 'anycpu32bitpreferred', and 'anycpu'</source>
        <target state="translated">無法辨識的平台 '{0}'，有效的值是 'x86'、'x64'、'Itanium'、'anycpu32bitpreferred' 和 'anycpu'</target>
        <note />
      </trans-unit>
      <trans-unit id="optsInternalNoDescription">
        <source>The command-line option '{0}' is for test purposes only</source>
        <target state="translated">命令列選項 '{0}' 僅供測試用途</target>
        <note />
      </trans-unit>
      <trans-unit id="optsDCLONoDescription">
        <source>The command-line option '{0}' has been deprecated</source>
        <target state="translated">命令列選項 '{0}' 已被取代</target>
        <note />
      </trans-unit>
      <trans-unit id="optsDCLODeprecatedSuggestAlternative">
        <source>The command-line option '{0}' has been deprecated. Use '{1}' instead.</source>
        <target state="translated">命令列選項 '{0}' 已被取代。請改用 '{1}'。</target>
        <note />
      </trans-unit>
      <trans-unit id="optsDCLOHtmlDoc">
        <source>The command-line option '{0}' has been deprecated. HTML document generation is now part of the F# Power Pack, via the tool FsHtmlDoc.exe.</source>
        <target state="translated">命令列選項 '{0}' 已被取代。HTML 文件產生現在是 F# Power Pack 的一部分，會透過工具 FsHtmlDoc.exe 進行。</target>
        <note />
      </trans-unit>
      <trans-unit id="optsConsoleColors">
        <source>Output warning and error messages in color</source>
        <target state="translated">輸出彩色的警告和錯誤訊息</target>
        <note />
      </trans-unit>
      <trans-unit id="optsUseHighEntropyVA">
        <source>Enable high-entropy ASLR</source>
        <target state="translated">啟用高熵 ASLR</target>
        <note />
      </trans-unit>
      <trans-unit id="optsSubSystemVersion">
        <source>Specify subsystem version of this assembly</source>
        <target state="translated">指定這個組件的子系統版本</target>
        <note />
      </trans-unit>
      <trans-unit id="optsTargetProfile">
        <source>Specify target framework profile of this assembly. Valid values are mscorlib, netcore or netstandard. Default - mscorlib</source>
        <target state="translated">指定此組件的目標 Framework 設定檔。有效值為 mscorlib 或 netcore 或 netstandard。預設值 - mscorlib</target>
        <note />
      </trans-unit>
      <trans-unit id="optsEmitDebugInfoInQuotations">
        <source>Emit debug information in quotations</source>
        <target state="translated">發出在引號內的偵錯資訊</target>
        <note />
      </trans-unit>
      <trans-unit id="optsPreferredUiLang">
        <source>Specify the preferred output language culture name (e.g. es-ES, ja-JP)</source>
        <target state="translated">指定慣用輸出語言的文化特性名稱 (例如 es-ES、ja-JP)</target>
        <note />
      </trans-unit>
      <trans-unit id="optsNoCopyFsharpCore">
        <source>Don't copy FSharp.Core.dll along the produced binaries</source>
        <target state="translated">不同時複製 FSharp.Core.dll 及所產生的二進位檔案</target>
        <note />
      </trans-unit>
      <trans-unit id="optsInvalidSubSystemVersion">
        <source>Invalid version '{0}' for '--subsystemversion'. The version must be 4.00 or greater.</source>
        <target state="translated">'--subsystemversion' 的版本 '{0}' 無效。版本必須是 4.00 (含) 以上版本。</target>
        <note />
      </trans-unit>
      <trans-unit id="optsInvalidTargetProfile">
        <source>Invalid value '{0}' for '--targetprofile', valid values are 'mscorlib', 'netcore' or 'netstandard'.</source>
        <target state="translated">'--targetprofile' 的值 '{0}' 無效。有效值為 'mscorlib'、'netcore' 或 'netstandard'。</target>
        <note />
      </trans-unit>
      <trans-unit id="typeInfoFullName">
        <source>Full name</source>
        <target state="translated">完整名稱</target>
        <note />
      </trans-unit>
      <trans-unit id="typeInfoOtherOverloads">
        <source>and {0} other overloads</source>
        <target state="translated">和 {0} 個其他多載</target>
        <note />
      </trans-unit>
      <trans-unit id="typeInfoUnionCase">
        <source>union case</source>
        <target state="translated">聯集</target>
        <note />
      </trans-unit>
      <trans-unit id="typeInfoActivePatternResult">
        <source>active pattern result</source>
        <target state="translated">現用模式結果</target>
        <note />
      </trans-unit>
      <trans-unit id="typeInfoActiveRecognizer">
        <source>active recognizer</source>
        <target state="translated">現用辨識器</target>
        <note />
      </trans-unit>
      <trans-unit id="typeInfoField">
        <source>field</source>
        <target state="translated">欄位</target>
        <note />
      </trans-unit>
      <trans-unit id="typeInfoEvent">
        <source>event</source>
        <target state="translated">事件</target>
        <note />
      </trans-unit>
      <trans-unit id="typeInfoProperty">
        <source>property</source>
        <target state="translated">屬性</target>
        <note />
      </trans-unit>
      <trans-unit id="typeInfoExtension">
        <source>extension</source>
        <target state="translated">擴充功能</target>
        <note />
      </trans-unit>
      <trans-unit id="typeInfoCustomOperation">
        <source>custom operation</source>
        <target state="translated">自訂作業</target>
        <note />
      </trans-unit>
      <trans-unit id="typeInfoArgument">
        <source>argument</source>
        <target state="translated">引數</target>
        <note />
      </trans-unit>
      <trans-unit id="typeInfoPatternVariable">
        <source>patvar</source>
        <target state="translated">patvar</target>
        <note />
      </trans-unit>
      <trans-unit id="typeInfoNamespace">
        <source>namespace</source>
        <target state="translated">命名空間</target>
        <note />
      </trans-unit>
      <trans-unit id="typeInfoModule">
        <source>module</source>
        <target state="translated">模組</target>
        <note />
      </trans-unit>
      <trans-unit id="typeInfoNamespaceOrModule">
        <source>namespace/module</source>
        <target state="translated">命名空間/模組</target>
        <note />
      </trans-unit>
      <trans-unit id="typeInfoFromFirst">
        <source>from {0}</source>
        <target state="translated">來自 {0}</target>
        <note />
      </trans-unit>
      <trans-unit id="typeInfoFromNext">
        <source>also from {0}</source>
        <target state="translated">也來自 {0}</target>
        <note />
      </trans-unit>
      <trans-unit id="typeInfoGeneratedProperty">
        <source>generated property</source>
        <target state="translated">產生的屬性</target>
        <note />
      </trans-unit>
      <trans-unit id="typeInfoGeneratedType">
        <source>generated type</source>
        <target state="translated">產生的類型</target>
        <note />
      </trans-unit>
      <trans-unit id="assemblyResolutionFoundByAssemblyFoldersKey">
        <source>Found by AssemblyFolders registry key</source>
        <target state="translated">依 AssemblyFolders 登錄機碼找到</target>
        <note />
      </trans-unit>
      <trans-unit id="assemblyResolutionFoundByAssemblyFoldersExKey">
        <source>Found by AssemblyFoldersEx registry key</source>
        <target state="translated">依 AssemblyFoldersEx 登錄機碼找到</target>
        <note />
      </trans-unit>
      <trans-unit id="assemblyResolutionNetFramework">
        <source>.NET Framework</source>
        <target state="translated">.NET Framework</target>
        <note />
      </trans-unit>
      <trans-unit id="assemblyResolutionGAC">
        <source>Global Assembly Cache</source>
        <target state="translated">全域組件快取</target>
        <note />
      </trans-unit>
      <trans-unit id="recursiveClassHierarchy">
        <source>Recursive class hierarchy in type '{0}'</source>
        <target state="translated">類型 '{0}' 中有遞迴的類別階層</target>
        <note />
      </trans-unit>
      <trans-unit id="InvalidRecursiveReferenceToAbstractSlot">
        <source>Invalid recursive reference to an abstract slot</source>
        <target state="translated">抽象位置的遞迴參考無效</target>
        <note />
      </trans-unit>
      <trans-unit id="eventHasNonStandardType">
        <source>The event '{0}' has a non-standard type. If this event is declared in another CLI language, you may need to access this event using the explicit {1} and {2} methods for the event. If this event is declared in F#, make the type of the event an instantiation of either 'IDelegateEvent&lt;_&gt;' or 'IEvent&lt;_,_&gt;'.</source>
        <target state="translated">事件 '{0}' 有非標準的類型。若使用了另一種 CLI 語言宣告這個事件，您可能必須對這個事件使用明確的 {1} 和 {2} 方法加以存取。若使用了 F# 宣告這個事件，請讓事件類型成為 'IDelegateEvent&lt;_&gt;' 或 'IEvent&lt;_,_&gt;' 的具現化。</target>
        <note />
      </trans-unit>
      <trans-unit id="typeIsNotAccessible">
        <source>The type '{0}' is not accessible from this code location</source>
        <target state="translated">無法從這個程式碼位置存取類型 '{0}'</target>
        <note />
      </trans-unit>
      <trans-unit id="unionCasesAreNotAccessible">
        <source>The union cases or fields of the type '{0}' are not accessible from this code location</source>
        <target state="translated">無法從這個程式碼位置存取類型 '{0}' 的聯集或欄位</target>
        <note />
      </trans-unit>
      <trans-unit id="valueIsNotAccessible">
        <source>The value '{0}' is not accessible from this code location</source>
        <target state="translated">無法從這個程式碼位置存取值 '{0}'</target>
        <note />
      </trans-unit>
      <trans-unit id="unionCaseIsNotAccessible">
        <source>The union case '{0}' is not accessible from this code location</source>
        <target state="translated">無法從這個程式碼位置存取聯集 '{0}'</target>
        <note />
      </trans-unit>
      <trans-unit id="fieldIsNotAccessible">
        <source>The record, struct or class field '{0}' is not accessible from this code location</source>
        <target state="translated">無法從這個程式碼位置存取記錄、結構或類別欄位 '{0}'</target>
        <note />
      </trans-unit>
      <trans-unit id="structOrClassFieldIsNotAccessible">
        <source>The struct or class field '{0}' is not accessible from this code location</source>
        <target state="translated">無法從這個程式碼位置存取結構或類別欄位 '{0}'</target>
        <note />
      </trans-unit>
      <trans-unit id="experimentalConstruct">
        <source>This construct is experimental</source>
        <target state="translated">這個建構是實驗性質的</target>
        <note />
      </trans-unit>
      <trans-unit id="noInvokeMethodsFound">
        <source>No Invoke methods found for delegate type</source>
        <target state="translated">找不到委派類型的 Invoke 方法</target>
        <note />
      </trans-unit>
      <trans-unit id="moreThanOneInvokeMethodFound">
        <source>More than one Invoke method found for delegate type</source>
        <target state="translated">找到委派類型的多個 Invoke 方法</target>
        <note />
      </trans-unit>
      <trans-unit id="delegatesNotAllowedToHaveCurriedSignatures">
        <source>Delegates are not allowed to have curried signatures</source>
        <target state="translated">不允許委派有局部調用簽章</target>
        <note />
      </trans-unit>
      <trans-unit id="tlrUnexpectedTExpr">
        <source>Unexpected Expr.TyChoose</source>
        <target state="translated">未預期的 Expr.TyChoose</target>
        <note />
      </trans-unit>
      <trans-unit id="tlrLambdaLiftingOptimizationsNotApplied">
        <source>Note: Lambda-lifting optimizations have not been applied because of the use of this local constrained generic function as a first class value. Adding type constraints may resolve this condition.</source>
        <target state="translated">注意: 尚未套用 Lambda-lifting 最佳化，因為使用這個區域變數會將泛型函式限制為第一級值。加入類型條件約束或許可以解決這個狀況。</target>
        <note />
      </trans-unit>
      <trans-unit id="lexhlpIdentifiersContainingAtSymbolReserved">
        <source>Identifiers containing '@' are reserved for use in F# code generation</source>
        <target state="translated">包含 '@' 的識別碼已保留供 F# 程式碼產生使用</target>
        <note />
      </trans-unit>
      <trans-unit id="lexhlpIdentifierReserved">
        <source>The identifier '{0}' is reserved for future use by F#</source>
        <target state="translated">識別碼 '{0}' 已保留供 F# 未來使用</target>
        <note />
      </trans-unit>
      <trans-unit id="patcMissingVariable">
        <source>Missing variable '{0}'</source>
        <target state="translated">遺漏變數 '{0}'</target>
        <note />
      </trans-unit>
      <trans-unit id="patcPartialActivePatternsGenerateOneResult">
        <source>Partial active patterns may only generate one result</source>
        <target state="translated">部分現用模式只能產生一個結果</target>
        <note />
      </trans-unit>
      <trans-unit id="impTypeRequiredUnavailable">
        <source>The type '{0}' is required here and is unavailable. You must add a reference to assembly '{1}'.</source>
        <target state="translated">此處需要類型 '{0}'，但無法取得。您必須加入組件 '{1}' 的參考。</target>
        <note />
      </trans-unit>
      <trans-unit id="impReferencedTypeCouldNotBeFoundInAssembly">
        <source>A reference to the type '{0}' in assembly '{1}' was found, but the type could not be found in that assembly</source>
        <target state="translated">發現組件 '{1}' 中類型 '{0}' 的參考，但在該組件中找不到該類型</target>
        <note />
      </trans-unit>
      <trans-unit id="impNotEnoughTypeParamsInScopeWhileImporting">
        <source>Internal error or badly formed metadata: not enough type parameters were in scope while importing</source>
        <target state="translated">內部錯誤或形式不正確的中繼資料: 匯入時範圍中的型別參數不足</target>
        <note />
      </trans-unit>
      <trans-unit id="impReferenceToDllRequiredByAssembly">
        <source>A reference to the DLL {0} is required by assembly {1}. The imported type {2} is located in the first assembly and could not be resolved.</source>
        <target state="translated">組件 {1} 需要 DLL {0} 的參考。匯入的類型 {2} 位在第一個組件中，但無法解析。</target>
        <note />
      </trans-unit>
      <trans-unit id="impImportedAssemblyUsesNotPublicType">
        <source>An imported assembly uses the type '{0}' but that type is not public</source>
        <target state="translated">匯入的組件使用類型 '{0}'，但該類型不是公用類型</target>
        <note />
      </trans-unit>
      <trans-unit id="optValueMarkedInlineButIncomplete">
        <source>The value '{0}' was marked inline but its implementation makes use of an internal or private function which is not sufficiently accessible</source>
        <target state="translated">值 '{0}' 已標記為內嵌，但它的實作利用到無法存取的內部或私用函式</target>
        <note />
      </trans-unit>
      <trans-unit id="optValueMarkedInlineButWasNotBoundInTheOptEnv">
        <source>The value '{0}' was marked inline but was not bound in the optimization environment</source>
        <target state="translated">值 '{0}' 已標記為內嵌，但是未在最佳化環境中繫結</target>
        <note />
      </trans-unit>
      <trans-unit id="optLocalValueNotFoundDuringOptimization">
        <source>Local value {0} not found during optimization</source>
        <target state="translated">最佳化期間找不到區域數值 {0}</target>
        <note />
      </trans-unit>
      <trans-unit id="optValueMarkedInlineHasUnexpectedValue">
        <source>A value marked as 'inline' has an unexpected value</source>
        <target state="translated">標記為 'inline' 的值有未預期的值</target>
        <note />
      </trans-unit>
      <trans-unit id="optValueMarkedInlineCouldNotBeInlined">
        <source>A value marked as 'inline' could not be inlined</source>
        <target state="translated">無法內嵌標記為 'inline' 的值</target>
        <note />
      </trans-unit>
      <trans-unit id="optFailedToInlineValue">
        <source>Failed to inline the value '{0}' marked 'inline', perhaps because a recursive value was marked 'inline'</source>
        <target state="translated">無法內嵌標記為 'inline' 的值 '{0}'，可能是因為遞迴值標記了 'inline'</target>
        <note />
      </trans-unit>
      <trans-unit id="optRecursiveValValue">
        <source>Recursive ValValue {0}</source>
        <target state="translated">遞迴的 ValValue {0}</target>
        <note />
      </trans-unit>
      <trans-unit id="lexfltIncorrentIndentationOfIn">
        <source>The indentation of this 'in' token is incorrect with respect to the corresponding 'let'</source>
        <target state="translated">這個 'in' 語彙基元的縮排就對應的 'let' 而言並不正確</target>
        <note />
      </trans-unit>
      <trans-unit id="lexfltTokenIsOffsideOfContextStartedEarlier">
        <source>Possible incorrect indentation: this token is offside of context started at position {0}. Try indenting this token further or using standard formatting conventions.</source>
        <target state="translated">縮排可能不正確: 這個語彙基元於內容的位置 {0} 處開始越位。請嘗試進一步縮排這個語彙基元，或使用標準的格式設定慣例。</target>
        <note />
      </trans-unit>
      <trans-unit id="lexfltSeparatorTokensOfPatternMatchMisaligned">
        <source>The '|' tokens separating rules of this pattern match are misaligned by one column. Consider realigning your code or using further indentation.</source>
        <target state="translated">用以分隔這個模式比對之規則的 '|' 語彙基元有一欄未對齊。請考慮重新對齊程式碼或使用進一步的縮排。</target>
        <note />
      </trans-unit>
      <trans-unit id="nrInvalidModuleExprType">
        <source>Invalid module/expression/type</source>
        <target state="translated">無效的模組/運算式/類型</target>
        <note />
      </trans-unit>
      <trans-unit id="nrTypeInstantiationNeededToDisambiguateTypesWithSameName">
        <source>Multiple types exist called '{0}', taking different numbers of generic parameters. Provide a type instantiation to disambiguate the type resolution, e.g. '{1}'.</source>
        <target state="translated">有多個名稱為 '{0}' 的類型，各接受不同數目的泛型參數。請提供類型具現化，使類型解析意義清楚，例如 '{1}'。</target>
        <note />
      </trans-unit>
      <trans-unit id="nrTypeInstantiationIsMissingAndCouldNotBeInferred">
        <source>The instantiation of the generic type '{0}' is missing and can't be inferred from the arguments or return type of this member. Consider providing a type instantiation when accessing this type, e.g. '{1}'.</source>
        <target state="translated">遺漏泛型型別 '{0}' 的具現化，而且無法從這個成員的引數或傳回型別推斷。存取這種型別時，請考慮提供具現化，例如 '{1}'。</target>
        <note />
      </trans-unit>
      <trans-unit id="nrGlobalUsedOnlyAsFirstName">
        <source>'global' may only be used as the first name in a qualified path</source>
        <target state="translated">'global' 只能做為完整路徑的第一個名稱使用</target>
        <note />
      </trans-unit>
      <trans-unit id="nrIsNotConstructorOrLiteral">
        <source>This is not a constructor or literal, or a constructor is being used incorrectly</source>
        <target state="translated">這不是建構函式或常值，或者是建構函式的使用方式錯誤</target>
        <note />
      </trans-unit>
      <trans-unit id="nrUnexpectedEmptyLongId">
        <source>Unexpected empty long identifier</source>
        <target state="translated">未預期的空白長識別碼</target>
        <note />
      </trans-unit>
      <trans-unit id="nrRecordDoesNotContainSuchLabel">
        <source>The record type '{0}' does not contain a label '{1}'.</source>
        <target state="translated">記錄類型 '{0}' 未包含標籤 '{1}'。</target>
        <note />
      </trans-unit>
      <trans-unit id="nrInvalidFieldLabel">
        <source>Invalid field label</source>
        <target state="translated">無效的欄位標籤</target>
        <note />
      </trans-unit>
      <trans-unit id="nrInvalidExpression">
        <source>Invalid expression '{0}'</source>
        <target state="translated">無效的運算式 '{0}'</target>
        <note />
      </trans-unit>
      <trans-unit id="nrNoConstructorsAvailableForType">
        <source>No constructors are available for the type '{0}'</source>
        <target state="translated">沒有可供類型 '{0}' 使用的建構函式</target>
        <note />
      </trans-unit>
      <trans-unit id="nrUnionTypeNeedsQualifiedAccess">
        <source>The union type for union case '{0}' was defined with the RequireQualifiedAccessAttribute. Include the name of the union type ('{1}') in the name you are using.</source>
        <target state="translated">聯集 '{0}' 的等位型別由 RequireQualifiedAccessAttribute 定義。請在您使用的名稱中，加入等位型別 '{1}' 的名稱。</target>
        <note />
      </trans-unit>
      <trans-unit id="nrRecordTypeNeedsQualifiedAccess">
        <source>The record type for the record field '{0}' was defined with the RequireQualifiedAccessAttribute. Include the name of the record type ('{1}') in the name you are using.</source>
        <target state="translated">記錄欄位 '{0}' 的記錄類型定義有 RequireQualifiedAccessAttribute。請在您使用的名稱中，加入記錄類型 ('{1}') 的名稱。</target>
        <note />
      </trans-unit>
      <trans-unit id="ilwriteErrorCreatingPdb">
        <source>Unexpected error creating debug information file '{0}'</source>
        <target state="translated">建立偵錯資訊檔 '{0}' 時發生未預期的錯誤</target>
        <note />
      </trans-unit>
      <trans-unit id="lexOutsideIntegerRange">
        <source>This number is outside the allowable range for this integer type</source>
        <target state="translated">這個數字已經超出這個整數類型允許的範圍</target>
        <note />
      </trans-unit>
      <trans-unit id="lexCharNotAllowedInOperatorNames">
        <source>'{0}' is not permitted as a character in operator names and is reserved for future use</source>
        <target state="translated">不允許將 '{0}' 當做運算子名稱中的字元，它已保留供未來使用</target>
        <note />
      </trans-unit>
      <trans-unit id="lexUnexpectedChar">
        <source>Unexpected character '{0}'</source>
        <target state="translated">未預期的字元 '{0}'</target>
        <note />
      </trans-unit>
      <trans-unit id="lexByteArrayCannotEncode">
        <source>This byte array literal contains characters that do not encode as a single byte</source>
        <target state="translated">這個位元組陣列常值包含不會編碼成單一位元組的字元</target>
        <note />
      </trans-unit>
      <trans-unit id="lexIdentEndInMarkReserved">
        <source>Identifiers followed by '{0}' are reserved for future use</source>
        <target state="translated">後面接著 '{0}' 的識別碼已保留供未來使用</target>
        <note />
      </trans-unit>
      <trans-unit id="lexOutsideEightBitSigned">
        <source>This number is outside the allowable range for 8-bit signed integers</source>
        <target state="translated">這個數字已經超出 8 位元有正負號整數允許的範圍</target>
        <note />
      </trans-unit>
      <trans-unit id="lexOutsideEightBitSignedHex">
        <source>This number is outside the allowable range for hexadecimal 8-bit signed integers</source>
        <target state="translated">這個數字已經超出十六進位 8 位元有正負號整數允許的範圍</target>
        <note />
      </trans-unit>
      <trans-unit id="lexOutsideEightBitUnsigned">
        <source>This number is outside the allowable range for 8-bit unsigned integers</source>
        <target state="translated">這個數字已經超出 8 位元無正負號整數允許的範圍</target>
        <note />
      </trans-unit>
      <trans-unit id="lexOutsideSixteenBitSigned">
        <source>This number is outside the allowable range for 16-bit signed integers</source>
        <target state="translated">這個數字已經超出 16 位元有正負號整數允許的範圍</target>
        <note />
      </trans-unit>
      <trans-unit id="lexOutsideSixteenBitUnsigned">
        <source>This number is outside the allowable range for 16-bit unsigned integers</source>
        <target state="translated">這個數字已經超出 16 位元無正負號整數允許的範圍</target>
        <note />
      </trans-unit>
      <trans-unit id="lexOutsideThirtyTwoBitSigned">
        <source>This number is outside the allowable range for 32-bit signed integers</source>
        <target state="translated">這個數字已經超出 32 位元有正負號整數允許的範圍</target>
        <note />
      </trans-unit>
      <trans-unit id="lexOutsideThirtyTwoBitUnsigned">
        <source>This number is outside the allowable range for 32-bit unsigned integers</source>
        <target state="translated">這個數字已經超出 32 位元無正負號整數允許的範圍</target>
        <note />
      </trans-unit>
      <trans-unit id="lexOutsideSixtyFourBitSigned">
        <source>This number is outside the allowable range for 64-bit signed integers</source>
        <target state="translated">這個數字已經超出 64 位元有正負號整數允許的範圍</target>
        <note />
      </trans-unit>
      <trans-unit id="lexOutsideSixtyFourBitUnsigned">
        <source>This number is outside the allowable range for 64-bit unsigned integers</source>
        <target state="translated">這個數字已經超出 64 位元無正負號整數允許的範圍</target>
        <note />
      </trans-unit>
      <trans-unit id="lexOutsideNativeSigned">
        <source>This number is outside the allowable range for signed native integers</source>
        <target state="translated">這個數字已經超出有正負號原生整數允許的範圍</target>
        <note />
      </trans-unit>
      <trans-unit id="lexOutsideNativeUnsigned">
        <source>This number is outside the allowable range for unsigned native integers</source>
        <target state="translated">這個數字已經超出無正負號原生整數允許的範圍</target>
        <note />
      </trans-unit>
      <trans-unit id="lexInvalidFloat">
        <source>Invalid floating point number</source>
        <target state="translated">無效的浮點數</target>
        <note />
      </trans-unit>
      <trans-unit id="lexOusideDecimal">
        <source>This number is outside the allowable range for decimal literals</source>
        <target state="translated">這個數字已經超出十進位常值允許的範圍</target>
        <note />
      </trans-unit>
      <trans-unit id="lexOusideThirtyTwoBitFloat">
        <source>This number is outside the allowable range for 32-bit floats</source>
        <target state="translated">這個數字已經超出 32 位元浮點數允許的範圍</target>
        <note />
      </trans-unit>
      <trans-unit id="lexInvalidNumericLiteral">
        <source>This is not a valid numeric literal. Valid numeric literals include 1, 0x1, 0o1, 0b1, 1l (int), 1u (uint32), 1L (int64), 1UL (uint64), 1s (int16), 1y (sbyte), 1uy (byte), 1.0 (float), 1.0f (float32), 1.0m (decimal), 1I (BigInteger).</source>
        <target state="translated">這不是有效的數值常值。有效的數值常值包括 1、0x1、0o1、0b1、1l (int)、1u (uint32)、1L (int64)、1UL (uint64)、1s (int16)、1y (sbyte)、1uy (byte)、1.0 (float)、1.0f (float32)、1.0m (decimal)、1I (BigInteger)。</target>
        <note />
      </trans-unit>
      <trans-unit id="lexInvalidByteLiteral">
        <source>This is not a valid byte literal</source>
        <target state="translated">這不是有效的位元組常值</target>
        <note />
      </trans-unit>
      <trans-unit id="lexInvalidCharLiteral">
        <source>This is not a valid character literal</source>
        <target state="translated">這不是有效的字元常值</target>
        <note />
      </trans-unit>
      <trans-unit id="lexThisUnicodeOnlyInStringLiterals">
        <source>This Unicode encoding is only valid in string literals</source>
        <target state="translated">這個 Unicode 編碼只在字串常值中才有效</target>
        <note />
      </trans-unit>
      <trans-unit id="lexTokenReserved">
        <source>This token is reserved for future use</source>
        <target state="translated">這個語彙基元已保留供未來使用</target>
        <note />
      </trans-unit>
      <trans-unit id="lexTabsNotAllowed">
        <source>TABs are not allowed in F# code unless the #indent \"off\" option is used</source>
        <target state="translated">F# 程式碼中不允許使用 TAB，除非使用 #indent \"off\" 選項</target>
        <note />
      </trans-unit>
      <trans-unit id="lexInvalidLineNumber">
        <source>Invalid line number: '{0}'</source>
        <target state="translated">無效的行號: '{0}'</target>
        <note />
      </trans-unit>
      <trans-unit id="lexHashIfMustBeFirst">
        <source>#if directive must appear as the first non-whitespace character on a line</source>
        <target state="translated">#if 指示詞必須顯示為一行的第一個非空白字元</target>
        <note />
      </trans-unit>
      <trans-unit id="lexHashElseNoMatchingIf">
        <source>#else has no matching #if</source>
        <target state="translated">#else 沒有對應的 #if</target>
        <note />
      </trans-unit>
      <trans-unit id="lexHashEndifRequiredForElse">
        <source>#endif required for #else</source>
        <target state="translated">#else 需要 #endif</target>
        <note />
      </trans-unit>
      <trans-unit id="lexHashElseMustBeFirst">
        <source>#else directive must appear as the first non-whitespace character on a line</source>
        <target state="translated">#else 指示詞必須顯示為一行的第一個非空白字元</target>
        <note />
      </trans-unit>
      <trans-unit id="lexHashEndingNoMatchingIf">
        <source>#endif has no matching #if</source>
        <target state="translated">#endif 沒有對應的 #if</target>
        <note />
      </trans-unit>
      <trans-unit id="lexHashEndifMustBeFirst">
        <source>#endif directive must appear as the first non-whitespace character on a line</source>
        <target state="translated">#endif 指示詞必須顯示為一行的第一個非空白字元</target>
        <note />
      </trans-unit>
      <trans-unit id="lexHashIfMustHaveIdent">
        <source>#if directive should be immediately followed by an identifier</source>
        <target state="translated">#if 指示詞後面應該緊接識別碼</target>
        <note />
      </trans-unit>
      <trans-unit id="lexWrongNestedHashEndif">
        <source>Syntax error. Wrong nested #endif, unexpected tokens before it.</source>
        <target state="translated">語法錯誤。錯誤的巢狀 #endif，它前面必須有語彙基元。</target>
        <note />
      </trans-unit>
      <trans-unit id="lexHashBangMustBeFirstInFile">
        <source>#! may only appear as the first line at the start of a file.</source>
        <target state="translated">#! 只能出現在檔案開頭的第一行。</target>
        <note />
      </trans-unit>
      <trans-unit id="pplexExpectedSingleLineComment">
        <source>Expected single line comment or end of line</source>
        <target state="translated">必須是單行註解或行結尾</target>
        <note />
      </trans-unit>
      <trans-unit id="memberOperatorDefinitionWithNoArguments">
        <source>Infix operator member '{0}' has no arguments. Expected a tuple of 2 arguments, e.g. static member (+) (x,y) = ...</source>
        <target state="translated">中置運算子成員 '{0}' 沒有引數。必須是 2 個引數的元組，例如，靜態成員 (+) (x,y) = ...</target>
        <note />
      </trans-unit>
      <trans-unit id="memberOperatorDefinitionWithNonPairArgument">
        <source>Infix operator member '{0}' has {1} initial argument(s). Expected a tuple of 2 arguments, e.g. static member (+) (x,y) = ...</source>
        <target state="translated">中置運算子成員 '{0}' 有 {1} 個初始引數。必須是 2 個引數的元組，例如，靜態成員 (+) (x,y) = ...</target>
        <note />
      </trans-unit>
      <trans-unit id="memberOperatorDefinitionWithCurriedArguments">
        <source>Infix operator member '{0}' has extra curried arguments. Expected a tuple of 2 arguments, e.g. static member (+) (x,y) = ...</source>
        <target state="translated">中置運算子成員 '{0}' 有額外的局部調用引數。必須是 2 個引數的元組，例如，靜態成員 (+) (x,y) = ...</target>
        <note />
      </trans-unit>
      <trans-unit id="tcFSharpCoreRequiresExplicit">
        <source>All record, union and struct types in FSharp.Core.dll must be explicitly labelled with 'StructuralComparison' or 'NoComparison'</source>
        <target state="translated">FSharp.Core.dll 中的所有記錄、等位和結構類型都必須明確標示 'StructuralComparison' 或 'NoComparison'</target>
        <note />
      </trans-unit>
      <trans-unit id="tcStructuralComparisonNotSatisfied1">
        <source>The struct, record or union type '{0}' has the 'StructuralComparison' attribute but the type parameter '{1}' does not satisfy the 'comparison' constraint. Consider adding the 'comparison' constraint to the type parameter</source>
        <target state="translated">結構、記錄或等位型別 '{0}' 有 'StructuralComparison' 屬性，但型別參數 '{1}' 不滿足 'comparison' 條件約束。請考慮將 'comparison' 條件約束加入型別參數</target>
        <note />
      </trans-unit>
      <trans-unit id="tcStructuralComparisonNotSatisfied2">
        <source>The struct, record or union type '{0}' has the 'StructuralComparison' attribute but the component type '{1}' does not satisfy the 'comparison' constraint</source>
        <target state="translated">結構、記錄或等位型別 '{0}' 有 'StructuralComparison' 屬性，但元件型別 '{1}' 不滿足 'comparison' 條件約束</target>
        <note />
      </trans-unit>
      <trans-unit id="tcNoComparisonNeeded1">
        <source>The struct, record or union type '{0}' is not structurally comparable because the type parameter {1} does not satisfy the 'comparison' constraint. Consider adding the 'NoComparison' attribute to the type '{2}' to clarify that the type is not comparable</source>
        <target state="translated">結構、記錄或等位型別 '{0}' 在結構上無法比較，因為型別參數 {1} 不滿足 'comparison' 條件約束。請考慮將 'NoComparison' 屬性加入型別 '{2}'，以釐清該型別為不可比較</target>
        <note />
      </trans-unit>
      <trans-unit id="tcNoComparisonNeeded2">
        <source>The struct, record or union type '{0}' is not structurally comparable because the type '{1}' does not satisfy the 'comparison' constraint. Consider adding the 'NoComparison' attribute to the type '{2}' to clarify that the type is not comparable</source>
        <target state="translated">結構、記錄或等位型別 '{0}' 在結構上無法比較，因為型別 '{1}' 不滿足 'comparison' 條件約束。請考慮將 'NoComparison' 屬性加入型別 '{2}'，以釐清該型別為不可比較</target>
        <note />
      </trans-unit>
      <trans-unit id="tcNoEqualityNeeded1">
        <source>The struct, record or union type '{0}' does not support structural equality because the type parameter {1} does not satisfy the 'equality' constraint. Consider adding the 'NoEquality' attribute to the type '{2}' to clarify that the type does not support structural equality</source>
        <target state="translated">結構、記錄或等位型別 '{0}' 不支援結構相等，因為型別參數 {1} 不滿足 'equality' 條件約束。請考慮將 'NoEquality' 屬性加入型別 '{2}'，以釐清該型別不支援結構相等</target>
        <note />
      </trans-unit>
      <trans-unit id="tcNoEqualityNeeded2">
        <source>The struct, record or union type '{0}' does not support structural equality because the type '{1}' does not satisfy the 'equality' constraint. Consider adding the 'NoEquality' attribute to the type '{2}' to clarify that the type does not support structural equality</source>
        <target state="translated">結構、記錄或等位型別 '{0}' 不支援結構相等，因為型別 '{1}' 不滿足 'equality' 條件約束。請考慮將 'NoEquality' 屬性加入型別 '{2}'，以釐清該型別不支援結構相等</target>
        <note />
      </trans-unit>
      <trans-unit id="tcStructuralEqualityNotSatisfied1">
        <source>The struct, record or union type '{0}' has the 'StructuralEquality' attribute but the type parameter '{1}' does not satisfy the 'equality' constraint. Consider adding the 'equality' constraint to the type parameter</source>
        <target state="translated">結構、記錄或等位型別 '{0}' 有 'StructuralEquality' 屬性，但型別參數 '{1}' 不滿足 'equality' 條件約束。請考慮將 'equality' 條件約束加入型別參數</target>
        <note />
      </trans-unit>
      <trans-unit id="tcStructuralEqualityNotSatisfied2">
        <source>The struct, record or union type '{0}' has the 'StructuralEquality' attribute but the component type '{1}' does not satisfy the 'equality' constraint</source>
        <target state="translated">結構、記錄或等位型別 '{0}' 有 'StructuralEquality' 屬性，但元件型別 '{1}' 不滿足 'equality' 條件約束</target>
        <note />
      </trans-unit>
      <trans-unit id="tcStructsMustDeclareTypesOfImplicitCtorArgsExplicitly">
        <source>Each argument of the primary constructor for a struct must be given a type, for example 'type S(x1:int, x2: int) = ...'. These arguments determine the fields of the struct.</source>
        <target state="translated">必須為類型的主要建構函式的每個引數指定類型，例如 'type S(x1:int, x2: int) = ...'。這些引數會決定結構的欄位。</target>
        <note />
      </trans-unit>
      <trans-unit id="chkUnusedValue">
        <source>The value '{0}' is unused</source>
        <target state="translated">值 '{0}' 未使用到</target>
        <note />
      </trans-unit>
      <trans-unit id="chkUnusedThisVariable">
        <source>The recursive object reference '{0}' is unused. The presence of a recursive object reference adds runtime initialization checks to members in this and derived types. Consider removing this recursive object reference.</source>
        <target state="translated">遞迴物件參考 '{0}' 未使用到。有了遞迴物件參考，就會在這個類型和衍生類型的成員中加入執行階段初始化檢查。請考慮移除這個遞迴物件參考。</target>
        <note />
      </trans-unit>
      <trans-unit id="parsGetterAtMostOneArgument">
        <source>A getter property may have at most one argument group</source>
        <target state="translated">getter 屬性最多只能有一個引數群組</target>
        <note />
      </trans-unit>
      <trans-unit id="parsSetterAtMostTwoArguments">
        <source>A setter property may have at most two argument groups</source>
        <target state="translated">屬性 setter 最多可以有兩個引數群組</target>
        <note />
      </trans-unit>
      <trans-unit id="parsInvalidProperty">
        <source>Invalid property getter or setter</source>
        <target state="translated">無效的屬性 getter 或 setter</target>
        <note />
      </trans-unit>
      <trans-unit id="parsIndexerPropertyRequiresAtLeastOneArgument">
        <source>An indexer property must be given at least one argument</source>
        <target state="translated">必須至少為索引子屬性指定一個引數</target>
        <note />
      </trans-unit>
      <trans-unit id="tastInvalidAddressOfMutableAcrossAssemblyBoundary">
        <source>This operation accesses a mutable top-level value defined in another assembly in an unsupported way. The value cannot be accessed through its address. Consider copying the expression to a mutable local, e.g. 'let mutable x = ...', and if necessary assigning the value back after the completion of the operation</source>
        <target state="translated">這項作業以不支援的方式存取另一個組件中定義的可變動最上層值。值無法透過其位址存取。請考慮將運算式複製到可變動的區域變數，例如 'let mutable x = ...'，並視需要在作業完成後將值指派回來</target>
        <note />
      </trans-unit>
      <trans-unit id="parsNonAdjacentTypars">
        <source>Remove spaces between the type name and type parameter, e.g. \"type C&lt;'T&gt;\", not type \"C   &lt;'T&gt;\". Type parameters must be placed directly adjacent to the type name.</source>
        <target state="translated">請移除類型名稱和類型參數之間的空格，例如 \"type C&lt;'T&gt;\" 而非 \"C   &lt;'T&gt;\"。類型參數必須緊接著類型名稱。</target>
        <note />
      </trans-unit>
      <trans-unit id="parsNonAdjacentTyargs">
        <source>Remove spaces between the type name and type parameter, e.g. \"C&lt;'T&gt;\", not \"C &lt;'T&gt;\". Type parameters must be placed directly adjacent to the type name.</source>
        <target state="translated">請移除類型名稱和類型參數之間的空格，例如 \"C&lt;'T&gt;\" 而非 \"C &lt;'T&gt;\"。類型參數必須緊接著類型名稱。</target>
        <note />
      </trans-unit>
      <trans-unit id="parsNonAtomicType">
        <source>The use of the type syntax 'int C' and 'C  &lt;int&gt;' is not permitted here. Consider adjusting this type to be written in the form 'C&lt;int&gt;'</source>
        <target state="translated">此處不允許使用類型語法 'int C' 和 'C &lt;int&gt;'。請考慮將此類型調整為以 'C&lt;int&gt;' 形式撰寫</target>
        <note />
      </trans-unit>
      <trans-unit id="tastUndefinedItemRefModuleNamespace">
        <source>The module/namespace '{0}' from compilation unit '{1}' did not contain the module/namespace '{2}'</source>
        <target state="translated">來自編譯單位 '{1}' 的模組/命名空間 '{0}' 不包含模組/命名空間 '{2}'</target>
        <note />
      </trans-unit>
      <trans-unit id="tastUndefinedItemRefVal">
        <source>The module/namespace '{0}' from compilation unit '{1}' did not contain the val '{2}'</source>
        <target state="translated">來自編譯單位 '{1}' 的模組/命名空間 '{0}' 不包含 val '{2}'</target>
        <note />
      </trans-unit>
      <trans-unit id="tastUndefinedItemRefModuleNamespaceType">
        <source>The module/namespace '{0}' from compilation unit '{1}' did not contain the namespace, module or type '{2}'</source>
        <target state="translated">來自編譯單位 '{1}' 的模組/命名空間 '{0}' 不包含命名空間、模組或類型 '{2}'</target>
        <note />
      </trans-unit>
      <trans-unit id="tcInvalidUseNullAsTrueValue">
        <source>The 'UseNullAsTrueValue' attribute flag may only be used with union types that have one nullary case and at least one non-nullary case</source>
        <target state="translated">'UseNullAsTrueValue' 屬性旗標只能搭配等位型別一起使用，該等位型別有一個零元案例和至少一個非零元案例</target>
        <note />
      </trans-unit>
      <trans-unit id="tcParameterInferredByref">
        <source>The parameter '{0}' was inferred to have byref type. Parameters of byref type must be given an explicit type annotation, e.g. 'x1: byref&lt;int&gt;'. When used, a byref parameter is implicitly dereferenced.</source>
        <target state="translated">已推斷出參數 '{0}' 擁有 byref 類型。必須為 byref 類型的參數提供明確的類型註釋，例如 'x1: byref&lt;int&gt;'。使用時，會對 byref 參數隱含取值。</target>
        <note />
      </trans-unit>
      <trans-unit id="tcNonUniformMemberUse">
        <source>The generic member '{0}' has been used at a non-uniform instantiation prior to this program point. Consider reordering the members so this member occurs first. Alternatively, specify the full type of the member explicitly, including argument types, return type and any additional generic parameters and constraints.</source>
        <target state="translated">在這個程式點之前，泛型成員 '{0}' 已用於非統一具現化。請考慮重新排列此成員，以便讓此成員最先出現。或者，明確指定此成員的完整型別，包括引數型別、傳回型別和任何其他泛型參數和條件約束。</target>
        <note />
      </trans-unit>
      <trans-unit id="tcAttribArgsDiffer">
        <source>The attribute '{0}' appears in both the implementation and the signature, but the attribute arguments differ. Only the attribute from the signature will be included in the compiled code.</source>
        <target state="translated">屬性 '{0}' 同時出現在實作和簽章中，但是屬性引數不同。編譯的程式碼中將只包含來自簽章的屬性。</target>
        <note />
      </trans-unit>
      <trans-unit id="tcCannotCallAbstractBaseMember">
        <source>Cannot call an abstract base member: '{0}'</source>
        <target state="translated">無法呼叫抽象基底成員: '{0}'</target>
        <note />
      </trans-unit>
      <trans-unit id="typrelCannotResolveAmbiguityInUnmanaged">
        <source>Could not resolve the ambiguity in the use of a generic construct with an 'unmanaged' constraint at or near this position</source>
        <target state="translated">無法解決在這個位置或附近使用具有 'unmanaged' 條件約束的泛型建構時造成的模稜兩可</target>
        <note />
      </trans-unit>
      <trans-unit id="mlCompatMessage">
        <source>This construct is for ML compatibility. {0}. You can disable this warning by using '--mlcompatibility' or '--nowarn:62'.</source>
        <target state="translated">這個建構是用於 ML 相容性。{0}。您可以使用 '--mlcompatibility' 或 '--nowarn:62' 停用這項警告</target>
        <note />
      </trans-unit>
      <trans-unit id="ilFieldDoesNotHaveValidOffsetForStructureLayout">
        <source>The type '{0}' has been marked as having an Explicit layout, but the field '{1}' has not been marked with the 'FieldOffset' attribute</source>
        <target state="translated">類型 '{0}' 已標記為有明確配置，但是 '{1}' 卻未以 'FieldOffset' 屬性標記</target>
        <note />
      </trans-unit>
      <trans-unit id="tcInterfacesShouldUseInheritNotInterface">
        <source>Interfaces inherited by other interfaces should be declared using 'inherit ...' instead of 'interface ...'</source>
        <target state="translated">由其他介面繼承的介面應該使用 'inherit ...' 宣告，不要使用 'interface ...'</target>
        <note />
      </trans-unit>
      <trans-unit id="parsInvalidPrefixOperator">
        <source>Invalid prefix operator</source>
        <target state="translated">無效的前置運算子</target>
        <note />
      </trans-unit>
      <trans-unit id="parsInvalidPrefixOperatorDefinition">
        <source>Invalid operator definition. Prefix operator definitions must use a valid prefix operator name.</source>
        <target state="translated">無效的運算子定義。前置運算子定義必須使用有效的前置運算子名稱。</target>
        <note />
      </trans-unit>
      <trans-unit id="buildCompilingExtensionIsForML">
        <source>The file extensions '.ml' and '.mli' are for ML compatibility</source>
        <target state="translated">副檔名 '.ml' 和 '.mli' 是使用於 ML 相容性</target>
        <note />
      </trans-unit>
      <trans-unit id="lexIndentOffForML">
        <source>Consider using a file with extension '.ml' or '.mli' instead</source>
        <target state="translated">請考慮改用副檔名為 '.ml' 或 '.mli' 的檔案</target>
        <note />
      </trans-unit>
      <trans-unit id="activePatternIdentIsNotFunctionTyped">
        <source>Active pattern '{0}' is not a function</source>
        <target state="translated">現用模式 '{0}' 不是函式</target>
        <note />
      </trans-unit>
      <trans-unit id="activePatternChoiceHasFreeTypars">
        <source>Active pattern '{0}' has a result type containing type variables that are not determined by the input. The common cause is a when a result case is not mentioned, e.g. 'let (|A|B|) (x:int) = A x'. This can be fixed with a type constraint, e.g. 'let (|A|B|) (x:int) : Choice&lt;int,unit&gt; = A x'</source>
        <target state="translated">使用中模式 '{0}' 的結果類型包含類型變數，但輸入無法予以判斷。最常見的原因是未提及結果案例，例如 'let (|A|B|) (x:int) = A x'。您可使用類型條件約束予以修正，例如 'let (|A|B|) (x:int) : Choice&lt;int,unit&gt; = A x'</target>
        <note />
      </trans-unit>
      <trans-unit id="ilFieldHasOffsetForSequentialLayout">
        <source>The FieldOffset attribute can only be placed on members of types marked with the StructLayout(LayoutKind.Explicit)</source>
        <target state="translated">FieldOffset 屬性僅能置於標記為 StructLayout(LayoutKind.Explicit) 類型的成員上</target>
        <note />
      </trans-unit>
      <trans-unit id="tcOptionalArgsMustComeAfterNonOptionalArgs">
        <source>Optional arguments must come at the end of the argument list, after any non-optional arguments</source>
        <target state="translated">選擇性引數必須位於引數清單末端，在所有非選擇性引數之後</target>
        <note />
      </trans-unit>
      <trans-unit id="tcConditionalAttributeUsage">
        <source>Attribute 'System.Diagnostics.ConditionalAttribute' is only valid on methods or attribute classes</source>
        <target state="translated">屬性 'System.Diagnostics.ConditionalAttribute' 只有在方法或屬性類別上才有效</target>
        <note />
      </trans-unit>
      <trans-unit id="tcMemberOperatorDefinitionInExtrinsic">
        <source>Extension members cannot provide operator overloads.  Consider defining the operator as part of the type definition instead.</source>
        <target state="translated">擴充成員無法提供運算子多載。請考慮將運算子改成定義為類型定義的一部分。</target>
        <note />
      </trans-unit>
      <trans-unit id="ilwriteMDBFileNameCannotBeChangedWarning">
        <source>The name of the MDB file must be &lt;assembly-file-name&gt;.mdb. The --pdb option will be ignored.</source>
        <target state="translated">MDB 檔案的名稱必須是 &lt;組件檔名稱&gt;.mdb。會略過 --pdb 選項。</target>
        <note />
      </trans-unit>
      <trans-unit id="ilwriteMDBMemberMissing">
        <source>MDB generation failed. Could not find compatible member {0}</source>
        <target state="translated">MDB 產生失敗。找不到相容的成員 {0}</target>
        <note />
      </trans-unit>
      <trans-unit id="ilwriteErrorCreatingMdb">
        <source>Cannot generate MDB debug information. Failed to load the 'MonoSymbolWriter' type from the 'Mono.CompilerServices.SymbolWriter.dll' assembly.</source>
        <target state="translated">無法產生 MDB 偵錯資訊。無法從 'Mono.CompilerServices.SymbolWriter.dll' 組件載入 'MonoSymbolWriter' 類型。</target>
        <note />
      </trans-unit>
      <trans-unit id="tcUnionCaseNameConflictsWithGeneratedType">
        <source>The union case named '{0}' conflicts with the generated type '{1}'</source>
        <target state="translated">名為 '{0}' 的聯集與產生的類型 '{1}' 衝突</target>
        <note />
      </trans-unit>
      <trans-unit id="chkNoReflectedDefinitionOnStructMember">
        <source>ReflectedDefinitionAttribute may not be applied to an instance member on a struct type, because the instance member takes an implicit 'this' byref parameter</source>
        <target state="translated">ReflectedDefinitionAttribute 不能套用到結構類型上的執行個體成員，因為執行個體成員接受隱含 'this' byref 參數</target>
        <note />
      </trans-unit>
      <trans-unit id="tcDllImportNotAllowed">
        <source>DLLImport bindings must be static members in a class or function definitions in a module</source>
        <target state="translated">DLLImport 繫結必須是類別中的靜態成員或模組中的函式定義</target>
        <note />
      </trans-unit>
      <trans-unit id="buildExpectedSigdataFile">
        <source>FSharp.Core.sigdata not found alongside FSharp.Core. File expected in {0}. Consider upgrading to a more recent version of FSharp.Core, where this file is no longer be required.</source>
        <target state="translated">找不到與 FSharp.Core 並存的 FSharp.Core.sigdata。檔案應位於 {0}。請考慮升級至最新版的 FSharp.Core，其中不再需要此檔案。</target>
        <note />
      </trans-unit>
      <trans-unit id="buildExpectedFileAlongSideFSharpCore">
        <source>File '{0}' not found alongside FSharp.Core. File expected in {1}. Consider upgrading to a more recent version of FSharp.Core, where this file is no longer be required.</source>
        <target state="translated">找不到與 FSharp.Core 並存的檔案 '{0}'。檔案應位於 {1}。請考慮升級至最新版的 FSharp.Core，其中不再需要此檔案。</target>
        <note />
      </trans-unit>
      <trans-unit id="buildUnexpectedFileNameCharacter">
        <source>Filename '{0}' contains invalid character '{1}'</source>
        <target state="translated">檔名 '{0}' 包含無效的字元 '{1}'</target>
        <note />
      </trans-unit>
      <trans-unit id="tcInvalidUseBangBinding">
        <source>'use!' bindings must be of the form 'use! &lt;var&gt; = &lt;expr&gt;'</source>
        <target state="translated">'use!' 繫結的形式必須為 'use! &lt;var&gt; = &lt;expr&gt;'</target>
        <note />
      </trans-unit>
      <trans-unit id="crefNoInnerGenericsInQuotations">
        <source>Inner generic functions are not permitted in quoted expressions. Consider adding some type constraints until this function is no longer generic.</source>
        <target state="translated">加引號的運算式中不允許內部泛型函式。請考慮加入一些類型條件約束，直到這個函式不是泛型為止。</target>
        <note />
      </trans-unit>
      <trans-unit id="tcEnumTypeCannotBeEnumerated">
        <source>The type '{0}' is not a valid enumerator type , i.e. does not have a 'MoveNext()' method returning a bool, and a 'Current' property</source>
        <target state="translated">類型 '{0}' 不是有效的列舉程式類型，例如，沒有傳回 bool 的 'MoveNext()' 方法，也沒有 'Current' 屬性</target>
        <note />
      </trans-unit>
      <trans-unit id="parsEofInTripleQuoteString">
        <source>End of file in triple-quote string begun at or before here</source>
        <target state="translated">三引號字串中的檔案結尾於此處或之前開始</target>
        <note />
      </trans-unit>
      <trans-unit id="parsEofInTripleQuoteStringInComment">
        <source>End of file in triple-quote string embedded in comment begun at or before here</source>
        <target state="translated">內嵌在註解中的三引號字串中的檔案結尾於此處或之前開始</target>
        <note />
      </trans-unit>
      <trans-unit id="tcTypeTestLosesMeasures">
        <source>This type test or downcast will ignore the unit-of-measure '{0}'</source>
        <target state="translated">這個類型測試或向下轉型將忽略測量單位 '{0}'</target>
        <note />
      </trans-unit>
      <trans-unit id="parsMissingTypeArgs">
        <source>Expected type argument or static argument</source>
        <target state="translated">必須是型別引數或靜態引數</target>
        <note />
      </trans-unit>
      <trans-unit id="parsMissingGreaterThan">
        <source>Unmatched '&lt;'. Expected closing '&gt;'</source>
        <target state="translated">'&lt;' 不對稱。應有右方的 '&gt;'</target>
        <note />
      </trans-unit>
      <trans-unit id="parsUnexpectedQuotationOperatorInTypeAliasDidYouMeanVerbatimString">
        <source>Unexpected quotation operator '&lt;@' in type definition. If you intend to pass a verbatim string as a static argument to a type provider, put a space between the '&lt;' and '@' characters.</source>
        <target state="translated">類型定義中有未預期的引號運算子 '&lt;@'。若您想要以靜態引數形式將逐字字串傳遞給類型提供者，請在 '&lt;' 和 '@' 字元之間加入空格。</target>
        <note />
      </trans-unit>
      <trans-unit id="parsErrorParsingAsOperatorName">
        <source>Attempted to parse this as an operator name, but failed</source>
        <target state="translated">嘗試將此剖析為運算子名稱，但是失敗</target>
        <note />
      </trans-unit>
      <trans-unit id="lexInvalidUnicodeLiteral">
        <source>\U{0} is not a valid Unicode character escape sequence</source>
        <target state="translated">\U{0} 不是有效的 Unicode 字元逸出序列</target>
        <note />
      </trans-unit>
      <trans-unit id="tcCallerInfoWrongType">
        <source>'{0}' must be applied to an argument of type '{1}', but has been applied to an argument of type '{2}'</source>
        <target state="translated">'{0}' 必須套用至類型 '{1}' 的引數，但卻套用至了類型 '{2}' 的引數</target>
        <note />
      </trans-unit>
      <trans-unit id="tcCallerInfoNotOptional">
        <source>'{0}' can only be applied to optional arguments</source>
        <target state="translated">'{0}' 只能套用至選擇性引數</target>
        <note />
      </trans-unit>
      <trans-unit id="toolLocationHelperUnsupportedFrameworkVersion">
        <source>The specified .NET Framework version '{0}' is not supported. Please specify a value from the enumeration Microsoft.Build.Utilities.TargetDotNetFrameworkVersion.</source>
        <target state="translated">不支援指定的 .NET Framework 版本 '{0}'。請從列舉 Microsoft.Build.Utilities.TargetDotNetFrameworkVersion 指定值。</target>
        <note />
      </trans-unit>
      <trans-unit id="ilSignInvalidMagicValue">
        <source>Invalid Magic value in CLR Header</source>
        <target state="translated">CLR 標頭中的 Magic 值無效</target>
        <note />
      </trans-unit>
      <trans-unit id="ilSignBadImageFormat">
        <source>Bad image format</source>
        <target state="translated">錯誤的影像格式</target>
        <note />
      </trans-unit>
      <trans-unit id="ilSignPrivateKeyExpected">
        <source>Private key expected</source>
        <target state="translated">必須是私密金鑰</target>
        <note />
      </trans-unit>
      <trans-unit id="ilSignRsaKeyExpected">
        <source>RSA key expected</source>
        <target state="translated">必須是 RSA 金鑰</target>
        <note />
      </trans-unit>
      <trans-unit id="ilSignInvalidBitLen">
        <source>Invalid bit Length</source>
        <target state="translated">位元長度無效</target>
        <note />
      </trans-unit>
      <trans-unit id="ilSignInvalidRSAParams">
        <source>Invalid RSAParameters structure - '{{0}}' expected</source>
        <target state="translated">RSAParameters 結構無效 - 必須是 '{{0}}'</target>
        <note />
      </trans-unit>
      <trans-unit id="ilSignInvalidAlgId">
        <source>Invalid algId - 'Exponent' expected</source>
        <target state="translated">algId 無效 - 必須是 'Exponent'</target>
        <note />
      </trans-unit>
      <trans-unit id="ilSignInvalidSignatureSize">
        <source>Invalid signature size</source>
        <target state="translated">簽章大小無效</target>
        <note />
      </trans-unit>
      <trans-unit id="ilSignNoSignatureDirectory">
        <source>No signature directory</source>
        <target state="translated">沒有簽章目錄</target>
        <note />
      </trans-unit>
      <trans-unit id="ilSignInvalidPKBlob">
        <source>Invalid Public Key blob</source>
        <target state="translated">公開金鑰 Blob 無效</target>
        <note />
      </trans-unit>
      <trans-unit id="fscTooManyErrors">
        <source>Exiting - too many errors</source>
        <target state="translated">正在結束 - 錯誤太多。</target>
        <note />
      </trans-unit>
      <trans-unit id="docfileNoXmlSuffix">
        <source>The documentation file has no .xml suffix</source>
        <target state="translated">此文件檔沒有 .xml 後置字元</target>
        <note />
      </trans-unit>
      <trans-unit id="fscNoImplementationFiles">
        <source>No implementation files specified</source>
        <target state="translated">未指定實作檔案</target>
        <note />
      </trans-unit>
      <trans-unit id="fscBadAssemblyVersion">
        <source>The attribute {0} specified version '{1}', but this value is invalid and has been ignored</source>
        <target state="translated">屬性 {0} 指定了版本 '{1}'，但該值無效，所以已忽略。</target>
        <note />
      </trans-unit>
      <trans-unit id="fscTwoResourceManifests">
        <source>Conflicting options specified: 'win32manifest' and 'win32res'. Only one of these can be used.</source>
        <target state="translated">指定了衝突的選項: 'win32manifest' 和 'win32res'。只能使用它們其中一個。</target>
        <note />
      </trans-unit>
      <trans-unit id="fscQuotationLiteralsStaticLinking">
        <source>The code in assembly '{0}' makes uses of quotation literals. Static linking may not include components that make use of quotation literals unless all assemblies are compiled with at least F# 4.0.</source>
        <target state="translated">組件 '{0}' 中的程式碼使用了引號常值。除非所有組件都使用 F# 4.0 (含) 以上的版本編譯，否則靜態連結不會包含使用引號常值的元件。</target>
        <note />
      </trans-unit>
      <trans-unit id="fscQuotationLiteralsStaticLinking0">
        <source>Code in this assembly makes uses of quotation literals. Static linking may not include components that make use of quotation literals unless all assemblies are compiled with at least F# 4.0.</source>
        <target state="translated">此組件中的程式碼使用引號常值。除非所有組件都使用 F# 4.0 (含) 以上的版本編譯，否則靜態連結不得包含使用引號常值的元件。</target>
        <note />
      </trans-unit>
      <trans-unit id="fscStaticLinkingNoEXE">
        <source>Static linking may not include a .EXE</source>
        <target state="translated">靜態連結不可包含 .EXE</target>
        <note />
      </trans-unit>
      <trans-unit id="fscStaticLinkingNoMixedDLL">
        <source>Static linking may not include a mixed managed/unmanaged DLL</source>
        <target state="translated">靜態連結不可包含混合的 Managed/Unmanaged DLL</target>
        <note />
      </trans-unit>
      <trans-unit id="fscIgnoringMixedWhenLinking">
        <source>Ignoring mixed managed/unmanaged assembly '{0}' during static linking</source>
        <target state="translated">在靜態連結期間忽略混合的受控/非受控組件 '{0}'</target>
        <note />
      </trans-unit>
      <trans-unit id="fscAssumeStaticLinkContainsNoDependencies">
        <source>Assembly '{0}' was referenced transitively and the assembly could not be resolved automatically. Static linking will assume this DLL has no dependencies on the F# library or other statically linked DLLs. Consider adding an explicit reference to this DLL.</source>
        <target state="translated">組件 '{0}' 是以可轉移方式被參考，而且此組件無法自動解析。靜態連結會假設這個 DLL 在 F# 程式庫或其他以靜態方式連結的 DLL 上沒有相依性。請考慮加入這個 DLL 的明確參考。</target>
        <note />
      </trans-unit>
      <trans-unit id="fscAssemblyNotFoundInDependencySet">
        <source>Assembly '{0}' not found in dependency set of target binary. Statically linked roots should be specified using an assembly name, without a DLL or EXE extension. If this assembly was referenced explicitly then it is possible the assembly was not actually required by the generated binary, in which case it should not be statically linked.</source>
        <target state="translated">在目標二進位檔的相依性集中找不到組件 '{0}'。以靜態方式連結的根應該使用組件名稱指定，不加 DLL 或 EXE 副檔名。如果以明確方式參考這個組件，那麼所產生的二進位檔可能實際上不一定需要這個組件，在這種情況下，它就不應該以靜態方式連結。</target>
        <note />
      </trans-unit>
      <trans-unit id="fscKeyFileCouldNotBeOpened">
        <source>The key file '{0}' could not be opened</source>
        <target state="translated">無法開啟金鑰檔 '{0}'</target>
        <note />
      </trans-unit>
      <trans-unit id="fscProblemWritingBinary">
        <source>A problem occurred writing the binary '{0}': {1}</source>
        <target state="translated">寫入二進位檔 '{0}' 時發生問題: {1}</target>
        <note />
      </trans-unit>
      <trans-unit id="fscAssemblyVersionAttributeIgnored">
        <source>The 'AssemblyVersionAttribute' has been ignored because a version was given using a command line option</source>
        <target state="translated">忽略 'AssemblyVersionAttribute'，因為已經使用命令列選項指定了版本</target>
        <note />
      </trans-unit>
      <trans-unit id="fscAssemblyCultureAttributeError">
        <source>Error emitting 'System.Reflection.AssemblyCultureAttribute' attribute -- 'Executables cannot be satellite assemblies, Culture should always be empty'</source>
        <target state="translated">發出 'System.Reflection.AssemblyCultureAttribute' 屬性時發生錯誤 -- '可執行檔不可以是附屬組件，文化特性需保持空白'</target>
        <note />
      </trans-unit>
      <trans-unit id="fscDelaySignWarning">
        <source>Option '--delaysign' overrides attribute 'System.Reflection.AssemblyDelaySignAttribute' given in a source file or added module</source>
        <target state="translated">選項 '--delaysign' 會覆寫原始程式檔或加入的模組中指定的屬性 'System.Reflection.AssemblyDelaySignAttribute'</target>
        <note />
      </trans-unit>
      <trans-unit id="fscKeyFileWarning">
        <source>Option '--keyfile' overrides attribute 'System.Reflection.AssemblyKeyFileAttribute' given in a source file or added module</source>
        <target state="translated">選項 '--keyfile' 會覆寫原始程式檔或加入的模組中指定的屬性 'System.Reflection.AssemblyKeyFileAttribute'</target>
        <note />
      </trans-unit>
      <trans-unit id="fscKeyNameWarning">
        <source>Option '--keycontainer' overrides attribute 'System.Reflection.AssemblyNameAttribute' given in a source file or added module</source>
        <target state="translated">選項 '--keycontainer' 會覆寫原始程式檔或加入的模組中指定的屬性 'System.Reflection.AssemblyNameAttribute'</target>
        <note />
      </trans-unit>
      <trans-unit id="fscReferenceOnCommandLine">
        <source>The assembly '{0}' is listed on the command line. Assemblies should be referenced using a command line flag such as '-r'.</source>
        <target state="translated">組件 '{0}' 列在命令列中。請使用命令列旗標 (例如 '-r') 來參考組件。</target>
        <note />
      </trans-unit>
      <trans-unit id="fscRemotingError">
        <source>The resident compilation service was not used because a problem occured in communicating with the server.</source>
        <target state="translated">未使用常駐編譯服務，因為伺服器發生通訊問題。</target>
        <note />
      </trans-unit>
      <trans-unit id="pathIsInvalid">
        <source>Problem with filename '{0}': Illegal characters in path.</source>
        <target state="translated">檔名 '{0}' 有問題: 路徑中有不合法的字元。</target>
        <note />
      </trans-unit>
      <trans-unit id="fscResxSourceFileDeprecated">
        <source>Passing a .resx file ({0}) as a source file to the compiler is deprecated. Use resgen.exe to transform the .resx file into a .resources file to pass as a --resource option. If you are using MSBuild, this can be done via an &lt;EmbeddedResource&gt; item in the .fsproj project file.</source>
        <target state="translated">以來源檔案形式將 .resx 檔案 ({0}) 傳遞到編譯器的行為已淘汰。請使用 resgen.exe 將 .resx 檔案轉換成 .resources 檔案，以 --resource 選項的形式傳遞。若您使用 MSBuild，可以透過 .fsproj 專案檔中的 &lt;EmbeddedResource&gt; 項目完成這個動作。</target>
        <note />
      </trans-unit>
      <trans-unit id="fscStaticLinkingNoProfileMismatches">
        <source>Static linking may not be used on an assembly referencing mscorlib (e.g. a .NET Framework assembly) when generating an assembly that references System.Runtime (e.g. a .NET Core or Portable assembly).</source>
        <target state="translated">產生參考 System.Runtime 的組件 (例如 .NET Core 或可攜式組件) 時，參考 mscorlib 的組件 (例如 .NET Framework 組件) 無法使用靜態連結。</target>
        <note />
      </trans-unit>
      <trans-unit id="fscAssemblyWildcardAndDeterminism">
        <source>An {0} specified version '{1}', but this value is a wildcard, and you have requested a deterministic build, these are in conflict.</source>
        <target state="translated">{0} 已指定版本 '{1}'，但這個值為萬用字元，且您已要求確定性組建，所以發生衝突。</target>
        <note />
      </trans-unit>
      <trans-unit id="fscDeterministicDebugRequiresPortablePdb">
        <source>Deterministic builds only support portable PDBs (--debug:portable or --debug:embedded)</source>
        <target state="translated">確定性組建僅支援可攜式 PDB (--debug:portable 或 --debug:embedded)</target>
        <note />
      </trans-unit>
      <trans-unit id="etIllegalCharactersInNamespaceName">
        <source>Character '{0}' is not allowed in provided namespace name '{1}'</source>
        <target state="translated">提供的命名空間名稱 '{1}' 中不允許使用字元 '{0}'</target>
        <note />
      </trans-unit>
      <trans-unit id="etNullOrEmptyMemberName">
        <source>The provided type '{0}' returned a member with a null or empty member name</source>
        <target state="translated">提供的類型 '{0}' 傳回具有 null 或空白成員名稱的成員</target>
        <note />
      </trans-unit>
      <trans-unit id="etNullMember">
        <source>The provided type '{0}' returned a null member</source>
        <target state="translated">提供的類型 '{0}' 傳回 null 成員</target>
        <note />
      </trans-unit>
      <trans-unit id="etNullMemberDeclaringType">
        <source>The provided type '{0}' member info '{1}' has null declaring type</source>
        <target state="translated">提供的類型 '{0}' 成員資訊 '{1}' 具有 null 宣告類型</target>
        <note />
      </trans-unit>
      <trans-unit id="etNullMemberDeclaringTypeDifferentFromProvidedType">
        <source>The provided type '{0}' has member '{1}' which has declaring type '{2}'. Expected declaring type to be the same as provided type.</source>
        <target state="translated">提供之類型 '{0}' 的成員 '{1}' 具有宣告類型 '{2}'。宣告類型必須與提供的類型相同。</target>
        <note />
      </trans-unit>
      <trans-unit id="etHostingAssemblyFoundWithoutHosts">
        <source>Referenced assembly '{0}' has assembly level attribute '{1}' but no public type provider classes were found</source>
        <target state="translated">參考的組件 '{0}' 具有組件層級屬性 '{1}'，但找不到公用型別提供者類別</target>
        <note />
      </trans-unit>
      <trans-unit id="etEmptyNamespaceOfTypeNotAllowed">
        <source>Type '{0}' from type provider '{1}' has an empty namespace. Use 'null' for the global namespace.</source>
        <target state="translated">型別提供者 '{1}' 中的型別 '{0}' 具有空白命名空間。請將 'null' 用於全域命名空間。</target>
        <note />
      </trans-unit>
      <trans-unit id="etEmptyNamespaceNotAllowed">
        <source>Empty namespace found from the type provider '{0}'. Use 'null' for the global namespace.</source>
        <target state="translated">在型別提供者 '{0}' 中找到空白命名空間。請將 'null' 用於全域命名空間。</target>
        <note />
      </trans-unit>
      <trans-unit id="etMustNotBeGeneric">
        <source>Provided type '{0}' has 'IsGenericType' as true, but generic types are not supported.</source>
        <target state="translated">提供之類型 '{0}' 的 'IsGenericType' 為 true，但不支援泛型類型。</target>
        <note />
      </trans-unit>
      <trans-unit id="etMustNotBeAnArray">
        <source>Provided type '{0}' has 'IsArray' as true, but array types are not supported.</source>
        <target state="translated">提供之類型 '{0}' 的 'IsArray' 為 true，但不支援陣列類型。</target>
        <note />
      </trans-unit>
      <trans-unit id="etMethodHasRequirements">
        <source>Invalid member '{0}' on provided type '{1}'. Provided type members must be public, and not be generic, virtual, or abstract.</source>
        <target state="translated">提供之類型 '{1}' 上的成員 '{0}' 無效。提供之類型成員必須是公用，而不是泛型、虛擬或抽象。</target>
        <note />
      </trans-unit>
      <trans-unit id="etUnsupportedMemberKind">
        <source>Invalid member '{0}' on provided type '{1}'. Only properties, methods and constructors are allowed</source>
        <target state="translated">提供之類型 '{1}' 上的成員 '{0}' 無效。只允許屬性、方法和建構函式</target>
        <note />
      </trans-unit>
      <trans-unit id="etPropertyCanReadButHasNoGetter">
        <source>Property '{0}' on provided type '{1}' has CanRead=true but there was no value from GetGetMethod()</source>
        <target state="translated">提供之類型 '{1}' 上的屬性 '{0}' 具有 CanRead=true，但沒有來自 GetGetMethod() 的值</target>
        <note />
      </trans-unit>
      <trans-unit id="etPropertyHasGetterButNoCanRead">
        <source>Property '{0}' on provided type '{1}' has CanRead=false but GetGetMethod() returned a method</source>
        <target state="translated">提供之類型 '{1}' 上的屬性 '{0}' 具有 CanRead=false，但 GetGetMethod() 傳回了方法</target>
        <note />
      </trans-unit>
      <trans-unit id="etPropertyCanWriteButHasNoSetter">
        <source>Property '{0}' on provided type '{1}' has CanWrite=true but there was no value from GetSetMethod()</source>
        <target state="translated">提供之類型 '{1}' 上的屬性 '{0}' 具有 CanWrite=true，但沒有來自 GetSetMethod() 的值</target>
        <note />
      </trans-unit>
      <trans-unit id="etPropertyHasSetterButNoCanWrite">
        <source>Property '{0}' on provided type '{1}' has CanWrite=false but GetSetMethod() returned a method</source>
        <target state="translated">提供之類型 '{1}' 上的屬性 '{0}' 具有 CanWrite=false，但 GetSetMethod() 傳回了方法</target>
        <note />
      </trans-unit>
      <trans-unit id="etOneOrMoreErrorsSeenDuringExtensionTypeSetting">
        <source>One or more errors seen during provided type setup</source>
        <target state="translated">在設定提供的類型期間已發生一或多個錯誤</target>
        <note />
      </trans-unit>
      <trans-unit id="etUnexpectedExceptionFromProvidedTypeMember">
        <source>Unexpected exception from provided type '{0}' member '{1}': {2}</source>
        <target state="translated">提供之類型 '{0}' 成員 '{1}' 發生未預期的例外狀況: {2}</target>
        <note />
      </trans-unit>
      <trans-unit id="etUnsupportedConstantType">
        <source>Unsupported constant type '{0}'. Quotations provided by type providers can only contain simple constants. The implementation of the type provider may need to be adjusted by moving a value declared outside a provided quotation literal to be a 'let' binding inside the quotation literal.</source>
        <target state="translated">不支援的常數類型 '{0}'。型別提供者所提供的引號只能包含簡單的常數。實作型別提供者可能需要調整，方法是將在提供的引號外宣告的值移為引號常值內的 'let' 繫結。</target>
        <note />
      </trans-unit>
      <trans-unit id="etUnsupportedProvidedExpression">
        <source>Unsupported expression '{0}' from type provider. If you are the author of this type provider, consider adjusting it to provide a different provided expression.</source>
        <target state="translated">型別提供者有不支援的運算式 '{0}'。如果您是這個型別提供者的作者，請考慮進行調整以提供其他提供的運算式。</target>
        <note />
      </trans-unit>
      <trans-unit id="etProvidedTypeHasUnexpectedName">
        <source>Expected provided type named '{0}' but provided type has 'Name' with value '{1}'</source>
        <target state="translated">提供的類型必須命名為 '{0}' 但卻具有值為 '{1}' 的 'Name'</target>
        <note />
      </trans-unit>
      <trans-unit id="etEventNoAdd">
        <source>Event '{0}' on provided type '{1}' has no value from GetAddMethod()</source>
        <target state="translated">提供的類型 '{1}' 中的事件 '{0}' 沒有來自 GetAddMethod() 的值</target>
        <note />
      </trans-unit>
      <trans-unit id="etEventNoRemove">
        <source>Event '{0}' on provided type '{1}' has no value from GetRemoveMethod()</source>
        <target state="translated">提供的類型 '{1}' 中的事件 '{0}' 沒有來自 GetRemoveMethod() 的值</target>
        <note />
      </trans-unit>
      <trans-unit id="etProviderHasWrongDesignerAssembly">
        <source>Assembly attribute '{0}' refers to a designer assembly '{1}' which cannot be loaded from path '{2}'. The exception reported was: {3} - {4}</source>
        <target state="new">Assembly attribute '{0}' refers to a designer assembly '{1}' which cannot be loaded from path '{2}'. The exception reported was: {3} - {4}</target>
        <note />
      </trans-unit>
      <trans-unit id="etProviderDoesNotHaveValidConstructor">
        <source>The type provider does not have a valid constructor. A constructor taking either no arguments or one argument of type 'TypeProviderConfig' was expected.</source>
        <target state="translated">型別提供者沒有有效的建構函式。建構函式必須不接受任何引數，或是接受型別 'TypeProviderConfig' 的一個引數。</target>
        <note />
      </trans-unit>
      <trans-unit id="etProviderError">
        <source>The type provider '{0}' reported an error: {1}</source>
        <target state="translated">型別提供者 '{0}' 已回報錯誤: {1}</target>
        <note />
      </trans-unit>
      <trans-unit id="etIncorrectParameterExpression">
        <source>The type provider '{0}' used an invalid parameter in the ParameterExpression: {1}</source>
        <target state="translated">型別提供者 '{0}' 在 ParameterExpression 中使用的參數無效: {1}</target>
        <note />
      </trans-unit>
      <trans-unit id="etIncorrectProvidedMethod">
        <source>The type provider '{0}' provided a method with a name '{1}' and metadata token '{2}', which is not reported among its methods of its declaring type '{3}'</source>
        <target state="translated">型別提供者 '{0}' 提供的方法具有名稱 '{1}'，以及中繼資料語彙基元 '{2}'，其中該語彙基元未在其宣告類型 '{3}' 的方法中報告</target>
        <note />
      </trans-unit>
      <trans-unit id="etIncorrectProvidedConstructor">
        <source>The type provider '{0}' provided a constructor which is not reported among the constructors of its declaring type '{1}'</source>
        <target state="translated">型別提供者 '{0}' 所提供的建構函式未在宣告類型 '{1}' 的任何建構函式中報告</target>
        <note />
      </trans-unit>
      <trans-unit id="etDirectReferenceToGeneratedTypeNotAllowed">
        <source>A direct reference to the generated type '{0}' is not permitted. Instead, use a type definition, e.g. 'type TypeAlias = &lt;path&gt;'. This indicates that a type provider adds generated types to your assembly.</source>
        <target state="translated">不允許直接參考所產生的類型 '{0}'。請改用類型定義 'type TypeAlias = &lt;path&gt;'。這表示類型提供者會將所產生的類型新增到您的組件。</target>
        <note />
      </trans-unit>
      <trans-unit id="etProvidedTypeHasUnexpectedPath">
        <source>Expected provided type with path '{0}' but provided type has path '{1}'</source>
        <target state="translated">提供之類型的路徑必須是 '{0}' 但卻具有路徑 '{1}'</target>
        <note />
      </trans-unit>
      <trans-unit id="etUnexpectedNullFromProvidedTypeMember">
        <source>Unexpected 'null' return value from provided type '{0}' member '{1}'</source>
        <target state="translated">提供之類型 '{0}' 成員 '{1}' 中有未預期的 'null' 傳回值</target>
        <note />
      </trans-unit>
      <trans-unit id="etUnexpectedExceptionFromProvidedMemberMember">
        <source>Unexpected exception from member '{0}' of provided type '{1}' member '{2}': {3}</source>
        <target state="translated">提供之類型 '{1}' 成員 '{2}' 的成員 '{0}' 發生未預期的例外狀況: {3}</target>
        <note />
      </trans-unit>
      <trans-unit id="etNestedProvidedTypesDoNotTakeStaticArgumentsOrGenericParameters">
        <source>Nested provided types do not take static arguments or generic parameters</source>
        <target state="translated">提供的巢狀類型不接受靜態引數或泛型參數</target>
        <note />
      </trans-unit>
      <trans-unit id="etInvalidStaticArgument">
        <source>Invalid static argument to provided type. Expected an argument of kind '{0}'.</source>
        <target state="translated">提供之類型的靜態引數無效。必須是 '{0}' 類型的引數。</target>
        <note />
      </trans-unit>
      <trans-unit id="etErrorApplyingStaticArgumentsToType">
        <source>An error occured applying the static arguments to a provided type</source>
        <target state="translated">將靜態引數套用至提供的類型時發生錯誤</target>
        <note />
      </trans-unit>
      <trans-unit id="etUnknownStaticArgumentKind">
        <source>Unknown static argument kind '{0}' when resolving a reference to a provided type or method '{1}'</source>
        <target state="translated">為所提供的類型或方法 '{1}' 解析參考時，發現未知的靜態引數類型 '{0}'</target>
        <note />
      </trans-unit>
      <trans-unit id="invalidNamespaceForProvidedType">
        <source>invalid namespace for provided type</source>
        <target state="translated">提供之類型的命名空間無效</target>
        <note />
      </trans-unit>
      <trans-unit id="invalidFullNameForProvidedType">
        <source>invalid full name for provided type</source>
        <target state="translated">提供之類型的完整名稱無效</target>
        <note />
      </trans-unit>
      <trans-unit id="etProviderReturnedNull">
        <source>The type provider returned 'null', which is not a valid return value from '{0}'</source>
        <target state="translated">型別提供者傳回的 'null' 不是 '{0}' 中的有效傳回值</target>
        <note />
      </trans-unit>
      <trans-unit id="etTypeProviderConstructorException">
        <source>The type provider constructor has thrown an exception: {0}</source>
        <target state="translated">型別提供者建構函式擲回例外狀況: {0}</target>
        <note />
      </trans-unit>
      <trans-unit id="etNullProvidedExpression">
        <source>Type provider '{0}' returned null from GetInvokerExpression.</source>
        <target state="translated">型別提供者 '{0}' 從 GetInvokerExpression 傳回 null。</target>
        <note />
      </trans-unit>
      <trans-unit id="etProvidedAppliedTypeHadWrongName">
        <source>The type provider '{0}' returned an invalid type from 'ApplyStaticArguments'. A type with name '{1}' was expected, but a type with name '{2}' was returned.</source>
        <target state="translated">型別提供者 '{0}' 從 'ApplyStaticArguments' 傳回的型別無效。必須是名為 '{1}' 的型別，但傳回名為 '{2}' 的型別。</target>
        <note />
      </trans-unit>
      <trans-unit id="etProvidedAppliedMethodHadWrongName">
        <source>The type provider '{0}' returned an invalid method from 'ApplyStaticArgumentsForMethod'. A method with name '{1}' was expected, but a method with name '{2}' was returned.</source>
        <target state="translated">型別提供者 '{0}' 從 'ApplyStaticArgumentsForMethod' 傳回的方法無效。必須是名為 '{1}' 的方法，但傳回名為 '{2}' 的方法。</target>
        <note />
      </trans-unit>
      <trans-unit id="tcTypeTestLossy">
        <source>This type test or downcast will erase the provided type '{0}' to the type '{1}'</source>
        <target state="translated">這個類型測試或向下轉型會將提供的類型 '{0}' 清除為類型 '{1}'。</target>
        <note />
      </trans-unit>
      <trans-unit id="tcTypeCastErased">
        <source>This downcast will erase the provided type '{0}' to the type '{1}'.</source>
        <target state="translated">這個向下轉型會將提供的類型 '{0}' 清除為類型 '{1}'。</target>
        <note />
      </trans-unit>
      <trans-unit id="tcTypeTestErased">
        <source>This type test with a provided type '{0}' is not allowed because this provided type will be erased to '{1}' at runtime.</source>
        <target state="translated">不允許這個含有提供之類型 '{0}' 的類型測試，因為這個提供的類型將在執行階段清除為 '{1}'。</target>
        <note />
      </trans-unit>
      <trans-unit id="tcCannotInheritFromErasedType">
        <source>Cannot inherit from erased provided type</source>
        <target state="translated">無法繼承自清除的提供類型</target>
        <note />
      </trans-unit>
      <trans-unit id="etInvalidTypeProviderAssemblyName">
        <source>Assembly '{0}' hase TypeProviderAssembly attribute with invalid value '{1}'. The value should be a valid assembly name</source>
        <target state="translated">組件 '{0}' 的 TypeProviderAssembly 屬性值 '{1}' 無效。此值必須是有效的屬性名稱</target>
        <note />
      </trans-unit>
      <trans-unit id="tcInvalidMemberNameCtor">
        <source>Invalid member name. Members may not have name '.ctor' or '.cctor'</source>
        <target state="translated">無效的成員名稱。成員不能有名稱 '.ctor' 或 '.cctor'</target>
        <note />
      </trans-unit>
      <trans-unit id="tcInferredGenericTypeGivesRiseToInconsistency">
        <source>The function or member '{0}' is used in a way that requires further type annotations at its definition to ensure consistency of inferred types. The inferred signature is '{1}'.</source>
        <target state="translated">函式或成員 '{0}' 的使用方式要求在定義處必須有進一步的類型註釋，才能確保推斷類型的一致性。推斷的簽章為 '{1}'。</target>
        <note />
      </trans-unit>
      <trans-unit id="tcInvalidTypeArgumentCount">
        <source>The number of type arguments did not match: '{0}' given, '{1}' expected. This may be related to a previously reported error.</source>
        <target state="translated">型別引數的數目不符: 提供了 '{0}'，但必須是 '{1}'。這可能與先前報告的錯誤有關。</target>
        <note />
      </trans-unit>
      <trans-unit id="tcCannotOverrideSealedMethod">
        <source>Cannot override inherited member '{0}' because it is sealed</source>
        <target state="translated">無法覆寫繼承的成員 '{0}'，因為它已密封</target>
        <note />
      </trans-unit>
      <trans-unit id="etProviderErrorWithContext">
        <source>The type provider '{0}' reported an error in the context of provided type '{1}', member '{2}'. The error: {3}</source>
        <target state="translated">型別提供者 '{0}' 已回報所提供型別 '{1}'，成員 '{2}' 的內容中出現錯誤。錯誤: {3}</target>
        <note />
      </trans-unit>
      <trans-unit id="etProvidedTypeWithNameException">
        <source>An exception occurred when accessing the '{0}' of a provided type: {1}</source>
        <target state="translated">存取提供之類型的 '{0}' 時發生例外狀況: {1}</target>
        <note />
      </trans-unit>
      <trans-unit id="etProvidedTypeWithNullOrEmptyName">
        <source>The '{0}' of a provided type was null or empty.</source>
        <target state="translated">提供之類型的 '{0}' 為 null 或空白。</target>
        <note />
      </trans-unit>
      <trans-unit id="etIllegalCharactersInTypeName">
        <source>Character '{0}' is not allowed in provided type name '{1}'</source>
        <target state="translated">提供的類型名稱 '{1}' 中不允許使用字元 '{0}'</target>
        <note />
      </trans-unit>
      <trans-unit id="tcJoinMustUseSimplePattern">
        <source>In queries, '{0}' must use a simple pattern</source>
        <target state="translated">在查詢中，'{0}' 必須使用簡單模式</target>
        <note />
      </trans-unit>
      <trans-unit id="tcMissingCustomOperation">
        <source>A custom query operation for '{0}' is required but not specified</source>
        <target state="translated">需要 '{0}' 的自訂查詢作業，但未指定</target>
        <note />
      </trans-unit>
      <trans-unit id="etBadUnnamedStaticArgs">
        <source>Named static arguments must come after all unnamed static arguments</source>
        <target state="translated">具名靜態引數必須在所有未命名靜態引數的後面</target>
        <note />
      </trans-unit>
      <trans-unit id="etStaticParameterRequiresAValue">
        <source>The static parameter '{0}' of the provided type or method '{1}' requires a value. Static parameters to type providers may be optionally specified using named arguments, e.g. '{2}&lt;{3}=...&gt;'.</source>
        <target state="translated">所提供類型的靜態參數 '{0}' 或方法 '{1}' 需要值。您可以使用具名引數，選擇性地指定類型提供者的靜態參數，例如 '{2}&lt;{3}=...&gt;'。</target>
        <note />
      </trans-unit>
      <trans-unit id="etNoStaticParameterWithName">
        <source>No static parameter exists with name '{0}'</source>
        <target state="translated">沒有名稱為 '{0}' 的靜態參數</target>
        <note />
      </trans-unit>
      <trans-unit id="etStaticParameterAlreadyHasValue">
        <source>The static parameter '{0}' has already been given a value</source>
        <target state="translated">已經為靜態參數 '{0}' 指定值</target>
        <note />
      </trans-unit>
      <trans-unit id="etMultipleStaticParameterWithName">
        <source>Multiple static parameters exist with name '{0}'</source>
        <target state="translated">有多個名稱為 '{0}' 的靜態參數</target>
        <note />
      </trans-unit>
      <trans-unit id="tcCustomOperationMayNotBeUsedInConjunctionWithNonSimpleLetBindings">
        <source>A custom operation may not be used in conjunction with a non-value or recursive 'let' binding in another part of this computation expression</source>
        <target state="translated">自訂作業不能與這個計算運算式另一部分中的非值或遞迴 'let' 繫結一起使用</target>
        <note />
      </trans-unit>
      <trans-unit id="tcCustomOperationMayNotBeUsedHere">
        <source>A custom operation may not be used in conjunction with 'use', 'try/with', 'try/finally', 'if/then/else' or 'match' operators within this computation expression</source>
        <target state="translated">自訂作業不能與這個計算運算式內的 'use'、'try/with'、'try/finally'、'if/then/else' 或 'match' 運算子一起使用</target>
        <note />
      </trans-unit>
      <trans-unit id="tcCustomOperationMayNotBeOverloaded">
        <source>The custom operation '{0}' refers to a method which is overloaded. The implementations of custom operations may not be overloaded.</source>
        <target state="translated">自訂作業 '{0}' 參考的方法已多載。可能無法多載自訂作業的實作。</target>
        <note />
      </trans-unit>
      <trans-unit id="tcIfThenElseMayNotBeUsedWithinQueries">
        <source>An if/then/else expression may not be used within queries. Consider using either an if/then expression, or use a sequence expression instead.</source>
        <target state="translated">不可以在查詢中使用 if/then/else 運算式。請考慮使用 if/then 運算式，或者改用循序項運算式。</target>
        <note />
      </trans-unit>
      <trans-unit id="ilxgenUnexpectedArgumentToMethodHandleOfDuringCodegen">
        <source>Invalid argument to 'methodhandleof' during codegen</source>
        <target state="translated">codegen 期間 'methodhandleof' 的引數無效</target>
        <note />
      </trans-unit>
      <trans-unit id="etProvidedTypeReferenceMissingArgument">
        <source>A reference to a provided type was missing a value for the static parameter '{0}'. You may need to recompile one or more referenced assemblies.</source>
        <target state="translated">提供之類型的參考遺漏靜態參數 '{0}' 的值。您可能需要重新編譯一或多個參考的組件。</target>
        <note />
      </trans-unit>
      <trans-unit id="etProvidedTypeReferenceInvalidText">
        <source>A reference to a provided type had an invalid value '{0}' for a static parameter. You may need to recompile one or more referenced assemblies.</source>
        <target state="translated">提供之類型的參考具有靜態參數的無效值 '{0}'。您可能需要重新編譯一或多個參考的組件。</target>
        <note />
      </trans-unit>
      <trans-unit id="tcCustomOperationNotUsedCorrectly">
        <source>'{0}' is not used correctly. This is a custom operation in this query or computation expression.</source>
        <target state="translated">'{0}' 未正確使用。這是這個查詢或計算運算式中的自訂作業。</target>
        <note />
      </trans-unit>
      <trans-unit id="tcCustomOperationNotUsedCorrectly2">
        <source>'{0}' is not used correctly. Usage: {1}. This is a custom operation in this query or computation expression.</source>
        <target state="translated">未正確使用 '{0}'。使用方式: {1}。此為這個查詢或計算運算式中的自訂作業。</target>
        <note />
      </trans-unit>
      <trans-unit id="customOperationTextLikeJoin">
        <source>{0} var in collection {1} (outerKey = innerKey). Note that parentheses are required after '{2}'</source>
        <target state="translated">集合 {1} 中的 {0} var (outerKey = innerKey)。請注意，'{2}' 後需要括弧</target>
        <note />
      </trans-unit>
      <trans-unit id="customOperationTextLikeGroupJoin">
        <source>{0} var in collection {1} (outerKey = innerKey) into group. Note that parentheses are required after '{2}'</source>
        <target state="translated">集合 {1} 中的 {0} var (outerKey = innerKey) 進入群組。請注意，'{2}' 後需要括弧。</target>
        <note />
      </trans-unit>
      <trans-unit id="customOperationTextLikeZip">
        <source>{0} var in collection</source>
        <target state="translated">集合中的 {0} var</target>
        <note />
      </trans-unit>
      <trans-unit id="tcBinaryOperatorRequiresVariable">
        <source>'{0}' must be followed by a variable name. Usage: {1}.</source>
        <target state="translated">'{0}' 之後必須接著變數名稱。使用方式: {1}。</target>
        <note />
      </trans-unit>
      <trans-unit id="tcOperatorIncorrectSyntax">
        <source>Incorrect syntax for '{0}'. Usage: {1}.</source>
        <target state="translated">{0}' 的語法不正確。使用方式: {1}。</target>
        <note />
      </trans-unit>
      <trans-unit id="tcBinaryOperatorRequiresBody">
        <source>'{0}' must come after a 'for' selection clause and be followed by the rest of the query. Syntax: ... {1} ...</source>
        <target state="translated">'{0}' 必須跟在 'for' 選取範圍子句後面，之後再接其餘的查詢。語法: ... {1} ...</target>
        <note />
      </trans-unit>
      <trans-unit id="tcCustomOperationHasIncorrectArgCount">
        <source>'{0}' is used with an incorrect number of arguments. This is a custom operation in this query or computation expression. Expected {1} argument(s), but given {2}.</source>
        <target state="translated">'{0}' 搭配使用的引數數目不正確。這是此查詢或計算運算式中的自訂作業。必須是 {1} 個引數，但提供了 {2} 個。</target>
        <note />
      </trans-unit>
      <trans-unit id="parsExpectedExpressionAfterToken">
        <source>Expected an expression after this point</source>
        <target state="translated">在這個點之後必須有運算式</target>
        <note />
      </trans-unit>
      <trans-unit id="parsExpectedTypeAfterToken">
        <source>Expected a type after this point</source>
        <target state="translated">在這個點之後必須有類型</target>
        <note />
      </trans-unit>
      <trans-unit id="parsUnmatchedLBrackLess">
        <source>Unmatched '[&lt;'. Expected closing '&gt;]'</source>
        <target state="translated">不對稱的 '[&lt;'。應有右方 '&gt;]'</target>
        <note />
      </trans-unit>
      <trans-unit id="parsUnexpectedEndOfFileMatch">
        <source>Unexpected end of input in 'match' expression. Expected 'match &lt;expr&gt; with | &lt;pat&gt; -&gt; &lt;expr&gt; | &lt;pat&gt; -&gt; &lt;expr&gt; ...'.</source>
        <target state="translated">'match' 運算式中有未預期的輸入結尾。應為 'match &lt;expr&gt; with | &lt;pat&gt; -&gt; &lt;expr&gt; | &lt;pat&gt; -&gt; &lt;expr&gt; ...'。</target>
        <note />
      </trans-unit>
      <trans-unit id="parsUnexpectedEndOfFileTry">
        <source>Unexpected end of input in 'try' expression. Expected 'try &lt;expr&gt; with &lt;rules&gt;' or 'try &lt;expr&gt; finally &lt;expr&gt;'.</source>
        <target state="translated">'try' 運算式中有未預期的輸入結尾。應為 'try &lt;expr&gt; with &lt;rules&gt;' 或 'try &lt;expr&gt; finally &lt;expr&gt;'。</target>
        <note />
      </trans-unit>
      <trans-unit id="parsUnexpectedEndOfFileWhile">
        <source>Unexpected end of input in 'while' expression. Expected 'while &lt;expr&gt; do &lt;expr&gt;'.</source>
        <target state="translated">'while' 運算式中有未預期的輸入結尾。應為 'while &lt;expr&gt; do &lt;expr&gt;'。</target>
        <note />
      </trans-unit>
      <trans-unit id="parsUnexpectedEndOfFileFor">
        <source>Unexpected end of input in 'for' expression. Expected 'for &lt;pat&gt; in &lt;expr&gt; do &lt;expr&gt;'.</source>
        <target state="translated">'for' 運算式中有未預期的輸入結尾。應為 'for &lt;pat&gt; in &lt;expr&gt; do &lt;expr&gt;'。</target>
        <note />
      </trans-unit>
      <trans-unit id="parsUnexpectedEndOfFileWith">
        <source>Unexpected end of input in 'match' or 'try' expression</source>
        <target state="translated">'match' 或 'try' 運算式中不能以輸入結尾</target>
        <note />
      </trans-unit>
      <trans-unit id="parsUnexpectedEndOfFileThen">
        <source>Unexpected end of input in 'then' branch of conditional expression. Expected 'if &lt;expr&gt; then &lt;expr&gt;' or 'if &lt;expr&gt; then &lt;expr&gt; else &lt;expr&gt;'.</source>
        <target state="translated">條件運算式的 'then' 分支中有未預期的輸入結尾。應為 'if &lt;expr&gt; then &lt;expr&gt;' 或 'if &lt;expr&gt; then &lt;expr&gt; else &lt;expr&gt;'。</target>
        <note />
      </trans-unit>
      <trans-unit id="parsUnexpectedEndOfFileElse">
        <source>Unexpected end of input in 'else' branch of conditional expression. Expected 'if &lt;expr&gt; then &lt;expr&gt;' or 'if &lt;expr&gt; then &lt;expr&gt; else &lt;expr&gt;'.</source>
        <target state="translated">條件運算式的 'else' 分支中有未預期的輸入結尾。應為 'if &lt;expr&gt; then &lt;expr&gt;' 或 'if &lt;expr&gt; then &lt;expr&gt; else &lt;expr&gt;'。</target>
        <note />
      </trans-unit>
      <trans-unit id="parsUnexpectedEndOfFileFunBody">
        <source>Unexpected end of input in body of lambda expression. Expected 'fun &lt;pat&gt; ... &lt;pat&gt; -&gt; &lt;expr&gt;'.</source>
        <target state="translated">Lambda 運算式的主體中有未預期的輸入結尾。應為 'fun &lt;pat&gt; ... &lt;pat&gt; -&gt; &lt;expr&gt;'。</target>
        <note />
      </trans-unit>
      <trans-unit id="parsUnexpectedEndOfFileTypeArgs">
        <source>Unexpected end of input in type arguments</source>
        <target state="translated">類型引數中不能以輸入結尾</target>
        <note />
      </trans-unit>
      <trans-unit id="parsUnexpectedEndOfFileTypeSignature">
        <source>Unexpected end of input in type signature</source>
        <target state="translated">類型簽章中不能以輸入結尾</target>
        <note />
      </trans-unit>
      <trans-unit id="parsUnexpectedEndOfFileTypeDefinition">
        <source>Unexpected end of input in type definition</source>
        <target state="translated">類型定義中不能以輸入結尾</target>
        <note />
      </trans-unit>
      <trans-unit id="parsUnexpectedEndOfFileObjectMembers">
        <source>Unexpected end of input in object members</source>
        <target state="translated">物件成員中不能以輸入結尾</target>
        <note />
      </trans-unit>
      <trans-unit id="parsUnexpectedEndOfFileDefinition">
        <source>Unexpected end of input in value, function or member definition</source>
        <target state="translated">值、函式或成員定義中不能以輸入結尾</target>
        <note />
      </trans-unit>
      <trans-unit id="parsUnexpectedEndOfFileExpression">
        <source>Unexpected end of input in expression</source>
        <target state="translated">運算式中不能以輸入結尾</target>
        <note />
      </trans-unit>
      <trans-unit id="parsExpectedNameAfterToken">
        <source>Unexpected end of type. Expected a name after this point.</source>
        <target state="translated">不能以類型結尾。在這個點之後必須有名稱。</target>
        <note />
      </trans-unit>
      <trans-unit id="parsUnmatchedLet">
        <source>Incomplete value or function definition. If this is in an expression, the body of the expression must be indented to the same column as the 'let' keyword.</source>
        <target state="translated">不完整的值或函式定義。如果這是運算式，運算式的主體必須縮排成與 'let' 關鍵字在同一欄。</target>
        <note />
      </trans-unit>
      <trans-unit id="parsUnmatchedLetBang">
        <source>Incomplete value definition. If this is in an expression, the body of the expression must be indented to the same column as the 'let!' keyword.</source>
        <target state="translated">不完整的值定義。如果這是運算式，運算式的主體必須縮排成與 'let!' 關鍵字在同一欄。</target>
        <note />
      </trans-unit>
      <trans-unit id="parsUnmatchedUseBang">
        <source>Incomplete value definition. If this is in an expression, the body of the expression must be indented to the same column as the 'use!' keyword.</source>
        <target state="translated">不完整的值定義。如果這是運算式，運算式的主體必須縮排成與 'use!' 關鍵字在同一欄。</target>
        <note />
      </trans-unit>
      <trans-unit id="parsUnmatchedUse">
        <source>Incomplete value definition. If this is in an expression, the body of the expression must be indented to the same column as the 'use' keyword.</source>
        <target state="translated">不完整的值定義。如果這是運算式，運算式的主體必須縮排成與 'use' 關鍵字在同一欄。</target>
        <note />
      </trans-unit>
      <trans-unit id="parsWhileDoExpected">
        <source>Missing 'do' in 'while' expression. Expected 'while &lt;expr&gt; do &lt;expr&gt;'.</source>
        <target state="translated">'while' 運算式中缺少 'do'。應為 'while &lt;expr&gt; do &lt;expr&gt;'。</target>
        <note />
      </trans-unit>
      <trans-unit id="parsForDoExpected">
        <source>Missing 'do' in 'for' expression. Expected 'for &lt;pat&gt; in &lt;expr&gt; do &lt;expr&gt;'.</source>
        <target state="translated">'for' 運算式中缺少 'do'。應為 'for &lt;pat&gt; in &lt;expr&gt; do &lt;expr&gt;'。</target>
        <note />
      </trans-unit>
      <trans-unit id="tcInvalidRelationInJoin">
        <source>Invalid join relation in '{0}'. Expected 'expr &lt;op&gt; expr', where &lt;op&gt; is =, =?, ?= or ?=?.</source>
        <target state="translated">'{0}' 中的連結關聯無效。應為 'expr &lt;op&gt; expr'，其中 &lt;op&gt; 為 =、=?、?= 或 ?=?。</target>
        <note />
      </trans-unit>
      <trans-unit id="typeInfoCallsWord">
        <source>Calls</source>
        <target state="translated">呼叫</target>
        <note />
      </trans-unit>
      <trans-unit id="impInvalidNumberOfGenericArguments">
        <source>Invalid number of generic arguments to type '{0}' in provided type. Expected '{1}' arguments, given '{2}'.</source>
        <target state="translated">提供之類型中類型 '{0}' 的泛型引數數目無效。必須是 '{1}' 個引數，但提供了 '{2}' 個。</target>
        <note />
      </trans-unit>
      <trans-unit id="impInvalidMeasureArgument1">
        <source>Invalid value '{0}' for unit-of-measure parameter '{1}'</source>
        <target state="translated">測量單位參數 '{1}' 的值 '{0}' 無效</target>
        <note />
      </trans-unit>
      <trans-unit id="impInvalidMeasureArgument2">
        <source>Invalid value unit-of-measure parameter '{0}'</source>
        <target state="translated">無效的測量單位參數 '{0}' 值</target>
        <note />
      </trans-unit>
      <trans-unit id="etPropertyNeedsCanWriteOrCanRead">
        <source>Property '{0}' on provided type '{1}' is neither readable nor writable as it has CanRead=false and CanWrite=false</source>
        <target state="translated">提供之類型 '{1}' 上的屬性 '{0}' 不是可讀取的，也不是可寫入的，因為它具有 CanRead=false 和 CanWrite=false</target>
        <note />
      </trans-unit>
      <trans-unit id="tcIntoNeedsRestOfQuery">
        <source>A use of 'into' must be followed by the remainder of the computation</source>
        <target state="translated">使用 'into' 時，之後必須接計算的其餘部分</target>
        <note />
      </trans-unit>
      <trans-unit id="tcOperatorDoesntAcceptInto">
        <source>The operator '{0}' does not accept the use of 'into'</source>
        <target state="translated">運算子 '{0}' 不接受使用 'into'</target>
        <note />
      </trans-unit>
      <trans-unit id="tcCustomOperationInvalid">
        <source>The definition of the custom operator '{0}' does not use a valid combination of attribute flags</source>
        <target state="translated">自訂運算子 '{0}' 的定義未使用屬性旗標的有效組合</target>
        <note />
      </trans-unit>
      <trans-unit id="tcThisTypeMayNotHaveACLIMutableAttribute">
        <source>This type definition may not have the 'CLIMutable' attribute. Only record types may have this attribute.</source>
        <target state="translated">這個類型定義不能有 'CLIMutable' 屬性。只有記錄類型可以有這個屬性。</target>
        <note />
      </trans-unit>
      <trans-unit id="tcAutoPropertyRequiresImplicitConstructionSequence">
        <source>'member val' definitions are only permitted in types with a primary constructor. Consider adding arguments to your type definition, e.g. 'type X(args) = ...'.</source>
        <target state="translated">'member val' 定義只能用於含有主要建構函式的類型中。請考慮在您的類型定義加入引數，例如 'type X(args) = ...'。</target>
        <note />
      </trans-unit>
      <trans-unit id="parsMutableOnAutoPropertyShouldBeGetSet">
        <source>Property definitions may not be declared mutable. To indicate that this property can be set, use 'member val PropertyName = expr with get,set'.</source>
        <target state="translated">屬性定義不可以宣告為可變動。若要表示這個屬性可以設定，請使用 'member val PropertyName = expr with get,set'。</target>
        <note />
      </trans-unit>
      <trans-unit id="parsMutableOnAutoPropertyShouldBeGetSetNotJustSet">
        <source>To indicate that this property can be set, use 'member val PropertyName = expr with get,set'.</source>
        <target state="translated">若要表示這個屬性可以設定，請使用 'member val PropertyName = expr with get,set'。</target>
        <note />
      </trans-unit>
      <trans-unit id="chkNoByrefsOfByrefs">
        <source>Type '{0}' is illegal because in byref&lt;T&gt;, T cannot contain byref types.</source>
        <target state="translated">因為在 byref&lt;T&gt; 中，T 不能包含 byref 類型，所以 '{0}' 類型不合法。</target>
        <note />
      </trans-unit>
      <trans-unit id="tastopsMaxArrayThirtyTwo">
        <source>F# supports array ranks between 1 and 32. The value {0} is not allowed.</source>
        <target state="translated">F# 支援 1 至 32 個陣列陣序。不允許值 {0}。</target>
        <note />
      </trans-unit>
      <trans-unit id="tcNoIntegerForLoopInQuery">
        <source>In queries, use the form 'for x in n .. m do ...' for ranging over integers</source>
        <target state="translated">在查詢中，請針對涵蓋的整數使用 'for x in n .. m do ...' 格式</target>
        <note />
      </trans-unit>
      <trans-unit id="tcNoWhileInQuery">
        <source>'while' expressions may not be used in queries</source>
        <target state="translated">'while' 運算式不可用於查詢中</target>
        <note />
      </trans-unit>
      <trans-unit id="tcNoTryFinallyInQuery">
        <source>'try/finally' expressions may not be used in queries</source>
        <target state="translated">'try/finally' 運算式不可用於查詢中</target>
        <note />
      </trans-unit>
      <trans-unit id="tcUseMayNotBeUsedInQueries">
        <source>'use' expressions may not be used in queries</source>
        <target state="translated">'use' 運算式不可用於查詢中</target>
        <note />
      </trans-unit>
      <trans-unit id="tcBindMayNotBeUsedInQueries">
        <source>'let!', 'use!' and 'do!' expressions may not be used in queries</source>
        <target state="translated">'let!'、'use!' 和 'do!' 運算式不可用於查詢</target>
        <note />
      </trans-unit>
      <trans-unit id="tcReturnMayNotBeUsedInQueries">
        <source>'return' and 'return!' may not be used in queries</source>
        <target state="translated">'return' 和 'return!' 不可用於查詢中</target>
        <note />
      </trans-unit>
      <trans-unit id="tcUnrecognizedQueryOperator">
        <source>This is not a known query operator. Query operators are identifiers such as 'select', 'where', 'sortBy', 'thenBy', 'groupBy', 'groupValBy', 'join', 'groupJoin', 'sumBy' and 'averageBy', defined using corresponding methods on the 'QueryBuilder' type.</source>
        <target state="translated">這不是已知的查詢運算子。查詢運算子是 'QueryBuilder' 類型上使用對應方法定義的識別碼，例如 'select'、'where'、'sortBy'、'thenBy'、'groupBy'、'groupValBy'、'join'、'groupJoin'、'sumBy' 和 'averageBy'。</target>
        <note />
      </trans-unit>
      <trans-unit id="tcTryWithMayNotBeUsedInQueries">
        <source>'try/with' expressions may not be used in queries</source>
        <target state="translated">不可以在查詢中使用 'try/with' 運算式</target>
        <note />
      </trans-unit>
      <trans-unit id="tcNonSimpleLetBindingInQuery">
        <source>This 'let' definition may not be used in a query. Only simple value definitions may be used in queries.</source>
        <target state="translated">這個 'let' 定義不可用於查詢中。只有簡單值定義可用於查詢中。</target>
        <note />
      </trans-unit>
      <trans-unit id="etTooManyStaticParameters">
        <source>Too many static parameters. Expected at most {0} parameters, but got {1} unnamed and {2} named parameters.</source>
        <target state="translated">靜態參數太多。最多必須有 {0} 個參數，但收到 {1} 個未命名參數及 {2} 個具名參數。</target>
        <note />
      </trans-unit>
      <trans-unit id="infosInvalidProvidedLiteralValue">
        <source>Invalid provided literal value '{0}'</source>
        <target state="translated">提供的常值 '{0}' 無效</target>
        <note />
      </trans-unit>
      <trans-unit id="invalidPlatformTarget">
        <source>The 'anycpu32bitpreferred' platform can only be used with EXE targets. You must use 'anycpu' instead.</source>
        <target state="translated">'anycpu32bitpreferred' 平台只能與 EXE 目標搭配使用。您必須改用 'anycpu'。</target>
        <note />
      </trans-unit>
      <trans-unit id="tcThisValueMayNotBeInlined">
        <source>This member, function or value declaration may not be declared 'inline'</source>
        <target state="translated">這個成員、函式或值宣告不能宣告為 'inline'</target>
        <note />
      </trans-unit>
      <trans-unit id="etErasedTypeUsedInGeneration">
        <source>The provider '{0}' returned a non-generated type '{1}' in the context of a set of generated types. Consider adjusting the type provider to only return generated types.</source>
        <target state="translated">提供者 '{0}' 在一組所產生型別的內容中，傳回非產生的型別 '{1}'。請考慮調整型別提供者以便僅傳回產生的型別。</target>
        <note />
      </trans-unit>
      <trans-unit id="tcUnrecognizedQueryBinaryOperator">
        <source>Arguments to query operators may require parentheses, e.g. 'where (x &gt; y)' or 'groupBy (x.Length / 10)'</source>
        <target state="translated">查詢運算子的引數可能需要括號，例如 'where (x &gt; y)' 或 'groupBy (x.Length / 10)'</target>
        <note />
      </trans-unit>
      <trans-unit id="crefNoSetOfHole">
        <source>A quotation may not involve an assignment to or taking the address of a captured local variable</source>
        <target state="translated">引號可能與指派無關或與採用擷取之區域變數的位址無關</target>
        <note />
      </trans-unit>
      <trans-unit id="nicePrintOtherOverloads1">
        <source>+ 1 overload</source>
        <target state="translated">+ 1 個多載</target>
        <note />
      </trans-unit>
      <trans-unit id="nicePrintOtherOverloadsN">
        <source>+ {0} overloads</source>
        <target state="translated">+ {0} 個多載</target>
        <note />
      </trans-unit>
      <trans-unit id="erasedTo">
        <source>Erased to</source>
        <target state="translated">清除為</target>
        <note />
      </trans-unit>
      <trans-unit id="parsUnfinishedExpression">
        <source>Unexpected token '{0}' or incomplete expression</source>
        <target state="translated">未預期的語彙基元 '{0}' 或不完整的運算式</target>
        <note />
      </trans-unit>
      <trans-unit id="parsAttributeOnIncompleteCode">
        <source>Cannot find code target for this attribute, possibly because the code after the attribute is incomplete.</source>
        <target state="translated">找不到以此屬性為目標的程式碼，可能是因為屬性之後的程式碼不完整。</target>
        <note />
      </trans-unit>
      <trans-unit id="parsTypeNameCannotBeEmpty">
        <source>Type name cannot be empty.</source>
        <target state="translated">類型名稱不可為空白。</target>
        <note />
      </trans-unit>
      <trans-unit id="buildProblemReadingAssembly">
        <source>Problem reading assembly '{0}': {1}</source>
        <target state="translated">讀取組件 '{0}' 時發生問題: {1}</target>
        <note />
      </trans-unit>
      <trans-unit id="tcTPFieldMustBeLiteral">
        <source>Invalid provided field. Provided fields of erased provided types must be literals.</source>
        <target state="translated">提供的欄位無效。所清除之提供類型的提供欄位必須為常值。</target>
        <note />
      </trans-unit>
      <trans-unit id="loadingDescription">
        <source>(loading description...)</source>
        <target state="translated">(正在載入描述...)</target>
        <note />
      </trans-unit>
      <trans-unit id="descriptionUnavailable">
        <source>(description unavailable...)</source>
        <target state="translated">(無法使用描述...)</target>
        <note />
      </trans-unit>
      <trans-unit id="chkTyparMultipleClassConstraints">
        <source>A type variable has been constrained by multiple different class types. A type variable may only have one class constraint.</source>
        <target state="translated">類型變數受到多種不同類別類型約束。類型變數只能有一個類別條件約束。</target>
        <note />
      </trans-unit>
      <trans-unit id="tcMatchMayNotBeUsedWithQuery">
        <source>'match' expressions may not be used in queries</source>
        <target state="translated">不可以在查詢中使用 'match' 運算式</target>
        <note />
      </trans-unit>
      <trans-unit id="memberOperatorDefinitionWithNonTripleArgument">
        <source>Infix operator member '{0}' has {1} initial argument(s). Expected a tuple of 3 arguments</source>
        <target state="translated">中置運算子成員 '{0}' 有 {1} 個初始引數。必須是 3 個引數的元組</target>
        <note />
      </trans-unit>
      <trans-unit id="cannotResolveNullableOperators">
        <source>The operator '{0}' cannot be resolved. Consider opening the module 'Microsoft.FSharp.Linq.NullableOperators'.</source>
        <target state="translated">無法解析運算子 '{0}'。請考慮開啟模組 'Microsoft.FSharp.Linq.NullableOperators'。</target>
        <note />
      </trans-unit>
      <trans-unit id="tcOperatorRequiresIn">
        <source>'{0}' must be followed by 'in'. Usage: {1}.</source>
        <target state="translated">’{0}' 之後必須是 'in'。使用方式: {1}。</target>
        <note />
      </trans-unit>
      <trans-unit id="parsIllegalMemberVarInObjectImplementation">
        <source>Neither 'member val' nor 'override val' definitions are permitted in object expressions.</source>
        <target state="translated">物件運算式中不允許使用 'member val' 和 'override val' 定義。</target>
        <note />
      </trans-unit>
      <trans-unit id="tcEmptyCopyAndUpdateRecordInvalid">
        <source>Copy-and-update record expressions must include at least one field.</source>
        <target state="translated">複製並更新記錄運算式必須至少包含一個欄位。</target>
        <note />
      </trans-unit>
      <trans-unit id="parsUnderscoreInvalidFieldName">
        <source>'_' cannot be used as field name</source>
        <target state="translated">'_' 不可做為欄位名稱</target>
        <note />
      </trans-unit>
      <trans-unit id="tcGeneratedTypesShouldBeInternalOrPrivate">
        <source>The provided types generated by this use of a type provider may not be used from other F# assemblies and should be marked internal or private. Consider using 'type internal TypeName = ...' or 'type private TypeName = ...'.</source>
        <target state="translated">以這種方式使用型別提供者所產生的提供型別不能在其他 F# 組件中使用，而且應該標記為內部或私用。請考慮使用 'type internal TypeName = ...' 或 'type private TypeName = ...'。</target>
        <note />
      </trans-unit>
      <trans-unit id="chkGetterAndSetterHaveSamePropertyType">
        <source>A property's getter and setter must have the same type. Property '{0}' has getter of type '{1}' but setter of type '{2}'.</source>
        <target state="translated">屬性的 getter 和 setter 必須具有相同類型。屬性 '{0}' 的 getter 類型為 '{1}'，但 setter 類型為 '{2}'。</target>
        <note />
      </trans-unit>
      <trans-unit id="tcRuntimeSuppliedMethodCannotBeUsedInUserCode">
        <source>Array method '{0}' is supplied by the runtime and cannot be directly used in code. For operations with array elements consider using family of GetArray/SetArray functions from LanguagePrimitives.IntrinsicFunctions module.</source>
        <target state="translated">陣列方法 '{0}' 是由執行階段所提供，無法直接用於程式碼中。對於含有陣列元素的作業，請考慮使用 LanguagePrimitives.IntrinsicFunctions 模組中的 GetArray/SetArray 函式系列。</target>
        <note />
      </trans-unit>
      <trans-unit id="tcUnionCaseConstructorDoesNotHaveFieldWithGivenName">
        <source>The union case '{0}' does not have a field named '{1}'.</source>
        <target state="translated">聯集 '{0}' 沒有名為 '{1}' 的欄位。</target>
        <note />
      </trans-unit>
      <trans-unit id="tcUnionCaseFieldCannotBeUsedMoreThanOnce">
        <source>Union case/exception field '{0}' cannot be used more than once.</source>
        <target state="translated">等位/例外狀況欄位 '{0}' 不可以重複使用。</target>
        <note />
      </trans-unit>
      <trans-unit id="tcFieldNameIsUsedModeThanOnce">
        <source>Named field '{0}' is used more than once.</source>
        <target state="translated">具名欄位 '{0}' 使用一次以上。</target>
        <note />
      </trans-unit>
      <trans-unit id="tcFieldNameConflictsWithGeneratedNameForAnonymousField">
        <source>Named field '{0}' conflicts with autogenerated name for anonymous field.</source>
        <target state="translated">具名欄位 '{0}' 與匿名欄位的自動產生名稱相衝突。</target>
        <note />
      </trans-unit>
      <trans-unit id="tastConstantExpressionOverflow">
        <source>This literal expression or attribute argument results in an arithmetic overflow.</source>
        <target state="translated">這個常值運算式或屬性引數會導致算術溢位。</target>
        <note />
      </trans-unit>
      <trans-unit id="tcIllegalStructTypeForConstantExpression">
        <source>This is not valid literal expression. The [&lt;Literal&gt;] attribute will be ignored.</source>
        <target state="translated">這不是有效的常值運算式。將會略過 [&lt;Literal&gt;] 屬性。</target>
        <note />
      </trans-unit>
      <trans-unit id="fscSystemRuntimeInteropServicesIsRequired">
        <source>System.Runtime.InteropServices assembly is required to use UnknownWrapper\DispatchWrapper classes.</source>
        <target state="translated">使用 UnknownWrapper\DispatchWrapper 類別需要 System.Runtime.InteropServices 組件。</target>
        <note />
      </trans-unit>
      <trans-unit id="abImplicitHeapAllocation">
        <source>The mutable local '{0}' is implicitly allocated as a reference cell because it has been captured by a closure. This warning is for informational purposes only to indicate where implicit allocations are performed.</source>
        <target state="translated">可變動的本機 '{0}' 已隱含地配置為參考儲存格，因為關閉符號已將其擷取。此警告僅供參考，目的是要指出執行隱含配置的位置。</target>
        <note />
      </trans-unit>
      <trans-unit id="estApplyStaticArgumentsForMethodNotImplemented">
        <source>A type provider implemented GetStaticParametersForMethod, but ApplyStaticArgumentsForMethod was not implemented or invalid</source>
        <target state="translated">型別提供者已實作 GetStaticParametersForMethod，但 ApplyStaticArgumentsForMethod 未實作或無效</target>
        <note />
      </trans-unit>
      <trans-unit id="etErrorApplyingStaticArgumentsToMethod">
        <source>An error occured applying the static arguments to a provided method</source>
        <target state="translated">將靜態引數套用至所提供的方法時，發生錯誤</target>
        <note />
      </trans-unit>
      <trans-unit id="pplexUnexpectedChar">
        <source>Unexpected character '{0}' in preprocessor expression</source>
        <target state="translated">前置處理器運算式包含未預期的字元 '{0}'</target>
        <note />
      </trans-unit>
      <trans-unit id="ppparsUnexpectedToken">
        <source>Unexpected token '{0}' in preprocessor expression</source>
        <target state="translated">前置處理器運算式包含未預期的語彙基元 '{0}'</target>
        <note />
      </trans-unit>
      <trans-unit id="ppparsIncompleteExpression">
        <source>Incomplete preprocessor expression</source>
        <target state="translated">前置處理器運算式不完整</target>
        <note />
      </trans-unit>
      <trans-unit id="ppparsMissingToken">
        <source>Missing token '{0}' in preprocessor expression</source>
        <target state="translated">前置處理器運算式缺少語彙基元 '{0}'</target>
        <note />
      </trans-unit>
      <trans-unit id="pickleMissingDefinition">
        <source>An error occurred while reading the F# metadata node at position {0} in table '{1}' of assembly '{2}'. The node had no matching declaration. Please report this warning. You may need to recompile the F# assembly you are using.</source>
        <target state="translated">讀取組件 '{2}' 的資料表 '{1}' 中位置 {0} 上之 F# 中繼資料節點時發生錯誤。節點沒有相符的宣告。請回報此警告。您可能需要重新編譯正在使用的 F# 組件。</target>
        <note />
      </trans-unit>
      <trans-unit id="checkNotSufficientlyGenericBecauseOfScope">
        <source>Type inference caused the type variable {0} to escape its scope. Consider adding an explicit type parameter declaration or adjusting your code to be less generic.</source>
        <target state="translated">型別推斷會造成型別變數 {0} 溢出其範圍。請考慮加入明確的型別參數宣告，或將您的程式碼調整到低於一般程度。</target>
        <note />
      </trans-unit>
      <trans-unit id="checkNotSufficientlyGenericBecauseOfScopeAnon">
        <source>Type inference caused an inference type variable to escape its scope. Consider adding type annotations to make your code less generic.</source>
        <target state="translated">型別推斷會造成推斷型別變數溢出其範圍。請考慮加入型別附註，可讓您的程式碼低於一般程度。</target>
        <note />
      </trans-unit>
      <trans-unit id="checkRaiseFamilyFunctionArgumentCount">
        <source>Redundant arguments are being ignored in function '{0}'. Expected {1} but got {2} arguments.</source>
        <target state="translated">正在忽略函式 '{0}' 中多餘的引數。預期為 {1} 個引數，但找到 {2} 個。</target>
        <note />
      </trans-unit>
      <trans-unit id="checkLowercaseLiteralBindingInPattern">
        <source>Lowercase literal '{0}' is being shadowed by a new pattern with the same name. Only uppercase and module-prefixed literals can be used as named patterns.</source>
        <target state="translated">小寫常值 '{0}' 正由名稱相同的新模式所遮蔽。只有大寫及模組前置的常值可做為具名的模式使用。</target>
        <note />
      </trans-unit>
      <trans-unit id="tcLiteralDoesNotTakeArguments">
        <source>This literal pattern does not take arguments</source>
        <target state="translated">此常值模式不接受引數</target>
        <note />
      </trans-unit>
      <trans-unit id="tcConstructorsIllegalInAugmentation">
        <source>Constructors are not permitted as extension members - they must be defined as part of the original definition of the type</source>
        <target state="translated">建構函式不得是擴充成員 - 其必須在類型的原始定義中定義</target>
        <note />
      </trans-unit>
      <trans-unit id="optsInvalidResponseFile">
        <source>Invalid response file '{0}' ( '{1}' )</source>
        <target state="translated">回應檔 '{0}' ( '{1}' ) 無效</target>
        <note />
      </trans-unit>
      <trans-unit id="optsResponseFileNotFound">
        <source>Response file '{0}' not found in '{1}'</source>
        <target state="translated">在 '{1}' 中找不到回應檔 '{0}'</target>
        <note />
      </trans-unit>
      <trans-unit id="optsResponseFileNameInvalid">
        <source>Response file name '{0}' is empty, contains invalid characters, has a drive specification without an absolute path, or is too long</source>
        <target state="translated">回應檔名稱 '{0}' 為空白、包含無效的字元、未使用絕對路徑指定磁碟機或太長</target>
        <note />
      </trans-unit>
      <trans-unit id="fsharpCoreNotFoundToBeCopied">
        <source>Cannot find FSharp.Core.dll in compiler's directory</source>
        <target state="translated">在編譯器的目錄中找不到 FSharp.Core.dll</target>
        <note />
      </trans-unit>
      <trans-unit id="tcTupleStructMismatch">
        <source>One tuple type is a struct tuple, the other is a reference tuple</source>
        <target state="translated">一個元組類型為結構元組，另一個則為參考元組</target>
        <note />
      </trans-unit>
      <trans-unit id="etMissingStaticArgumentsToMethod">
        <source>This provided method requires static parameters</source>
        <target state="translated">此提供的方法需要靜態參數</target>
        <note />
      </trans-unit>
      <trans-unit id="considerUpcast">
        <source>The conversion from {0} to {1} is a compile-time safe upcast, not a downcast. Consider using 'upcast' instead of 'downcast'.</source>
        <target state="translated">從 {0} 轉換為 {1} 屬於編譯時間安全的向上轉換，而非向下轉換。請考慮使用 'upcast' 而不使用 'downcast'。</target>
        <note />
      </trans-unit>
      <trans-unit id="considerUpcastOperator">
        <source>The conversion from {0} to {1} is a compile-time safe upcast, not a downcast. Consider using the :&gt; (upcast) operator instead of the :?&gt; (downcast) operator.</source>
        <target state="translated">從 {0} 到 {1} 的轉換在編譯時間會是安全的向上轉換，而不是向下轉換。請考慮使用 :&gt; (向上轉換) 運算子，而不要使用 :?&gt; (向下轉換) 運算子。</target>
        <note />
      </trans-unit>
      <trans-unit id="tcRecImplied">
        <source>The 'rec' on this module is implied by an outer 'rec' declaration and is being ignored</source>
        <target state="translated">此模組上的 'rec' 是由外部 'rec' 宣告所默示，已略過</target>
        <note />
      </trans-unit>
      <trans-unit id="tcOpenFirstInMutRec">
        <source>In a recursive declaration group, 'open' declarations must come first in each module</source>
        <target state="translated">在遞迴宣告群組中，'open' 宣告必須優先出現在每個模組中</target>
        <note />
      </trans-unit>
      <trans-unit id="tcModuleAbbrevFirstInMutRec">
        <source>In a recursive declaration group, module abbreviations must come after all 'open' declarations and before other declarations</source>
        <target state="translated">在遞迴宣告群組中，模組縮寫必須出現在所有 'open' 宣告之後、其他宣告之前</target>
        <note />
      </trans-unit>
      <trans-unit id="tcUnsupportedMutRecDecl">
        <source>This declaration is not supported in recursive declaration groups</source>
        <target state="translated">遞迴宣告群組中不支援此宣告</target>
        <note />
      </trans-unit>
      <trans-unit id="parsInvalidUseOfRec">
        <source>Invalid use of 'rec' keyword</source>
        <target state="translated">不當使用 'rec' 關鍵字</target>
        <note />
      </trans-unit>
      <trans-unit id="tcStructUnionMultiCaseDistinctFields">
        <source>If a union type has more than one case and is a struct, then all fields within the union type must be given unique names.</source>
        <target state="translated">如果等位型別有一個以上的案例並且為結構，等位型別內所有欄位的名稱就都不得重複。</target>
        <note />
      </trans-unit>
      <trans-unit id="CallerMemberNameIsOverriden">
        <source>The CallerMemberNameAttribute applied to parameter '{0}' will have no effect. It is overridden by the CallerFilePathAttribute.</source>
        <target state="translated">套用至參數 '{0}' 的 CallerMemberNameAttribute 將不會有作用。CallerFilePathAttribute 會加以覆寫。</target>
        <note />
      </trans-unit>
      <trans-unit id="tcFixedNotAllowed">
        <source>Invalid use of 'fixed'. 'fixed' may only be used in a declaration of the form 'use x = fixed expr' where the expression is an array, the address of a field, the address of an array element or a string'</source>
        <target state="translated">使用 'fixed' 無效。'fixed' 僅能用於格式為 'use x = fixed expr' 的宣告中，其中運算式為陣列、欄位的位址、陣列元素的位址或字串</target>
        <note />
      </trans-unit>
      <trans-unit id="tcCouldNotFindOffsetToStringData">
        <source>Could not find method System.Runtime.CompilerServices.OffsetToStringData in references when building 'fixed' expression.</source>
        <target state="translated">建置 'fixed' 運算式時，在參考中找不到方法 System.Runtime.CompilerServices.OffsetToStringData。</target>
        <note />
      </trans-unit>
      <trans-unit id="tcNamedActivePattern">
        <source>{0} is an active pattern and cannot be treated as a discriminated union case with named fields.</source>
        <target state="translated">{0} 是現用模式，無法視為具名欄位的差別聯集。</target>
        <note />
      </trans-unit>
      <trans-unit id="DefaultParameterValueNotAppropriateForArgument">
        <source>The default value does not have the same type as the argument. The DefaultParameterValue attribute and any Optional attribute will be ignored. Note: 'null' needs to be annotated with the correct type, e.g. 'DefaultParameterValue(null:obj)'.</source>
        <target state="translated">預設值並沒有與引數相同的類型。將略過 DefaultParameterValue 屬性及任何 Optional 屬性。注意: 'null' 需要加上正確的加註類型，例如 'DefaultParameterValue(null:obj)'。</target>
        <note />
      </trans-unit>
      <trans-unit id="tcGlobalsSystemTypeNotFound">
        <source>The system type '{0}' was required but no referenced system DLL contained this type</source>
        <target state="translated">需要系統類型 '{0}'，但參考的系統 DLL 均未包含此類型</target>
        <note />
      </trans-unit>
      <trans-unit id="typrelMemberHasMultiplePossibleDispatchSlots">
        <source>The member '{0}' matches multiple overloads of the same method.\nPlease restrict it to one of the following:{1}.</source>
        <target state="translated">成員 '{0}' 符合相同方法的多個多載。\n請將它限制為下列其中一項: {1}。</target>
        <note />
      </trans-unit>
      <trans-unit id="methodIsNotStatic">
        <source>Method or object constructor '{0}' is not static</source>
        <target state="translated">方法或物件建構函式 '{0}' 不是靜態的</target>
        <note />
      </trans-unit>
      <trans-unit id="parsUnexpectedSymbolEqualsInsteadOfIn">
        <source>Unexpected symbol '=' in expression. Did you intend to use 'for x in y .. z do' instead?</source>
        <target state="translated">運算式中有非預期的符號 '='。您其實要使用 'for x in y .. z do' 嗎?</target>
        <note />
      </trans-unit>
      <trans-unit id="keywordDescriptionAbstract">
        <source>Indicates a method that either has no implementation in the type in which it is declared or that is virtual and has a default implementation.</source>
        <target state="translated">指出方法，此方法可能在其宣告的類型中沒有實作，或者是虛擬方法而具有預設實作。</target>
        <note />
      </trans-unit>
      <trans-unit id="keyworkDescriptionAnd">
        <source>Used in mutually recursive bindings, in property declarations, and with multiple constraints on generic parameters.</source>
        <target state="translated">用於互相遞迴的繫結、屬性宣告，以及搭配泛型參數的多個條件約束。</target>
        <note />
      </trans-unit>
      <trans-unit id="keywordDescriptionAs">
        <source>Used to give the current class object an object name. Also used to give a name to a whole pattern within a pattern match.</source>
        <target state="translated">用以提供物件名稱給目前的類別物件。也用以提供名稱給模式比對內的整個模式。</target>
        <note />
      </trans-unit>
      <trans-unit id="keywordDescriptionAssert">
        <source>Used to verify code during debugging.</source>
        <target state="translated">用以在偵錯期間驗證程式碼。</target>
        <note />
      </trans-unit>
      <trans-unit id="keywordDescriptionBase">
        <source>Used as the name of the base class object.</source>
        <target state="translated">用作基底類別物件的名稱。</target>
        <note />
      </trans-unit>
      <trans-unit id="keywordDescriptionBegin">
        <source>In verbose syntax, indicates the start of a code block.</source>
        <target state="translated">在詳細資訊語法中指定程式碼區塊的開頭。</target>
        <note />
      </trans-unit>
      <trans-unit id="keywordDescriptionClass">
        <source>In verbose syntax, indicates the start of a class definition.</source>
        <target state="translated">在詳細資訊語法中，指出類別定義的開頭。</target>
        <note />
      </trans-unit>
      <trans-unit id="keywordDescriptionDefault">
        <source>Indicates an implementation of an abstract method; used together with an abstract method declaration to create a virtual method.</source>
        <target state="translated">指出抽象方法的實作; 與抽象方法宣告一併使用，以建立虛擬方法。</target>
        <note />
      </trans-unit>
      <trans-unit id="keywordDescriptionDelegate">
        <source>Used to declare a delegate.</source>
        <target state="translated">用以宣告委派。</target>
        <note />
      </trans-unit>
      <trans-unit id="keywordDescriptionDo">
        <source>Used in looping constructs or to execute imperative code.</source>
        <target state="translated">用於重複的建構或用以執行命令式程式碼。</target>
        <note />
      </trans-unit>
      <trans-unit id="keywordDescriptionDone">
        <source>In verbose syntax, indicates the end of a block of code in a looping expression.</source>
        <target state="translated">在詳細資訊語法中，指出重複運算式中程式碼區塊的結尾。</target>
        <note />
      </trans-unit>
      <trans-unit id="keywordDescriptionDowncast">
        <source>Used to convert to a type that is lower in the inheritance chain.</source>
        <target state="translated">用以將類型轉換為繼承鏈結中較低的類型。</target>
        <note />
      </trans-unit>
      <trans-unit id="keywordDescriptionDownto">
        <source>In a for expression, used when counting in reverse.</source>
        <target state="translated">在 for 運算式中，在倒數時使用。</target>
        <note />
      </trans-unit>
      <trans-unit id="keywordDescriptionElif">
        <source>Used in conditional branching. A short form of else if.</source>
        <target state="translated">用於條件式分支。else if 的簡短形式。</target>
        <note />
      </trans-unit>
      <trans-unit id="keywordDescriptionElse">
        <source>Used in conditional branching.</source>
        <target state="translated">用於條件式分支。</target>
        <note />
      </trans-unit>
      <trans-unit id="keywordDescriptionEnd">
        <source>In type definitions and type extensions, indicates the end of a section of member definitions. In verbose syntax, used to specify the end of a code block that starts with the begin keyword.</source>
        <target state="translated">在類型定義及類型延伸模組中，指出成員定義區段的結尾。在詳細資訊語法中，用以指定開頭為 begin 關鍵字之程式碼區塊的結尾。</target>
        <note />
      </trans-unit>
      <trans-unit id="keywordDescriptionException">
        <source>Used to declare an exception type.</source>
        <target state="translated">用以宣告例外狀況類型。</target>
        <note />
      </trans-unit>
      <trans-unit id="keywordDescriptionExtern">
        <source>Indicates that a declared program element is defined in another binary or assembly.</source>
        <target state="translated">指出宣告的程式元素已在另一個二進位檔或組件中定義。</target>
        <note />
      </trans-unit>
      <trans-unit id="keywordDescriptionTrueFalse">
        <source>Used as a Boolean literal.</source>
        <target state="translated">用作布林值常數。</target>
        <note />
      </trans-unit>
      <trans-unit id="keywordDescriptionFinally">
        <source>Used together with try to introduce a block of code that executes regardless of whether an exception occurs.</source>
        <target state="translated">當與 with 並用時，可引入無論例外狀況發生與否皆會執行的程式碼區塊。</target>
        <note />
      </trans-unit>
      <trans-unit id="keywordDescriptionFor">
        <source>Used in looping constructs.</source>
        <target state="translated">用於重複的建構。</target>
        <note />
      </trans-unit>
      <trans-unit id="keywordDescriptionFun">
        <source>Used in lambda expressions, also known as anonymous functions.</source>
        <target state="translated">用於 Lambda 運算式，也稱作匿名函式。</target>
        <note />
      </trans-unit>
      <trans-unit id="keywordDescriptionFunction">
        <source>Used as a shorter alternative to the fun keyword and a match expression in a lambda expression that has pattern matching on a single argument.</source>
        <target state="translated">用作 fun 關鍵字的較短替代項，以及在單一引數有模式比對之 Lambda 運算式中的比對運算式。</target>
        <note />
      </trans-unit>
      <trans-unit id="keywordDescriptionGlobal">
        <source>Used to reference the top-level .NET namespace.</source>
        <target state="translated">用以參考頂層 .NET 命名空間。</target>
        <note />
      </trans-unit>
      <trans-unit id="keywordDescriptionIf">
        <source>Used in conditional branching constructs.</source>
        <target state="translated">用於條件式分支建構。</target>
        <note />
      </trans-unit>
      <trans-unit id="keywordDescriptionIn">
        <source>Used for sequence expressions and, in verbose syntax, to separate expressions from bindings.</source>
        <target state="translated">用於順序運算式及詳細資料語法中，以從繫結分隔運算式。</target>
        <note />
      </trans-unit>
      <trans-unit id="keywordDescriptionInherit">
        <source>Used to specify a base class or base interface.</source>
        <target state="translated">用以指定基底類別或基底介面。</target>
        <note />
      </trans-unit>
      <trans-unit id="keywordDescriptionInline">
        <source>Used to indicate a function that should be integrated directly into the caller's code.</source>
        <target state="translated">用以指出應直接整合到呼叫者程式碼中的函式。</target>
        <note />
      </trans-unit>
      <trans-unit id="keywordDescriptionInterface">
        <source>Used to declare and implement interfaces.</source>
        <target state="translated">用以宣告及實作介面。</target>
        <note />
      </trans-unit>
      <trans-unit id="keywordDescriptionInternal">
        <source>Used to specify that a member is visible inside an assembly but not outside it.</source>
        <target state="translated">用以指定在組件內可見，但在組件外不可見的成員。</target>
        <note />
      </trans-unit>
      <trans-unit id="keywordDescriptionLazy">
        <source>Used to specify a computation that is to be performed only when a result is needed.</source>
        <target state="translated">用以指定只會在需要結果時才執行的計算。</target>
        <note />
      </trans-unit>
      <trans-unit id="keywordDescriptionLet">
        <source>Used to associate, or bind, a name to a value or function.</source>
        <target state="translated">用以對值或函式建立名稱的關聯或繫結。</target>
        <note />
      </trans-unit>
      <trans-unit id="keywordDescriptionLetBang">
        <source>Used in computation expressions to bind a name to the result of another computation expression.</source>
        <target state="translated">在計算運算式中用來將名稱繫結到另一個計算運算式的結果。</target>
        <note />
      </trans-unit>
      <trans-unit id="keywordDescriptionMatch">
        <source>Used to branch by comparing a value to a pattern.</source>
        <target state="translated">用以對模式比較值，以進行分支。</target>
        <note />
      </trans-unit>
      <trans-unit id="keywordDescriptionMember">
        <source>Used to declare a property or method in an object type.</source>
        <target state="translated">用以宣告物件類型中的屬性或方法。</target>
        <note />
      </trans-unit>
      <trans-unit id="keywordDescriptionModule">
        <source>Used to associate a name with a group of related types, values, and functions, to logically separate it from other code.</source>
        <target state="translated">用以在名稱與相關類型、值及函式的群組之間建立關聯，以邏輯方式從其他程式碼分隔出名稱。</target>
        <note />
      </trans-unit>
      <trans-unit id="keywordDescriptionMutable">
        <source>Used to declare a variable, that is, a value that can be changed.</source>
        <target state="translated">用以宣告變數，亦即可變更的值。</target>
        <note />
      </trans-unit>
      <trans-unit id="keywordDescriptionNamespace">
        <source>Used to associate a name with a group of related types and modules, to logically separate it from other code.</source>
        <target state="translated">用以在名稱與相關類型及模組的群組之間建立關聯，以邏輯方式從其他程式碼分隔出名稱。</target>
        <note />
      </trans-unit>
      <trans-unit id="keywordDescriptionNew">
        <source>Used to declare, define, or invoke a constructor that creates or that can create an object. Also used in generic parameter constraints to indicate that a type must have a certain constructor.</source>
        <target state="translated">用以宣告、定義或叫用會建立或可建立物件的建構函式。也用於泛型參數條件約束，以指出類型必須有特定建構函式。</target>
        <note />
      </trans-unit>
      <trans-unit id="keywordDescriptionNot">
        <source>Not actually a keyword. However, not struct in combination is used as a generic parameter constraint.</source>
        <target state="translated">實際上不是關鍵字。不過，組合的 not struct 可用作泛型參數條件約束。</target>
        <note />
      </trans-unit>
      <trans-unit id="keywordDescriptionNull">
        <source>Indicates the absence of an object. Also used in generic parameter constraints.</source>
        <target state="translated">指出物件的缺少情形。也會用在泛型參數條件約束中。</target>
        <note />
      </trans-unit>
      <trans-unit id="keywordDescriptionOf">
        <source>Used in discriminated unions to indicate the type of categories of values, and in delegate and exception declarations.</source>
        <target state="translated">用於差別聯集以指出值分類的類型，並用於委派和例外狀況宣告。</target>
        <note />
      </trans-unit>
      <trans-unit id="keywordDescriptionOpen">
        <source>Used to make the contents of a namespace or module available without qualification.</source>
        <target state="translated">用以製作不需資格即可使用的命名空間或模組內容。</target>
        <note />
      </trans-unit>
      <trans-unit id="keywordDescriptionOr">
        <source>Used with Boolean conditions as a Boolean or operator. Equivalent to ||. Also used in member constraints.</source>
        <target state="translated">搭配布林值條件使用，作為布林值或運算子。相當於 ||。也用於成員條件約束。</target>
        <note />
      </trans-unit>
      <trans-unit id="keywordDescriptionOverride">
        <source>Used to implement a version of an abstract or virtual method that differs from the base version.</source>
        <target state="translated">用以實作不同於基底版本的抽象或虛擬方法版本。</target>
        <note />
      </trans-unit>
      <trans-unit id="keywordDescriptionPrivate">
        <source>Restricts access to a member to code in the same type or module.</source>
        <target state="translated">將成員的存取限制為類型或模組相同的程式碼。</target>
        <note />
      </trans-unit>
      <trans-unit id="keywordDescriptionPublic">
        <source>Allows access to a member from outside the type.</source>
        <target state="translated">允許存取來自類型外的成員。</target>
        <note />
      </trans-unit>
      <trans-unit id="keywordDescriptionRec">
        <source>Used to indicate that a function is recursive.</source>
        <target state="translated">用以指出函式是遞迴的。</target>
        <note />
      </trans-unit>
      <trans-unit id="keywordDescriptionReturn">
        <source>Used to provide a value for the result of the containing computation expression.</source>
        <target state="translated">用來為內含的計算運算式結果提供值。</target>
        <note />
      </trans-unit>
      <trans-unit id="keywordDescriptionReturnBang">
        <source>Used to provide a value for the result of the containing computation expression, where that value itself comes from the result another computation expression.</source>
        <target state="translated">用來為內含的計算運算式提供值，而該值本身來自另一個計算運算式的結果。</target>
        <note />
      </trans-unit>
      <trans-unit id="keywordDescriptionSelect">
        <source>Used in query expressions to specify what fields or columns to extract. Note that this is a contextual keyword, which means that it is not actually a reserved word and it only acts like a keyword in appropriate context.</source>
        <target state="translated">用於查詢運算式，以指定要擷取的欄位或資料行。請注意這是內容關鍵字，表示這實際上不是保留字，而只會在適當內容中以關鍵字形式運作。</target>
        <note />
      </trans-unit>
      <trans-unit id="keywordDescriptionStatic">
        <source>Used to indicate a method or property that can be called without an instance of a type, or a value member that is shared among all instances of a type.</source>
        <target state="translated">用以指出不需要類型執行個體即可呼叫的方法或屬性，或在所有類型執行個體間共用的值成員。</target>
        <note />
      </trans-unit>
      <trans-unit id="keywordDescriptionStruct">
        <source>Used to declare a structure type. Also used in generic parameter constraints. Used for OCaml compatibility in module definitions.</source>
        <target state="translated">用以宣告結構類型。也會用在泛型參數條件約束中。用於模組定義中的 OCaml 相容性。</target>
        <note />
      </trans-unit>
      <trans-unit id="keywordDescriptionThen">
        <source>Used in conditional expressions. Also used to perform side effects after object construction.</source>
        <target state="translated">用於條件運算式。也可在物件建構後用來執行副作用。</target>
        <note />
      </trans-unit>
      <trans-unit id="keywordDescriptionTo">
        <source>Used in for loops to indicate a range.</source>
        <target state="translated">用於 for 迴圈以指出範圍。</target>
        <note />
      </trans-unit>
      <trans-unit id="keywordDescriptionTry">
        <source>Used to introduce a block of code that might generate an exception. Used together with with or finally.</source>
        <target state="translated">用於引入可能會產生例外狀況的程式碼區塊。這會與 with 或 finally 並用。</target>
        <note />
      </trans-unit>
      <trans-unit id="keywordDescriptionType">
        <source>Used to declare a class, record, structure, discriminated union, enumeration type, unit of measure, or type abbreviation.</source>
        <target state="translated">用以宣告類別、記錄、結構、差別聯集、列舉類型、測量單位或類型縮寫。</target>
        <note />
      </trans-unit>
      <trans-unit id="keywordDescriptionUpcast">
        <source>Used to convert to a type that is higher in the inheritance chain.</source>
        <target state="translated">用以將類型轉換為繼承鏈結中較高的類型。</target>
        <note />
      </trans-unit>
      <trans-unit id="keywordDescriptionUse">
        <source>Used instead of let for values that implement IDisposable</source>
        <target state="translated">對於實作 IDisposable 的值，會使用此項而非 let</target>
        <note />
      </trans-unit>
      <trans-unit id="keywordDescriptionUseBang">
        <source>Used instead of let! in computation expressions for computation expression results that implement IDisposable.</source>
        <target state="translated">在計算運算式中用來取代 let!，以得出會實作 IDisposable 的計算運算式結果。</target>
        <note />
      </trans-unit>
      <trans-unit id="keywordDescriptionVal">
        <source>Used in a signature to indicate a value, or in a type to declare a member, in limited situations.</source>
        <target state="translated">在有限的情形下用於簽章中以指出值，或於類型中以宣告成員。</target>
        <note />
      </trans-unit>
      <trans-unit id="keywordDescriptionVoid">
        <source>Indicates the .NET void type. Used when interoperating with other .NET languages.</source>
        <target state="translated">指出 .NET void 類型。在與其他 .NET 語言交互操作時使用。</target>
        <note />
      </trans-unit>
      <trans-unit id="keywordDescriptionWhen">
        <source>Used for Boolean conditions (when guards) on pattern matches and to introduce a constraint clause for a generic type parameter.</source>
        <target state="translated">用於模式比對時的布林值條件 (when 成立條件)，以及為泛型型別參數引入條件約束時用。</target>
        <note />
      </trans-unit>
      <trans-unit id="keywordDescriptionWhile">
        <source>Introduces a looping construct.</source>
        <target state="translated">引進重複的條件約束。</target>
        <note />
      </trans-unit>
      <trans-unit id="keywordDescriptionWith">
        <source>Used together with the match keyword in pattern matching expressions. Also used in object expressions, record copying expressions, and type extensions to introduce member definitions, and to introduce exception handlers.</source>
        <target state="translated">在模式比對運算式中搭配 match 關鍵字使用。也用在物件運算式、記錄複製運算式及類型運算時，以引入成員定義，並用以引入例外狀況處理常式。</target>
        <note />
      </trans-unit>
      <trans-unit id="keywordDescriptionYield">
        <source>Used in a sequence expression to produce a value for a sequence.</source>
        <target state="translated">用於順序運算式中，以產生順序的值。</target>
        <note />
      </trans-unit>
      <trans-unit id="keywordDescriptionYieldBang">
        <source>Used in a computation expression to append the result of a given computation expression to a collection of results for the containing computation expression.</source>
        <target state="translated">用於計算運算式中，以將指定計算運算式的結果附加到內含計算運算式的結果集合。</target>
        <note />
      </trans-unit>
      <trans-unit id="keywordDescriptionRightArrow">
        <source>In function types, delimits arguments and return values. Yields an expression (in sequence expressions); equivalent to the yield keyword. Used in match expressions</source>
        <target state="translated">在函式類型中，分隔引數並傳回值。產生運算式 (循序運算式); 相當於 yield 關鍵字。用於比對運算式</target>
        <note />
      </trans-unit>
      <trans-unit id="keywordDescriptionLeftArrow">
        <source>Assigns a value to a variable.</source>
        <target state="translated">將值指派給變數。</target>
        <note />
      </trans-unit>
      <trans-unit id="keywordDescriptionCast">
        <source>Converts a type to type that is higher in the hierarchy.</source>
        <target state="translated">將類型轉換為階層中較高的類型。</target>
        <note />
      </trans-unit>
      <trans-unit id="keywordDescriptionDynamicCast">
        <source>Converts a type to a type that is lower in the hierarchy.</source>
        <target state="translated">將類型轉換為階層中較低的類型。</target>
        <note />
      </trans-unit>
      <trans-unit id="keywordDescriptionTypedQuotation">
        <source>Delimits a typed code quotation.</source>
        <target state="translated">分隔具型別的程式碼引號。</target>
        <note />
      </trans-unit>
      <trans-unit id="keywordDescriptionUntypedQuotation">
        <source>Delimits a untyped code quotation.</source>
        <target state="translated">分隔不具型別的程式碼引號。</target>
        <note />
      </trans-unit>
      <trans-unit id="itemNotFoundDuringDynamicCodeGen">
        <source>{0} '{1}' not found in assembly '{2}'. A possible cause may be a version incompatibility. You may need to explicitly reference the correct version of this assembly to allow all referenced components to use the correct version.</source>
        <target state="translated">組件 '{2}' 中找不到 {0} '{1}'。可能的原因為版本不相容。您可能需要明確參考此組件的正確版本，以允許所有參考的元件使用正確的版本。</target>
        <note />
      </trans-unit>
      <trans-unit id="itemNotFoundInTypeDuringDynamicCodeGen">
        <source>{0} '{1}' not found in type '{2}' from assembly '{3}'. A possible cause may be a version incompatibility. You may need to explicitly reference the correct version of this assembly to allow all referenced components to use the correct version.</source>
        <target state="translated">組件 '{3}' 的類型 '{2}' 中找不到 {0} '{1}'。可能的原因為版本不相容。您可能需要明確參考此組件的正確版本，以允許所有參考的元件使用正確的版本。</target>
        <note />
      </trans-unit>
      <trans-unit id="descriptionWordIs">
        <source>is</source>
        <target state="translated">是</target>
        <note />
      </trans-unit>
      <trans-unit id="notAFunction">
        <source>This value is not a function and cannot be applied.</source>
        <target state="translated">此值不是函式，無法套用。</target>
        <note />
      </trans-unit>
      <trans-unit id="notAFunctionButMaybeIndexerWithName">
        <source>This value is not a function and cannot be applied. Did you intend to access the indexer via {0}.[index] instead?</source>
        <target state="translated">此值並非函式，因而無法套用。您要改用 {0}.[index] 來存取索引子嗎?</target>
        <note />
      </trans-unit>
      <trans-unit id="notAFunctionButMaybeIndexer">
        <source>This expression is not a function and cannot be applied. Did you intend to access the indexer via expr.[index] instead?</source>
        <target state="translated">此運算式並非函式，因而無法套用。您要改用 expr.[index] 來存取索引子嗎?</target>
        <note />
      </trans-unit>
      <trans-unit id="notAFunctionButMaybeDeclaration">
        <source>This value is not a function and cannot be applied. Did you forget to terminate a declaration?</source>
        <target state="translated">這個值不是函式，無法套用。您是不是忘記終止宣告了?</target>
        <note />
      </trans-unit>
      <trans-unit id="ArgumentsInSigAndImplMismatch">
        <source>The argument names in the signature '{0}' and implementation '{1}' do not match. The argument name from the signature file will be used. This may cause problems when debugging or profiling.</source>
        <target state="translated">特徵標記 '{0}' 和實作 '{1}' 中的引數名稱不相符。將會使用特徵標記檔案中的引數名稱。這可能會在偵錯或分析時造成問題。</target>
        <note />
      </trans-unit>
      <trans-unit id="pickleUnexpectedNonZero">
        <source>An error occurred while reading the F# metadata of assembly '{0}'. A reserved construct was utilized. You may need to upgrade your F# compiler or use an earlier version of the assembly that doesn't make use of a specific construct.</source>
        <target state="translated">讀取組件 '{0}' 的 F# 中繼資料時發生錯誤。已使用保留的建構。建議您升級 F# 編譯器，或使用不會用特定建構的舊版組件。</target>
        <note />
      </trans-unit>
      <trans-unit id="tcTupleMemberNotNormallyUsed">
        <source>This method or property is not normally used from F# code, use an explicit tuple pattern for deconstruction instead.</source>
        <target state="translated">F# 程式碼不常使用這個方法或屬性，請改用明確的元組模式進行解構。</target>
        <note />
      </trans-unit>
      <trans-unit id="implicitlyDiscardedInSequenceExpression">
        <source>This expression returns a value of type '{0}' but is implicitly discarded. Consider using 'let' to bind the result to a name, e.g. 'let result = expression'. If you intended to use the expression as a value in the sequence then use an explicit 'yield'.</source>
        <target state="translated">此運算式會傳回類型為 '{0}' 的值，但會被間接捨棄。請考慮使用 'let' 將結果繫結到名稱。例如 'let result = expression'。若您想要在序列中，以值的形式使用運算式，請直接使用 'yield'。</target>
        <note />
      </trans-unit>
      <trans-unit id="implicitlyDiscardedSequenceInSequenceExpression">
        <source>This expression returns a value of type '{0}' but is implicitly discarded. Consider using 'let' to bind the result to a name, e.g. 'let result = expression'. If you intended to use the expression as a value in the sequence then use an explicit 'yield!'.</source>
        <target state="translated">此運算式會傳回類型為 '{0}' 的值，但會被間接捨棄。請考慮使用 'let' 將結果繫結到名稱。例如 'let result = expression'。若您想要在序列中，以值的形式使用運算式，請直接使用 'yield!'。</target>
        <note />
      </trans-unit>
      <trans-unit id="keywordDescriptionMatchBang">
        <source>Used in computation expressions to pattern match directly over the result of another computation expression.</source>
        <target state="translated">用於計算運算式中，直接對另一個計算運算式的結果進行模式比對。</target>
        <note />
      </trans-unit>
      <trans-unit id="ilreadFileChanged">
        <source>The file '{0}' changed on disk unexpectedly, please reload.</source>
        <target state="translated">檔案 '{0}' 在磁碟上意外變更，請重新載入。</target>
        <note />
      </trans-unit>
      <trans-unit id="writeToReadOnlyByref">
        <source>The byref pointer is readonly, so this write is not permitted.</source>
        <target state="translated">byref 指標為唯讀指標，所以不允許此寫入。</target>
        <note />
      </trans-unit>
      <trans-unit id="tastValueMustBeMutable">
        <source>A value must be mutable in order to mutate the contents or take the address of a value type, e.g. 'let mutable x = ...'</source>
        <target state="translated">值必須是可變動的，才能變動內容或接受實值類型的位址，例如 'let mutable x = ...'</target>
        <note />
      </trans-unit>
      <trans-unit id="readOnlyAttributeOnStructWithMutableField">
        <source>A ReadOnly attribute has been applied to a struct type with a mutable field.</source>
        <target state="translated">已將 ReadOnly 屬性套用至具備可變動欄位的結構類型。</target>
        <note />
      </trans-unit>
      <trans-unit id="tcByrefReturnImplicitlyDereferenced">
        <source>A byref pointer returned by a function or method is implicitly dereferenced as of F# 4.5. To acquire the return value as a pointer, use the address-of operator, e.g. '&amp;f(x)' or '&amp;obj.Method(arg1, arg2)'.</source>
        <target state="translated">自 F# 4.5 起，會對函式或方法所傳回的 byref 指標隱含取值。若要取得傳回值作為指標，請使用 address-of 運算子，例如 '&amp;f(x)' 或 '&amp;obj.Method(arg1, arg2)'。</target>
        <note />
      </trans-unit>
      <trans-unit id="tcByRefLikeNotStruct">
        <source>A type annotated with IsByRefLike must also be a struct. Consider adding the [&lt;Struct&gt;] attribute to the type.</source>
        <target state="translated">有 IsByRefLike 標註的類型也必須是結構。請考慮將 [&lt;Struct&gt;] 屬性新增到類型。</target>
        <note />
      </trans-unit>
      <trans-unit id="chkNoByrefAddressOfLocal">
        <source>The address of the variable '{0}' or a related expression cannot be used at this point. This is to ensure the address of the local value does not escape its scope.</source>
        <target state="translated">此時不可使用變數 '{0}' 或相關運算式的位址。如此可確保本機值的位址不會逸出其範圍。</target>
        <note />
      </trans-unit>
      <trans-unit id="chkNoWriteToLimitedSpan">
        <source>This value can't be assigned because the target '{0}' may refer to non-stack-local memory, while the expression being assigned is assessed to potentially refer to stack-local memory. This is to help prevent pointers to stack-bound memory escaping their scope.</source>
        <target state="translated">因為目標 '{0}' 會參考非本機堆疊的記憶體，所以無法指派此值。而目前所指派的運算式則評定為可能會參考本機堆疊的記憶體。如此可有助於避免進入受堆疊拘束記憶體的指標會逸出其範圍。</target>
        <note />
      </trans-unit>
      <trans-unit id="tastValueMustBeLocal">
        <source>A value defined in a module must be mutable in order to take its address, e.g. 'let mutable x = ...'</source>
        <target state="translated">模組中定義的值必須可以變動，才可取用其位址，例如 'let mutable x = ...'</target>
        <note />
      </trans-unit>
      <trans-unit id="tcIsReadOnlyNotStruct">
        <source>A type annotated with IsReadOnly must also be a struct. Consider adding the [&lt;Struct&gt;] attribute to the type.</source>
        <target state="translated">有 IsReadOnly 標註的類型也必須是結構。請考慮將 [&lt;Struct&gt;] 屬性新增到該類型。</target>
        <note />
      </trans-unit>
      <trans-unit id="chkStructsMayNotReturnAddressesOfContents">
        <source>Struct members cannot return the address of fields of the struct by reference</source>
        <target state="translated">結構成員無法經由參考方式，傳回結構欄位的位址</target>
        <note />
      </trans-unit>
      <trans-unit id="chkNoByrefLikeFunctionCall">
        <source>The function or method call cannot be used at this point, because one argument that is a byref of a non-stack-local Span or IsByRefLike type is used with another argument that is a stack-local Span or IsByRefLike type. This is to ensure the address of the local value does not escape its scope.</source>
        <target state="translated">此時不可使用函式或方法呼叫，原因是非本機堆疊 Span 或 IsByRefLike 類型的 byref 引數，目前與本機堆疊 Span 或 IsByRefLike 類型的引數一起使用。如此可確保本機值的位址不會逸出其範圍。</target>
        <note />
      </trans-unit>
      <trans-unit id="chkNoByrefAddressOfValueFromExpression">
        <source>The address of a value returned from the expression cannot be used at this point. This is to ensure the address of the local value does not escape its scope.</source>
        <target state="translated">此時不可使用運算式傳回值的位址。如此可確保本機值的位址不會逸出其範圍。</target>
        <note />
      </trans-unit>
      <trans-unit id="chkNoSpanLikeVariable">
        <source>The Span or IsByRefLike variable '{0}' cannot be used at this point. This is to ensure the address of the local value does not escape its scope.</source>
        <target state="translated">此時不可使用 Span 或 IsByRefLike 變數 '{0}'。如此可確保本機值的位址不會逸出其範圍。</target>
        <note />
      </trans-unit>
      <trans-unit id="chkNoSpanLikeValueFromExpression">
        <source>A Span or IsByRefLike value returned from the expression cannot be used at ths point. This is to ensure the address of the local value does not escape its scope.</source>
        <target state="translated">此時不可使用運算式傳回值的 Span 或 IsByRefLike。如此可確保本機值的位址不會逸出其範圍。</target>
        <note />
      </trans-unit>
      <trans-unit id="tastCantTakeAddressOfExpression">
        <source>Cannot take the address of the value returned from the expression. Assign the returned value to a let-bound value before taking the address.</source>
        <target state="translated">無法使用運算式傳回值的位址。在使用位址前，先將傳回值指派給以 let 繫結的值。</target>
        <note />
      </trans-unit>
      <trans-unit id="parsUnmatchedBraceBar">
        <source>Unmatched '{{|'</source>
        <target state="translated">不對稱的 '{{|'</target>
        <note />
      </trans-unit>
      <trans-unit id="typeInfoAnonRecdField">
        <source>anonymous record field</source>
        <target state="translated">匿名記錄欄位</target>
        <note />
      </trans-unit>
      <trans-unit id="tcExceptionConstructorDoesNotHaveFieldWithGivenName">
        <source>The exception '{0}' does not have a field named '{1}'.</source>
        <target state="translated">例外狀況 '{0}' 沒有名為 '{1}' 的欄位。</target>
        <note />
      </trans-unit>
      <trans-unit id="tcActivePatternsDoNotHaveFields">
        <source>Active patterns do not have fields. This syntax is invalid.</source>
        <target state="translated">使用中的模式沒有欄位。此語法無效。</target>
        <note />
      </trans-unit>
      <trans-unit id="tcConstructorDoesNotHaveFieldWithGivenName">
        <source>The constructor does not have a field named '{0}'.</source>
        <target state="translated">建構函式沒有名為 '{0}' 的欄位。</target>
        <note />
      </trans-unit>
      <trans-unit id="tcAnonRecdCcuMismatch">
        <source>Two anonymous record types are from different assemblies '{0}' and '{1}'</source>
        <target state="translated">有兩個匿名的記錄類型來自不同的組件 '{0}' 和 '{1}'</target>
        <note />
      </trans-unit>
      <trans-unit id="tcAnonRecdFieldNameMismatch">
        <source>This anonymous record does not exactly match the expected shape. Add the missing fields {0} and remove the extra fields {1}.</source>
        <target state="translated">此匿名記錄與預期的圖形未完全相符。請新增缺少的欄位 {0}，並移除額外的欄位 {1}。</target>
        <note />
      </trans-unit>
      <trans-unit id="tcCannotCallExtensionMethodInrefToByref">
        <source>Cannot call the byref extension method '{0}. The first parameter requires the value to be mutable or a non-readonly byref type.</source>
        <target state="translated">無法呼叫 byref 擴充方法 '{0}。第一個參數需要值可變動，或為非唯讀 byref 類型。</target>
        <note />
      </trans-unit>
      <trans-unit id="tcByrefsMayNotHaveTypeExtensions">
        <source>Byref types are not allowed to have optional type extensions.</source>
        <target state="translated">Byref 類型不得有選擇性類型延伸模組。</target>
        <note />
      </trans-unit>
      <trans-unit id="tcCannotPartiallyApplyExtensionMethodForByref">
        <source>Cannot partially apply the extension method '{0}' because the first parameter is a byref type.</source>
        <target state="translated">因為第一個參數是 byref 類型，所以無法部分套用擴充方法 '{0}'。</target>
        <note />
      </trans-unit>
      <trans-unit id="tcTypeDoesNotInheritAttribute">
        <source>This type does not inherit Attribute, it will not work correctly with other .NET languages.</source>
        <target state="translated">此類型不會繼承 Attribute，因此無法搭配其他 .NET 語言正確執行。</target>
        <note />
      </trans-unit>
      <trans-unit id="parsInvalidAnonRecdExpr">
        <source>Invalid anonymous record expression</source>
        <target state="translated">匿名記錄運算式無效</target>
        <note />
      </trans-unit>
      <trans-unit id="parsInvalidAnonRecdType">
        <source>Invalid anonymous record type</source>
        <target state="translated">匿名記錄類型無效</target>
        <note />
      </trans-unit>
      <trans-unit id="tcCopyAndUpdateNeedsRecordType">
        <source>The input to a copy-and-update expression that creates an anonymous record must be either an anonymous record or a record</source>
        <target state="translated">對於會建立匿名記錄的複製並更新運算式，必須輸入匿名記錄或記錄</target>
        <note />
      </trans-unit>
      <trans-unit id="chkInvalidFunctionParameterType">
        <source>The parameter '{0}' has an invalid type '{1}'. This is not permitted by the rules of Common IL.</source>
        <target state="translated">參數 '{0}' 的類型 '{1}' 無效。Common IL 的規則不允許此狀況。</target>
        <note />
      </trans-unit>
      <trans-unit id="chkInvalidFunctionReturnType">
        <source>The function or method has an invalid return type '{0}'. This is not permitted by the rules of Common IL.</source>
        <target state="translated">函式或方法的傳回型別 '{0}' 無效。Common IL 的規則不允許此狀況。</target>
        <note />
      </trans-unit>
      <trans-unit id="typrelNoImplementationGivenSeveral">
        <source>No implementation was given for those members: {0}</source>
        <target state="translated">未提供任何實作給這些成員: {0}</target>
        <note />
      </trans-unit>
      <trans-unit id="typrelNoImplementationGivenSeveralWithSuggestion">
        <source>No implementation was given for those members: {0}Note that all interface members must be implemented and listed under an appropriate 'interface' declaration, e.g. 'interface ... with member ...'.</source>
        <target state="translated">未提供任何實作給這些成員: {0}請注意，所有介面成員都必須經過實作，並列於適當的 'interface' 宣告下，例如 'interface ... with member ...'。</target>
        <note />
      </trans-unit>
      <trans-unit id="typrelNoImplementationGivenSeveralTruncated">
        <source>No implementation was given for those members (some results omitted): {0}</source>
        <target state="translated">未提供任何實作給這些成員 (部分結果已省略): {0}</target>
        <note />
      </trans-unit>
      <trans-unit id="typrelNoImplementationGivenSeveralTruncatedWithSuggestion">
        <source>No implementation was given for those members (some results omitted): {0}Note that all interface members must be implemented and listed under an appropriate 'interface' declaration, e.g. 'interface ... with member ...'.</source>
        <target state="translated">未提供任何實作給這些成員 (部分結果已省略): {0}請注意，所有介面成員都必須經過實作，並列於適當的 'interface' 宣告下，例如 'interface ... with member ...'。</target>
        <note />
      </trans-unit>
      <trans-unit id="expressionHasNoName">
        <source>Expression does not have a name.</source>
        <target state="translated">運算式沒有名稱。</target>
        <note />
      </trans-unit>
      <trans-unit id="chkNoFirstClassNameOf">
        <source>Using the 'nameof' operator as a first-class function value is not permitted.</source>
        <target state="translated">不允許使用"nameof" 運算子作為第一類函式值。</target>
        <note />
      </trans-unit>
      <trans-unit id="optsPathMap">
        <source>Maps physical paths to source path names output by the compiler</source>
        <target state="translated">將實體路徑對應至來源路徑名稱，由編譯器輸出</target>
        <note />
      </trans-unit>
      <trans-unit id="fscPathMapDebugRequiresPortablePdb">
        <source>--pathmap can only be used with portable PDBs (--debug:portable or --debug:embedded)</source>
        <target state="translated">--pathmap 只能搭配可攜式 PDB 使用 (--debug:portable 或 --debug:embedded)</target>
        <note />
      </trans-unit>
      <trans-unit id="optsInvalidPathMapFormat">
        <source>Invalid path map. Mappings must be comma separated and of the format 'path=sourcePath'</source>
        <target state="translated">路徑對應無效。對應必須以逗號分隔，且格式應為 'path=sourcePath'</target>
        <note />
      </trans-unit>
      <trans-unit id="optsCompilerTool">
        <source>Reference an assembly or directory containing a design time tool (Short form: -t)</source>
        <target state="translated">參考包含設計階段工具的組件或目錄 (簡短形式: -t)</target>
        <note />
      </trans-unit>
      <trans-unit id="packageManagerUnknown">
        <source>Package manager key '{0}' was not registered in {1}. Currently registered: {2}</source>
        <target state="translated">套件管理員金鑰 '{0}' 未在 {1} 中註冊。目前已註冊: {2}</target>
        <note />
      </trans-unit>
      <trans-unit id="packageManagerError">
        <source>{0}</source>
        <target state="translated">{0}</target>
        <note />
      </trans-unit>
      <trans-unit id="couldNotLoadDependencyManagerExtension">
        <source>The dependency manager extension {0} could not be loaded. Message: {1}</source>
        <target state="translated">無法載入相依性管理員延伸模組 {0}。訊息: {1}</target>
        <note />
      </trans-unit>
    </body>
  </file>
</xliff><|MERGE_RESOLUTION|>--- conflicted
+++ resolved
@@ -157,15 +157,14 @@
         <target state="translated">從結尾處切割需要語言版本 5.0，請使用 /langversion:preview。</target>
         <note />
       </trans-unit>
-<<<<<<< HEAD
       <trans-unit id="fsiInvalidDirective">
         <source>Invalid directive '#{0} {1}'</source>
         <target state="new">Invalid directive '#{0} {1}'</target>
-=======
+        <note />
+      </trans-unit>
       <trans-unit id="ilxgenInvalidConstructInStateMachineDuringCodegen">
         <source>The resumable code construct '{0}' may only be used in inlined code protected by 'if __useResumableStateMachines then ...' and the overall composition must form valid resumable code.</source>
         <target state="new">The resumable code construct '{0}' may only be used in inlined code protected by 'if __useResumableStateMachines then ...' and the overall composition must form valid resumable code.</target>
->>>>>>> 36d1d264
         <note />
       </trans-unit>
       <trans-unit id="nativeResourceFormatError">
