﻿<?xml version="1.0" encoding="utf-8"?>
<xliff xmlns="urn:oasis:names:tc:xliff:document:1.2" xmlns:xsi="http://www.w3.org/2001/XMLSchema-instance" version="1.2" xsi:schemaLocation="urn:oasis:names:tc:xliff:document:1.2 xliff-core-1.2-transitional.xsd">
  <file datatype="xml" source-language="en" target-language="zh-Hant" original="../FSComp.resx">
    <body>
      <trans-unit id="undefinedNameNamespace">
        <source>The namespace '{0}' is not defined.</source>
        <target state="translated">未定義命名空間 '{0}'。</target>
        <note />
      </trans-unit>
      <trans-unit id="undefinedNameNamespaceOrModule">
        <source>The namespace or module '{0}' is not defined.</source>
        <target state="translated">未定義命名空間或模組 '{0}'。</target>
        <note />
      </trans-unit>
      <trans-unit id="undefinedNameFieldConstructorOrMember">
        <source>The field, constructor or member '{0}' is not defined.</source>
        <target state="translated">未定義欄位、建構函式或成員 '{0}'。</target>
        <note />
      </trans-unit>
      <trans-unit id="undefinedNameValueConstructorNamespaceOrType">
        <source>The value, constructor, namespace or type '{0}' is not defined.</source>
        <target state="translated">未定義值、建構函式、命名空間或類型 '{0}'。</target>
        <note />
      </trans-unit>
      <trans-unit id="undefinedNameValueOfConstructor">
        <source>The value or constructor '{0}' is not defined.</source>
        <target state="translated">未定義值或建構函式 '{0}'。</target>
        <note />
      </trans-unit>
      <trans-unit id="undefinedNameValueNamespaceTypeOrModule">
        <source>The value, namespace, type or module '{0}' is not defined.</source>
        <target state="translated">未定義值、命名空間、類型或模組 '{0}'。</target>
        <note />
      </trans-unit>
      <trans-unit id="undefinedNameConstructorModuleOrNamespace">
        <source>The constructor, module or namespace '{0}' is not defined.</source>
        <target state="translated">未定義建構函式、模組或命名空間 '{0}'。</target>
        <note />
      </trans-unit>
      <trans-unit id="undefinedNameType">
        <source>The type '{0}' is not defined.</source>
        <target state="translated">未定義類型 '{0}'。</target>
        <note />
      </trans-unit>
      <trans-unit id="undefinedNameTypeIn">
        <source>The type '{0}' is not defined in '{1}'.</source>
        <target state="translated">{1}' 中未定義類型 '{0}'。</target>
        <note />
      </trans-unit>
      <trans-unit id="undefinedNameRecordLabelOrNamespace">
        <source>The record label or namespace '{0}' is not defined.</source>
        <target state="translated">未定義記錄標籤或命名空間 '{0}'。</target>
        <note />
      </trans-unit>
      <trans-unit id="undefinedNameRecordLabel">
        <source>The record label '{0}' is not defined.</source>
        <target state="translated">未定義記錄標籤 '{0}'。</target>
        <note />
      </trans-unit>
      <trans-unit id="undefinedNameSuggestionsIntro">
        <source>Maybe you want one of the following:</source>
        <target state="translated">您可能需要下列其中一項:</target>
        <note />
      </trans-unit>
      <trans-unit id="undefinedNameTypeParameter">
        <source>The type parameter {0} is not defined.</source>
        <target state="translated">未定義類型參數 {0}。</target>
        <note />
      </trans-unit>
      <trans-unit id="undefinedNamePatternDiscriminator">
        <source>The pattern discriminator '{0}' is not defined.</source>
        <target state="translated">未定義模式鑑別子 '{0}'。</target>
        <note />
      </trans-unit>
      <trans-unit id="replaceWithSuggestion">
        <source>Replace with '{0}'</source>
        <target state="translated">取代為 '{0}'</target>
        <note />
      </trans-unit>
      <trans-unit id="addIndexerDot">
        <source>Add . for indexer access.</source>
        <target state="translated">為索引子存取新增 .。</target>
        <note />
      </trans-unit>
      <trans-unit id="listElementHasWrongType">
        <source>All elements of a list constructor expression must have the same type. This expression was expected to have type '{0}', but here has type '{1}'.</source>
        <target state="translated">清單建構函式運算式的所有分支都必須是同一種類型。此運算式應具備類型 '{0}'，但卻為類型 '{1}'。</target>
        <note />
      </trans-unit>
      <trans-unit id="arrayElementHasWrongType">
        <source>All elements of an array constructor expression must have the same type. This expression was expected to have type '{0}', but here has type '{1}'.</source>
        <target state="translated">陣列建構函式運算式的所有項目都必須是同一種類型。此運算式應具備類型 '{0}'，但卻是類型 '{1}'。</target>
        <note />
      </trans-unit>
      <trans-unit id="missingElseBranch">
        <source>The 'if' expression is missing an 'else' branch. The 'then' branch has type '{0}'. Because 'if' is an expression, and not a statement, add an 'else' branch which returns a value of the same type.</source>
        <target state="translated">'if' 運算式遺漏 'else' 分支。'then' 分支具有類型 '{0}'。因為 'if' 為運算式而非陳述式，所以請新增會傳回的值類型相同的 'else' 分支。</target>
        <note />
      </trans-unit>
      <trans-unit id="ifExpression">
        <source>The 'if' expression needs to have type '{0}' to satisfy context type requirements. It currently has type '{1}'.</source>
        <target state="translated">if' 運算式必須具備類型 '{0}'，才能滿足內容類型的需求。其目前的類型為 '{1}'。</target>
        <note />
      </trans-unit>
      <trans-unit id="elseBranchHasWrongType">
        <source>All branches of an 'if' expression must have the same type. This expression was expected to have type '{0}', but here has type '{1}'.</source>
        <target state="translated">if' 運算式的所有分支都必須是同一種類型。此運算式應具備類型 '{0}'，但卻是類型 '{1}'。</target>
        <note />
      </trans-unit>
      <trans-unit id="followingPatternMatchClauseHasWrongType">
        <source>All branches of a pattern match expression must return values of the same type. The first branch returned a value of type '{0}', but this branch returned a value of type '{1}'.</source>
        <target state="translated">模式比對運算式的所有分支，都必須傳回相同類型的值。第一個分支傳回了類型 '{0}' 的值，但此分支卻傳回了類型 '{1}' 的值。</target>
        <note />
      </trans-unit>
      <trans-unit id="patternMatchGuardIsNotBool">
        <source>A pattern match guard must be of type 'bool', but this 'when' expression is of type '{0}'.</source>
        <target state="translated">模式比對成立條件必須是類型 'bool'，但此 'when' 運算式卻是類型 '{0}'。</target>
        <note />
      </trans-unit>
      <trans-unit id="commaInsteadOfSemicolonInRecord">
        <source>A ';' is used to separate field values in records. Consider replacing ',' with ';'.</source>
        <target state="translated">記錄中使用 ';' 來分隔欄位值。請考慮以 ';' 取代 ','。</target>
        <note />
      </trans-unit>
      <trans-unit id="derefInsteadOfNot">
        <source>The '!' operator is used to dereference a ref cell. Consider using 'not expr' here.</source>
        <target state="translated">'!' 運算子用於將 ref 儲存格取值 (Dereference)。請考慮在此使用 'not expr'。</target>
        <note />
      </trans-unit>
      <trans-unit id="buildUnexpectedTypeArgs">
        <source>The non-generic type '{0}' does not expect any type arguments, but here is given {1} type argument(s)</source>
        <target state="translated">非泛型型別 '{0}' 不需要任何型別引數，但此處指定了 {1} 個型別引數</target>
        <note />
      </trans-unit>
      <trans-unit id="returnUsedInsteadOfReturnBang">
        <source>Consider using 'return!' instead of 'return'.</source>
        <target state="translated">請考慮使用 'return!'，而不使用 'return'。</target>
        <note />
      </trans-unit>
      <trans-unit id="yieldUsedInsteadOfYieldBang">
        <source>Consider using 'yield!' instead of 'yield'.</source>
        <target state="translated">請考慮使用 'yield!' 而不使用 'yield'。</target>
        <note />
      </trans-unit>
      <trans-unit id="tupleRequiredInAbstractMethod">
        <source>\nA tuple type is required for one or more arguments. Consider wrapping the given arguments in additional parentheses or review the definition of the interface.</source>
        <target state="translated">\n有一或多個引數需要元組類型。請考慮用額外的括弧括住提供的引數，或檢閱介面定義。</target>
        <note />
      </trans-unit>
      <trans-unit id="buildInvalidWarningNumber">
        <source>Invalid warning number '{0}'</source>
        <target state="translated">無效的警告編號 '{0}'</target>
        <note />
      </trans-unit>
      <trans-unit id="buildInvalidVersionString">
        <source>Invalid version string '{0}'</source>
        <target state="translated">無效的版本字串 '{0}'</target>
        <note />
      </trans-unit>
      <trans-unit id="buildInvalidVersionFile">
        <source>Invalid version file '{0}'</source>
        <target state="translated">無效的版本檔案 '{0}'</target>
        <note />
      </trans-unit>
      <trans-unit id="buildProductName">
        <source>Microsoft (R) F# Compiler version {0}</source>
        <target state="translated">Microsoft (R) F# 編譯器版本 {0}</target>
        <note />
      </trans-unit>
      <trans-unit id="buildProductNameCommunity">
        <source>F# Compiler for F# {0}</source>
        <target state="translated">適用於 F# {0} 的 F# 編譯器</target>
        <note />
      </trans-unit>
      <trans-unit id="buildProblemWithFilename">
        <source>Problem with filename '{0}': {1}</source>
        <target state="translated">檔名 '{0}' 有問題: {1}</target>
        <note />
      </trans-unit>
      <trans-unit id="buildNoInputsSpecified">
        <source>No inputs specified</source>
        <target state="translated">未指定輸入</target>
        <note />
      </trans-unit>
      <trans-unit id="buildPdbRequiresDebug">
        <source>The '--pdb' option requires the '--debug' option to be used</source>
        <target state="translated">'--pdb' 選項要求必須使用 '--debug' 選項</target>
        <note />
      </trans-unit>
      <trans-unit id="buildInvalidSearchDirectory">
        <source>The search directory '{0}' is invalid</source>
        <target state="translated">搜尋目錄 '{0}' 無效。</target>
        <note />
      </trans-unit>
      <trans-unit id="buildSearchDirectoryNotFound">
        <source>The search directory '{0}' could not be found</source>
        <target state="translated">找不到搜尋目錄 '{0}'</target>
        <note />
      </trans-unit>
      <trans-unit id="buildInvalidFilename">
        <source>'{0}' is not a valid filename</source>
        <target state="translated">'{0}' 不是有效的檔名</target>
        <note />
      </trans-unit>
      <trans-unit id="buildInvalidAssemblyName">
        <source>'{0}' is not a valid assembly name</source>
        <target state="translated">'{0}' 不是有效的組件名稱</target>
        <note />
      </trans-unit>
      <trans-unit id="buildInvalidPrivacy">
        <source>Unrecognized privacy setting '{0}' for managed resource, valid options are 'public' and 'private'</source>
        <target state="translated">受控資源的無法辨識隱私設定 '{0}'，有效的選項是 'public' 和 'private'</target>
        <note />
      </trans-unit>
      <trans-unit id="buildMultipleReferencesNotAllowed">
        <source>Multiple references to '{0}.dll' are not permitted</source>
        <target state="translated">不允許多次參考 '{0}.dll'</target>
        <note />
      </trans-unit>
      <trans-unit id="buildCouldNotReadVersionInfoFromMscorlib">
        <source>Could not read version from mscorlib.dll</source>
        <target state="translated">無法從 mscorlib.dll 讀取版本</target>
        <note />
      </trans-unit>
      <trans-unit id="buildCannotReadAssembly">
        <source>Unable to read assembly '{0}'</source>
        <target state="translated">無法讀取組件 '{0}'</target>
        <note />
      </trans-unit>
      <trans-unit id="buildAssemblyResolutionFailed">
        <source>Assembly resolution failure at or near this location</source>
        <target state="translated">組件解析在這個位置或附近失敗</target>
        <note />
      </trans-unit>
      <trans-unit id="buildImplicitModuleIsNotLegalIdentifier">
        <source>The declarations in this file will be placed in an implicit module '{0}' based on the file name '{1}'. However this is not a valid F# identifier, so the contents will not be accessible from other files. Consider renaming the file or adding a 'module' or 'namespace' declaration at the top of the file.</source>
        <target state="translated">這個檔案中的宣告將根據檔案名稱 '{1}' 放在隱含模組 '{0}' 中。但因為這並不是有效的 F# 識別碼，所以無法從其他檔案存取其內容。請考慮重新命名檔案，或在檔案最上方加入 'module' 或 'namespace' 宣告。</target>
        <note />
      </trans-unit>
      <trans-unit id="buildMultiFileRequiresNamespaceOrModule">
        <source>Files in libraries or multiple-file applications must begin with a namespace or module declaration, e.g. 'namespace SomeNamespace.SubNamespace' or 'module SomeNamespace.SomeModule'. Only the last source file of an application may omit such a declaration.</source>
        <target state="translated">程式庫或多檔案應用程式中的檔案應該以命名空間或模組宣告開頭，例如 'namespace SomeNamespace.SubNamespace' 或 'module SomeNamespace.SomeModule'。只有應用程式的最後一個原始程式檔可以省略這樣的宣告。</target>
        <note />
      </trans-unit>
      <trans-unit id="noEqualSignAfterModule">
        <source>Files in libraries or multiple-file applications must begin with a namespace or module declaration. When using a module declaration at the start of a file the '=' sign is not allowed. If this is a top-level module, consider removing the = to resolve this error.</source>
        <target state="translated">程式庫或多檔案應用程式中的檔案必須以命名空間或模組宣告為開頭。在檔案開頭使用模組宣告時，不允許 '=' 符號。如果這是頂層模組，請考慮移除 = 以解決此錯誤。</target>
        <note />
      </trans-unit>
      <trans-unit id="buildMultipleToplevelModules">
        <source>This file contains multiple declarations of the form 'module SomeNamespace.SomeModule'. Only one declaration of this form is permitted in a file. Change your file to use an initial namespace declaration and/or use 'module ModuleName = ...' to define your modules.</source>
        <target state="translated">這個檔案包含 'module SomeNamespace.SomeModule' 形式的多個宣告。一個檔案只允許一個這種形式的宣告。請將檔案變更成使用初始命名空間宣告，和/或使用 'module ModuleName = ...' 來定義模組。</target>
        <note />
      </trans-unit>
      <trans-unit id="buildOptionRequiresParameter">
        <source>Option requires parameter: {0}</source>
        <target state="translated">選項需要參數: {0}</target>
        <note />
      </trans-unit>
      <trans-unit id="buildCouldNotFindSourceFile">
        <source>Source file '{0}' could not be found</source>
        <target state="translated">找不到原始程式檔 '{0}'</target>
        <note />
      </trans-unit>
      <trans-unit id="buildInvalidSourceFileExtension">
        <source>The file extension of '{0}' is not recognized. Source files must have extension .fs, .fsi, .fsx, .fsscript, .ml or .mli.</source>
        <target state="translated">無法辨識 '{0}' 的副檔名。原始程式檔的副檔名必須是 .fs、.fsi、.fsx、.fsscript、.ml 或 .mli。</target>
        <note />
      </trans-unit>
      <trans-unit id="buildCouldNotResolveAssembly">
        <source>Could not resolve assembly '{0}'</source>
        <target state="translated">無法解析組件 '{0}'</target>
        <note />
      </trans-unit>
      <trans-unit id="buildCouldNotResolveAssemblyRequiredByFile">
        <source>Could not resolve assembly '{0}' required by '{1}'</source>
        <target state="translated">無法解析 '{1}' 所需的組件 '{0}'</target>
        <note />
      </trans-unit>
      <trans-unit id="buildErrorOpeningBinaryFile">
        <source>Error opening binary file '{0}': {1}</source>
        <target state="translated">開啟二進位檔案 '{0}' 時發生錯誤: {1}</target>
        <note />
      </trans-unit>
      <trans-unit id="buildDifferentVersionMustRecompile">
        <source>The F#-compiled DLL '{0}' needs to be recompiled to be used with this version of F#</source>
        <target state="translated">F# 編譯的 DLL '{0}' 必須重新編譯後，才能用於這個版本的 F#</target>
        <note />
      </trans-unit>
      <trans-unit id="buildInvalidHashIDirective">
        <source>Invalid directive. Expected '#I \"&lt;path&gt;\"'.</source>
        <target state="translated">無效的指示詞。必須是 '#I \"&lt;path&gt;\"'。</target>
        <note />
      </trans-unit>
      <trans-unit id="buildInvalidHashrDirective">
        <source>Invalid directive. Expected '#r \"&lt;file-or-assembly&gt;\"'.</source>
        <target state="translated">無效的指示詞。必須是 '#r \"&lt;file-or-assembly&gt;\"'。</target>
        <note />
      </trans-unit>
      <trans-unit id="buildInvalidHashloadDirective">
        <source>Invalid directive. Expected '#load \"&lt;file&gt;\" ... \"&lt;file&gt;\"'.</source>
        <target state="translated">無效的指示詞。必須是 '#load \"&lt;file&gt;\" ... \"&lt;file&gt;\"'。</target>
        <note />
      </trans-unit>
      <trans-unit id="buildInvalidHashtimeDirective">
        <source>Invalid directive. Expected '#time', '#time \"on\"' or '#time \"off\"'.</source>
        <target state="translated">無效的指示詞。必須是 '#time'、'#time \"on\"' 或 '#time \"off\"'。</target>
        <note />
      </trans-unit>
      <trans-unit id="buildDirectivesInModulesAreIgnored">
        <source>Directives inside modules are ignored</source>
        <target state="translated">已忽略模組內的指示詞</target>
        <note />
      </trans-unit>
      <trans-unit id="buildSignatureAlreadySpecified">
        <source>A signature for the file or module '{0}' has already been specified</source>
        <target state="translated">已經指定檔案或模組 '{0}' 的簽章</target>
        <note />
      </trans-unit>
      <trans-unit id="buildImplementationAlreadyGivenDetail">
        <source>An implementation of file or module '{0}' has already been given. Compilation order is significant in F# because of type inference. You may need to adjust the order of your files to place the signature file before the implementation. In Visual Studio files are type-checked in the order they appear in the project file, which can be edited manually or adjusted using the solution explorer.</source>
        <target state="translated">已經指定檔案或模組 '{0}' 的實作。因為類型推斷的關係，F# 中不同的編譯順序會有不同的結果。您必須調整檔案的順序，使簽章檔放在實作之前。在 Visual Studio 中，檔案會依照它們出現在專案檔中的順序進行類型檢查，這個順序可以用手動方式編輯，或使用方案總管調整。</target>
        <note />
      </trans-unit>
      <trans-unit id="buildImplementationAlreadyGiven">
        <source>An implementation of the file or module '{0}' has already been given</source>
        <target state="translated">已經指定檔案或模組 '{0}' 的實作</target>
        <note />
      </trans-unit>
      <trans-unit id="buildSignatureWithoutImplementation">
        <source>The signature file '{0}' does not have a corresponding implementation file. If an implementation file exists then check the 'module' and 'namespace' declarations in the signature and implementation files match.</source>
        <target state="translated">簽章檔 '{0}' 沒有對應的實作檔。如果實作檔的確存在，請檢查簽章檔與實作檔中的 'module' 和 'namespace' 宣告是否相符。</target>
        <note />
      </trans-unit>
      <trans-unit id="buildArgInvalidInt">
        <source>'{0}' is not a valid integer argument</source>
        <target state="translated">'{0}' 不是有效的整數引數</target>
        <note />
      </trans-unit>
      <trans-unit id="buildArgInvalidFloat">
        <source>'{0}' is not a valid floating point argument</source>
        <target state="translated">'{0}' 不是有效的浮點引數</target>
        <note />
      </trans-unit>
      <trans-unit id="buildUnrecognizedOption">
        <source>Unrecognized option: '{0}'</source>
        <target state="translated">選項無法辨認: '{0}'</target>
        <note />
      </trans-unit>
      <trans-unit id="buildInvalidModuleOrNamespaceName">
        <source>Invalid module or namespace name</source>
        <target state="translated">無效的模組或命名空間名稱</target>
        <note />
      </trans-unit>
      <trans-unit id="pickleErrorReadingWritingMetadata">
        <source>Error reading/writing metadata for the F# compiled DLL '{0}'. Was the DLL compiled with an earlier version of the F# compiler? (error: '{1}').</source>
        <target state="translated">讀取/寫入 F# 編譯的 DLL '{0}' 的中繼資料時發生錯誤。這個 DLL 是用舊版 F# 編譯器編譯的嗎? (錯誤: '{1}')</target>
        <note />
      </trans-unit>
      <trans-unit id="tastTypeOrModuleNotConcrete">
        <source>The type/module '{0}' is not a concrete module or type</source>
        <target state="translated">類型/模組 '{0}' 不是具象模組或類型</target>
        <note />
      </trans-unit>
      <trans-unit id="tastTypeHasAssemblyCodeRepresentation">
        <source>The type '{0}' has an inline assembly code representation</source>
        <target state="translated">類型 '{0}' 有內嵌組譯程式碼表示</target>
        <note />
      </trans-unit>
      <trans-unit id="tastNamespaceAndModuleWithSameNameInAssembly">
        <source>A namespace and a module named '{0}' both occur in two parts of this assembly</source>
        <target state="translated">名稱為 '{0}' 的命名空間和模組都出現在這個組件的兩個部分中</target>
        <note />
      </trans-unit>
      <trans-unit id="tastTwoModulesWithSameNameInAssembly">
        <source>Two modules named '{0}' occur in two parts of this assembly</source>
        <target state="translated">名稱為 '{0}' 的兩個模組出現在這個組件的兩個部分中</target>
        <note />
      </trans-unit>
      <trans-unit id="tastDuplicateTypeDefinitionInAssembly">
        <source>Two type definitions named '{0}' occur in namespace '{1}' in two parts of this assembly</source>
        <target state="translated">兩個名稱為 '{0}' 的類型定義出現在這個組件兩個部分的命名空間 '{1}' 中</target>
        <note />
      </trans-unit>
      <trans-unit id="tastConflictingModuleAndTypeDefinitionInAssembly">
        <source>A module and a type definition named '{0}' occur in namespace '{1}' in two parts of this assembly</source>
        <target state="translated">名稱為 '{0}' 的模組和類型定義出現在這個組件兩個部分的命名空間 '{1}' 中</target>
        <note />
      </trans-unit>
      <trans-unit id="tastInvalidMemberSignature">
        <source>Invalid member signature encountered because of an earlier error</source>
        <target state="translated">因為先前的錯誤，導致發生無效的成員簽章</target>
        <note />
      </trans-unit>
      <trans-unit id="tastValueDoesNotHaveSetterType">
        <source>This value does not have a valid property setter type</source>
        <target state="translated">這個值沒有有效的屬性 setter 類型</target>
        <note />
      </trans-unit>
      <trans-unit id="tastInvalidFormForPropertyGetter">
        <source>Invalid form for a property getter. At least one '()' argument is required when using the explicit syntax.</source>
        <target state="translated">屬性 getter 的形式無效。使用明確語法時至少要有一個 '()' 引數。</target>
        <note />
      </trans-unit>
      <trans-unit id="tastInvalidFormForPropertySetter">
        <source>Invalid form for a property setter. At least one argument is required.</source>
        <target state="translated">屬性 setter 的形式無效。至少要有一個引數。</target>
        <note />
      </trans-unit>
      <trans-unit id="tastUnexpectedByRef">
        <source>Unexpected use of a byref-typed variable</source>
        <target state="translated">未預期的 ByRef 類型變數用法</target>
        <note />
      </trans-unit>
      <trans-unit id="tastInvalidMutationOfConstant">
        <source>Invalid mutation of a constant expression. Consider copying the expression to a mutable local, e.g. 'let mutable x = ...'.</source>
        <target state="translated">常數運算式無效的變動。請考慮將運算式複製到可變動的區域變數，例如 'let mutable x = ...'。</target>
        <note />
      </trans-unit>
      <trans-unit id="tastValueHasBeenCopied">
        <source>The value has been copied to ensure the original is not mutated by this operation or because the copy is implicit when returning a struct from a member and another member is then accessed</source>
        <target state="translated">已複製值確保此作業不會變動原始值，或因為從成員傳回結構，再存取其他成員意味著已複製</target>
        <note />
      </trans-unit>
      <trans-unit id="tastRecursiveValuesMayNotBeInConstructionOfTuple">
        <source>Recursively defined values cannot appear directly as part of the construction of a tuple value within a recursive binding</source>
        <target state="translated">遞迴定義的值不能直接顯示為遞迴繫結內元組值的一部分建構</target>
        <note />
      </trans-unit>
      <trans-unit id="tastRecursiveValuesMayNotAppearInConstructionOfType">
        <source>Recursive values cannot appear directly as a construction of the type '{0}' within a recursive binding. This feature has been removed from the F# language. Consider using a record instead.</source>
        <target state="translated">遞迴值無法直接顯示為遞迴繫結內類型 '{0}' 的建構。這項功能已從 F# 語言移除。請考慮改用記錄。</target>
        <note />
      </trans-unit>
      <trans-unit id="tastRecursiveValuesMayNotBeAssignedToNonMutableField">
        <source>Recursive values cannot be directly assigned to the non-mutable field '{0}' of the type '{1}' within a recursive binding. Consider using a mutable field instead.</source>
        <target state="translated">遞迴值無法直接指派給遞迴繫結內類型 '{1}' 的不可變動欄位 '{0}'。請考慮改用可變動的欄位。</target>
        <note />
      </trans-unit>
      <trans-unit id="tastUnexpectedDecodeOfAutoOpenAttribute">
        <source>Unexpected decode of AutoOpenAttribute</source>
        <target state="translated">未預期的 AutoOpenAttribute 解碼</target>
        <note />
      </trans-unit>
      <trans-unit id="tastUnexpectedDecodeOfInternalsVisibleToAttribute">
        <source>Unexpected decode of InternalsVisibleToAttribute</source>
        <target state="translated">未預期的 InternalsVisibleToAttribute 解碼</target>
        <note />
      </trans-unit>
      <trans-unit id="tastUnexpectedDecodeOfInterfaceDataVersionAttribute">
        <source>Unexpected decode of InterfaceDataVersionAttribute</source>
        <target state="translated">未預期的 InterfaceDataVersionAttribute 解碼</target>
        <note />
      </trans-unit>
      <trans-unit id="tastActivePatternsLimitedToSeven">
        <source>Active patterns cannot return more than 7 possibilities</source>
        <target state="translated">現用模式不能傳回超過 7 種可能性</target>
        <note />
      </trans-unit>
      <trans-unit id="tastNotAConstantExpression">
        <source>This is not a valid constant expression or custom attribute value</source>
        <target state="translated">這不是有效的常數運算式或自訂屬性值</target>
        <note />
      </trans-unit>
      <trans-unit id="ValueNotContainedMutabilityAttributesDiffer">
        <source>Module '{0}' contains\n    {1}    \nbut its signature specifies\n    {2}    \nThe mutability attributes differ</source>
        <target state="translated">模組 '{0}' 包含\n    {1}    \n但它的簽章卻指定\n    {2}    \n可變動性屬性不同</target>
        <note />
      </trans-unit>
      <trans-unit id="ValueNotContainedMutabilityNamesDiffer">
        <source>Module '{0}' contains\n    {1}    \nbut its signature specifies\n    {2}    \nThe names differ</source>
        <target state="translated">模組 '{0}' 包含\n    {1}    \n但它的簽章卻指定\n    {2}    \n名稱不同</target>
        <note />
      </trans-unit>
      <trans-unit id="ValueNotContainedMutabilityCompiledNamesDiffer">
        <source>Module '{0}' contains\n    {1}    \nbut its signature specifies\n    {2}    \nThe compiled names differ</source>
        <target state="translated">模組 '{0}' 包含\n    {1}    \n但它的簽章卻指定\n    {2}    \n編譯的名稱不同</target>
        <note />
      </trans-unit>
      <trans-unit id="ValueNotContainedMutabilityDisplayNamesDiffer">
        <source>Module '{0}' contains\n    {1}    \nbut its signature specifies\n    {2}    \nThe display names differ</source>
        <target state="translated">模組 '{0}' 包含\n    {1}    \n但它的簽章卻指定\n    {2}    \n顯示名稱不同</target>
        <note />
      </trans-unit>
      <trans-unit id="ValueNotContainedMutabilityAccessibilityMore">
        <source>Module '{0}' contains\n    {1}    \nbut its signature specifies\n    {2}    \nThe accessibility specified in the signature is more than that specified in the implementation</source>
        <target state="translated">模組 '{0}' 包含\n    {1}    \n但它的簽章卻指定\n    {2}    \n簽章中指定的存取範圍大於實作中指定的存取範圍</target>
        <note />
      </trans-unit>
      <trans-unit id="ValueNotContainedMutabilityInlineFlagsDiffer">
        <source>Module '{0}' contains\n    {1}    \nbut its signature specifies\n    {2}    \nThe inline flags differ</source>
        <target state="translated">模組 '{0}' 包含\n    {1}    \n但它的簽章卻指定\n    {2}    \n內嵌旗標不同</target>
        <note />
      </trans-unit>
      <trans-unit id="ValueNotContainedMutabilityLiteralConstantValuesDiffer">
        <source>Module '{0}' contains\n    {1}    \nbut its signature specifies\n    {2}    \nThe literal constant values and/or attributes differ</source>
        <target state="translated">模組 '{0}' 包含\n    {1}    \n但它的簽章卻指定\n    {2}    \n常值常數值和/或屬性不同</target>
        <note />
      </trans-unit>
      <trans-unit id="ValueNotContainedMutabilityOneIsTypeFunction">
        <source>Module '{0}' contains\n    {1}    \nbut its signature specifies\n    {2}    \nOne is a type function and the other is not. The signature requires explicit type parameters if they are present in the implementation.</source>
        <target state="translated">模組 '{0}' 包含\n    {1}    \n但它的簽章卻指定\n    {2}    \n其中一個是類型函式，另一個卻不是。如果型別參數出現在實作中，簽章就需要明確的型別參數參數。</target>
        <note />
      </trans-unit>
      <trans-unit id="ValueNotContainedMutabilityParameterCountsDiffer">
        <source>Module '{0}' contains\n    {1}    \nbut its signature specifies\n    {2}    \nThe respective type parameter counts differ</source>
        <target state="translated">模組 '{0}' 包含\n    {1}    \n但其簽章卻指定\n    {2}    \n個別的型別參數計數不同</target>
        <note />
      </trans-unit>
      <trans-unit id="ValueNotContainedMutabilityTypesDiffer">
        <source>Module '{0}' contains\n    {1}    \nbut its signature specifies\n    {2}    \nThe types differ</source>
        <target state="translated">模組 '{0}' 包含\n    {1}    \n但它的簽章卻指定\n    {2}    \n類型不同</target>
        <note />
      </trans-unit>
      <trans-unit id="ValueNotContainedMutabilityExtensionsDiffer">
        <source>Module '{0}' contains\n    {1}    \nbut its signature specifies\n    {2}    \nOne is an extension member and the other is not</source>
        <target state="translated">模組 '{0}' 包含\n    {1}    \n但它的簽章卻指定\n    {2}    \n其中一個是擴充成員，另一個卻不是</target>
        <note />
      </trans-unit>
      <trans-unit id="ValueNotContainedMutabilityArityNotInferred">
        <source>Module '{0}' contains\n    {1}    \nbut its signature specifies\n    {2}    \nAn arity was not inferred for this value</source>
        <target state="translated">模組 '{0}' 包含\n    {1}    \n但它的簽章卻指定\n    {2}    \n未針對這個值推斷 Arity</target>
        <note />
      </trans-unit>
      <trans-unit id="ValueNotContainedMutabilityGenericParametersDiffer">
        <source>Module '{0}' contains\n    {1}    \nbut its signature specifies\n    {2}    \nThe number of generic parameters in the signature and implementation differ (the signature declares {3} but the implementation declares {4}</source>
        <target state="translated">模組 '{0}' 包含\n    {1}    \n但它的簽章卻指定\n    {2}    \n簽章與實作中泛型參數的數目不同 (簽章宣告了 {3} 個，但實作宣告了 {4} 個</target>
        <note />
      </trans-unit>
      <trans-unit id="ValueNotContainedMutabilityGenericParametersAreDifferentKinds">
        <source>Module '{0}' contains\n    {1}    \nbut its signature specifies\n    {2}    \nThe generic parameters in the signature and implementation have different kinds. Perhaps there is a missing [&lt;Measure&gt;] attribute.</source>
        <target state="translated">模組 '{0}' 包含\n    {1}    \n但其簽章卻指定了\n    {2}    \n簽章與實作中泛型參數的種類不同。可能遺漏了 [&lt;Measure&gt;] 屬性。</target>
        <note />
      </trans-unit>
      <trans-unit id="ValueNotContainedMutabilityAritiesDiffer">
        <source>Module '{0}' contains\n    {1}    \nbut its signature specifies\n    {2}    \nThe arities in the signature and implementation differ. The signature specifies that '{3}' is function definition or lambda expression accepting at least {4} argument(s), but the implementation is a computed function value. To declare that a computed function value is a permitted implementation simply parenthesize its type in the signature, e.g.\n\tval {5}: int -&gt; (int -&gt; int)\ninstead of\n\tval {6}: int -&gt; int -&gt; int.</source>
        <target state="translated">模組 '{0}' 包含\n    {1}    \n但它的簽章卻指定\n    {2}    \n簽章與實作中的 Arity 不同。簽章指定 '{3}' 是函式定義或 Lambda 運算式，且接受至少 {4} 個引數，但實作則是計算的函式值。若要宣告計算的函式值是允許的實作，只要將簽章中它的類型括在括號內，例如\n\tval {5}: int -&gt; (int -&gt; int)\n而不是\n\tval {6}: int -&gt; int -&gt; int。</target>
        <note />
      </trans-unit>
      <trans-unit id="ValueNotContainedMutabilityDotNetNamesDiffer">
        <source>Module '{0}' contains\n    {1}    \nbut its signature specifies\n    {2}    \nThe CLI member names differ</source>
        <target state="translated">模組 '{0}' 包含\n    {1}    \n但它的簽章卻指定\n    {2}    \nCLI 成員名稱不同</target>
        <note />
      </trans-unit>
      <trans-unit id="ValueNotContainedMutabilityStaticsDiffer">
        <source>Module '{0}' contains\n    {1}    \nbut its signature specifies\n    {2}    \nOne is static and the other isn't</source>
        <target state="translated">模組 '{0}' 包含\n    {1}    \n但它的簽章卻指定\n    {2}    \n其中一個是靜態的，另一個卻不是</target>
        <note />
      </trans-unit>
      <trans-unit id="ValueNotContainedMutabilityVirtualsDiffer">
        <source>Module '{0}' contains\n    {1}    \nbut its signature specifies\n    {2}    \nOne is virtual and the other isn't</source>
        <target state="translated">模組 '{0}' 包含\n    {1}    \n但它的簽章卻指定\n    {2}    \n其中一個是虛擬的，另一個卻不是</target>
        <note />
      </trans-unit>
      <trans-unit id="ValueNotContainedMutabilityAbstractsDiffer">
        <source>Module '{0}' contains\n    {1}    \nbut its signature specifies\n    {2}    \nOne is abstract and the other isn't</source>
        <target state="translated">模組 '{0}' 包含\n    {1}    \n但它的簽章卻指定\n    {2}    \n其中一個是抽象的，另一個卻不是</target>
        <note />
      </trans-unit>
      <trans-unit id="ValueNotContainedMutabilityFinalsDiffer">
        <source>Module '{0}' contains\n    {1}    \nbut its signature specifies\n    {2}    \nOne is final and the other isn't</source>
        <target state="translated">模組 '{0}' 包含\n    {1}    \n但它的簽章卻指定\n    {2}    \n其中一個是最後的，另一個卻不是</target>
        <note />
      </trans-unit>
      <trans-unit id="ValueNotContainedMutabilityOverridesDiffer">
        <source>Module '{0}' contains\n    {1}    \nbut its signature specifies\n    {2}    \nOne is marked as an override and the other isn't</source>
        <target state="translated">模組 '{0}' 包含\n    {1}    \n但它的簽章卻指定\n    {2}    \n其中一個標記為覆寫，另一個卻不是</target>
        <note />
      </trans-unit>
      <trans-unit id="ValueNotContainedMutabilityOneIsConstructor">
        <source>Module '{0}' contains\n    {1}    \nbut its signature specifies\n    {2}    \nOne is a constructor/property and the other is not</source>
        <target state="translated">模組 '{0}' 包含\n    {1}    \n但它的簽章卻指定\n    {2}    \n其中一個是建構函式/屬性，另一個卻不是</target>
        <note />
      </trans-unit>
      <trans-unit id="ValueNotContainedMutabilityStaticButInstance">
        <source>Module '{0}' contains\n    {1}    \nbut its signature specifies\n    {2}    \nThe compiled representation of this method is as a static member but the signature indicates its compiled representation is as an instance member</source>
        <target state="translated">模組 '{0}' 包含\n    {1}    \n但它的簽章卻指定\n    {2}    \n這個方法的編譯表示是做為靜態成員，但簽章卻指示它的編譯表示是做為執行個體成員</target>
        <note />
      </trans-unit>
      <trans-unit id="ValueNotContainedMutabilityInstanceButStatic">
        <source>Module '{0}' contains\n    {1}    \nbut its signature specifies\n    {2}    \nThe compiled representation of this method is as an instance member, but the signature indicates its compiled representation is as a static member</source>
        <target state="translated">模組 '{0}' 包含\n    {1}    \n但它的簽章卻指定\n    {2}    \n這個方法的編譯表示是做為執行個體成員，但簽章卻指示它的編譯表示是做為靜態成員</target>
        <note />
      </trans-unit>
      <trans-unit id="DefinitionsInSigAndImplNotCompatibleNamesDiffer">
        <source>The {0} definitions in the signature and implementation are not compatible because the names differ. The type is called '{1}' in the signature file but '{2}' in implementation.</source>
        <target state="translated">簽章與名稱的 {0} 定義不相容，因為名稱不同。類型在簽名檔稱為 '{1}'，但在實作稱為 '{2}'。</target>
        <note />
      </trans-unit>
      <trans-unit id="DefinitionsInSigAndImplNotCompatibleParameterCountsDiffer">
        <source>The {0} definitions for type '{1}' in the signature and implementation are not compatible because the respective type parameter counts differ</source>
        <target state="translated">簽章與實作中類型 '{1}' 的 {0} 定義不相容，因為個別的型別參數計數不同</target>
        <note />
      </trans-unit>
      <trans-unit id="DefinitionsInSigAndImplNotCompatibleAccessibilityDiffer">
        <source>The {0} definitions for type '{1}' in the signature and implementation are not compatible because the accessibility specified in the signature is more than that specified in the implementation</source>
        <target state="translated">簽章與實作中類型 '{1}' 的 {0} 定義不相容，因為簽章中指定的存取範圍大於實作中指定的存取範圍</target>
        <note />
      </trans-unit>
      <trans-unit id="DefinitionsInSigAndImplNotCompatibleMissingInterface">
        <source>The {0} definitions for type '{1}' in the signature and implementation are not compatible because the signature requires that the type supports the interface {2} but the interface has not been implemented</source>
        <target state="translated">簽章與實作中類型 '{1}' 的 {0} 定義不相容，因為簽章要求類型必須支援介面 {2}，但這個介面尚未實作</target>
        <note />
      </trans-unit>
      <trans-unit id="DefinitionsInSigAndImplNotCompatibleImplementationSaysNull">
        <source>The {0} definitions for type '{1}' in the signature and implementation are not compatible because the implementation says this type may use nulls as a representation but the signature does not</source>
        <target state="translated">簽章與實作中類型 '{1}' 的 {0} 定義不相容，因為實作宣稱這個類型可以使用 null 作為表示法，但簽章未宣稱</target>
        <note />
      </trans-unit>
      <trans-unit id="DefinitionsInSigAndImplNotCompatibleImplementationSaysNull2">
        <source>The {0} definitions for type '{1}' in the signature and implementation are not compatible because the implementation says this type may use nulls as an extra value but the signature does not</source>
        <target state="translated">簽章與實作中類型 '{1}' 的 {0} 定義不相容，因為實作宣稱這個類型可以使用 null 作為額外值，但簽章未宣稱</target>
        <note />
      </trans-unit>
      <trans-unit id="DefinitionsInSigAndImplNotCompatibleSignatureSaysNull">
        <source>The {0} definitions for type '{1}' in the signature and implementation are not compatible because the signature says this type may use nulls as a representation but the implementation does not</source>
        <target state="translated">簽章與實作中類型 '{1}' 的 {0} 定義不相容，因為簽章宣稱這個類型可以使用 null 作為表示法，但實作未宣稱</target>
        <note />
      </trans-unit>
      <trans-unit id="DefinitionsInSigAndImplNotCompatibleSignatureSaysNull2">
        <source>The {0} definitions for type '{1}' in the signature and implementation are not compatible because the signature says this type may use nulls as an extra value but the implementation does not</source>
        <target state="translated">簽章與實作中類型 '{1}' 的 {0} 定義不相容，因為簽章宣稱這個類型可以使用 null 作為額外值，但實作未宣稱</target>
        <note />
      </trans-unit>
      <trans-unit id="DefinitionsInSigAndImplNotCompatibleImplementationSealed">
        <source>The {0} definitions for type '{1}' in the signature and implementation are not compatible because the implementation type is sealed but the signature implies it is not. Consider adding the [&lt;Sealed&gt;] attribute to the signature.</source>
        <target state="translated">因為實作類型為已密封，但簽章卻將其隱含為非密封，所以簽章與實作中類型 '{1}' 的 {0} 定義不相容。請考慮將 [&lt;Sealed&gt;] 屬性新增至簽章。</target>
        <note />
      </trans-unit>
      <trans-unit id="DefinitionsInSigAndImplNotCompatibleImplementationIsNotSealed">
        <source>The {0} definitions for type '{1}' in the signature and implementation are not compatible because the implementation type is not sealed but signature implies it is. Consider adding the [&lt;Sealed&gt;] attribute to the implementation.</source>
        <target state="translated">因為實作類型為非密封，但簽章卻將其隱含為已密封，所以簽章與實作中類型 '{1}' 的 {0} 定義不相容。請考慮將 [&lt;Sealed&gt;] 屬性新增至實作。</target>
        <note />
      </trans-unit>
      <trans-unit id="DefinitionsInSigAndImplNotCompatibleImplementationIsAbstract">
        <source>The {0} definitions for type '{1}' in the signature and implementation are not compatible because the implementation is an abstract class but the signature is not. Consider adding the [&lt;AbstractClass&gt;] attribute to the signature.</source>
        <target state="translated">因為實作為抽象類別，但簽章卻不是，所以簽章與實作中類型 '{1}' 的 {0} 定義不相容。請考慮將 [&lt;AbstractClass&gt;] 屬性新增至簽章。</target>
        <note />
      </trans-unit>
      <trans-unit id="DefinitionsInSigAndImplNotCompatibleSignatureIsAbstract">
        <source>The {0} definitions for type '{1}' in the signature and implementation are not compatible because the signature is an abstract class but the implementation is not. Consider adding the [&lt;AbstractClass&gt;] attribute to the implementation.</source>
        <target state="translated">因為簽章為抽象類別，但實作卻不是，所以簽章與實作中類型 '{1}' 的 {0} 定義不相容。請考慮將 [&lt;AbstractClass&gt;] 屬性新增至實作。</target>
        <note />
      </trans-unit>
      <trans-unit id="DefinitionsInSigAndImplNotCompatibleTypesHaveDifferentBaseTypes">
        <source>The {0} definitions for type '{1}' in the signature and implementation are not compatible because the types have different base types</source>
        <target state="translated">簽章與實作中類型 '{1}' 的 {0} 定義不相容，因為類型具有不同的基底類型</target>
        <note />
      </trans-unit>
      <trans-unit id="DefinitionsInSigAndImplNotCompatibleNumbersDiffer">
        <source>The {0} definitions for type '{1}' in the signature and implementation are not compatible because the number of {2}s differ</source>
        <target state="translated">簽章與實作中類型 '{1}' 的 {0} 定義不相容，因為 {2} 數目不同</target>
        <note />
      </trans-unit>
      <trans-unit id="DefinitionsInSigAndImplNotCompatibleSignatureDefinesButImplDoesNot">
        <source>The {0} definitions for type '{1}' in the signature and implementation are not compatible because the signature defines the {2} '{3}' but the implementation does not (or does, but not in the same order)</source>
        <target state="translated">簽章與實作中類型 '{1}' 的 {0} 定義不相容，因為簽章定義了 {2} '{3}'，但實作沒有 (或雖然定義了，但順序不同)</target>
        <note />
      </trans-unit>
      <trans-unit id="DefinitionsInSigAndImplNotCompatibleImplDefinesButSignatureDoesNot">
        <source>The {0} definitions for type '{1}' in the signature and implementation are not compatible because the implementation defines the {2} '{3}' but the signature does not (or does, but not in the same order)</source>
        <target state="translated">簽章與實作中類型 '{1}' 的 {0} 定義不相容，因為實作定義了 {2} '{3}'，但簽章沒有 (或雖然定義了，但順序不同)</target>
        <note />
      </trans-unit>
      <trans-unit id="DefinitionsInSigAndImplNotCompatibleImplDefinesStruct">
        <source>The {0} definitions for type '{1}' in the signature and implementation are not compatible because the implementation defines a struct but the signature defines a type with a hidden representation</source>
        <target state="translated">簽章與實作中類型 '{1}' 的 {0} 定義不相容，因為實作定義了結構，但簽章定義了具隱藏表示法的類型</target>
        <note />
      </trans-unit>
      <trans-unit id="DefinitionsInSigAndImplNotCompatibleDotNetTypeRepresentationIsHidden">
        <source>The {0} definitions for type '{1}' in the signature and implementation are not compatible because a CLI type representation is being hidden by a signature</source>
        <target state="translated">簽章與實作中類型 '{1}' 的 {0} 定義不相容，因為簽章隱藏了某 CLI 類型表示法</target>
        <note />
      </trans-unit>
      <trans-unit id="DefinitionsInSigAndImplNotCompatibleTypeIsHidden">
        <source>The {0} definitions for type '{1}' in the signature and implementation are not compatible because a type representation is being hidden by a signature</source>
        <target state="translated">簽章與實作中類型 '{1}' 的 {0} 定義不相容，因為簽章隱藏了某類型表示法</target>
        <note />
      </trans-unit>
      <trans-unit id="DefinitionsInSigAndImplNotCompatibleTypeIsDifferentKind">
        <source>The {0} definitions for type '{1}' in the signature and implementation are not compatible because the types are of different kinds</source>
        <target state="translated">簽章與實作中類型 '{1}' 的 {0} 定義不相容，因為類型屬於不同類型</target>
        <note />
      </trans-unit>
      <trans-unit id="DefinitionsInSigAndImplNotCompatibleILDiffer">
        <source>The {0} definitions for type '{1}' in the signature and implementation are not compatible because the IL representations differ</source>
        <target state="translated">簽章與實作中類型 '{1}' 的 {0} 定義不相容，因為 IL 表示法不同</target>
        <note />
      </trans-unit>
      <trans-unit id="DefinitionsInSigAndImplNotCompatibleRepresentationsDiffer">
        <source>The {0} definitions for type '{1}' in the signature and implementation are not compatible because the representations differ</source>
        <target state="translated">簽章與實作中類型 '{1}' 的 {0} 定義不相容，因為表示法不同</target>
        <note />
      </trans-unit>
      <trans-unit id="DefinitionsInSigAndImplNotCompatibleFieldWasPresent">
        <source>The {0} definitions for type '{1}' in the signature and implementation are not compatible because the field {2} was present in the implementation but not in the signature</source>
        <target state="translated">簽章與實作中類型 '{1}' 的 {0} 定義不相容，因為實作中有欄位 {2}，但簽章中沒有</target>
        <note />
      </trans-unit>
      <trans-unit id="DefinitionsInSigAndImplNotCompatibleFieldOrderDiffer">
        <source>The {0} definitions for type '{1}' in the signature and implementation are not compatible because the order of the fields is different in the signature and implementation</source>
        <target state="translated">簽章與實作中類型 '{1}' 的 {0} 定義不相容，因為簽章與實作中的欄位順序不同</target>
        <note />
      </trans-unit>
      <trans-unit id="DefinitionsInSigAndImplNotCompatibleFieldRequiredButNotSpecified">
        <source>The {0} definitions for type '{1}' in the signature and implementation are not compatible because the field {2} was required by the signature but was not specified by the implementation</source>
        <target state="translated">簽章與實作中類型 '{1}' 的 {0} 定義不相容，因為簽章需要欄位 {2}，但實作卻未指定</target>
        <note />
      </trans-unit>
      <trans-unit id="DefinitionsInSigAndImplNotCompatibleFieldIsInImplButNotSig">
        <source>The {0} definitions for type '{1}' in the signature and implementation are not compatible because the field '{2}' was present in the implementation but not in the signature. Struct types must now reveal their fields in the signature for the type, though the fields may still be labelled 'private' or 'internal'.</source>
        <target state="translated">簽章與實作中類型 '{1}' 的 {0} 定義不相容，因為實作中有欄位 '{2}'，但簽章中沒有。結構類型現在必須在類型的簽章中顯示其欄位，但欄位仍可以標示為 'private' 或 'internal'。</target>
        <note />
      </trans-unit>
      <trans-unit id="DefinitionsInSigAndImplNotCompatibleAbstractMemberMissingInImpl">
        <source>The {0} definitions for type '{1}' in the signature and implementation are not compatible because the abstract member '{2}' was required by the signature but was not specified by the implementation</source>
        <target state="translated">簽章與實作中類型 '{1}' 的 {0} 定義不相容，因為簽章需要抽象成員 '{2}'，但實作卻未指定</target>
        <note />
      </trans-unit>
      <trans-unit id="DefinitionsInSigAndImplNotCompatibleAbstractMemberMissingInSig">
        <source>The {0} definitions for type '{1}' in the signature and implementation are not compatible because the abstract member '{2}' was present in the implementation but not in the signature</source>
        <target state="translated">簽章與實作中類型 '{1}' 的 {0} 定義不相容，因為實作中有抽象成員 '{2}'，但簽章中沒有</target>
        <note />
      </trans-unit>
      <trans-unit id="DefinitionsInSigAndImplNotCompatibleSignatureDeclaresDiffer">
        <source>The {0} definitions for type '{1}' in the signature and implementation are not compatible because the signature declares a {2} while the implementation declares a {3}</source>
        <target state="translated">簽章與實作中類型 '{1}' 的 {0} 定義不相容，因為簽章宣告 {2}，而實作則宣告 {3}</target>
        <note />
      </trans-unit>
      <trans-unit id="DefinitionsInSigAndImplNotCompatibleAbbreviationsDiffer">
        <source>The {0} definitions for type '{1}' in the signature and implementation are not compatible because the abbreviations differ: {2} versus {3}</source>
        <target state="translated">簽章與實作中類型 '{1}' 的 {0} 定義不相容，因為縮寫不同: {2} 與 {3}</target>
        <note />
      </trans-unit>
      <trans-unit id="DefinitionsInSigAndImplNotCompatibleAbbreviationHiddenBySig">
        <source>The {0} definitions for type '{1}' in the signature and implementation are not compatible because an abbreviation is being hidden by a signature. The abbreviation must be visible to other CLI languages. Consider making the abbreviation visible in the signature.</source>
        <target state="translated">簽章與實作中類型 '{1}' 的 {0} 定義不相容，因為簽章隱藏了某縮寫。其他 CLI 語言必須可看見該縮寫。請考慮使縮寫在簽章中可見。</target>
        <note />
      </trans-unit>
      <trans-unit id="DefinitionsInSigAndImplNotCompatibleSigHasAbbreviation">
        <source>The {0} definitions for type '{1}' in the signature and implementation are not compatible because the signature has an abbreviation while the implementation does not</source>
        <target state="translated">簽章與實作中類型 '{1}' 的 {0} 定義不相容，因為簽章有縮寫，但實作沒有</target>
        <note />
      </trans-unit>
      <trans-unit id="ModuleContainsConstructorButNamesDiffer">
        <source>The module contains the constructor\n    {0}    \nbut its signature specifies\n    {1}    \nThe names differ</source>
        <target state="translated">模組包含建構函式\n    {0}    \n但它的簽章卻指定\n    {1}    \n名稱不同</target>
        <note />
      </trans-unit>
      <trans-unit id="ModuleContainsConstructorButDataFieldsDiffer">
        <source>The module contains the constructor\n    {0}    \nbut its signature specifies\n    {1}    \nThe respective number of data fields differ</source>
        <target state="translated">模組包含建構函式\n    {0}    \n但它的簽章卻指定\n    {1}    \n個別的資料欄位數不同</target>
        <note />
      </trans-unit>
      <trans-unit id="ModuleContainsConstructorButTypesOfFieldsDiffer">
        <source>The module contains the constructor\n    {0}    \nbut its signature specifies\n    {1}    \nThe types of the fields differ</source>
        <target state="translated">模組包含建構函式\n    {0}    \n但它的簽章卻指定\n    {1}    \n欄位的類型不同</target>
        <note />
      </trans-unit>
      <trans-unit id="ModuleContainsConstructorButAccessibilityDiffers">
        <source>The module contains the constructor\n    {0}    \nbut its signature specifies\n    {1}    \nthe accessibility specified in the signature is more than that specified in the implementation</source>
        <target state="translated">模組包含建構函式\n    {0}    \n但它的簽章卻指定\n    {1}    \n簽章中指定的存取範圍大於實作中指定的存取範圍</target>
        <note />
      </trans-unit>
      <trans-unit id="FieldNotContainedNamesDiffer">
        <source>The module contains the field\n    {0}    \nbut its signature specifies\n    {1}    \nThe names differ</source>
        <target state="translated">模組包含欄位\n    {0}    \n但它的簽章卻指定\n    {1}    \n名稱不同</target>
        <note />
      </trans-unit>
      <trans-unit id="FieldNotContainedAccessibilitiesDiffer">
        <source>The module contains the field\n    {0}    \nbut its signature specifies\n    {1}    \nthe accessibility specified in the signature is more than that specified in the implementation</source>
        <target state="translated">模組包含欄位\n    {0}    \n但它的簽章卻指定\n    {1}    \n簽章中指定的存取範圍大於實作中指定的存取範圍</target>
        <note />
      </trans-unit>
      <trans-unit id="FieldNotContainedStaticsDiffer">
        <source>The module contains the field\n    {0}    \nbut its signature specifies\n    {1}    \nThe 'static' modifiers differ</source>
        <target state="translated">模組包含欄位\n    {0}    \n但它的簽章卻指定\n    {1}    \n'static' 修飾詞不同</target>
        <note />
      </trans-unit>
      <trans-unit id="FieldNotContainedMutablesDiffer">
        <source>The module contains the field\n    {0}    \nbut its signature specifies\n    {1}    \nThe 'mutable' modifiers differ</source>
        <target state="translated">模組包含欄位\n    {0}    \n但它的簽章卻指定\n    {1}    \n'mutable' 修飾詞不同</target>
        <note />
      </trans-unit>
      <trans-unit id="FieldNotContainedLiteralsDiffer">
        <source>The module contains the field\n    {0}    \nbut its signature specifies\n    {1}    \nThe 'literal' modifiers differ</source>
        <target state="translated">模組包含欄位\n    {0}    \n但它的簽章卻指定\n    {1}    \n'literal' 修飾詞不同</target>
        <note />
      </trans-unit>
      <trans-unit id="FieldNotContainedTypesDiffer">
        <source>The module contains the field\n    {0}    \nbut its signature specifies\n    {1}    \nThe types differ</source>
        <target state="translated">模組包含欄位\n    {0}    \n但它的簽章卻指定\n    {1}    \n類型不同</target>
        <note />
      </trans-unit>
      <trans-unit id="typrelCannotResolveImplicitGenericInstantiation">
        <source>The implicit instantiation of a generic construct at or near this point could not be resolved because it could resolve to multiple unrelated types, e.g. '{0}' and '{1}'. Consider using type annotations to resolve the ambiguity</source>
        <target state="translated">無法解決在這個點或附近的泛型建構的隱含具現化，因為它可能解析成多個不相關的類型，例如 '{0}' 和 '{1}'。請考慮使用類型註釋來解決模稜兩可</target>
        <note />
      </trans-unit>
      <trans-unit id="typrelCannotResolveAmbiguityInPrintf">
        <source>Could not resolve the ambiguity inherent in the use of a 'printf'-style format string</source>
        <target state="translated">無法解決使用 'printf' 樣式的格式字串時固有的模稜兩可</target>
        <note />
      </trans-unit>
      <trans-unit id="typrelCannotResolveAmbiguityInEnum">
        <source>Could not resolve the ambiguity in the use of a generic construct with an 'enum' constraint at or near this position</source>
        <target state="translated">無法解決在這個位置或附近使用具有 'enum' 條件約束的泛型建構時造成的模稜兩可</target>
        <note />
      </trans-unit>
      <trans-unit id="typrelCannotResolveAmbiguityInDelegate">
        <source>Could not resolve the ambiguity in the use of a generic construct with a 'delegate' constraint at or near this position</source>
        <target state="translated">無法解決在這個位置或附近使用具有 'delegate' 條件約束的泛型建構時造成的模稜兩可</target>
        <note />
      </trans-unit>
      <trans-unit id="typrelInvalidValue">
        <source>Invalid value</source>
        <target state="translated">無效值</target>
        <note />
      </trans-unit>
      <trans-unit id="typrelSigImplNotCompatibleParamCountsDiffer">
        <source>The signature and implementation are not compatible because the respective type parameter counts differ</source>
        <target state="translated">簽章與實作不相容，因為個別的型別參數計數不同</target>
        <note />
      </trans-unit>
      <trans-unit id="typrelSigImplNotCompatibleCompileTimeRequirementsDiffer">
        <source>The signature and implementation are not compatible because the type parameter in the class/signature has a different compile-time requirement to the one in the member/implementation</source>
        <target state="translated">簽章與實作不相容，因為類別/簽章中的型別參數與成員/實作中的型別參數具有不同的編譯時間需求</target>
        <note />
      </trans-unit>
      <trans-unit id="typrelSigImplNotCompatibleConstraintsDiffer">
        <source>The signature and implementation are not compatible because the declaration of the type parameter '{0}' requires a constraint of the form {1}</source>
        <target state="translated">簽章與實作不相容，因為型別參數 '{0}' 的宣告需要 {1} 形式的條件約束</target>
        <note />
      </trans-unit>
      <trans-unit id="typrelSigImplNotCompatibleConstraintsDifferRemove">
        <source>The signature and implementation are not compatible because the type parameter '{0}' has a constraint of the form {1} but the implementation does not. Either remove this constraint from the signature or add it to the implementation.</source>
        <target state="translated">簽章與實作不相容，因為型別參數 '{0}' 有 {1} 形式的條件約束，但實作沒有。請從簽章移除這個條件約束，或將它加入實作。</target>
        <note />
      </trans-unit>
      <trans-unit id="typrelTypeImplementsIComparableShouldOverrideObjectEquals">
        <source>The type '{0}' implements 'System.IComparable'. Consider also adding an explicit override for 'Object.Equals'</source>
        <target state="translated">類型 '{0}' 實作了 'System.IComparable'。請考慮也加入 'Object.Equals' 的明確覆寫</target>
        <note />
      </trans-unit>
      <trans-unit id="typrelTypeImplementsIComparableDefaultObjectEqualsProvided">
        <source>The type '{0}' implements 'System.IComparable' explicitly but provides no corresponding override for 'Object.Equals'. An implementation of 'Object.Equals' has been automatically provided, implemented via 'System.IComparable'. Consider implementing the override 'Object.Equals' explicitly</source>
        <target state="translated">類型 '{0}' 明確實作了 'System.IComparable'，但是未提供 'Object.Equals' 的對應覆寫。系統已自動提供透過 'System.IComparable' 實作的 'Object.Equals' 的實作。請考慮明確實作覆寫 'Object.Equals'</target>
        <note />
      </trans-unit>
      <trans-unit id="typrelExplicitImplementationOfGetHashCodeOrEquals">
        <source>The struct, record or union type '{0}' has an explicit implementation of 'Object.GetHashCode' or 'Object.Equals'. You must apply the 'CustomEquality' attribute to the type</source>
        <target state="translated">結構、記錄或等位型別 '{0}' 有 'Object.GetHashCode' 或 'Object.Equals' 的明確實作。您必須將 'CustomEquality' 屬性套用到該型別</target>
        <note />
      </trans-unit>
      <trans-unit id="typrelExplicitImplementationOfGetHashCode">
        <source>The struct, record or union type '{0}' has an explicit implementation of 'Object.GetHashCode'. Consider implementing a matching override for 'Object.Equals(obj)'</source>
        <target state="translated">結構、記錄或等位型別 '{0}' 有 'Object.GetHashCode' 的明確實作。請考慮為 'Object.Equals(obj)' 實作對應的覆寫</target>
        <note />
      </trans-unit>
      <trans-unit id="typrelExplicitImplementationOfEquals">
        <source>The struct, record or union type '{0}' has an explicit implementation of 'Object.Equals'. Consider implementing a matching override for 'Object.GetHashCode()'</source>
        <target state="translated">結構、記錄或等位型別 '{0}' 有 'Object.Equals' 的明確實作。請考慮為 'Object.GetHashCode()' 實作對應的覆寫</target>
        <note />
      </trans-unit>
      <trans-unit id="ExceptionDefsNotCompatibleHiddenBySignature">
        <source>The exception definitions are not compatible because a CLI exception mapping is being hidden by a signature. The exception mapping must be visible to other modules. The module contains the exception definition\n    {0}    \nbut its signature specifies\n\t{1}</source>
        <target state="translated">例外狀況定義不相容，因為簽章隱藏了 CLI 例外狀況對應。例外狀況對應必須是其他模組可見的。模組包含例外狀況定義\n    {0}    \n但它的簽章卻指定\n\t{1}</target>
        <note />
      </trans-unit>
      <trans-unit id="ExceptionDefsNotCompatibleDotNetRepresentationsDiffer">
        <source>The exception definitions are not compatible because the CLI representations differ. The module contains the exception definition\n    {0}    \nbut its signature specifies\n\t{1}</source>
        <target state="translated">例外狀況定義不相容，因為 CLI 表示不同。模組包含例外狀況定義\n    {0}    \n但它的簽章卻指定\n\t{1}</target>
        <note />
      </trans-unit>
      <trans-unit id="ExceptionDefsNotCompatibleAbbreviationHiddenBySignature">
        <source>The exception definitions are not compatible because the exception abbreviation is being hidden by the signature. The abbreviation must be visible to other CLI languages. Consider making the abbreviation visible in the signature. The module contains the exception definition\n    {0}    \nbut its signature specifies\n\t{1}.</source>
        <target state="translated">例外狀況定義不相容，因為簽章隱藏了例外狀況縮寫。這個縮寫必須是其他 CLI 語言可見的。請考慮使縮寫在簽章中可見。模組包含例外狀況定義\n    {0}    \n但它的簽章卻指定\n\t{1}。</target>
        <note />
      </trans-unit>
      <trans-unit id="ExceptionDefsNotCompatibleSignaturesDiffer">
        <source>The exception definitions are not compatible because the exception abbreviations in the signature and implementation differ. The module contains the exception definition\n    {0}    \nbut its signature specifies\n\t{1}.</source>
        <target state="translated">例外狀況定義不相容，因為簽章與實作中的例外狀況縮寫不同。模組包含例外狀況定義\n    {0}    \n但它的簽章卻指定\n\t{1}。</target>
        <note />
      </trans-unit>
      <trans-unit id="ExceptionDefsNotCompatibleExceptionDeclarationsDiffer">
        <source>The exception definitions are not compatible because the exception declarations differ. The module contains the exception definition\n    {0}    \nbut its signature specifies\n\t{1}.</source>
        <target state="translated">例外狀況定義不相容，因為例外狀況宣告不同。模組包含例外狀況定義\n    {0}    \n但它的簽章卻指定\n\t{1}。</target>
        <note />
      </trans-unit>
      <trans-unit id="ExceptionDefsNotCompatibleFieldInSigButNotImpl">
        <source>The exception definitions are not compatible because the field '{0}' was required by the signature but was not specified by the implementation. The module contains the exception definition\n    {1}    \nbut its signature specifies\n\t{2}.</source>
        <target state="translated">例外狀況定義不相容，因為簽章需要欄位'{0}'，但實作卻未指定。模組包含例外狀況定義\n    {1}    \n但它的簽章卻指定\n\t{2}。</target>
        <note />
      </trans-unit>
      <trans-unit id="ExceptionDefsNotCompatibleFieldInImplButNotSig">
        <source>The exception definitions are not compatible because the field '{0}' was present in the implementation but not in the signature. The module contains the exception definition\n    {1}    \nbut its signature specifies\n\t{2}.</source>
        <target state="translated">例外狀況定義不相容，因為實作中有欄位 '{0}'，但簽章中沒有。模組包含例外狀況定義\n    {1}    \n但它的簽章卻指定\n\t{2}。</target>
        <note />
      </trans-unit>
      <trans-unit id="ExceptionDefsNotCompatibleFieldOrderDiffers">
        <source>The exception definitions are not compatible because the order of the fields is different in the signature and implementation. The module contains the exception definition\n    {0}    \nbut its signature specifies\n\t{1}.</source>
        <target state="translated">例外狀況定義不相容，因為簽章與實作中的欄位順序不同。模組包含例外狀況定義\n    {0}    \n但它的簽章卻指定\n\t{1}。</target>
        <note />
      </trans-unit>
      <trans-unit id="typrelModuleNamespaceAttributesDifferInSigAndImpl">
        <source>The namespace or module attributes differ between signature and implementation</source>
        <target state="translated">簽章與實作的命名空間或模組屬性不同</target>
        <note />
      </trans-unit>
      <trans-unit id="typrelMethodIsOverconstrained">
        <source>This method is over-constrained in its type parameters</source>
        <target state="translated">這個方法在其類型參數中被過度限制</target>
        <note />
      </trans-unit>
      <trans-unit id="typrelOverloadNotFound">
        <source>No implementations of '{0}' had the correct number of arguments and type parameters. The required signature is '{1}'.</source>
        <target state="translated">{0}' 的任何實作都沒有正確數目的引數和型別參數。需要的簽章是 '{1}'。</target>
        <note />
      </trans-unit>
      <trans-unit id="typrelOverrideWasAmbiguous">
        <source>The override for '{0}' was ambiguous</source>
        <target state="translated">'{0}' 的覆寫模稜兩可</target>
        <note />
      </trans-unit>
      <trans-unit id="typrelMoreThenOneOverride">
        <source>More than one override implements '{0}'</source>
        <target state="translated">有多個覆寫實作了 '{0}'</target>
        <note />
      </trans-unit>
      <trans-unit id="typrelMethodIsSealed">
        <source>The method '{0}' is sealed and cannot be overridden</source>
        <target state="translated">方法 '{0}' 是密封的，無法覆寫</target>
        <note />
      </trans-unit>
      <trans-unit id="typrelOverrideImplementsMoreThenOneSlot">
        <source>The override '{0}' implements more than one abstract slot, e.g. '{1}' and '{2}'</source>
        <target state="translated">覆寫 '{0}' 實作了多個抽象位置，例如 '{1}' 和 '{2}'</target>
        <note />
      </trans-unit>
      <trans-unit id="typrelDuplicateInterface">
        <source>Duplicate or redundant interface</source>
        <target state="translated">重複或多餘的介面</target>
        <note />
      </trans-unit>
      <trans-unit id="typrelNeedExplicitImplementation">
        <source>The interface '{0}' is included in multiple explicitly implemented interface types. Add an explicit implementation of this interface.</source>
        <target state="translated">介面 '{0}' 包含在多個明確實作的介面類型中。請加入這個介面的明確實作。</target>
        <note />
      </trans-unit>
      <trans-unit id="typrelNamedArgumentHasBeenAssignedMoreThenOnce">
        <source>A named argument has been assigned more than one value</source>
        <target state="translated">已經為具名引數指派多個值</target>
        <note />
      </trans-unit>
      <trans-unit id="typrelNoImplementationGiven">
        <source>No implementation was given for '{0}'</source>
        <target state="translated">未指定 '{0}' 的任何實作</target>
        <note />
      </trans-unit>
      <trans-unit id="typrelNoImplementationGivenWithSuggestion">
        <source>No implementation was given for '{0}'. Note that all interface members must be implemented and listed under an appropriate 'interface' declaration, e.g. 'interface ... with member ...'.</source>
        <target state="translated">未指定 '{0}' 的任何實作。注意，所有介面成員都必須實作並列示在適當的 'interface' 宣告底下，例如 'interface ... with member ...'。</target>
        <note />
      </trans-unit>
      <trans-unit id="typrelMemberDoesNotHaveCorrectNumberOfArguments">
        <source>The member '{0}' does not have the correct number of arguments. The required signature is '{1}'.</source>
        <target state="translated">成員 '{0}' 沒有正確數目的引數。需要的簽章是 '{1}'。</target>
        <note />
      </trans-unit>
      <trans-unit id="typrelMemberDoesNotHaveCorrectNumberOfTypeParameters">
        <source>The member '{0}' does not have the correct number of method type parameters. The required signature is '{1}'.</source>
        <target state="translated">成員 '{0}' 沒有正確數目的方法型別參數。需要的簽章是 '{1}'。</target>
        <note />
      </trans-unit>
      <trans-unit id="typrelMemberDoesNotHaveCorrectKindsOfGenericParameters">
        <source>The member '{0}' does not have the correct kinds of generic parameters. The required signature is '{1}'.</source>
        <target state="translated">成員 '{0}' 沒有正確的泛型參數類型。需要的簽章是 '{1}'。</target>
        <note />
      </trans-unit>
      <trans-unit id="typrelMemberCannotImplement">
        <source>The member '{0}' cannot be used to implement '{1}'. The required signature is '{2}'.</source>
        <target state="translated">成員 '{0}' 不可用來實作 '{1}'。需要的簽章是 '{2}'。</target>
        <note />
      </trans-unit>
      <trans-unit id="astParseEmbeddedILError">
        <source>Error while parsing embedded IL</source>
        <target state="translated">剖析內嵌的 IL 時發生錯誤</target>
        <note />
      </trans-unit>
      <trans-unit id="astParseEmbeddedILTypeError">
        <source>Error while parsing embedded IL type</source>
        <target state="translated">剖析內嵌的 IL 類型時發生錯誤</target>
        <note />
      </trans-unit>
      <trans-unit id="astDeprecatedIndexerNotation">
        <source>This indexer notation has been removed from the F# language</source>
        <target state="translated">這個索引子標記法已從 F# 語言移除</target>
        <note />
      </trans-unit>
      <trans-unit id="astInvalidExprLeftHandOfAssignment">
        <source>Invalid expression on left of assignment</source>
        <target state="translated">指派左側的運算式無效</target>
        <note />
      </trans-unit>
      <trans-unit id="augNoRefEqualsOnStruct">
        <source>The 'ReferenceEquality' attribute cannot be used on structs. Consider using the 'StructuralEquality' attribute instead, or implement an override for 'System.Object.Equals(obj)'.</source>
        <target state="translated">'ReferenceEquality' 屬性無法用在結構上。請考慮改用 'StructuralEquality' 屬性，或實作 'System.Object.Equals(obj)' 的覆寫。</target>
        <note />
      </trans-unit>
      <trans-unit id="augInvalidAttrs">
        <source>This type uses an invalid mix of the attributes 'NoEquality', 'ReferenceEquality', 'StructuralEquality', 'NoComparison' and 'StructuralComparison'</source>
        <target state="translated">這個類型使用屬性 'NoEquality'、'ReferenceEquality'、'StructuralEquality'、'NoComparison' 和 'StructuralComparison' 的無效混合</target>
        <note />
      </trans-unit>
      <trans-unit id="augNoEqualityNeedsNoComparison">
        <source>The 'NoEquality' attribute must be used in conjunction with the 'NoComparison' attribute</source>
        <target state="translated">'NoEquality' 屬性必須搭配 'NoComparison' 屬性一起使用</target>
        <note />
      </trans-unit>
      <trans-unit id="augStructCompNeedsStructEquality">
        <source>The 'StructuralComparison' attribute must be used in conjunction with the 'StructuralEquality' attribute</source>
        <target state="translated">'StructuralComparison' 屬性必須搭配 'StructuralEquality' 屬性一起使用</target>
        <note />
      </trans-unit>
      <trans-unit id="augStructEqNeedsNoCompOrStructComp">
        <source>The 'StructuralEquality' attribute must be used in conjunction with the 'NoComparison' or 'StructuralComparison' attributes</source>
        <target state="translated">'StructuralEquality' 屬性必須搭配 'NoComparison' 或 'StructuralComparison' 屬性一起使用</target>
        <note />
      </trans-unit>
      <trans-unit id="augTypeCantHaveRefEqAndStructAttrs">
        <source>A type cannot have both the 'ReferenceEquality' and 'StructuralEquality' or 'StructuralComparison' attributes</source>
        <target state="translated">類型不能同時具有 'ReferenceEquality' 和 'StructuralEquality' 或 'StructuralComparison' 屬性</target>
        <note />
      </trans-unit>
      <trans-unit id="augOnlyCertainTypesCanHaveAttrs">
        <source>Only record, union, exception and struct types may be augmented with the 'ReferenceEquality', 'StructuralEquality' and 'StructuralComparison' attributes</source>
        <target state="translated">只有記錄、等位、例外狀況和結構類型可以用 'ReferenceEquality'、'StructuralEquality' 和 'StructuralComparison' 屬性增強</target>
        <note />
      </trans-unit>
      <trans-unit id="augRefEqCantHaveObjEquals">
        <source>A type with attribute 'ReferenceEquality' cannot have an explicit implementation of 'Object.Equals(obj)', 'System.IEquatable&lt;_&gt;' or 'System.Collections.IStructuralEquatable'</source>
        <target state="translated">具 'ReferenceEquality' 屬性的類型不能有 'Object.Equals(obj)'、'System.IEquatable&lt;_&gt;' 或 'System.Collections.IStructuralEquatable' 的明確實作</target>
        <note />
      </trans-unit>
      <trans-unit id="augCustomEqNeedsObjEquals">
        <source>A type with attribute 'CustomEquality' must have an explicit implementation of at least one of 'Object.Equals(obj)', 'System.IEquatable&lt;_&gt;' or 'System.Collections.IStructuralEquatable'</source>
        <target state="translated">具 'CustomEquality' 屬性的類型必須至少有 'Object.Equals(obj)'、'System.IEquatable&lt;_&gt;' 或 'System.Collections.IStructuralEquatable' 其中之一的明確實作</target>
        <note />
      </trans-unit>
      <trans-unit id="augCustomCompareNeedsIComp">
        <source>A type with attribute 'CustomComparison' must have an explicit implementation of at least one of 'System.IComparable' or 'System.Collections.IStructuralComparable'</source>
        <target state="translated">具 'CustomComparison' 屬性的類型必須至少有 'System.IComparable' 或 'System.Collections.IStructuralComparable' 其中之一的明確實作</target>
        <note />
      </trans-unit>
      <trans-unit id="augNoEqNeedsNoObjEquals">
        <source>A type with attribute 'NoEquality' should not usually have an explicit implementation of 'Object.Equals(obj)'. Disable this warning if this is intentional for interoperability purposes</source>
        <target state="translated">具 'NoEquality' 屬性的類型通常不應該有 'Object.Equals(obj)' 的明確實作。如果是為了互通性，請停用這個警告</target>
        <note />
      </trans-unit>
      <trans-unit id="augNoCompCantImpIComp">
        <source>A type with attribute 'NoComparison' should not usually have an explicit implementation of 'System.IComparable', 'System.IComparable&lt;_&gt;' or 'System.Collections.IStructuralComparable'. Disable this warning if this is intentional for interoperability purposes</source>
        <target state="translated">具 'NoComparison' 屬性的類型通常不應該有 'System.IComparable'、'System.IComparable&lt;_&gt;' 或 'System.Collections.IStructuralComparable' 的明確實作。如果是為了互通性，請停用這個警告</target>
        <note />
      </trans-unit>
      <trans-unit id="augCustomEqNeedsNoCompOrCustomComp">
        <source>The 'CustomEquality' attribute must be used in conjunction with the 'NoComparison' or 'CustomComparison' attributes</source>
        <target state="translated">'CustomEquality' 屬性必須搭配 'NoComparison' 或 'CustomComparison' 屬性一起使用</target>
        <note />
      </trans-unit>
      <trans-unit id="forPositionalSpecifiersNotPermitted">
        <source>Positional specifiers are not permitted in format strings</source>
        <target state="translated">格式字串中不允許使用位置規範</target>
        <note />
      </trans-unit>
      <trans-unit id="forMissingFormatSpecifier">
        <source>Missing format specifier</source>
        <target state="translated">遺漏格式修飾詞</target>
        <note />
      </trans-unit>
      <trans-unit id="forFlagSetTwice">
        <source>'{0}' flag set twice</source>
        <target state="translated">'{0}' 旗標設定兩次</target>
        <note />
      </trans-unit>
      <trans-unit id="forPrefixFlagSpacePlusSetTwice">
        <source>Prefix flag (' ' or '+') set twice</source>
        <target state="translated">前置詞旗標 (' ' 或 '+') 設定兩次</target>
        <note />
      </trans-unit>
      <trans-unit id="forHashSpecifierIsInvalid">
        <source>The # formatting modifier is invalid in F#</source>
        <target state="translated"># 格式修飾詞在 F# 中無效</target>
        <note />
      </trans-unit>
      <trans-unit id="forBadPrecision">
        <source>Bad precision in format specifier</source>
        <target state="translated">格式規範中精確度不正確</target>
        <note />
      </trans-unit>
      <trans-unit id="forBadWidth">
        <source>Bad width in format specifier</source>
        <target state="translated">格式規範中寬度不正確</target>
        <note />
      </trans-unit>
      <trans-unit id="forDoesNotSupportZeroFlag">
        <source>'{0}' format does not support '0' flag</source>
        <target state="translated">'{0}' 格式不支援 '0' 旗標</target>
        <note />
      </trans-unit>
      <trans-unit id="forPrecisionMissingAfterDot">
        <source>Precision missing after the '.'</source>
        <target state="translated">在 '.' 後遺漏精確度</target>
        <note />
      </trans-unit>
      <trans-unit id="forFormatDoesntSupportPrecision">
        <source>'{0}' format does not support precision</source>
        <target state="translated">'{0}' 格式不支援精確度</target>
        <note />
      </trans-unit>
      <trans-unit id="forBadFormatSpecifier">
        <source>Bad format specifier (after l or L): Expected ld,li,lo,lu,lx or lX. In F# code you can use %d, %x, %o or %u instead, which are overloaded to work with all basic integer types.</source>
        <target state="translated">不正確的格式規範 (在 l 或 L 之後): 必須是 ld、li、lo、lu、lx 或 lX。在 F# 程式碼中，您可以改用 %d、%x、%o 或 %u，這些格式經過多載，可以搭配所有基本的整數類型使用。</target>
        <note />
      </trans-unit>
      <trans-unit id="forLIsUnnecessary">
        <source>The 'l' or 'L' in this format specifier is unnecessary. In F# code you can use %d, %x, %o or %u instead, which are overloaded to work with all basic integer types.</source>
        <target state="translated">這個格式規範中的 'l' 或 'L' 是不必要的。在 F# 程式碼中，您可以改用 %d、%x、%o 或 %u，這些格式經過多載，可以搭配所有基本的整數類型使用。</target>
        <note />
      </trans-unit>
      <trans-unit id="forHIsUnnecessary">
        <source>The 'h' or 'H' in this format specifier is unnecessary. You can use %d, %x, %o or %u instead, which are overloaded to work with all basic integer types.</source>
        <target state="translated">這個格式規範中的 'h' 或 'H' 為不必要。您可以改用 %d、%x、%o 或 %u，這些格式經過多載，可以搭配所有基本的整數類型使用。</target>
        <note />
      </trans-unit>
      <trans-unit id="forDoesNotSupportPrefixFlag">
        <source>'{0}' does not support prefix '{1}' flag</source>
        <target state="translated">{0}' 不支援前置詞 '{1}' 旗標</target>
        <note />
      </trans-unit>
      <trans-unit id="forBadFormatSpecifierGeneral">
        <source>Bad format specifier: '{0}'</source>
        <target state="translated">不正確的格式規範: '{0}'</target>
        <note />
      </trans-unit>
      <trans-unit id="elSysEnvExitDidntExit">
        <source>System.Environment.Exit did not exit</source>
        <target state="translated">System.Environment.Exit 未結束</target>
        <note />
      </trans-unit>
      <trans-unit id="elDeprecatedOperator">
        <source>The treatment of this operator is now handled directly by the F# compiler and its meaning cannot be redefined</source>
        <target state="translated">這個運算子的處理方式現在是直接由 F# 編譯器處理，其意義無法重新定義</target>
        <note />
      </trans-unit>
      <trans-unit id="chkProtectedOrBaseCalled">
        <source>A protected member is called or 'base' is being used. This is only allowed in the direct implementation of members since they could escape their object scope.</source>
        <target state="translated">呼叫受保護的成員，或使用 'base'。只有在成員的直接實作中才允許這種作法，因為它們可能會逸出其物件範圍。</target>
        <note />
      </trans-unit>
      <trans-unit id="chkByrefUsedInInvalidWay">
        <source>The byref-typed variable '{0}' is used in an invalid way. Byrefs cannot be captured by closures or passed to inner functions.</source>
        <target state="translated">ByRef 類型變數 '{0}' 的使用方式無效。ByRef 無法由關閉捕捉或傳遞到內部函式。</target>
        <note />
      </trans-unit>
      <trans-unit id="chkBaseUsedInInvalidWay">
        <source>The 'base' keyword is used in an invalid way. Base calls cannot be used in closures. Consider using a private member to make base calls.</source>
        <target state="translated">'base' 關鍵字的使用方式無效。基本呼叫不能用在關閉中。請考慮使用私用成員來執行基本呼叫。</target>
        <note />
      </trans-unit>
      <trans-unit id="chkVariableUsedInInvalidWay">
        <source>The variable '{0}' is used in an invalid way</source>
        <target state="translated">變數 '{0}' 的使用方式無效</target>
        <note />
      </trans-unit>
      <trans-unit id="chkTypeLessAccessibleThanType">
        <source>The type '{0}' is less accessible than the value, member or type '{1}' it is used in.</source>
        <target state="translated">類型 '{0}' 比使用這個類型的值、成員或類型 '{1}' 更不容易存取。</target>
        <note />
      </trans-unit>
      <trans-unit id="chkSystemVoidOnlyInTypeof">
        <source>'System.Void' can only be used as 'typeof&lt;System.Void&gt;' in F#</source>
        <target state="translated">'System.Void' 在 F# 中只能以 'typeof&lt;System.Void&gt;' 形式使用</target>
        <note />
      </trans-unit>
      <trans-unit id="chkErrorUseOfByref">
        <source>A type instantiation involves a byref type. This is not permitted by the rules of Common IL.</source>
        <target state="translated">類型具現化涉及 ByRef 類型。這是 Common IL 的規則所不允許的作法。</target>
        <note />
      </trans-unit>
      <trans-unit id="chkErrorContainsCallToRethrow">
        <source>Calls to 'reraise' may only occur directly in a handler of a try-with</source>
        <target state="translated">呼叫 'reraise' 只能直接發生在 try-with 的處理常式中</target>
        <note />
      </trans-unit>
      <trans-unit id="chkSplicingOnlyInQuotations">
        <source>Expression-splicing operators may only be used within quotations</source>
        <target state="translated">運算式接合運算子只能用在引號內</target>
        <note />
      </trans-unit>
      <trans-unit id="chkNoFirstClassSplicing">
        <source>First-class uses of the expression-splicing operator are not permitted</source>
        <target state="translated">不允許運算式接合運算子的第一級用法</target>
        <note />
      </trans-unit>
      <trans-unit id="chkNoFirstClassAddressOf">
        <source>First-class uses of the address-of operators are not permitted</source>
        <target state="translated">不允許傳址運算子的第一級用法</target>
        <note />
      </trans-unit>
      <trans-unit id="chkNoFirstClassRethrow">
        <source>First-class uses of the 'reraise' function is not permitted</source>
        <target state="translated">不允許 'reraise' 函式的第一級用法</target>
        <note />
      </trans-unit>
      <trans-unit id="chkNoByrefAtThisPoint">
        <source>The byref typed value '{0}' cannot be used at this point</source>
        <target state="translated">目前無法使用 ByRef 類型的值 '{0}'</target>
        <note />
      </trans-unit>
      <trans-unit id="chkLimitationsOfBaseKeyword">
        <source>'base' values may only be used to make direct calls to the base implementations of overridden members</source>
        <target state="translated">'base' 值只能用來直接呼叫覆寫成員的基底實作</target>
        <note />
      </trans-unit>
      <trans-unit id="chkObjCtorsCantUseExceptionHandling">
        <source>Object constructors cannot directly use try/with and try/finally prior to the initialization of the object. This includes constructs such as 'for x in ...' that may elaborate to uses of these constructs. This is a limitation imposed by Common IL.</source>
        <target state="translated">物件建構函式不能在物件初始化之前直接使用 try/with 和 try/finally。這包括 'for x in ...' 這類可以詳述這些建構用途的建構函式。這是 Common IL 的限制。</target>
        <note />
      </trans-unit>
      <trans-unit id="chkNoAddressOfAtThisPoint">
        <source>The address of the variable '{0}' cannot be used at this point</source>
        <target state="translated">目前無法使用變數 '{0}' 的位址</target>
        <note />
      </trans-unit>
      <trans-unit id="chkNoAddressStaticFieldAtThisPoint">
        <source>The address of the static field '{0}' cannot be used at this point</source>
        <target state="translated">目前無法使用靜態欄位 '{0}' 的位址</target>
        <note />
      </trans-unit>
      <trans-unit id="chkNoAddressFieldAtThisPoint">
        <source>The address of the field '{0}' cannot be used at this point</source>
        <target state="translated">目前無法使用欄位 '{0}' 的位址</target>
        <note />
      </trans-unit>
      <trans-unit id="chkNoAddressOfArrayElementAtThisPoint">
        <source>The address of an array element cannot be used at this point</source>
        <target state="translated">目前無法使用陣列元素的位址</target>
        <note />
      </trans-unit>
      <trans-unit id="chkFirstClassFuncNoByref">
        <source>The type of a first-class function cannot contain byrefs</source>
        <target state="translated">第一級函式的類型不能包含 ByRef</target>
        <note />
      </trans-unit>
      <trans-unit id="chkReturnTypeNoByref">
        <source>A method return type would contain byrefs which is not permitted</source>
        <target state="translated">方法傳回型別會包含不允許的 ByRef</target>
        <note />
      </trans-unit>
      <trans-unit id="chkInvalidCustAttrVal">
        <source>Invalid custom attribute value (not a constant or literal)</source>
        <target state="translated">無效的自訂屬性值 (不是常數或常值)</target>
        <note />
      </trans-unit>
      <trans-unit id="chkAttrHasAllowMultiFalse">
        <source>The attribute type '{0}' has 'AllowMultiple=false'. Multiple instances of this attribute cannot be attached to a single language element.</source>
        <target state="translated">屬性類型 '{0}' 有 'AllowMultiple=false'。無法將這個屬性的多個執行個體附加到單一語言項目。</target>
        <note />
      </trans-unit>
      <trans-unit id="chkMemberUsedInInvalidWay">
        <source>The member '{0}' is used in an invalid way. A use of '{1}' has been inferred prior to its definition at or near '{2}'. This is an invalid forward reference.</source>
        <target state="translated">成員 '{0}' 的使用方式無效。系統推斷 '{1}' 在其定義之前已在 '{2}' 或附近使用過。這是無效的向前參考。</target>
        <note />
      </trans-unit>
      <trans-unit id="chkNoByrefAsTopValue">
        <source>A byref typed value would be stored here. Top-level let-bound byref values are not permitted.</source>
        <target state="translated">ByRef 類型的值將儲存在這裡。不允許最上層 LET 繫結的 ByRef 值。</target>
        <note />
      </trans-unit>
      <trans-unit id="chkReflectedDefCantSplice">
        <source>[&lt;ReflectedDefinition&gt;] terms cannot contain uses of the prefix splice operator '%'</source>
        <target state="translated">[&lt;ReflectedDefinition&gt;] 字詞不可使用前置接合運算子 '%'</target>
        <note />
      </trans-unit>
      <trans-unit id="chkEntryPointUsage">
        <source>A function labeled with the 'EntryPointAttribute' attribute must be the last declaration in the last file in the compilation sequence.</source>
        <target state="translated">標記了 'EntryPointAttribute' 屬性的函式必須是編譯順序中最後一個檔案中的最後一個宣告。</target>
        <note />
      </trans-unit>
      <trans-unit id="chkUnionCaseCompiledForm">
        <source>compiled form of the union case</source>
        <target state="translated">聯集的編譯形式</target>
        <note />
      </trans-unit>
      <trans-unit id="chkUnionCaseDefaultAugmentation">
        <source>default augmentation of the union case</source>
        <target state="translated">聯集的預設增強指定</target>
        <note />
      </trans-unit>
      <trans-unit id="chkPropertySameNameMethod">
        <source>The property '{0}' has the same name as a method in type '{1}'.</source>
        <target state="translated">屬性 '{0}' 與類型 '{1}' 中的方法同名。</target>
        <note />
      </trans-unit>
      <trans-unit id="chkGetterSetterDoNotMatchAbstract">
        <source>The property '{0}' of type '{1}' has a getter and a setter that do not match. If one is abstract then the other must be as well.</source>
        <target state="translated">類型為 '{1}' 之屬性 '{0}' 的 getter 與 setter 不匹配。若其中一個為抽象，另一個也必須為抽象。</target>
        <note />
      </trans-unit>
      <trans-unit id="chkPropertySameNameIndexer">
        <source>The property '{0}' has the same name as another property in type '{1}', but one takes indexer arguments and the other does not. You may be missing an indexer argument to one of your properties.</source>
        <target state="translated">屬性 '{0}' 與類型 '{1}' 中的另一個屬性同名，但其中一個接受索引子引數，另一個不接受。您的其中一個屬性可能缺少了索引子引數。</target>
        <note />
      </trans-unit>
      <trans-unit id="chkCantStoreByrefValue">
        <source>A type would store a byref typed value. This is not permitted by Common IL.</source>
        <target state="translated">類型將儲存 ByRef 類型的值。這是 Common IL 所不允許的作法。</target>
        <note />
      </trans-unit>
      <trans-unit id="chkDuplicateMethod">
        <source>Duplicate method. The method '{0}' has the same name and signature as another method in type '{1}'.</source>
        <target state="translated">方法重複。方法 '{0}' 與類型 '{1}' 中另一個方法同名，且簽章也相同。</target>
        <note />
      </trans-unit>
      <trans-unit id="chkDuplicateMethodWithSuffix">
        <source>Duplicate method. The method '{0}' has the same name and signature as another method in type '{1}' once tuples, functions, units of measure and/or provided types are erased.</source>
        <target state="translated">方法重複。當元組、函式、測量單位及 (或) 提供的類型清除之後，方法 '{0}' 與類型 '{1}' 中另一個方法同名，且簽章也相同。</target>
        <note />
      </trans-unit>
      <trans-unit id="chkDuplicateMethodCurried">
        <source>The method '{0}' has curried arguments but has the same name as another method in type '{1}'. Methods with curried arguments cannot be overloaded. Consider using a method taking tupled arguments.</source>
        <target state="translated">方法 '{0}' 有局部調用引數，與類型 '{1}' 中另一個方法同名。具有局部調用引數的方法無法多載。請考慮使用接受元組引數的方法。</target>
        <note />
      </trans-unit>
      <trans-unit id="chkCurriedMethodsCantHaveOutParams">
        <source>Methods with curried arguments cannot declare 'out', 'ParamArray', 'optional', 'ReflectedDefinition', 'byref', 'CallerLineNumber', 'CallerMemberName', or 'CallerFilePath' arguments</source>
        <target state="translated">具有局部調用引數的方法不得宣告 'out'、'ParamArray'、'optional'、'ReflectedDefinition'、'byref'、'CallerLineNumber'、'CallerMemberName' 或 'CallerFilePath' 引數</target>
        <note />
      </trans-unit>
      <trans-unit id="chkDuplicateProperty">
        <source>Duplicate property. The property '{0}' has the same name and signature as another property in type '{1}'.</source>
        <target state="translated">屬性重複。屬性 '{0}' 與類型 '{1}' 中另一個屬性同名，且簽章也相同。</target>
        <note />
      </trans-unit>
      <trans-unit id="chkDuplicatePropertyWithSuffix">
        <source>Duplicate property. The property '{0}' has the same name and signature as another property in type '{1}' once tuples, functions, units of measure and/or provided types are erased.</source>
        <target state="translated">屬性重複。當元組、函式、測量單位及 (或) 提供的類型清除之後，屬性 '{0}' 與類型 '{1}' 中另一個屬性同名，且簽章也相同。</target>
        <note />
      </trans-unit>
      <trans-unit id="chkDuplicateMethodInheritedType">
        <source>Duplicate method. The abstract method '{0}' has the same name and signature as an abstract method in an inherited type.</source>
        <target state="translated">重複的方法。抽象方法 '{0}' 與繼承類型中的某抽象方法具有相同的名稱和簽章。</target>
        <note />
      </trans-unit>
      <trans-unit id="chkDuplicateMethodInheritedTypeWithSuffix">
        <source>Duplicate method. The abstract method '{0}' has the same name and signature as an abstract method in an inherited type once tuples, functions, units of measure and/or provided types are erased.</source>
        <target state="translated">重複的方法。抽象方法 '{0}' 在清除元組、函式、測量單位和/或提供的類型後，會與繼承類型中的某抽象方法具有相同的名稱和簽章。</target>
        <note />
      </trans-unit>
      <trans-unit id="chkMultipleGenericInterfaceInstantiations">
        <source>This type implements the same interface at different generic instantiations '{0}' and '{1}'. This is not permitted in this version of F#.</source>
        <target state="translated">此類型會在不同的泛型具現化 '{0}' 及 '{1}' 中實作相同的介面。本版 F# 不允許此作法。</target>
        <note />
      </trans-unit>
      <trans-unit id="chkValueWithDefaultValueMustHaveDefaultValue">
        <source>The type of a field using the 'DefaultValue' attribute must admit default initialization, i.e. have 'null' as a proper value or be a struct type whose fields all admit default initialization. You can use 'DefaultValue(false)' to disable this check</source>
        <target state="translated">使用 'DefaultValue' 屬性之欄位的類型必須允許預設初始化，即使用 'null' 做為適當的值或做為所有欄位都允許預設初始化的結構類型。您可以使用 'DefaultValue(false)' 停用這個檢查</target>
        <note />
      </trans-unit>
      <trans-unit id="chkNoByrefInTypeAbbrev">
        <source>The type abbreviation contains byrefs. This is not permitted by F#.</source>
        <target state="translated">類型縮寫包含 ByRef。F# 不允許這種作法。</target>
        <note />
      </trans-unit>
      <trans-unit id="crefBoundVarUsedInSplice">
        <source>The variable '{0}' is bound in a quotation but is used as part of a spliced expression. This is not permitted since it may escape its scope.</source>
        <target state="translated">變數 '{0}' 雖括在引號中，卻做為接合運算式的一部分使用。這是不允許的作法，因為這樣可能會逸出其範圍。</target>
        <note />
      </trans-unit>
      <trans-unit id="crefQuotationsCantContainGenericExprs">
        <source>Quotations cannot contain uses of generic expressions</source>
        <target state="translated">引號內不能使用泛型運算式</target>
        <note />
      </trans-unit>
      <trans-unit id="crefQuotationsCantContainGenericFunctions">
        <source>Quotations cannot contain function definitions that are inferred or declared to be generic. Consider adding some type constraints to make this a valid quoted expression.</source>
        <target state="translated">引號內不能包含推斷或宣告為泛型的函式定義。請考慮加入一些類型條件約束，使它成為有效的加引號運算式。</target>
        <note />
      </trans-unit>
      <trans-unit id="crefQuotationsCantContainObjExprs">
        <source>Quotations cannot contain object expressions</source>
        <target state="translated">引號內不能包含物件運算式</target>
        <note />
      </trans-unit>
      <trans-unit id="crefQuotationsCantContainAddressOf">
        <source>Quotations cannot contain expressions that take the address of a field</source>
        <target state="translated">引號內不能包含接受欄位位址的運算式</target>
        <note />
      </trans-unit>
      <trans-unit id="crefQuotationsCantContainStaticFieldRef">
        <source>Quotations cannot contain expressions that fetch static fields</source>
        <target state="translated">引號內不能包含擷取靜態欄位的運算式</target>
        <note />
      </trans-unit>
      <trans-unit id="crefQuotationsCantContainInlineIL">
        <source>Quotations cannot contain inline assembly code or pattern matching on arrays</source>
        <target state="translated">引號內不能包含內嵌組譯程式碼或陣列上的模式比對</target>
        <note />
      </trans-unit>
      <trans-unit id="crefQuotationsCantContainDescendingForLoops">
        <source>Quotations cannot contain descending for loops</source>
        <target state="translated">引號內不能包含迴圈的遞減</target>
        <note />
      </trans-unit>
      <trans-unit id="crefQuotationsCantFetchUnionIndexes">
        <source>Quotations cannot contain expressions that fetch union case indexes</source>
        <target state="translated">引號內不能包含擷取聯集索引的運算式</target>
        <note />
      </trans-unit>
      <trans-unit id="crefQuotationsCantSetUnionFields">
        <source>Quotations cannot contain expressions that set union case fields</source>
        <target state="translated">引號內不能包含設定聯集欄位的運算式</target>
        <note />
      </trans-unit>
      <trans-unit id="crefQuotationsCantSetExceptionFields">
        <source>Quotations cannot contain expressions that set fields in exception values</source>
        <target state="translated">引號內不能包含設定例外狀況值中欄位的運算式</target>
        <note />
      </trans-unit>
      <trans-unit id="crefQuotationsCantRequireByref">
        <source>Quotations cannot contain expressions that require byref pointers</source>
        <target state="translated">引號內不能包含需要 ByRef 指標的運算式</target>
        <note />
      </trans-unit>
      <trans-unit id="crefQuotationsCantCallTraitMembers">
        <source>Quotations cannot contain expressions that make member constraint calls, or uses of operators that implicitly resolve to a member constraint call</source>
        <target state="translated">引號內不能包含進行成員條件約束呼叫的運算式，或使用隱含解析成成員條件約束呼叫的運算子</target>
        <note />
      </trans-unit>
      <trans-unit id="crefQuotationsCantContainThisConstant">
        <source>Quotations cannot contain this kind of constant</source>
        <target state="translated">引號內不能包含這種常數</target>
        <note />
      </trans-unit>
      <trans-unit id="crefQuotationsCantContainThisPatternMatch">
        <source>Quotations cannot contain this kind of pattern match</source>
        <target state="translated">引號內不能包含這種模式比對</target>
        <note />
      </trans-unit>
      <trans-unit id="crefQuotationsCantContainArrayPatternMatching">
        <source>Quotations cannot contain array pattern matching</source>
        <target state="translated">引號內不能包含陣列模式比對</target>
        <note />
      </trans-unit>
      <trans-unit id="crefQuotationsCantContainThisType">
        <source>Quotations cannot contain this kind of type</source>
        <target state="translated">引號內不能包含這種類型</target>
        <note />
      </trans-unit>
      <trans-unit id="csTypeCannotBeResolvedAtCompileTime">
        <source>The declared type parameter '{0}' cannot be used here since the type parameter cannot be resolved at compile time</source>
        <target state="translated">此處不能使用宣告的型別參數 '{0}'，因為型別參數無法於編譯時間解析</target>
        <note />
      </trans-unit>
      <trans-unit id="csCodeLessGeneric">
        <source>This code is less generic than indicated by its annotations. A unit-of-measure specified using '_' has been determined to be '1', i.e. dimensionless. Consider making the code generic, or removing the use of '_'.</source>
        <target state="translated">這個程式碼的一般程度低於註釋所指示的程度。系統判定使用 '_' 指定的測量單位為 '1'，也就是無維度。請考慮使程式碼變成泛型程式碼，或移除 '_'。</target>
        <note />
      </trans-unit>
      <trans-unit id="csTypeInferenceMaxDepth">
        <source>Type inference problem too complicated (maximum iteration depth reached). Consider adding further type annotations.</source>
        <target state="translated">類型推斷問題太複雜 (已達到反覆項目深度上限)。請考慮加入進一步的類型註釋。</target>
        <note />
      </trans-unit>
      <trans-unit id="csExpectedArguments">
        <source>Expected arguments to an instance member</source>
        <target state="translated">引數必須是執行個體成員</target>
        <note />
      </trans-unit>
      <trans-unit id="csIndexArgumentMismatch">
        <source>This indexer expects {0} arguments but is here given {1}</source>
        <target state="translated">這個索引子需要 {0} 個引數，但此處指定了 {1} 個</target>
        <note />
      </trans-unit>
      <trans-unit id="csExpectTypeWithOperatorButGivenFunction">
        <source>Expecting a type supporting the operator '{0}' but given a function type. You may be missing an argument to a function.</source>
        <target state="translated">必須是支援運算子 '{0}' 的類型，但提供的卻是函式類型。您可能遺漏函式的引數。</target>
        <note />
      </trans-unit>
      <trans-unit id="csExpectTypeWithOperatorButGivenTuple">
        <source>Expecting a type supporting the operator '{0}' but given a tuple type</source>
        <target state="translated">必須是支援運算子 '{0}' 的型別，但指定的是元組型別</target>
        <note />
      </trans-unit>
      <trans-unit id="csTypesDoNotSupportOperator">
        <source>None of the types '{0}' support the operator '{1}'</source>
        <target state="translated">類型 '{0}' 都不支援運算子 '{1}'</target>
        <note />
      </trans-unit>
      <trans-unit id="csTypeDoesNotSupportOperator">
        <source>The type '{0}' does not support the operator '{1}'</source>
        <target state="translated">類型 '{0}' 不支援運算子 '{1}'</target>
        <note />
      </trans-unit>
      <trans-unit id="csTypesDoNotSupportOperatorNullable">
        <source>None of the types '{0}' support the operator '{1}'. Consider opening the module 'Microsoft.FSharp.Linq.NullableOperators'.</source>
        <target state="translated">類型 '{0}' 都不支援運算子 '{1}'。請考慮開啟模組 'Microsoft.FSharp.Linq.NullableOperators'。</target>
        <note />
      </trans-unit>
      <trans-unit id="csTypeDoesNotSupportOperatorNullable">
        <source>The type '{0}' does not support the operator '{1}'. Consider opening the module 'Microsoft.FSharp.Linq.NullableOperators'.</source>
        <target state="translated">類型 '{0}' 不支援運算子 '{1}'。請考慮開啟模組 'Microsoft.FSharp.Linq.NullableOperators'。</target>
        <note />
      </trans-unit>
      <trans-unit id="csTypeDoesNotSupportConversion">
        <source>The type '{0}' does not support a conversion to the type '{1}'</source>
        <target state="translated">類型 '{0}' 不支援轉換成類型 '{1}'</target>
        <note />
      </trans-unit>
      <trans-unit id="csMethodFoundButIsStatic">
        <source>The type '{0}' has a method '{1}' (full name '{2}'), but the method is static</source>
        <target state="translated">類型 '{0}' 有方法 '{1}' (完整名稱 '{2}')，但這個方法是靜態的</target>
        <note />
      </trans-unit>
      <trans-unit id="csMethodFoundButIsNotStatic">
        <source>The type '{0}' has a method '{1}' (full name '{2}'), but the method is not static</source>
        <target state="translated">類型 '{0}' 有方法 '{1}' (完整名稱 '{2}')，但這個方法不是靜態的</target>
        <note />
      </trans-unit>
      <trans-unit id="csStructConstraintInconsistent">
        <source>The constraints 'struct' and 'not struct' are inconsistent</source>
        <target state="translated">條件約束 'struct' 與 'not struct' 不一致</target>
        <note />
      </trans-unit>
      <trans-unit id="csTypeDoesNotHaveNull">
        <source>The type '{0}' does not have 'null' as a proper value</source>
        <target state="translated">類型 '{0}' 不是用 'null' 做為適當的值</target>
        <note />
      </trans-unit>
      <trans-unit id="csNullableTypeDoesNotHaveNull">
        <source>The type '{0}' does not have 'null' as a proper value. To create a null value for a Nullable type use 'System.Nullable()'.</source>
        <target state="translated">類型 '{0}' 不是用 'null' 做為適當的值。若要替可為 Null 的類型建立 null 值，請使用 'System.Nullable()'。</target>
        <note />
      </trans-unit>
      <trans-unit id="csTypeDoesNotSupportComparison1">
        <source>The type '{0}' does not support the 'comparison' constraint because it has the 'NoComparison' attribute</source>
        <target state="translated">類型 '{0}' 不支援 'comparison' 條件約束，因為它有 'NoComparison' 屬性</target>
        <note />
      </trans-unit>
      <trans-unit id="csTypeDoesNotSupportComparison2">
        <source>The type '{0}' does not support the 'comparison' constraint. For example, it does not support the 'System.IComparable' interface</source>
        <target state="translated">類型 '{0}' 不支援 'comparison' 條件約束。例如，它不支援 'System.IComparable' 介面</target>
        <note />
      </trans-unit>
      <trans-unit id="csTypeDoesNotSupportComparison3">
        <source>The type '{0}' does not support the 'comparison' constraint because it is a record, union or struct with one or more structural element types which do not support the 'comparison' constraint. Either avoid the use of comparison with this type, or add the 'StructuralComparison' attribute to the type to determine which field type does not support comparison</source>
        <target state="translated">類型 '{0}' 不支援 'comparison' 條件約束，因為它是記錄、等位或結構，且具有一個或多個不支援 'comparison' 條件約束的結構化項目類型。請避免使用這種類型的比較，或將 'StructuralComparison' 屬性加入類型，以判斷哪個欄位類型不支援比較</target>
        <note />
      </trans-unit>
      <trans-unit id="csTypeDoesNotSupportEquality1">
        <source>The type '{0}' does not support the 'equality' constraint because it has the 'NoEquality' attribute</source>
        <target state="translated">類型 '{0}' 不支援 'equality' 條件約束，因為它有 'NoEquality' 屬性</target>
        <note />
      </trans-unit>
      <trans-unit id="csTypeDoesNotSupportEquality2">
        <source>The type '{0}' does not support the 'equality' constraint because it is a function type</source>
        <target state="translated">類型 '{0}' 不支援 'equality' 條件約束，因為它是函式類型</target>
        <note />
      </trans-unit>
      <trans-unit id="csTypeDoesNotSupportEquality3">
        <source>The type '{0}' does not support the 'equality' constraint because it is a record, union or struct with one or more structural element types which do not support the 'equality' constraint. Either avoid the use of equality with this type, or add the 'StructuralEquality' attribute to the type to determine which field type does not support equality</source>
        <target state="translated">類型 '{0}' 不支援 'equality' 條件約束，因為它是記錄、等位或結構，且具有一個或多個不支援 'equality' 條件約束的結構化項目類型。請避免使用這種類型的相等，或將 'StructuralEquality' 屬性加入類型，以判斷哪個欄位類型不支援相等</target>
        <note />
      </trans-unit>
      <trans-unit id="csTypeIsNotEnumType">
        <source>The type '{0}' is not a CLI enum type</source>
        <target state="translated">類型 '{0}' 不是 CLI 列舉類型</target>
        <note />
      </trans-unit>
      <trans-unit id="csTypeHasNonStandardDelegateType">
        <source>The type '{0}' has a non-standard delegate type</source>
        <target state="translated">類型 '{0}' 有非標準的委派類型</target>
        <note />
      </trans-unit>
      <trans-unit id="csTypeIsNotDelegateType">
        <source>The type '{0}' is not a CLI delegate type</source>
        <target state="translated">類型 '{0}' 不是 CLI 委派類型</target>
        <note />
      </trans-unit>
      <trans-unit id="csTypeParameterCannotBeNullable">
        <source>This type parameter cannot be instantiated to 'Nullable'. This is a restriction imposed in order to ensure the meaning of 'null' in some CLI languages is not confusing when used in conjunction with 'Nullable' values.</source>
        <target state="translated">這個型別參數無法具現化成 'Nullable'。施加這個限制的原因是為了確保在某些 CLI 中，將 'null' 搭配 'Nullable' 值一起使用時意義不會混淆。</target>
        <note />
      </trans-unit>
      <trans-unit id="csGenericConstructRequiresStructType">
        <source>A generic construct requires that the type '{0}' is a CLI or F# struct type</source>
        <target state="translated">泛型建構要求類型 '{0}' 必須是 CLI 或 F# 結構類型</target>
        <note />
      </trans-unit>
      <trans-unit id="csGenericConstructRequiresUnmanagedType">
        <source>A generic construct requires that the type '{0}' is an unmanaged type</source>
        <target state="translated">泛型建構要求類型 '{0}' 必須是非受控類型</target>
        <note />
      </trans-unit>
      <trans-unit id="csTypeNotCompatibleBecauseOfPrintf">
        <source>The type '{0}' is not compatible with any of the types {1}, arising from the use of a printf-style format string</source>
        <target state="translated">類型 '{0}' 與任何類型 {1} 都不相容，原因是使用了 printf 樣式的格式字串</target>
        <note />
      </trans-unit>
      <trans-unit id="csGenericConstructRequiresReferenceSemantics">
        <source>A generic construct requires that the type '{0}' have reference semantics, but it does not, i.e. it is a struct</source>
        <target state="translated">泛型建構要求類型 '{0}' 必須有參考語意，但它卻沒有，也就是說它是結構</target>
        <note />
      </trans-unit>
      <trans-unit id="csGenericConstructRequiresNonAbstract">
        <source>A generic construct requires that the type '{0}' be non-abstract</source>
        <target state="translated">泛型建構要求類型 '{0}' 必須是非抽象的</target>
        <note />
      </trans-unit>
      <trans-unit id="csGenericConstructRequiresPublicDefaultConstructor">
        <source>A generic construct requires that the type '{0}' have a public default constructor</source>
        <target state="translated">泛型建構要求類型 '{0}' 必須有公用預設建構函式</target>
        <note />
      </trans-unit>
      <trans-unit id="csTypeInstantiationLengthMismatch">
        <source>Type instantiation length mismatch</source>
        <target state="translated">類型具現化長度不符</target>
        <note />
      </trans-unit>
      <trans-unit id="csOptionalArgumentNotPermittedHere">
        <source>Optional arguments not permitted here</source>
        <target state="translated">此處不允許選擇性引數</target>
        <note />
      </trans-unit>
      <trans-unit id="csMemberIsNotStatic">
        <source>{0} is not a static member</source>
        <target state="translated">{0} 不是靜態成員</target>
        <note />
      </trans-unit>
      <trans-unit id="csMemberIsNotInstance">
        <source>{0} is not an instance member</source>
        <target state="translated">{0} 不是執行個體成員</target>
        <note />
      </trans-unit>
      <trans-unit id="csArgumentLengthMismatch">
        <source>Argument length mismatch</source>
        <target state="translated">引數長度不符</target>
        <note />
      </trans-unit>
      <trans-unit id="csArgumentTypesDoNotMatch">
        <source>The argument types don't match</source>
        <target state="translated">引數類型不符</target>
        <note />
      </trans-unit>
      <trans-unit id="csMethodExpectsParams">
        <source>This method expects a CLI 'params' parameter in this position. 'params' is a way of passing a variable number of arguments to a method in languages such as C#. Consider passing an array for this argument</source>
        <target state="translated">這個方法預期這個位置是一個 CLI 'params' 參數。'params' 是一種傳遞變數的方法，可將可變數目的引數傳遞給 C# 一類語這的方法。請考慮傳遞這個引數的陣列</target>
        <note />
      </trans-unit>
      <trans-unit id="csMemberIsNotAccessible">
        <source>The member or object constructor '{0}' is not {1}</source>
        <target state="translated">成員或物件建構函式 '{0}' 不是 {1}</target>
        <note />
      </trans-unit>
      <trans-unit id="csMemberIsNotAccessible2">
        <source>The member or object constructor '{0}' is not {1}. Private members may only be accessed from within the declaring type. Protected members may only be accessed from an extending type and cannot be accessed from inner lambda expressions.</source>
        <target state="translated">成員或物件建構函式 '{0}' 不是 {1}。私用成員只能從宣告類型中存取。受保護的成員只能從擴充類型存取，無法從內部 Lambda 運算式存取。</target>
        <note />
      </trans-unit>
      <trans-unit id="csMethodIsNotAStaticMethod">
        <source>{0} is not a static method</source>
        <target state="translated">{0} 不是靜態方法</target>
        <note />
      </trans-unit>
      <trans-unit id="csMethodIsNotAnInstanceMethod">
        <source>{0} is not an instance method</source>
        <target state="translated">{0} 不是執行個體方法</target>
        <note />
      </trans-unit>
      <trans-unit id="csMemberHasNoArgumentOrReturnProperty">
        <source>The member or object constructor '{0}' has no argument or settable return property '{1}'. {2}.</source>
        <target state="translated">成員或物件建構函式 '{0}' 沒有引數或可設定的傳回屬性 '{1}'。{2}。</target>
        <note />
      </trans-unit>
      <trans-unit id="csCtorHasNoArgumentOrReturnProperty">
        <source>The object constructor '{0}' has no argument or settable return property '{1}'. {2}.</source>
        <target state="translated">物件建構函式 '{0}' 沒有引數或可設定的傳回屬性 '{1}'。{2}。</target>
        <note />
      </trans-unit>
      <trans-unit id="csRequiredSignatureIs">
        <source>The required signature is {0}</source>
        <target state="translated">需要的簽章是 {0}</target>
        <note />
      </trans-unit>
      <trans-unit id="csMemberSignatureMismatch">
        <source>The member or object constructor '{0}' requires {1} argument(s). The required signature is '{2}'.</source>
        <target state="translated">成員或物件建構函式 '{0}' 需要 {1} 個引數。需要的簽章是 '{2}'。</target>
        <note />
      </trans-unit>
      <trans-unit id="csMemberSignatureMismatch2">
        <source>The member or object constructor '{0}' requires {1} additional argument(s). The required signature is '{2}'.</source>
        <target state="translated">成員或物件建構函式 '{0}' 還需要 {1} 個其他引數。需要的簽章是 '{2}'。</target>
        <note />
      </trans-unit>
      <trans-unit id="csMemberSignatureMismatch3">
        <source>The member or object constructor '{0}' requires {1} argument(s). The required signature is '{2}'. Some names for missing arguments are {3}.</source>
        <target state="translated">成員或物件建構函式 '{0}' 需要 {1} 個引數。需要的簽章是 '{2}'。遺漏引數的部分名稱是 {3}。</target>
        <note />
      </trans-unit>
      <trans-unit id="csMemberSignatureMismatch4">
        <source>The member or object constructor '{0}' requires {1} additional argument(s). The required signature is '{2}'. Some names for missing arguments are {3}.</source>
        <target state="translated">成員或物件建構函式 '{0}' 還需要 {1} 個其他引數。需要的簽章是 '{2}'。遺漏引數的部分名稱是 {3}。</target>
        <note />
      </trans-unit>
      <trans-unit id="csMemberSignatureMismatchArityNamed">
        <source>The member or object constructor '{0}' requires {1} argument(s) but is here given {2} unnamed and {3} named argument(s). The required signature is '{4}'.</source>
        <target state="translated">成員或物件建構函式 '{0}' 需要 {1} 個引數，但此處指定了 {2} 個未命名和 {3} 個具名引數。需要的簽章是 '{4}'。</target>
        <note />
      </trans-unit>
      <trans-unit id="csMemberSignatureMismatchArity">
        <source>The member or object constructor '{0}' takes {1} argument(s) but is here given {2}. The required signature is '{3}'.</source>
        <target state="translated">成員或物件建構函式 '{0}' 接受 {1} 個引數，但此處指定了 {2} 個。需要的簽章是 '{3}'。</target>
        <note />
      </trans-unit>
      <trans-unit id="csCtorSignatureMismatchArity">
        <source>The object constructor '{0}' takes {1} argument(s) but is here given {2}. The required signature is '{3}'.</source>
        <target state="translated">物件建構函式 '{0}' 要用到 {1} 個引數，但此處提供了 {2} 個引數。需要的簽章是 '{3}'。</target>
        <note />
      </trans-unit>
      <trans-unit id="csCtorSignatureMismatchArityProp">
        <source>The object constructor '{0}' takes {1} argument(s) but is here given {2}. The required signature is '{3}'. If some of the arguments are meant to assign values to properties, consider separating those arguments with a comma (',').</source>
        <target state="translated">物件建構函式 '{0}' 要用到 {1} 個引數，但此處提供了 {2} 個引數。需要的簽章是 '{3}'。如果有部分引數是要為屬性指派值，請考慮以逗號 (',') 分隔這些引數。</target>
        <note />
      </trans-unit>
      <trans-unit id="csMemberSignatureMismatchArityType">
        <source>The member or object constructor '{0}' takes {1} type argument(s) but is here given {2}. The required signature is '{3}'.</source>
        <target state="translated">成員或物件建構函式 '{0}' 接受 {1} 個型別引數，但此處指定了 {2} 個。需要的簽章是 '{3}'。</target>
        <note />
      </trans-unit>
      <trans-unit id="csMemberNotAccessible">
        <source>A member or object constructor '{0}' taking {1} arguments is not accessible from this code location. All accessible versions of method '{2}' take {3} arguments.</source>
        <target state="translated">無法從這個程式碼位置存取接受 {1} 個引數的成員或物件建構函式 '{0}'。方法 '{2}' 的所有可存取版本都接受 {3} 個引數。</target>
        <note />
      </trans-unit>
      <trans-unit id="csIncorrectGenericInstantiation">
        <source>Incorrect generic instantiation. No {0} member named '{1}' takes {2} generic arguments.</source>
        <target state="translated">泛型具現化錯誤。沒有名稱為 '{1}' 的 {0} 成員接受 {2} 個泛型引數。</target>
        <note />
      </trans-unit>
      <trans-unit id="csMemberOverloadArityMismatch">
        <source>The member or object constructor '{0}' does not take {1} argument(s). An overload was found taking {2} arguments.</source>
        <target state="translated">成員或物件建構函式 '{0}' 不接受 {1} 個引數。找到接受 {2} 個引數的多載。</target>
        <note />
      </trans-unit>
      <trans-unit id="csNoMemberTakesTheseArguments">
        <source>No {0} member or object constructor named '{1}' takes {2} arguments</source>
        <target state="translated">沒有名稱為 '{1}' 的 {0} 成員或物件建構函式接受 {2} 個引數</target>
        <note />
      </trans-unit>
      <trans-unit id="csNoMemberTakesTheseArguments2">
        <source>No {0} member or object constructor named '{1}' takes {2} arguments. Note the call to this member also provides {3} named arguments.</source>
        <target state="translated">沒有名稱為 '{1}' 的 {0} 成員或物件建構函式接受 {2} 個引數。注意，呼叫這個成員也會提供 {3} 個具名引數。</target>
        <note />
      </trans-unit>
      <trans-unit id="csNoMemberTakesTheseArguments3">
        <source>No {0} member or object constructor named '{1}' takes {2} arguments. The named argument '{3}' doesn't correspond to any argument or settable return property for any overload.</source>
        <target state="translated">沒有名稱為 '{1}' 的 {0} 成員或物件建構函式接受 {2} 個引數。具名引數 '{3}' 未對應到任何引數或任何多載的可設定傳回屬性。</target>
        <note />
      </trans-unit>
      <trans-unit id="csMethodNotFound">
        <source>Method or object constructor '{0}' not found</source>
        <target state="translated">找不到方法或物件建構函式 '{0}'</target>
        <note />
      </trans-unit>
      <trans-unit id="csNoOverloadsFound">
        <source>No overloads match for method '{0}'.</source>
        <target state="translated">沒有符合方法 '{0}' 的多載。</target>
        <note />
      </trans-unit>
      <trans-unit id="csMethodIsOverloaded">
        <source>A unique overload for method '{0}' could not be determined based on type information prior to this program point. A type annotation may be needed.</source>
        <target state="translated">無法根據這個程式點之前的類型資訊，判斷方法 '{0}' 的唯一多載。可能需要有類型註釋。</target>
        <note />
      </trans-unit>
      <trans-unit id="csCandidates">
        <source>Candidates: {0}</source>
        <target state="translated">候選: {0}</target>
        <note />
      </trans-unit>
      <trans-unit id="csSeeAvailableOverloads">
        <source>The available overloads are shown below.</source>
        <target state="translated">可用的多載顯示如下。</target>
        <note />
      </trans-unit>
      <trans-unit id="parsDoCannotHaveVisibilityDeclarations">
        <source>Accessibility modifiers are not permitted on 'do' bindings, but '{0}' was given.</source>
        <target state="translated">'do' 繫結不得包含存取範圍修飾詞，但卻提供了 '{0}'。</target>
        <note />
      </trans-unit>
      <trans-unit id="parsEofInHashIf">
        <source>End of file in #if section begun at or after here</source>
        <target state="translated">#if 區段中的檔案結尾於此處或之後開始</target>
        <note />
      </trans-unit>
      <trans-unit id="parsEofInString">
        <source>End of file in string begun at or before here</source>
        <target state="translated">字串中的檔案結尾於此處或之前開始</target>
        <note />
      </trans-unit>
      <trans-unit id="parsEofInVerbatimString">
        <source>End of file in verbatim string begun at or before here</source>
        <target state="translated">逐字字串中的檔案結尾於此處或之前開始</target>
        <note />
      </trans-unit>
      <trans-unit id="parsEofInComment">
        <source>End of file in comment begun at or before here</source>
        <target state="translated">註解中的檔案結尾於此處或之前開始</target>
        <note />
      </trans-unit>
      <trans-unit id="parsEofInStringInComment">
        <source>End of file in string embedded in comment begun at or before here</source>
        <target state="translated">內嵌在註解中的字串中的檔案結尾於此處或之前開始</target>
        <note />
      </trans-unit>
      <trans-unit id="parsEofInVerbatimStringInComment">
        <source>End of file in verbatim string embedded in comment begun at or before here</source>
        <target state="translated">內嵌在註解中的逐字字串中的檔案結尾於此處或之前開始</target>
        <note />
      </trans-unit>
      <trans-unit id="parsEofInIfOcaml">
        <source>End of file in IF-OCAML section begun at or before here</source>
        <target state="translated">IF-OCAML 區段中的檔案結尾於此處或之前開始</target>
        <note />
      </trans-unit>
      <trans-unit id="parsEofInDirective">
        <source>End of file in directive begun at or before here</source>
        <target state="translated">指示詞中的檔案結尾於此處或之前開始</target>
        <note />
      </trans-unit>
      <trans-unit id="parsNoHashEndIfFound">
        <source>No #endif found for #if or #else</source>
        <target state="translated">找不到 #if 或 #else 的 #endif</target>
        <note />
      </trans-unit>
      <trans-unit id="parsAttributesIgnored">
        <source>Attributes have been ignored in this construct</source>
        <target state="translated">已忽略這個建構中的屬性</target>
        <note />
      </trans-unit>
      <trans-unit id="parsUseBindingsIllegalInImplicitClassConstructors">
        <source>'use' bindings are not permitted in primary constructors</source>
        <target state="translated">不允許在主要建構函式中使用 'use' 繫結</target>
        <note />
      </trans-unit>
      <trans-unit id="parsUseBindingsIllegalInModules">
        <source>'use' bindings are not permitted in modules and are treated as 'let' bindings</source>
        <target state="translated">不允許在模組中使用 'use' 繫結，將當做 'let' 繫結處理</target>
        <note />
      </trans-unit>
      <trans-unit id="parsIntegerForLoopRequiresSimpleIdentifier">
        <source>An integer for loop must use a simple identifier</source>
        <target state="translated">用於迴圈的整數必須使用簡單識別碼</target>
        <note />
      </trans-unit>
      <trans-unit id="parsOnlyOneWithAugmentationAllowed">
        <source>At most one 'with' augmentation is permitted</source>
        <target state="translated">最多只允許一個 'with' 增強指定</target>
        <note />
      </trans-unit>
      <trans-unit id="parsUnexpectedSemicolon">
        <source>A semicolon is not expected at this point</source>
        <target state="translated">目前不需要分號</target>
        <note />
      </trans-unit>
      <trans-unit id="parsUnexpectedEndOfFile">
        <source>Unexpected end of input</source>
        <target state="translated">未預期的輸入結束</target>
        <note />
      </trans-unit>
      <trans-unit id="parsUnexpectedVisibilityDeclaration">
        <source>Accessibility modifiers are not permitted here, but '{0}' was given.</source>
        <target state="translated">此處不得使用存取範圍修飾詞，但卻提供了 '{0}'。</target>
        <note />
      </trans-unit>
      <trans-unit id="parsOnlyHashDirectivesAllowed">
        <source>Only '#' compiler directives may occur prior to the first 'namespace' declaration</source>
        <target state="translated">在第一個 'namespace' 宣告前只能出現 '#' 編譯器指示詞</target>
        <note />
      </trans-unit>
      <trans-unit id="parsVisibilityDeclarationsShouldComePriorToIdentifier">
        <source>Accessibility modifiers should come immediately prior to the identifier naming a construct</source>
        <target state="translated">存取範圍修飾詞應該放在為建構命名的識別碼正前方</target>
        <note />
      </trans-unit>
      <trans-unit id="parsNamespaceOrModuleNotBoth">
        <source>Files should begin with either a namespace or module declaration, e.g. 'namespace SomeNamespace.SubNamespace' or 'module SomeNamespace.SomeModule', but not both. To define a module within a namespace use 'module SomeModule = ...'</source>
        <target state="translated">檔案應該以命名空間或模組宣告開始，例如 'namespace SomeNamespace.SubNamespace' 或 'module SomeNamespace.SomeModule'，但不能兩者都有。若要在命名空間中定義模組，請使用 'module SomeModule = ...'</target>
        <note />
      </trans-unit>
      <trans-unit id="parsModuleAbbreviationMustBeSimpleName">
        <source>A module abbreviation must be a simple name, not a path</source>
        <target state="translated">模組縮寫必須是簡單名稱，不是路徑</target>
        <note />
      </trans-unit>
      <trans-unit id="parsIgnoreAttributesOnModuleAbbreviation">
        <source>Ignoring attributes on module abbreviation</source>
        <target state="translated">即將忽略模組縮寫的屬性</target>
        <note />
      </trans-unit>
      <trans-unit id="parsIgnoreAttributesOnModuleAbbreviationAlwaysPrivate">
        <source>The '{0}' accessibility attribute is not allowed on module abbreviation. Module abbreviations are always private.</source>
        <target state="translated">模組縮寫不得包含 '{0}' 存取範圍屬性。模組縮寫一律為私用。</target>
        <note />
      </trans-unit>
      <trans-unit id="parsIgnoreVisibilityOnModuleAbbreviationAlwaysPrivate">
        <source>The '{0}' visibility attribute is not allowed on module abbreviation. Module abbreviations are always private.</source>
        <target state="translated">模組縮寫不得包含 '{0}' 可視性屬性。模組縮寫一律為私用。</target>
        <note />
      </trans-unit>
      <trans-unit id="parsUnClosedBlockInHashLight">
        <source>Unclosed block</source>
        <target state="translated">未封閉的區塊</target>
        <note />
      </trans-unit>
      <trans-unit id="parsUnmatchedBeginOrStruct">
        <source>Unmatched 'begin' or 'struct'</source>
        <target state="translated">無對應的 'begin' 或 'struct'</target>
        <note />
      </trans-unit>
      <trans-unit id="parsModuleDefnMustBeSimpleName">
        <source>A module name must be a simple name, not a path</source>
        <target state="translated">模組名稱必須是簡單名稱，不是路徑</target>
        <note />
      </trans-unit>
      <trans-unit id="parsUnexpectedEmptyModuleDefn">
        <source>Unexpected empty type moduleDefn list</source>
        <target state="translated">未預期的空白類型 moduleDefn 清單</target>
        <note />
      </trans-unit>
      <trans-unit id="parsAttributesMustComeBeforeVal">
        <source>Attributes should be placed before 'val'</source>
        <target state="translated">屬性應該放在 'val' 之前</target>
        <note />
      </trans-unit>
      <trans-unit id="parsAttributesAreNotPermittedOnInterfaceImplementations">
        <source>Attributes are not permitted on interface implementations</source>
        <target state="translated">不允許在介面實作上使用屬性</target>
        <note />
      </trans-unit>
      <trans-unit id="parsSyntaxError">
        <source>Syntax error</source>
        <target state="translated">語法錯誤</target>
        <note />
      </trans-unit>
      <trans-unit id="parsAugmentationsIllegalOnDelegateType">
        <source>Augmentations are not permitted on delegate type moduleDefns</source>
        <target state="translated">不允許在委派類型 moduleDefns 上使用增強指定</target>
        <note />
      </trans-unit>
      <trans-unit id="parsUnmatchedClassInterfaceOrStruct">
        <source>Unmatched 'class', 'interface' or 'struct'</source>
        <target state="translated">無對應的 'class'、'interface' 或 'struct'</target>
        <note />
      </trans-unit>
      <trans-unit id="parsEmptyTypeDefinition">
        <source>A type definition requires one or more members or other declarations. If you intend to define an empty class, struct or interface, then use 'type ... = class end', 'interface end' or 'struct end'.</source>
        <target state="translated">類型定義需要一個或多個成員或其他宣告。如果您打算定義空的類別、結構或介面，請使用 'type ... = class end'、'interface end' 或 'struct end'。</target>
        <note />
      </trans-unit>
      <trans-unit id="parsUnmatchedWith">
        <source>Unmatched 'with' or badly formatted 'with' block</source>
        <target state="translated">無對應的 'with'，或 'with' 區塊的格式錯誤</target>
        <note />
      </trans-unit>
      <trans-unit id="parsGetOrSetRequired">
        <source>'get', 'set' or 'get,set' required</source>
        <target state="translated">需要 'get'、'set' 或 'get,set'</target>
        <note />
      </trans-unit>
      <trans-unit id="parsOnlyClassCanTakeValueArguments">
        <source>Only class types may take value arguments</source>
        <target state="translated">只有類別類型可接受數值引數</target>
        <note />
      </trans-unit>
      <trans-unit id="parsUnmatchedBegin">
        <source>Unmatched 'begin'</source>
        <target state="translated">無對應的 'begin'</target>
        <note />
      </trans-unit>
      <trans-unit id="parsInvalidDeclarationSyntax">
        <source>Invalid declaration syntax</source>
        <target state="translated">無效的宣告語法</target>
        <note />
      </trans-unit>
      <trans-unit id="parsGetAndOrSetRequired">
        <source>'get' and/or 'set' required</source>
        <target state="translated">需要 'get' 和/或 'set'</target>
        <note />
      </trans-unit>
      <trans-unit id="parsTypeAnnotationsOnGetSet">
        <source>Type annotations on property getters and setters must be given after the 'get()' or 'set(v)', e.g. 'with get() : string = ...'</source>
        <target state="translated">屬性 getter 和 setter 的類型註釋必須在 'get()' 或 'set(v)' 之後指定，例如 'with get() : string = ...'</target>
        <note />
      </trans-unit>
      <trans-unit id="parsGetterMustHaveAtLeastOneArgument">
        <source>A getter property is expected to be a function, e.g. 'get() = ...' or 'get(index) = ...'</source>
        <target state="translated">getter 屬性必須是函式，例如 'get() = ...' 或 'get(index) = ...'</target>
        <note />
      </trans-unit>
      <trans-unit id="parsMultipleAccessibilitiesForGetSet">
        <source>Multiple accessibilities given for property getter or setter</source>
        <target state="translated">為屬性 getter 或 setter 指定了多個存取範圍</target>
        <note />
      </trans-unit>
      <trans-unit id="parsSetSyntax">
        <source>Property setters must be defined using 'set value = ', 'set idx value = ' or 'set (idx1,...,idxN) value = ... '</source>
        <target state="translated">必須使用 'set value = '、'set idx value = ' 或 'set (idx1,...,idxN) value = ... ' 定義屬性 setter</target>
        <note />
      </trans-unit>
      <trans-unit id="parsInterfacesHaveSameVisibilityAsEnclosingType">
        <source>Interfaces always have the same visibility as the enclosing type</source>
        <target state="translated">介面一定與封入類型採用相同的可見性</target>
        <note />
      </trans-unit>
      <trans-unit id="parsAccessibilityModsIllegalForAbstract">
        <source>Accessibility modifiers are not allowed on this member. Abstract slots always have the same visibility as the enclosing type.</source>
        <target state="translated">不允許在這個成員上使用存取範圍修飾詞。抽象位置一定與封入類型採用相同的可見性。</target>
        <note />
      </trans-unit>
      <trans-unit id="parsAttributesIllegalOnInherit">
        <source>Attributes are not permitted on 'inherit' declarations</source>
        <target state="translated">不允許在 'inherit' 宣告上使用屬性</target>
        <note />
      </trans-unit>
      <trans-unit id="parsVisibilityIllegalOnInherit">
        <source>Accessibility modifiers are not permitted on an 'inherits' declaration</source>
        <target state="translated">不允許在 'inherits' 宣告上使用存取範圍修飾詞</target>
        <note />
      </trans-unit>
      <trans-unit id="parsInheritDeclarationsCannotHaveAsBindings">
        <source>'inherit' declarations cannot have 'as' bindings. To access members of the base class when overriding a method, the syntax 'base.SomeMember' may be used; 'base' is a keyword. Remove this 'as' binding.</source>
        <target state="translated">'inherit' 宣告不能有 'as' 繫結。若要在覆寫方法時存取基底類別的成員，可以使用 'base.SomeMember' 語法，其中 'base' 是關鍵字。請移除這個 'as' 繫結。</target>
        <note />
      </trans-unit>
      <trans-unit id="parsAttributesIllegalHere">
        <source>Attributes are not allowed here</source>
        <target state="translated">這裡不允許屬性</target>
        <note />
      </trans-unit>
      <trans-unit id="parsTypeAbbreviationsCannotHaveVisibilityDeclarations">
        <source>Accessibility modifiers are not permitted in this position for type abbreviations</source>
        <target state="translated">不允許在類型縮寫的這個位置使用存取範圍修飾詞</target>
        <note />
      </trans-unit>
      <trans-unit id="parsEnumTypesCannotHaveVisibilityDeclarations">
        <source>Accessibility modifiers are not permitted in this position for enum types</source>
        <target state="translated">不允許在列舉類型的這個位置使用存取範圍修飾詞</target>
        <note />
      </trans-unit>
      <trans-unit id="parsAllEnumFieldsRequireValues">
        <source>All enum fields must be given values</source>
        <target state="translated">所有列舉欄位都必須指定值</target>
        <note />
      </trans-unit>
      <trans-unit id="parsInlineAssemblyCannotHaveVisibilityDeclarations">
        <source>Accessibility modifiers are not permitted on inline assembly code types</source>
        <target state="translated">不允許在內嵌組譯程式碼類型上使用存取範圍修飾詞</target>
        <note />
      </trans-unit>
      <trans-unit id="parsUnexpectedIdentifier">
        <source>Unexpected identifier: '{0}'</source>
        <target state="translated">未預期的識別碼: '{0}'</target>
        <note />
      </trans-unit>
      <trans-unit id="parsUnionCasesCannotHaveVisibilityDeclarations">
        <source>Accessibility modifiers are not permitted on union cases. Use 'type U = internal ...' or 'type U = private ...' to give an accessibility to the whole representation.</source>
        <target state="translated">不允許在聯集上使用存取範圍修飾詞。請使用 'type U = internal ...' 或 'type U = private ...' 為整個表示指定存取範圍。</target>
        <note />
      </trans-unit>
      <trans-unit id="parsEnumFieldsCannotHaveVisibilityDeclarations">
        <source>Accessibility modifiers are not permitted on enumeration fields</source>
        <target state="translated">不允許在列舉欄位上使用存取範圍修飾詞</target>
        <note />
      </trans-unit>
      <trans-unit id="parsConsiderUsingSeparateRecordType">
        <source>Consider using a separate record type instead</source>
        <target state="translated">請考慮改用不同的記錄類型</target>
        <note />
      </trans-unit>
      <trans-unit id="parsRecordFieldsCannotHaveVisibilityDeclarations">
        <source>Accessibility modifiers are not permitted on record fields. Use 'type R = internal ...' or 'type R = private ...' to give an accessibility to the whole representation.</source>
        <target state="translated">不允許在記錄欄位上使用存取範圍修飾詞。請使用 'type R = internal ...' 或 'type R = private ...' 為整個表示指定存取範圍。</target>
        <note />
      </trans-unit>
      <trans-unit id="parsLetAndForNonRecBindings">
        <source>The declaration form 'let ... and ...' for non-recursive bindings is not used in F# code. Consider using a sequence of 'let' bindings</source>
        <target state="translated">F# 程式碼中不使用非遞迴繫結的宣告形式 'let ... and ...'。請考慮使用 'let' 繫結序列</target>
        <note />
      </trans-unit>
      <trans-unit id="parsUnmatchedParen">
        <source>Unmatched '('</source>
        <target state="translated">無對應的 '('</target>
        <note />
      </trans-unit>
      <trans-unit id="parsSuccessivePatternsShouldBeSpacedOrTupled">
        <source>Successive patterns should be separated by spaces or tupled</source>
        <target state="translated">後續引數應該用空格分隔或採用 Tuple 形式</target>
        <note />
      </trans-unit>
      <trans-unit id="parsNoMatchingInForLet">
        <source>No matching 'in' found for this 'let'</source>
        <target state="translated">找不到這個 'let' 的對應 'in'</target>
        <note />
      </trans-unit>
      <trans-unit id="parsErrorInReturnForLetIncorrectIndentation">
        <source>Error in the return expression for this 'let'. Possible incorrect indentation.</source>
        <target state="translated">這個 'let' 的傳回運算式中有錯。可能是縮排不正確。</target>
        <note />
      </trans-unit>
      <trans-unit id="parsExpectedExpressionAfterLet">
        <source>The block following this '{0}' is unfinished. Every code block is an expression and must have a result. '{1}' cannot be the final code element in a block. Consider giving this block an explicit result.</source>
        <target state="translated">此 '{0}' 後跟隨的區塊未完成。每個程式碼區塊都是運算式，且必須要有結果。'{1}' 不得為區塊中最後一個程式碼項目。請考慮為此區塊提供明確結果。</target>
        <note />
      </trans-unit>
      <trans-unit id="parsIncompleteIf">
        <source>Incomplete conditional. Expected 'if &lt;expr&gt; then &lt;expr&gt;' or 'if &lt;expr&gt; then &lt;expr&gt; else &lt;expr&gt;'.</source>
        <target state="translated">不完整的條件式。必須是 'if &lt;expr&gt; then &lt;expr&gt;' 或 'if &lt;expr&gt; then &lt;expr&gt; else &lt;expr&gt;'。</target>
        <note />
      </trans-unit>
      <trans-unit id="parsAssertIsNotFirstClassValue">
        <source>'assert' may not be used as a first class value. Use 'assert &lt;expr&gt;' instead.</source>
        <target state="translated">'assert' 無法當做第一個類別值使用。請改用 'assert &lt;expr&gt;'。</target>
        <note />
      </trans-unit>
      <trans-unit id="parsIdentifierExpected">
        <source>Identifier expected</source>
        <target state="translated">必須是識別項</target>
        <note />
      </trans-unit>
      <trans-unit id="parsInOrEqualExpected">
        <source>'in' or '=' expected</source>
        <target state="translated">必須是 'in' 或 '='</target>
        <note />
      </trans-unit>
      <trans-unit id="parsArrowUseIsLimited">
        <source>The use of '-&gt;' in sequence and computation expressions is limited to the form 'for pat in expr -&gt; expr'. Use the syntax 'for ... in ... do ... yield...' to generate elements in more complex sequence expressions.</source>
        <target state="translated">在循序項運算式和計算運算式中使用 '-&gt;' 僅限於 'for pat in expr -&gt; expr' 形式。使用 'for ... in ... do ... yield...' 語法可在更為複雜的循序項運算式中產生項目。</target>
        <note />
      </trans-unit>
      <trans-unit id="parsSuccessiveArgsShouldBeSpacedOrTupled">
        <source>Successive arguments should be separated by spaces or tupled, and arguments involving function or method applications should be parenthesized</source>
        <target state="translated">後續引數應該用空格分隔或採用 Tuple 形式，而且涉及函式或方法應用程式的引數應該用括號括住</target>
        <note />
      </trans-unit>
      <trans-unit id="parsUnmatchedBracket">
        <source>Unmatched '['</source>
        <target state="translated">無對應的 '['</target>
        <note />
      </trans-unit>
      <trans-unit id="parsMissingQualificationAfterDot">
        <source>Missing qualification after '.'</source>
        <target state="translated">在 '.' 後遺漏限定性</target>
        <note />
      </trans-unit>
      <trans-unit id="parsParenFormIsForML">
        <source>In F# code you may use 'expr.[expr]'. A type annotation may be required to indicate the first expression is an array</source>
        <target state="translated">在 F# 程式碼中，您可使用 'expr.[expr]'。需要類型註釋來指示第一個運算式為陣列</target>
        <note />
      </trans-unit>
      <trans-unit id="parsMismatchedQuote">
        <source>Mismatched quotation, beginning with '{0}'</source>
        <target state="translated">不相符的引號，以 '{0}' 開頭</target>
        <note />
      </trans-unit>
      <trans-unit id="parsUnmatched">
        <source>Unmatched '{0}'</source>
        <target state="translated">無對應的 '{0}'</target>
        <note />
      </trans-unit>
      <trans-unit id="parsUnmatchedBracketBar">
        <source>Unmatched '[|'</source>
        <target state="translated">無對應的 '[|'</target>
        <note />
      </trans-unit>
      <trans-unit id="parsUnmatchedBrace">
        <source>Unmatched '{{'</source>
        <target state="translated">無對應的 '{{'</target>
        <note />
      </trans-unit>
      <trans-unit id="parsFieldBinding">
        <source>Field bindings must have the form 'id = expr;'</source>
        <target state="translated">欄位繫結必須具有 'id = expr;' 形式</target>
        <note />
      </trans-unit>
      <trans-unit id="parsMemberIllegalInObjectImplementation">
        <source>This member is not permitted in an object implementation</source>
        <target state="translated">不允許在物件實作中使用這個成員</target>
        <note />
      </trans-unit>
      <trans-unit id="parsMissingFunctionBody">
        <source>Missing function body</source>
        <target state="translated">遺漏函式主體</target>
        <note />
      </trans-unit>
      <trans-unit id="parsSyntaxErrorInLabeledType">
        <source>Syntax error in labelled type argument</source>
        <target state="translated">有標籤的型別引數中語法錯誤</target>
        <note />
      </trans-unit>
      <trans-unit id="parsUnexpectedInfixOperator">
        <source>Unexpected infix operator in type expression</source>
        <target state="translated">類型運算式中未預期的中置運算子</target>
        <note />
      </trans-unit>
      <trans-unit id="parsMultiArgumentGenericTypeFormDeprecated">
        <source>The syntax '(typ,...,typ) ident' is not used in F# code. Consider using 'ident&lt;typ,...,typ&gt;' instead</source>
        <target state="translated">F# 程式碼中不使用語法 '(typ,...,typ) ident'。請考慮改用 'ident&lt;typ,...,typ&gt;'</target>
        <note />
      </trans-unit>
      <trans-unit id="parsInvalidLiteralInType">
        <source>Invalid literal in type</source>
        <target state="translated">類型中的常值無效</target>
        <note />
      </trans-unit>
      <trans-unit id="parsUnexpectedOperatorForUnitOfMeasure">
        <source>Unexpected infix operator in unit-of-measure expression. Legal operators are '*', '/' and '^'.</source>
        <target state="translated">測量單位運算式中未預期的中置運算子。合法的運算子為 '*'、'/' 和 '^'。</target>
        <note />
      </trans-unit>
      <trans-unit id="parsUnexpectedIntegerLiteralForUnitOfMeasure">
        <source>Unexpected integer literal in unit-of-measure expression</source>
        <target state="translated">測量單位運算式中未預期的整數常值</target>
        <note />
      </trans-unit>
      <trans-unit id="parsUnexpectedTypeParameter">
        <source>Syntax error: unexpected type parameter specification</source>
        <target state="translated">語法錯誤: 未預期的型別參數規格</target>
        <note />
      </trans-unit>
      <trans-unit id="parsMismatchedQuotationName">
        <source>Mismatched quotation operator name, beginning with '{0}'</source>
        <target state="translated">不相符的引號運算子名稱，以 '{0}' 開頭</target>
        <note />
      </trans-unit>
      <trans-unit id="parsActivePatternCaseMustBeginWithUpperCase">
        <source>Active pattern case identifiers must begin with an uppercase letter</source>
        <target state="translated">現用模式大小寫識別項必須以大寫字母開頭</target>
        <note />
      </trans-unit>
      <trans-unit id="parsActivePatternCaseContainsPipe">
        <source>The '|' character is not permitted in active pattern case identifiers</source>
        <target state="translated">現用模式大小寫識別碼不得使用字元 '|'</target>
        <note />
      </trans-unit>
      <trans-unit id="parsIllegalDenominatorForMeasureExponent">
        <source>Denominator must not be 0 in unit-of-measure exponent</source>
        <target state="translated">度量單位指數的分母不得為 0</target>
        <note />
      </trans-unit>
      <trans-unit id="parsNoEqualShouldFollowNamespace">
        <source>No '=' symbol should follow a 'namespace' declaration</source>
        <target state="translated">不得將 '=' 符號跟在 'namespace' 宣告之後</target>
        <note />
      </trans-unit>
      <trans-unit id="parsSyntaxModuleStructEndDeprecated">
        <source>The syntax 'module ... = struct .. end' is not used in F# code. Consider using 'module ... = begin .. end'</source>
        <target state="translated">F# 程式碼中不使用語法 'module ... = struct .. end'。請考慮使用 'module ... = begin .. end'</target>
        <note />
      </trans-unit>
      <trans-unit id="parsSyntaxModuleSigEndDeprecated">
        <source>The syntax 'module ... : sig .. end' is not used in F# code. Consider using 'module ... = begin .. end'</source>
        <target state="translated">F# 程式碼中不使用語法 'module ... : sig .. end'。請考慮使用 'module ... = begin .. end'</target>
        <note />
      </trans-unit>
      <trans-unit id="tcStaticFieldUsedWhenInstanceFieldExpected">
        <source>A static field was used where an instance field is expected</source>
        <target state="translated">在需要執行個體欄位的地方使用了靜態欄位</target>
        <note />
      </trans-unit>
      <trans-unit id="tcMethodNotAccessible">
        <source>Method '{0}' is not accessible from this code location</source>
        <target state="translated">無法從這個程式碼位置存取方法 '{0}'</target>
        <note />
      </trans-unit>
      <trans-unit id="tcImplicitMeasureFollowingSlash">
        <source>Implicit product of measures following /</source>
        <target state="translated">在 / 後有隱含的測量乘積</target>
        <note />
      </trans-unit>
      <trans-unit id="tcUnexpectedMeasureAnon">
        <source>Unexpected SynMeasure.Anon</source>
        <target state="translated">未預期的 SynMeasure.Anon</target>
        <note />
      </trans-unit>
      <trans-unit id="tcNonZeroConstantCannotHaveGenericUnit">
        <source>Non-zero constants cannot have generic units. For generic zero, write 0.0&lt;_&gt;.</source>
        <target state="translated">非零常數不能有泛型單位。請將泛型的零寫成 0.0&lt;_&gt;。</target>
        <note />
      </trans-unit>
      <trans-unit id="tcSeqResultsUseYield">
        <source>In sequence expressions, results are generated using 'yield'</source>
        <target state="translated">在循序項運算式中，結果是使用 'yield' 產生的</target>
        <note />
      </trans-unit>
      <trans-unit id="tcUnexpectedBigRationalConstant">
        <source>Unexpected big rational constant</source>
        <target state="translated">未預期的大型有理數常數</target>
        <note />
      </trans-unit>
      <trans-unit id="tcInvalidTypeForUnitsOfMeasure">
        <source>Units-of-measure supported only on float, float32, decimal and signed integer types</source>
        <target state="translated">只有 float、float32、decimal 和有正負號的整數類型支援測量單位</target>
        <note />
      </trans-unit>
      <trans-unit id="tcUnexpectedConstUint16Array">
        <source>Unexpected Const_uint16array</source>
        <target state="translated">未預期的 Const_uint16array</target>
        <note />
      </trans-unit>
      <trans-unit id="tcUnexpectedConstByteArray">
        <source>Unexpected Const_bytearray</source>
        <target state="translated">未預期的 Const_bytearray</target>
        <note />
      </trans-unit>
      <trans-unit id="tcParameterRequiresName">
        <source>A parameter with attributes must also be given a name, e.g. '[&lt;Attribute&gt;] Name : Type'</source>
        <target state="translated">必須為有屬性的參數指定名稱，例如 '[&lt;Attribute&gt;] Name : Type'</target>
        <note />
      </trans-unit>
      <trans-unit id="tcReturnValuesCannotHaveNames">
        <source>Return values cannot have names</source>
        <target state="translated">傳回值不能有名稱</target>
        <note />
      </trans-unit>
      <trans-unit id="tcMemberKindPropertyGetSetNotExpected">
        <source>MemberKind.PropertyGetSet only expected in parse trees</source>
        <target state="translated">只有剖析樹狀目錄中需要 MemberKind.PropertyGetSet</target>
        <note />
      </trans-unit>
      <trans-unit id="tcNamespaceCannotContainValues">
        <source>Namespaces cannot contain values. Consider using a module to hold your value declarations.</source>
        <target state="translated">命名空間不能包含值。請考慮使用模組來存放值宣告。</target>
        <note />
      </trans-unit>
      <trans-unit id="tcNamespaceCannotContainExtensionMembers">
        <source>Namespaces cannot contain extension members except in the same file and namespace declaration group where the type is defined. Consider using a module to hold declarations of extension members.</source>
        <target state="translated">命名空間不能包含擴充成員，除非在已定義類型的相同檔案和命名空間宣告群組內。請考慮使用模組來保留擴充成員的宣告。</target>
        <note />
      </trans-unit>
      <trans-unit id="tcMultipleVisibilityAttributes">
        <source>Multiple visibility attributes have been specified for this identifier</source>
        <target state="translated">已經為這個識別碼指定多個可見性屬性</target>
        <note />
      </trans-unit>
      <trans-unit id="tcMultipleVisibilityAttributesWithLet">
        <source>Multiple visibility attributes have been specified for this identifier. 'let' bindings in classes are always private, as are any 'let' bindings inside expressions.</source>
        <target state="translated">已經為這個識別碼指定多個可見性屬性。類別中的 'let' 繫結一定是私用的，就如同運算式內的任何 'let' 繫結一樣。</target>
        <note />
      </trans-unit>
      <trans-unit id="tcInvalidMethodNameForRelationalOperator">
        <source>The name '({0})' should not be used as a member name. To define comparison semantics for a type, implement the 'System.IComparable' interface. If defining a static member for use from other CLI languages then use the name '{1}' instead.</source>
        <target state="translated">名稱 '({0})' 不應該做為成員名稱使用。若要定義類型的比較語意，請實作 'System.IComparable' 介面。如果要定義靜態成員以用於其他 CLI 語言，請改用名稱 '{1}'。</target>
        <note />
      </trans-unit>
      <trans-unit id="tcInvalidMethodNameForEquality">
        <source>The name '({0})' should not be used as a member name. To define equality semantics for a type, override the 'Object.Equals' member. If defining a static member for use from other CLI languages then use the name '{1}' instead.</source>
        <target state="translated">名稱 '({0})' 不應該做為成員名稱使用。若要定義類型的相等語意，請覆寫 'Object.Equals' 成員。如果要定義靜態成員以用於其他 CLI 語言，請改用名稱 '{1}'。</target>
        <note />
      </trans-unit>
      <trans-unit id="tcInvalidMemberName">
        <source>The name '({0})' should not be used as a member name. If defining a static member for use from other CLI languages then use the name '{1}' instead.</source>
        <target state="translated">名稱 '({0})' 不應該做為成員名稱使用。如果要定義靜態成員以用於其他 CLI 語言，請改用名稱 '{1}'。</target>
        <note />
      </trans-unit>
      <trans-unit id="tcInvalidMemberNameFixedTypes">
        <source>The name '({0})' should not be used as a member name because it is given a standard definition in the F# library over fixed types</source>
        <target state="translated">名稱 '({0})' 不應該做為成員名稱使用，因為已經在 F# 程式庫中透過固定類型為它指定標準定義</target>
        <note />
      </trans-unit>
      <trans-unit id="tcInvalidOperatorDefinitionRelational">
        <source>The '{0}' operator should not normally be redefined. To define overloaded comparison semantics for a particular type, implement the 'System.IComparable' interface in the definition of that type.</source>
        <target state="translated">通常不應該重新定義 '{0}' 運算子。若要定義特定類型的多載比較語意，請在該類型的定義中實作 'System.IComparable' 介面。</target>
        <note />
      </trans-unit>
      <trans-unit id="tcInvalidOperatorDefinitionEquality">
        <source>The '{0}' operator should not normally be redefined. To define equality semantics for a type, override the 'Object.Equals' member in the definition of that type.</source>
        <target state="translated">通常不應該重新定義 '{0}' 運算子。若要定義類型的相等語意，請在該類型的定義中覆寫 'Object.Equals' 成員。</target>
        <note />
      </trans-unit>
      <trans-unit id="tcInvalidOperatorDefinition">
        <source>The '{0}' operator should not normally be redefined. Consider using a different operator name</source>
        <target state="translated">通常不應該重新定義 '{0}' 運算子。請考慮使用其他運算子名稱</target>
        <note />
      </trans-unit>
      <trans-unit id="tcInvalidIndexOperatorDefinition">
        <source>The '{0}' operator cannot be redefined. Consider using a different operator name</source>
        <target state="translated">不能重新定義 '{0}' 運算子。請考慮使用其他運算子名稱</target>
        <note />
      </trans-unit>
      <trans-unit id="tcExpectModuleOrNamespaceParent">
        <source>Expected module or namespace parent {0}</source>
        <target state="translated">必須是模組或命名空間父代 {0}</target>
        <note />
      </trans-unit>
      <trans-unit id="tcImplementsIComparableExplicitly">
        <source>The struct, record or union type '{0}' implements the interface 'System.IComparable' explicitly. You must apply the 'CustomComparison' attribute to the type.</source>
        <target state="translated">結構、記錄或等位型別 '{0}' 明確實作了介面 'System.IComparable'。您必須將 'CustomComparison' 屬性套用到該型別。</target>
        <note />
      </trans-unit>
      <trans-unit id="tcImplementsGenericIComparableExplicitly">
        <source>The struct, record or union type '{0}' implements the interface 'System.IComparable&lt;_&gt;' explicitly. You must apply the 'CustomComparison' attribute to the type, and should also provide a consistent implementation of the non-generic interface System.IComparable.</source>
        <target state="translated">結構、記錄或等位型別 '{0}' 明確實作了介面 'System.IComparable&lt;_&gt;'。您必須將 'CustomComparison' 屬性套用到該型別，也應該為非泛型介面 System.Icomparable 提供一致的實作。</target>
        <note />
      </trans-unit>
      <trans-unit id="tcImplementsIStructuralComparableExplicitly">
        <source>The struct, record or union type '{0}' implements the interface 'System.IStructuralComparable' explicitly. Apply the 'CustomComparison' attribute to the type.</source>
        <target state="translated">結構、記錄或等位型別 '{0}' 明確實作了介面 'System.IStructuralComparable'。請將 'CustomComparison' 屬性套用到該型別。</target>
        <note />
      </trans-unit>
      <trans-unit id="tcRecordFieldInconsistentTypes">
        <source>This record contains fields from inconsistent types</source>
        <target state="translated">這個記錄包含來自不一致類型的欄位</target>
        <note />
      </trans-unit>
      <trans-unit id="tcDllImportStubsCannotBeInlined">
        <source>DLLImport stubs cannot be inlined</source>
        <target state="translated">無法內嵌 DLLImport Stub</target>
        <note />
      </trans-unit>
      <trans-unit id="tcStructsCanOnlyBindThisAtMemberDeclaration">
        <source>Structs may only bind a 'this' parameter at member declarations</source>
        <target state="translated">結構只能在成員宣告中繫結 'this' 參數</target>
        <note />
      </trans-unit>
      <trans-unit id="tcUnexpectedExprAtRecInfPoint">
        <source>Unexpected expression at recursive inference point</source>
        <target state="translated">於遞迴推斷點有未預期的運算式</target>
        <note />
      </trans-unit>
      <trans-unit id="tcLessGenericBecauseOfAnnotation">
        <source>This code is less generic than required by its annotations because the explicit type variable '{0}' could not be generalized. It was constrained to be '{1}'.</source>
        <target state="translated">這個程式碼的一般程度小於其註釋要求的程度，因為無法一般化明確類型變數 '{0}'。它受限於必須是 '{1}'。</target>
        <note />
      </trans-unit>
      <trans-unit id="tcConstrainedTypeVariableCannotBeGeneralized">
        <source>One or more of the explicit class or function type variables for this binding could not be generalized, because they were constrained to other types</source>
        <target state="translated">無法一般化這個繫結的一個或多個明確類別或函式類型變數，因為它們受限於其他類型</target>
        <note />
      </trans-unit>
      <trans-unit id="tcGenericParameterHasBeenConstrained">
        <source>A generic type parameter has been used in a way that constrains it to always be '{0}'</source>
        <target state="translated">泛型型別參數的使用方式導致它始終受限為 '{0}'</target>
        <note />
      </trans-unit>
      <trans-unit id="tcTypeParameterHasBeenConstrained">
        <source>This type parameter has been used in a way that constrains it to always be '{0}'</source>
        <target state="translated">這個型別參數的使用方式導致它始終受限為 '{0}'</target>
        <note />
      </trans-unit>
      <trans-unit id="tcTypeParametersInferredAreNotStable">
        <source>The type parameters inferred for this value are not stable under the erasure of type abbreviations. This is due to the use of type abbreviations which drop or reorder type parameters, e.g. \n\ttype taggedInt&lt;'a&gt; = int or\n\ttype swap&lt;'a,'b&gt; = 'b * 'a.\nConsider declaring the type parameters for this value explicitly, e.g.\n\tlet f&lt;'a,'b&gt; ((x,y) : swap&lt;'b,'a&gt;) : swap&lt;'a,'b&gt; = (y,x).</source>
        <target state="translated">為這個值推斷的型別參數在清除類型縮寫後會不穩定。這是因為使用類型縮寫，導致卸除或重新排列型別參數，例如 \n\ttype taggedInt&lt;'a&gt; = int or\n\ttype swap&lt;'a,'b&gt; = 'b * 'a。\n請考慮明確宣告這個值的型別參數，例如\n\tlet f&lt;'a,'b&gt; ((x,y) : swap&lt;'b,'a&gt;) : swap&lt;'a,'b&gt; = (y,x)。</target>
        <note />
      </trans-unit>
      <trans-unit id="tcExplicitTypeParameterInvalid">
        <source>Explicit type parameters may only be used on module or member bindings</source>
        <target state="translated">明確的類型參數只能用在模組或成員繫結上</target>
        <note />
      </trans-unit>
      <trans-unit id="tcOverridingMethodRequiresAllOrNoTypeParameters">
        <source>You must explicitly declare either all or no type parameters when overriding a generic abstract method</source>
        <target state="translated">覆寫泛型抽象方法時，必須明確宣告所有類型參數或不宣告任何類型參數</target>
        <note />
      </trans-unit>
      <trans-unit id="tcFieldsDoNotDetermineUniqueRecordType">
        <source>The field labels and expected type of this record expression or pattern do not uniquely determine a corresponding record type</source>
        <target state="translated">這個記錄運算式或模式的欄位標籤和預期類型無法唯一決定對應的記錄類型</target>
        <note />
      </trans-unit>
      <trans-unit id="tcFieldAppearsTwiceInRecord">
        <source>The field '{0}' appears twice in this record expression or pattern</source>
        <target state="translated">欄位 '{0}' 在這個記錄運算式或模式中出現兩次</target>
        <note />
      </trans-unit>
      <trans-unit id="tcUnknownUnion">
        <source>Unknown union case</source>
        <target state="translated">未知的聯集</target>
        <note />
      </trans-unit>
      <trans-unit id="tcNotSufficientlyGenericBecauseOfScope">
        <source>This code is not sufficiently generic. The type variable {0} could not be generalized because it would escape its scope.</source>
        <target state="translated">這個程式碼的一般程度不足。無法一般化類型變數 {0}，因為它會逸出其範圍。</target>
        <note />
      </trans-unit>
      <trans-unit id="tcPropertyRequiresExplicitTypeParameters">
        <source>A property cannot have explicit type parameters. Consider using a method instead.</source>
        <target state="translated">屬性不能有明確的類型參數。請考慮改用方法。</target>
        <note />
      </trans-unit>
      <trans-unit id="tcConstructorCannotHaveTypeParameters">
        <source>A constructor cannot have explicit type parameters. Consider using a static construction method instead.</source>
        <target state="translated">建構函式不能有明確的類型參數。請考慮改用靜態建構方法。</target>
        <note />
      </trans-unit>
      <trans-unit id="tcInstanceMemberRequiresTarget">
        <source>This instance member needs a parameter to represent the object being invoked. Make the member static or use the notation 'member x.Member(args) = ...'.</source>
        <target state="translated">這個執行個體成員需要參數來代表所叫用的物件。請將成員設為靜態成員，或使用 'member x.Member(args) = ...' 標記法。</target>
        <note />
      </trans-unit>
      <trans-unit id="tcUnexpectedPropertyInSyntaxTree">
        <source>Unexpected source-level property specification in syntax tree</source>
        <target state="translated">語法樹狀目錄中有未預期的來源層級屬性規格</target>
        <note />
      </trans-unit>
      <trans-unit id="tcStaticInitializerRequiresArgument">
        <source>A static initializer requires an argument</source>
        <target state="translated">靜態初始設定式需要引數</target>
        <note />
      </trans-unit>
      <trans-unit id="tcObjectConstructorRequiresArgument">
        <source>An object constructor requires an argument</source>
        <target state="translated">物件建構函式需要引數</target>
        <note />
      </trans-unit>
      <trans-unit id="tcStaticMemberShouldNotHaveThis">
        <source>This static member should not have a 'this' parameter. Consider using the notation 'member Member(args) = ...'.</source>
        <target state="translated">這個靜態成員不應該有 'this' 參數。請考慮使用 'member Member(args) = ...' 標記法。</target>
        <note />
      </trans-unit>
      <trans-unit id="tcExplicitStaticInitializerSyntax">
        <source>An explicit static initializer should use the syntax 'static new(args) = expr'</source>
        <target state="translated">明確的靜態初始設定式應該使用 'static new(args) = expr' 語法</target>
        <note />
      </trans-unit>
      <trans-unit id="tcExplicitObjectConstructorSyntax">
        <source>An explicit object constructor should use the syntax 'new(args) = expr'</source>
        <target state="translated">明確的物件建構函式應該使用 'new(args) = expr' 語法</target>
        <note />
      </trans-unit>
      <trans-unit id="tcUnexpectedPropertySpec">
        <source>Unexpected source-level property specification</source>
        <target state="translated">未預期的來源層級屬性規格</target>
        <note />
      </trans-unit>
      <trans-unit id="tcObjectExpressionFormDeprecated">
        <source>This form of object expression is not used in F#. Use 'member this.MemberName ... = ...' to define member implementations in object expressions.</source>
        <target state="translated">F# 中不使用這種形式的物件運算式。請使用 'member this.MemberName ... = ...' 來定義物件運算式中的成員實作。</target>
        <note />
      </trans-unit>
      <trans-unit id="tcInvalidDeclaration">
        <source>Invalid declaration</source>
        <target state="translated">無效的宣告</target>
        <note />
      </trans-unit>
      <trans-unit id="tcAttributesInvalidInPatterns">
        <source>Attributes are not allowed within patterns</source>
        <target state="translated">不允許在模式內使用屬性</target>
        <note />
      </trans-unit>
      <trans-unit id="tcFunctionRequiresExplicitTypeArguments">
        <source>The generic function '{0}' must be given explicit type argument(s)</source>
        <target state="translated">必須為泛型函式 '{0}' 指定明確的型別引數</target>
        <note />
      </trans-unit>
      <trans-unit id="tcDoesNotAllowExplicitTypeArguments">
        <source>The method or function '{0}' should not be given explicit type argument(s) because it does not declare its type parameters explicitly</source>
        <target state="translated">不應該為方法或函式 '{0}' 指定明確的型別引數，因為它未明確宣告其型別參數</target>
        <note />
      </trans-unit>
      <trans-unit id="tcTypeParameterArityMismatch">
        <source>This value, type or method expects {0} type parameter(s) but was given {1}</source>
        <target state="translated">這個值、型別或方法需要 {0} 個型別參數，卻指定了 {1} 個</target>
        <note />
      </trans-unit>
      <trans-unit id="tcDefaultStructConstructorCall">
        <source>The default, zero-initializing constructor of a struct type may only be used if all the fields of the struct type admit default initialization</source>
        <target state="translated">結構類型的預設、零初始化建構函式只能用在結構類型的所有欄位都允許預設初始化時</target>
        <note />
      </trans-unit>
      <trans-unit id="tcCouldNotFindIDisposable">
        <source>Couldn't find Dispose on IDisposable, or it was overloaded</source>
        <target state="translated">找不到 IDisposable 上的 Dispose，或已被多載</target>
        <note />
      </trans-unit>
      <trans-unit id="tcNonLiteralCannotBeUsedInPattern">
        <source>This value is not a literal and cannot be used in a pattern</source>
        <target state="translated">這個值不是常值，無法用在模式中</target>
        <note />
      </trans-unit>
      <trans-unit id="tcFieldIsReadonly">
        <source>This field is readonly</source>
        <target state="translated">這是唯讀欄位</target>
        <note />
      </trans-unit>
      <trans-unit id="tcNameArgumentsMustAppearLast">
        <source>Named arguments must appear after all other arguments</source>
        <target state="translated">具名引數必須出現在所有其他引數之後</target>
        <note />
      </trans-unit>
      <trans-unit id="tcFunctionRequiresExplicitLambda">
        <source>This function value is being used to construct a delegate type whose signature includes a byref argument. You must use an explicit lambda expression taking {0} arguments.</source>
        <target state="translated">這個函式值正用來建構簽章包含 ByRef 引數的委派類型。您必須使用接受 {0} 引數的明確 Lambda 運算式。</target>
        <note />
      </trans-unit>
      <trans-unit id="tcTypeCannotBeEnumerated">
        <source>The type '{0}' is not a type whose values can be enumerated with this syntax, i.e. is not compatible with either seq&lt;_&gt;, IEnumerable&lt;_&gt; or IEnumerable and does not have a GetEnumerator method</source>
        <target state="translated">類型 '{0}' 不是可以用這個語法列舉值的類型，也就是它與 seq&lt;_&gt;、IEnumerable&lt;_&gt; 或 IEnumerable 不相容，而且沒有 GetEnumerator 方法</target>
        <note />
      </trans-unit>
      <trans-unit id="tcInvalidMixtureOfRecursiveForms">
        <source>This recursive binding uses an invalid mixture of recursive forms</source>
        <target state="translated">這個遞迴繫結使用無效的混合遞迴形式</target>
        <note />
      </trans-unit>
      <trans-unit id="tcInvalidObjectConstructionExpression">
        <source>This is not a valid object construction expression. Explicit object constructors must either call an alternate constructor or initialize all fields of the object and specify a call to a super class constructor.</source>
        <target state="translated">這不是有效的物件建構運算式。明確物件建構函式必須呼叫替代建構函式，或初始化該物件的所有欄位並且指定超級類別建構函式的呼叫。</target>
        <note />
      </trans-unit>
      <trans-unit id="tcInvalidConstraint">
        <source>Invalid constraint</source>
        <target state="translated">無效的條件約束</target>
        <note />
      </trans-unit>
      <trans-unit id="tcInvalidConstraintTypeSealed">
        <source>Invalid constraint: the type used for the constraint is sealed, which means the constraint could only be satisfied by at most one solution</source>
        <target state="translated">無效的條件約束: 用於條件約束的類型是密封的，表示條件約束最多只能由一個方案滿足</target>
        <note />
      </trans-unit>
      <trans-unit id="tcInvalidEnumConstraint">
        <source>An 'enum' constraint must be of the form 'enum&lt;type&gt;'</source>
        <target state="translated">'enum' 條件約束必須採用 'enum&lt;type&gt;' 形式</target>
        <note />
      </trans-unit>
      <trans-unit id="tcInvalidNewConstraint">
        <source>'new' constraints must take one argument of type 'unit' and return the constructed type</source>
        <target state="translated">'new' 條件約束必須接受一個類型 'unit' 的引數，並傳回建構的類型</target>
        <note />
      </trans-unit>
      <trans-unit id="tcInvalidPropertyType">
        <source>This property has an invalid type. Properties taking multiple indexer arguments should have types of the form 'ty1 * ty2 -&gt; ty3'. Properties returning functions should have types of the form '(ty1 -&gt; ty2)'.</source>
        <target state="translated">這個屬性有無效的類型。接受多個索引子引數的屬性應該具有 'ty1 * ty2 -&gt; ty3' 格式的類型。傳回函式的屬性應該具有 '(ty1 -&gt; ty2)' 形式的類型。</target>
        <note />
      </trans-unit>
      <trans-unit id="tcExpectedUnitOfMeasureMarkWithAttribute">
        <source>Expected unit-of-measure parameter, not type parameter. Explicit unit-of-measure parameters must be marked with the [&lt;Measure&gt;] attribute.</source>
        <target state="translated">必須是測量單位參數，而非型別參數。明確的測量單位參數必須標記有 [&lt;Measure&gt;] 屬性。</target>
        <note />
      </trans-unit>
      <trans-unit id="tcExpectedTypeParameter">
        <source>Expected type parameter, not unit-of-measure parameter</source>
        <target state="translated">必須是型別參數，不是測量單位參數</target>
        <note />
      </trans-unit>
      <trans-unit id="tcExpectedTypeNotUnitOfMeasure">
        <source>Expected type, not unit-of-measure</source>
        <target state="translated">必須是類型，不是測量單位</target>
        <note />
      </trans-unit>
      <trans-unit id="tcExpectedUnitOfMeasureNotType">
        <source>Expected unit-of-measure, not type</source>
        <target state="translated">必須是測量單位，不是類型</target>
        <note />
      </trans-unit>
      <trans-unit id="tcInvalidUnitsOfMeasurePrefix">
        <source>Units-of-measure cannot be used as prefix arguments to a type. Rewrite as postfix arguments in angle brackets.</source>
        <target state="translated">測量單位不能做為類型的前置引數使用。請重寫成括在角括號中的後置引數。</target>
        <note />
      </trans-unit>
      <trans-unit id="tcUnitsOfMeasureInvalidInTypeConstructor">
        <source>Unit-of-measure cannot be used in type constructor application</source>
        <target state="translated">測量單位不能用在類型建構函式應用程式中</target>
        <note />
      </trans-unit>
      <trans-unit id="tcRequireBuilderMethod">
        <source>This control construct may only be used if the computation expression builder defines a '{0}' method</source>
        <target state="translated">這個控制建構只能用在計算運算式產生器定義 '{0}' 方法時</target>
        <note />
      </trans-unit>
      <trans-unit id="tcTypeHasNoNestedTypes">
        <source>This type has no nested types</source>
        <target state="translated">這種類型沒有巢狀類型</target>
        <note />
      </trans-unit>
      <trans-unit id="tcUnexpectedSymbolInTypeExpression">
        <source>Unexpected {0} in type expression</source>
        <target state="translated">類型運算式中有未預期的 {0}</target>
        <note />
      </trans-unit>
      <trans-unit id="tcTypeParameterInvalidAsTypeConstructor">
        <source>Type parameter cannot be used as type constructor</source>
        <target state="translated">型別參數不能作為型別建構函式使用</target>
        <note />
      </trans-unit>
      <trans-unit id="tcIllegalSyntaxInTypeExpression">
        <source>Illegal syntax in type expression</source>
        <target state="translated">類型運算式中不合法的語法</target>
        <note />
      </trans-unit>
      <trans-unit id="tcAnonymousUnitsOfMeasureCannotBeNested">
        <source>Anonymous unit-of-measure cannot be nested inside another unit-of-measure expression</source>
        <target state="translated">匿名的測量單位無法巢狀於另一個測量單位運算式內</target>
        <note />
      </trans-unit>
      <trans-unit id="tcAnonymousTypeInvalidInDeclaration">
        <source>Anonymous type variables are not permitted in this declaration</source>
        <target state="translated">不允許在這個宣告中使用匿名的類型變數</target>
        <note />
      </trans-unit>
      <trans-unit id="tcUnexpectedSlashInType">
        <source>Unexpected / in type</source>
        <target state="translated">類型中有未預期的 /</target>
        <note />
      </trans-unit>
      <trans-unit id="tcUnexpectedTypeArguments">
        <source>Unexpected type arguments</source>
        <target state="translated">未預期的類型引數</target>
        <note />
      </trans-unit>
      <trans-unit id="tcOptionalArgsOnlyOnMembers">
        <source>Optional arguments are only permitted on type members</source>
        <target state="translated">只允許在類型成員上使用選擇性的引數</target>
        <note />
      </trans-unit>
      <trans-unit id="tcNameNotBoundInPattern">
        <source>Name '{0}' not bound in pattern context</source>
        <target state="translated">名稱 '{0}' 未在模式內容中繫結</target>
        <note />
      </trans-unit>
      <trans-unit id="tcInvalidNonPrimitiveLiteralInPatternMatch">
        <source>Non-primitive numeric literal constants cannot be used in pattern matches because they can be mapped to multiple different types through the use of a NumericLiteral module. Consider using replacing with a variable, and use 'when &lt;variable&gt; = &lt;constant&gt;' at the end of the match clause.</source>
        <target state="translated">非基本數值常值常數不能用在模式比對中，因為它們可以透過使用 NumericLiteral 模組對應到多種不同類型。請考慮用變數取代，並在比對子句結尾使用 'when &lt;variable&gt; = &lt;constant&gt;'。</target>
        <note />
      </trans-unit>
      <trans-unit id="tcInvalidTypeArgumentUsage">
        <source>Type arguments cannot be specified here</source>
        <target state="translated">此處不能指定類型引數</target>
        <note />
      </trans-unit>
      <trans-unit id="tcRequireActivePatternWithOneResult">
        <source>Only active patterns returning exactly one result may accept arguments</source>
        <target state="translated">只有剛好傳回一個結果的現用模式可以接受引數</target>
        <note />
      </trans-unit>
      <trans-unit id="tcInvalidArgForParameterizedPattern">
        <source>Invalid argument to parameterized pattern label</source>
        <target state="translated">參數化模式標籤的引數無效</target>
        <note />
      </trans-unit>
      <trans-unit id="tcInvalidIndexIntoActivePatternArray">
        <source>Internal error. Invalid index into active pattern array</source>
        <target state="translated">內部錯誤。現用模式陣列的索引無效</target>
        <note />
      </trans-unit>
      <trans-unit id="tcUnionCaseDoesNotTakeArguments">
        <source>This union case does not take arguments</source>
        <target state="translated">這個聯集不接受引數</target>
        <note />
      </trans-unit>
      <trans-unit id="tcUnionCaseRequiresOneArgument">
        <source>This union case takes one argument</source>
        <target state="translated">這個聯集接受一個引數</target>
        <note />
      </trans-unit>
      <trans-unit id="tcUnionCaseExpectsTupledArguments">
        <source>This union case expects {0} arguments in tupled form</source>
        <target state="translated">這個聯集需要 {0} 個 Tuple 形式的引數</target>
        <note />
      </trans-unit>
      <trans-unit id="tcFieldIsNotStatic">
        <source>Field '{0}' is not static</source>
        <target state="translated">欄位 '{0}' 不是靜態的</target>
        <note />
      </trans-unit>
      <trans-unit id="tcFieldNotLiteralCannotBeUsedInPattern">
        <source>This field is not a literal and cannot be used in a pattern</source>
        <target state="translated">這個欄位不是常值，無法用在模式中</target>
        <note />
      </trans-unit>
      <trans-unit id="tcRequireVarConstRecogOrLiteral">
        <source>This is not a variable, constant, active recognizer or literal</source>
        <target state="translated">這不是變數、常數、現用辨識器或常值</target>
        <note />
      </trans-unit>
      <trans-unit id="tcInvalidPattern">
        <source>This is not a valid pattern</source>
        <target state="translated">這不是有效的模式</target>
        <note />
      </trans-unit>
      <trans-unit id="tcUseWhenPatternGuard">
        <source>Character range matches have been removed in F#. Consider using a 'when' pattern guard instead.</source>
        <target state="translated">字元範圍比對已從 F# 中移除。請考慮改用 'when' 模式成立條件。</target>
        <note />
      </trans-unit>
      <trans-unit id="tcIllegalPattern">
        <source>Illegal pattern</source>
        <target state="translated">不合法的模式</target>
        <note />
      </trans-unit>
      <trans-unit id="tcSyntaxErrorUnexpectedQMark">
        <source>Syntax error - unexpected '?' symbol</source>
        <target state="translated">語法錯誤 - 未預期的 '?' 符號</target>
        <note />
      </trans-unit>
      <trans-unit id="tcExpressionCountMisMatch">
        <source>Expected {0} expressions, got {1}</source>
        <target state="translated">必須是 {0} 運算式，卻得到 {1}</target>
        <note />
      </trans-unit>
      <trans-unit id="tcExprUndelayed">
        <source>TcExprUndelayed: delayed</source>
        <target state="translated">TcExprUndelayed: 已延遲</target>
        <note />
      </trans-unit>
      <trans-unit id="tcExpressionRequiresSequence">
        <source>This expression form may only be used in sequence and computation expressions</source>
        <target state="translated">這種運算式形式只能用在循序項運算式和計算運算式中</target>
        <note />
      </trans-unit>
      <trans-unit id="tcInvalidObjectExpressionSyntaxForm">
        <source>Invalid object expression. Objects without overrides or interfaces should use the expression form 'new Type(args)' without braces.</source>
        <target state="translated">無效的物件運算式。沒有覆寫或介面的物件應該使用不加大括號的運算式形式 'new Type(args)'。</target>
        <note />
      </trans-unit>
      <trans-unit id="tcInvalidObjectSequenceOrRecordExpression">
        <source>Invalid object, sequence or record expression</source>
        <target state="translated">無效的物件、順序或記錄運算式</target>
        <note />
      </trans-unit>
      <trans-unit id="tcInvalidSequenceExpressionSyntaxForm">
        <source>Invalid record, sequence or computation expression. Sequence expressions should be of the form 'seq {{ ... }}'</source>
        <target state="translated">無效的記錄、循序項或計算運算式。循序項運算式應該是 'seq {{ ... }}' 形式。</target>
        <note />
      </trans-unit>
      <trans-unit id="tcExpressionWithIfRequiresParenthesis">
        <source>This list or array expression includes an element of the form 'if ... then ... else'. Parenthesize this expression to indicate it is an individual element of the list or array, to disambiguate this from a list generated using a sequence expression</source>
        <target state="translated">這個清單或陣列運算式包含 'if ... then ... else' 形式的項目。請將這個運算式括在括號內，表示它是清單或陣列的個別項目，以區別這一項與使用循序項運算式產生的清單</target>
        <note />
      </trans-unit>
      <trans-unit id="tcUnableToParseFormatString">
        <source>Unable to parse format string '{0}'</source>
        <target state="translated">無法剖析格式字串 '{0}'</target>
        <note />
      </trans-unit>
      <trans-unit id="tcListLiteralMaxSize">
        <source>This list expression exceeds the maximum size for list literals. Use an array for larger literals and call Array.ToList.</source>
        <target state="translated">這個清單運算式已超過清單常值的大小上限。請使用供較大常值使用的陣列，並呼叫 Array.ToList。</target>
        <note />
      </trans-unit>
      <trans-unit id="tcExpressionFormRequiresObjectConstructor">
        <source>The expression form 'expr then expr' may only be used as part of an explicit object constructor</source>
        <target state="translated">運算式形式 'expr then expr' 只能用來做為明確物件建構函式的一部分</target>
        <note />
      </trans-unit>
      <trans-unit id="tcNamedArgumentsCannotBeUsedInMemberTraits">
        <source>Named arguments cannot be given to member trait calls</source>
        <target state="translated">不能將具名引數指定給成員特性呼叫</target>
        <note />
      </trans-unit>
      <trans-unit id="tcNotValidEnumCaseName">
        <source>This is not a valid name for an enumeration case</source>
        <target state="translated">這不是列舉案例的有效名稱</target>
        <note />
      </trans-unit>
      <trans-unit id="tcFieldIsNotMutable">
        <source>This field is not mutable</source>
        <target state="translated">這個欄位不是可變動的欄位</target>
        <note />
      </trans-unit>
      <trans-unit id="tcConstructRequiresListArrayOrSequence">
        <source>This construct may only be used within list, array and sequence expressions, e.g. expressions of the form 'seq {{ ... }}', '[ ... ]' or '[| ... |]'. These use the syntax 'for ... in ... do ... yield...' to generate elements</source>
        <target state="translated">此建構只可用於清單、陣列以及循序項運算式內，例如 'seq {{ ... }}'、'[ ... ]' 或 '[| ... |]' 形式的運算式。這些運算式使用語法 'for ... in ... do ... yield...' 來產生元素</target>
        <note />
      </trans-unit>
      <trans-unit id="tcConstructRequiresComputationExpressions">
        <source>This construct may only be used within computation expressions. To return a value from an ordinary function simply write the expression without 'return'.</source>
        <target state="translated">這個建構只能用在計算運算式內。若要從一般函式傳回值，只要撰寫沒有的 'return' 運算式。</target>
        <note />
      </trans-unit>
      <trans-unit id="tcConstructRequiresSequenceOrComputations">
        <source>This construct may only be used within sequence or computation expressions</source>
        <target state="translated">這個建構只能用在循序項運算式或計算運算式內</target>
        <note />
      </trans-unit>
      <trans-unit id="tcConstructRequiresComputationExpression">
        <source>This construct may only be used within computation expressions</source>
        <target state="translated">這個建構只能用在計算運算式內</target>
        <note />
      </trans-unit>
      <trans-unit id="tcInvalidIndexerExpression">
        <source>Invalid indexer expression</source>
        <target state="translated">無效的索引子運算式</target>
        <note />
      </trans-unit>
      <trans-unit id="tcObjectOfIndeterminateTypeUsedRequireTypeConstraint">
        <source>The operator 'expr.[idx]' has been used on an object of indeterminate type based on information prior to this program point. Consider adding further type constraints</source>
        <target state="translated">運算子 'expr.[idx]' 已依據此程式點之前的資訊，用於不定類型的物件。請考慮新增進一步的類型限制式</target>
        <note />
      </trans-unit>
      <trans-unit id="tcCannotInheritFromVariableType">
        <source>Cannot inherit from a variable type</source>
        <target state="translated">無法繼承自變數類型</target>
        <note />
      </trans-unit>
      <trans-unit id="tcObjectConstructorsOnTypeParametersCannotTakeArguments">
        <source>Calls to object constructors on type parameters cannot be given arguments</source>
        <target state="translated">呼叫類型參數的物件建構函式時不能指定引數</target>
        <note />
      </trans-unit>
      <trans-unit id="tcCompiledNameAttributeMisused">
        <source>The 'CompiledName' attribute cannot be used with this language element</source>
        <target state="translated">'CompiledName' 屬性不能搭配這個語言項目一起使用</target>
        <note />
      </trans-unit>
      <trans-unit id="tcNamedTypeRequired">
        <source>'{0}' may only be used with named types</source>
        <target state="translated">'{0}' 只能搭配具名類型一起使用</target>
        <note />
      </trans-unit>
      <trans-unit id="tcInheritCannotBeUsedOnInterfaceType">
        <source>'inherit' cannot be used on interface types. Consider implementing the interface by using 'interface ... with ... end' instead.</source>
        <target state="translated">'inherit' 不能用在介面類型上。請考慮改用 'interface ... with ... end' 來實作介面。</target>
        <note />
      </trans-unit>
      <trans-unit id="tcNewCannotBeUsedOnInterfaceType">
        <source>'new' cannot be used on interface types. Consider using an object expression '{{ new ... with ... }}' instead.</source>
        <target state="translated">'new' 不能用在介面類型上。請考慮改用物件運算式 '{{ new ... with ... }}'。</target>
        <note />
      </trans-unit>
      <trans-unit id="tcAbstractTypeCannotBeInstantiated">
        <source>Instances of this type cannot be created since it has been marked abstract or not all methods have been given implementations. Consider using an object expression '{{ new ... with ... }}' instead.</source>
        <target state="translated">無法建立這種類型的執行個體，因為它已標記為抽象或不是所有方法都有實作。請考慮改用物件運算式 '{{ new ... with ... }}'。</target>
        <note />
      </trans-unit>
      <trans-unit id="tcIDisposableTypeShouldUseNew">
        <source>It is recommended that objects supporting the IDisposable interface are created using the syntax 'new Type(args)', rather than 'Type(args)' or 'Type' as a function value representing the constructor, to indicate that resources may be owned by the generated value</source>
        <target state="translated">建議不要使用 'Type(args)' 或 'Type' 做為函式值來代表建構函式，而應使用 'new Type(args)' 來建立支援 IDisposable 介面的物件，以表示資源可由產生的值擁有</target>
        <note />
      </trans-unit>
      <trans-unit id="tcSyntaxCanOnlyBeUsedToCreateObjectTypes">
        <source>'{0}' may only be used to construct object types</source>
        <target state="translated">'{0}' 只能用來建構物件類型</target>
        <note />
      </trans-unit>
      <trans-unit id="tcConstructorRequiresCall">
        <source>Constructors for the type '{0}' must directly or indirectly call its implicit object constructor. Use a call to the implicit object constructor instead of a record expression.</source>
        <target state="translated">類型 '{0}' 的建構函式必須直接或間接呼叫其隱含物件建構函式。請不要使用記錄運算式，改為呼叫隱含物件建構函式。</target>
        <note />
      </trans-unit>
      <trans-unit id="tcUndefinedField">
        <source>The field '{0}' has been given a value, but is not present in the type '{1}'</source>
        <target state="translated">欄位 '{0}' 已經指定值，但是未出現在類型 '{1}' 中</target>
        <note />
      </trans-unit>
      <trans-unit id="tcFieldRequiresAssignment">
        <source>No assignment given for field '{0}' of type '{1}'</source>
        <target state="translated">未針對類型 '{1}' 的欄位 '{0}' 指定指派</target>
        <note />
      </trans-unit>
      <trans-unit id="tcExtraneousFieldsGivenValues">
        <source>Extraneous fields have been given values</source>
        <target state="translated">已經為沒有直接關聯的欄位指定值</target>
        <note />
      </trans-unit>
      <trans-unit id="tcObjectExpressionsCanOnlyOverrideAbstractOrVirtual">
        <source>Only overrides of abstract and virtual members may be specified in object expressions</source>
        <target state="translated">只有抽象和虛擬成員的覆寫可以在物件運算式中指定</target>
        <note />
      </trans-unit>
      <trans-unit id="tcNoAbstractOrVirtualMemberFound">
        <source>The member '{0}' does not correspond to any abstract or virtual method available to override or implement.</source>
        <target state="translated">成員 '{0}' 未對應到可用於覆寫或實作的任何抽象或虛擬方法。</target>
        <note />
      </trans-unit>
      <trans-unit id="tcMemberFoundIsNotAbstractOrVirtual">
        <source>The type {0} contains the member '{1}' but it is not a virtual or abstract method that is available to override or implement.</source>
        <target state="translated">類型 {0} 包含成員 '{1}'，但它不是可用於覆寫或實作的虛擬或抽象方法。</target>
        <note />
      </trans-unit>
      <trans-unit id="tcArgumentArityMismatch">
        <source>The member '{0}' does not accept the correct number of arguments. {1} argument(s) are expected, but {2} were given. The required signature is '{3}'.{4}</source>
        <target state="translated">成員 '{0}' 不接受正確數目的引數。應為 {1} 個引數，但提供了 {2} 個。必要特徵標記為 '{3}'。{4}</target>
        <note />
      </trans-unit>
      <trans-unit id="tcArgumentArityMismatchOneOverload">
        <source>The member '{0}' does not accept the correct number of arguments. One overload accepts {1} arguments, but {2} were given. The required signature is '{3}'.{4}</source>
        <target state="translated">成員 '{0}' 不接受正確數目的引數。一次多載接受 {1} 個引數，但提供了 {2} 個。必要特徵標記為 '{3}'。{4}</target>
        <note />
      </trans-unit>
      <trans-unit id="tcSimpleMethodNameRequired">
        <source>A simple method name is required here</source>
        <target state="translated">此處要有簡單方法名稱</target>
        <note />
      </trans-unit>
      <trans-unit id="tcPredefinedTypeCannotBeUsedAsSuperType">
        <source>The types System.ValueType, System.Enum, System.Delegate, System.MulticastDelegate and System.Array cannot be used as super types in an object expression or class</source>
        <target state="translated">類型 System.ValueType、System.Enum、System.Delegate、System.MulticastDelegate 和 System.Array 不能做為物件運算式或類別中的超級類型使用</target>
        <note />
      </trans-unit>
      <trans-unit id="tcNewMustBeUsedWithNamedType">
        <source>'new' must be used with a named type</source>
        <target state="translated">'new' 必須搭配具名類型一起使用</target>
        <note />
      </trans-unit>
      <trans-unit id="tcCannotCreateExtensionOfSealedType">
        <source>Cannot create an extension of a sealed type</source>
        <target state="translated">無法建立密封類型的擴充</target>
        <note />
      </trans-unit>
      <trans-unit id="tcNoArgumentsForRecordValue">
        <source>No arguments may be given when constructing a record value</source>
        <target state="translated">建構記錄值時未指定任何引數</target>
        <note />
      </trans-unit>
      <trans-unit id="tcNoInterfaceImplementationForConstructionExpression">
        <source>Interface implementations cannot be given on construction expressions</source>
        <target state="translated">不能在建構運算式中指定介面實作</target>
        <note />
      </trans-unit>
      <trans-unit id="tcObjectConstructionCanOnlyBeUsedInClassTypes">
        <source>Object construction expressions may only be used to implement constructors in class types</source>
        <target state="translated">物件建構運算式只能用來實作類別類型中的建構函式</target>
        <note />
      </trans-unit>
      <trans-unit id="tcOnlySimpleBindingsCanBeUsedInConstructionExpressions">
        <source>Only simple bindings of the form 'id = expr' can be used in construction expressions</source>
        <target state="translated">只有 'id = expr' 形式的簡單繫結可以用在建構運算式中</target>
        <note />
      </trans-unit>
      <trans-unit id="tcObjectsMustBeInitializedWithObjectExpression">
        <source>Objects must be initialized by an object construction expression that calls an inherited object constructor and assigns a value to each field</source>
        <target state="translated">物件必須用物件建構運算式初始化，該運算式必須呼叫繼承的物件建構函式，並為每個欄位指派值</target>
        <note />
      </trans-unit>
      <trans-unit id="tcExpectedInterfaceType">
        <source>Expected an interface type</source>
        <target state="translated">必須是介面類型</target>
        <note />
      </trans-unit>
      <trans-unit id="tcConstructorForInterfacesDoNotTakeArguments">
        <source>Constructor expressions for interfaces do not take arguments</source>
        <target state="translated">介面的建構函式運算式不接受引數</target>
        <note />
      </trans-unit>
      <trans-unit id="tcConstructorRequiresArguments">
        <source>This object constructor requires arguments</source>
        <target state="translated">這個物件建構函式需要引數</target>
        <note />
      </trans-unit>
      <trans-unit id="tcNewRequiresObjectConstructor">
        <source>'new' may only be used with object constructors</source>
        <target state="translated">'new' 只能搭配物件建構函式一起使用</target>
        <note />
      </trans-unit>
      <trans-unit id="tcAtLeastOneOverrideIsInvalid">
        <source>At least one override did not correctly implement its corresponding abstract member</source>
        <target state="translated">至少有一個覆寫未正確實作對應的抽象成員</target>
        <note />
      </trans-unit>
      <trans-unit id="tcNumericLiteralRequiresModule">
        <source>This numeric literal requires that a module '{0}' defining functions FromZero, FromOne, FromInt32, FromInt64 and FromString be in scope</source>
        <target state="translated">這個數值常值要求定義函式 FromZero、FromOne、FromInt32、FromInt64 和 FromString 的模組 '{0}' 必須在範圍內</target>
        <note />
      </trans-unit>
      <trans-unit id="tcInvalidRecordConstruction">
        <source>Invalid record construction</source>
        <target state="translated">無效的記錄建構</target>
        <note />
      </trans-unit>
      <trans-unit id="tcExpressionFormRequiresRecordTypes">
        <source>The expression form {{ expr with ... }} may only be used with record types. To build object types use {{ new Type(...) with ... }}</source>
        <target state="translated">運算式形式 {{ expr with ... }} 只能搭配記錄類型一起使用。若要建置物件類型，請使用 {{ new Type(...) with ... }}</target>
        <note />
      </trans-unit>
      <trans-unit id="tcInheritedTypeIsNotObjectModelType">
        <source>The inherited type is not an object model type</source>
        <target state="translated">繼承類型不是物件模型類型</target>
        <note />
      </trans-unit>
      <trans-unit id="tcObjectConstructionExpressionCanOnlyImplementConstructorsInObjectModelTypes">
        <source>Object construction expressions (i.e. record expressions with inheritance specifications) may only be used to implement constructors in object model types. Use 'new ObjectType(args)' to construct instances of object model types outside of constructors</source>
        <target state="translated">物件建構運算式 (亦即，含繼承規格的記錄運算式) 只能用來實作物件模型類型中的建構函式。請使用 'new ObjectType(args)' 來建構在建構函式外之物件模型類型的執行個體</target>
        <note />
      </trans-unit>
      <trans-unit id="tcEmptyRecordInvalid">
        <source>'{{ }}' is not a valid expression. Records must include at least one field. Empty sequences are specified by using Seq.empty or an empty list '[]'.</source>
        <target state="translated">'{{ }}' 不是有效的運算式。記錄至少必須包含一個欄位。使用 Seq.empty 或空白清單 '[]' 指定了空白順序。</target>
        <note />
      </trans-unit>
      <trans-unit id="tcTypeIsNotARecordTypeNeedConstructor">
        <source>This type is not a record type. Values of class and struct types must be created using calls to object constructors.</source>
        <target state="translated">這種類型不是記錄類型。類別和結構類型的值必須呼叫物件建構函式來建立。</target>
        <note />
      </trans-unit>
      <trans-unit id="tcTypeIsNotARecordType">
        <source>This type is not a record type</source>
        <target state="translated">這種類型不是記錄類型</target>
        <note />
      </trans-unit>
      <trans-unit id="tcConstructIsAmbiguousInComputationExpression">
        <source>This construct is ambiguous as part of a computation expression. Nested expressions may be written using 'let _ = (...)' and nested computations using 'let! res = builder {{ ... }}'.</source>
        <target state="translated">這個建構是計算運算式中模稜兩可的一部分。巢狀運算式可以使用 'let _ = (...)' 撰寫，巢狀計算則使用 'let! res = builder {{ ... }}'。</target>
        <note />
      </trans-unit>
      <trans-unit id="tcConstructIsAmbiguousInSequenceExpression">
        <source>This construct is ambiguous as part of a sequence expression. Nested expressions may be written using 'let _ = (...)' and nested sequences using 'yield! seq {{... }}'.</source>
        <target state="translated">這個建構是循序項運算式中模稜兩可的一部分。巢狀運算式可以使用 'let _ = (...)' 撰寫，巢狀順序則使用 'yield! seq {{... }}'。</target>
        <note />
      </trans-unit>
      <trans-unit id="tcDoBangIllegalInSequenceExpression">
        <source>'do!' cannot be used within sequence expressions</source>
        <target state="translated">無法在循序項運算式內使用 'do!'</target>
        <note />
      </trans-unit>
      <trans-unit id="tcUseForInSequenceExpression">
        <source>The use of 'let! x = coll' in sequence expressions is not permitted. Use 'for x in coll' instead.</source>
        <target state="translated">不允許在循序項運算式中使用 'let! x = coll'。請改用 'for x in coll'。</target>
        <note />
      </trans-unit>
      <trans-unit id="tcTryIllegalInSequenceExpression">
        <source>'try'/'with' cannot be used within sequence expressions</source>
        <target state="translated">'try'/'with' 不能搭配循序項運算式一起使用</target>
        <note />
      </trans-unit>
      <trans-unit id="tcUseYieldBangForMultipleResults">
        <source>In sequence expressions, multiple results are generated using 'yield!'</source>
        <target state="translated">在循序項運算式中，多個結果是使用 'yield!' 產生的</target>
        <note />
      </trans-unit>
      <trans-unit id="tcInvalidAssignment">
        <source>Invalid assignment</source>
        <target state="translated">無效的指派</target>
        <note />
      </trans-unit>
      <trans-unit id="tcInvalidUseOfTypeName">
        <source>Invalid use of a type name</source>
        <target state="translated">無效的類型名稱使用方式</target>
        <note />
      </trans-unit>
      <trans-unit id="tcTypeHasNoAccessibleConstructor">
        <source>This type has no accessible object constructors</source>
        <target state="translated">這種類型沒有可存取的物件建構函式</target>
        <note />
      </trans-unit>
      <trans-unit id="tcInvalidUseOfInterfaceType">
        <source>Invalid use of an interface type</source>
        <target state="translated">無效的介面類型使用方式</target>
        <note />
      </trans-unit>
      <trans-unit id="tcInvalidUseOfDelegate">
        <source>Invalid use of a delegate constructor. Use the syntax 'new Type(args)' or just 'Type(args)'.</source>
        <target state="translated">無效的委派建構函式使用方式。請使用 'new Type(args)' 語法或只用 'Type(args)'。</target>
        <note />
      </trans-unit>
      <trans-unit id="tcPropertyIsNotStatic">
        <source>Property '{0}' is not static</source>
        <target state="translated">屬性 '{0}' 不是靜態的</target>
        <note />
      </trans-unit>
      <trans-unit id="tcPropertyIsNotReadable">
        <source>Property '{0}' is not readable</source>
        <target state="translated">無法讀取屬性 '{0}'</target>
        <note />
      </trans-unit>
      <trans-unit id="tcLookupMayNotBeUsedHere">
        <source>This lookup cannot be used here</source>
        <target state="translated">此處不能使用這個查詢</target>
        <note />
      </trans-unit>
      <trans-unit id="tcPropertyIsStatic">
        <source>Property '{0}' is static</source>
        <target state="translated">屬性 '{0}' 是靜態的</target>
        <note />
      </trans-unit>
      <trans-unit id="tcPropertyCannotBeSet1">
        <source>Property '{0}' cannot be set</source>
        <target state="translated">無法設定屬性 '{0}'</target>
        <note />
      </trans-unit>
      <trans-unit id="tcConstructorsCannotBeFirstClassValues">
        <source>Constructors must be applied to arguments and cannot be used as first-class values. If necessary use an anonymous function '(fun arg1 ... argN -&gt; new Type(arg1,...,argN))'.</source>
        <target state="translated">建構函式必須套用到引數，不能做為第一級值使用。如有必要，請使用匿名函式 '(fun arg1 ... argN -&gt; new Type(arg1,...,argN))'。</target>
        <note />
      </trans-unit>
      <trans-unit id="tcSyntaxFormUsedOnlyWithRecordLabelsPropertiesAndFields">
        <source>The syntax 'expr.id' may only be used with record labels, properties and fields</source>
        <target state="translated">語法 'expr.id' 只能搭配記錄標籤、屬性和欄位一起使用</target>
        <note />
      </trans-unit>
      <trans-unit id="tcEventIsStatic">
        <source>Event '{0}' is static</source>
        <target state="translated">事件 '{0}' 是靜態的</target>
        <note />
      </trans-unit>
      <trans-unit id="tcEventIsNotStatic">
        <source>Event '{0}' is not static</source>
        <target state="translated">事件 '{0}' 不是靜態的</target>
        <note />
      </trans-unit>
      <trans-unit id="tcNamedArgumentDidNotMatch">
        <source>The named argument '{0}' did not match any argument or mutable property</source>
        <target state="translated">具名引數 '{0}' 不符合任何引數或可變動的屬性</target>
        <note />
      </trans-unit>
      <trans-unit id="tcOverloadsCannotHaveCurriedArguments">
        <source>One or more of the overloads of this method has curried arguments. Consider redesigning these members to take arguments in tupled form.</source>
        <target state="translated">這個方法的一個或多個多載有局部調用引數。請考慮重新設計這些成員，以接受 Tuple 形式的引數。</target>
        <note />
      </trans-unit>
      <trans-unit id="tcUnnamedArgumentsDoNotFormPrefix">
        <source>The unnamed arguments do not form a prefix of the arguments of the method called</source>
        <target state="translated">未命名引數不會構成所呼叫方法的引數前置詞</target>
        <note />
      </trans-unit>
      <trans-unit id="tcStaticOptimizationConditionalsOnlyForFSharpLibrary">
        <source>Static optimization conditionals are only for use within the F# library</source>
        <target state="translated">靜態最佳化條件式只用於 F# 程式庫內</target>
        <note />
      </trans-unit>
      <trans-unit id="tcFormalArgumentIsNotOptional">
        <source>The corresponding formal argument is not optional</source>
        <target state="translated">對應的正式引數不是選擇性的</target>
        <note />
      </trans-unit>
      <trans-unit id="tcInvalidOptionalAssignmentToPropertyOrField">
        <source>Invalid optional assignment to a property or field</source>
        <target state="translated">無效的選擇性指派給屬性或欄位</target>
        <note />
      </trans-unit>
      <trans-unit id="tcDelegateConstructorMustBePassed">
        <source>A delegate constructor must be passed a single function value</source>
        <target state="translated">必須傳遞單一函式值給委派建構函式</target>
        <note />
      </trans-unit>
      <trans-unit id="tcBindingCannotBeUseAndRec">
        <source>A binding cannot be marked both 'use' and 'rec'</source>
        <target state="translated">無法同時將繫結標記為 'use' 和 'rec'</target>
        <note />
      </trans-unit>
      <trans-unit id="tcVolatileOnlyOnClassLetBindings">
        <source>The 'VolatileField' attribute may only be used on 'let' bindings in classes</source>
        <target state="translated">'VolatileField' 屬性只能用在類別的 'let' 繫結上</target>
        <note />
      </trans-unit>
      <trans-unit id="tcAttributesAreNotPermittedOnLetBindings">
        <source>Attributes are not permitted on 'let' bindings in expressions</source>
        <target state="translated">不允許在運算式的 'let' 繫結上使用屬性</target>
        <note />
      </trans-unit>
      <trans-unit id="tcDefaultValueAttributeRequiresVal">
        <source>The 'DefaultValue' attribute may only be used on 'val' declarations</source>
        <target state="translated">'DefaultValue' 屬性只能用在 'val' 宣告上</target>
        <note />
      </trans-unit>
      <trans-unit id="tcConditionalAttributeRequiresMembers">
        <source>The 'ConditionalAttribute' attribute may only be used on members</source>
        <target state="translated">'ConditionalAttribute' 屬性只能用在成員上</target>
        <note />
      </trans-unit>
      <trans-unit id="tcInvalidActivePatternName">
        <source>This is not a valid name for an active pattern</source>
        <target state="translated">這不是現用模式的有效名稱</target>
        <note />
      </trans-unit>
      <trans-unit id="tcEntryPointAttributeRequiresFunctionInModule">
        <source>The 'EntryPointAttribute' attribute may only be used on function definitions in modules</source>
        <target state="translated">'EntryPointAttribute' 屬性不能用在模組的函式定義上</target>
        <note />
      </trans-unit>
      <trans-unit id="tcMutableValuesCannotBeInline">
        <source>Mutable values cannot be marked 'inline'</source>
        <target state="translated">可變動的值不能標記為 'inline'</target>
        <note />
      </trans-unit>
      <trans-unit id="tcMutableValuesMayNotHaveGenericParameters">
        <source>Mutable values cannot have generic parameters</source>
        <target state="translated">可變動的值不能有泛型參數</target>
        <note />
      </trans-unit>
      <trans-unit id="tcMutableValuesSyntax">
        <source>Mutable function values should be written 'let mutable f = (fun args -&gt; ...)'</source>
        <target state="translated">可變動的函式值應該寫成 'let mutable f = (fun args -&gt; ...)'</target>
        <note />
      </trans-unit>
      <trans-unit id="tcOnlyFunctionsCanBeInline">
        <source>Only functions may be marked 'inline'</source>
        <target state="translated">只有函式可以標記為 'inline'</target>
        <note />
      </trans-unit>
      <trans-unit id="tcIllegalAttributesForLiteral">
        <source>A literal value cannot be given the [&lt;ThreadStatic&gt;] or [&lt;ContextStatic&gt;] attributes</source>
        <target state="translated">無法為常值指定 [&lt;ThreadStatic&gt;] 或 [&lt;ContextStatic&gt;] 屬性</target>
        <note />
      </trans-unit>
      <trans-unit id="tcLiteralCannotBeMutable">
        <source>A literal value cannot be marked 'mutable'</source>
        <target state="translated">常值不能標記為 'mutable'</target>
        <note />
      </trans-unit>
      <trans-unit id="tcLiteralCannotBeInline">
        <source>A literal value cannot be marked 'inline'</source>
        <target state="translated">常值不能標記為 'inline'</target>
        <note />
      </trans-unit>
      <trans-unit id="tcLiteralCannotHaveGenericParameters">
        <source>Literal values cannot have generic parameters</source>
        <target state="translated">常值不能有泛型參數</target>
        <note />
      </trans-unit>
      <trans-unit id="tcInvalidConstantExpression">
        <source>This is not a valid constant expression</source>
        <target state="translated">這不是有效的常數運算式</target>
        <note />
      </trans-unit>
      <trans-unit id="tcTypeIsInaccessible">
        <source>This type is not accessible from this code location</source>
        <target state="translated">無法從這個程式碼位置存取這種類型</target>
        <note />
      </trans-unit>
      <trans-unit id="tcUnexpectedConditionInImportedAssembly">
        <source>Unexpected condition in imported assembly: failed to decode AttributeUsage attribute</source>
        <target state="translated">匯入的組件中有未預期的條件: 無法解碼 AttributeUsage 屬性</target>
        <note />
      </trans-unit>
      <trans-unit id="tcUnrecognizedAttributeTarget">
        <source>Unrecognized attribute target. Valid attribute targets are 'assembly', 'module', 'type', 'method', 'property', 'return', 'param', 'field', 'event', 'constructor'.</source>
        <target state="translated">無法辨識的屬性目標。有效的屬性目標為 'assembly'、'module'、'type'、'method'、'property'、'return'、'param'、'field'、'event'、'constructor'。</target>
        <note />
      </trans-unit>
      <trans-unit id="tcAttributeIsNotValidForLanguageElementUseDo">
        <source>This attribute is not valid for use on this language element. Assembly attributes should be attached to a 'do ()' declaration, if necessary within an F# module.</source>
        <target state="translated">這個屬性不能用在這個語言項目上。組件屬性應該附加到 'do ()' 宣告 (如果 F# 模組中需要的話)。</target>
        <note />
      </trans-unit>
      <trans-unit id="tcAttributeIsNotValidForLanguageElement">
        <source>This attribute is not valid for use on this language element</source>
        <target state="translated">這個屬性不能用在這個語言項目上</target>
        <note />
      </trans-unit>
      <trans-unit id="tcOptionalArgumentsCannotBeUsedInCustomAttribute">
        <source>Optional arguments cannot be used in custom attributes</source>
        <target state="translated">選擇性的引數不能用在自訂屬性中</target>
        <note />
      </trans-unit>
      <trans-unit id="tcPropertyCannotBeSet0">
        <source>This property cannot be set</source>
        <target state="translated">無法設定這個屬性</target>
        <note />
      </trans-unit>
      <trans-unit id="tcPropertyOrFieldNotFoundInAttribute">
        <source>This property or field was not found on this custom attribute type</source>
        <target state="translated">在這個自訂屬性類型上找不到這個屬性或欄位</target>
        <note />
      </trans-unit>
      <trans-unit id="tcCustomAttributeMustBeReferenceType">
        <source>A custom attribute must be a reference type</source>
        <target state="translated">自訂屬性必須是參考類型</target>
        <note />
      </trans-unit>
      <trans-unit id="tcCustomAttributeArgumentMismatch">
        <source>The number of args for a custom attribute does not match the expected number of args for the attribute constructor</source>
        <target state="translated">自訂屬性的引數數目不符合屬性建構函式預期的引數數目</target>
        <note />
      </trans-unit>
      <trans-unit id="tcCustomAttributeMustInvokeConstructor">
        <source>A custom attribute must invoke an object constructor</source>
        <target state="translated">自訂屬性必須叫用物件建構函式</target>
        <note />
      </trans-unit>
      <trans-unit id="tcAttributeExpressionsMustBeConstructorCalls">
        <source>Attribute expressions must be calls to object constructors</source>
        <target state="translated">屬性運算式必須是對物件建構函式的呼叫</target>
        <note />
      </trans-unit>
      <trans-unit id="tcUnsupportedAttribute">
        <source>This attribute cannot be used in this version of F#</source>
        <target state="translated">這個屬性不能用在這個版本的 F# 中</target>
        <note />
      </trans-unit>
      <trans-unit id="tcInvalidInlineSpecification">
        <source>Invalid inline specification</source>
        <target state="translated">無效的內嵌規格</target>
        <note />
      </trans-unit>
      <trans-unit id="tcInvalidUseBinding">
        <source>'use' bindings must be of the form 'use &lt;var&gt; = &lt;expr&gt;'</source>
        <target state="translated">'use' 繫結必須採用 'use &lt;var&gt; = &lt;expr&gt;' 形式</target>
        <note />
      </trans-unit>
      <trans-unit id="tcAbstractMembersIllegalInAugmentation">
        <source>Abstract members are not permitted in an augmentation - they must be defined as part of the type itself</source>
        <target state="translated">不允許在增強指定中使用抽象成員，必須將它們定義為類型自身的一部分</target>
        <note />
      </trans-unit>
      <trans-unit id="tcMethodOverridesIllegalHere">
        <source>Method overrides and interface implementations are not permitted here</source>
        <target state="translated">此處不允許方法覆寫和介面實作</target>
        <note />
      </trans-unit>
      <trans-unit id="tcNoMemberFoundForOverride">
        <source>No abstract or interface member was found that corresponds to this override</source>
        <target state="translated">找不到對應到這個覆寫的抽象或介面成員</target>
        <note />
      </trans-unit>
      <trans-unit id="tcOverrideArityMismatch">
        <source>This override takes a different number of arguments to the corresponding abstract member. The following abstract members were found:{0}</source>
        <target state="translated">這項覆寫會針對對應的抽象成員，採用不同數目的引數。找到下列抽象成員: {0}</target>
        <note />
      </trans-unit>
      <trans-unit id="tcDefaultImplementationAlreadyExists">
        <source>This method already has a default implementation</source>
        <target state="translated">這個方法已經有預設實作</target>
        <note />
      </trans-unit>
      <trans-unit id="tcDefaultAmbiguous">
        <source>The method implemented by this default is ambiguous</source>
        <target state="translated">這個預設所實作的方法模稜兩可</target>
        <note />
      </trans-unit>
      <trans-unit id="tcNoPropertyFoundForOverride">
        <source>No abstract property was found that corresponds to this override</source>
        <target state="translated">找不到對應到這個覆寫的抽象屬性</target>
        <note />
      </trans-unit>
      <trans-unit id="tcAbstractPropertyMissingGetOrSet">
        <source>This property overrides or implements an abstract property but the abstract property doesn't have a corresponding {0}</source>
        <target state="translated">這個屬性會覆寫或實作抽象屬性，但抽象屬性沒有對應的 {0}</target>
        <note />
      </trans-unit>
      <trans-unit id="tcInvalidSignatureForSet">
        <source>Invalid signature for set member</source>
        <target state="translated">無效的集合成員簽章</target>
        <note />
      </trans-unit>
      <trans-unit id="tcNewMemberHidesAbstractMember">
        <source>This new member hides the abstract member '{0}'. Rename the member or use 'override' instead.</source>
        <target state="translated">這個新成員會隱藏抽象成員 '{0}'。請重新命名成員或改用 'override'。</target>
        <note />
      </trans-unit>
      <trans-unit id="tcNewMemberHidesAbstractMemberWithSuffix">
        <source>This new member hides the abstract member '{0}' once tuples, functions, units of measure and/or provided types are erased. Rename the member or use 'override' instead.</source>
        <target state="translated">這個新成員在清除元組、函式、測量單位和/或提供的類型後會隱藏抽象成員 '{0}'。請重新命名成員或改用 'override'。</target>
        <note />
      </trans-unit>
      <trans-unit id="tcStaticInitializersIllegalInInterface">
        <source>Interfaces cannot contain definitions of static initializers</source>
        <target state="translated">介面不能包含靜態初始設定式的定義</target>
        <note />
      </trans-unit>
      <trans-unit id="tcObjectConstructorsIllegalInInterface">
        <source>Interfaces cannot contain definitions of object constructors</source>
        <target state="translated">介面不能包含物件建構函式的定義</target>
        <note />
      </trans-unit>
      <trans-unit id="tcMemberOverridesIllegalInInterface">
        <source>Interfaces cannot contain definitions of member overrides</source>
        <target state="translated">介面不能包含成員覆寫的定義</target>
        <note />
      </trans-unit>
      <trans-unit id="tcConcreteMembersIllegalInInterface">
        <source>Interfaces cannot contain definitions of concrete members. You may need to define a constructor on your type to indicate that the type is a class.</source>
        <target state="translated">介面不能包含具象成員的定義。您必須在類型上定義建構函式，以指示類型是類別。</target>
        <note />
      </trans-unit>
      <trans-unit id="tcConstructorsDisallowedInExceptionAugmentation">
        <source>Constructors cannot be specified in exception augmentations</source>
        <target state="translated">建構函式不能在例外狀況增強指定中指定</target>
        <note />
      </trans-unit>
      <trans-unit id="tcStructsCannotHaveConstructorWithNoArguments">
        <source>Structs cannot have an object constructor with no arguments. This is a restriction imposed on all CLI languages as structs automatically support a default constructor.</source>
        <target state="translated">結構不能有不含引數的物件建構函式。這是對所有 CLI 語言施加的限制，因為結構會自動支援預設建構函式。</target>
        <note />
      </trans-unit>
      <trans-unit id="tcConstructorsIllegalForThisType">
        <source>Constructors cannot be defined for this type</source>
        <target state="translated">無法為這個類型定義建構函式</target>
        <note />
      </trans-unit>
      <trans-unit id="tcRecursiveBindingsWithMembersMustBeDirectAugmentation">
        <source>Recursive bindings that include member specifications can only occur as a direct augmentation of a type</source>
        <target state="translated">包含成員規格的遞迴繫結只能做為類型的直接增強指定</target>
        <note />
      </trans-unit>
      <trans-unit id="tcOnlySimplePatternsInLetRec">
        <source>Only simple variable patterns can be bound in 'let rec' constructs</source>
        <target state="translated">只有簡單的變數模式可以在 'let rec' 建構中繫結</target>
        <note />
      </trans-unit>
      <trans-unit id="tcOnlyRecordFieldsAndSimpleLetCanBeMutable">
        <source>Only record fields and simple, non-recursive 'let' bindings may be marked mutable</source>
        <target state="translated">只有記錄欄位及簡單的非遞迴 'let' 繫結可以標記為可變動</target>
        <note />
      </trans-unit>
      <trans-unit id="tcMemberIsNotSufficientlyGeneric">
        <source>This member is not sufficiently generic</source>
        <target state="translated">這個成員的一般程度不足</target>
        <note />
      </trans-unit>
      <trans-unit id="tcLiteralAttributeRequiresConstantValue">
        <source>A declaration may only be the [&lt;Literal&gt;] attribute if a constant value is also given, e.g. 'val x : int = 1'</source>
        <target state="translated">如果一併指定了常數值，則宣告只可為 [&lt;Literal&gt;] 屬性，例如 'val x : int = 1'</target>
        <note />
      </trans-unit>
      <trans-unit id="tcValueInSignatureRequiresLiteralAttribute">
        <source>A declaration may only be given a value in a signature if the declaration has the [&lt;Literal&gt;] attribute</source>
        <target state="translated">只有當宣告有 [&lt;Literal&gt;] 屬性時，才能為簽章中的宣告指定值</target>
        <note />
      </trans-unit>
      <trans-unit id="tcThreadStaticAndContextStaticMustBeStatic">
        <source>Thread-static and context-static variables must be static and given the [&lt;DefaultValue&gt;] attribute to indicate that the value is initialized to the default value on each new thread</source>
        <target state="translated">Thread-static 與 context-static 變數必須是靜態變數，且必須為其指定 [&lt;DefaultValue&gt;] 屬性，以表示每個新執行緒的該值都會初始化為預設值</target>
        <note />
      </trans-unit>
      <trans-unit id="tcVolatileFieldsMustBeMutable">
        <source>Volatile fields must be marked 'mutable' and cannot be thread-static</source>
        <target state="translated">Volatile 欄位必須標記為 'mutable'，而且不能是 Thread 靜態的</target>
        <note />
      </trans-unit>
      <trans-unit id="tcUninitializedValFieldsMustBeMutable">
        <source>Uninitialized 'val' fields must be mutable and marked with the '[&lt;DefaultValue&gt;]' attribute. Consider using a 'let' binding instead of a 'val' field.</source>
        <target state="translated">未初始化的 'val' 欄位必須是可變動欄位，並標記有 '[&lt;DefaultValue&gt;]' 屬性。請考慮使用 'let' 繫結來取代 'val' 欄位。</target>
        <note />
      </trans-unit>
      <trans-unit id="tcStaticValFieldsMustBeMutableAndPrivate">
        <source>Static 'val' fields in types must be mutable, private and marked with the '[&lt;DefaultValue&gt;]' attribute. They are initialized to the 'null' or 'zero' value for their type. Consider also using a 'static let mutable' binding in a class type.</source>
        <target state="translated">類型中的靜態 'val' 欄位必須是可變動欄位且為私用，並標記有 '[&lt;DefaultValue&gt;]' 屬性。它們會始化為成其類型的 'null' 或 'zero' 值。請一併考慮在類別類型中使用 'static let mutable' 繫結。</target>
        <note />
      </trans-unit>
      <trans-unit id="tcFieldRequiresName">
        <source>This field requires a name</source>
        <target state="translated">這個欄位需要名稱</target>
        <note />
      </trans-unit>
      <trans-unit id="tcInvalidNamespaceModuleTypeUnionName">
        <source>Invalid namespace, module, type or union case name</source>
        <target state="translated">無效的命名空間、模組、類型或聯集名稱</target>
        <note />
      </trans-unit>
      <trans-unit id="tcIllegalFormForExplicitTypeDeclaration">
        <source>Explicit type declarations for constructors must be of the form 'ty1 * ... * tyN -&gt; resTy'. Parentheses may be required around 'resTy'</source>
        <target state="translated">建構函式的明確類型宣告必須採用 'ty1 * ... * tyN -&gt; resTy' 形式。可能必須在 'resTy' 周圍使用括號</target>
        <note />
      </trans-unit>
      <trans-unit id="tcReturnTypesForUnionMustBeSameAsType">
        <source>Return types of union cases must be identical to the type being defined, up to abbreviations</source>
        <target state="translated">聯集的傳回類型必須與所定義的類型一樣，直到縮寫為止</target>
        <note />
      </trans-unit>
      <trans-unit id="tcInvalidEnumerationLiteral">
        <source>This is not a valid value for an enumeration literal</source>
        <target state="translated">這不是列舉常值的有效值</target>
        <note />
      </trans-unit>
      <trans-unit id="tcTypeIsNotInterfaceType1">
        <source>The type '{0}' is not an interface type</source>
        <target state="translated">類型 '{0}' 不是介面類型</target>
        <note />
      </trans-unit>
      <trans-unit id="tcDuplicateSpecOfInterface">
        <source>Duplicate specification of an interface</source>
        <target state="translated">介面有重複的規格</target>
        <note />
      </trans-unit>
      <trans-unit id="tcFieldValIllegalHere">
        <source>A field/val declaration is not permitted here</source>
        <target state="translated">此處不允許欄位/val 宣告</target>
        <note />
      </trans-unit>
      <trans-unit id="tcInheritIllegalHere">
        <source>A inheritance declaration is not permitted here</source>
        <target state="translated">此處不允許繼承宣告</target>
        <note />
      </trans-unit>
      <trans-unit id="tcModuleRequiresQualifiedAccess">
        <source>This declaration opens the module '{0}', which is marked as 'RequireQualifiedAccess'. Adjust your code to use qualified references to the elements of the module instead, e.g. 'List.map' instead of 'map'. This change will ensure that your code is robust as new constructs are added to libraries.</source>
        <target state="translated">這個宣告會開啟標記為 'RequireQualifiedAccess' 的模組 '{0}'。請將您的程式碼調整為改用模組項目的限定參考，例如 'List.map'，而不是 'map'。這項變更將確保在新建構加入至程式庫時，您的程式碼可以更為強固。</target>
        <note />
      </trans-unit>
      <trans-unit id="tcOpenUsedWithPartiallyQualifiedPath">
        <source>This declaration opens the namespace or module '{0}' through a partially qualified path. Adjust this code to use the full path of the namespace. This change will make your code more robust as new constructs are added to the F# and CLI libraries.</source>
        <target state="translated">這個宣告會透過部分限定名稱開啟命名空間或模組 '{0}'。請調整這個程式碼，使用命名空間的完整路徑。這項變更將確保在新建構加入至 F# 和 CLI 程式庫時，您的程式碼可以更為強固。</target>
        <note />
      </trans-unit>
      <trans-unit id="tcLocalClassBindingsCannotBeInline">
        <source>Local class bindings cannot be marked inline. Consider lifting the definition out of the class or else do not mark it as inline.</source>
        <target state="translated">區域類別繫結不能標記為內嵌。請考慮將定義移出類別，或不將它標記為內嵌。</target>
        <note />
      </trans-unit>
      <trans-unit id="tcTypeAbbreviationsMayNotHaveMembers">
        <source>Type abbreviations cannot have members</source>
        <target state="translated">類型縮寫不能有成員</target>
        <note />
      </trans-unit>
      <trans-unit id="tcTypeAbbreviationsCheckedAtCompileTime">
        <source>As of F# 4.1, the accessibility of type abbreviations is checked at compile-time. Consider changing the accessibility of the type abbreviation. Ignoring this warning might lead to runtime errors.</source>
        <target state="translated">自 F# 4.1 起，類型縮寫的協助工具會於編譯時期經過檢查。請考慮變更類型縮寫的協助工具。略過此警告會導致執行階段錯誤。</target>
        <note />
      </trans-unit>
      <trans-unit id="tcEnumerationsMayNotHaveMembers">
        <source>Enumerations cannot have members</source>
        <target state="translated">列舉值不能有成員</target>
        <note />
      </trans-unit>
      <trans-unit id="tcMeasureDeclarationsRequireStaticMembers">
        <source>Measure declarations may have only static members</source>
        <target state="translated">測量宣告只能有靜態成員</target>
        <note />
      </trans-unit>
      <trans-unit id="tcStructsMayNotContainDoBindings">
        <source>Structs cannot contain 'do' bindings because the default constructor for structs would not execute these bindings</source>
        <target state="translated">結構不能包含 'do' 繫結，因為結構的預設建構函式不會執行這些繫結</target>
        <note />
      </trans-unit>
      <trans-unit id="tcStructsMayNotContainLetBindings">
        <source>Structs cannot contain value definitions because the default constructor for structs will not execute these bindings. Consider adding additional arguments to the primary constructor for the type.</source>
        <target state="translated">結構不能包含值定義，因為結構的預設建構函式不會執行這些繫結。請考慮將其他引數加入類型的主要建構函式。</target>
        <note />
      </trans-unit>
      <trans-unit id="tcStaticLetBindingsRequireClassesWithImplicitConstructors">
        <source>Static value definitions may only be used in types with a primary constructor. Consider adding arguments to the type definition, e.g. 'type X(args) = ...'.</source>
        <target state="translated">靜態值定義只能用於含有主要建構函式的類型中。請考慮在類型定義加入引數，例如 'type X(args) = ...'。</target>
        <note />
      </trans-unit>
      <trans-unit id="tcMeasureDeclarationsRequireStaticMembersNotConstructors">
        <source>Measure declarations may have only static members: constructors are not available</source>
        <target state="translated">測量宣告只能有靜態成員: 無法使用建構函式</target>
        <note />
      </trans-unit>
      <trans-unit id="tcMemberAndLocalClassBindingHaveSameName">
        <source>A member and a local class binding both have the name '{0}'</source>
        <target state="translated">成員和區域類別繫結都有名稱 '{0}'</target>
        <note />
      </trans-unit>
      <trans-unit id="tcTypeAbbreviationsCannotHaveInterfaceDeclaration">
        <source>Type abbreviations cannot have interface declarations</source>
        <target state="translated">類型縮寫不能有介面宣告</target>
        <note />
      </trans-unit>
      <trans-unit id="tcEnumerationsCannotHaveInterfaceDeclaration">
        <source>Enumerations cannot have interface declarations</source>
        <target state="translated">列舉值不能有介面宣告</target>
        <note />
      </trans-unit>
      <trans-unit id="tcTypeIsNotInterfaceType0">
        <source>This type is not an interface type</source>
        <target state="translated">這種類型不是介面類型</target>
        <note />
      </trans-unit>
      <trans-unit id="tcAllImplementedInterfacesShouldBeDeclared">
        <source>All implemented interfaces should be declared on the initial declaration of the type</source>
        <target state="translated">所有實作的介面都應該在類型的初始宣告上宣告</target>
        <note />
      </trans-unit>
      <trans-unit id="tcDefaultImplementationForInterfaceHasAlreadyBeenAdded">
        <source>A default implementation of this interface has already been added because the explicit implementation of the interface was not specified at the definition of the type</source>
        <target state="translated">已經加入這個介面的預設實作，因為未在類型的定義指定介面的明確實作</target>
        <note />
      </trans-unit>
      <trans-unit id="tcMemberNotPermittedInInterfaceImplementation">
        <source>This member is not permitted in an interface implementation</source>
        <target state="translated">不允許在介面實作中使用這個成員</target>
        <note />
      </trans-unit>
      <trans-unit id="tcDeclarationElementNotPermittedInAugmentation">
        <source>This declaration element is not permitted in an augmentation</source>
        <target state="translated">不允許在增強指定中使用這個宣告項目</target>
        <note />
      </trans-unit>
      <trans-unit id="tcTypesCannotContainNestedTypes">
        <source>Types cannot contain nested type definitions</source>
        <target state="translated">類型不能包含巢狀類型定義</target>
        <note />
      </trans-unit>
      <trans-unit id="tcTypeExceptionOrModule">
        <source>type, exception or module</source>
        <target state="translated">類型、例外狀況或模組</target>
        <note />
      </trans-unit>
      <trans-unit id="tcTypeOrModule">
        <source>type or module</source>
        <target state="translated">類型或模組</target>
        <note />
      </trans-unit>
      <trans-unit id="tcImplementsIStructuralEquatableExplicitly">
        <source>The struct, record or union type '{0}' implements the interface 'System.IStructuralEquatable' explicitly. Apply the 'CustomEquality' attribute to the type.</source>
        <target state="translated">結構、記錄或等位型別 '{0}' 明確實作了介面 'System.IStructuralEquatable'。請將 'CustomEquality' 屬性套用到該型別。</target>
        <note />
      </trans-unit>
      <trans-unit id="tcImplementsIEquatableExplicitly">
        <source>The struct, record or union type '{0}' implements the interface 'System.IEquatable&lt;_&gt;' explicitly. Apply the 'CustomEquality' attribute to the type and provide a consistent implementation of the non-generic override 'System.Object.Equals(obj)'.</source>
        <target state="translated">結構、記錄或等位型別 '{0}' 明確實作了介面 'System.IEquatable&lt;_&gt;'。您必須將 'CustomEquality' 屬性套用到該型別，並為非泛型覆寫 'System.Object.Equals(obj)' 提供一致的實作。</target>
        <note />
      </trans-unit>
      <trans-unit id="tcExplicitTypeSpecificationCannotBeUsedForExceptionConstructors">
        <source>Explicit type specifications cannot be used for exception constructors</source>
        <target state="translated">明確的類型規格不能用於例外狀況建構函式</target>
        <note />
      </trans-unit>
      <trans-unit id="tcExceptionAbbreviationsShouldNotHaveArgumentList">
        <source>Exception abbreviations should not have argument lists</source>
        <target state="translated">例外狀況縮寫不應該有引數清單</target>
        <note />
      </trans-unit>
      <trans-unit id="tcAbbreviationsFordotNetExceptionsCannotTakeArguments">
        <source>Abbreviations for Common IL exceptions cannot take arguments</source>
        <target state="translated">Common IL 例外狀況的縮寫不能接受引數</target>
        <note />
      </trans-unit>
      <trans-unit id="tcExceptionAbbreviationsMustReferToValidExceptions">
        <source>Exception abbreviations must refer to existing exceptions or F# types deriving from System.Exception</source>
        <target state="translated">例外狀況縮寫必須參考現有的例外狀況，或衍生自 System.Exception 的 F# 類型</target>
        <note />
      </trans-unit>
      <trans-unit id="tcAbbreviationsFordotNetExceptionsMustHaveMatchingObjectConstructor">
        <source>Abbreviations for Common IL exception types must have a matching object constructor</source>
        <target state="translated">Common IL 例外狀況類型的縮寫必須有對應的物件建構函式</target>
        <note />
      </trans-unit>
      <trans-unit id="tcNotAnException">
        <source>Not an exception</source>
        <target state="translated">不是例外狀況</target>
        <note />
      </trans-unit>
      <trans-unit id="tcInvalidModuleName">
        <source>Invalid module name</source>
        <target state="translated">無效的模組名稱</target>
        <note />
      </trans-unit>
      <trans-unit id="tcInvalidTypeExtension">
        <source>Invalid type extension</source>
        <target state="translated">無效的類型擴充</target>
        <note />
      </trans-unit>
      <trans-unit id="tcAttributesOfTypeSpecifyMultipleKindsForType">
        <source>The attributes of this type specify multiple kinds for the type</source>
        <target state="translated">這種類型的屬性為類型指定了多種類型</target>
        <note />
      </trans-unit>
      <trans-unit id="tcKindOfTypeSpecifiedDoesNotMatchDefinition">
        <source>The kind of the type specified by its attributes does not match the kind implied by its definition</source>
        <target state="translated">由其屬性指定的類型類型不符合其定義所隱含的類型</target>
        <note />
      </trans-unit>
      <trans-unit id="tcMeasureDefinitionsCannotHaveTypeParameters">
        <source>Measure definitions cannot have type parameters</source>
        <target state="translated">測量定義不能有類型參數</target>
        <note />
      </trans-unit>
      <trans-unit id="tcTypeRequiresDefinition">
        <source>This type requires a definition</source>
        <target state="translated">這個類型需要定義</target>
        <note />
      </trans-unit>
      <trans-unit id="tcTypeAbbreviationHasTypeParametersMissingOnType">
        <source>This type abbreviation has one or more declared type parameters that do not appear in the type being abbreviated. Type abbreviations must use all declared type parameters in the type being abbreviated. Consider removing one or more type parameters, or use a concrete type definition that wraps an underlying type, such as 'type C&lt;'a&gt; = C of ...'.</source>
        <target state="translated">這個類型縮寫有一個或多個未出現在所縮寫類型中的宣告型別參數。類型縮寫必須使用所縮寫類型中的所有宣告型別參數。請考慮移除一個或多個型別參數，或使用包裝基礎類型的具象類型定義，例如 'type C&lt;'a&gt; = C of ...'。</target>
        <note />
      </trans-unit>
      <trans-unit id="tcStructsInterfacesEnumsDelegatesMayNotInheritFromOtherTypes">
        <source>Structs, interfaces, enums and delegates cannot inherit from other types</source>
        <target state="translated">結構、介面、列舉和委派不能繼承自其他類型</target>
        <note />
      </trans-unit>
      <trans-unit id="tcTypesCannotInheritFromMultipleConcreteTypes">
        <source>Types cannot inherit from multiple concrete types</source>
        <target state="translated">類型不能繼承自多個具象類型</target>
        <note />
      </trans-unit>
      <trans-unit id="tcRecordsUnionsAbbreviationsStructsMayNotHaveAllowNullLiteralAttribute">
        <source>Records, union, abbreviations and struct types cannot have the 'AllowNullLiteral' attribute</source>
        <target state="translated">記錄、等位、縮寫和結構類型不能有 'AllowNullLiteral' 屬性</target>
        <note />
      </trans-unit>
      <trans-unit id="tcAllowNullTypesMayOnlyInheritFromAllowNullTypes">
        <source>Types with the 'AllowNullLiteral' attribute may only inherit from or implement types which also allow the use of the null literal</source>
        <target state="translated">具 'AllowNullLiteral' 屬性的類型只能繼承自或實作允許使用 null 常值的類型</target>
        <note />
      </trans-unit>
      <trans-unit id="tcGenericTypesCannotHaveStructLayout">
        <source>Generic types cannot be given the 'StructLayout' attribute</source>
        <target state="translated">不能為泛型類型指定 'StructLayout' 屬性</target>
        <note />
      </trans-unit>
      <trans-unit id="tcOnlyStructsCanHaveStructLayout">
        <source>Only structs and classes without primary constructors may be given the 'StructLayout' attribute</source>
        <target state="translated">只能為不含主要建構函式的結構和類別指定 'StructLayout' 屬性</target>
        <note />
      </trans-unit>
      <trans-unit id="tcRepresentationOfTypeHiddenBySignature">
        <source>The representation of this type is hidden by the signature. It must be given an attribute such as [&lt;Sealed&gt;], [&lt;Class&gt;] or [&lt;Interface&gt;] to indicate the characteristics of the type.</source>
        <target state="translated">此類型的表示法已由簽章所隱藏。必須為其指定 [&lt;Sealed&gt;]、[&lt;Class&gt;] 或 [&lt;Interface&gt;] 一類的屬性，以指示該類型的特性。</target>
        <note />
      </trans-unit>
      <trans-unit id="tcOnlyClassesCanHaveAbstract">
        <source>Only classes may be given the 'AbstractClass' attribute</source>
        <target state="translated">只能為類別指定 'AbstractClass' 屬性</target>
        <note />
      </trans-unit>
      <trans-unit id="tcOnlyTypesRepresentingUnitsOfMeasureCanHaveMeasure">
        <source>Only types representing units-of-measure may be given the 'Measure' attribute</source>
        <target state="translated">只能為代表測量單位的類型指定 'Measure' 屬性</target>
        <note />
      </trans-unit>
      <trans-unit id="tcOverridesCannotHaveVisibilityDeclarations">
        <source>Accessibility modifiers are not permitted on overrides or interface implementations</source>
        <target state="translated">不允許在覆寫或介面實作上使用存取範圍修飾詞</target>
        <note />
      </trans-unit>
      <trans-unit id="tcTypesAreAlwaysSealedDU">
        <source>Discriminated union types are always sealed</source>
        <target state="translated">差別等位類型永遠是密封的</target>
        <note />
      </trans-unit>
      <trans-unit id="tcTypesAreAlwaysSealedRecord">
        <source>Record types are always sealed</source>
        <target state="translated">記錄類型永遠是密封的</target>
        <note />
      </trans-unit>
      <trans-unit id="tcTypesAreAlwaysSealedAssemblyCode">
        <source>Assembly code types are always sealed</source>
        <target state="translated">組譯程式碼類型永遠是密封的</target>
        <note />
      </trans-unit>
      <trans-unit id="tcTypesAreAlwaysSealedStruct">
        <source>Struct types are always sealed</source>
        <target state="translated">結構類型永遠是密封的</target>
        <note />
      </trans-unit>
      <trans-unit id="tcTypesAreAlwaysSealedDelegate">
        <source>Delegate types are always sealed</source>
        <target state="translated">委派類型永遠是密封的</target>
        <note />
      </trans-unit>
      <trans-unit id="tcTypesAreAlwaysSealedEnum">
        <source>Enum types are always sealed</source>
        <target state="translated">列舉類型永遠是密封的</target>
        <note />
      </trans-unit>
      <trans-unit id="tcInterfaceTypesAndDelegatesCannotContainFields">
        <source>Interface types and delegate types cannot contain fields</source>
        <target state="translated">介面類型和委派類型不能包含欄位</target>
        <note />
      </trans-unit>
      <trans-unit id="tcAbbreviatedTypesCannotBeSealed">
        <source>Abbreviated types cannot be given the 'Sealed' attribute</source>
        <target state="translated">不能為縮寫的類型指定 'Sealed' 屬性</target>
        <note />
      </trans-unit>
      <trans-unit id="tcCannotInheritFromSealedType">
        <source>Cannot inherit a sealed type</source>
        <target state="translated">無法繼承密封類型</target>
        <note />
      </trans-unit>
      <trans-unit id="tcCannotInheritFromInterfaceType">
        <source>Cannot inherit from interface type. Use interface ... with instead.</source>
        <target state="translated">無法繼承自介面類型。請改用 interface ... with。</target>
        <note />
      </trans-unit>
      <trans-unit id="tcStructTypesCannotContainAbstractMembers">
        <source>Struct types cannot contain abstract members</source>
        <target state="translated">結構類型不能包含抽象成員</target>
        <note />
      </trans-unit>
      <trans-unit id="tcInterfaceTypesCannotBeSealed">
        <source>Interface types cannot be sealed</source>
        <target state="translated">介面類型不可以是密封的</target>
        <note />
      </trans-unit>
      <trans-unit id="tcInvalidDelegateSpecification">
        <source>Delegate specifications must be of the form 'typ -&gt; typ'</source>
        <target state="translated">委派規格必須採用 'typ -&gt; typ' 形式</target>
        <note />
      </trans-unit>
      <trans-unit id="tcDelegatesCannotBeCurried">
        <source>Delegate specifications must not be curried types. Use 'typ * ... * typ -&gt; typ' for multi-argument delegates, and 'typ -&gt; (typ -&gt; typ)' for delegates returning function values.</source>
        <target state="translated">委派規格不可以是局部調用類型。請使用 'typ * ... * typ -&gt; typ' 用於多引數委派，使用 'typ -&gt; (typ -&gt; typ)' 用於傳回函式值的委派。</target>
        <note />
      </trans-unit>
      <trans-unit id="tcInvalidTypeForLiteralEnumeration">
        <source>Literal enumerations must have type int, uint, int16, uint16, int64, uint64, byte, sbyte or char</source>
        <target state="translated">常值列舉值必須為類型 int、uint、int16、uint16、int64、uint64、byte、sbyte 或 char</target>
        <note />
      </trans-unit>
      <trans-unit id="tcTypeDefinitionIsCyclic">
        <source>This type definition involves an immediate cyclic reference through an abbreviation</source>
        <target state="translated">這個類型定義涉及透過縮寫的立即循環參考</target>
        <note />
      </trans-unit>
      <trans-unit id="tcTypeDefinitionIsCyclicThroughInheritance">
        <source>This type definition involves an immediate cyclic reference through a struct field or inheritance relation</source>
        <target state="translated">這個類型定義涉及透過結構欄位或繼承關係的立即循環參考</target>
        <note />
      </trans-unit>
      <trans-unit id="tcReservedSyntaxForAugmentation">
        <source>The syntax 'type X with ...' is reserved for augmentations. Types whose representations are hidden but which have members are now declared in signatures using 'type X = ...'. You may also need to add the '[&lt;Sealed&gt;] attribute to the type definition in the signature</source>
        <target state="translated">語法 'type X with ...' 已保留供增強指定使用。對於其表示式已隱藏，但是有成員的類型而言，現在會使用 'type X = ...' 宣告於簽章中。您也必須將 '[&lt;Sealed&gt;] 屬性新增至簽章中的類型定義</target>
        <note />
      </trans-unit>
      <trans-unit id="tcMembersThatExtendInterfaceMustBePlacedInSeparateModule">
        <source>Members that extend interface, delegate or enum types must be placed in a module separate to the definition of the type. This module must either have the AutoOpen attribute or be opened explicitly by client code to bring the extension members into scope.</source>
        <target state="translated">擴充介面、委派或列舉類型的成員必須放在模組中，與類型的定義分開。這個模組必須有 AutoOpen 屬性，或是由用戶端程式碼明確開啟，來將擴充成員帶入範圍內。</target>
        <note />
      </trans-unit>
      <trans-unit id="tcDeclaredTypeParametersForExtensionDoNotMatchOriginal">
        <source>One or more of the declared type parameters for this type extension have a missing or wrong type constraint not matching the original type constraints on '{0}'</source>
        <target state="translated">此類型延伸模組所宣告的型別參數中，有一或多個缺少類型條件約束，或類型條件約束不正確，不符合 '{0}' 的原始類型條件約束</target>
        <note />
      </trans-unit>
      <trans-unit id="tcTypeDefinitionsWithImplicitConstructionMustHaveOneInherit">
        <source>Type definitions may only have one 'inherit' specification and it must be the first declaration</source>
        <target state="translated">類型定義只能有一個 'inherit' 規格，而且必須是第一個宣告</target>
        <note />
      </trans-unit>
      <trans-unit id="tcTypeDefinitionsWithImplicitConstructionMustHaveLocalBindingsBeforeMembers">
        <source>'let' and 'do' bindings must come before member and interface definitions in type definitions</source>
        <target state="translated">'let' 和 'do' 繫結必須在類型定義中的成員和介面定義的前面</target>
        <note />
      </trans-unit>
      <trans-unit id="tcInheritDeclarationMissingArguments">
        <source>This 'inherit' declaration specifies the inherited type but no arguments. Consider supplying arguments, e.g. 'inherit BaseType(args)'.</source>
        <target state="translated">這個 'inherit' 宣告指定繼承類型，但沒有引數。請考慮提供引數，例如 'inherit BaseType(args)'。</target>
        <note />
      </trans-unit>
      <trans-unit id="tcInheritConstructionCallNotPartOfImplicitSequence">
        <source>This 'inherit' declaration has arguments, but is not in a type with a primary constructor. Consider adding arguments to your type definition, e.g. 'type X(args) = ...'.</source>
        <target state="translated">這個 'inherit' 宣告具有引數，但不在含有主要建構函式的類型中。請考慮在您的類型定義加入引數，例如 'type X(args) = ...'。</target>
        <note />
      </trans-unit>
      <trans-unit id="tcLetAndDoRequiresImplicitConstructionSequence">
        <source>This definition may only be used in a type with a primary constructor. Consider adding arguments to your type definition, e.g. 'type X(args) = ...'.</source>
        <target state="translated">這個定義只能用於含有主要建構函式的類型中。請考慮在您的類型定義加入引數，例如 'type X(args) = ...'。</target>
        <note />
      </trans-unit>
      <trans-unit id="tcTypeAbbreviationsCannotHaveAugmentations">
        <source>Type abbreviations cannot have augmentations</source>
        <target state="translated">類型縮寫不能有增強指定</target>
        <note />
      </trans-unit>
      <trans-unit id="tcModuleAbbreviationForNamespace">
        <source>The path '{0}' is a namespace. A module abbreviation may not abbreviate a namespace.</source>
        <target state="translated">路徑 '{0}' 是命名空間。模組縮寫不可用來縮寫命名空間。</target>
        <note />
      </trans-unit>
      <trans-unit id="tcTypeUsedInInvalidWay">
        <source>The type '{0}' is used in an invalid way. A value prior to '{1}' has an inferred type involving '{2}', which is an invalid forward reference.</source>
        <target state="translated">類型 '{0}' 的使用方式無效。在 '{1}' 之前的值具有涉及 '{2}' 的推斷類型，這是無效的向前參考。</target>
        <note />
      </trans-unit>
      <trans-unit id="tcMemberUsedInInvalidWay">
        <source>The member '{0}' is used in an invalid way. A use of '{1}' has been inferred prior to the definition of '{2}', which is an invalid forward reference.</source>
        <target state="translated">成員 '{0}' 的使用方式無效。系統推斷 '{1}' 在 '{2}' 的定義之前已經使用過，這是無效的向前參考。</target>
        <note />
      </trans-unit>
      <trans-unit id="tcAttributeAutoOpenWasIgnored">
        <source>The attribute 'AutoOpen(\"{0}\")' in the assembly '{1}' did not refer to a valid module or namespace in that assembly and has been ignored</source>
        <target state="translated">組件 '{1}' 中的 'AutoOpen(\"{0}\")' 屬性未參考該組件中有效的模組或命名空間，所以已予以忽略</target>
        <note />
      </trans-unit>
      <trans-unit id="ilUndefinedValue">
        <source>Undefined value '{0}'</source>
        <target state="translated">未定義的值 '{0}'</target>
        <note />
      </trans-unit>
      <trans-unit id="ilLabelNotFound">
        <source>Label {0} not found</source>
        <target state="translated">找不到標籤 {0}</target>
        <note />
      </trans-unit>
      <trans-unit id="ilIncorrectNumberOfTypeArguments">
        <source>Incorrect number of type arguments to local call</source>
        <target state="translated">區域呼叫的類型引數數目不正確</target>
        <note />
      </trans-unit>
      <trans-unit id="ilDynamicInvocationNotSupported">
        <source>Dynamic invocation of {0} is not supported</source>
        <target state="translated">不支援 {0} 的動態引動</target>
        <note />
      </trans-unit>
      <trans-unit id="ilAddressOfLiteralFieldIsInvalid">
        <source>Taking the address of a literal field is invalid</source>
        <target state="translated">接受常值欄位的位址無效</target>
        <note />
      </trans-unit>
      <trans-unit id="ilAddressOfValueHereIsInvalid">
        <source>This operation involves taking the address of a value '{0}' represented using a local variable or other special representation. This is invalid.</source>
        <target state="translated">這項作業涉及接受值 '{0}' 的位址，且這個值是使用區域變數或其他特殊表示方式表示。這種作法無效。</target>
        <note />
      </trans-unit>
      <trans-unit id="ilCustomMarshallersCannotBeUsedInFSharp">
        <source>Custom marshallers cannot be specified in F# code. Consider using a C# helper function.</source>
        <target state="translated">在 F# 程式碼中不能指定自訂封送處理器。請考慮使用 C# 協助程式函式。</target>
        <note />
      </trans-unit>
      <trans-unit id="ilMarshalAsAttributeCannotBeDecoded">
        <source>The MarshalAs attribute could not be decoded</source>
        <target state="translated">無法解碼 MarshalAs 屬性</target>
        <note />
      </trans-unit>
      <trans-unit id="ilSignatureForExternalFunctionContainsTypeParameters">
        <source>The signature for this external function contains type parameters. Constrain the argument and return types to indicate the types of the corresponding C function.</source>
        <target state="translated">這個外部函式的簽章包含型別參數。請限制引數和傳回型別，以指示對應 C 函式的類型。</target>
        <note />
      </trans-unit>
      <trans-unit id="ilDllImportAttributeCouldNotBeDecoded">
        <source>The DllImport attribute could not be decoded</source>
        <target state="translated">無法解碼 DllImport 屬性</target>
        <note />
      </trans-unit>
      <trans-unit id="ilLiteralFieldsCannotBeSet">
        <source>Literal fields cannot be set</source>
        <target state="translated">無法設定常值欄位</target>
        <note />
      </trans-unit>
      <trans-unit id="ilStaticMethodIsNotLambda">
        <source>GenSetStorage: {0} was represented as a static method but was not an appropriate lambda expression</source>
        <target state="translated">GenSetStorage: {0} 是以靜態方法表示，但它不是適當的 Lambda 運算式</target>
        <note />
      </trans-unit>
      <trans-unit id="ilMutableVariablesCannotEscapeMethod">
        <source>Mutable variables cannot escape their method</source>
        <target state="translated">可變動的變數無法逸出其方法</target>
        <note />
      </trans-unit>
      <trans-unit id="ilUnexpectedUnrealizedValue">
        <source>Compiler error: unexpected unrealized value</source>
        <target state="translated">編譯器錯誤: 非預期的未實現值</target>
        <note />
      </trans-unit>
      <trans-unit id="ilMainModuleEmpty">
        <source>Main module of program is empty: nothing will happen when it is run</source>
        <target state="translated">程式的主要模組是空的: 執行時不會產生任何作用</target>
        <note />
      </trans-unit>
      <trans-unit id="ilTypeCannotBeUsedForLiteralField">
        <source>This type cannot be used for a literal field</source>
        <target state="translated">這種類型不能做為常值欄位使用</target>
        <note />
      </trans-unit>
      <trans-unit id="ilUnexpectedGetSetAnnotation">
        <source>Unexpected GetSet annotation on a property</source>
        <target state="translated">屬性有非預期的 GetSet 註釋</target>
        <note />
      </trans-unit>
      <trans-unit id="ilFieldOffsetAttributeCouldNotBeDecoded">
        <source>The FieldOffset attribute could not be decoded</source>
        <target state="translated">無法解碼 FieldOffset 屬性</target>
        <note />
      </trans-unit>
      <trans-unit id="ilStructLayoutAttributeCouldNotBeDecoded">
        <source>The StructLayout attribute could not be decoded</source>
        <target state="translated">無法解碼 StructLayout 屬性</target>
        <note />
      </trans-unit>
      <trans-unit id="ilDefaultAugmentationAttributeCouldNotBeDecoded">
        <source>The DefaultAugmentation attribute could not be decoded</source>
        <target state="translated">無法解碼 DefaultAugmentation 屬性</target>
        <note />
      </trans-unit>
      <trans-unit id="ilReflectedDefinitionsCannotUseSliceOperator">
        <source>Reflected definitions cannot contain uses of the prefix splice operator '%'</source>
        <target state="translated">反映的定義不能含有前置接合運算子 '%' 的用法</target>
        <note />
      </trans-unit>
      <trans-unit id="optsProblemWithCodepage">
        <source>Problem with codepage '{0}': {1}</source>
        <target state="translated">字碼頁 '{0}' 有問題: {1}</target>
        <note />
      </trans-unit>
      <trans-unit id="optsCopyright">
        <source>Copyright (c) Microsoft Corporation. All Rights Reserved.</source>
        <target state="translated">Copyright (c) Microsoft Corporation. 著作權所有，並保留一切權利。</target>
        <note />
      </trans-unit>
      <trans-unit id="optsCopyrightCommunity">
        <source>Freely distributed under the MIT Open Source License.  https://github.com/Microsoft/visualfsharp/blob/master/License.txt</source>
        <target state="translated">依 MIT 開啟來源授權自由散發。https://github.com/Microsoft/visualfsharp/blob/master/License.txt</target>
        <note />
      </trans-unit>
      <trans-unit id="optsNameOfOutputFile">
        <source>Name of the output file (Short form: -o)</source>
        <target state="translated">輸出檔的名稱 (簡短形式: -o)</target>
        <note />
      </trans-unit>
      <trans-unit id="optsBuildConsole">
        <source>Build a console executable</source>
        <target state="translated">建置主控台可執行檔</target>
        <note />
      </trans-unit>
      <trans-unit id="optsBuildWindows">
        <source>Build a Windows executable</source>
        <target state="translated">建置 Windows 可執行檔</target>
        <note />
      </trans-unit>
      <trans-unit id="optsBuildLibrary">
        <source>Build a library (Short form: -a)</source>
        <target state="translated">建置程式庫 (簡短形式: -a)</target>
        <note />
      </trans-unit>
      <trans-unit id="optsBuildModule">
        <source>Build a module that can be added to another assembly</source>
        <target state="translated">建置可以加入至其他組件的模組</target>
        <note />
      </trans-unit>
      <trans-unit id="optsDelaySign">
        <source>Delay-sign the assembly using only the public portion of the strong name key</source>
        <target state="translated">只使用強式名稱金鑰的公開金鑰延遲簽署組件</target>
        <note />
      </trans-unit>
      <trans-unit id="optsPublicSign">
        <source>Public-sign the assembly using only the public portion of the strong name key, and mark the assembly as signed</source>
        <target state="translated">僅使用強式名稱金鑰的公開金鑰公開簽署組件，並將組件標記為已簽署</target>
        <note />
      </trans-unit>
      <trans-unit id="optsWriteXml">
        <source>Write the xmldoc of the assembly to the given file</source>
        <target state="translated">將組件的 xmldoc 寫入指定檔案</target>
        <note />
      </trans-unit>
      <trans-unit id="optsStrongKeyFile">
        <source>Specify a strong name key file</source>
        <target state="translated">指定強式名稱金鑰檔</target>
        <note />
      </trans-unit>
      <trans-unit id="optsStrongKeyContainer">
        <source>Specify a strong name key container</source>
        <target state="translated">指定強式名稱金鑰容器</target>
        <note />
      </trans-unit>
      <trans-unit id="optsPlatform">
        <source>Limit which platforms this code can run on: x86, Itanium, x64, anycpu32bitpreferred, or anycpu. The default is anycpu.</source>
        <target state="translated">限制這個程式碼可以在哪些平台執行: x86、Itanium、x64、anycpu32bitpreferred 或 anycpu。預設為 anycpu。</target>
        <note />
      </trans-unit>
      <trans-unit id="optsNoOpt">
        <source>Only include optimization information essential for implementing inlined constructs. Inhibits cross-module inlining but improves binary compatibility.</source>
        <target state="translated">只包含實作內嵌建構必要的最佳化資訊。禁止跨模組內嵌，但改進了二進位碼相容性。</target>
        <note />
      </trans-unit>
      <trans-unit id="optsNoInterface">
        <source>Don't add a resource to the generated assembly containing F#-specific metadata</source>
        <target state="translated">不將資源加入包含 F# 特有中繼資料的產生組件</target>
        <note />
      </trans-unit>
      <trans-unit id="optsSig">
        <source>Print the inferred interface of the assembly to a file</source>
        <target state="translated">將組件的推斷介面列印到檔案</target>
        <note />
      </trans-unit>
      <trans-unit id="optsReference">
        <source>Reference an assembly (Short form: -r)</source>
        <target state="translated">參考組件 (簡短形式: -r)</target>
        <note />
      </trans-unit>
      <trans-unit id="optsWin32res">
        <source>Specify a Win32 resource file (.res)</source>
        <target state="translated">指定 Win32 資源檔 (.res)</target>
        <note />
      </trans-unit>
      <trans-unit id="optsWin32manifest">
        <source>Specify a Win32 manifest file</source>
        <target state="translated">指定 Win32 資訊清單檔案</target>
        <note />
      </trans-unit>
      <trans-unit id="optsNowin32manifest">
        <source>Do not include the default Win32 manifest</source>
        <target state="translated">不要包含預設的 Win32 資訊清單</target>
        <note />
      </trans-unit>
      <trans-unit id="optsEmbedAllSource">
        <source>Embed all source files in the portable PDB file</source>
        <target state="translated">內嵌可攜式 PDB 檔案中的所有來源檔案</target>
        <note />
      </trans-unit>
      <trans-unit id="optsEmbedSource">
        <source>Embed specific source files in the portable PDB file</source>
        <target state="translated">內嵌可攜式 PDB 檔案中的特定來源檔案</target>
        <note />
      </trans-unit>
      <trans-unit id="optsSourceLink">
        <source>Source link information file to embed in the portable PDB file</source>
        <target state="translated">要內嵌於可攜式 PDB 檔案中的來源連結資訊檔案</target>
        <note />
      </trans-unit>
      <trans-unit id="optsEmbeddedSourceRequirePortablePDBs">
        <source>--embed switch only supported when emitting a Portable PDB (--debug:portable or --debug:embedded)</source>
        <target state="translated">僅在發出可攜式 PDB 時才支援 --embed 參數 (--debug:portable 或 --debug:embedded)</target>
        <note />
      </trans-unit>
      <trans-unit id="optsSourceLinkRequirePortablePDBs">
        <source>--sourcelink switch only supported when emitting a Portable PDB (--debug:portable or --debug:embedded)</source>
        <target state="translated">僅在發出可攜式 PDB 時才支援 --sourcelink 參數 (--debug:portable 或 --debug:embedded)</target>
        <note />
      </trans-unit>
      <trans-unit id="srcFileTooLarge">
        <source>Source file is too large to embed in a portable PDB</source>
        <target state="translated">來源檔案過大，無法內嵌於可攜式 PDB 中</target>
        <note />
      </trans-unit>
      <trans-unit id="optsResource">
        <source>Embed the specified managed resource</source>
        <target state="translated">嵌入指定的受控資源</target>
        <note />
      </trans-unit>
      <trans-unit id="optsLinkresource">
        <source>Link the specified resource to this assembly where the resinfo format is &lt;file&gt;[,&lt;string name&gt;[,public|private]]</source>
        <target state="translated">將指定的資源連結至此組件，其中 resinfo 的格式是 &lt;檔案&gt;[,&lt;字串名稱&gt;[,public|private]]</target>
        <note />
      </trans-unit>
      <trans-unit id="optsDebugPM">
        <source>Emit debug information (Short form: -g)</source>
        <target state="translated">發出偵錯資訊 (簡短形式: -g)</target>
        <note />
      </trans-unit>
      <trans-unit id="optsDebug">
        <source>Specify debugging type: full, portable, embedded, pdbonly. ('{0}' is the default if no debuggging type specified and enables attaching a debugger to a running program, 'portable' is a cross-platform format, 'embedded' is a cross-platform format embedded into the output file).</source>
        <target state="translated">指定偵錯類型: full、portable、embedded、pdbonly。(如果未指定偵錯類型，即預設為 '{0}'，並允許將偵錯工具附加到正在執行的程式，'portable' 為跨平台格式，'embedded' 為輸出檔案內嵌的跨平台格式)。</target>
        <note />
      </trans-unit>
      <trans-unit id="optsOptimize">
        <source>Enable optimizations (Short form: -O)</source>
        <target state="translated">啟用最佳化 (簡短形式: -O)</target>
        <note />
      </trans-unit>
      <trans-unit id="optsTailcalls">
        <source>Enable or disable tailcalls</source>
        <target state="translated">啟用或停用 Tail 呼叫</target>
        <note />
      </trans-unit>
      <trans-unit id="optsDeterministic">
        <source>Produce a deterministic assembly (including module version GUID and timestamp)</source>
        <target state="translated">產生確定性組件 (包括模組版本 GUID 及時間戳記)</target>
        <note />
      </trans-unit>
      <trans-unit id="optsCrossoptimize">
        <source>Enable or disable cross-module optimizations</source>
        <target state="translated">啟用或停用跨模組最佳化</target>
        <note />
      </trans-unit>
      <trans-unit id="optsWarnaserrorPM">
        <source>Report all warnings as errors</source>
        <target state="translated">將所有警告回報為錯誤</target>
        <note />
      </trans-unit>
      <trans-unit id="optsWarnaserror">
        <source>Report specific warnings as errors</source>
        <target state="translated">將特定的警告回報為錯誤</target>
        <note />
      </trans-unit>
      <trans-unit id="optsWarn">
        <source>Set a warning level (0-5)</source>
        <target state="translated">設定警告層級 (0-5)</target>
        <note />
      </trans-unit>
      <trans-unit id="optsNowarn">
        <source>Disable specific warning messages</source>
        <target state="translated">停用特定的警告訊息</target>
        <note />
      </trans-unit>
      <trans-unit id="optsWarnOn">
        <source>Enable specific warnings that may be off by default</source>
        <target state="translated">啟用預設可能關閉的特定警告</target>
        <note />
      </trans-unit>
      <trans-unit id="optsChecked">
        <source>Generate overflow checks</source>
        <target state="translated">產生溢位核對</target>
        <note />
      </trans-unit>
      <trans-unit id="optsDefine">
        <source>Define conditional compilation symbols (Short form: -d)</source>
        <target state="translated">定義條件式編譯的符號 (簡短形式: -d)</target>
        <note />
      </trans-unit>
      <trans-unit id="optsMlcompatibility">
        <source>Ignore ML compatibility warnings</source>
        <target state="translated">忽略 ML 相容性警告</target>
        <note />
      </trans-unit>
      <trans-unit id="optsNologo">
        <source>Suppress compiler copyright message</source>
        <target state="translated">隱藏編譯器著作權訊息</target>
        <note />
      </trans-unit>
      <trans-unit id="optsHelp">
        <source>Display this usage message (Short form: -?)</source>
        <target state="translated">顯示此訊息 (簡短形式: -?)</target>
        <note />
      </trans-unit>
      <trans-unit id="optsResponseFile">
        <source>Read response file for more options</source>
        <target state="translated">如需了解更多選項，請參閱回應檔</target>
        <note />
      </trans-unit>
      <trans-unit id="optsCodepage">
        <source>Specify the codepage used to read source files</source>
        <target state="translated">指定用來讀取原始程式檔的字碼頁</target>
        <note />
      </trans-unit>
      <trans-unit id="optsUtf8output">
        <source>Output messages in UTF-8 encoding</source>
        <target state="translated">以 UTF-8 編碼輸出訊息</target>
        <note />
      </trans-unit>
      <trans-unit id="optsFullpaths">
        <source>Output messages with fully qualified paths</source>
        <target state="translated">輸出含完整路徑的訊息</target>
        <note />
      </trans-unit>
      <trans-unit id="optsLib">
        <source>Specify a directory for the include path which is used to resolve source files and assemblies (Short form: -I)</source>
        <target state="translated">指定用於 Include 路徑的目錄，它是用來解析原始程式檔和組件 (簡短形式: -I)</target>
        <note />
      </trans-unit>
      <trans-unit id="optsBaseaddress">
        <source>Base address for the library to be built</source>
        <target state="translated">要建置程式庫的基底位址</target>
        <note />
      </trans-unit>
      <trans-unit id="optsNoframework">
        <source>Do not reference the default CLI assemblies by default</source>
        <target state="translated">不預設參考預設的 CLI 組件</target>
        <note />
      </trans-unit>
      <trans-unit id="optsStandalone">
        <source>Statically link the F# library and all referenced DLLs that depend on it into the assembly being generated</source>
        <target state="translated">將 F# 程式庫和所有依存於它的被參考 DLL 靜態連結到所產生的組件中</target>
        <note />
      </trans-unit>
      <trans-unit id="optsStaticlink">
        <source>Statically link the given assembly and all referenced DLLs that depend on this assembly. Use an assembly name e.g. mylib, not a DLL name.</source>
        <target state="translated">靜態連結指定的組件和所有依存於這個組件的被參考 DLL。請使用組件名稱 (例如 mylib) 而不是 DLL 名稱。</target>
        <note />
      </trans-unit>
      <trans-unit id="optsResident">
        <source>Use a resident background compilation service to improve compiler startup times.</source>
        <target state="translated">使用常駐背景編譯服務改善編譯器的啟動時間。</target>
        <note />
      </trans-unit>
      <trans-unit id="optsPdb">
        <source>Name the output debug file</source>
        <target state="translated">為輸出偵錯檔命名</target>
        <note />
      </trans-unit>
      <trans-unit id="optsSimpleresolution">
        <source>Resolve assembly references using directory-based rules rather than MSBuild resolution</source>
        <target state="translated">使用以目錄為基礎的規則解析組件參考，而不使用 MSBuild 解析</target>
        <note />
      </trans-unit>
      <trans-unit id="optsUnrecognizedTarget">
        <source>Unrecognized target '{0}', expected 'exe', 'winexe', 'library' or 'module'</source>
        <target state="translated">無法辨識的目標 '{0}'，必須是 'exe'、'winexe'、'library' 或 'module'</target>
        <note />
      </trans-unit>
      <trans-unit id="optsUnrecognizedDebugType">
        <source>Unrecognized debug type '{0}', expected 'pdbonly' or 'full'</source>
        <target state="translated">無法辨識的偵錯類型 '{0}'，必須是 'pdbonly' 或 'full'</target>
        <note />
      </trans-unit>
      <trans-unit id="optsInvalidWarningLevel">
        <source>Invalid warning level '{0}'</source>
        <target state="translated">無效的警告層級 '{0}'</target>
        <note />
      </trans-unit>
      <trans-unit id="optsShortFormOf">
        <source>Short form of '{0}'</source>
        <target state="translated">'{0}' 的簡短形式</target>
        <note />
      </trans-unit>
      <trans-unit id="optsClirootDeprecatedMsg">
        <source>The command-line option '--cliroot' has been deprecated. Use an explicit reference to a specific copy of mscorlib.dll instead.</source>
        <target state="translated">命令列選項 '--cliroot' 已被取代。請改用明確參考，來指定 mscorlib.dll 的複本。</target>
        <note />
      </trans-unit>
      <trans-unit id="optsClirootDescription">
        <source>Use to override where the compiler looks for mscorlib.dll and framework components</source>
        <target state="translated">用來覆寫編譯器尋找 mscorlib.dll 和 Framework 元件的位置</target>
        <note />
      </trans-unit>
      <trans-unit id="optsHelpBannerOutputFiles">
        <source>- OUTPUT FILES -</source>
        <target state="translated">- 輸出檔 -</target>
        <note />
      </trans-unit>
      <trans-unit id="optsHelpBannerInputFiles">
        <source>- INPUT FILES -</source>
        <target state="translated">- 輸入檔 -</target>
        <note />
      </trans-unit>
      <trans-unit id="optsHelpBannerResources">
        <source>- RESOURCES -</source>
        <target state="translated">- 資源 -</target>
        <note />
      </trans-unit>
      <trans-unit id="optsHelpBannerCodeGen">
        <source>- CODE GENERATION -</source>
        <target state="translated">- 程式碼產生 -</target>
        <note />
      </trans-unit>
      <trans-unit id="optsHelpBannerAdvanced">
        <source>- ADVANCED -</source>
        <target state="translated">- 進階 -</target>
        <note />
      </trans-unit>
      <trans-unit id="optsHelpBannerMisc">
        <source>- MISCELLANEOUS -</source>
        <target state="translated">- 其他 -</target>
        <note />
      </trans-unit>
      <trans-unit id="optsHelpBannerLanguage">
        <source>- LANGUAGE -</source>
        <target state="translated">- 語言 -</target>
        <note />
      </trans-unit>
      <trans-unit id="optsHelpBannerErrsAndWarns">
        <source>- ERRORS AND WARNINGS -</source>
        <target state="translated">- 錯誤和警告 -</target>
        <note />
      </trans-unit>
      <trans-unit id="optsUnknownArgumentToTheTestSwitch">
        <source>Unknown --test argument: '{0}'</source>
        <target state="translated">未知的 --test 引數: '{0}'</target>
        <note />
      </trans-unit>
      <trans-unit id="optsUnknownPlatform">
        <source>Unrecognized platform '{0}', valid values are 'x86', 'x64', 'Itanium', 'anycpu32bitpreferred', and 'anycpu'</source>
        <target state="translated">無法辨識的平台 '{0}'，有效的值是 'x86'、'x64'、'Itanium'、'anycpu32bitpreferred' 和 'anycpu'</target>
        <note />
      </trans-unit>
      <trans-unit id="optsInternalNoDescription">
        <source>The command-line option '{0}' is for test purposes only</source>
        <target state="translated">命令列選項 '{0}' 僅供測試用途</target>
        <note />
      </trans-unit>
      <trans-unit id="optsDCLONoDescription">
        <source>The command-line option '{0}' has been deprecated</source>
        <target state="translated">命令列選項 '{0}' 已被取代</target>
        <note />
      </trans-unit>
      <trans-unit id="optsDCLODeprecatedSuggestAlternative">
        <source>The command-line option '{0}' has been deprecated. Use '{1}' instead.</source>
        <target state="translated">命令列選項 '{0}' 已被取代。請改用 '{1}'。</target>
        <note />
      </trans-unit>
      <trans-unit id="optsDCLOHtmlDoc">
        <source>The command-line option '{0}' has been deprecated. HTML document generation is now part of the F# Power Pack, via the tool FsHtmlDoc.exe.</source>
        <target state="translated">命令列選項 '{0}' 已被取代。HTML 文件產生現在是 F# Power Pack 的一部分，會透過工具 FsHtmlDoc.exe 進行。</target>
        <note />
      </trans-unit>
      <trans-unit id="optsConsoleColors">
        <source>Output warning and error messages in color</source>
        <target state="translated">輸出彩色的警告和錯誤訊息</target>
        <note />
      </trans-unit>
      <trans-unit id="optsUseHighEntropyVA">
        <source>Enable high-entropy ASLR</source>
        <target state="translated">啟用高熵 ASLR</target>
        <note />
      </trans-unit>
      <trans-unit id="optsSubSystemVersion">
        <source>Specify subsystem version of this assembly</source>
        <target state="translated">指定這個組件的子系統版本</target>
        <note />
      </trans-unit>
      <trans-unit id="optsTargetProfile">
        <source>Specify target framework profile of this assembly. Valid values are mscorlib, netcore or netstandard. Default - mscorlib</source>
        <target state="translated">指定此組件的目標 Framework 設定檔。有效值為 mscorlib 或 netcore 或 netstandard。預設值 - mscorlib</target>
        <note />
      </trans-unit>
      <trans-unit id="optsEmitDebugInfoInQuotations">
        <source>Emit debug information in quotations</source>
        <target state="translated">發出在引號內的偵錯資訊</target>
        <note />
      </trans-unit>
      <trans-unit id="optsPreferredUiLang">
        <source>Specify the preferred output language culture name (e.g. es-ES, ja-JP)</source>
        <target state="translated">指定慣用輸出語言的文化特性名稱 (例如 es-ES、ja-JP)</target>
        <note />
      </trans-unit>
      <trans-unit id="optsNoCopyFsharpCore">
        <source>Don't copy FSharp.Core.dll along the produced binaries</source>
        <target state="translated">不同時複製 FSharp.Core.dll 及所產生的二進位檔案</target>
        <note />
      </trans-unit>
      <trans-unit id="optsInvalidSubSystemVersion">
        <source>Invalid version '{0}' for '--subsystemversion'. The version must be 4.00 or greater.</source>
        <target state="translated">'--subsystemversion' 的版本 '{0}' 無效。版本必須是 4.00 (含) 以上版本。</target>
        <note />
      </trans-unit>
      <trans-unit id="optsInvalidTargetProfile">
        <source>Invalid value '{0}' for '--targetprofile', valid values are 'mscorlib', 'netcore' or 'netstandard'.</source>
        <target state="translated">'--targetprofile' 的值 '{0}' 無效。有效值為 'mscorlib'、'netcore' 或 'netstandard'。</target>
        <note />
      </trans-unit>
      <trans-unit id="typeInfoFullName">
        <source>Full name</source>
        <target state="translated">完整名稱</target>
        <note />
      </trans-unit>
      <trans-unit id="typeInfoOtherOverloads">
        <source>and {0} other overloads</source>
        <target state="translated">和 {0} 個其他多載</target>
        <note />
      </trans-unit>
      <trans-unit id="typeInfoUnionCase">
        <source>union case</source>
        <target state="translated">聯集</target>
        <note />
      </trans-unit>
      <trans-unit id="typeInfoActivePatternResult">
        <source>active pattern result</source>
        <target state="translated">現用模式結果</target>
        <note />
      </trans-unit>
      <trans-unit id="typeInfoActiveRecognizer">
        <source>active recognizer</source>
        <target state="translated">現用辨識器</target>
        <note />
      </trans-unit>
      <trans-unit id="typeInfoField">
        <source>field</source>
        <target state="translated">欄位</target>
        <note />
      </trans-unit>
      <trans-unit id="typeInfoEvent">
        <source>event</source>
        <target state="translated">事件</target>
        <note />
      </trans-unit>
      <trans-unit id="typeInfoProperty">
        <source>property</source>
        <target state="translated">屬性</target>
        <note />
      </trans-unit>
      <trans-unit id="typeInfoExtension">
        <source>extension</source>
        <target state="translated">擴充功能</target>
        <note />
      </trans-unit>
      <trans-unit id="typeInfoCustomOperation">
        <source>custom operation</source>
        <target state="translated">自訂作業</target>
        <note />
      </trans-unit>
      <trans-unit id="typeInfoArgument">
        <source>argument</source>
        <target state="translated">引數</target>
        <note />
      </trans-unit>
      <trans-unit id="typeInfoPatternVariable">
        <source>patvar</source>
        <target state="translated">patvar</target>
        <note />
      </trans-unit>
      <trans-unit id="typeInfoNamespace">
        <source>namespace</source>
        <target state="translated">命名空間</target>
        <note />
      </trans-unit>
      <trans-unit id="typeInfoModule">
        <source>module</source>
        <target state="translated">模組</target>
        <note />
      </trans-unit>
      <trans-unit id="typeInfoNamespaceOrModule">
        <source>namespace/module</source>
        <target state="translated">命名空間/模組</target>
        <note />
      </trans-unit>
      <trans-unit id="typeInfoFromFirst">
        <source>from {0}</source>
        <target state="translated">來自 {0}</target>
        <note />
      </trans-unit>
      <trans-unit id="typeInfoFromNext">
        <source>also from {0}</source>
        <target state="translated">也來自 {0}</target>
        <note />
      </trans-unit>
      <trans-unit id="typeInfoGeneratedProperty">
        <source>generated property</source>
        <target state="translated">產生的屬性</target>
        <note />
      </trans-unit>
      <trans-unit id="typeInfoGeneratedType">
        <source>generated type</source>
        <target state="translated">產生的類型</target>
        <note />
      </trans-unit>
      <trans-unit id="assemblyResolutionFoundByAssemblyFoldersKey">
        <source>Found by AssemblyFolders registry key</source>
        <target state="translated">依 AssemblyFolders 登錄機碼找到</target>
        <note />
      </trans-unit>
      <trans-unit id="assemblyResolutionFoundByAssemblyFoldersExKey">
        <source>Found by AssemblyFoldersEx registry key</source>
        <target state="translated">依 AssemblyFoldersEx 登錄機碼找到</target>
        <note />
      </trans-unit>
      <trans-unit id="assemblyResolutionNetFramework">
        <source>.NET Framework</source>
        <target state="translated">.NET Framework</target>
        <note />
      </trans-unit>
      <trans-unit id="assemblyResolutionGAC">
        <source>Global Assembly Cache</source>
        <target state="translated">全域組件快取</target>
        <note />
      </trans-unit>
      <trans-unit id="recursiveClassHierarchy">
        <source>Recursive class hierarchy in type '{0}'</source>
        <target state="translated">類型 '{0}' 中有遞迴的類別階層</target>
        <note />
      </trans-unit>
      <trans-unit id="InvalidRecursiveReferenceToAbstractSlot">
        <source>Invalid recursive reference to an abstract slot</source>
        <target state="translated">抽象位置的遞迴參考無效</target>
        <note />
      </trans-unit>
      <trans-unit id="eventHasNonStandardType">
        <source>The event '{0}' has a non-standard type. If this event is declared in another CLI language, you may need to access this event using the explicit {1} and {2} methods for the event. If this event is declared in F#, make the type of the event an instantiation of either 'IDelegateEvent&lt;_&gt;' or 'IEvent&lt;_,_&gt;'.</source>
        <target state="translated">事件 '{0}' 有非標準類型。如果這個事件是在另一個 CLI 語言中宣告，您必須使用這個事件的明確 {1} 和 {2} 方法來存取這個事件。如果這個事件是在 F# 中宣告，則請將事件的類型設為 'IDelegateEvent&lt;_&gt;' 或 'IEvent&lt;_,_&gt;' 的具現化。</target>
        <note />
      </trans-unit>
      <trans-unit id="typeIsNotAccessible">
        <source>The type '{0}' is not accessible from this code location</source>
        <target state="translated">無法從這個程式碼位置存取類型 '{0}'</target>
        <note />
      </trans-unit>
      <trans-unit id="unionCasesAreNotAccessible">
        <source>The union cases or fields of the type '{0}' are not accessible from this code location</source>
        <target state="translated">無法從這個程式碼位置存取類型 '{0}' 的聯集或欄位</target>
        <note />
      </trans-unit>
      <trans-unit id="valueIsNotAccessible">
        <source>The value '{0}' is not accessible from this code location</source>
        <target state="translated">無法從這個程式碼位置存取值 '{0}'</target>
        <note />
      </trans-unit>
      <trans-unit id="unionCaseIsNotAccessible">
        <source>The union case '{0}' is not accessible from this code location</source>
        <target state="translated">無法從這個程式碼位置存取聯集 '{0}'</target>
        <note />
      </trans-unit>
      <trans-unit id="fieldIsNotAccessible">
        <source>The record, struct or class field '{0}' is not accessible from this code location</source>
        <target state="translated">無法從這個程式碼位置存取記錄、結構或類別欄位 '{0}'</target>
        <note />
      </trans-unit>
      <trans-unit id="structOrClassFieldIsNotAccessible">
        <source>The struct or class field '{0}' is not accessible from this code location</source>
        <target state="translated">無法從這個程式碼位置存取結構或類別欄位 '{0}'</target>
        <note />
      </trans-unit>
      <trans-unit id="experimentalConstruct">
        <source>This construct is experimental</source>
        <target state="translated">這個建構是實驗性質的</target>
        <note />
      </trans-unit>
      <trans-unit id="noInvokeMethodsFound">
        <source>No Invoke methods found for delegate type</source>
        <target state="translated">找不到委派類型的 Invoke 方法</target>
        <note />
      </trans-unit>
      <trans-unit id="moreThanOneInvokeMethodFound">
        <source>More than one Invoke method found for delegate type</source>
        <target state="translated">找到委派類型的多個 Invoke 方法</target>
        <note />
      </trans-unit>
      <trans-unit id="delegatesNotAllowedToHaveCurriedSignatures">
        <source>Delegates are not allowed to have curried signatures</source>
        <target state="translated">不允許委派有局部調用簽章</target>
        <note />
      </trans-unit>
      <trans-unit id="tlrUnexpectedTExpr">
        <source>Unexpected Expr.TyChoose</source>
        <target state="translated">未預期的 Expr.TyChoose</target>
        <note />
      </trans-unit>
      <trans-unit id="tlrLambdaLiftingOptimizationsNotApplied">
        <source>Note: Lambda-lifting optimizations have not been applied because of the use of this local constrained generic function as a first class value. Adding type constraints may resolve this condition.</source>
        <target state="translated">注意: 尚未套用 Lambda-lifting 最佳化，因為使用這個區域變數會將泛型函式限制為第一級值。加入類型條件約束或許可以解決這個狀況。</target>
        <note />
      </trans-unit>
      <trans-unit id="lexhlpIdentifiersContainingAtSymbolReserved">
        <source>Identifiers containing '@' are reserved for use in F# code generation</source>
        <target state="translated">包含 '@' 的識別碼已保留供 F# 程式碼產生使用</target>
        <note />
      </trans-unit>
      <trans-unit id="lexhlpIdentifierReserved">
        <source>The identifier '{0}' is reserved for future use by F#</source>
        <target state="translated">識別碼 '{0}' 已保留供 F# 未來使用</target>
        <note />
      </trans-unit>
      <trans-unit id="patcMissingVariable">
        <source>Missing variable '{0}'</source>
        <target state="translated">遺漏變數 '{0}'</target>
        <note />
      </trans-unit>
      <trans-unit id="patcPartialActivePatternsGenerateOneResult">
        <source>Partial active patterns may only generate one result</source>
        <target state="translated">部分現用模式只能產生一個結果</target>
        <note />
      </trans-unit>
      <trans-unit id="impTypeRequiredUnavailable">
        <source>The type '{0}' is required here and is unavailable. You must add a reference to assembly '{1}'.</source>
        <target state="translated">此處需要類型 '{0}'，但無法取得。您必須加入組件 '{1}' 的參考。</target>
        <note />
      </trans-unit>
      <trans-unit id="impReferencedTypeCouldNotBeFoundInAssembly">
        <source>A reference to the type '{0}' in assembly '{1}' was found, but the type could not be found in that assembly</source>
        <target state="translated">發現組件 '{1}' 中類型 '{0}' 的參考，但在該組件中找不到該類型</target>
        <note />
      </trans-unit>
      <trans-unit id="impNotEnoughTypeParamsInScopeWhileImporting">
        <source>Internal error or badly formed metadata: not enough type parameters were in scope while importing</source>
        <target state="translated">內部錯誤或形式不正確的中繼資料: 匯入時範圍中的型別參數不足</target>
        <note />
      </trans-unit>
      <trans-unit id="impReferenceToDllRequiredByAssembly">
        <source>A reference to the DLL {0} is required by assembly {1}. The imported type {2} is located in the first assembly and could not be resolved.</source>
        <target state="translated">組件 {1} 需要 DLL {0} 的參考。匯入的類型 {2} 位在第一個組件中，但無法解析。</target>
        <note />
      </trans-unit>
      <trans-unit id="impImportedAssemblyUsesNotPublicType">
        <source>An imported assembly uses the type '{0}' but that type is not public</source>
        <target state="translated">匯入的組件使用類型 '{0}'，但該類型不是公用類型</target>
        <note />
      </trans-unit>
      <trans-unit id="optValueMarkedInlineButIncomplete">
        <source>The value '{0}' was marked inline but its implementation makes use of an internal or private function which is not sufficiently accessible</source>
        <target state="translated">值 '{0}' 已標記為內嵌，但它的實作利用到無法存取的內部或私用函式</target>
        <note />
      </trans-unit>
      <trans-unit id="optValueMarkedInlineButWasNotBoundInTheOptEnv">
        <source>The value '{0}' was marked inline but was not bound in the optimization environment</source>
        <target state="translated">值 '{0}' 已標記為內嵌，但是未在最佳化環境中繫結</target>
        <note />
      </trans-unit>
      <trans-unit id="optLocalValueNotFoundDuringOptimization">
        <source>Local value {0} not found during optimization</source>
        <target state="translated">最佳化期間找不到區域數值 {0}</target>
        <note />
      </trans-unit>
      <trans-unit id="optValueMarkedInlineHasUnexpectedValue">
        <source>A value marked as 'inline' has an unexpected value</source>
        <target state="translated">標記為 'inline' 的值有未預期的值</target>
        <note />
      </trans-unit>
      <trans-unit id="optValueMarkedInlineCouldNotBeInlined">
        <source>A value marked as 'inline' could not be inlined</source>
        <target state="translated">無法內嵌標記為 'inline' 的值</target>
        <note />
      </trans-unit>
      <trans-unit id="optFailedToInlineValue">
        <source>Failed to inline the value '{0}' marked 'inline', perhaps because a recursive value was marked 'inline'</source>
        <target state="translated">無法內嵌標記為 'inline' 的值 '{0}'，可能是因為遞迴值標記了 'inline'</target>
        <note />
      </trans-unit>
      <trans-unit id="optRecursiveValValue">
        <source>Recursive ValValue {0}</source>
        <target state="translated">遞迴的 ValValue {0}</target>
        <note />
      </trans-unit>
      <trans-unit id="lexfltIncorrentIndentationOfIn">
        <source>The indentation of this 'in' token is incorrect with respect to the corresponding 'let'</source>
        <target state="translated">這個 'in' 語彙基元的縮排就對應的 'let' 而言並不正確</target>
        <note />
      </trans-unit>
      <trans-unit id="lexfltTokenIsOffsideOfContextStartedEarlier">
        <source>Possible incorrect indentation: this token is offside of context started at position {0}. Try indenting this token further or using standard formatting conventions.</source>
        <target state="translated">縮排可能不正確: 這個語彙基元於內容的位置 {0} 處開始越位。請嘗試進一步縮排這個語彙基元，或使用標準的格式設定慣例。</target>
        <note />
      </trans-unit>
      <trans-unit id="lexfltSeparatorTokensOfPatternMatchMisaligned">
        <source>The '|' tokens separating rules of this pattern match are misaligned by one column. Consider realigning your code or using further indentation.</source>
        <target state="translated">用以分隔這個模式比對之規則的 '|' 語彙基元有一欄未對齊。請考慮重新對齊程式碼或使用進一步的縮排。</target>
        <note />
      </trans-unit>
      <trans-unit id="nrInvalidModuleExprType">
        <source>Invalid module/expression/type</source>
        <target state="translated">無效的模組/運算式/類型</target>
        <note />
      </trans-unit>
      <trans-unit id="nrTypeInstantiationNeededToDisambiguateTypesWithSameName">
        <source>Multiple types exist called '{0}', taking different numbers of generic parameters. Provide a type instantiation to disambiguate the type resolution, e.g. '{1}'.</source>
        <target state="translated">有多個名稱為 '{0}' 的類型，各接受不同數目的泛型參數。請提供類型具現化，使類型解析意義清楚，例如 '{1}'。</target>
        <note />
      </trans-unit>
      <trans-unit id="nrTypeInstantiationIsMissingAndCouldNotBeInferred">
        <source>The instantiation of the generic type '{0}' is missing and can't be inferred from the arguments or return type of this member. Consider providing a type instantiation when accessing this type, e.g. '{1}'.</source>
        <target state="translated">遺漏泛型型別 '{0}' 的具現化，而且無法從這個成員的引數或傳回型別推斷。存取這種型別時，請考慮提供具現化，例如 '{1}'。</target>
        <note />
      </trans-unit>
      <trans-unit id="nrGlobalUsedOnlyAsFirstName">
        <source>'global' may only be used as the first name in a qualified path</source>
        <target state="translated">'global' 只能做為完整路徑的第一個名稱使用</target>
        <note />
      </trans-unit>
      <trans-unit id="nrIsNotConstructorOrLiteral">
        <source>This is not a constructor or literal, or a constructor is being used incorrectly</source>
        <target state="translated">這不是建構函式或常值，或者是建構函式的使用方式錯誤</target>
        <note />
      </trans-unit>
      <trans-unit id="nrUnexpectedEmptyLongId">
        <source>Unexpected empty long identifier</source>
        <target state="translated">未預期的空白長識別碼</target>
        <note />
      </trans-unit>
      <trans-unit id="nrRecordDoesNotContainSuchLabel">
        <source>The record type '{0}' does not contain a label '{1}'.</source>
        <target state="translated">記錄類型 '{0}' 未包含標籤 '{1}'。</target>
        <note />
      </trans-unit>
      <trans-unit id="nrInvalidFieldLabel">
        <source>Invalid field label</source>
        <target state="translated">無效的欄位標籤</target>
        <note />
      </trans-unit>
      <trans-unit id="nrInvalidExpression">
        <source>Invalid expression '{0}'</source>
        <target state="translated">無效的運算式 '{0}'</target>
        <note />
      </trans-unit>
      <trans-unit id="nrNoConstructorsAvailableForType">
        <source>No constructors are available for the type '{0}'</source>
        <target state="translated">沒有可供類型 '{0}' 使用的建構函式</target>
        <note />
      </trans-unit>
      <trans-unit id="nrUnionTypeNeedsQualifiedAccess">
        <source>The union type for union case '{0}' was defined with the RequireQualifiedAccessAttribute. Include the name of the union type ('{1}') in the name you are using.</source>
        <target state="translated">聯集 '{0}' 的等位型別由 RequireQualifiedAccessAttribute 定義。請在您使用的名稱中，加入等位型別 '{1}' 的名稱。</target>
        <note />
      </trans-unit>
      <trans-unit id="nrRecordTypeNeedsQualifiedAccess">
        <source>The record type for the record field '{0}' was defined with the RequireQualifiedAccessAttribute. Include the name of the record type ('{1}') in the name you are using.</source>
        <target state="translated">記錄欄位 '{0}' 的記錄類型定義有 RequireQualifiedAccessAttribute。請在您使用的名稱中，加入記錄類型 ('{1}') 的名稱。</target>
        <note />
      </trans-unit>
      <trans-unit id="ilwriteErrorCreatingPdb">
        <source>Unexpected error creating debug information file '{0}'</source>
        <target state="translated">建立偵錯資訊檔 '{0}' 時發生未預期的錯誤</target>
        <note />
      </trans-unit>
      <trans-unit id="lexOutsideIntegerRange">
        <source>This number is outside the allowable range for this integer type</source>
        <target state="translated">這個數字已經超出這個整數類型允許的範圍</target>
        <note />
      </trans-unit>
      <trans-unit id="lexCharNotAllowedInOperatorNames">
        <source>'{0}' is not permitted as a character in operator names and is reserved for future use</source>
        <target state="translated">不允許將 '{0}' 當做運算子名稱中的字元，它已保留供未來使用</target>
        <note />
      </trans-unit>
      <trans-unit id="lexUnexpectedChar">
        <source>Unexpected character '{0}'</source>
        <target state="translated">未預期的字元 '{0}'</target>
        <note />
      </trans-unit>
      <trans-unit id="lexByteArrayCannotEncode">
        <source>This byte array literal contains characters that do not encode as a single byte</source>
        <target state="translated">這個位元組陣列常值包含不會編碼成單一位元組的字元</target>
        <note />
      </trans-unit>
      <trans-unit id="lexIdentEndInMarkReserved">
        <source>Identifiers followed by '{0}' are reserved for future use</source>
        <target state="translated">後面接著 '{0}' 的識別碼已保留供未來使用</target>
        <note />
      </trans-unit>
      <trans-unit id="lexOutsideEightBitSigned">
        <source>This number is outside the allowable range for 8-bit signed integers</source>
        <target state="translated">這個數字已經超出 8 位元有正負號整數允許的範圍</target>
        <note />
      </trans-unit>
      <trans-unit id="lexOutsideEightBitSignedHex">
        <source>This number is outside the allowable range for hexadecimal 8-bit signed integers</source>
        <target state="translated">這個數字已經超出十六進位 8 位元有正負號整數允許的範圍</target>
        <note />
      </trans-unit>
      <trans-unit id="lexOutsideEightBitUnsigned">
        <source>This number is outside the allowable range for 8-bit unsigned integers</source>
        <target state="translated">這個數字已經超出 8 位元無正負號整數允許的範圍</target>
        <note />
      </trans-unit>
      <trans-unit id="lexOutsideSixteenBitSigned">
        <source>This number is outside the allowable range for 16-bit signed integers</source>
        <target state="translated">這個數字已經超出 16 位元有正負號整數允許的範圍</target>
        <note />
      </trans-unit>
      <trans-unit id="lexOutsideSixteenBitUnsigned">
        <source>This number is outside the allowable range for 16-bit unsigned integers</source>
        <target state="translated">這個數字已經超出 16 位元無正負號整數允許的範圍</target>
        <note />
      </trans-unit>
      <trans-unit id="lexOutsideThirtyTwoBitSigned">
        <source>This number is outside the allowable range for 32-bit signed integers</source>
        <target state="translated">這個數字已經超出 32 位元有正負號整數允許的範圍</target>
        <note />
      </trans-unit>
      <trans-unit id="lexOutsideThirtyTwoBitUnsigned">
        <source>This number is outside the allowable range for 32-bit unsigned integers</source>
        <target state="translated">這個數字已經超出 32 位元無正負號整數允許的範圍</target>
        <note />
      </trans-unit>
      <trans-unit id="lexOutsideSixtyFourBitSigned">
        <source>This number is outside the allowable range for 64-bit signed integers</source>
        <target state="translated">這個數字已經超出 64 位元有正負號整數允許的範圍</target>
        <note />
      </trans-unit>
      <trans-unit id="lexOutsideSixtyFourBitUnsigned">
        <source>This number is outside the allowable range for 64-bit unsigned integers</source>
        <target state="translated">這個數字已經超出 64 位元無正負號整數允許的範圍</target>
        <note />
      </trans-unit>
      <trans-unit id="lexOutsideNativeSigned">
        <source>This number is outside the allowable range for signed native integers</source>
        <target state="translated">這個數字已經超出有正負號原生整數允許的範圍</target>
        <note />
      </trans-unit>
      <trans-unit id="lexOutsideNativeUnsigned">
        <source>This number is outside the allowable range for unsigned native integers</source>
        <target state="translated">這個數字已經超出無正負號原生整數允許的範圍</target>
        <note />
      </trans-unit>
      <trans-unit id="lexInvalidFloat">
        <source>Invalid floating point number</source>
        <target state="translated">無效的浮點數</target>
        <note />
      </trans-unit>
      <trans-unit id="lexOusideDecimal">
        <source>This number is outside the allowable range for decimal literals</source>
        <target state="translated">這個數字已經超出十進位常值允許的範圍</target>
        <note />
      </trans-unit>
      <trans-unit id="lexOusideThirtyTwoBitFloat">
        <source>This number is outside the allowable range for 32-bit floats</source>
        <target state="translated">這個數字已經超出 32 位元浮點數允許的範圍</target>
        <note />
      </trans-unit>
      <trans-unit id="lexInvalidNumericLiteral">
        <source>This is not a valid numeric literal. Valid numeric literals include 1, 0x1, 0b0001 (int), 1u (uint32), 1L (int64), 1UL (uint64), 1s (int16), 1y (sbyte), 1uy (byte), 1.0 (float), 1.0f (float32), 1.0m (decimal), 1I (BigInteger).</source>
        <target state="translated">這不是有效的數值常值。有效的數值常值包括 1、0x1、0b0001 (int)、1u (uint32)、1L (int64)、1UL (uint64)、1s (int16)、1y (sbyte)、1uy (byte)、1.0 (float)、1.0f (float32)、1.0m (decimal)、1I (BigInteger)。</target>
        <note />
      </trans-unit>
      <trans-unit id="lexInvalidByteLiteral">
        <source>This is not a valid byte literal</source>
        <target state="translated">這不是有效的位元組常值</target>
        <note />
      </trans-unit>
      <trans-unit id="lexInvalidCharLiteral">
        <source>This is not a valid character literal</source>
        <target state="translated">這不是有效的字元常值</target>
        <note />
      </trans-unit>
      <trans-unit id="lexThisUnicodeOnlyInStringLiterals">
        <source>This Unicode encoding is only valid in string literals</source>
        <target state="translated">這個 Unicode 編碼只在字串常值中才有效</target>
        <note />
      </trans-unit>
      <trans-unit id="lexTokenReserved">
        <source>This token is reserved for future use</source>
        <target state="translated">這個語彙基元已保留供未來使用</target>
        <note />
      </trans-unit>
      <trans-unit id="lexTabsNotAllowed">
        <source>TABs are not allowed in F# code unless the #indent \"off\" option is used</source>
        <target state="translated">F# 程式碼中不允許使用 TAB，除非使用 #indent \"off\" 選項</target>
        <note />
      </trans-unit>
      <trans-unit id="lexInvalidLineNumber">
        <source>Invalid line number: '{0}'</source>
        <target state="translated">無效的行號: '{0}'</target>
        <note />
      </trans-unit>
      <trans-unit id="lexHashIfMustBeFirst">
        <source>#if directive must appear as the first non-whitespace character on a line</source>
        <target state="translated">#if 指示詞必須顯示為一行的第一個非空白字元</target>
        <note />
      </trans-unit>
      <trans-unit id="lexHashElseNoMatchingIf">
        <source>#else has no matching #if</source>
        <target state="translated">#else 沒有對應的 #if</target>
        <note />
      </trans-unit>
      <trans-unit id="lexHashEndifRequiredForElse">
        <source>#endif required for #else</source>
        <target state="translated">#else 需要 #endif</target>
        <note />
      </trans-unit>
      <trans-unit id="lexHashElseMustBeFirst">
        <source>#else directive must appear as the first non-whitespace character on a line</source>
        <target state="translated">#else 指示詞必須顯示為一行的第一個非空白字元</target>
        <note />
      </trans-unit>
      <trans-unit id="lexHashEndingNoMatchingIf">
        <source>#endif has no matching #if</source>
        <target state="translated">#endif 沒有對應的 #if</target>
        <note />
      </trans-unit>
      <trans-unit id="lexHashEndifMustBeFirst">
        <source>#endif directive must appear as the first non-whitespace character on a line</source>
        <target state="translated">#endif 指示詞必須顯示為一行的第一個非空白字元</target>
        <note />
      </trans-unit>
      <trans-unit id="lexHashIfMustHaveIdent">
        <source>#if directive should be immediately followed by an identifier</source>
        <target state="translated">#if 指示詞後面應該緊接識別碼</target>
        <note />
      </trans-unit>
      <trans-unit id="lexWrongNestedHashEndif">
        <source>Syntax error. Wrong nested #endif, unexpected tokens before it.</source>
        <target state="translated">語法錯誤。錯誤的巢狀 #endif，它前面必須有語彙基元。</target>
        <note />
      </trans-unit>
      <trans-unit id="lexHashBangMustBeFirstInFile">
        <source>#! may only appear as the first line at the start of a file.</source>
        <target state="translated">#! 只能出現在檔案開頭的第一行。</target>
        <note />
      </trans-unit>
      <trans-unit id="pplexExpectedSingleLineComment">
        <source>Expected single line comment or end of line</source>
        <target state="translated">必須是單行註解或行結尾</target>
        <note />
      </trans-unit>
      <trans-unit id="memberOperatorDefinitionWithNoArguments">
        <source>Infix operator member '{0}' has no arguments. Expected a tuple of 2 arguments, e.g. static member (+) (x,y) = ...</source>
        <target state="translated">中置運算子成員 '{0}' 沒有引數。必須是 2 個引數的元組，例如，靜態成員 (+) (x,y) = ...</target>
        <note />
      </trans-unit>
      <trans-unit id="memberOperatorDefinitionWithNonPairArgument">
        <source>Infix operator member '{0}' has {1} initial argument(s). Expected a tuple of 2 arguments, e.g. static member (+) (x,y) = ...</source>
        <target state="translated">中置運算子成員 '{0}' 有 {1} 個初始引數。必須是 2 個引數的元組，例如，靜態成員 (+) (x,y) = ...</target>
        <note />
      </trans-unit>
      <trans-unit id="memberOperatorDefinitionWithCurriedArguments">
        <source>Infix operator member '{0}' has extra curried arguments. Expected a tuple of 2 arguments, e.g. static member (+) (x,y) = ...</source>
        <target state="translated">中置運算子成員 '{0}' 有額外的局部調用引數。必須是 2 個引數的元組，例如，靜態成員 (+) (x,y) = ...</target>
        <note />
      </trans-unit>
      <trans-unit id="tcFSharpCoreRequiresExplicit">
        <source>All record, union and struct types in FSharp.Core.dll must be explicitly labelled with 'StructuralComparison' or 'NoComparison'</source>
        <target state="translated">FSharp.Core.dll 中的所有記錄、等位和結構類型都必須明確標示 'StructuralComparison' 或 'NoComparison'</target>
        <note />
      </trans-unit>
      <trans-unit id="tcStructuralComparisonNotSatisfied1">
        <source>The struct, record or union type '{0}' has the 'StructuralComparison' attribute but the type parameter '{1}' does not satisfy the 'comparison' constraint. Consider adding the 'comparison' constraint to the type parameter</source>
        <target state="translated">結構、記錄或等位型別 '{0}' 有 'StructuralComparison' 屬性，但型別參數 '{1}' 不滿足 'comparison' 條件約束。請考慮將 'comparison' 條件約束加入型別參數</target>
        <note />
      </trans-unit>
      <trans-unit id="tcStructuralComparisonNotSatisfied2">
        <source>The struct, record or union type '{0}' has the 'StructuralComparison' attribute but the component type '{1}' does not satisfy the 'comparison' constraint</source>
        <target state="translated">結構、記錄或等位型別 '{0}' 有 'StructuralComparison' 屬性，但元件型別 '{1}' 不滿足 'comparison' 條件約束</target>
        <note />
      </trans-unit>
      <trans-unit id="tcNoComparisonNeeded1">
        <source>The struct, record or union type '{0}' is not structurally comparable because the type parameter {1} does not satisfy the 'comparison' constraint. Consider adding the 'NoComparison' attribute to the type '{2}' to clarify that the type is not comparable</source>
        <target state="translated">結構、記錄或等位型別 '{0}' 在結構上無法比較，因為型別參數 {1} 不滿足 'comparison' 條件約束。請考慮將 'NoComparison' 屬性加入型別 '{2}'，以釐清該型別為不可比較</target>
        <note />
      </trans-unit>
      <trans-unit id="tcNoComparisonNeeded2">
        <source>The struct, record or union type '{0}' is not structurally comparable because the type '{1}' does not satisfy the 'comparison' constraint. Consider adding the 'NoComparison' attribute to the type '{2}' to clarify that the type is not comparable</source>
        <target state="translated">結構、記錄或等位型別 '{0}' 在結構上無法比較，因為型別 '{1}' 不滿足 'comparison' 條件約束。請考慮將 'NoComparison' 屬性加入型別 '{2}'，以釐清該型別為不可比較</target>
        <note />
      </trans-unit>
      <trans-unit id="tcNoEqualityNeeded1">
        <source>The struct, record or union type '{0}' does not support structural equality because the type parameter {1} does not satisfy the 'equality' constraint. Consider adding the 'NoEquality' attribute to the type '{2}' to clarify that the type does not support structural equality</source>
        <target state="translated">結構、記錄或等位型別 '{0}' 不支援結構相等，因為型別參數 {1} 不滿足 'equality' 條件約束。請考慮將 'NoEquality' 屬性加入型別 '{2}'，以釐清該型別不支援結構相等</target>
        <note />
      </trans-unit>
      <trans-unit id="tcNoEqualityNeeded2">
        <source>The struct, record or union type '{0}' does not support structural equality because the type '{1}' does not satisfy the 'equality' constraint. Consider adding the 'NoEquality' attribute to the type '{2}' to clarify that the type does not support structural equality</source>
        <target state="translated">結構、記錄或等位型別 '{0}' 不支援結構相等，因為型別 '{1}' 不滿足 'equality' 條件約束。請考慮將 'NoEquality' 屬性加入型別 '{2}'，以釐清該型別不支援結構相等</target>
        <note />
      </trans-unit>
      <trans-unit id="tcStructuralEqualityNotSatisfied1">
        <source>The struct, record or union type '{0}' has the 'StructuralEquality' attribute but the type parameter '{1}' does not satisfy the 'equality' constraint. Consider adding the 'equality' constraint to the type parameter</source>
        <target state="translated">結構、記錄或等位型別 '{0}' 有 'StructuralEquality' 屬性，但型別參數 '{1}' 不滿足 'equality' 條件約束。請考慮將 'equality' 條件約束加入型別參數</target>
        <note />
      </trans-unit>
      <trans-unit id="tcStructuralEqualityNotSatisfied2">
        <source>The struct, record or union type '{0}' has the 'StructuralEquality' attribute but the component type '{1}' does not satisfy the 'equality' constraint</source>
        <target state="translated">結構、記錄或等位型別 '{0}' 有 'StructuralEquality' 屬性，但元件型別 '{1}' 不滿足 'equality' 條件約束</target>
        <note />
      </trans-unit>
      <trans-unit id="tcStructsMustDeclareTypesOfImplicitCtorArgsExplicitly">
        <source>Each argument of the primary constructor for a struct must be given a type, for example 'type S(x1:int, x2: int) = ...'. These arguments determine the fields of the struct.</source>
        <target state="translated">必須為類型的主要建構函式的每個引數指定類型，例如 'type S(x1:int, x2: int) = ...'。這些引數會決定結構的欄位。</target>
        <note />
      </trans-unit>
      <trans-unit id="chkUnusedValue">
        <source>The value '{0}' is unused</source>
        <target state="translated">值 '{0}' 未使用到</target>
        <note />
      </trans-unit>
      <trans-unit id="chkUnusedThisVariable">
        <source>The recursive object reference '{0}' is unused. The presence of a recursive object reference adds runtime initialization checks to members in this and derived types. Consider removing this recursive object reference.</source>
        <target state="translated">遞迴物件參考 '{0}' 未使用到。有了遞迴物件參考，就會在這個類型和衍生類型的成員中加入執行階段初始化檢查。請考慮移除這個遞迴物件參考。</target>
        <note />
      </trans-unit>
      <trans-unit id="parsGetterAtMostOneArgument">
        <source>A getter property may have at most one argument group</source>
        <target state="translated">getter 屬性最多只能有一個引數群組</target>
        <note />
      </trans-unit>
      <trans-unit id="parsSetterAtMostTwoArguments">
        <source>A setter property may have at most two argument groups</source>
        <target state="translated">屬性 setter 最多可以有兩個引數群組</target>
        <note />
      </trans-unit>
      <trans-unit id="parsInvalidProperty">
        <source>Invalid property getter or setter</source>
        <target state="translated">無效的屬性 getter 或 setter</target>
        <note />
      </trans-unit>
      <trans-unit id="parsIndexerPropertyRequiresAtLeastOneArgument">
        <source>An indexer property must be given at least one argument</source>
        <target state="translated">必須至少為索引子屬性指定一個引數</target>
        <note />
      </trans-unit>
      <trans-unit id="tastInvalidAddressOfMutableAcrossAssemblyBoundary">
        <source>This operation accesses a mutable top-level value defined in another assembly in an unsupported way. The value cannot be accessed through its address. Consider copying the expression to a mutable local, e.g. 'let mutable x = ...', and if necessary assigning the value back after the completion of the operation</source>
        <target state="translated">這項作業以不支援的方式存取另一個組件中定義的可變動最上層值。值無法透過其位址存取。請考慮將運算式複製到可變動的區域變數，例如 'let mutable x = ...'，並視需要在作業完成後將值指派回來</target>
        <note />
      </trans-unit>
      <trans-unit id="parsNonAdjacentTypars">
        <source>Type parameters must be placed directly adjacent to the type name, e.g. \"type C&lt;'T&gt;\", not     type \"C   &lt;'T&gt;\"</source>
        <target state="translated">型別參數必須放在緊鄰類型名稱的位置，例如 \"type C&lt;'T&gt;\"，而不是 type \"C   &lt;'T&gt;\"</target>
        <note />
      </trans-unit>
      <trans-unit id="parsNonAdjacentTyargs">
        <source>Type arguments must be placed directly adjacent to the type name, e.g. \"C&lt;'T&gt;\", not \"C  &lt;'T&gt;\"</source>
        <target state="translated">型別引數必須放在緊鄰類型名稱的位置，例如 \"C&lt;'T&gt;\"，而不是 \"C  &lt;'T&gt;\"</target>
        <note />
      </trans-unit>
      <trans-unit id="parsNonAtomicType">
        <source>The use of the type syntax 'int C' and 'C  &lt;int&gt;' is not permitted here. Consider adjusting this type to be written in the form 'C&lt;int&gt;'</source>
        <target state="translated">此處不允許使用類型語法 'int C' 和 'C  &lt;int&gt;'。請考慮調整這種類型，寫成 'C&lt;int&gt;' 形式</target>
        <note />
      </trans-unit>
      <trans-unit id="tastUndefinedItemRefModuleNamespace">
        <source>The module/namespace '{0}' from compilation unit '{1}' did not contain the module/namespace '{2}'</source>
        <target state="translated">來自編譯單位 '{1}' 的模組/命名空間 '{0}' 不包含模組/命名空間 '{2}'</target>
        <note />
      </trans-unit>
      <trans-unit id="tastUndefinedItemRefVal">
        <source>The module/namespace '{0}' from compilation unit '{1}' did not contain the val '{2}'</source>
        <target state="translated">來自編譯單位 '{1}' 的模組/命名空間 '{0}' 不包含 val '{2}'</target>
        <note />
      </trans-unit>
      <trans-unit id="tastUndefinedItemRefModuleNamespaceType">
        <source>The module/namespace '{0}' from compilation unit '{1}' did not contain the namespace, module or type '{2}'</source>
        <target state="translated">來自編譯單位 '{1}' 的模組/命名空間 '{0}' 不包含命名空間、模組或類型 '{2}'</target>
        <note />
      </trans-unit>
      <trans-unit id="tcInvalidUseNullAsTrueValue">
        <source>The 'UseNullAsTrueValue' attribute flag may only be used with union types that have one nullary case and at least one non-nullary case</source>
        <target state="translated">'UseNullAsTrueValue' 屬性旗標只能搭配等位型別一起使用，該等位型別有一個零元案例和至少一個非零元案例</target>
        <note />
      </trans-unit>
      <trans-unit id="tcParameterInferredByref">
        <source>The parameter '{0}' was inferred to have byref type. Parameters of byref type must be given an explicit type annotation, e.g. 'x1: byref&lt;int&gt;'. When used, a byref parameter is implicitly dereferenced.</source>
        <target state="translated">參數 '{0}' 已被推斷為具有 ByRef 類型。具有 ByRef 類型的參數都必須指定明確的類型註釋，例如 'x1: byref&lt;int&gt;'。使用時會隱含解除對 ByRef 參數的參照。</target>
        <note />
      </trans-unit>
      <trans-unit id="tcNonUniformMemberUse">
        <source>The generic member '{0}' has been used at a non-uniform instantiation prior to this program point. Consider reordering the members so this member occurs first. Alternatively, specify the full type of the member explicitly, including argument types, return type and any additional generic parameters and constraints.</source>
        <target state="translated">在這個程式點之前，泛型成員 '{0}' 已用於非統一具現化。請考慮重新排列此成員，以便讓此成員最先出現。或者，明確指定此成員的完整型別，包括引數型別、傳回型別和任何其他泛型參數和條件約束。</target>
        <note />
      </trans-unit>
      <trans-unit id="tcAttribArgsDiffer">
        <source>The attribute '{0}' appears in both the implementation and the signature, but the attribute arguments differ. Only the attribute from the signature will be included in the compiled code.</source>
        <target state="translated">屬性 '{0}' 同時出現在實作和簽章中，但是屬性引數不同。編譯的程式碼中將只包含來自簽章的屬性。</target>
        <note />
      </trans-unit>
      <trans-unit id="tcCannotCallAbstractBaseMember">
        <source>Cannot call an abstract base member: '{0}'</source>
        <target state="translated">無法呼叫抽象基底成員: '{0}'</target>
        <note />
      </trans-unit>
      <trans-unit id="typrelCannotResolveAmbiguityInUnmanaged">
        <source>Could not resolve the ambiguity in the use of a generic construct with an 'unmanaged' constraint at or near this position</source>
        <target state="translated">無法解決在這個位置或附近使用具有 'unmanaged' 條件約束的泛型建構時造成的模稜兩可</target>
        <note />
      </trans-unit>
      <trans-unit id="mlCompatMessage">
        <source>This construct is for ML compatibility. {0}. You can disable this warning by using '--mlcompatibility' or '--nowarn:62'.</source>
        <target state="translated">這個建構是用於 ML 相容性。{0}。您可以使用 '--mlcompatibility' 或 '--nowarn:62' 停用這項警告</target>
        <note />
      </trans-unit>
      <trans-unit id="ilFieldDoesNotHaveValidOffsetForStructureLayout">
        <source>The type '{0}' has been marked as having an Explicit layout, but the field '{1}' has not been marked with the 'FieldOffset' attribute</source>
        <target state="translated">類型 '{0}' 已標記為有明確配置，但是 '{1}' 卻未以 'FieldOffset' 屬性標記</target>
        <note />
      </trans-unit>
      <trans-unit id="tcInterfacesShouldUseInheritNotInterface">
        <source>Interfaces inherited by other interfaces should be declared using 'inherit ...' instead of 'interface ...'</source>
        <target state="translated">由其他介面繼承的介面應該使用 'inherit ...' 宣告，不要使用 'interface ...'</target>
        <note />
      </trans-unit>
      <trans-unit id="parsInvalidPrefixOperator">
        <source>Invalid prefix operator</source>
        <target state="translated">無效的前置運算子</target>
        <note />
      </trans-unit>
      <trans-unit id="parsInvalidPrefixOperatorDefinition">
        <source>Invalid operator definition. Prefix operator definitions must use a valid prefix operator name.</source>
        <target state="translated">無效的運算子定義。前置運算子定義必須使用有效的前置運算子名稱。</target>
        <note />
      </trans-unit>
      <trans-unit id="buildCompilingExtensionIsForML">
        <source>The file extensions '.ml' and '.mli' are for ML compatibility</source>
        <target state="translated">副檔名 '.ml' 和 '.mli' 是使用於 ML 相容性</target>
        <note />
      </trans-unit>
      <trans-unit id="lexIndentOffForML">
        <source>Consider using a file with extension '.ml' or '.mli' instead</source>
        <target state="translated">請考慮改用副檔名為 '.ml' 或 '.mli' 的檔案</target>
        <note />
      </trans-unit>
      <trans-unit id="activePatternIdentIsNotFunctionTyped">
        <source>Active pattern '{0}' is not a function</source>
        <target state="translated">現用模式 '{0}' 不是函式</target>
        <note />
      </trans-unit>
      <trans-unit id="activePatternChoiceHasFreeTypars">
        <source>Active pattern '{0}' has a result type containing type variables that are not determined by the input. The common cause is a when a result case is not mentioned, e.g. 'let (|A|B|) (x:int) = A x'. This can be fixed with a type constraint, e.g. 'let (|A|B|) (x:int) : Choice&lt;int,unit&gt; = A x'</source>
        <target state="translated">現用模式 '{0}' 的結果類型包含不是由輸入決定的類型變數。發生的原因通常是因為未提及結果案例，例如 'let (|A|B|) (x:int) = A x'。使用類型條件約束就可以修正這種情況，例如 'let (|A|B|) (x:int) : Choice&lt;int,unit&gt; = A x'</target>
        <note />
      </trans-unit>
      <trans-unit id="ilFieldHasOffsetForSequentialLayout">
        <source>The FieldOffset attribute can only be placed on members of types marked with the StructLayout(LayoutKind.Explicit)</source>
        <target state="translated">FieldOffset 屬性僅能置於標記為 StructLayout(LayoutKind.Explicit) 類型的成員上</target>
        <note />
      </trans-unit>
      <trans-unit id="tcOptionalArgsMustComeAfterNonOptionalArgs">
        <source>Optional arguments must come at the end of the argument list, after any non-optional arguments</source>
        <target state="translated">選擇性引數必須位於引數清單末端，在所有非選擇性引數之後</target>
        <note />
      </trans-unit>
      <trans-unit id="tcConditionalAttributeUsage">
        <source>Attribute 'System.Diagnostics.ConditionalAttribute' is only valid on methods or attribute classes</source>
        <target state="translated">屬性 'System.Diagnostics.ConditionalAttribute' 只有在方法或屬性類別上才有效</target>
        <note />
      </trans-unit>
      <trans-unit id="tcMemberOperatorDefinitionInExtrinsic">
        <source>Extension members cannot provide operator overloads.  Consider defining the operator as part of the type definition instead.</source>
        <target state="translated">擴充成員無法提供運算子多載。請考慮將運算子改成定義為類型定義的一部分。</target>
        <note />
      </trans-unit>
      <trans-unit id="ilwriteMDBFileNameCannotBeChangedWarning">
        <source>The name of the MDB file must be &lt;assembly-file-name&gt;.mdb. The --pdb option will be ignored.</source>
        <target state="translated">MDB 檔案的名稱必須是 &lt;assembly-file-name&gt;.mdb。將忽略 --pdb 選項。</target>
        <note />
      </trans-unit>
      <trans-unit id="ilwriteMDBMemberMissing">
        <source>MDB generation failed. Could not find compatible member {0}</source>
        <target state="translated">MDB 產生失敗。找不到相容的成員 {0}</target>
        <note />
      </trans-unit>
      <trans-unit id="ilwriteErrorCreatingMdb">
        <source>Cannot generate MDB debug information. Failed to load the 'MonoSymbolWriter' type from the 'Mono.CompilerServices.SymbolWriter.dll' assembly.</source>
        <target state="translated">無法產生 MDB 偵錯資訊。無法從 'Mono.CompilerServices.SymbolWriter.dll' 組件載入 'MonoSymbolWriter' 類型。</target>
        <note />
      </trans-unit>
      <trans-unit id="tcUnionCaseNameConflictsWithGeneratedType">
        <source>The union case named '{0}' conflicts with the generated type '{1}'</source>
        <target state="translated">名為 '{0}' 的聯集與產生的類型 '{1}' 衝突</target>
        <note />
      </trans-unit>
      <trans-unit id="chkNoReflectedDefinitionOnStructMember">
        <source>ReflectedDefinitionAttribute may not be applied to an instance member on a struct type, because the instance member takes an implicit 'this' byref parameter</source>
        <target state="translated">ReflectedDefinitionAttribute 不能套用到結構類型上的執行個體成員，因為執行個體成員接受隱含 'this' byref 參數</target>
        <note />
      </trans-unit>
      <trans-unit id="tcDllImportNotAllowed">
        <source>DLLImport bindings must be static members in a class or function definitions in a module</source>
        <target state="translated">DLLImport 繫結必須是類別中的靜態成員或模組中的函式定義</target>
        <note />
      </trans-unit>
      <trans-unit id="buildExplicitCoreLibRequiresNoFramework">
        <source>When mscorlib.dll or FSharp.Core.dll is explicitly referenced the {0} option must also be passed</source>
        <target state="translated">如果明確參考了 mscorlib.dll 或 FSharp.Core.dll，就必須同時傳遞 {0} 選項</target>
        <note />
      </trans-unit>
      <trans-unit id="buildExpectedSigdataFile">
        <source>FSharp.Core.sigdata not found alongside FSharp.Core. File expected in {0}. Consider upgrading to a more recent version of FSharp.Core, where this file is no longer be required.</source>
        <target state="translated">找不到與 FSharp.Core 並存的 FSharp.Core.sigdata。檔案應位於 {0}。請考慮升級至最新版的 FSharp.Core，其中不再需要此檔案。</target>
        <note />
      </trans-unit>
      <trans-unit id="buildExpectedFileAlongSideFSharpCore">
        <source>File '{0}' not found alongside FSharp.Core. File expected in {1}. Consider upgrading to a more recent version of FSharp.Core, where this file is no longer be required.</source>
        <target state="translated">找不到與 FSharp.Core 並存的檔案 '{0}'。檔案應位於 {1}。請考慮升級至最新版的 FSharp.Core，其中不再需要此檔案。</target>
        <note />
      </trans-unit>
      <trans-unit id="buildUnexpectedFileNameCharacter">
        <source>Filename '{0}' contains invalid character '{1}'</source>
        <target state="translated">檔名 '{0}' 包含無效的字元 '{1}'</target>
        <note />
      </trans-unit>
      <trans-unit id="tcInvalidUseBangBinding">
        <source>'use!' bindings must be of the form 'use! &lt;var&gt; = &lt;expr&gt;'</source>
        <target state="translated">'use!' 繫結的格式必須是 'use! &lt;var&gt; = &lt;expr&gt;'</target>
        <note />
      </trans-unit>
      <trans-unit id="crefNoInnerGenericsInQuotations">
        <source>Inner generic functions are not permitted in quoted expressions. Consider adding some type constraints until this function is no longer generic.</source>
        <target state="translated">加引號的運算式中不允許內部泛型函式。請考慮加入一些類型條件約束，直到這個函式不是泛型為止。</target>
        <note />
      </trans-unit>
      <trans-unit id="tcEnumTypeCannotBeEnumerated">
        <source>The type '{0}' is not a valid enumerator type , i.e. does not have a 'MoveNext()' method returning a bool, and a 'Current' property</source>
        <target state="translated">類型 '{0}' 不是有效的列舉程式類型，例如，沒有傳回 bool 的 'MoveNext()' 方法，也沒有 'Current' 屬性</target>
        <note />
      </trans-unit>
      <trans-unit id="parsEofInTripleQuoteString">
        <source>End of file in triple-quote string begun at or before here</source>
        <target state="translated">三引號字串中的檔案結尾於此處或之前開始</target>
        <note />
      </trans-unit>
      <trans-unit id="parsEofInTripleQuoteStringInComment">
        <source>End of file in triple-quote string embedded in comment begun at or before here</source>
        <target state="translated">內嵌在註解中的三引號字串中的檔案結尾於此處或之前開始</target>
        <note />
      </trans-unit>
      <trans-unit id="tcTypeTestLosesMeasures">
        <source>This type test or downcast will ignore the unit-of-measure '{0}'</source>
        <target state="translated">這個類型測試或向下轉型將忽略測量單位 '{0}'</target>
        <note />
      </trans-unit>
      <trans-unit id="parsMissingTypeArgs">
        <source>Expected type argument or static argument</source>
        <target state="translated">必須是型別引數或靜態引數</target>
        <note />
      </trans-unit>
      <trans-unit id="parsMissingGreaterThan">
        <source>Unmatched '&lt;'. Expected closing '&gt;'</source>
        <target state="translated">不成對的 '&lt;'。必須有結束 '&gt;'</target>
        <note />
      </trans-unit>
      <trans-unit id="parsUnexpectedQuotationOperatorInTypeAliasDidYouMeanVerbatimString">
        <source>Unexpected quotation operator '&lt;@' in type definition. If you intend to pass a verbatim string as a static argument to a type provider, put a space between the '&lt;' and '@' characters.</source>
        <target state="translated">型別定義中不能有引號運算子 '&lt;@'。如果您想要將逐字字串當做靜態引數傳遞至型別提供者，請在 '&lt;' 和 '@' 字元之間加上一個空格。</target>
        <note />
      </trans-unit>
      <trans-unit id="parsErrorParsingAsOperatorName">
        <source>Attempted to parse this as an operator name, but failed</source>
        <target state="translated">嘗試將此剖析為運算子名稱，但是失敗</target>
        <note />
      </trans-unit>
      <trans-unit id="lexInvalidUnicodeLiteral">
        <source>\U{0} is not a valid Unicode character escape sequence</source>
        <target state="translated">\U{0} 不是有效的 Unicode 字元逸出序列</target>
        <note />
      </trans-unit>
      <trans-unit id="tcCallerInfoWrongType">
        <source>'{0}' must be applied to an argument of type '{1}', but has been applied to an argument of type '{2}'</source>
        <target state="translated">'{0}' 必須套用至類型 '{1}' 的引數，但卻套用至了類型 '{2}' 的引數</target>
        <note />
      </trans-unit>
      <trans-unit id="tcCallerInfoNotOptional">
        <source>'{0}' can only be applied to optional arguments</source>
        <target state="translated">'{0}' 只能套用至選擇性引數</target>
        <note />
      </trans-unit>
      <trans-unit id="toolLocationHelperUnsupportedFrameworkVersion">
        <source>The specified .NET Framework version '{0}' is not supported. Please specify a value from the enumeration Microsoft.Build.Utilities.TargetDotNetFrameworkVersion.</source>
        <target state="translated">不支援指定的 .NET Framework 版本 '{0}'。請從列舉 Microsoft.Build.Utilities.TargetDotNetFrameworkVersion 指定值。</target>
        <note />
      </trans-unit>
      <trans-unit id="ilSignInvalidMagicValue">
        <source>Invalid Magic value in CLR Header</source>
        <target state="translated">CLR 標頭中的 Magic 值無效</target>
        <note />
      </trans-unit>
      <trans-unit id="ilSignBadImageFormat">
        <source>Bad image format</source>
        <target state="translated">錯誤的影像格式</target>
        <note />
      </trans-unit>
      <trans-unit id="ilSignPrivateKeyExpected">
        <source>Private key expected</source>
        <target state="translated">必須是私密金鑰</target>
        <note />
      </trans-unit>
      <trans-unit id="ilSignRsaKeyExpected">
        <source>RSA key expected</source>
        <target state="translated">必須是 RSA 金鑰</target>
        <note />
      </trans-unit>
      <trans-unit id="ilSignInvalidBitLen">
        <source>Invalid bit Length</source>
        <target state="translated">位元長度無效</target>
        <note />
      </trans-unit>
      <trans-unit id="ilSignInvalidRSAParams">
        <source>Invalid RSAParameters structure - '{{0}}' expected</source>
        <target state="translated">RSAParameters 結構無效 - 必須是 '{{0}}'</target>
        <note />
      </trans-unit>
      <trans-unit id="ilSignInvalidAlgId">
        <source>Invalid algId - 'Exponent' expected</source>
        <target state="translated">algId 無效 - 必須是 'Exponent'</target>
        <note />
      </trans-unit>
      <trans-unit id="ilSignInvalidSignatureSize">
        <source>Invalid signature size</source>
        <target state="translated">簽章大小無效</target>
        <note />
      </trans-unit>
      <trans-unit id="ilSignNoSignatureDirectory">
        <source>No signature directory</source>
        <target state="translated">沒有簽章目錄</target>
        <note />
      </trans-unit>
      <trans-unit id="ilSignInvalidPKBlob">
        <source>Invalid Public Key blob</source>
        <target state="translated">公開金鑰 Blob 無效</target>
        <note />
      </trans-unit>
      <trans-unit id="fscTooManyErrors">
        <source>Exiting - too many errors</source>
        <target state="translated">正在結束 - 錯誤太多。</target>
        <note />
      </trans-unit>
      <trans-unit id="docfileNoXmlSuffix">
        <source>The documentation file has no .xml suffix</source>
        <target state="translated">此文件檔沒有 .xml 後置字元</target>
        <note />
      </trans-unit>
      <trans-unit id="fscNoImplementationFiles">
        <source>No implementation files specified</source>
        <target state="translated">未指定實作檔案</target>
        <note />
      </trans-unit>
      <trans-unit id="fscBadAssemblyVersion">
        <source>The attribute {0} specified version '{1}', but this value is invalid and has been ignored</source>
        <target state="translated">屬性 {0} 指定了版本 '{1}'，但該值無效，所以已忽略。</target>
        <note />
      </trans-unit>
      <trans-unit id="fscTwoResourceManifests">
        <source>Conflicting options specified: 'win32manifest' and 'win32res'. Only one of these can be used.</source>
        <target state="translated">指定了衝突的選項: 'win32manifest' 和 'win32res'。只能使用它們其中一個。</target>
        <note />
      </trans-unit>
      <trans-unit id="fscQuotationLiteralsStaticLinking">
        <source>The code in assembly '{0}' makes uses of quotation literals. Static linking may not include components that make use of quotation literals unless all assemblies are compiled with at least F# 4.0.</source>
        <target state="translated">組件 '{0}' 中的程式碼使用了引號常值。除非所有組件都使用 F# 4.0 (含) 以上的版本編譯，否則靜態連結不會包含使用引號常值的元件。</target>
        <note />
      </trans-unit>
      <trans-unit id="fscQuotationLiteralsStaticLinking0">
        <source>Code in this assembly makes uses of quotation literals. Static linking may not include components that make use of quotation literals unless all assemblies are compiled with at least F# 4.0.</source>
        <target state="translated">此組件中的程式碼使用引號常值。除非所有組件都使用 F# 4.0 (含) 以上的版本編譯，否則靜態連結不得包含使用引號常值的元件。</target>
        <note />
      </trans-unit>
      <trans-unit id="fscStaticLinkingNoEXE">
        <source>Static linking may not include a .EXE</source>
        <target state="translated">靜態連結不可包含 .EXE</target>
        <note />
      </trans-unit>
      <trans-unit id="fscStaticLinkingNoMixedDLL">
        <source>Static linking may not include a mixed managed/unmanaged DLL</source>
        <target state="translated">靜態連結不可包含混合的受控/非受控 DLL</target>
        <note />
      </trans-unit>
      <trans-unit id="fscIgnoringMixedWhenLinking">
        <source>Ignoring mixed managed/unmanaged assembly '{0}' during static linking</source>
        <target state="translated">在靜態連結期間忽略混合的受控/非受控組件 '{0}'</target>
        <note />
      </trans-unit>
      <trans-unit id="fscAssumeStaticLinkContainsNoDependencies">
        <source>Assembly '{0}' was referenced transitively and the assembly could not be resolved automatically. Static linking will assume this DLL has no dependencies on the F# library or other statically linked DLLs. Consider adding an explicit reference to this DLL.</source>
        <target state="translated">組件 '{0}' 是以可轉移方式被參考，而且此組件無法自動解析。靜態連結會假設這個 DLL 在 F# 程式庫或其他以靜態方式連結的 DLL 上沒有相依性。請考慮加入這個 DLL 的明確參考。</target>
        <note />
      </trans-unit>
      <trans-unit id="fscAssemblyNotFoundInDependencySet">
        <source>Assembly '{0}' not found in dependency set of target binary. Statically linked roots should be specified using an assembly name, without a DLL or EXE extension. If this assembly was referenced explicitly then it is possible the assembly was not actually required by the generated binary, in which case it should not be statically linked.</source>
        <target state="translated">在目標二進位檔的相依性集中找不到組件 '{0}'。以靜態方式連結的根應該使用組件名稱指定，不加 DLL 或 EXE 副檔名。如果以明確方式參考這個組件，那麼所產生的二進位檔可能實際上不一定需要這個組件，在這種情況下，它就不應該以靜態方式連結。</target>
        <note />
      </trans-unit>
      <trans-unit id="fscKeyFileCouldNotBeOpened">
        <source>The key file '{0}' could not be opened</source>
        <target state="translated">無法開啟金鑰檔 '{0}'</target>
        <note />
      </trans-unit>
      <trans-unit id="fscProblemWritingBinary">
        <source>A problem occurred writing the binary '{0}': {1}</source>
        <target state="translated">寫入二進位檔 '{0}' 時發生問題: {1}</target>
        <note />
      </trans-unit>
      <trans-unit id="fscAssemblyVersionAttributeIgnored">
        <source>The 'AssemblyVersionAttribute' has been ignored because a version was given using a command line option</source>
        <target state="translated">忽略 'AssemblyVersionAttribute'，因為已經使用命令列選項指定了版本</target>
        <note />
      </trans-unit>
      <trans-unit id="fscAssemblyCultureAttributeError">
        <source>Error emitting 'System.Reflection.AssemblyCultureAttribute' attribute -- 'Executables cannot be satellite assemblies, Culture should always be empty'</source>
        <target state="translated">發出 'System.Reflection.AssemblyCultureAttribute' 屬性時發生錯誤 -- '可執行檔不可以是附屬組件，文化特性需保持空白'</target>
        <note />
      </trans-unit>
      <trans-unit id="fscDelaySignWarning">
        <source>Option '--delaysign' overrides attribute 'System.Reflection.AssemblyDelaySignAttribute' given in a source file or added module</source>
        <target state="translated">選項 '--delaysign' 會覆寫原始程式檔或加入的模組中指定的屬性 'System.Reflection.AssemblyDelaySignAttribute'</target>
        <note />
      </trans-unit>
      <trans-unit id="fscKeyFileWarning">
        <source>Option '--keyfile' overrides attribute 'System.Reflection.AssemblyKeyFileAttribute' given in a source file or added module</source>
        <target state="translated">選項 '--keyfile' 會覆寫原始程式檔或加入的模組中指定的屬性 'System.Reflection.AssemblyKeyFileAttribute'</target>
        <note />
      </trans-unit>
      <trans-unit id="fscKeyNameWarning">
        <source>Option '--keycontainer' overrides attribute 'System.Reflection.AssemblyNameAttribute' given in a source file or added module</source>
        <target state="translated">選項 '--keycontainer' 會覆寫原始程式檔或加入的模組中指定的屬性 'System.Reflection.AssemblyNameAttribute'</target>
        <note />
      </trans-unit>
      <trans-unit id="fscReferenceOnCommandLine">
        <source>The assembly '{0}' is listed on the command line. Assemblies should be referenced using a command line flag such as '-r'.</source>
        <target state="translated">組件 '{0}' 列在命令列中。請使用命令列旗標 (例如 '-r') 來參考組件。</target>
        <note />
      </trans-unit>
      <trans-unit id="fscRemotingError">
        <source>The resident compilation service was not used because a problem occured in communicating with the server.</source>
        <target state="translated">未使用常駐編譯服務，因為伺服器發生通訊問題。</target>
        <note />
      </trans-unit>
      <trans-unit id="pathIsInvalid">
        <source>Problem with filename '{0}': Illegal characters in path.</source>
        <target state="translated">檔名 '{0}' 有問題: 路徑中有不合法的字元。</target>
        <note />
      </trans-unit>
      <trans-unit id="fscResxSourceFileDeprecated">
        <source>Passing a .resx file ({0}) as a source file to the compiler is deprecated. Use resgen.exe to transform the .resx file into a .resources file to pass as a --resource option. If you are using MSBuild, this can be done via an &lt;EmbeddedResource&gt; item in the .fsproj project file.</source>
        <target state="translated">將 .resx 檔案 ({0}) 當做原始程式檔傳遞至編譯器已被取代。請使用 resgen.exe 將 .resx 檔案轉換為 .resources 檔案，然後傳遞做為 --resource 選項。如果您要使用 MSBuild，可以透過 .fsproj 專案檔中的 &lt;EmbeddedResource&gt; 項目來完成。</target>
        <note />
      </trans-unit>
      <trans-unit id="fscStaticLinkingNoProfileMismatches">
        <source>Static linking may not be used on an assembly referencing mscorlib (e.g. a .NET Framework assembly) when generating an assembly that references System.Runtime (e.g. a .NET Core or Portable assembly).</source>
        <target state="translated">產生參考 System.Runtime 的組件 (例如 .NET Core 或可攜式組件) 時，參考 mscorlib 的組件 (例如 .NET Framework 組件) 無法使用靜態連結。</target>
        <note />
      </trans-unit>
      <trans-unit id="fscAssemblyWildcardAndDeterminism">
        <source>An {0} specified version '{1}', but this value is a wildcard, and you have requested a deterministic build, these are in conflict.</source>
        <target state="translated">{0} 已指定版本 '{1}'，但這個值為萬用字元，且您已要求確定性組建，所以發生衝突。</target>
        <note />
      </trans-unit>
      <trans-unit id="fscDeterministicDebugRequiresPortablePdb">
        <source>Determinstic builds only support portable PDBs (--debug:portable or --debug:embedded)</source>
        <target state="translated">確定性組建僅支援可攜式 PDB (--debug:portable 或 --debug:embedded)</target>
        <note />
      </trans-unit>
      <trans-unit id="etIllegalCharactersInNamespaceName">
        <source>Character '{0}' is not allowed in provided namespace name '{1}'</source>
        <target state="translated">提供的命名空間名稱 '{1}' 中不允許使用字元 '{0}'</target>
        <note />
      </trans-unit>
      <trans-unit id="etNullOrEmptyMemberName">
        <source>The provided type '{0}' returned a member with a null or empty member name</source>
        <target state="translated">提供的類型 '{0}' 傳回具有 null 或空白成員名稱的成員</target>
        <note />
      </trans-unit>
      <trans-unit id="etNullMember">
        <source>The provided type '{0}' returned a null member</source>
        <target state="translated">提供的類型 '{0}' 傳回 null 成員</target>
        <note />
      </trans-unit>
      <trans-unit id="etNullMemberDeclaringType">
        <source>The provided type '{0}' member info '{1}' has null declaring type</source>
        <target state="translated">提供的類型 '{0}' 成員資訊 '{1}' 具有 null 宣告類型</target>
        <note />
      </trans-unit>
      <trans-unit id="etNullMemberDeclaringTypeDifferentFromProvidedType">
        <source>The provided type '{0}' has member '{1}' which has declaring type '{2}'. Expected declaring type to be the same as provided type.</source>
        <target state="translated">提供之類型 '{0}' 的成員 '{1}' 具有宣告類型 '{2}'。宣告類型必須與提供的類型相同。</target>
        <note />
      </trans-unit>
      <trans-unit id="etHostingAssemblyFoundWithoutHosts">
        <source>Referenced assembly '{0}' has assembly level attribute '{1}' but no public type provider classes were found</source>
        <target state="translated">參考的組件 '{0}' 具有組件層級屬性 '{1}'，但找不到公用型別提供者類別</target>
        <note />
      </trans-unit>
      <trans-unit id="etEmptyNamespaceOfTypeNotAllowed">
        <source>Type '{0}' from type provider '{1}' has an empty namespace. Use 'null' for the global namespace.</source>
        <target state="translated">型別提供者 '{1}' 中的型別 '{0}' 具有空白命名空間。請將 'null' 用於全域命名空間。</target>
        <note />
      </trans-unit>
      <trans-unit id="etEmptyNamespaceNotAllowed">
        <source>Empty namespace found from the type provider '{0}'. Use 'null' for the global namespace.</source>
        <target state="translated">在型別提供者 '{0}' 中找到空白命名空間。請將 'null' 用於全域命名空間。</target>
        <note />
      </trans-unit>
      <trans-unit id="etMustNotBeGeneric">
        <source>Provided type '{0}' has 'IsGenericType' as true, but generic types are not supported.</source>
        <target state="translated">提供之類型 '{0}' 的 'IsGenericType' 為 true，但不支援泛型類型。</target>
        <note />
      </trans-unit>
      <trans-unit id="etMustNotBeAnArray">
        <source>Provided type '{0}' has 'IsArray' as true, but array types are not supported.</source>
        <target state="translated">提供之類型 '{0}' 的 'IsArray' 為 true，但不支援陣列類型。</target>
        <note />
      </trans-unit>
      <trans-unit id="etMethodHasRequirements">
        <source>Invalid member '{0}' on provided type '{1}'. Provided type members must be public, and not be generic, virtual, or abstract.</source>
        <target state="translated">提供之類型 '{1}' 上的成員 '{0}' 無效。提供之類型成員必須是公用，而不是泛型、虛擬或抽象。</target>
        <note />
      </trans-unit>
      <trans-unit id="etUnsupportedMemberKind">
        <source>Invalid member '{0}' on provided type '{1}'. Only properties, methods and constructors are allowed</source>
        <target state="translated">提供之類型 '{1}' 上的成員 '{0}' 無效。只允許屬性、方法和建構函式</target>
        <note />
      </trans-unit>
      <trans-unit id="etPropertyCanReadButHasNoGetter">
        <source>Property '{0}' on provided type '{1}' has CanRead=true but there was no value from GetGetMethod()</source>
        <target state="translated">提供之類型 '{1}' 上的屬性 '{0}' 具有 CanRead=true，但沒有來自 GetGetMethod() 的值</target>
        <note />
      </trans-unit>
      <trans-unit id="etPropertyHasGetterButNoCanRead">
        <source>Property '{0}' on provided type '{1}' has CanRead=false but GetGetMethod() returned a method</source>
        <target state="translated">提供之類型 '{1}' 上的屬性 '{0}' 具有 CanRead=false，但 GetGetMethod() 傳回了方法</target>
        <note />
      </trans-unit>
      <trans-unit id="etPropertyCanWriteButHasNoSetter">
        <source>Property '{0}' on provided type '{1}' has CanWrite=true but there was no value from GetSetMethod()</source>
        <target state="translated">提供之類型 '{1}' 上的屬性 '{0}' 具有 CanWrite=true，但沒有來自 GetSetMethod() 的值</target>
        <note />
      </trans-unit>
      <trans-unit id="etPropertyHasSetterButNoCanWrite">
        <source>Property '{0}' on provided type '{1}' has CanWrite=false but GetSetMethod() returned a method</source>
        <target state="translated">提供之類型 '{1}' 上的屬性 '{0}' 具有 CanWrite=false，但 GetSetMethod() 傳回了方法</target>
        <note />
      </trans-unit>
      <trans-unit id="etOneOrMoreErrorsSeenDuringExtensionTypeSetting">
        <source>One or more errors seen during provided type setup</source>
        <target state="translated">在設定提供的類型期間已發生一或多個錯誤</target>
        <note />
      </trans-unit>
      <trans-unit id="etUnexpectedExceptionFromProvidedTypeMember">
        <source>Unexpected exception from provided type '{0}' member '{1}': {2}</source>
        <target state="translated">提供之類型 '{0}' 成員 '{1}' 發生未預期的例外狀況: {2}</target>
        <note />
      </trans-unit>
      <trans-unit id="etUnsupportedConstantType">
        <source>Unsupported constant type '{0}'. Quotations provided by type providers can only contain simple constants. The implementation of the type provider may need to be adjusted by moving a value declared outside a provided quotation literal to be a 'let' binding inside the quotation literal.</source>
        <target state="translated">不支援的常數類型 '{0}'。型別提供者所提供的引號只能包含簡單的常數。實作型別提供者可能需要調整，方法是將在提供的引號外宣告的值移為引號常值內的 'let' 繫結。</target>
        <note />
      </trans-unit>
      <trans-unit id="etUnsupportedProvidedExpression">
        <source>Unsupported expression '{0}' from type provider. If you are the author of this type provider, consider adjusting it to provide a different provided expression.</source>
        <target state="translated">型別提供者有不支援的運算式 '{0}'。如果您是這個型別提供者的作者，請考慮進行調整以提供其他提供的運算式。</target>
        <note />
      </trans-unit>
      <trans-unit id="etProvidedTypeHasUnexpectedName">
        <source>Expected provided type named '{0}' but provided type has 'Name' with value '{1}'</source>
        <target state="translated">提供的類型必須命名為 '{0}' 但卻具有值為 '{1}' 的 'Name'</target>
        <note />
      </trans-unit>
      <trans-unit id="etEventNoAdd">
        <source>Event '{0}' on provided type '{1}' has no value from GetAddMethod()</source>
        <target state="translated">提供的類型 '{1}' 中的事件 '{0}' 沒有來自 GetAddMethod() 的值</target>
        <note />
      </trans-unit>
      <trans-unit id="etEventNoRemove">
        <source>Event '{0}' on provided type '{1}' has no value from GetRemoveMethod()</source>
        <target state="translated">提供的類型 '{1}' 中的事件 '{0}' 沒有來自 GetRemoveMethod() 的值</target>
        <note />
      </trans-unit>
      <trans-unit id="etProviderHasWrongDesignerAssembly">
        <source>Assembly attribute '{0}' refers to a designer assembly '{1}' which cannot be loaded or doesn't exist. {2}</source>
        <target state="translated">組件屬性 '{0}' 參考的設計工具組件 '{1}' 無法載入或不存在。{2}</target>
        <note />
      </trans-unit>
      <trans-unit id="etProviderDoesNotHaveValidConstructor">
        <source>The type provider does not have a valid constructor. A constructor taking either no arguments or one argument of type 'TypeProviderConfig' was expected.</source>
        <target state="translated">型別提供者沒有有效的建構函式。建構函式必須不接受任何引數，或是接受型別 'TypeProviderConfig' 的一個引數。</target>
        <note />
      </trans-unit>
      <trans-unit id="etProviderError">
        <source>The type provider '{0}' reported an error: {1}</source>
        <target state="translated">型別提供者 '{0}' 已回報錯誤: {1}</target>
        <note />
      </trans-unit>
      <trans-unit id="etIncorrectParameterExpression">
        <source>The type provider '{0}' used an invalid parameter in the ParameterExpression: {1}</source>
        <target state="translated">型別提供者 '{0}' 在 ParameterExpression 中使用的參數無效: {1}</target>
        <note />
      </trans-unit>
      <trans-unit id="etIncorrectProvidedMethod">
        <source>The type provider '{0}' provided a method with a name '{1}' and metadata token '{2}', which is not reported among its methods of its declaring type '{3}'</source>
        <target state="translated">型別提供者 '{0}' 提供的方法具有名稱 '{1}'，以及中繼資料語彙基元 '{2}'，其中該語彙基元未在其宣告類型 '{3}' 的方法中報告</target>
        <note />
      </trans-unit>
      <trans-unit id="etIncorrectProvidedConstructor">
        <source>The type provider '{0}' provided a constructor which is not reported among the constructors of its declaring type '{1}'</source>
        <target state="translated">型別提供者 '{0}' 所提供的建構函式未在宣告類型 '{1}' 的任何建構函式中報告</target>
        <note />
      </trans-unit>
      <trans-unit id="etDirectReferenceToGeneratedTypeNotAllowed">
        <source>A direct reference to the generated type '{0}' is not permitted. Instead, use a type definition, e.g. 'type TypeAlias = &lt;path&gt;'. This indicates that a type provider adds generated types to your assembly.</source>
        <target state="translated">不允許所產生型別 '{0}' 的直接參考。請改用型別定義，例如 'type TypeAlias = &lt;path&gt;'。這表示型別提供者會將產生的型別加入您的組件。</target>
        <note />
      </trans-unit>
      <trans-unit id="etProvidedTypeHasUnexpectedPath">
        <source>Expected provided type with path '{0}' but provided type has path '{1}'</source>
        <target state="translated">提供之類型的路徑必須是 '{0}' 但卻具有路徑 '{1}'</target>
        <note />
      </trans-unit>
      <trans-unit id="etUnexpectedNullFromProvidedTypeMember">
        <source>Unexpected 'null' return value from provided type '{0}' member '{1}'</source>
        <target state="translated">提供之類型 '{0}' 成員 '{1}' 中有未預期的 'null' 傳回值</target>
        <note />
      </trans-unit>
      <trans-unit id="etUnexpectedExceptionFromProvidedMemberMember">
        <source>Unexpected exception from member '{0}' of provided type '{1}' member '{2}': {3}</source>
        <target state="translated">提供之類型 '{1}' 成員 '{2}' 的成員 '{0}' 發生未預期的例外狀況: {3}</target>
        <note />
      </trans-unit>
      <trans-unit id="etNestedProvidedTypesDoNotTakeStaticArgumentsOrGenericParameters">
        <source>Nested provided types do not take static arguments or generic parameters</source>
        <target state="translated">提供的巢狀類型不接受靜態引數或泛型參數</target>
        <note />
      </trans-unit>
      <trans-unit id="etInvalidStaticArgument">
        <source>Invalid static argument to provided type. Expected an argument of kind '{0}'.</source>
        <target state="translated">提供之類型的靜態引數無效。必須是 '{0}' 類型的引數。</target>
        <note />
      </trans-unit>
      <trans-unit id="etErrorApplyingStaticArgumentsToType">
        <source>An error occured applying the static arguments to a provided type</source>
        <target state="translated">將靜態引數套用至提供的類型時發生錯誤</target>
        <note />
      </trans-unit>
      <trans-unit id="etUnknownStaticArgumentKind">
        <source>Unknown static argument kind '{0}' when resolving a reference to a provided type or method '{1}'</source>
        <target state="translated">為所提供的類型或方法 '{1}' 解析參考時，發現未知的靜態引數類型 '{0}'</target>
        <note />
      </trans-unit>
      <trans-unit id="invalidNamespaceForProvidedType">
        <source>invalid namespace for provided type</source>
        <target state="translated">提供之類型的命名空間無效</target>
        <note />
      </trans-unit>
      <trans-unit id="invalidFullNameForProvidedType">
        <source>invalid full name for provided type</source>
        <target state="translated">提供之類型的完整名稱無效</target>
        <note />
      </trans-unit>
      <trans-unit id="etProviderReturnedNull">
        <source>The type provider returned 'null', which is not a valid return value from '{0}'</source>
        <target state="translated">型別提供者傳回的 'null' 不是 '{0}' 中的有效傳回值</target>
        <note />
      </trans-unit>
      <trans-unit id="etTypeProviderConstructorException">
        <source>The type provider constructor has thrown an exception: {0}</source>
        <target state="translated">型別提供者建構函式擲回例外狀況: {0}</target>
        <note />
      </trans-unit>
      <trans-unit id="etNullProvidedExpression">
        <source>Type provider '{0}' returned null from GetInvokerExpression.</source>
        <target state="translated">型別提供者 '{0}' 從 GetInvokerExpression 傳回 null。</target>
        <note />
      </trans-unit>
      <trans-unit id="etProvidedAppliedTypeHadWrongName">
        <source>The type provider '{0}' returned an invalid type from 'ApplyStaticArguments'. A type with name '{1}' was expected, but a type with name '{2}' was returned.</source>
        <target state="translated">型別提供者 '{0}' 從 'ApplyStaticArguments' 傳回的型別無效。必須是名為 '{1}' 的型別，但傳回名為 '{2}' 的型別。</target>
        <note />
      </trans-unit>
      <trans-unit id="etProvidedAppliedMethodHadWrongName">
        <source>The type provider '{0}' returned an invalid method from 'ApplyStaticArgumentsForMethod'. A method with name '{1}' was expected, but a method with name '{2}' was returned.</source>
        <target state="translated">型別提供者 '{0}' 從 'ApplyStaticArgumentsForMethod' 傳回的方法無效。必須是名為 '{1}' 的方法，但傳回名為 '{2}' 的方法。</target>
        <note />
      </trans-unit>
      <trans-unit id="tcTypeTestLossy">
        <source>This type test or downcast will erase the provided type '{0}' to the type '{1}'</source>
        <target state="translated">這個類型測試或向下轉型會將提供的類型 '{0}' 清除為類型 '{1}'。</target>
        <note />
      </trans-unit>
      <trans-unit id="tcTypeCastErased">
        <source>This downcast will erase the provided type '{0}' to the type '{1}'.</source>
        <target state="translated">這個向下轉型會將提供的類型 '{0}' 清除為類型 '{1}'。</target>
        <note />
      </trans-unit>
      <trans-unit id="tcTypeTestErased">
        <source>This type test with a provided type '{0}' is not allowed because this provided type will be erased to '{1}' at runtime.</source>
        <target state="translated">不允許這個含有提供之類型 '{0}' 的類型測試，因為這個提供的類型將在執行階段清除為 '{1}'。</target>
        <note />
      </trans-unit>
      <trans-unit id="tcCannotInheritFromErasedType">
        <source>Cannot inherit from erased provided type</source>
        <target state="translated">無法繼承自清除的提供類型</target>
        <note />
      </trans-unit>
      <trans-unit id="etInvalidTypeProviderAssemblyName">
        <source>Assembly '{0}' hase TypeProviderAssembly attribute with invalid value '{1}'. The value should be a valid assembly name</source>
        <target state="translated">組件 '{0}' 的 TypeProviderAssembly 屬性值 '{1}' 無效。此值必須是有效的屬性名稱</target>
        <note />
      </trans-unit>
      <trans-unit id="tcInvalidMemberNameCtor">
        <source>Invalid member name. Members may not have name '.ctor' or '.cctor'</source>
        <target state="translated">無效的成員名稱。成員不能有名稱 '.ctor' 或 '.cctor'</target>
        <note />
      </trans-unit>
      <trans-unit id="tcInferredGenericTypeGivesRiseToInconsistency">
        <source>The function or member '{0}' is used in a way that requires further type annotations at its definition to ensure consistency of inferred types. The inferred signature is '{1}'.</source>
        <target state="translated">函式或成員 '{0}' 的使用方式要求在定義處必須有進一步的類型註釋，才能確保推斷類型的一致性。推斷的簽章為 '{1}'。</target>
        <note />
      </trans-unit>
      <trans-unit id="tcInvalidTypeArgumentCount">
        <source>The number of type arguments did not match: '{0}' given, '{1}' expected. This may be related to a previously reported error.</source>
        <target state="translated">型別引數的數目不符: 提供了 '{0}'，但必須是 '{1}'。這可能與先前報告的錯誤有關。</target>
        <note />
      </trans-unit>
      <trans-unit id="tcCannotOverrideSealedMethod">
        <source>Cannot override inherited member '{0}' because it is sealed</source>
        <target state="translated">無法覆寫繼承的成員 '{0}'，因為它已密封</target>
        <note />
      </trans-unit>
      <trans-unit id="etProviderErrorWithContext">
        <source>The type provider '{0}' reported an error in the context of provided type '{1}', member '{2}'. The error: {3}</source>
        <target state="translated">型別提供者 '{0}' 已回報所提供型別 '{1}'，成員 '{2}' 的內容中出現錯誤。錯誤: {3}</target>
        <note />
      </trans-unit>
      <trans-unit id="etProvidedTypeWithNameException">
        <source>An exception occurred when accessing the '{0}' of a provided type: {1}</source>
        <target state="translated">存取提供之類型的 '{0}' 時發生例外狀況: {1}</target>
        <note />
      </trans-unit>
      <trans-unit id="etProvidedTypeWithNullOrEmptyName">
        <source>The '{0}' of a provided type was null or empty.</source>
        <target state="translated">提供之類型的 '{0}' 為 null 或空白。</target>
        <note />
      </trans-unit>
      <trans-unit id="etIllegalCharactersInTypeName">
        <source>Character '{0}' is not allowed in provided type name '{1}'</source>
        <target state="translated">提供的類型名稱 '{1}' 中不允許使用字元 '{0}'</target>
        <note />
      </trans-unit>
      <trans-unit id="tcJoinMustUseSimplePattern">
        <source>In queries, '{0}' must use a simple pattern</source>
        <target state="translated">在查詢中，'{0}' 必須使用簡單模式</target>
        <note />
      </trans-unit>
      <trans-unit id="tcMissingCustomOperation">
        <source>A custom query operation for '{0}' is required but not specified</source>
        <target state="translated">需要 '{0}' 的自訂查詢作業，但未指定</target>
        <note />
      </trans-unit>
      <trans-unit id="etBadUnnamedStaticArgs">
        <source>Named static arguments must come after all unnamed static arguments</source>
        <target state="translated">具名靜態引數必須在所有未命名靜態引數的後面</target>
        <note />
      </trans-unit>
      <trans-unit id="etStaticParameterRequiresAValue">
        <source>The static parameter '{0}' of the provided type or method '{1}' requires a value. Static parameters to type providers may be optionally specified using named arguments, e.g. '{2}&lt;{3}=...&gt;'.</source>
        <target state="translated">所提供之類型或方法 '{1}' 的靜態參數 '{0}' 需要值。型別提供者可以選擇使用具名引數 (例如 '{2}&lt;{3}=...&gt;') 來指定靜態參數。</target>
        <note />
      </trans-unit>
      <trans-unit id="etNoStaticParameterWithName">
        <source>No static parameter exists with name '{0}'</source>
        <target state="translated">沒有名稱為 '{0}' 的靜態參數</target>
        <note />
      </trans-unit>
      <trans-unit id="etStaticParameterAlreadyHasValue">
        <source>The static parameter '{0}' has already been given a value</source>
        <target state="translated">已經為靜態參數 '{0}' 指定值</target>
        <note />
      </trans-unit>
      <trans-unit id="etMultipleStaticParameterWithName">
        <source>Multiple static parameters exist with name '{0}'</source>
        <target state="translated">有多個名稱為 '{0}' 的靜態參數</target>
        <note />
      </trans-unit>
      <trans-unit id="tcCustomOperationMayNotBeUsedInConjunctionWithNonSimpleLetBindings">
        <source>A custom operation may not be used in conjunction with a non-value or recursive 'let' binding in another part of this computation expression</source>
        <target state="translated">自訂作業不能與這個計算運算式另一部分中的非值或遞迴 'let' 繫結一起使用</target>
        <note />
      </trans-unit>
      <trans-unit id="tcCustomOperationMayNotBeUsedHere">
        <source>A custom operation may not be used in conjunction with 'use', 'try/with', 'try/finally', 'if/then/else' or 'match' operators within this computation expression</source>
        <target state="translated">自訂作業不能與這個計算運算式內的 'use'、'try/with'、'try/finally'、'if/then/else' 或 'match' 運算子一起使用</target>
        <note />
      </trans-unit>
      <trans-unit id="tcCustomOperationMayNotBeOverloaded">
        <source>The custom operation '{0}' refers to a method which is overloaded. The implementations of custom operations may not be overloaded.</source>
        <target state="translated">自訂作業 '{0}' 參考的方法已多載。可能無法多載自訂作業的實作。</target>
        <note />
      </trans-unit>
      <trans-unit id="tcIfThenElseMayNotBeUsedWithinQueries">
        <source>An if/then/else expression may not be used within queries. Consider using either an if/then expression, or use a sequence expression instead.</source>
        <target state="translated">不可以在查詢中使用 if/then/else 運算式。請考慮使用 if/then 運算式，或者改用循序項運算式。</target>
        <note />
      </trans-unit>
      <trans-unit id="ilxgenUnexpectedArgumentToMethodHandleOfDuringCodegen">
        <source>Invalid argument to 'methodhandleof' during codegen</source>
        <target state="translated">codegen 期間 'methodhandleof' 的引數無效</target>
        <note />
      </trans-unit>
      <trans-unit id="etProvidedTypeReferenceMissingArgument">
        <source>A reference to a provided type was missing a value for the static parameter '{0}'. You may need to recompile one or more referenced assemblies.</source>
        <target state="translated">提供之類型的參考遺漏靜態參數 '{0}' 的值。您可能需要重新編譯一或多個參考的組件。</target>
        <note />
      </trans-unit>
      <trans-unit id="etProvidedTypeReferenceInvalidText">
        <source>A reference to a provided type had an invalid value '{0}' for a static parameter. You may need to recompile one or more referenced assemblies.</source>
        <target state="translated">提供之類型的參考具有靜態參數的無效值 '{0}'。您可能需要重新編譯一或多個參考的組件。</target>
        <note />
      </trans-unit>
      <trans-unit id="tcCustomOperationNotUsedCorrectly">
        <source>'{0}' is not used correctly. This is a custom operation in this query or computation expression.</source>
        <target state="translated">'{0}' 未正確使用。這是這個查詢或計算運算式中的自訂作業。</target>
        <note />
      </trans-unit>
      <trans-unit id="tcCustomOperationNotUsedCorrectly2">
        <source>'{0}' is not used correctly. Usage: {1}. This is a custom operation in this query or computation expression.</source>
        <target state="translated">未正確使用 '{0}'。使用方式: {1}。此為這個查詢或計算運算式中的自訂作業。</target>
        <note />
      </trans-unit>
      <trans-unit id="customOperationTextLikeJoin">
        <source>{0} var in collection {1} (outerKey = innerKey). Note that parentheses are required after '{2}'</source>
        <target state="translated">{0} var in collection {1} (outerKey = innerKey)。注意: '{2}' 之後須有括號</target>
        <note />
      </trans-unit>
      <trans-unit id="customOperationTextLikeGroupJoin">
        <source>{0} var in collection {1} (outerKey = innerKey) into group. Note that parentheses are required after '{2}'</source>
        <target state="translated">{0} var in collection {1} (outerKey = innerKey) into group。注意: '{2}' 之後須有括號</target>
        <note />
      </trans-unit>
      <trans-unit id="customOperationTextLikeZip">
        <source>{0} var in collection</source>
        <target state="translated">{0} var in collection</target>
        <note />
      </trans-unit>
      <trans-unit id="tcBinaryOperatorRequiresVariable">
        <source>'{0}' must be followed by a variable name. Usage: {1}.</source>
        <target state="translated">'{0}' 之後必須接著變數名稱。使用方式: {1}。</target>
        <note />
      </trans-unit>
      <trans-unit id="tcOperatorIncorrectSyntax">
        <source>Incorrect syntax for '{0}'. Usage: {1}.</source>
        <target state="translated">{0}' 的語法不正確。使用方式: {1}。</target>
        <note />
      </trans-unit>
      <trans-unit id="tcBinaryOperatorRequiresBody">
        <source>'{0}' must come after a 'for' selection clause and be followed by the rest of the query. Syntax: ... {1} ...</source>
        <target state="translated">'{0}' 必須跟在 'for' 選取範圍子句後面，之後再接其餘的查詢。語法: ... {1} ...</target>
        <note />
      </trans-unit>
      <trans-unit id="tcCustomOperationHasIncorrectArgCount">
        <source>'{0}' is used with an incorrect number of arguments. This is a custom operation in this query or computation expression. Expected {1} argument(s), but given {2}.</source>
        <target state="translated">'{0}' 搭配使用的引數數目不正確。這是此查詢或計算運算式中的自訂作業。必須是 {1} 個引數，但提供了 {2} 個。</target>
        <note />
      </trans-unit>
      <trans-unit id="parsExpectedExpressionAfterToken">
        <source>Expected an expression after this point</source>
        <target state="translated">在這個點之後必須有運算式</target>
        <note />
      </trans-unit>
      <trans-unit id="parsExpectedTypeAfterToken">
        <source>Expected a type after this point</source>
        <target state="translated">在這個點之後必須有類型</target>
        <note />
      </trans-unit>
      <trans-unit id="parsUnmatchedLBrackLess">
        <source>Unmatched '[&lt;'. Expected closing '&gt;]'</source>
        <target state="translated">'[&lt;' 不成對。必須要有結尾的 '&gt;]'</target>
        <note />
      </trans-unit>
      <trans-unit id="parsUnexpectedEndOfFileMatch">
        <source>Unexpected end of input in 'match' expression. Expected 'match &lt;expr&gt; with | &lt;pat&gt; -&gt; &lt;expr&gt; | &lt;pat&gt; -&gt; &lt;expr&gt; ...'.</source>
        <target state="translated">'match' 運算式中不能以輸入結尾。必須是 'match &lt;expr&gt; with | &lt;pat&gt; -&gt; &lt;expr&gt; | &lt;pat&gt; -&gt; &lt;expr&gt; ...'。</target>
        <note />
      </trans-unit>
      <trans-unit id="parsUnexpectedEndOfFileTry">
        <source>Unexpected end of input in 'try' expression. Expected 'try &lt;expr&gt; with &lt;rules&gt;' or 'try &lt;expr&gt; finally &lt;expr&gt;'.</source>
        <target state="translated">'try' 運算式中不能以輸入結尾。必須是 'try &lt;expr&gt; with &lt;rules&gt;' 或 'try &lt;expr&gt; finally &lt;expr&gt;'。</target>
        <note />
      </trans-unit>
      <trans-unit id="parsUnexpectedEndOfFileWhile">
        <source>Unexpected end of input in 'while' expression. Expected 'while &lt;expr&gt; do &lt;expr&gt;'.</source>
        <target state="translated">'while' 運算式中不能以輸入結尾。必須是 'while &lt;expr&gt; do &lt;expr&gt;'。</target>
        <note />
      </trans-unit>
      <trans-unit id="parsUnexpectedEndOfFileFor">
        <source>Unexpected end of input in 'for' expression. Expected 'for &lt;pat&gt; in &lt;expr&gt; do &lt;expr&gt;'.</source>
        <target state="translated">'for' 運算式中不能以輸入結尾。必須是 'for &lt;pat&gt; in &lt;expr&gt; do &lt;expr&gt;'。</target>
        <note />
      </trans-unit>
      <trans-unit id="parsUnexpectedEndOfFileWith">
        <source>Unexpected end of input in 'match' or 'try' expression</source>
        <target state="translated">'match' 或 'try' 運算式中不能以輸入結尾</target>
        <note />
      </trans-unit>
      <trans-unit id="parsUnexpectedEndOfFileThen">
        <source>Unexpected end of input in 'then' branch of conditional expression. Expected 'if &lt;expr&gt; then &lt;expr&gt;' or 'if &lt;expr&gt; then &lt;expr&gt; else &lt;expr&gt;'.</source>
        <target state="translated">條件運算式的 'then' 分支中不能以輸入結尾。必須是 'if &lt;expr&gt; then &lt;expr&gt;' 或 'if &lt;expr&gt; then &lt;expr&gt; else &lt;expr&gt;'。</target>
        <note />
      </trans-unit>
      <trans-unit id="parsUnexpectedEndOfFileElse">
        <source>Unexpected end of input in 'else' branch of conditional expression. Expected 'if &lt;expr&gt; then &lt;expr&gt;' or 'if &lt;expr&gt; then &lt;expr&gt; else &lt;expr&gt;'.</source>
        <target state="translated">條件運算式的 'else' 分支中不能以輸入結尾。必須是 'if &lt;expr&gt; then &lt;expr&gt;' 或 'if &lt;expr&gt; then &lt;expr&gt; else &lt;expr&gt;'。</target>
        <note />
      </trans-unit>
      <trans-unit id="parsUnexpectedEndOfFileFunBody">
        <source>Unexpected end of input in body of lambda expression. Expected 'fun &lt;pat&gt; ... &lt;pat&gt; -&gt; &lt;expr&gt;'.</source>
        <target state="translated">Lambda 運算式的主體中不能以輸入結尾。必須是 'fun &lt;pat&gt; ... &lt;pat&gt; -&gt; &lt;expr&gt;'。</target>
        <note />
      </trans-unit>
      <trans-unit id="parsUnexpectedEndOfFileTypeArgs">
        <source>Unexpected end of input in type arguments</source>
        <target state="translated">類型引數中不能以輸入結尾</target>
        <note />
      </trans-unit>
      <trans-unit id="parsUnexpectedEndOfFileTypeSignature">
        <source>Unexpected end of input in type signature</source>
        <target state="translated">類型簽章中不能以輸入結尾</target>
        <note />
      </trans-unit>
      <trans-unit id="parsUnexpectedEndOfFileTypeDefinition">
        <source>Unexpected end of input in type definition</source>
        <target state="translated">類型定義中不能以輸入結尾</target>
        <note />
      </trans-unit>
      <trans-unit id="parsUnexpectedEndOfFileObjectMembers">
        <source>Unexpected end of input in object members</source>
        <target state="translated">物件成員中不能以輸入結尾</target>
        <note />
      </trans-unit>
      <trans-unit id="parsUnexpectedEndOfFileDefinition">
        <source>Unexpected end of input in value, function or member definition</source>
        <target state="translated">值、函式或成員定義中不能以輸入結尾</target>
        <note />
      </trans-unit>
      <trans-unit id="parsUnexpectedEndOfFileExpression">
        <source>Unexpected end of input in expression</source>
        <target state="translated">運算式中不能以輸入結尾</target>
        <note />
      </trans-unit>
      <trans-unit id="parsExpectedNameAfterToken">
        <source>Unexpected end of type. Expected a name after this point.</source>
        <target state="translated">不能以類型結尾。在這個點之後必須有名稱。</target>
        <note />
      </trans-unit>
      <trans-unit id="parsUnmatchedLet">
        <source>Incomplete value or function definition. If this is in an expression, the body of the expression must be indented to the same column as the 'let' keyword.</source>
        <target state="translated">不完整的值或函式定義。如果這是運算式，運算式的主體必須縮排成與 'let' 關鍵字在同一欄。</target>
        <note />
      </trans-unit>
      <trans-unit id="parsUnmatchedLetBang">
        <source>Incomplete value definition. If this is in an expression, the body of the expression must be indented to the same column as the 'let!' keyword.</source>
        <target state="translated">不完整的值定義。如果這是運算式，運算式的主體必須縮排成與 'let!' 關鍵字在同一欄。</target>
        <note />
      </trans-unit>
      <trans-unit id="parsUnmatchedUseBang">
        <source>Incomplete value definition. If this is in an expression, the body of the expression must be indented to the same column as the 'use!' keyword.</source>
        <target state="translated">不完整的值定義。如果這是運算式，運算式的主體必須縮排成與 'use!' 關鍵字在同一欄。</target>
        <note />
      </trans-unit>
      <trans-unit id="parsUnmatchedUse">
        <source>Incomplete value definition. If this is in an expression, the body of the expression must be indented to the same column as the 'use' keyword.</source>
        <target state="translated">不完整的值定義。如果這是運算式，運算式的主體必須縮排成與 'use' 關鍵字在同一欄。</target>
        <note />
      </trans-unit>
      <trans-unit id="parsWhileDoExpected">
        <source>Missing 'do' in 'while' expression. Expected 'while &lt;expr&gt; do &lt;expr&gt;'.</source>
        <target state="translated">'while' 運算式中遺漏 'do'。必須是 'while &lt;expr&gt; do &lt;expr&gt;'。</target>
        <note />
      </trans-unit>
      <trans-unit id="parsForDoExpected">
        <source>Missing 'do' in 'for' expression. Expected 'for &lt;pat&gt; in &lt;expr&gt; do &lt;expr&gt;'.</source>
        <target state="translated">'for' 運算式中遺漏 'do'。必須是 'for &lt;pat&gt; in &lt;expr&gt; do &lt;expr&gt;'。</target>
        <note />
      </trans-unit>
      <trans-unit id="tcInvalidRelationInJoin">
        <source>Invalid join relation in '{0}'. Expected 'expr &lt;op&gt; expr', where &lt;op&gt; is =, =?, ?= or ?=?.</source>
        <target state="translated">'{0}' 中的聯結關聯無效。必須是 'expr &lt;op&gt; expr'，其中 &lt;op&gt; 是 =、=?、?= 或 ?=?。</target>
        <note />
      </trans-unit>
      <trans-unit id="typeInfoCallsWord">
        <source>Calls</source>
        <target state="translated">呼叫</target>
        <note />
      </trans-unit>
      <trans-unit id="impInvalidNumberOfGenericArguments">
        <source>Invalid number of generic arguments to type '{0}' in provided type. Expected '{1}' arguments, given '{2}'.</source>
        <target state="translated">提供之類型中類型 '{0}' 的泛型引數數目無效。必須是 '{1}' 個引數，但提供了 '{2}' 個。</target>
        <note />
      </trans-unit>
      <trans-unit id="impInvalidMeasureArgument1">
        <source>Invalid value '{0}' for unit-of-measure parameter '{1}'</source>
        <target state="translated">測量單位參數 '{1}' 的值 '{0}' 無效</target>
        <note />
      </trans-unit>
      <trans-unit id="impInvalidMeasureArgument2">
        <source>Invalid value unit-of-measure parameter '{0}'</source>
        <target state="translated">無效的測量單位參數 '{0}' 值</target>
        <note />
      </trans-unit>
      <trans-unit id="etPropertyNeedsCanWriteOrCanRead">
        <source>Property '{0}' on provided type '{1}' is neither readable nor writable as it has CanRead=false and CanWrite=false</source>
        <target state="translated">提供之類型 '{1}' 上的屬性 '{0}' 不是可讀取的，也不是可寫入的，因為它具有 CanRead=false 和 CanWrite=false</target>
        <note />
      </trans-unit>
      <trans-unit id="tcIntoNeedsRestOfQuery">
        <source>A use of 'into' must be followed by the remainder of the computation</source>
        <target state="translated">使用 'into' 時，之後必須接計算的其餘部分</target>
        <note />
      </trans-unit>
      <trans-unit id="tcOperatorDoesntAcceptInto">
        <source>The operator '{0}' does not accept the use of 'into'</source>
        <target state="translated">運算子 '{0}' 不接受使用 'into'</target>
        <note />
      </trans-unit>
      <trans-unit id="tcCustomOperationInvalid">
        <source>The definition of the custom operator '{0}' does not use a valid combination of attribute flags</source>
        <target state="translated">自訂運算子 '{0}' 的定義未使用屬性旗標的有效組合</target>
        <note />
      </trans-unit>
      <trans-unit id="tcThisTypeMayNotHaveACLIMutableAttribute">
        <source>This type definition may not have the 'CLIMutable' attribute. Only record types may have this attribute.</source>
        <target state="translated">這個類型定義不能有 'CLIMutable' 屬性。只有記錄類型可以有這個屬性。</target>
        <note />
      </trans-unit>
      <trans-unit id="tcAutoPropertyRequiresImplicitConstructionSequence">
        <source>'member val' definitions are only permitted in types with a primary constructor. Consider adding arguments to your type definition, e.g. 'type X(args) = ...'.</source>
        <target state="translated">'member val' 定義只能用於含有主要建構函式的類型中。請考慮在您的類型定義加入引數，例如 'type X(args) = ...'。</target>
        <note />
      </trans-unit>
      <trans-unit id="parsMutableOnAutoPropertyShouldBeGetSet">
        <source>Property definitions may not be declared mutable. To indicate that this property can be set, use 'member val PropertyName = expr with get,set'.</source>
        <target state="translated">屬性定義不可以宣告為可變動。若要表示這個屬性可以設定，請使用 'member val PropertyName = expr with get,set'。</target>
        <note />
      </trans-unit>
      <trans-unit id="parsMutableOnAutoPropertyShouldBeGetSetNotJustSet">
        <source>To indicate that this property can be set, use 'member val PropertyName = expr with get,set'.</source>
        <target state="translated">若要表示這個屬性可以設定，請使用 'member val PropertyName = expr with get,set'。</target>
        <note />
      </trans-unit>
      <trans-unit id="chkNoByrefsOfByrefs">
        <source>Type '{0}' is illegal because in byref&lt;T&gt;, T cannot contain byref types.</source>
        <target state="translated">類型 '{0}' 不合法，因為在 byref&lt;T&gt; 中，T 不能包含 byref 類型。</target>
        <note />
      </trans-unit>
      <trans-unit id="tastopsMaxArrayThirtyTwo">
        <source>F# supports array ranks between 1 and 32. The value {0} is not allowed.</source>
        <target state="translated">F# 支援 1 至 32 個陣列陣序。不允許值 {0}。</target>
        <note />
      </trans-unit>
      <trans-unit id="tcNoIntegerForLoopInQuery">
        <source>In queries, use the form 'for x in n .. m do ...' for ranging over integers</source>
        <target state="translated">在查詢中，請針對涵蓋的整數使用 'for x in n .. m do ...' 格式</target>
        <note />
      </trans-unit>
      <trans-unit id="tcNoWhileInQuery">
        <source>'while' expressions may not be used in queries</source>
        <target state="translated">'while' 運算式不可用於查詢中</target>
        <note />
      </trans-unit>
      <trans-unit id="tcNoTryFinallyInQuery">
        <source>'try/finally' expressions may not be used in queries</source>
        <target state="translated">'try/finally' 運算式不可用於查詢中</target>
        <note />
      </trans-unit>
      <trans-unit id="tcUseMayNotBeUsedInQueries">
        <source>'use' expressions may not be used in queries</source>
        <target state="translated">'use' 運算式不可用於查詢中</target>
        <note />
      </trans-unit>
      <trans-unit id="tcBindMayNotBeUsedInQueries">
        <source>'let!', 'use!' and 'do!' expressions may not be used in queries</source>
        <target state="translated">'let!'、'use!' 和 'do!' 運算式不可用於查詢</target>
        <note />
      </trans-unit>
      <trans-unit id="tcReturnMayNotBeUsedInQueries">
        <source>'return' and 'return!' may not be used in queries</source>
        <target state="translated">'return' 和 'return!' 不可用於查詢中</target>
        <note />
      </trans-unit>
      <trans-unit id="tcUnrecognizedQueryOperator">
        <source>This is not a known query operator. Query operators are identifiers such as 'select', 'where', 'sortBy', 'thenBy', 'groupBy', 'groupValBy', 'join', 'groupJoin', 'sumBy' and 'averageBy', defined using corresponding methods on the 'QueryBuilder' type.</source>
        <target state="translated">這不是已知的查詢運算子。查詢運算子是 'QueryBuilder' 類型上使用對應方法定義的識別碼，例如 'select'、'where'、'sortBy'、'thenBy'、'groupBy'、'groupValBy'、'join'、'groupJoin'、'sumBy' 和 'averageBy'。</target>
        <note />
      </trans-unit>
      <trans-unit id="tcTryWithMayNotBeUsedInQueries">
        <source>'try/with' expressions may not be used in queries</source>
        <target state="translated">不可以在查詢中使用 'try/with' 運算式</target>
        <note />
      </trans-unit>
      <trans-unit id="tcNonSimpleLetBindingInQuery">
        <source>This 'let' definition may not be used in a query. Only simple value definitions may be used in queries.</source>
        <target state="translated">這個 'let' 定義不可用於查詢中。只有簡單值定義可用於查詢中。</target>
        <note />
      </trans-unit>
      <trans-unit id="etTooManyStaticParameters">
        <source>Too many static parameters. Expected at most {0} parameters, but got {1} unnamed and {2} named parameters.</source>
        <target state="translated">靜態參數太多。最多必須有 {0} 個參數，但收到 {1} 個未命名參數及 {2} 個具名參數。</target>
        <note />
      </trans-unit>
      <trans-unit id="infosInvalidProvidedLiteralValue">
        <source>Invalid provided literal value '{0}'</source>
        <target state="translated">提供的常值 '{0}' 無效</target>
        <note />
      </trans-unit>
      <trans-unit id="invalidPlatformTarget">
        <source>The 'anycpu32bitpreferred' platform can only be used with EXE targets. You must use 'anycpu' instead.</source>
        <target state="translated">'anycpu32bitpreferred' 平台只能與 EXE 目標搭配使用。您必須改用 'anycpu'。</target>
        <note />
      </trans-unit>
      <trans-unit id="tcThisValueMayNotBeInlined">
        <source>This member, function or value declaration may not be declared 'inline'</source>
        <target state="translated">這個成員、函式或值宣告不能宣告為 'inline'</target>
        <note />
      </trans-unit>
      <trans-unit id="etErasedTypeUsedInGeneration">
        <source>The provider '{0}' returned a non-generated type '{1}' in the context of a set of generated types. Consider adjusting the type provider to only return generated types.</source>
        <target state="translated">提供者 '{0}' 在一組所產生型別的內容中，傳回非產生的型別 '{1}'。請考慮調整型別提供者以便僅傳回產生的型別。</target>
        <note />
      </trans-unit>
      <trans-unit id="tcUnrecognizedQueryBinaryOperator">
        <source>Arguments to query operators may require parentheses, e.g. 'where (x &gt; y)' or 'groupBy (x.Length / 10)'</source>
        <target state="translated">查詢運算子的引數可能需要括號，例如 'where (x &gt; y)' 或 'groupBy (x.Length / 10)'</target>
        <note />
      </trans-unit>
      <trans-unit id="crefNoSetOfHole">
        <source>A quotation may not involve an assignment to or taking the address of a captured local variable</source>
        <target state="translated">引號可能與指派無關或與採用擷取之區域變數的位址無關</target>
        <note />
      </trans-unit>
      <trans-unit id="nicePrintOtherOverloads1">
        <source>+ 1 overload</source>
        <target state="translated">+ 1 個多載</target>
        <note />
      </trans-unit>
      <trans-unit id="nicePrintOtherOverloadsN">
        <source>+ {0} overloads</source>
        <target state="translated">+ {0} 個多載</target>
        <note />
      </trans-unit>
      <trans-unit id="erasedTo">
        <source>Erased to</source>
        <target state="translated">清除為</target>
        <note />
      </trans-unit>
      <trans-unit id="parsUnfinishedExpression">
        <source>Unexpected token '{0}' or incomplete expression</source>
        <target state="translated">未預期的語彙基元 '{0}' 或不完整的運算式</target>
        <note />
      </trans-unit>
      <trans-unit id="parsAttributeOnIncompleteCode">
        <source>Cannot find code target for this attribute, possibly because the code after the attribute is incomplete.</source>
        <target state="translated">找不到以此屬性為目標的程式碼，可能是因為屬性之後的程式碼不完整。</target>
        <note />
      </trans-unit>
      <trans-unit id="parsTypeNameCannotBeEmpty">
        <source>Type name cannot be empty.</source>
        <target state="translated">類型名稱不可為空白。</target>
        <note />
      </trans-unit>
      <trans-unit id="buildProblemReadingAssembly">
        <source>Problem reading assembly '{0}': {1}</source>
        <target state="translated">讀取組件 '{0}' 時發生問題: {1}</target>
        <note />
      </trans-unit>
      <trans-unit id="tcTPFieldMustBeLiteral">
        <source>Invalid provided field. Provided fields of erased provided types must be literals.</source>
        <target state="translated">提供的欄位無效。所清除之提供類型的提供欄位必須為常值。</target>
        <note />
      </trans-unit>
      <trans-unit id="loadingDescription">
        <source>(loading description...)</source>
        <target state="translated">(正在載入描述...)</target>
        <note />
      </trans-unit>
      <trans-unit id="descriptionUnavailable">
        <source>(description unavailable...)</source>
        <target state="translated">(無法使用描述...)</target>
        <note />
      </trans-unit>
      <trans-unit id="chkTyparMultipleClassConstraints">
        <source>A type variable has been constrained by multiple different class types. A type variable may only have one class constraint.</source>
        <target state="translated">類型變數受到多種不同類別類型約束。類型變數只能有一個類別條件約束。</target>
        <note />
      </trans-unit>
      <trans-unit id="tcMatchMayNotBeUsedWithQuery">
        <source>'match' expressions may not be used in queries</source>
        <target state="translated">不可以在查詢中使用 'match' 運算式</target>
        <note />
      </trans-unit>
      <trans-unit id="memberOperatorDefinitionWithNonTripleArgument">
        <source>Infix operator member '{0}' has {1} initial argument(s). Expected a tuple of 3 arguments</source>
        <target state="translated">中置運算子成員 '{0}' 有 {1} 個初始引數。必須是 3 個引數的元組</target>
        <note />
      </trans-unit>
      <trans-unit id="cannotResolveNullableOperators">
        <source>The operator '{0}' cannot be resolved. Consider opening the module 'Microsoft.FSharp.Linq.NullableOperators'.</source>
        <target state="translated">無法解析運算子 '{0}'。請考慮開啟模組 'Microsoft.FSharp.Linq.NullableOperators'。</target>
        <note />
      </trans-unit>
      <trans-unit id="tcOperatorRequiresIn">
        <source>'{0}' must be followed by 'in'. Usage: {1}.</source>
        <target state="translated">’{0}' 之後必須是 'in'。使用方式: {1}。</target>
        <note />
      </trans-unit>
      <trans-unit id="parsIllegalMemberVarInObjectImplementation">
        <source>Neither 'member val' nor 'override val' definitions are permitted in object expressions.</source>
        <target state="translated">物件運算式中不允許使用 'member val' 和 'override val' 定義。</target>
        <note />
      </trans-unit>
      <trans-unit id="tcEmptyCopyAndUpdateRecordInvalid">
        <source>Copy-and-update record expressions must include at least one field.</source>
        <target state="translated">複製並更新記錄運算式必須至少包含一個欄位。</target>
        <note />
      </trans-unit>
      <trans-unit id="parsUnderscoreInvalidFieldName">
        <source>'_' cannot be used as field name</source>
        <target state="translated">'_' 不可做為欄位名稱</target>
        <note />
      </trans-unit>
      <trans-unit id="tcGeneratedTypesShouldBeInternalOrPrivate">
        <source>The provided types generated by this use of a type provider may not be used from other F# assemblies and should be marked internal or private. Consider using 'type internal TypeName = ...' or 'type private TypeName = ...'.</source>
        <target state="translated">以這種方式使用型別提供者所產生的提供型別不能在其他 F# 組件中使用，而且應該標記為內部或私用。請考慮使用 'type internal TypeName = ...' 或 'type private TypeName = ...'。</target>
        <note />
      </trans-unit>
      <trans-unit id="chkGetterAndSetterHaveSamePropertyType">
        <source>A property's getter and setter must have the same type. Property '{0}' has getter of type '{1}' but setter of type '{2}'.</source>
        <target state="translated">屬性的 getter 和 setter 必須具有相同類型。屬性 '{0}' 的 getter 類型為 '{1}'，但 setter 類型為 '{2}'。</target>
        <note />
      </trans-unit>
      <trans-unit id="tcRuntimeSuppliedMethodCannotBeUsedInUserCode">
        <source>Array method '{0}' is supplied by the runtime and cannot be directly used in code. For operations with array elements consider using family of GetArray/SetArray functions from LanguagePrimitives.IntrinsicFunctions module.</source>
        <target state="translated">陣列方法 '{0}' 是由執行階段所提供，無法直接用於程式碼中。對於含有陣列元素的作業，請考慮使用 LanguagePrimitives.IntrinsicFunctions 模組中的 GetArray/SetArray 函式系列。</target>
        <note />
      </trans-unit>
      <trans-unit id="tcUnionCaseConstructorDoesNotHaveFieldWithGivenName">
        <source>Union case/exception '{0}' does not have field named '{1}'.</source>
        <target state="translated">等位/例外狀況 '{0}' 沒有名為 '{1}' 的欄位。</target>
        <note />
      </trans-unit>
      <trans-unit id="tcUnionCaseFieldCannotBeUsedMoreThanOnce">
        <source>Union case/exception field '{0}' cannot be used more than once.</source>
        <target state="translated">等位/例外狀況欄位 '{0}' 不可以重複使用。</target>
        <note />
      </trans-unit>
      <trans-unit id="tcFieldNameIsUsedModeThanOnce">
        <source>Named field '{0}' is used more than once.</source>
        <target state="translated">具名欄位 '{0}' 使用一次以上。</target>
        <note />
      </trans-unit>
      <trans-unit id="tcFieldNameConflictsWithGeneratedNameForAnonymousField">
        <source>Named field '{0}' conflicts with autogenerated name for anonymous field.</source>
        <target state="translated">具名欄位 '{0}' 與匿名欄位的自動產生名稱相衝突。</target>
        <note />
      </trans-unit>
      <trans-unit id="tastConstantExpressionOverflow">
        <source>This literal expression or attribute argument results in an arithmetic overflow.</source>
        <target state="translated">這個常值運算式或屬性引數會導致算術溢位。</target>
        <note />
      </trans-unit>
      <trans-unit id="tcIllegalStructTypeForConstantExpression">
        <source>This is not valid literal expression. The [&lt;Literal&gt;] attribute will be ignored.</source>
        <target state="translated">這不是有效的常值運算式。將忽略 [&lt;Literal&gt;] 屬性。</target>
        <note />
      </trans-unit>
      <trans-unit id="fscSystemRuntimeInteropServicesIsRequired">
        <source>System.Runtime.InteropServices assembly is required to use UnknownWrapper\DispatchWrapper classes.</source>
        <target state="translated">使用 UnknownWrapper\DispatchWrapper 類別需要 System.Runtime.InteropServices 組件。</target>
        <note />
      </trans-unit>
      <trans-unit id="abImplicitHeapAllocation">
        <source>The mutable local '{0}' is implicitly allocated as a reference cell because it has been captured by a closure. This warning is for informational purposes only to indicate where implicit allocations are performed.</source>
        <target state="translated">可變動的本機 '{0}' 已隱含地配置為參考儲存格，因為關閉符號已將其擷取。此警告僅供參考，目的是要指出執行隱含配置的位置。</target>
        <note />
      </trans-unit>
      <trans-unit id="estApplyStaticArgumentsForMethodNotImplemented">
        <source>A type provider implemented GetStaticParametersForMethod, but ApplyStaticArgumentsForMethod was not implemented or invalid</source>
        <target state="translated">型別提供者已實作 GetStaticParametersForMethod，但 ApplyStaticArgumentsForMethod 未實作或無效</target>
        <note />
      </trans-unit>
      <trans-unit id="etErrorApplyingStaticArgumentsToMethod">
        <source>An error occured applying the static arguments to a provided method</source>
        <target state="translated">將靜態引數套用至所提供的方法時，發生錯誤</target>
        <note />
      </trans-unit>
      <trans-unit id="pplexUnexpectedChar">
        <source>Unexpected character '{0}' in preprocessor expression</source>
        <target state="translated">前置處理器運算式包含未預期的字元 '{0}'</target>
        <note />
      </trans-unit>
      <trans-unit id="ppparsUnexpectedToken">
        <source>Unexpected token '{0}' in preprocessor expression</source>
        <target state="translated">前置處理器運算式包含未預期的語彙基元 '{0}'</target>
        <note />
      </trans-unit>
      <trans-unit id="ppparsIncompleteExpression">
        <source>Incomplete preprocessor expression</source>
        <target state="translated">前置處理器運算式不完整</target>
        <note />
      </trans-unit>
      <trans-unit id="ppparsMissingToken">
        <source>Missing token '{0}' in preprocessor expression</source>
        <target state="translated">前置處理器運算式缺少語彙基元 '{0}'</target>
        <note />
      </trans-unit>
      <trans-unit id="pickleMissingDefinition">
        <source>An error occurred while reading the F# metadata node at position {0} in table '{1}' of assembly '{2}'. The node had no matching declaration. Please report this warning. You may need to recompile the F# assembly you are using.</source>
        <target state="translated">讀取組件 '{2}' 的資料表 '{1}' 中位置 {0} 上之 F# 中繼資料節點時發生錯誤。節點沒有相符的宣告。請回報此警告。您可能需要重新編譯正在使用的 F# 組件。</target>
        <note />
      </trans-unit>
      <trans-unit id="checkNotSufficientlyGenericBecauseOfScope">
        <source>Type inference caused the type variable {0} to escape its scope. Consider adding an explicit type parameter declaration or adjusting your code to be less generic.</source>
        <target state="translated">型別推斷會造成型別變數 {0} 溢出其範圍。請考慮加入明確的型別參數宣告，或將您的程式碼調整到低於一般程度。</target>
        <note />
      </trans-unit>
      <trans-unit id="checkNotSufficientlyGenericBecauseOfScopeAnon">
        <source>Type inference caused an inference type variable to escape its scope. Consider adding type annotations to make your code less generic.</source>
        <target state="translated">型別推斷會造成推斷型別變數溢出其範圍。請考慮加入型別附註，可讓您的程式碼低於一般程度。</target>
        <note />
      </trans-unit>
      <trans-unit id="checkRaiseFamilyFunctionArgumentCount">
        <source>Redundant arguments are being ignored in function '{0}'. Expected {1} but got {2} arguments.</source>
        <target state="translated">正在忽略函式 '{0}' 中多餘的引數。預期為 {1} 個引數，但找到 {2} 個。</target>
        <note />
      </trans-unit>
      <trans-unit id="checkLowercaseLiteralBindingInPattern">
        <source>Lowercase literal '{0}' is being shadowed by a new pattern with the same name. Only uppercase and module-prefixed literals can be used as named patterns.</source>
        <target state="translated">小寫常值 '{0}' 正由名稱相同的新模式所遮蔽。只有大寫及模組前置的常值可做為具名的模式使用。</target>
        <note />
      </trans-unit>
      <trans-unit id="tcLiteralDoesNotTakeArguments">
        <source>This literal pattern does not take arguments</source>
        <target state="translated">此常值模式不接受引數</target>
        <note />
      </trans-unit>
      <trans-unit id="tcConstructorsIllegalInAugmentation">
        <source>Constructors are not permitted as extension members - they must be defined as part of the original definition of the type</source>
        <target state="translated">建構函式不得是擴充成員 - 其必須在類型的原始定義中定義</target>
        <note />
      </trans-unit>
      <trans-unit id="optsInvalidResponseFile">
        <source>Invalid response file '{0}' ( '{1}' )</source>
        <target state="translated">回應檔 '{0}' ( '{1}' ) 無效</target>
        <note />
      </trans-unit>
      <trans-unit id="optsResponseFileNotFound">
        <source>Response file '{0}' not found in '{1}'</source>
        <target state="translated">在 '{1}' 中找不到回應檔 '{0}'</target>
        <note />
      </trans-unit>
      <trans-unit id="optsResponseFileNameInvalid">
        <source>Response file name '{0}' is empty, contains invalid characters, has a drive specification without an absolute path, or is too long</source>
        <target state="translated">回應檔名稱 '{0}' 為空白、包含無效的字元、未使用絕對路徑指定磁碟機或太長</target>
        <note />
      </trans-unit>
      <trans-unit id="fsharpCoreNotFoundToBeCopied">
        <source>Cannot find FSharp.Core.dll in compiler's directory</source>
        <target state="translated">在編譯器的目錄中找不到 FSharp.Core.dll</target>
        <note />
      </trans-unit>
      <trans-unit id="tcTupleStructMismatch">
        <source>One tuple type is a struct tuple, the other is a reference tuple</source>
        <target state="translated">一個元組類型為結構元組，另一個則為參考元組</target>
        <note />
      </trans-unit>
      <trans-unit id="etMissingStaticArgumentsToMethod">
        <source>This provided method requires static parameters</source>
        <target state="translated">此提供的方法需要靜態參數</target>
        <note />
      </trans-unit>
      <trans-unit id="considerUpcast">
        <source>The conversion from {0} to {1} is a compile-time safe upcast, not a downcast. Consider using 'upcast' instead of 'downcast'.</source>
        <target state="translated">從 {0} 轉換為 {1} 屬於編譯時間安全的向上轉換，而非向下轉換。請考慮使用 'upcast' 而不使用 'downcast'。</target>
        <note />
      </trans-unit>
      <trans-unit id="considerUpcastOperator">
        <source>The conversion from {0} to {1} is a compile-time safe upcast, not a downcast. Consider using the :&gt; (upcast) operator instead of the :?&gt; (downcast) operator.</source>
        <target state="translated">從 {0} 轉換為 {1} 屬於編譯時間安全的向上轉換，而非向下轉換。請考慮使用 :&gt; (upcast) 運算子而不使用 :?&gt; (downcast) 運算子。</target>
        <note />
      </trans-unit>
      <trans-unit id="tcRecImplied">
        <source>The 'rec' on this module is implied by an outer 'rec' declaration and is being ignored</source>
        <target state="translated">此模組上的 'rec' 是由外部 'rec' 宣告所默示，已略過</target>
        <note />
      </trans-unit>
      <trans-unit id="tcOpenFirstInMutRec">
        <source>In a recursive declaration group, 'open' declarations must come first in each module</source>
        <target state="translated">在遞迴宣告群組中，'open' 宣告必須優先出現在每個模組中</target>
        <note />
      </trans-unit>
      <trans-unit id="tcModuleAbbrevFirstInMutRec">
        <source>In a recursive declaration group, module abbreviations must come after all 'open' declarations and before other declarations</source>
        <target state="translated">在遞迴宣告群組中，模組縮寫必須出現在所有 'open' 宣告之後、其他宣告之前</target>
        <note />
      </trans-unit>
      <trans-unit id="tcUnsupportedMutRecDecl">
        <source>This declaration is not supported in recursive declaration groups</source>
        <target state="translated">遞迴宣告群組中不支援此宣告</target>
        <note />
      </trans-unit>
      <trans-unit id="parsInvalidUseOfRec">
        <source>Invalid use of 'rec' keyword</source>
        <target state="translated">不當使用 'rec' 關鍵字</target>
        <note />
      </trans-unit>
      <trans-unit id="tcStructUnionMultiCaseDistinctFields">
        <source>If a union type has more than one case and is a struct, then all fields within the union type must be given unique names.</source>
        <target state="translated">如果等位型別有一個以上的案例並且為結構，等位型別內所有欄位的名稱就都不得重複。</target>
        <note />
      </trans-unit>
      <trans-unit id="CallerMemberNameIsOverriden">
        <source>The CallerMemberNameAttribute applied to parameter '{0}' will have no effect. It is overridden by the CallerFilePathAttribute.</source>
        <target state="translated">套用至參數 '{0}' 的 CallerMemberNameAttribute 將不會有作用。CallerFilePathAttribute 會加以覆寫。</target>
        <note />
      </trans-unit>
      <trans-unit id="tcFixedNotAllowed">
        <source>Invalid use of 'fixed'. 'fixed' may only be used in a declaration of the form 'use x = fixed expr' where the expression is an array, the address of a field, the address of an array element or a string'</source>
        <target state="translated">使用 'fixed' 無效。'fixed' 僅能用於格式為 'use x = fixed expr' 的宣告中，其中運算式為陣列、欄位的位址、陣列元素的位址或字串</target>
        <note />
      </trans-unit>
      <trans-unit id="tcCouldNotFindOffsetToStringData">
        <source>Could not find method System.Runtime.CompilerServices.OffsetToStringData in references when building 'fixed' expression.</source>
        <target state="translated">建置 'fixed' 運算式時，在參考中找不到方法 System.Runtime.CompilerServices.OffsetToStringData。</target>
        <note />
      </trans-unit>
      <trans-unit id="tcNamedActivePattern">
        <source>{0} is an active pattern and cannot be treated as a discriminated union case with named fields.</source>
        <target state="translated">{0} 是現用模式，無法視為具名欄位的差別聯集。</target>
        <note />
      </trans-unit>
      <trans-unit id="DefaultParameterValueNotAppropriateForArgument">
        <source>The default value does not have the same type as the argument. The DefaultParameterValue attribute and any Optional attribute will be ignored. Note: 'null' needs to be annotated with the correct type, e.g. 'DefaultParameterValue(null:obj)'.</source>
        <target state="translated">預設值並沒有與引數相同的類型。將略過 DefaultParameterValue 屬性及任何 Optional 屬性。注意: 'null' 需要加上正確的加註類型，例如 'DefaultParameterValue(null:obj)'。</target>
        <note />
      </trans-unit>
      <trans-unit id="tcGlobalsSystemTypeNotFound">
        <source>The system type '{0}' was required but no referenced system DLL contained this type</source>
        <target state="translated">需要系統類型 '{0}'，但參考的系統 DLL 均未包含此類型</target>
        <note />
      </trans-unit>
      <trans-unit id="typrelMemberHasMultiplePossibleDispatchSlots">
        <source>The member '{0}' matches multiple overloads of the same method.\nPlease restrict it to one of the following:{1}.</source>
        <target state="translated">成員 '{0}' 符合相同方法的多個多載。\n請將它限制為下列其中一項: {1}。</target>
        <note />
      </trans-unit>
      <trans-unit id="methodIsNotStatic">
        <source>Method or object constructor '{0}' is not static</source>
        <target state="translated">方法或物件建構函式 '{0}' 不是靜態的</target>
        <note />
      </trans-unit>
      <trans-unit id="parsUnexpectedSymbolEqualsInsteadOfIn">
        <source>Unexpected symbol '=' in expression. Did you intend to use 'for x in y .. z do' instead?</source>
        <target state="translated">運算式中有非預期的符號 '='。您其實要使用 'for x in y .. z do' 嗎?</target>
        <note />
      </trans-unit>
      <trans-unit id="keywordDescriptionAbstract">
        <source>Indicates a method that either has no implementation in the type in which it is declared or that is virtual and has a default implementation.</source>
        <target state="translated">指出方法，此方法可能在其宣告的類型中沒有實作，或者是虛擬方法而具有預設實作。</target>
        <note />
      </trans-unit>
      <trans-unit id="keyworkDescriptionAnd">
        <source>Used in mutually recursive bindings, in property declarations, and with multiple constraints on generic parameters.</source>
        <target state="translated">用於互相遞迴的繫結、屬性宣告，以及搭配泛型參數的多個條件約束。</target>
        <note />
      </trans-unit>
      <trans-unit id="keywordDescriptionAs">
        <source>Used to give the current class object an object name. Also used to give a name to a whole pattern within a pattern match.</source>
        <target state="translated">用以提供物件名稱給目前的類別物件。也用以提供名稱給模式比對內的整個模式。</target>
        <note />
      </trans-unit>
      <trans-unit id="keywordDescriptionAssert">
        <source>Used to verify code during debugging.</source>
        <target state="translated">用以在偵錯期間驗證程式碼。</target>
        <note />
      </trans-unit>
      <trans-unit id="keywordDescriptionBase">
        <source>Used as the name of the base class object.</source>
        <target state="translated">用作基底類別物件的名稱。</target>
        <note />
      </trans-unit>
      <trans-unit id="keywordDescriptionBegin">
        <source>In verbose syntax, indicates the start of a code block.</source>
        <target state="translated">在詳細資訊語法中指定程式碼區塊的開頭。</target>
        <note />
      </trans-unit>
      <trans-unit id="keywordDescriptionClass">
        <source>In verbose syntax, indicates the start of a class definition.</source>
        <target state="translated">在詳細資訊語法中，指出類別定義的開頭。</target>
        <note />
      </trans-unit>
      <trans-unit id="keywordDescriptionDefault">
        <source>Indicates an implementation of an abstract method; used together with an abstract method declaration to create a virtual method.</source>
        <target state="translated">指出抽象方法的實作; 與抽象方法宣告一併使用，以建立虛擬方法。</target>
        <note />
      </trans-unit>
      <trans-unit id="keywordDescriptionDelegate">
        <source>Used to declare a delegate.</source>
        <target state="translated">用以宣告委派。</target>
        <note />
      </trans-unit>
      <trans-unit id="keywordDescriptionDo">
        <source>Used in looping constructs or to execute imperative code.</source>
        <target state="translated">用於重複的建構或用以執行命令式程式碼。</target>
        <note />
      </trans-unit>
      <trans-unit id="keywordDescriptionDone">
        <source>In verbose syntax, indicates the end of a block of code in a looping expression.</source>
        <target state="translated">在詳細資訊語法中，指出重複運算式中程式碼區塊的結尾。</target>
        <note />
      </trans-unit>
      <trans-unit id="keywordDescriptionDowncast">
        <source>Used to convert to a type that is lower in the inheritance chain.</source>
        <target state="translated">用以將類型轉換為繼承鏈結中較低的類型。</target>
        <note />
      </trans-unit>
      <trans-unit id="keywordDescriptionDownto">
        <source>In a for expression, used when counting in reverse.</source>
        <target state="translated">在 for 運算式中，在倒數時使用。</target>
        <note />
      </trans-unit>
      <trans-unit id="keywordDescriptionElif">
        <source>Used in conditional branching. A short form of else if.</source>
        <target state="translated">用於條件式分支。else if 的簡短形式。</target>
        <note />
      </trans-unit>
      <trans-unit id="keywordDescriptionElse">
        <source>Used in conditional branching.</source>
        <target state="translated">用於條件式分支。</target>
        <note />
      </trans-unit>
      <trans-unit id="keywordDescriptionEnd">
        <source>In type definitions and type extensions, indicates the end of a section of member definitions. In verbose syntax, used to specify the end of a code block that starts with the begin keyword.</source>
        <target state="translated">在類型定義及類型延伸模組中，指出成員定義區段的結尾。在詳細資訊語法中，用以指定開頭為 begin 關鍵字之程式碼區塊的結尾。</target>
        <note />
      </trans-unit>
      <trans-unit id="keywordDescriptionException">
        <source>Used to declare an exception type.</source>
        <target state="translated">用以宣告例外狀況類型。</target>
        <note />
      </trans-unit>
      <trans-unit id="keywordDescriptionExtern">
        <source>Indicates that a declared program element is defined in another binary or assembly.</source>
        <target state="translated">指出宣告的程式元素已在另一個二進位檔或組件中定義。</target>
        <note />
      </trans-unit>
      <trans-unit id="keywordDescriptionTrueFalse">
        <source>Used as a Boolean literal.</source>
        <target state="translated">用作布林值常數。</target>
        <note />
      </trans-unit>
      <trans-unit id="keywordDescriptionFinally">
        <source>Used together with try to introduce a block of code that executes regardless of whether an exception occurs.</source>
        <target state="translated">當與 with 並用時，可引入無論例外狀況發生與否皆會執行的程式碼區塊。</target>
        <note />
      </trans-unit>
      <trans-unit id="keywordDescriptionFor">
        <source>Used in looping constructs.</source>
        <target state="translated">用於重複的建構。</target>
        <note />
      </trans-unit>
      <trans-unit id="keywordDescriptionFun">
        <source>Used in lambda expressions, also known as anonymous functions.</source>
        <target state="translated">用於 Lambda 運算式，也稱作匿名函式。</target>
        <note />
      </trans-unit>
      <trans-unit id="keywordDescriptionFunction">
        <source>Used as a shorter alternative to the fun keyword and a match expression in a lambda expression that has pattern matching on a single argument.</source>
        <target state="translated">用作 fun 關鍵字的較短替代項，以及在單一引數有模式比對之 Lambda 運算式中的比對運算式。</target>
        <note />
      </trans-unit>
      <trans-unit id="keywordDescriptionGlobal">
        <source>Used to reference the top-level .NET namespace.</source>
        <target state="translated">用以參考頂層 .NET 命名空間。</target>
        <note />
      </trans-unit>
      <trans-unit id="keywordDescriptionIf">
        <source>Used in conditional branching constructs.</source>
        <target state="translated">用於條件式分支建構。</target>
        <note />
      </trans-unit>
      <trans-unit id="keywordDescriptionIn">
        <source>Used for sequence expressions and, in verbose syntax, to separate expressions from bindings.</source>
        <target state="translated">用於順序運算式及詳細資料語法中，以從繫結分隔運算式。</target>
        <note />
      </trans-unit>
      <trans-unit id="keywordDescriptionInherit">
        <source>Used to specify a base class or base interface.</source>
        <target state="translated">用以指定基底類別或基底介面。</target>
        <note />
      </trans-unit>
      <trans-unit id="keywordDescriptionInline">
        <source>Used to indicate a function that should be integrated directly into the caller's code.</source>
        <target state="translated">用以指出應直接整合到呼叫者程式碼中的函式。</target>
        <note />
      </trans-unit>
      <trans-unit id="keywordDescriptionInterface">
        <source>Used to declare and implement interfaces.</source>
        <target state="translated">用以宣告及實作介面。</target>
        <note />
      </trans-unit>
      <trans-unit id="keywordDescriptionInternal">
        <source>Used to specify that a member is visible inside an assembly but not outside it.</source>
        <target state="translated">用以指定在組件內可見，但在組件外不可見的成員。</target>
        <note />
      </trans-unit>
      <trans-unit id="keywordDescriptionLazy">
        <source>Used to specify a computation that is to be performed only when a result is needed.</source>
        <target state="translated">用以指定只會在需要結果時才執行的計算。</target>
        <note />
      </trans-unit>
      <trans-unit id="keywordDescriptionLet">
        <source>Used to associate, or bind, a name to a value or function.</source>
        <target state="translated">用以對值或函式建立名稱的關聯或繫結。</target>
        <note />
      </trans-unit>
      <trans-unit id="keywordDescriptionLetBang">
        <source>Used in asynchronous workflows to bind a name to the result of an asynchronous computation, or, in other computation expressions, used to bind a name to a result, which is of the computation type.</source>
        <target state="translated">用於非同步工作流程，以將名稱繫結到非同步計算的結果，或在其他計算運算式中，用於將名稱繫結到屬於計算類型的結果。</target>
        <note />
      </trans-unit>
      <trans-unit id="keywordDescriptionMatch">
        <source>Used to branch by comparing a value to a pattern.</source>
        <target state="translated">用以對模式比較值，以進行分支。</target>
        <note />
      </trans-unit>
      <trans-unit id="keywordDescriptionMember">
        <source>Used to declare a property or method in an object type.</source>
        <target state="translated">用以宣告物件類型中的屬性或方法。</target>
        <note />
      </trans-unit>
      <trans-unit id="keywordDescriptionModule">
        <source>Used to associate a name with a group of related types, values, and functions, to logically separate it from other code.</source>
        <target state="translated">用以在名稱與相關類型、值及函式的群組之間建立關聯，以邏輯方式從其他程式碼分隔出名稱。</target>
        <note />
      </trans-unit>
      <trans-unit id="keywordDescriptionMutable">
        <source>Used to declare a variable, that is, a value that can be changed.</source>
        <target state="translated">用以宣告變數，亦即可變更的值。</target>
        <note />
      </trans-unit>
      <trans-unit id="keywordDescriptionNamespace">
        <source>Used to associate a name with a group of related types and modules, to logically separate it from other code.</source>
        <target state="translated">用以在名稱與相關類型及模組的群組之間建立關聯，以邏輯方式從其他程式碼分隔出名稱。</target>
        <note />
      </trans-unit>
      <trans-unit id="keywordDescriptionNew">
        <source>Used to declare, define, or invoke a constructor that creates or that can create an object. Also used in generic parameter constraints to indicate that a type must have a certain constructor.</source>
        <target state="translated">用以宣告、定義或叫用會建立或可建立物件的建構函式。也用於泛型參數條件約束，以指出類型必須有特定建構函式。</target>
        <note />
      </trans-unit>
      <trans-unit id="keywordDescriptionNot">
        <source>Not actually a keyword. However, not struct in combination is used as a generic parameter constraint.</source>
        <target state="translated">實際上不是關鍵字。不過，組合的 not struct 可用作泛型參數條件約束。</target>
        <note />
      </trans-unit>
      <trans-unit id="keywordDescriptionNull">
        <source>Indicates the absence of an object. Also used in generic parameter constraints.</source>
        <target state="translated">指出物件的缺少情形。也會用在泛型參數條件約束中。</target>
        <note />
      </trans-unit>
      <trans-unit id="keywordDescriptionOf">
        <source>Used in discriminated unions to indicate the type of categories of values, and in delegate and exception declarations.</source>
        <target state="translated">用於差別聯集以指出值分類的類型，並用於委派和例外狀況宣告。</target>
        <note />
      </trans-unit>
      <trans-unit id="keywordDescriptionOpen">
        <source>Used to make the contents of a namespace or module available without qualification.</source>
        <target state="translated">用以製作不需資格即可使用的命名空間或模組內容。</target>
        <note />
      </trans-unit>
      <trans-unit id="keywordDescriptionOr">
        <source>Used with Boolean conditions as a Boolean or operator. Equivalent to ||. Also used in member constraints.</source>
        <target state="translated">搭配布林值條件使用，作為布林值或運算子。相當於 ||。也用於成員條件約束。</target>
        <note />
      </trans-unit>
      <trans-unit id="keywordDescriptionOverride">
        <source>Used to implement a version of an abstract or virtual method that differs from the base version.</source>
        <target state="translated">用以實作不同於基底版本的抽象或虛擬方法版本。</target>
        <note />
      </trans-unit>
      <trans-unit id="keywordDescriptionPrivate">
        <source>Restricts access to a member to code in the same type or module.</source>
        <target state="translated">將成員的存取限制為類型或模組相同的程式碼。</target>
        <note />
      </trans-unit>
      <trans-unit id="keywordDescriptionPublic">
        <source>Allows access to a member from outside the type.</source>
        <target state="translated">允許存取來自類型外的成員。</target>
        <note />
      </trans-unit>
      <trans-unit id="keywordDescriptionRec">
        <source>Used to indicate that a function is recursive.</source>
        <target state="translated">用以指出函式是遞迴的。</target>
        <note />
      </trans-unit>
      <trans-unit id="keywordDescriptionReturn">
        <source>Used to indicate a value to provide as the result of a computation expression.</source>
        <target state="translated">用以指出要作為計算運算式結果提供的值。</target>
        <note />
      </trans-unit>
      <trans-unit id="keywordDescriptionReturnBang">
        <source>Used to indicate a computation expression that, when evaluated, provides the result of the containing computation expression.</source>
        <target state="translated">用以指出在評估時提供內含計算運算式結果的計算運算式。</target>
        <note />
      </trans-unit>
      <trans-unit id="keywordDescriptionSelect">
        <source>Used in query expressions to specify what fields or columns to extract. Note that this is a contextual keyword, which means that it is not actually a reserved word and it only acts like a keyword in appropriate context.</source>
        <target state="translated">用於查詢運算式，以指定要擷取的欄位或資料行。請注意這是內容關鍵字，表示這實際上不是保留字，而只會在適當內容中以關鍵字形式運作。</target>
        <note />
      </trans-unit>
      <trans-unit id="keywordDescriptionStatic">
        <source>Used to indicate a method or property that can be called without an instance of a type, or a value member that is shared among all instances of a type.</source>
        <target state="translated">用以指出不需要類型執行個體即可呼叫的方法或屬性，或在所有類型執行個體間共用的值成員。</target>
        <note />
      </trans-unit>
      <trans-unit id="keywordDescriptionStruct">
        <source>Used to declare a structure type. Also used in generic parameter constraints. Used for OCaml compatibility in module definitions.</source>
        <target state="translated">用以宣告結構類型。也會用在泛型參數條件約束中。用於模組定義中的 OCaml 相容性。</target>
        <note />
      </trans-unit>
      <trans-unit id="keywordDescriptionThen">
        <source>Used in conditional expressions. Also used to perform side effects after object construction.</source>
        <target state="translated">用於條件運算式。也可在物件建構後用來執行副作用。</target>
        <note />
      </trans-unit>
      <trans-unit id="keywordDescriptionTo">
        <source>Used in for loops to indicate a range.</source>
        <target state="translated">用於 for 迴圈以指出範圍。</target>
        <note />
      </trans-unit>
      <trans-unit id="keywordDescriptionTry">
        <source>Used to introduce a block of code that might generate an exception. Used together with with or finally.</source>
        <target state="translated">用於引入可能會產生例外狀況的程式碼區塊。這會與 with 或 finally 並用。</target>
        <note />
      </trans-unit>
      <trans-unit id="keywordDescriptionType">
        <source>Used to declare a class, record, structure, discriminated union, enumeration type, unit of measure, or type abbreviation.</source>
        <target state="translated">用以宣告類別、記錄、結構、差別聯集、列舉類型、測量單位或類型縮寫。</target>
        <note />
      </trans-unit>
      <trans-unit id="keywordDescriptionUpcast">
        <source>Used to convert to a type that is higher in the inheritance chain.</source>
        <target state="translated">用以將類型轉換為繼承鏈結中較高的類型。</target>
        <note />
      </trans-unit>
      <trans-unit id="keywordDescriptionUse">
        <source>Used instead of let for values that require Dispose to be called to free resources.</source>
        <target state="translated">用來對需要 Dispose 才能呼叫以釋放資源的值取代 let。</target>
        <note />
      </trans-unit>
      <trans-unit id="keywordDescriptionUseBang">
        <source>Used instead of let! in asynchronous workflows and other computation expressions for values that require Dispose to be called to free resources.</source>
        <target state="translated">用來在非同步工作流程或其他計算運算式中，對需要 Dispose 才能呼叫以釋放資源的值取代 let!。</target>
        <note />
      </trans-unit>
      <trans-unit id="keywordDescriptionVal">
        <source>Used in a signature to indicate a value, or in a type to declare a member, in limited situations.</source>
        <target state="translated">在有限的情形下用於簽章中以指出值，或於類型中以宣告成員。</target>
        <note />
      </trans-unit>
      <trans-unit id="keywordDescriptionVoid">
        <source>Indicates the .NET void type. Used when interoperating with other .NET languages.</source>
        <target state="translated">指出 .NET void 類型。在與其他 .NET 語言交互操作時使用。</target>
        <note />
      </trans-unit>
      <trans-unit id="keywordDescriptionWhen">
        <source>Used for Boolean conditions (when guards) on pattern matches and to introduce a constraint clause for a generic type parameter.</source>
        <target state="translated">用於模式比對時的布林值條件 (when 成立條件)，以及為泛型型別參數引入條件約束時用。</target>
        <note />
      </trans-unit>
      <trans-unit id="keywordDescriptionWhile">
        <source>Introduces a looping construct.</source>
        <target state="translated">引進重複的條件約束。</target>
        <note />
      </trans-unit>
      <trans-unit id="keywordDescriptionWith">
        <source>Used together with the match keyword in pattern matching expressions. Also used in object expressions, record copying expressions, and type extensions to introduce member definitions, and to introduce exception handlers.</source>
        <target state="translated">在模式比對運算式中搭配 match 關鍵字使用。也用在物件運算式、記錄複製運算式及類型運算時，以引入成員定義，並用以引入例外狀況處理常式。</target>
        <note />
      </trans-unit>
      <trans-unit id="keywordDescriptionYield">
        <source>Used in a sequence expression to produce a value for a sequence.</source>
        <target state="translated">用於順序運算式中，以產生順序的值。</target>
        <note />
      </trans-unit>
      <trans-unit id="keywordDescriptionYieldBang">
        <source>Used in a computation expression to append the result of a given computation expression to a collection of results for the containing computation expression.</source>
        <target state="translated">用於計算運算式中，以將指定計算運算式的結果附加到內含計算運算式的結果集合。</target>
        <note />
      </trans-unit>
      <trans-unit id="keywordDescriptionRightArrow">
        <source>In function types, delimits arguments and return values. Yields an expression (in sequence expressions); equivalent to the yield keyword. Used in match expressions</source>
        <target state="translated">在函式類型中，分隔引數並傳回值。產生運算式 (循序運算式); 相當於 yield 關鍵字。用於比對運算式</target>
        <note />
      </trans-unit>
      <trans-unit id="keywordDescriptionLeftArrow">
        <source>Assigns a value to a variable.</source>
        <target state="translated">將值指派給變數。</target>
        <note />
      </trans-unit>
      <trans-unit id="keywordDescriptionCast">
        <source>Converts a type to type that is higher in the hierarchy.</source>
        <target state="translated">將類型轉換為階層中較高的類型。</target>
        <note />
      </trans-unit>
      <trans-unit id="keywordDescriptionDynamicCast">
        <source>Converts a type to a type that is lower in the hierarchy.</source>
        <target state="translated">將類型轉換為階層中較低的類型。</target>
        <note />
      </trans-unit>
      <trans-unit id="keywordDescriptionTypedQuotation">
        <source>Delimits a typed code quotation.</source>
        <target state="translated">分隔具型別的程式碼引號。</target>
        <note />
      </trans-unit>
      <trans-unit id="keywordDescriptionUntypedQuotation">
        <source>Delimits a untyped code quotation.</source>
        <target state="translated">分隔不具型別的程式碼引號。</target>
        <note />
      </trans-unit>
      <trans-unit id="itemNotFoundDuringDynamicCodeGen">
        <source>{0} '{1}' not found in assembly '{2}'. A possible cause may be a version incompatibility. You may need to explicitly reference the correct version of this assembly to allow all referenced components to use the correct version.</source>
        <target state="translated">組件 '{2}' 中找不到 {0} '{1}'。可能的原因為版本不相容。您可能需要明確參考此組件的正確版本，以允許所有參考的元件使用正確的版本。</target>
        <note />
      </trans-unit>
      <trans-unit id="itemNotFoundInTypeDuringDynamicCodeGen">
        <source>{0} '{1}' not found in type '{2}' from assembly '{3}'. A possible cause may be a version incompatibility. You may need to explicitly reference the correct version of this assembly to allow all referenced components to use the correct version.</source>
        <target state="translated">組件 '{3}' 的類型 '{2}' 中找不到 {0} '{1}'。可能的原因為版本不相容。您可能需要明確參考此組件的正確版本，以允許所有參考的元件使用正確的版本。</target>
        <note />
      </trans-unit>
      <trans-unit id="descriptionWordIs">
        <source>is</source>
        <target state="translated">是</target>
        <note />
      </trans-unit>
      <trans-unit id="notAFunction">
        <source>This value is not a function and cannot be applied.</source>
        <target state="translated">此值不是函式，無法套用。</target>
        <note />
      </trans-unit>
      <trans-unit id="notAFunctionButMaybeIndexerWithName">
        <source>This value is not a function and cannot be applied. Did you intend to access the indexer via {0}.[index] instead?</source>
        <target state="translated">此值並非函式，因而無法套用。您要改用 {0}.[index] 來存取索引子嗎?</target>
        <note />
      </trans-unit>
      <trans-unit id="notAFunctionButMaybeIndexer">
        <source>This expression is not a function and cannot be applied. Did you intend to access the indexer via expr.[index] instead?</source>
        <target state="translated">此運算式並非函式，因而無法套用。您要改用 expr.[index] 來存取索引子嗎?</target>
        <note />
      </trans-unit>
      <trans-unit id="notAFunctionButMaybeDeclaration">
        <source>This value is not a function and cannot be applied. Did you forget to terminate a declaration?</source>
        <target state="translated">這個值不是函式，無法套用。您是不是忘記終止宣告了?</target>
        <note />
      </trans-unit>
      <trans-unit id="ArgumentsInSigAndImplMismatch">
        <source>The argument names in the signature '{0}' and implementation '{1}' do not match. The argument name from the signature file will be used. This may cause problems when debugging or profiling.</source>
        <target state="translated">特徵標記 '{0}' 和實作 '{1}' 中的引數名稱不相符。將會使用特徵標記檔案中的引數名稱。這可能會在偵錯或分析時造成問題。</target>
        <note />
      </trans-unit>
      <trans-unit id="pickleUnexpectedNonZero">
        <source>An error occurred while reading the F# metadata of assembly '{0}'. A reserved construct was utilized. You may need to upgrade your F# compiler or use an earlier version of the assembly that doesn't make use of a specific construct.</source>
        <target state="translated">讀取組件 '{0}' 的 F# 中繼資料時發生錯誤。已使用保留的建構。建議您升級 F# 編譯器，或使用不會用特定建構的舊版組件。</target>
        <note />
      </trans-unit>
      <trans-unit id="tcTupleMemberNotNormallyUsed">
        <source>This method or property is not normally used from F# code, use an explicit tuple pattern for deconstruction instead.</source>
        <target state="translated">F# 程式碼不常使用這個方法或屬性，請改用明確的元組模式進行解構。</target>
        <note />
      </trans-unit>
      <trans-unit id="implicitlyDiscardedInSequenceExpression">
        <source>This expression returns a value of type '{0}' but is implicitly discarded. Consider using 'let' to bind the result to a name, e.g. 'let result = expression'. If you intended to use the expression as a value in the sequence then use an explicit 'yield'.</source>
        <target state="translated">此運算式會傳回類型為 '{0}' 的值，但會被間接捨棄。請考慮使用 'let' 將結果繫結到名稱。例如 'let result = expression'。若您想要在序列中，以值的形式使用運算式，請直接使用 'yield'。</target>
        <note />
      </trans-unit>
      <trans-unit id="implicitlyDiscardedSequenceInSequenceExpression">
        <source>This expression returns a value of type '{0}' but is implicitly discarded. Consider using 'let' to bind the result to a name, e.g. 'let result = expression'. If you intended to use the expression as a value in the sequence then use an explicit 'yield!'.</source>
        <target state="translated">此運算式會傳回類型為 '{0}' 的值，但會被間接捨棄。請考慮使用 'let' 將結果繫結到名稱。例如 'let result = expression'。若您想要在序列中，以值的形式使用運算式，請直接使用 'yield!'。</target>
        <note />
      </trans-unit>
      <trans-unit id="keywordDescriptionMatchBang">
        <source>Used in computation expressions to pattern match directly over the result of another computation expression.</source>
        <target state="translated">用於計算運算式中，直接對另一個計算運算式的結果進行模式比對。</target>
        <note />
      </trans-unit>
      <trans-unit id="ilreadFileChanged">
        <source>The file '{0}' changed on disk unexpectedly, please reload.</source>
        <target state="translated">檔案 '{0}' 在磁碟上意外變更，請重新載入。</target>
        <note />
      </trans-unit>
      <trans-unit id="writeToReadOnlyByref">
        <source>The byref pointer is readonly, so this write is not permitted.</source>
        <target state="new">The byref pointer is readonly, so this write is not permitted.</target>
        <note />
      </trans-unit>
      <trans-unit id="tastValueMustBeMutable">
        <source>A value must be mutable in order to mutate the contents or take the address of a value type, e.g. 'let mutable x = ...'</source>
        <target state="new">A value must be mutable in order to mutate the contents or take the address of a value type, e.g. 'let mutable x = ...'</target>
        <note />
      </trans-unit>
      <trans-unit id="readOnlyAttributeOnStructWithMutableField">
        <source>A ReadOnly attribute has been applied to a struct type with a mutable field.</source>
        <target state="new">A ReadOnly attribute has been applied to a struct type with a mutable field.</target>
        <note />
      </trans-unit>
      <trans-unit id="tcByrefReturnImplicitlyDereferenced">
        <source>A byref pointer returned by a function or method is implicitly dereferenced as of F# 4.5. To acquire the return value as a pointer, use the address-of operator, e.g. '&amp;f(x)' or '&amp;obj.Method(arg1, arg2)'.</source>
        <target state="new">A byref pointer returned by a function or method is implicitly dereferenced as of F# 4.5. To acquire the return value as a pointer, use the address-of operator, e.g. '&amp;f(x)' or '&amp;obj.Method(arg1, arg2)'.</target>
        <note />
      </trans-unit>
      <trans-unit id="tcByRefLikeNotStruct">
        <source>A type annotated with IsByRefLike must also be a struct. Consider adding the [&lt;Struct&gt;] attribute to the type.</source>
        <target state="new">A type annotated with IsByRefLike must also be a struct. Consider adding the [&lt;Struct&gt;] attribute to the type.</target>
        <note />
      </trans-unit>
      <trans-unit id="chkNoByrefAddressOfLocal">
        <source>The address of the variable '{0}' or a related expression cannot be used at this point. This is to ensure the address of the local value does not escape its scope.</source>
        <target state="new">The address of the variable '{0}' or a related expression cannot be used at this point. This is to ensure the address of the local value does not escape its scope.</target>
        <note />
      </trans-unit>
      <trans-unit id="chkNoReturnOfLimitedSpan">
        <source>The Span or IsByRefLike expression cannot be returned from this function or method, because it is composed using elements that may escape their scope.</source>
        <target state="new">The Span or IsByRefLike expression cannot be returned from this function or method, because it is composed using elements that may escape their scope.</target>
        <note />
      </trans-unit>
      <trans-unit id="chkNoWriteToLimitedSpan">
        <source>This value can't be assigned because the target '{0}' may refer to non-stack-local memory, while the expression being assigned is assessed to potentially refer to stack-local memory. This is to help prevent pointers to stack-bound memory escaping their scope.</source>
        <target state="new">This value can't be assigned because the target '{0}' may refer to non-stack-local memory, while the expression being assigned is assessed to potentially refer to stack-local memory. This is to help prevent pointers to stack-bound memory escaping their scope.</target>
        <note />
      </trans-unit>
      <trans-unit id="tastValueMustBeLocal">
        <source>A value defined in a module must be mutable in order to take its address, e.g. 'let mutable x = ...'</source>
        <target state="new">A value defined in a module must be mutable in order to take its address, e.g. 'let mutable x = ...'</target>
        <note />
      </trans-unit>
      <trans-unit id="tcIsReadOnlyNotStruct">
        <source>A type annotated with IsReadOnly must also be a struct. Consider adding the [&lt;Struct&gt;] attribute to the type.</source>
        <target state="new">A type annotated with IsReadOnly must also be a struct. Consider adding the [&lt;Struct&gt;] attribute to the type.</target>
        <note />
      </trans-unit>
      <trans-unit id="chkStructsMayNotReturnAddressesOfContents">
        <source>Struct members cannot return the address of fields of the struct by reference</source>
        <target state="new">Struct members cannot return the address of fields of the struct by reference</target>
        <note />
      </trans-unit>
<<<<<<< HEAD
      <trans-unit id="tcTypeDoesNotInheritAttribute">
        <source>This type is not an attribute</source>
        <target state="new">This type is not an attribute</target>
=======
      <trans-unit id="chkNoByrefLikeFunctionCall">
        <source>The function or method call cannot be used at this point, because one argument that is a byref of a non-stack-local Span or IsByRefLike type is used with another argument that is a stack-local Span or IsByRefLike type. This is to ensure the address of the local value does not escape its scope.</source>
        <target state="new">The function or method call cannot be used at this point, because one argument that is a byref of a non-stack-local Span or IsByRefLike type is used with another argument that is a stack-local Span or IsByRefLike type. This is to ensure the address of the local value does not escape its scope.</target>
        <note />
      </trans-unit>
      <trans-unit id="chkNoByrefAddressOfValueFromExpression">
        <source>The address of a value returned from the expression cannot be used at this point. This is to ensure the address of the local value does not escape its scope.</source>
        <target state="new">The address of a value returned from the expression cannot be used at this point. This is to ensure the address of the local value does not escape its scope.</target>
        <note />
      </trans-unit>
      <trans-unit id="chkNoSpanLikeVariable">
        <source>The Span or IsByRefLike variable '{0}' cannot be used at this point. This is to ensure the address of the local value does not escape its scope.</source>
        <target state="new">The Span or IsByRefLike variable '{0}' cannot be used at this point. This is to ensure the address of the local value does not escape its scope.</target>
        <note />
      </trans-unit>
      <trans-unit id="chkNoSpanLikeValueFromExpression">
        <source>A Span or IsByRefLike value returned from the expression cannot be used at ths point. This is to ensure the address of the local value does not escape its scope.</source>
        <target state="new">A Span or IsByRefLike value returned from the expression cannot be used at ths point. This is to ensure the address of the local value does not escape its scope.</target>
>>>>>>> fead0aac
        <note />
      </trans-unit>
    </body>
  </file>
</xliff><|MERGE_RESOLUTION|>--- conflicted
+++ resolved
@@ -7037,30 +7037,29 @@
         <target state="new">Struct members cannot return the address of fields of the struct by reference</target>
         <note />
       </trans-unit>
-<<<<<<< HEAD
+      <trans-unit id="chkNoByrefLikeFunctionCall">
+        <source>The function or method call cannot be used at this point, because one argument that is a byref of a non-stack-local Span or IsByRefLike type is used with another argument that is a stack-local Span or IsByRefLike type. This is to ensure the address of the local value does not escape its scope.</source>
+        <target state="new">The function or method call cannot be used at this point, because one argument that is a byref of a non-stack-local Span or IsByRefLike type is used with another argument that is a stack-local Span or IsByRefLike type. This is to ensure the address of the local value does not escape its scope.</target>
+        <note />
+      </trans-unit>
+      <trans-unit id="chkNoByrefAddressOfValueFromExpression">
+        <source>The address of a value returned from the expression cannot be used at this point. This is to ensure the address of the local value does not escape its scope.</source>
+        <target state="new">The address of a value returned from the expression cannot be used at this point. This is to ensure the address of the local value does not escape its scope.</target>
+        <note />
+      </trans-unit>
+      <trans-unit id="chkNoSpanLikeVariable">
+        <source>The Span or IsByRefLike variable '{0}' cannot be used at this point. This is to ensure the address of the local value does not escape its scope.</source>
+        <target state="new">The Span or IsByRefLike variable '{0}' cannot be used at this point. This is to ensure the address of the local value does not escape its scope.</target>
+        <note />
+      </trans-unit>
+      <trans-unit id="chkNoSpanLikeValueFromExpression">
+        <source>A Span or IsByRefLike value returned from the expression cannot be used at ths point. This is to ensure the address of the local value does not escape its scope.</source>
+        <target state="new">A Span or IsByRefLike value returned from the expression cannot be used at ths point. This is to ensure the address of the local value does not escape its scope.</target>
+        <note />
+      </trans-unit>
       <trans-unit id="tcTypeDoesNotInheritAttribute">
         <source>This type is not an attribute</source>
         <target state="new">This type is not an attribute</target>
-=======
-      <trans-unit id="chkNoByrefLikeFunctionCall">
-        <source>The function or method call cannot be used at this point, because one argument that is a byref of a non-stack-local Span or IsByRefLike type is used with another argument that is a stack-local Span or IsByRefLike type. This is to ensure the address of the local value does not escape its scope.</source>
-        <target state="new">The function or method call cannot be used at this point, because one argument that is a byref of a non-stack-local Span or IsByRefLike type is used with another argument that is a stack-local Span or IsByRefLike type. This is to ensure the address of the local value does not escape its scope.</target>
-        <note />
-      </trans-unit>
-      <trans-unit id="chkNoByrefAddressOfValueFromExpression">
-        <source>The address of a value returned from the expression cannot be used at this point. This is to ensure the address of the local value does not escape its scope.</source>
-        <target state="new">The address of a value returned from the expression cannot be used at this point. This is to ensure the address of the local value does not escape its scope.</target>
-        <note />
-      </trans-unit>
-      <trans-unit id="chkNoSpanLikeVariable">
-        <source>The Span or IsByRefLike variable '{0}' cannot be used at this point. This is to ensure the address of the local value does not escape its scope.</source>
-        <target state="new">The Span or IsByRefLike variable '{0}' cannot be used at this point. This is to ensure the address of the local value does not escape its scope.</target>
-        <note />
-      </trans-unit>
-      <trans-unit id="chkNoSpanLikeValueFromExpression">
-        <source>A Span or IsByRefLike value returned from the expression cannot be used at ths point. This is to ensure the address of the local value does not escape its scope.</source>
-        <target state="new">A Span or IsByRefLike value returned from the expression cannot be used at ths point. This is to ensure the address of the local value does not escape its scope.</target>
->>>>>>> fead0aac
         <note />
       </trans-unit>
     </body>
