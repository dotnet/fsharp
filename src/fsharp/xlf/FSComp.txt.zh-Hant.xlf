--- conflicted
+++ resolved
@@ -2,7 +2,6 @@
 <xliff xmlns="urn:oasis:names:tc:xliff:document:1.2" xmlns:xsi="http://www.w3.org/2001/XMLSchema-instance" version="1.2" xsi:schemaLocation="urn:oasis:names:tc:xliff:document:1.2 xliff-core-1.2-transitional.xsd">
   <file datatype="xml" source-language="en" target-language="zh-Hant" original="../FSComp.resx">
     <body>
-<<<<<<< HEAD
       <trans-unit id="chkFeatureNotLanguageSupported">
         <source>Feature '{0}' is not available in F# {1}. Please use language version {2} or greater.</source>
         <target state="new">Feature '{0}' is not available in F# {1}. Please use language version {2} or greater.</target>
@@ -15,72 +14,42 @@
       </trans-unit>
       <trans-unit id="csAvailableOverloads">
         <source>Available overloads:\n{0}</source>
-        <target state="new">Available overloads:\n{0}</target>
-=======
-      <trans-unit id="csAvailableOverloads">
-        <source>Available overloads:\n{0}</source>
         <target state="translated">可用的多載:\n{0}</target>
->>>>>>> 1c969cac
         <note />
       </trans-unit>
       <trans-unit id="csNoOverloadsFoundArgumentsPrefixPlural">
         <source>Known types of arguments: {0}</source>
-<<<<<<< HEAD
-        <target state="new">Known types of arguments: {0}</target>
-=======
         <target state="translated">已知的引數類型: {0}</target>
->>>>>>> 1c969cac
         <note />
       </trans-unit>
       <trans-unit id="csNoOverloadsFoundArgumentsPrefixSingular">
         <source>Known type of argument: {0}</source>
-<<<<<<< HEAD
-        <target state="new">Known type of argument: {0}</target>
-=======
         <target state="translated">已知的引數類型: {0}</target>
->>>>>>> 1c969cac
         <note />
       </trans-unit>
       <trans-unit id="csNoOverloadsFoundReturnType">
         <source>Known return type: {0}</source>
-<<<<<<< HEAD
-        <target state="new">Known return type: {0}</target>
-=======
         <target state="translated">已知的傳回型別: {0}</target>
->>>>>>> 1c969cac
         <note />
       </trans-unit>
       <trans-unit id="csNoOverloadsFoundTypeParametersPrefixPlural">
         <source>Known type parameters: {0}</source>
-<<<<<<< HEAD
-        <target state="new">Known type parameters: {0}</target>
-=======
         <target state="translated">已知的類型參數: {0}</target>
->>>>>>> 1c969cac
         <note />
       </trans-unit>
       <trans-unit id="csNoOverloadsFoundTypeParametersPrefixSingular">
         <source>Known type parameter: {0}</source>
-<<<<<<< HEAD
-        <target state="new">Known type parameter: {0}</target>
-=======
         <target state="translated">已知的型別參數: {0}</target>
->>>>>>> 1c969cac
         <note />
       </trans-unit>
       <trans-unit id="csOverloadCandidateIndexedArgumentTypeMismatch">
         <source>Argument at index {0} doesn't match</source>
-<<<<<<< HEAD
-        <target state="new">Argument at index {0} doesn't match</target>
-=======
         <target state="translated">位於索引 {0} 的引數不相符</target>
->>>>>>> 1c969cac
         <note />
       </trans-unit>
       <trans-unit id="csOverloadCandidateNamedArgumentTypeMismatch">
         <source>Argument '{0}' doesn't match</source>
-<<<<<<< HEAD
-        <target state="new">Argument '{0}' doesn't match</target>
+        <target state="translated">引數 '{0}' 不相符</target>
         <note />
       </trans-unit>
       <trans-unit id="etProviderHasDesignerAssemblyDependency">
@@ -96,9 +65,6 @@
       <trans-unit id="etProviderHasWrongDesignerAssemblyNoPath">
         <source>Assembly attribute '{0}' refers to a designer assembly '{1}' which cannot be loaded or doesn't exist. The exception reported was: {2} - {3}</source>
         <target state="new">Assembly attribute '{0}' refers to a designer assembly '{1}' which cannot be loaded or doesn't exist. The exception reported was: {2} - {3}</target>
-=======
-        <target state="translated">引數 '{0}' 不相符</target>
->>>>>>> 1c969cac
         <note />
       </trans-unit>
       <trans-unit id="fSharpBannerVersion">
@@ -106,7 +72,6 @@
         <target state="translated">F # {1} 的 {0}</target>
         <note />
       </trans-unit>
-<<<<<<< HEAD
       <trans-unit id="featureAndBang">
         <source>applicative computation expressions</source>
         <target state="new">applicative computation expressions</target>
@@ -174,12 +139,7 @@
       </trans-unit>
       <trans-unit id="formatDashItem">
         <source> - {0}</source>
-        <target state="new"> - {0}</target>
-=======
-      <trans-unit id="formatDashItem">
-        <source> - {0}</source>
         <target state="translated"> - {0}</target>
->>>>>>> 1c969cac
         <note />
       </trans-unit>
       <trans-unit id="fromEndSlicingRequiresVFive">
@@ -234,11 +194,7 @@
       </trans-unit>
       <trans-unit id="tcAndBangNotSupported">
         <source>This feature is not supported in this version of F#. You may need to add /langversion:preview to use this feature.</source>
-<<<<<<< HEAD
-        <target state="new">This feature is not supported in this version of F#. You may need to add /langversion:preview to use this feature.</target>
-=======
         <target state="translated">此版本的 F# 不支援此功能。您可能需要新增 /langversion:preview 才能使用此功能。</target>
->>>>>>> 1c969cac
         <note />
       </trans-unit>
       <trans-unit id="tcAnonRecdFieldNameDifferent">
@@ -263,34 +219,22 @@
       </trans-unit>
       <trans-unit id="tcInvalidUseBangBindingNoAndBangs">
         <source>use! may not be combined with and!</source>
-<<<<<<< HEAD
-        <target state="new">use! may not be combined with and!</target>
-=======
         <target state="translated">use! 不可與 and! 合併</target>
->>>>>>> 1c969cac
         <note />
       </trans-unit>
       <trans-unit id="tcRequireMergeSourcesOrBindN">
         <source>The 'let! ... and! ...' construct may only be used if the computation expression builder defines either a '{0}' method or appropriate 'MergeSource' and 'Bind' methods</source>
-<<<<<<< HEAD
-        <target state="new">The 'let! ... and! ...' construct may only be used if the computation expression builder defines either a '{0}' method or appropriate 'MergeSource' and 'Bind' methods</target>
+        <target state="translated">只有在計算運算式產生器定義 '{0}' 方法或正確的 'MergeSource' 和 'Bind' 方法時，才可使用 'let! ... and! ...' 建構</target>
         <note />
       </trans-unit>
       <trans-unit id="typrelInterfaceMemberNoMostSpecificImplementation">
         <source>Interface member '{0}' does not have a most specific implementation.</source>
         <target state="new">Interface member '{0}' does not have a most specific implementation.</target>
-=======
-        <target state="translated">只有在計算運算式產生器定義 '{0}' 方法或正確的 'MergeSource' 和 'Bind' 方法時，才可使用 'let! ... and! ...' 建構</target>
->>>>>>> 1c969cac
         <note />
       </trans-unit>
       <trans-unit id="undefinedNameFieldConstructorOrMemberWhenTypeIsKnown">
         <source>The type '{0}' does not define the field, constructor or member '{1}'.</source>
-<<<<<<< HEAD
-        <target state="new">The type '{0}' does not define the field, constructor or member '{1}'.</target>
-=======
         <target state="translated">類型 '{0}' 未定義欄位、建構函式或成員 '{1}'。</target>
->>>>>>> 1c969cac
         <note />
       </trans-unit>
       <trans-unit id="undefinedNameNamespace">
@@ -2070,11 +2014,7 @@
       </trans-unit>
       <trans-unit id="csCandidates">
         <source>Candidates:\n{0}</source>
-<<<<<<< HEAD
-        <target state="needs-review-translation">候選: {0}</target>
-=======
         <target state="translated">候選:\n{0}</target>
->>>>>>> 1c969cac
         <note />
       </trans-unit>
       <trans-unit id="parsDoCannotHaveVisibilityDeclarations">
@@ -5224,11 +5164,7 @@
       </trans-unit>
       <trans-unit id="lexInvalidNumericLiteral">
         <source>This is not a valid numeric literal. Valid numeric literals include 1, 0x1, 0o1, 0b1, 1l (int), 1u (uint32), 1L (int64), 1UL (uint64), 1s (int16), 1y (sbyte), 1uy (byte), 1.0 (float), 1.0f (float32), 1.0m (decimal), 1I (BigInteger).</source>
-<<<<<<< HEAD
-        <target state="needs-review-translation">這不是有效的數值常值。有效的數值常值包括 1、0x1、0b0001 (int)、1u (uint32)、1L (int64)、1UL (uint64)、1s (int16)、1y (sbyte)、1uy (byte)、1.0 (float)、1.0f (float32)、1.0m (decimal)、1I (BigInteger)。</target>
-=======
         <target state="translated">這不是有效的數值常值。有效的數值常值包括 1、0x1、0o1、0b1、1l (int)、1u (uint32)、1L (int64)、1UL (uint64)、1s (int16)、1y (sbyte)、1uy (byte)、1.0 (float)、1.0f (float32)、1.0m (decimal)、1I (BigInteger)。</target>
->>>>>>> 1c969cac
         <note />
       </trans-unit>
       <trans-unit id="lexInvalidByteLiteral">
