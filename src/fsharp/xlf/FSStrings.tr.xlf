--- conflicted
+++ resolved
@@ -1617,7 +1617,21 @@
         <target state="translated">iç hata: {0}</target>
         <note />
       </trans-unit>
-<<<<<<< HEAD
+      <trans-unit id="Parser.TOKEN.LBRACE.BAR">
+        <source>symbol '{|'</source>
+        <target state="new">symbol '{|'</target>
+        <note />
+      </trans-unit>
+      <trans-unit id="Parser.TOKEN.BAR.RBRACE">
+        <source>symbol '|}'</source>
+        <target state="new">symbol '|}'</target>
+        <note />
+      </trans-unit>
+      <trans-unit id="ConstraintSolverNullnessWarningEquivWithTypes">
+        <source>Nullness warning: The types '{0}' and '{1}' do not have equivalent nullability '{2}' and '{3}'.</source>
+        <target state="new">Nullness warning: The types '{0}' and '{1}' do not have equivalent nullability '{2}' and '{3}'.</target>
+        <note />
+      </trans-unit>
       <trans-unit id="ConstraintSolverNullnessWarningWithTypes">
         <source>Nullness warning: The types '{0}' and '{1}' do not have compatible nullability '{2}' and '{3}'.</source>
         <target state="new">Nullness warning: The types '{0}' and '{1}' do not have compatible nullability '{2}' and '{3}'.</target>
@@ -1628,24 +1642,9 @@
         <target state="new">Nullness warning: The type '{0}' does not support nullness.</target>
         <note />
       </trans-unit>
-      <trans-unit id="ConstraintSolverNullnessWarningEquivWithTypes">
-        <source>Nullness warning: The types '{0}' and '{1}' do not have equivalent nullability '{2}' and '{3}'.</source>
-        <target state="new">Nullness warning: The types '{0}' and '{1}' do not have equivalent nullability '{2}' and '{3}'.</target>
-        <note />
-      </trans-unit>
       <trans-unit id="ConstraintSolverNonNullnessWarningWithType">
         <source>Nullness warning: The type '{0}' supports a null value but a constraint requires the type to be non-null.</source>
         <target state="new">Nullness warning: The type '{0}' supports a null value but a constraint requires the type to be non-null.</target>
-=======
-      <trans-unit id="Parser.TOKEN.LBRACE.BAR">
-        <source>symbol '{|'</source>
-        <target state="new">symbol '{|'</target>
-        <note />
-      </trans-unit>
-      <trans-unit id="Parser.TOKEN.BAR.RBRACE">
-        <source>symbol '|}'</source>
-        <target state="new">symbol '|}'</target>
->>>>>>> e709f52b
         <note />
       </trans-unit>
     </body>
