﻿<?xml version="1.0" encoding="utf-8"?>
<xliff xmlns="urn:oasis:names:tc:xliff:document:1.2" xmlns:xsi="http://www.w3.org/2001/XMLSchema-instance" version="1.2" xsi:schemaLocation="urn:oasis:names:tc:xliff:document:1.2 xliff-core-1.2-transitional.xsd">
  <file datatype="xml" source-language="en" target-language="tr" original="../FSStrings.resx">
    <body>
      <trans-unit id="Parser.TOKEN.DOT.DOT.HAT">
        <source>symbol '..^'</source>
        <target state="new">symbol '..^'</target>
        <note />
      </trans-unit>
      <trans-unit id="SeeAlso">
        <source>. See also {0}.</source>
        <target state="translated">. Ayrıca bkz. {0}.</target>
        <note />
      </trans-unit>
      <trans-unit id="ConstraintSolverTupleDiffLengths">
        <source>The tuples have differing lengths of {0} and {1}</source>
        <target state="translated">Demetlerde farklı {0} ve {1} uzunlukları var</target>
        <note />
      </trans-unit>
      <trans-unit id="ConstraintSolverInfiniteTypes">
        <source>The types '{0}' and '{1}' cannot be unified.</source>
        <target state="translated">{0}' ve '{1}' türleri birleştirilemez.</target>
        <note />
      </trans-unit>
      <trans-unit id="ConstraintSolverMissingConstraint">
        <source>A type parameter is missing a constraint '{0}'</source>
        <target state="translated">Bir tür parametresinde kısıtlama eksik '{0}'</target>
        <note />
      </trans-unit>
      <trans-unit id="ConstraintSolverTypesNotInEqualityRelation1">
        <source>The unit of measure '{0}' does not match the unit of measure '{1}'</source>
        <target state="translated">{0}' ölçü birimi '{1}' ölçü birimi ile eşleşmiyor</target>
        <note />
      </trans-unit>
      <trans-unit id="ConstraintSolverTypesNotInEqualityRelation2">
        <source>The type '{0}' does not match the type '{1}'</source>
        <target state="translated">{0}' türü '{1}' türü ile eşleşmiyor</target>
        <note />
      </trans-unit>
      <trans-unit id="ConstraintSolverTypesNotInSubsumptionRelation">
        <source>The type '{0}' is not compatible with the type '{1}'{2}</source>
        <target state="translated">{0}' türü '{1}'{2} türüyle uyumlu değil</target>
        <note />
      </trans-unit>
      <trans-unit id="ErrorFromAddingTypeEquation1">
        <source>This expression was expected to have type\n    '{1}'    \nbut here has type\n    '{0}'    {2}</source>
        <target state="translated">Bu ifadenin\n    '{1}'    \ntüründe olması bekleniyordu ancak buradaki tür\n    '{0}'    {2}</target>
        <note />
      </trans-unit>
      <trans-unit id="ErrorFromAddingTypeEquation2">
        <source>Type mismatch. Expecting a\n    '{0}'    \nbut given a\n    '{1}'    {2}\n</source>
        <target state="translated">Tür uyumsuzluğu. Beklenen şuydu:\n    '{0}'    \nancak şu sağlandı:\n    '{1}'    {2}\n</target>
        <note />
      </trans-unit>
      <trans-unit id="ErrorFromApplyingDefault1">
        <source>Type constraint mismatch when applying the default type '{0}' for a type inference variable. </source>
        <target state="translated">Tür çıkarma değişkeni için varsayılan '{0}' türü uygulanırken tür kısıtlaması uyuşmazlığı. </target>
        <note />
      </trans-unit>
      <trans-unit id="ErrorFromApplyingDefault2">
        <source> Consider adding further type constraints</source>
        <target state="translated"> Yeni tür kısıtlamaları eklemeyi düşünün</target>
        <note />
      </trans-unit>
      <trans-unit id="ErrorsFromAddingSubsumptionConstraint">
        <source>Type constraint mismatch. The type \n    '{0}'    \nis not compatible with type\n    '{1}'    {2}\n</source>
        <target state="translated">Tür kısıtlaması uyumsuzluğu. \n    '{0}'    \ntürü şu türle uyumlu değil:\n    '{1}'    {2}\n</target>
        <note />
      </trans-unit>
      <trans-unit id="UpperCaseIdentifierInPattern">
        <source>Uppercase variable identifiers should not generally be used in patterns, and may indicate a misspelt pattern name.</source>
        <target state="translated">Büyük harfli değişken tanımlayıcıları desenlerde genel olarak kullanılmamalıdır, yanlış yazılmış bir desen adının göstergesi olabilirler.</target>
        <note />
      </trans-unit>
      <trans-unit id="NotUpperCaseConstructor">
        <source>Discriminated union cases and exception labels must be uppercase identifiers</source>
        <target state="translated">Ayırt edici birleşim durumları ve özel durum etiketleri büyük harfli tanımlayıcılar olmalıdır</target>
        <note />
      </trans-unit>
      <trans-unit id="PossibleOverload">
        <source>Possible overload: '{0}'. {1}.</source>
        <target state="translated">Olası aşırı yükleme: '{0}'. {1}.</target>
        <note />
      </trans-unit>
      <trans-unit id="FunctionExpected">
        <source>This function takes too many arguments, or is used in a context where a function is not expected</source>
        <target state="translated">Bu işlev çok fazla bağımsız değişken alıyor veya bir işlev beklenmeyen bağlamda kullanılıyor</target>
        <note />
      </trans-unit>
      <trans-unit id="BakedInMemberConstraintName">
        <source>Member constraints with the name '{0}' are given special status by the F# compiler as certain .NET types are implicitly augmented with this member. This may result in runtime failures if you attempt to invoke the member constraint from your own code.</source>
        <target state="translated">Belirli .NET türleri örtük olarak bu üyeyle genişletildiği için '{0}' adlı üye kısıtlamalarına F# derleyicisi tarafından özel durum verildi. Üye kısıtlamasını kendi kodunuzdan çağırmayı denerseniz, bu, çalışma zamanı hatalarıyla sonuçlanabilir.</target>
        <note />
      </trans-unit>
      <trans-unit id="BadEventTransformation">
        <source>A definition to be compiled as a .NET event does not have the expected form. Only property members can be compiled as .NET events.</source>
        <target state="translated">.NET olayı olarak derlenecek bir tanım beklenen biçimde değil. Yalnızca özellik üyeleri .NET olayları olarak tanımlanabilir.</target>
        <note />
      </trans-unit>
      <trans-unit id="ParameterlessStructCtor">
        <source>Implicit object constructors for structs must take at least one argument</source>
        <target state="translated">Yapıların örtük nesne oluşturucuları en az bir bağımsız değişken almalıdır</target>
        <note />
      </trans-unit>
      <trans-unit id="InterfaceNotRevealed">
        <source>The type implements the interface '{0}' but this is not revealed by the signature. You should list the interface in the signature, as the interface will be discoverable via dynamic type casts and/or reflection.</source>
        <target state="translated">Bu tür '{0}' arabirimini uyguluyor ancak bu durum imza ile gösterilmiyor. Arabirim dinamik tür atamaları ve/veya yansıtma aracılığıyla bulunabileceği için arabirimi imzada listelemeniz gerekir.</target>
        <note />
      </trans-unit>
      <trans-unit id="TyconBadArgs">
        <source>The type '{0}' expects {1} type argument(s) but is given {2}</source>
        <target state="translated">{0}' türü {1} tür bağımsız değişkeni bekliyor ancak {2} verilmiş</target>
        <note />
      </trans-unit>
      <trans-unit id="IndeterminateType">
        <source>Lookup on object of indeterminate type based on information prior to this program point. A type annotation may be needed prior to this program point to constrain the type of the object. This may allow the lookup to be resolved.</source>
        <target state="translated">Bu program noktasından önceki bilgilere dayalı olarak belirsiz türdeki nesne araması. Bu program noktasından önce nesnenin türünü kısıtlamak için bir tür ek açıklaması gerekebilir. Bu, aramanın çözümlenmesine izin verebilir.</target>
        <note />
      </trans-unit>
      <trans-unit id="NameClash1">
        <source>Duplicate definition of {0} '{1}'</source>
        <target state="translated">Yinelenen {0} '{1}' tanımı</target>
        <note />
      </trans-unit>
      <trans-unit id="NameClash2">
        <source>The {0} '{1}' can not be defined because the name '{2}' clashes with the {3} '{4}' in this type or module</source>
        <target state="translated">{2}' adı bu türde veya modülde {3} '{4}' ile çakıştığı için {0} '{1}' tanımlanamıyor</target>
        <note />
      </trans-unit>
      <trans-unit id="Duplicate1">
        <source>Two members called '{0}' have the same signature</source>
        <target state="translated">'{0}' çağrısı yapan iki üye aynı imzaya sahip</target>
        <note />
      </trans-unit>
      <trans-unit id="Duplicate2">
        <source>Duplicate definition of {0} '{1}'</source>
        <target state="translated">Yinelenen {0} '{1}' tanımı</target>
        <note />
      </trans-unit>
      <trans-unit id="UndefinedName2">
        <source> A construct with this name was found in FSharp.PowerPack.dll, which contains some modules and types that were implicitly referenced in some previous versions of F#. You may need to add an explicit reference to this DLL in order to compile this code.</source>
        <target state="translated">Bu adlı bir yapı, F# dilinin önceki bazı sürümlerinde örtük olarak başvurulan bazı modül ve türleri içeren FSharp.PowerPack.dll dosyasında bulundu. Bu kodu derleyebilmek için bu DLL'ye açık başvuru eklemeniz gerekebilir.</target>
        <note />
      </trans-unit>
      <trans-unit id="FieldNotMutable">
        <source>This field is not mutable</source>
        <target state="translated">Bu alan değiştirilebilir değil</target>
        <note />
      </trans-unit>
      <trans-unit id="FieldsFromDifferentTypes">
        <source>The fields '{0}' and '{1}' are from different types</source>
        <target state="translated">{0}' ve '{1}' alanları farklı türlerde</target>
        <note />
      </trans-unit>
      <trans-unit id="VarBoundTwice">
        <source>'{0}' is bound twice in this pattern</source>
        <target state="translated">'{0}' bu desende iki kez bağlandı</target>
        <note />
      </trans-unit>
      <trans-unit id="Recursion">
        <source>A use of the function '{0}' does not match a type inferred elsewhere. The inferred type of the function is\n    {1}.    \nThe type of the function required at this point of use is\n    {2}    {3}\nThis error may be due to limitations associated with generic recursion within a 'let rec' collection or within a group of classes. Consider giving a full type signature for the targets of recursive calls including type annotations for both argument and return types.</source>
        <target state="translated">{0}' işlevinin kullanımı başka bir yerde çıkarılmış türle eşleşmiyor. İşlevin çıkarılan türü\n    {1}.    \nBu kullanım noktasında gereken işlevin türü\n    {2}    {3}\nBu hata, 'let rec' koleksiyonu veya bir sınıf grubu içindeki genel özyineleme ile ilişkili sınırlamalar nedeniyle olabilir. Hem bağımsız değişken hem de dönüş türleri için tür ek açıklamaları ekleyerek özyinelemeli çağrıların hedefleri için tam tür imzası vermeyi düşünün.</target>
        <note />
      </trans-unit>
      <trans-unit id="InvalidRuntimeCoercion">
        <source>Invalid runtime coercion or type test from type {0} to {1}\n{2}</source>
        <target state="translated">{0} türünden şu türe geçersiz çalışma zamanı zorlaması veya tür testi: {1}\n{2}</target>
        <note />
      </trans-unit>
      <trans-unit id="IndeterminateRuntimeCoercion">
        <source>This runtime coercion or type test from type\n    {0}    \n to \n    {1}    \ninvolves an indeterminate type based on information prior to this program point. Runtime type tests are not allowed on some types. Further type annotations are needed.</source>
        <target state="translated">Tür\n    {0}    \n ile \n    {1}    \narasındaki bu çalışma zamanı zorlaması veya tür testi, bu program noktasından önceki bilgilere dayalı olarak belirsiz bir tür içeriyor. Çalışma zamanı tür testlerine bazı türlerde izin verilmez. Yeni tür ek açıklamaları gereklidir.</target>
        <note />
      </trans-unit>
      <trans-unit id="IndeterminateStaticCoercion">
        <source>The static coercion from type\n    {0}    \nto \n    {1}    \n involves an indeterminate type based on information prior to this program point. Static coercions are not allowed on some types. Further type annotations are needed.</source>
        <target state="translated">Bu program noktasından önceki bilgilere dayalı olarak\n    {0}    \ntüründen \n    {1}    \n türüne statik zorlama belirsiz bir tür içeriyor. Statik zorlamalara bazı türlerde izin verilmez. Yeni tür ek açıklamaları gereklidir.</target>
        <note />
      </trans-unit>
      <trans-unit id="StaticCoercionShouldUseBox">
        <source>A coercion from the value type \n    {0}    \nto the type \n    {1}    \nwill involve boxing. Consider using 'box' instead</source>
        <target state="translated">Zorlamanın \n    {0}    \ndeğer türünden \n    {1}    \ntürüne yapılması kutulama gerektirir. Bunun yerine 'box' kullanmayı düşünün</target>
        <note />
      </trans-unit>
      <trans-unit id="TypeIsImplicitlyAbstract">
        <source>This type is 'abstract' since some abstract members have not been given an implementation. If this is intentional then add the '[&lt;AbstractClass&gt;]' attribute to your type.</source>
        <target state="translated">Bazı soyut üyelere bir uygulama verilmediğinden bu tür 'soyut'. Bilerek yaptıysanız türünüze '[&lt;AbstractClass&gt;]' özniteliğini ekleyin.</target>
        <note />
      </trans-unit>
      <trans-unit id="NonRigidTypar1">
        <source>This construct causes code to be less generic than indicated by its type annotations. The type variable implied by the use of a '#', '_' or other type annotation at or near '{0}' has been constrained to be type '{1}'.</source>
        <target state="translated">Bu yapı, kodun kendi tür ek açıklamaları ile belirtilenden daha az genel olmasına neden olur. '#', '_' kullanılmasıyla veya '{0}' konumundaki ya da yakınındaki başka bir tür ek açıklamasıyla işaret edilen tür değişkeni '{1}' türü olacak şekilde kısıtlandı.</target>
        <note />
      </trans-unit>
      <trans-unit id="NonRigidTypar2">
        <source>This construct causes code to be less generic than indicated by the type annotations. The unit-of-measure variable '{0} has been constrained to be measure '{1}'.</source>
        <target state="translated">Bu yapı, kodun kendi tür ek açıklamaları ile belirtilenden daha az genel olmasına neden olur. Ölçü birimi değişkeni '{0}, '{1}' ölçüsü olacak şekilde kısıtlandı.</target>
        <note />
      </trans-unit>
      <trans-unit id="NonRigidTypar3">
        <source>This construct causes code to be less generic than indicated by the type annotations. The type variable '{0} has been constrained to be type '{1}'.</source>
        <target state="translated">Bu yapı, kodun kendi tür ek açıklamaları ile belirtilenden daha az genel olmasına neden olur. Tür değişkeni '{0}, '{1}' türü olacak şekilde kısıtlandı.</target>
        <note />
      </trans-unit>
      <trans-unit id="Parser.TOKEN.IDENT">
        <source>identifier</source>
        <target state="translated">tanımlayıcı</target>
        <note />
      </trans-unit>
      <trans-unit id="Parser.TOKEN.INT">
        <source>integer literal</source>
        <target state="translated">tamsayı sabit değeri</target>
        <note />
      </trans-unit>
      <trans-unit id="Parser.TOKEN.FLOAT">
        <source>floating point literal</source>
        <target state="translated">kayan nokta sabit değeri</target>
        <note />
      </trans-unit>
      <trans-unit id="Parser.TOKEN.DECIMAL">
        <source>decimal literal</source>
        <target state="translated">ondalık sabit değeri</target>
        <note />
      </trans-unit>
      <trans-unit id="Parser.TOKEN.CHAR">
        <source>character literal</source>
        <target state="translated">karakter sabit değeri</target>
        <note />
      </trans-unit>
      <trans-unit id="Parser.TOKEN.BASE">
        <source>keyword 'base'</source>
        <target state="translated">'base' anahtar sözcüğü</target>
        <note />
      </trans-unit>
      <trans-unit id="Parser.TOKEN.LPAREN.STAR.RPAREN">
        <source>symbol '(*)'</source>
        <target state="translated">'(*)' simgesi</target>
        <note />
      </trans-unit>
      <trans-unit id="Parser.TOKEN.DOLLAR">
        <source>symbol '$'</source>
        <target state="translated">'$' simgesi</target>
        <note />
      </trans-unit>
      <trans-unit id="Parser.TOKEN.INFIX.STAR.STAR.OP">
        <source>infix operator</source>
        <target state="translated">içtakı işleci</target>
        <note />
      </trans-unit>
      <trans-unit id="Parser.TOKEN.INFIX.COMPARE.OP">
        <source>infix operator</source>
        <target state="translated">içtakı işleci</target>
        <note />
      </trans-unit>
      <trans-unit id="Parser.TOKEN.COLON.GREATER">
        <source>symbol ':&gt;'</source>
        <target state="translated">sembol ':&gt;'</target>
        <note />
      </trans-unit>
      <trans-unit id="Parser.TOKEN.COLON.COLON">
        <source>symbol '::'</source>
        <target state="translated">'::' simgesi</target>
        <note />
      </trans-unit>
      <trans-unit id="Parser.TOKEN.PERCENT.OP">
        <source>symbol '{0}</source>
        <target state="translated">'{0} simgesi</target>
        <note />
      </trans-unit>
      <trans-unit id="Parser.TOKEN.INFIX.AT.HAT.OP">
        <source>infix operator</source>
        <target state="translated">içtakı işleci</target>
        <note />
      </trans-unit>
      <trans-unit id="Parser.TOKEN.INFIX.BAR.OP">
        <source>infix operator</source>
        <target state="translated">içtakı işleci</target>
        <note />
      </trans-unit>
      <trans-unit id="Parser.TOKEN.PLUS.MINUS.OP">
        <source>infix operator</source>
        <target state="translated">içtakı işleci</target>
        <note />
      </trans-unit>
      <trans-unit id="Parser.TOKEN.PREFIX.OP">
        <source>prefix operator</source>
        <target state="translated">ön ek işleci</target>
        <note />
      </trans-unit>
      <trans-unit id="Parser.TOKEN.COLON.QMARK.GREATER">
        <source>symbol ':?&gt;'</source>
        <target state="translated">sembol ':?&gt;'</target>
        <note />
      </trans-unit>
      <trans-unit id="Parser.TOKEN.INFIX.STAR.DIV.MOD.OP">
        <source>infix operator</source>
        <target state="translated">içtakı işleci</target>
        <note />
      </trans-unit>
      <trans-unit id="Parser.TOKEN.INFIX.AMP.OP">
        <source>infix operator</source>
        <target state="translated">içtakı işleci</target>
        <note />
      </trans-unit>
      <trans-unit id="Parser.TOKEN.AMP">
        <source>symbol '&amp;'</source>
        <target state="translated">sembol '&amp;'</target>
        <note />
      </trans-unit>
      <trans-unit id="Parser.TOKEN.AMP.AMP">
        <source>symbol '&amp;&amp;'</source>
        <target state="translated">sembol '&amp;&amp;'</target>
        <note />
      </trans-unit>
      <trans-unit id="Parser.TOKEN.BAR.BAR">
        <source>symbol '||'</source>
        <target state="translated">'||' simgesi</target>
        <note />
      </trans-unit>
      <trans-unit id="Parser.TOKEN.LESS">
        <source>symbol '&lt;'</source>
        <target state="translated">sembol '&lt;'</target>
        <note />
      </trans-unit>
      <trans-unit id="Parser.TOKEN.GREATER">
        <source>symbol '&gt;'</source>
        <target state="translated">sembol '&gt;'</target>
        <note />
      </trans-unit>
      <trans-unit id="Parser.TOKEN.QMARK">
        <source>symbol '?'</source>
        <target state="translated">'?' simgesi</target>
        <note />
      </trans-unit>
      <trans-unit id="Parser.TOKEN.QMARK.QMARK">
        <source>symbol '??'</source>
        <target state="translated">'??' simgesi</target>
        <note />
      </trans-unit>
      <trans-unit id="Parser.TOKEN.COLON.QMARK">
        <source>symbol ':?'</source>
        <target state="translated">':?' simgesi</target>
        <note />
      </trans-unit>
      <trans-unit id="Parser.TOKEN.INT32.DOT.DOT">
        <source>integer..</source>
        <target state="translated">tamsayı..</target>
        <note />
      </trans-unit>
      <trans-unit id="Parser.TOKEN.DOT.DOT">
        <source>symbol '..'</source>
        <target state="translated">'..' simgesi</target>
        <note />
      </trans-unit>
      <trans-unit id="Parser.TOKEN.QUOTE">
        <source>quote symbol</source>
        <target state="translated">alıntı simgesi</target>
        <note />
      </trans-unit>
      <trans-unit id="Parser.TOKEN.STAR">
        <source>symbol '*'</source>
        <target state="translated">'*' simgesi</target>
        <note />
      </trans-unit>
      <trans-unit id="Parser.TOKEN.HIGH.PRECEDENCE.TYAPP">
        <source>type application </source>
        <target state="translated">tür uygulaması</target>
        <note />
      </trans-unit>
      <trans-unit id="Parser.TOKEN.COLON">
        <source>symbol ':'</source>
        <target state="translated">':' simgesi</target>
        <note />
      </trans-unit>
      <trans-unit id="Parser.TOKEN.COLON.EQUALS">
        <source>symbol ':='</source>
        <target state="translated">':=' simgesi</target>
        <note />
      </trans-unit>
      <trans-unit id="Parser.TOKEN.LARROW">
        <source>symbol '&lt;-'</source>
        <target state="translated">sembol '&lt;-'</target>
        <note />
      </trans-unit>
      <trans-unit id="Parser.TOKEN.EQUALS">
        <source>symbol '='</source>
        <target state="translated">'=' simgesi</target>
        <note />
      </trans-unit>
      <trans-unit id="Parser.TOKEN.GREATER.BAR.RBRACK">
        <source>symbol '&gt;|]'</source>
        <target state="translated">sembol '&gt;|]'</target>
        <note />
      </trans-unit>
      <trans-unit id="Parser.TOKEN.MINUS">
        <source>symbol '-'</source>
        <target state="translated">'-' simgesi</target>
        <note />
      </trans-unit>
      <trans-unit id="Parser.TOKEN.ADJACENT.PREFIX.OP">
        <source>prefix operator</source>
        <target state="translated">ön ek işleci</target>
        <note />
      </trans-unit>
      <trans-unit id="Parser.TOKEN.FUNKY.OPERATOR.NAME">
        <source>operator name</source>
        <target state="translated">işleç adı</target>
        <note />
      </trans-unit>
      <trans-unit id="Parser.TOKEN.COMMA">
        <source>symbol ','</source>
        <target state="translated">',' simgesi</target>
        <note />
      </trans-unit>
      <trans-unit id="Parser.TOKEN.DOT">
        <source>symbol '.'</source>
        <target state="translated">'.' simgesi</target>
        <note />
      </trans-unit>
      <trans-unit id="Parser.TOKEN.BAR">
        <source>symbol '|'</source>
        <target state="translated">'|' simgesi</target>
        <note />
      </trans-unit>
      <trans-unit id="Parser.TOKEN.HASH">
        <source>symbol #</source>
        <target state="translated"># simgesi</target>
        <note />
      </trans-unit>
      <trans-unit id="Parser.TOKEN.UNDERSCORE">
        <source>symbol '_'</source>
        <target state="translated">'_' simgesi</target>
        <note />
      </trans-unit>
      <trans-unit id="Parser.TOKEN.SEMICOLON">
        <source>symbol ';'</source>
        <target state="translated">';' simgesi</target>
        <note />
      </trans-unit>
      <trans-unit id="Parser.TOKEN.SEMICOLON.SEMICOLON">
        <source>symbol ';;'</source>
        <target state="translated">';;' simgesi</target>
        <note />
      </trans-unit>
      <trans-unit id="Parser.TOKEN.LPAREN">
        <source>symbol '('</source>
        <target state="translated">'(' simgesi</target>
        <note />
      </trans-unit>
      <trans-unit id="Parser.TOKEN.RPAREN">
        <source>symbol ')'</source>
        <target state="translated">')' simgesi</target>
        <note />
      </trans-unit>
      <trans-unit id="Parser.TOKEN.SPLICE.SYMBOL">
        <source>symbol 'splice'</source>
        <target state="translated">'splice' simgesi</target>
        <note />
      </trans-unit>
      <trans-unit id="Parser.TOKEN.LQUOTE">
        <source>start of quotation</source>
        <target state="translated">alıntı başlangıcı</target>
        <note />
      </trans-unit>
      <trans-unit id="Parser.TOKEN.LBRACK">
        <source>symbol '['</source>
        <target state="translated">'[' simgesi</target>
        <note />
      </trans-unit>
      <trans-unit id="Parser.TOKEN.LBRACK.BAR">
        <source>symbol '[|'</source>
        <target state="translated">'[|' simgesi</target>
        <note />
      </trans-unit>
      <trans-unit id="Parser.TOKEN.LBRACK.LESS">
        <source>symbol '[&lt;'</source>
        <target state="translated">sembol '[&lt;'</target>
        <note />
      </trans-unit>
      <trans-unit id="Parser.TOKEN.LBRACE">
        <source>symbol '{'</source>
        <target state="translated">'{' simgesi</target>
        <note />
      </trans-unit>
      <trans-unit id="Parser.TOKEN.LBRACE.LESS">
        <source>symbol '{&lt;'</source>
        <target state="translated">sembol '{&lt;'</target>
        <note />
      </trans-unit>
      <trans-unit id="Parser.TOKEN.BAR.RBRACK">
        <source>symbol '|]'</source>
        <target state="translated">'|]' simgesi</target>
        <note />
      </trans-unit>
      <trans-unit id="Parser.TOKEN.GREATER.RBRACE">
        <source>symbol '&gt;}'</source>
        <target state="translated">sembol '&gt;}'</target>
        <note />
      </trans-unit>
      <trans-unit id="Parser.TOKEN.GREATER.RBRACK">
        <source>symbol '&gt;]'</source>
        <target state="translated">sembol '&gt;]'</target>
        <note />
      </trans-unit>
      <trans-unit id="Parser.TOKEN.RQUOTE">
        <source>end of quotation</source>
        <target state="translated">alıntı sonu</target>
        <note />
      </trans-unit>
      <trans-unit id="Parser.TOKEN.RBRACK">
        <source>symbol ']'</source>
        <target state="translated">']' simgesi</target>
        <note />
      </trans-unit>
      <trans-unit id="Parser.TOKEN.RBRACE">
        <source>symbol '}'</source>
        <target state="translated">'}' simgesi</target>
        <note />
      </trans-unit>
      <trans-unit id="Parser.TOKEN.PUBLIC">
        <source>keyword 'public'</source>
        <target state="translated">'public' anahtar sözcüğü</target>
        <note />
      </trans-unit>
      <trans-unit id="Parser.TOKEN.PRIVATE">
        <source>keyword 'private'</source>
        <target state="translated">'private' anahtar sözcüğü</target>
        <note />
      </trans-unit>
      <trans-unit id="Parser.TOKEN.INTERNAL">
        <source>keyword 'internal'</source>
        <target state="translated">'internal' anahtar sözcüğü</target>
        <note />
      </trans-unit>
      <trans-unit id="Parser.TOKEN.FIXED">
        <source>keyword 'fixed'</source>
        <target state="translated">'fixed' anahtar sözcüğü</target>
        <note />
      </trans-unit>
      <trans-unit id="Parser.TOKEN.CONSTRAINT">
        <source>keyword 'constraint'</source>
        <target state="translated">'constraint' anahtar sözcüğü</target>
        <note />
      </trans-unit>
      <trans-unit id="Parser.TOKEN.INSTANCE">
        <source>keyword 'instance'</source>
        <target state="translated">'instance' anahtar sözcüğü</target>
        <note />
      </trans-unit>
      <trans-unit id="Parser.TOKEN.DELEGATE">
        <source>keyword 'delegate'</source>
        <target state="translated">'delegate' anahtar sözcüğü</target>
        <note />
      </trans-unit>
      <trans-unit id="Parser.TOKEN.INHERIT">
        <source>keyword 'inherit'</source>
        <target state="translated">'inherit' anahtar sözcüğü</target>
        <note />
      </trans-unit>
      <trans-unit id="Parser.TOKEN.CONSTRUCTOR">
        <source>keyword 'constructor'</source>
        <target state="translated">'constructor' anahtar sözcüğü</target>
        <note />
      </trans-unit>
      <trans-unit id="Parser.TOKEN.DEFAULT">
        <source>keyword 'default'</source>
        <target state="translated">'default' anahtar sözcüğü</target>
        <note />
      </trans-unit>
      <trans-unit id="Parser.TOKEN.OVERRIDE">
        <source>keyword 'override'</source>
        <target state="translated">'override' anahtar sözcüğü</target>
        <note />
      </trans-unit>
      <trans-unit id="Parser.TOKEN.ABSTRACT">
        <source>keyword 'abstract'</source>
        <target state="translated">'abstract' anahtar sözcüğü</target>
        <note />
      </trans-unit>
      <trans-unit id="Parser.TOKEN.CLASS">
        <source>keyword 'class'</source>
        <target state="translated">'class' anahtar sözcüğü</target>
        <note />
      </trans-unit>
      <trans-unit id="Parser.TOKEN.MEMBER">
        <source>keyword 'member'</source>
        <target state="translated">'member' anahtar sözcüğü</target>
        <note />
      </trans-unit>
      <trans-unit id="Parser.TOKEN.STATIC">
        <source>keyword 'static'</source>
        <target state="translated">'static' anahtar sözcüğü</target>
        <note />
      </trans-unit>
      <trans-unit id="Parser.TOKEN.NAMESPACE">
        <source>keyword 'namespace'</source>
        <target state="translated">'namespace' anahtar sözcüğü</target>
        <note />
      </trans-unit>
      <trans-unit id="Parser.TOKEN.OBLOCKBEGIN">
        <source>start of structured construct</source>
        <target state="translated">yapılandırılmış yapı başlangıcı</target>
        <note />
      </trans-unit>
      <trans-unit id="Parser.TOKEN.OBLOCKEND">
        <source>incomplete structured construct at or before this point</source>
        <target state="translated">bu noktada veya daha önce eksik yapılandırılmış yapı</target>
        <note />
      </trans-unit>
      <trans-unit id="BlockEndSentence">
        <source>Incomplete structured construct at or before this point</source>
        <target state="translated">Bu noktada veya daha önce eksik yapılandırılmış yapı</target>
        <note />
      </trans-unit>
      <trans-unit id="Parser.TOKEN.OTHEN">
        <source>keyword 'then'</source>
        <target state="translated">'then' anahtar sözcüğü</target>
        <note />
      </trans-unit>
      <trans-unit id="Parser.TOKEN.OELSE">
        <source>keyword 'else'</source>
        <target state="translated">'else' anahtar sözcüğü</target>
        <note />
      </trans-unit>
      <trans-unit id="Parser.TOKEN.OLET">
        <source>keyword 'let' or 'use'</source>
        <target state="translated">'let' veya 'use' anahtar sözcüğü</target>
        <note />
      </trans-unit>
      <trans-unit id="Parser.TOKEN.BINDER">
        <source>binder keyword</source>
        <target state="translated">binder anahtar sözcüğü</target>
        <note />
      </trans-unit>
      <trans-unit id="Parser.TOKEN.ODO">
        <source>keyword 'do'</source>
        <target state="translated">'do' anahtar sözcüğü</target>
        <note />
      </trans-unit>
      <trans-unit id="Parser.TOKEN.CONST">
        <source>keyword 'const'</source>
        <target state="translated">'const' anahtar sözcüğü</target>
        <note />
      </trans-unit>
      <trans-unit id="Parser.TOKEN.OWITH">
        <source>keyword 'with'</source>
        <target state="translated">'with' anahtar sözcüğü</target>
        <note />
      </trans-unit>
      <trans-unit id="Parser.TOKEN.OFUNCTION">
        <source>keyword 'function'</source>
        <target state="translated">'function' anahtar sözcüğü</target>
        <note />
      </trans-unit>
      <trans-unit id="Parser.TOKEN.OFUN">
        <source>keyword 'fun'</source>
        <target state="translated">'fun' anahtar sözcüğü</target>
        <note />
      </trans-unit>
      <trans-unit id="Parser.TOKEN.ORESET">
        <source>end of input</source>
        <target state="translated">girişin sonu</target>
        <note />
      </trans-unit>
      <trans-unit id="Parser.TOKEN.ODUMMY">
        <source>internal dummy token</source>
        <target state="translated">iç sahte belirteç</target>
        <note />
      </trans-unit>
      <trans-unit id="Parser.TOKEN.ODO.BANG">
        <source>keyword 'do!'</source>
        <target state="translated">'do!' anahtar sözcüğü</target>
        <note />
      </trans-unit>
      <trans-unit id="Parser.TOKEN.YIELD">
        <source>yield</source>
        <target state="translated">yield</target>
        <note />
      </trans-unit>
      <trans-unit id="Parser.TOKEN.YIELD.BANG">
        <source>yield!</source>
        <target state="translated">yield!</target>
        <note />
      </trans-unit>
      <trans-unit id="Parser.TOKEN.OINTERFACE.MEMBER">
        <source>keyword 'interface'</source>
        <target state="translated">'interface' anahtar sözcüğü</target>
        <note />
      </trans-unit>
      <trans-unit id="Parser.TOKEN.ELIF">
        <source>keyword 'elif'</source>
        <target state="translated">'elif' anahtar sözcüğü</target>
        <note />
      </trans-unit>
      <trans-unit id="Parser.TOKEN.RARROW">
        <source>symbol '-&gt;'</source>
        <target state="translated">sembol '-&gt;'</target>
        <note />
      </trans-unit>
      <trans-unit id="Parser.TOKEN.SIG">
        <source>keyword 'sig'</source>
        <target state="translated">'sig' anahtar sözcüğü</target>
        <note />
      </trans-unit>
      <trans-unit id="Parser.TOKEN.STRUCT">
        <source>keyword 'struct'</source>
        <target state="translated">'struct' anahtar sözcüğü</target>
        <note />
      </trans-unit>
      <trans-unit id="Parser.TOKEN.UPCAST">
        <source>keyword 'upcast'</source>
        <target state="translated">'upcast' anahtar sözcüğü</target>
        <note />
      </trans-unit>
      <trans-unit id="Parser.TOKEN.DOWNCAST">
        <source>keyword 'downcast'</source>
        <target state="translated">'downcast' anahtar sözcüğü</target>
        <note />
      </trans-unit>
      <trans-unit id="Parser.TOKEN.NULL">
        <source>keyword 'null'</source>
        <target state="translated">'null' anahtar sözcüğü</target>
        <note />
      </trans-unit>
      <trans-unit id="Parser.TOKEN.RESERVED">
        <source>reserved keyword</source>
        <target state="translated">ayrılmış anahtar sözcük</target>
        <note />
      </trans-unit>
      <trans-unit id="Parser.TOKEN.MODULE">
        <source>keyword 'module'</source>
        <target state="translated">'module' anahtar sözcüğü</target>
        <note />
      </trans-unit>
      <trans-unit id="Parser.TOKEN.AND">
        <source>keyword 'and'</source>
        <target state="translated">'and' anahtar sözcüğü</target>
        <note />
      </trans-unit>
      <trans-unit id="Parser.TOKEN.AS">
        <source>keyword 'as'</source>
        <target state="translated">'as' anahtar sözcüğü</target>
        <note />
      </trans-unit>
      <trans-unit id="Parser.TOKEN.ASSERT">
        <source>keyword 'assert'</source>
        <target state="translated">'assert' anahtar sözcüğü</target>
        <note />
      </trans-unit>
      <trans-unit id="Parser.TOKEN.ASR">
        <source>keyword 'asr'</source>
        <target state="translated">'asr' anahtar sözcüğü</target>
        <note />
      </trans-unit>
      <trans-unit id="Parser.TOKEN.DOWNTO">
        <source>keyword 'downto'</source>
        <target state="translated">'downto' anahtar sözcüğü</target>
        <note />
      </trans-unit>
      <trans-unit id="Parser.TOKEN.EXCEPTION">
        <source>keyword 'exception'</source>
        <target state="translated">'exception' anahtar sözcüğü</target>
        <note />
      </trans-unit>
      <trans-unit id="Parser.TOKEN.FALSE">
        <source>keyword 'false'</source>
        <target state="translated">'false' anahtar sözcüğü</target>
        <note />
      </trans-unit>
      <trans-unit id="Parser.TOKEN.FOR">
        <source>keyword 'for'</source>
        <target state="translated">'for' anahtar sözcüğü</target>
        <note />
      </trans-unit>
      <trans-unit id="Parser.TOKEN.FUN">
        <source>keyword 'fun'</source>
        <target state="translated">'fun' anahtar sözcüğü</target>
        <note />
      </trans-unit>
      <trans-unit id="Parser.TOKEN.FUNCTION">
        <source>keyword 'function'</source>
        <target state="translated">'function' anahtar sözcüğü</target>
        <note />
      </trans-unit>
      <trans-unit id="Parser.TOKEN.FINALLY">
        <source>keyword 'finally'</source>
        <target state="translated">'finally' anahtar sözcüğü</target>
        <note />
      </trans-unit>
      <trans-unit id="Parser.TOKEN.LAZY">
        <source>keyword 'lazy'</source>
        <target state="translated">'lazy' anahtar sözcüğü</target>
        <note />
      </trans-unit>
      <trans-unit id="Parser.TOKEN.MATCH">
        <source>keyword 'match'</source>
        <target state="translated">'match' anahtar sözcüğü</target>
        <note />
      </trans-unit>
      <trans-unit id="Parser.TOKEN.MATCH.BANG">
        <source>keyword 'match!'</source>
        <target state="translated">'match!' anahtar sözcüğü</target>
        <note />
      </trans-unit>
      <trans-unit id="Parser.TOKEN.MUTABLE">
        <source>keyword 'mutable'</source>
        <target state="translated">'mutable' anahtar sözcüğü</target>
        <note />
      </trans-unit>
      <trans-unit id="Parser.TOKEN.NEW">
        <source>keyword 'new'</source>
        <target state="translated">'new' anahtar sözcüğü</target>
        <note />
      </trans-unit>
      <trans-unit id="Parser.TOKEN.OF">
        <source>keyword 'of'</source>
        <target state="translated">'of' anahtar sözcüğü</target>
        <note />
      </trans-unit>
      <trans-unit id="Parser.TOKEN.OPEN">
        <source>keyword 'open'</source>
        <target state="translated">'open' anahtar sözcüğü</target>
        <note />
      </trans-unit>
      <trans-unit id="Parser.TOKEN.OR">
        <source>keyword 'or'</source>
        <target state="translated">'or' anahtar sözcüğü</target>
        <note />
      </trans-unit>
      <trans-unit id="Parser.TOKEN.VOID">
        <source>keyword 'void'</source>
        <target state="translated">'void' anahtar sözcüğü</target>
        <note />
      </trans-unit>
      <trans-unit id="Parser.TOKEN.EXTERN">
        <source>keyword 'extern'</source>
        <target state="translated">'extern' anahtar sözcüğü</target>
        <note />
      </trans-unit>
      <trans-unit id="Parser.TOKEN.INTERFACE">
        <source>keyword 'interface'</source>
        <target state="translated">'interface' anahtar sözcüğü</target>
        <note />
      </trans-unit>
      <trans-unit id="Parser.TOKEN.REC">
        <source>keyword 'rec'</source>
        <target state="translated">'rec' anahtar sözcüğü</target>
        <note />
      </trans-unit>
      <trans-unit id="Parser.TOKEN.TO">
        <source>keyword 'to'</source>
        <target state="translated">'to' anahtar sözcüğü</target>
        <note />
      </trans-unit>
      <trans-unit id="Parser.TOKEN.TRUE">
        <source>keyword 'true'</source>
        <target state="translated">'true' anahtar sözcüğü</target>
        <note />
      </trans-unit>
      <trans-unit id="Parser.TOKEN.TRY">
        <source>keyword 'try'</source>
        <target state="translated">'try' anahtar sözcüğü</target>
        <note />
      </trans-unit>
      <trans-unit id="Parser.TOKEN.TYPE">
        <source>keyword 'type'</source>
        <target state="translated">'type' anahtar sözcüğü</target>
        <note />
      </trans-unit>
      <trans-unit id="Parser.TOKEN.VAL">
        <source>keyword 'val'</source>
        <target state="translated">'val' anahtar sözcüğü</target>
        <note />
      </trans-unit>
      <trans-unit id="Parser.TOKEN.INLINE">
        <source>keyword 'inline'</source>
        <target state="translated">'inline' anahtar sözcüğü</target>
        <note />
      </trans-unit>
      <trans-unit id="Parser.TOKEN.WHEN">
        <source>keyword 'when'</source>
        <target state="translated">'when' anahtar sözcüğü</target>
        <note />
      </trans-unit>
      <trans-unit id="Parser.TOKEN.WHILE">
        <source>keyword 'while'</source>
        <target state="translated">'while' anahtar sözcüğü</target>
        <note />
      </trans-unit>
      <trans-unit id="Parser.TOKEN.WITH">
        <source>keyword 'with'</source>
        <target state="translated">'with' anahtar sözcüğü</target>
        <note />
      </trans-unit>
      <trans-unit id="Parser.TOKEN.IF">
        <source>keyword 'if'</source>
        <target state="translated">'if' anahtar sözcüğü</target>
        <note />
      </trans-unit>
      <trans-unit id="Parser.TOKEN.DO">
        <source>keyword 'do'</source>
        <target state="translated">'do' anahtar sözcüğü</target>
        <note />
      </trans-unit>
      <trans-unit id="Parser.TOKEN.GLOBAL">
        <source>keyword 'global'</source>
        <target state="translated">'global' anahtar sözcüğü</target>
        <note />
      </trans-unit>
      <trans-unit id="Parser.TOKEN.DONE">
        <source>keyword 'done'</source>
        <target state="translated">'done' anahtar sözcüğü</target>
        <note />
      </trans-unit>
      <trans-unit id="Parser.TOKEN.IN">
        <source>keyword 'in'</source>
        <target state="translated">'in' anahtar sözcüğü</target>
        <note />
      </trans-unit>
      <trans-unit id="Parser.TOKEN.HIGH.PRECEDENCE.PAREN.APP">
        <source>symbol '('</source>
        <target state="translated">'(' simgesi</target>
        <note />
      </trans-unit>
      <trans-unit id="Parser.TOKEN.HIGH.PRECEDENCE.BRACK.APP">
        <source>symbol'['</source>
        <target state="translated">'[' simgesi</target>
        <note />
      </trans-unit>
      <trans-unit id="Parser.TOKEN.BEGIN">
        <source>keyword 'begin'</source>
        <target state="translated">'begin' anahtar sözcüğü</target>
        <note />
      </trans-unit>
      <trans-unit id="Parser.TOKEN.END">
        <source>keyword 'end'</source>
        <target state="translated">'end' anahtar sözcüğü</target>
        <note />
      </trans-unit>
      <trans-unit id="Parser.TOKEN.HASH.ENDIF">
        <source>directive</source>
        <target state="translated">yönerge</target>
        <note />
      </trans-unit>
      <trans-unit id="Parser.TOKEN.INACTIVECODE">
        <source>inactive code</source>
        <target state="translated">pasif kod</target>
        <note />
      </trans-unit>
      <trans-unit id="Parser.TOKEN.LEX.FAILURE">
        <source>lex failure</source>
        <target state="translated">lex hatası</target>
        <note />
      </trans-unit>
      <trans-unit id="Parser.TOKEN.WHITESPACE">
        <source>whitespace</source>
        <target state="translated">boşluk</target>
        <note />
      </trans-unit>
      <trans-unit id="Parser.TOKEN.COMMENT">
        <source>comment</source>
        <target state="translated">Açıklama</target>
        <note />
      </trans-unit>
      <trans-unit id="Parser.TOKEN.LINE.COMMENT">
        <source>line comment</source>
        <target state="translated">satır açıklaması</target>
        <note />
      </trans-unit>
      <trans-unit id="Parser.TOKEN.STRING.TEXT">
        <source>string text</source>
        <target state="translated">dize metni</target>
        <note />
      </trans-unit>
      <trans-unit id="Parser.TOKEN.KEYWORD_STRING">
        <source>compiler generated literal</source>
        <target state="translated">derleyicinin oluşturduğu sabit değer</target>
        <note />
      </trans-unit>
      <trans-unit id="Parser.TOKEN.BYTEARRAY">
        <source>byte array literal</source>
        <target state="translated">bayt dizisi sabit değeri</target>
        <note />
      </trans-unit>
      <trans-unit id="Parser.TOKEN.STRING">
        <source>string literal</source>
        <target state="translated">dize sabit değeri</target>
        <note />
      </trans-unit>
      <trans-unit id="Parser.TOKEN.EOF">
        <source>end of input</source>
        <target state="translated">girişin sonu</target>
        <note />
      </trans-unit>
      <trans-unit id="UnexpectedEndOfInput">
        <source>Unexpected end of input</source>
        <target state="translated">Beklenmeyen giriş sonu</target>
        <note />
      </trans-unit>
      <trans-unit id="Unexpected">
        <source>Unexpected {0}</source>
        <target state="translated">Beklenmeyen {0}</target>
        <note />
      </trans-unit>
      <trans-unit id="NONTERM.interaction">
        <source> in interaction</source>
        <target state="translated"> etkileşimde</target>
        <note />
      </trans-unit>
      <trans-unit id="NONTERM.hashDirective">
        <source> in directive</source>
        <target state="translated"> yönergede</target>
        <note />
      </trans-unit>
      <trans-unit id="NONTERM.fieldDecl">
        <source> in field declaration</source>
        <target state="translated"> alan bildiriminde</target>
        <note />
      </trans-unit>
      <trans-unit id="NONTERM.unionCaseRepr">
        <source> in discriminated union case declaration</source>
        <target state="translated"> ayırt edici birleşim durumu bildiriminde</target>
        <note />
      </trans-unit>
      <trans-unit id="NONTERM.localBinding">
        <source> in binding</source>
        <target state="translated"> bağlamada</target>
        <note />
      </trans-unit>
      <trans-unit id="NONTERM.hardwhiteLetBindings">
        <source> in binding</source>
        <target state="translated"> bağlamada</target>
        <note />
      </trans-unit>
      <trans-unit id="NONTERM.classDefnMember">
        <source> in member definition</source>
        <target state="translated"> üye tanımında</target>
        <note />
      </trans-unit>
      <trans-unit id="NONTERM.defnBindings">
        <source> in definitions</source>
        <target state="translated"> tanımlarda</target>
        <note />
      </trans-unit>
      <trans-unit id="NONTERM.classMemberSpfn">
        <source> in member signature</source>
        <target state="translated"> üye imzasında</target>
        <note />
      </trans-unit>
      <trans-unit id="NONTERM.valSpfn">
        <source> in value signature</source>
        <target state="translated"> değer imzasında</target>
        <note />
      </trans-unit>
      <trans-unit id="NONTERM.tyconSpfn">
        <source> in type signature</source>
        <target state="translated"> tür imzasında</target>
        <note />
      </trans-unit>
      <trans-unit id="NONTERM.anonLambdaExpr">
        <source> in lambda expression</source>
        <target state="translated"> lambda ifadesinde</target>
        <note />
      </trans-unit>
      <trans-unit id="NONTERM.attrUnionCaseDecl">
        <source> in union case</source>
        <target state="translated"> birleşim durumunda</target>
        <note />
      </trans-unit>
      <trans-unit id="NONTERM.cPrototype">
        <source> in extern declaration</source>
        <target state="translated"> dış bildirimde</target>
        <note />
      </trans-unit>
      <trans-unit id="NONTERM.objectImplementationMembers">
        <source> in object expression</source>
        <target state="translated"> nesne ifadesinde</target>
        <note />
      </trans-unit>
      <trans-unit id="NONTERM.ifExprCases">
        <source> in if/then/else expression</source>
        <target state="translated"> if/then/else ifadesinde</target>
        <note />
      </trans-unit>
      <trans-unit id="NONTERM.openDecl">
        <source> in open declaration</source>
        <target state="translated"> açık bildirimde</target>
        <note />
      </trans-unit>
      <trans-unit id="NONTERM.fileModuleSpec">
        <source> in module or namespace signature</source>
        <target state="translated"> modül veya ad alanı imzasında</target>
        <note />
      </trans-unit>
      <trans-unit id="NONTERM.patternClauses">
        <source> in pattern matching</source>
        <target state="translated"> desen eşleştirmede</target>
        <note />
      </trans-unit>
      <trans-unit id="NONTERM.beginEndExpr">
        <source> in begin/end expression</source>
        <target state="translated"> begin/end ifadesinde</target>
        <note />
      </trans-unit>
      <trans-unit id="NONTERM.recdExpr">
        <source> in record expression</source>
        <target state="translated"> kayıt ifadesinde</target>
        <note />
      </trans-unit>
      <trans-unit id="NONTERM.tyconDefn">
        <source> in type definition</source>
        <target state="translated"> tür tanımında</target>
        <note />
      </trans-unit>
      <trans-unit id="NONTERM.exconCore">
        <source> in exception definition</source>
        <target state="translated"> özel durum tanımında</target>
        <note />
      </trans-unit>
      <trans-unit id="NONTERM.typeNameInfo">
        <source> in type name</source>
        <target state="translated"> tür adında</target>
        <note />
      </trans-unit>
      <trans-unit id="NONTERM.attributeList">
        <source> in attribute list</source>
        <target state="translated"> öznitelik listesinde</target>
        <note />
      </trans-unit>
      <trans-unit id="NONTERM.quoteExpr">
        <source> in quotation literal</source>
        <target state="translated"> alıntı sabit değerinde</target>
        <note />
      </trans-unit>
      <trans-unit id="NONTERM.typeConstraint">
        <source> in type constraint</source>
        <target state="translated"> tür kısıtlamasında</target>
        <note />
      </trans-unit>
      <trans-unit id="NONTERM.Category.ImplementationFile">
        <source> in implementation file</source>
        <target state="translated"> uygulama dosyasında</target>
        <note />
      </trans-unit>
      <trans-unit id="NONTERM.Category.Definition">
        <source> in definition</source>
        <target state="translated"> tanımda</target>
        <note />
      </trans-unit>
      <trans-unit id="NONTERM.Category.SignatureFile">
        <source> in signature file</source>
        <target state="translated"> imza dosyasında</target>
        <note />
      </trans-unit>
      <trans-unit id="NONTERM.Category.Pattern">
        <source> in pattern</source>
        <target state="translated"> desende</target>
        <note />
      </trans-unit>
      <trans-unit id="NONTERM.Category.Expr">
        <source> in expression</source>
        <target state="translated"> ifadede</target>
        <note />
      </trans-unit>
      <trans-unit id="NONTERM.Category.Type">
        <source> in type</source>
        <target state="translated"> türde</target>
        <note />
      </trans-unit>
      <trans-unit id="NONTERM.typeArgsActual">
        <source> in type arguments</source>
        <target state="translated"> tür bağımsız değişkenlerinde</target>
        <note />
      </trans-unit>
      <trans-unit id="FixKeyword">
        <source>keyword </source>
        <target state="translated">anahtar sözcük</target>
        <note />
      </trans-unit>
      <trans-unit id="FixSymbol">
        <source>symbol </source>
        <target state="translated">simge</target>
        <note />
      </trans-unit>
      <trans-unit id="FixReplace">
        <source> (due to indentation-aware syntax)</source>
        <target state="translated"> (girinti tanıyan sözdizimine bağlı olarak)</target>
        <note />
      </trans-unit>
      <trans-unit id="TokenName1">
        <source>. Expected {0} or other token.</source>
        <target state="translated">. {0} veya başka bir belirteç bekleniyordu.</target>
        <note />
      </trans-unit>
      <trans-unit id="TokenName1TokenName2">
        <source>. Expected {0}, {1} or other token.</source>
        <target state="translated">. {0}, {1} veya başka bir belirteç bekleniyordu.</target>
        <note />
      </trans-unit>
      <trans-unit id="TokenName1TokenName2TokenName3">
        <source>. Expected {0}, {1}, {2} or other token.</source>
        <target state="translated">. {0}, {1}, {2} veya başka bir belirteç bekleniyordu.</target>
        <note />
      </trans-unit>
      <trans-unit id="RuntimeCoercionSourceSealed1">
        <source>The type '{0}' cannot be used as the source of a type test or runtime coercion</source>
        <target state="translated">'{0}' türü bir tür testinin veya çalışma zamanı zorlamasının kaynağı olarak kullanılamaz</target>
        <note />
      </trans-unit>
      <trans-unit id="RuntimeCoercionSourceSealed2">
        <source>The type '{0}' does not have any proper subtypes and cannot be used as the source of a type test or runtime coercion.</source>
        <target state="translated">'{0}' türünün herhangi bir uygun alt türü yok ve bir tür testinin veya çalışma zamanı zorlamasının kaynağı olarak kullanılamaz.</target>
        <note />
      </trans-unit>
      <trans-unit id="CoercionTargetSealed">
        <source>The type '{0}' does not have any proper subtypes and need not be used as the target of a static coercion</source>
        <target state="translated">'{0}' türünün herhangi bir uygun alt türü yok ve statik zorlama hedefi olarak kullanılması gerekmiyor</target>
        <note />
      </trans-unit>
      <trans-unit id="UpcastUnnecessary">
        <source>This upcast is unnecessary - the types are identical</source>
        <target state="translated">Bu üst türe çevirme işlemi gereksiz, bu türler özdeş</target>
        <note />
      </trans-unit>
      <trans-unit id="TypeTestUnnecessary">
        <source>This type test or downcast will always hold</source>
        <target state="translated">Bu tür testi veya alt türe çevirme işlemi her zaman tutar</target>
        <note />
      </trans-unit>
      <trans-unit id="OverrideDoesntOverride1">
        <source>The member '{0}' does not have the correct type to override any given virtual method</source>
        <target state="translated">'{0}' üyesi, verilen herhangi bir metodu geçersiz kılmak için doğru türe sahip değil</target>
        <note />
      </trans-unit>
      <trans-unit id="OverrideDoesntOverride2">
        <source>The member '{0}' does not have the correct type to override the corresponding abstract method.</source>
        <target state="translated">'{0}' üyesi, ilgili soyut metodu geçersiz kılmak için doğru türe sahip değil.</target>
        <note />
      </trans-unit>
      <trans-unit id="OverrideDoesntOverride3">
        <source> The required signature is '{0}'.</source>
        <target state="translated"> Gereken imza: '{0}'.</target>
        <note />
      </trans-unit>
      <trans-unit id="OverrideDoesntOverride4">
        <source>The member '{0}' is specialized with 'unit' but 'unit' can't be used as return type of an abstract method parameterized on return type.</source>
        <target state="translated">'{0}' üyesi 'unit' ile özelleştirilmiş ancak 'unit', dönüş türünde parametreleştirilen bir özet metodunun dönüş türü olarak kullanılamaz.</target>
        <note />
      </trans-unit>
      <trans-unit id="UnionCaseWrongArguments">
        <source>This constructor is applied to {0} argument(s) but expects {1}</source>
        <target state="translated">Bu oluşturucu {0} bağımsız değişkene uygulandı ancak {1} bekliyor</target>
        <note />
      </trans-unit>
      <trans-unit id="UnionPatternsBindDifferentNames">
        <source>The two sides of this 'or' pattern bind different sets of variables</source>
        <target state="translated">Bu 'or' deseninin her iki tarafı farklı değişken kümelerini bağlıyor</target>
        <note />
      </trans-unit>
      <trans-unit id="ValueNotContained">
        <source>Module '{0}' contains\n    {1}    \nbut its signature specifies\n    {2}    \n{3}.</source>
        <target state="translated">{0}' modülü\n    {1}    \niçeriyor ancak imzasında\n    {2}    \n{3} belirtiliyor.</target>
        <note />
      </trans-unit>
      <trans-unit id="RequiredButNotSpecified">
        <source>Module '{0}' requires a {1} '{2}'</source>
        <target state="translated">{0}' modülü için {1} '{2}' gerekiyor</target>
        <note />
      </trans-unit>
      <trans-unit id="UseOfAddressOfOperator">
        <source>The use of native pointers may result in unverifiable .NET IL code</source>
        <target state="translated">Yerel işaretçilerin kullanılması doğrulanamayan .NET IL koduyla sonuçlanabilir</target>
        <note />
      </trans-unit>
      <trans-unit id="DefensiveCopyWarning">
        <source>{0}</source>
        <target state="translated">{0}</target>
        <note />
      </trans-unit>
      <trans-unit id="DeprecatedThreadStaticBindingWarning">
        <source>Thread static and context static 'let' bindings are deprecated. Instead use a declaration of the form 'static val mutable &lt;ident&gt; : &lt;type&gt;' in a class. Add the 'DefaultValue' attribute to this declaration to indicate that the value is initialized to the default value on each new thread.</source>
        <target state="translated">İş parçacığı ve bağlam açısından statik 'let' bağlamaları kullanımdan kaldırılmıştır. Bunun yerine bir sınıfta 'static val mutable &lt;ident&gt; : &lt;type&gt;' biçiminde bir bildirim kullanın. Değerin her yeni iş parçacığında varsayılan değerle başlatıldığını belirtmek için bu bildirime 'DefaultValue' özniteliğini ekleyin.</target>
        <note />
      </trans-unit>
      <trans-unit id="FunctionValueUnexpected">
        <source>This expression is a function value, i.e. is missing arguments. Its type is {0}.</source>
        <target state="translated">Bu ifade bir işlev değeri, yani bağımsız değişkenleri eksik. Türü: {0}.</target>
        <note />
      </trans-unit>
      <trans-unit id="UnitTypeExpected">
        <source>The result of this expression has type '{0}' and is implicitly ignored. Consider using 'ignore' to discard this value explicitly, e.g. 'expr |&gt; ignore', or 'let' to bind the result to a name, e.g. 'let result = expr'.</source>
        <target state="translated">Bu ifadenin sonucu '{0}' türüne sahip ve örtük olarak yoksayılıyor. Bu değeri açıkça atmak için 'ignore' öğesini (ör. 'expr |&gt; ignore') veya sonucu bir ada bağlamak için 'let' öğesini (ör. 'let result = expr') kullanmayı göz önünde bulundurun.</target>
        <note />
      </trans-unit>
      <trans-unit id="UnitTypeExpectedWithEquality">
        <source>The result of this equality expression has type '{0}' and is implicitly discarded. Consider using 'let' to bind the result to a name, e.g. 'let result = expression'.</source>
        <target state="translated">Bu eşitlik ifadesinin sonucu '{0}' türüne sahip ve örtük olarak atılır. Sonucu bir ada bağlamak için 'let' kullanmayı düşünün (örneğin, 'let sonuc = deyim').</target>
        <note />
      </trans-unit>
      <trans-unit id="UnitTypeExpectedWithPossiblePropertySetter">
        <source>The result of this equality expression has type '{0}' and is implicitly discarded. Consider using 'let' to bind the result to a name, e.g. 'let result = expression'. If you intended to set a value to a property, then use the '&lt;-' operator e.g. '{1}.{2} &lt;- expression'.</source>
        <target state="translated">Bu eşitlik ifadesinin sonucu '{0}' türüne sahip ve örtük olarak atılıyor. Sonucu bir ada bağlamak için 'let' kullanmayı (ör. 'let result = expression') göz önünde bulundurun. Bir özelliğe yönelik bir değer ayarlamaya çalıştıysanız '&lt;-' işlecini (ör. '{1}.{2} &lt;- expression') kullanın.</target>
        <note />
      </trans-unit>
      <trans-unit id="UnitTypeExpectedWithPossibleAssignment">
        <source>The result of this equality expression has type '{0}' and is implicitly discarded. Consider using 'let' to bind the result to a name, e.g. 'let result = expression'. If you intended to mutate a value, then mark the value 'mutable' and use the '&lt;-' operator e.g. '{1} &lt;- expression'.</source>
        <target state="translated">Bu eşitlik ifadesinin sonucu '{0}' türüne sahip ve örtük olarak atılıyor. Sonucu bir ada bağlamak için 'let' kullanmayı göz önünde bulundurun, ör. 'let result = expression'. Bir değeri değiştirmeye çalıştıysanız değeri 'mutable' olarak işaretleyin ve '&lt;-' işlecini kullanın, ör. '{1} &lt;- expression'.</target>
        <note />
      </trans-unit>
      <trans-unit id="UnitTypeExpectedWithPossibleAssignmentToMutable">
        <source>The result of this equality expression has type '{0}' and is implicitly discarded. Consider using 'let' to bind the result to a name, e.g. 'let result = expression'. If you intended to mutate a value, then use the '&lt;-' operator e.g. '{1} &lt;- expression'.</source>
        <target state="translated">Bu eşitlik ifadesinin sonucu '{0}' türüne sahip ve örtük olarak atılıyor. Sonucu bir ada bağlamak için 'let' kullanmayı (ör. 'let result = expression') göz önünde bulundurun. Bir değeri değiştirmeye çalıştıysanız '&lt;-' işlecini (ör. '{1} &lt;- expression') kullanın.</target>
        <note />
      </trans-unit>
      <trans-unit id="RecursiveUseCheckedAtRuntime">
        <source>This recursive use will be checked for initialization-soundness at runtime. This warning is usually harmless, and may be suppressed by using '#nowarn "21"' or '--nowarn:21'.</source>
        <target state="translated">Bu özyinelemeli kullanım çalışma zamanında başlatma sağlamlığı açısından denetlenecek. Bu uyarı genellikle zararsızdır ve '#nowarn "21"' veya '--nowarn:21' kullanılarak gizlenebilir.</target>
        <note />
      </trans-unit>
      <trans-unit id="LetRecUnsound1">
        <source>The value '{0}' will be evaluated as part of its own definition</source>
        <target state="translated">'{0}' değeri kendi tanımının parçası olarak hesaplanacak</target>
        <note />
      </trans-unit>
      <trans-unit id="LetRecUnsound2">
        <source>This value will be eventually evaluated as part of its own definition. You may need to make the value lazy or a function. Value '{0}'{1}.</source>
        <target state="translated">Bu değer sonuç olarak kendi tanımının parçası olarak hesaplanacak. Bu değeri geç değer veya işlev yapmanız gerekebilir. Değer: '{0}'{1}.</target>
        <note />
      </trans-unit>
      <trans-unit id="LetRecUnsoundInner">
        <source> will evaluate '{0}'</source>
        <target state="translated"> '{0}' sonucunu verecek</target>
        <note />
      </trans-unit>
      <trans-unit id="LetRecEvaluatedOutOfOrder">
        <source>Bindings may be executed out-of-order because of this forward reference.</source>
        <target state="translated">Bu ileriye doğru başvuru nedeniyle bağlamalar sırasız yürütülebilir.</target>
        <note />
      </trans-unit>
      <trans-unit id="LetRecCheckedAtRuntime">
        <source>This and other recursive references to the object(s) being defined will be checked for initialization-soundness at runtime through the use of a delayed reference. This is because you are defining one or more recursive objects, rather than recursive functions. This warning may be suppressed by using '#nowarn "40"' or '--nowarn:40'.</source>
        <target state="translated">Tanımlanmakta olan nesnelere yönelik bu ve diğer özyinelemeli başvurular, gecikmeli başvuru kullanımı aracılığıyla başlatma sağlamlığı açısından çalışma zamanında denetlenecek. Bunun nedeni, özyinelemeli işlev yerine bir veya daha fazla özyinelemeli nesne tanımlamanızdır. Bu uyarı, '#nowarn "40"' veya '--nowarn:40' kullanılarak gizlenebilir.</target>
        <note />
      </trans-unit>
      <trans-unit id="SelfRefObjCtor1">
        <source>Recursive references to the object being defined will be checked for initialization soundness at runtime through the use of a delayed reference. Consider placing self-references in members or within a trailing expression of the form '&lt;ctor-expr&gt; then &lt;expr&gt;'.</source>
        <target state="translated">Tanımlanmakta olan nesneye yönelik özyinelemeli başvurular, çalışma zamanında gecikmeli bir başvuru kullanılarak başlatma sağlamlığı açısından denetlenir. Üyelerin veya sondaki bir ifadenin içine '&lt;ctor-expr&gt; sonra &lt;expr&gt;' biçiminde kendi kendine başvurular yerleştirmeyi göz önünde bulundurun.</target>
        <note />
      </trans-unit>
      <trans-unit id="SelfRefObjCtor2">
        <source>Recursive references to the object being defined will be checked for initialization soundness at runtime through the use of a delayed reference. Consider placing self-references within 'do' statements after the last 'let' binding in the construction sequence.</source>
        <target state="translated">Tanımlanmakta olan nesneye yapılan özyinelemeli başvurular, geç başvuru kullanımı aracılığıyla çalışma zamanında başlatma sağlamlığı açısından denetlenecek. Kendine yapılan başvuruları yapı dizisindeki sonuncu 'let' bağlamasından sonra 'do' deyimlerinin içine yerleştirmeyi düşünün.</target>
        <note />
      </trans-unit>
      <trans-unit id="VirtualAugmentationOnNullValuedType">
        <source>The containing type can use 'null' as a representation value for its nullary union case. Invoking an abstract or virtual member or an interface implementation on a null value will lead to an exception. If necessary add a dummy data value to the nullary constructor to avoid 'null' being used as a representation for this type.</source>
        <target state="translated">Kapsayıcı tür, kendisinin işlenensiz birleşim durumunun temsili değeri olarak 'null' kullanabilir. Null bir değerde soyut veya sanal bir üyeyi ya da bir arabirim uygulamasını çağırmak özel duruma neden olur. Gerekirse bu türün temsili olarak 'null' kullanılmasına engel olmak için işlenensiz oluşturucuya sahte veri değeri ekleyin.</target>
        <note />
      </trans-unit>
      <trans-unit id="NonVirtualAugmentationOnNullValuedType">
        <source>The containing type can use 'null' as a representation value for its nullary union case. This member will be compiled as a static member.</source>
        <target state="translated">Kapsayıcı tür, kendisinin işlenensiz birleşim durumunun temsili değeri olarak 'null' kullanabilir. Bu üye, statik üye olarak derlenecek.</target>
        <note />
      </trans-unit>
      <trans-unit id="NonUniqueInferredAbstractSlot1">
        <source>The member '{0}' doesn't correspond to a unique abstract slot based on name and argument count alone</source>
        <target state="translated">'{0}' üyesi yalnızca ada ve bağımsız değişken sayısına dayalı olarak benzersiz bir soyut yuvaya karşılık gelmiyor</target>
        <note />
      </trans-unit>
      <trans-unit id="NonUniqueInferredAbstractSlot2">
        <source>. Multiple implemented interfaces have a member with this name and argument count</source>
        <target state="translated">. Birden fazla sayıda uygulanmış arabirimde bu ada ve bağımsız değişken sayısına sahip üye var</target>
        <note />
      </trans-unit>
      <trans-unit id="NonUniqueInferredAbstractSlot3">
        <source>. Consider implementing interfaces '{0}' and '{1}' explicitly.</source>
        <target state="translated">. '{0}' ve '{1}' arabirimlerini açık olarak uygulamayı düşünün.</target>
        <note />
      </trans-unit>
      <trans-unit id="NonUniqueInferredAbstractSlot4">
        <source>. Additional type annotations may be required to indicate the relevant override. This warning can be disabled using '#nowarn "70"' or '--nowarn:70'.</source>
        <target state="translated">. İlgili geçersiz kılmayı belirtmek için yeni tür ek açıklamaları gerekebilir. Bu uyarı, '#nowarn "70"' veya '--nowarn:70' kullanılarak devre dışı bırakılabilir.</target>
        <note />
      </trans-unit>
      <trans-unit id="Failure1">
        <source>parse error</source>
        <target state="translated">ayrıştırma hatası</target>
        <note />
      </trans-unit>
      <trans-unit id="Failure2">
        <source>parse error: unexpected end of file</source>
        <target state="translated">ayrıştırma hatası: beklenmeyen dosya sonu</target>
        <note />
      </trans-unit>
      <trans-unit id="Failure3">
        <source>{0}</source>
        <target state="translated">{0}</target>
        <note />
      </trans-unit>
      <trans-unit id="Failure4">
        <source>internal error: {0}</source>
        <target state="translated">iç hata: {0}</target>
        <note />
      </trans-unit>
      <trans-unit id="FullAbstraction">
        <source>{0}</source>
        <target state="translated">{0}</target>
        <note />
      </trans-unit>
      <trans-unit id="MatchIncomplete1">
        <source>Incomplete pattern matches on this expression.</source>
        <target state="translated">Bu ifadede eksik desen eşleşmeleri var.</target>
        <note />
      </trans-unit>
      <trans-unit id="MatchIncomplete2">
        <source> For example, the value '{0}' may indicate a case not covered by the pattern(s).</source>
        <target state="translated"> Örneğin, '{0}' değeri desenlerin kapsamadığı bir duruma işaret edebilir.</target>
        <note />
      </trans-unit>
      <trans-unit id="MatchIncomplete3">
        <source> For example, the value '{0}' may indicate a case not covered by the pattern(s). However, a pattern rule with a 'when' clause might successfully match this value.</source>
        <target state="translated"> Örneğin, '{0}' değeri desenlerin kapsamadığı bir duruma işaret edebilir. Ancak, 'when' yan tümcesinin olduğu bir desen kuralı bu değeri başarıyla eşleştirebilir.</target>
        <note />
      </trans-unit>
      <trans-unit id="MatchIncomplete4">
        <source> Unmatched elements will be ignored.</source>
        <target state="translated"> Eşleşmeyen öğeler yok sayılacak.</target>
        <note />
      </trans-unit>
      <trans-unit id="EnumMatchIncomplete1">
        <source>Enums may take values outside known cases.</source>
        <target state="translated">Numaralandırmalar, bilinen durumlar dışından değerler alabilir.</target>
        <note />
      </trans-unit>
      <trans-unit id="RuleNeverMatched">
        <source>This rule will never be matched</source>
        <target state="translated">Bu kural hiçbir zaman eşleştirilmeyecek</target>
        <note />
      </trans-unit>
      <trans-unit id="ValNotMutable">
        <source>This value is not mutable. Consider using the mutable keyword, e.g. 'let mutable {0} = expression'.</source>
        <target state="translated">Bu değer değiştirilebilir değil. mutable anahtar sözcüğünü (örn. 'let mutable {0} = expression') kullanmayı düşünün.</target>
        <note />
      </trans-unit>
      <trans-unit id="ValNotLocal">
        <source>This value is not local</source>
        <target state="translated">Bu değer yerel değil</target>
        <note />
      </trans-unit>
      <trans-unit id="Obsolete1">
        <source>This construct is deprecated</source>
        <target state="translated">Bu yapı kullanım dışı</target>
        <note />
      </trans-unit>
      <trans-unit id="Obsolete2">
        <source>. {0}</source>
        <target state="translated">. {0}</target>
        <note />
      </trans-unit>
      <trans-unit id="Experimental">
        <source>{0}. This warning can be disabled using '--nowarn:57' or '#nowarn "57"'.</source>
        <target state="translated">{0}. Bu uyarı, '--nowarn:57' veya '#nowarn "57"' kullanılarak devre dışı bırakılabilir.</target>
        <note />
      </trans-unit>
      <trans-unit id="PossibleUnverifiableCode">
        <source>Uses of this construct may result in the generation of unverifiable .NET IL code. This warning can be disabled using '--nowarn:9' or '#nowarn "9"'.</source>
        <target state="translated">Bu yapının kullanılması doğrulanamayan .NET IL kodunun oluşturulmasıyla sonuçlanabilir. Bu uyarı, '--nowarn:9' veya '#nowarn "9"' kullanılarak devre dışı bırakılabilir.</target>
        <note />
      </trans-unit>
      <trans-unit id="Deprecated">
        <source>This construct is deprecated: {0}</source>
        <target state="translated">Bu yapı kullanım dışı: {0}</target>
        <note />
      </trans-unit>
      <trans-unit id="LibraryUseOnly">
        <source>This construct is deprecated: it is only for use in the F# library</source>
        <target state="translated">Bu yapı kullanım dışıdır: yalnızca F# kitaplığında kullanım içindir</target>
        <note />
      </trans-unit>
      <trans-unit id="MissingFields">
        <source>The following fields require values: {0}</source>
        <target state="translated">Aşağıdaki alanlar için değerler gerekiyor: {0}</target>
        <note />
      </trans-unit>
      <trans-unit id="ValueRestriction1">
        <source>Value restriction. The value '{0}' has generic type\n    {1}    \nEither make the arguments to '{2}' explicit or, if you do not intend for it to be generic, add a type annotation.</source>
        <target state="translated">Değer kısıtlaması. '{0}' değerinin genel türü:\n    {1}    \nYa '{2}' bağımsız değişkenlerini açık yapın ya da genel olmasını istemiyorsanız bir tür ek açıklaması ekleyin.</target>
        <note />
      </trans-unit>
      <trans-unit id="ValueRestriction2">
        <source>Value restriction. The value '{0}' has generic type\n    {1}    \nEither make '{2}' into a function with explicit arguments or, if you do not intend for it to be generic, add a type annotation.</source>
        <target state="translated">Değer kısıtlaması. '{0}' değerinin genel türü:\n    {1}    \nYa açık bağımsız değişkenlerle '{2}' için işlev dönüşümü yapın ya da genel olmasını istemiyorsanız bir tür ek açıklaması ekleyin.</target>
        <note />
      </trans-unit>
      <trans-unit id="ValueRestriction3">
        <source>Value restriction. This member has been inferred to have generic type\n    {0}    \nConstructors and property getters/setters cannot be more generic than the enclosing type.  Add a type annotation to indicate the exact types involved.</source>
        <target state="translated">Değer kısıtlaması. Bu üyenin şu genel türü olduğu çıkarıldı\n    {0}    \nOluşturucular ve özellik alıcıları/ayarlayıcıları kapsayan türden daha genel olamaz.  Söz konusu türleri tam olarak belirtmek için bir tür ek açıklaması ekleyin.</target>
        <note />
      </trans-unit>
      <trans-unit id="ValueRestriction4">
        <source>Value restriction. The value '{0}' has been inferred to have generic type\n    {1}    \nEither make the arguments to '{2}' explicit or, if you do not intend for it to be generic, add a type annotation.</source>
        <target state="translated">Değer kısıtlaması. '{0}' değerinin şu genel türü olduğu çıkarıldı:\n    {1}    \nYa '{2}' bağımsız değişkenlerini açık yapın ya da genel olmasını istemiyorsanız bir tür ek açıklaması ekleyin.</target>
        <note />
      </trans-unit>
      <trans-unit id="ValueRestriction5">
        <source>Value restriction. The value '{0}' has been inferred to have generic type\n    {1}    \nEither define '{2}' as a simple data term, make it a function with explicit arguments or, if you do not intend for it to be generic, add a type annotation.</source>
        <target state="translated">Değer kısıtlaması. '{0}' değerinin şu genel türü olduğu çıkarıldı:\n    {1}    \nYa '{2}' tanımını basit veri terimi olarak yaparak onu açık bağımsız değişkenlerle bir işlev yapın ya da genel olmasını istemiyorsanız bir tür ek açıklaması ekleyin.</target>
        <note />
      </trans-unit>
      <trans-unit id="RecoverableParseError">
        <source>syntax error</source>
        <target state="translated">sözdizimi hatası</target>
        <note />
      </trans-unit>
      <trans-unit id="ReservedKeyword">
        <source>{0}</source>
        <target state="translated">{0}</target>
        <note />
      </trans-unit>
      <trans-unit id="IndentationProblem">
        <source>{0}</source>
        <target state="translated">{0}</target>
        <note />
      </trans-unit>
      <trans-unit id="OverrideInIntrinsicAugmentation">
        <source>Override implementations in augmentations are now deprecated. Override implementations should be given as part of the initial declaration of a type.</source>
        <target state="translated">Genişletmelerdeki geçersiz kılma uygulamaları artık kullanım dışı bırakıldı. Geçersiz kılma uygulamaları bir türün ilk bildiriminin parçası olarak verilmelidir.</target>
        <note />
      </trans-unit>
      <trans-unit id="OverrideInExtrinsicAugmentation">
        <source>Override implementations should be given as part of the initial declaration of a type.</source>
        <target state="translated">Geçersiz kılma uygulamaları bir türün ilk bildiriminin parçası olarak verilmelidir.</target>
        <note />
      </trans-unit>
      <trans-unit id="IntfImplInIntrinsicAugmentation">
        <source>Interface implementations in augmentations are now deprecated. Interface implementations should be given on the initial declaration of a type.</source>
        <target state="translated">Genişletmelerdeki arabirim uygulamaları artık kullanım dışı bırakıldı. Arabirim uygulamaları bir türün ilk bildiriminde verilmelidir.</target>
        <note />
      </trans-unit>
      <trans-unit id="IntfImplInExtrinsicAugmentation">
        <source>Interface implementations should be given on the initial declaration of a type.</source>
        <target state="translated">Arabirim uygulamaları bir türün ilk bildiriminde verilmelidir.</target>
        <note />
      </trans-unit>
      <trans-unit id="UnresolvedReferenceNoRange">
        <source>A required assembly reference is missing. You must add a reference to assembly '{0}'.</source>
        <target state="translated">Gerekli bir bütünleştirilmiş kod başvurusu eksik. '{0}' bütünleştirilmiş koduna başvuru eklemeniz gerekiyor.</target>
        <note />
      </trans-unit>
      <trans-unit id="UnresolvedPathReferenceNoRange">
        <source>The type referenced through '{0}' is defined in an assembly that is not referenced. You must add a reference to assembly '{1}'.</source>
        <target state="translated">{0}' aracılığıyla başvurulan tür başvurulmayan bir bütünleştirilmiş kodda tanımlanıyor. '{1}' bütünleştirilmiş koduna başvuru eklemeniz gerekiyor.</target>
        <note />
      </trans-unit>
      <trans-unit id="HashIncludeNotAllowedInNonScript">
        <source>#I directives may only occur in F# script files (extensions .fsx or .fsscript). Either move this code to a script file, add a '-I' compiler option for this reference or delimit the directive with delimit it with '#if INTERACTIVE'/'#endif'.</source>
        <target state="translated">#I yönergeleri yalnızca F# betik dosyalarında (.fsx veya .fsscript uzantılı) görülebilir. Ya bu kodu bir betik dosyasına taşıyıp bu başvuru için bir '-I' derleyici seçeneği ekleyin ya da yönergeyi '#if INTERACTIVE'/'#endif' ile sınırlandırın.</target>
        <note />
      </trans-unit>
      <trans-unit id="HashReferenceNotAllowedInNonScript">
        <source>#r directives may only occur in F# script files (extensions .fsx or .fsscript). Either move this code to a script file or replace this reference with the '-r' compiler option. If this directive is being executed as user input, you may delimit it with '#if INTERACTIVE'/'#endif'.</source>
        <target state="translated">#r yönergeleri yalnızca F# betik dosyalarında (.fsx veya .fsscript uzantılı) görülebilir. Bu kodu bir betik dosyasına taşıyın veya bu başvuruyu '-r' derleyici seçeneği ile değiştirin. Yönerge kullanıcı girişi olarak yürütülüyorsa, yönergeyi '#if INTERACTIVE'/'#endif' ile sınırlandırabilirsiniz.</target>
        <note />
      </trans-unit>
      <trans-unit id="HashDirectiveNotAllowedInNonScript">
        <source>This directive may only be used in F# script files (extensions .fsx or .fsscript). Either remove the directive, move this code to a script file or delimit the directive with '#if INTERACTIVE'/'#endif'.</source>
        <target state="translated">Bu yönerge yalnızca F# betik dosyalarında (.fsx veya .fsscript uzantılı) kullanılabilir. Ya yönergeyi kaldırıp bu kodu betik dosyasına taşıyın ya da yönergeyi '#if INTERACTIVE'/'#endif' ile sınırlandırın.</target>
        <note />
      </trans-unit>
      <trans-unit id="FileNameNotResolved">
        <source>Unable to find the file '{0}' in any of\n {1}</source>
        <target state="translated">{0}' dosyası şunların hiçbirinde bulunamıyor:\n {1}</target>
        <note />
      </trans-unit>
      <trans-unit id="AssemblyNotResolved">
        <source>Assembly reference '{0}' was not found or is invalid</source>
        <target state="translated">Bütünleştirilmiş kod başvurusu '{0}' bulunamadı veya geçersiz</target>
        <note />
      </trans-unit>
      <trans-unit id="HashLoadedSourceHasIssues1">
        <source>One or more warnings in loaded file.\n</source>
        <target state="translated">Yüklenen dosyada bir veya daha fazla uyarı var.\n</target>
        <note />
      </trans-unit>
      <trans-unit id="HashLoadedSourceHasIssues2">
        <source>One or more errors in loaded file.\n</source>
        <target state="translated">Yüklenen dosyada bir veya daha fazla hata var.\n</target>
        <note />
      </trans-unit>
      <trans-unit id="HashLoadedScriptConsideredSource">
        <source>Loaded files may only be F# source files (extension .fs). This F# script file (.fsx or .fsscript) will be treated as an F# source file</source>
        <target state="translated">Yüklenen dosyalar yalnızca F# kaynak dosyaları (.fs uzantılı) olabilir. Bu F# betik dosyasına (.fsx veya .fsscript) F# kaynak dosyası gibi işlem yapılacak</target>
        <note />
      </trans-unit>
      <trans-unit id="InvalidInternalsVisibleToAssemblyName1">
        <source>Invalid assembly name '{0}' from InternalsVisibleTo attribute in {1}</source>
        <target state="translated">{1} içindeki InternalsVisibleTo özniteliğinden geçersiz bütünleştirilmiş kod adı '{0}'</target>
        <note />
      </trans-unit>
      <trans-unit id="InvalidInternalsVisibleToAssemblyName2">
        <source>Invalid assembly name '{0}' from InternalsVisibleTo attribute (assembly filename not available)</source>
        <target state="translated">InternalsVisibleTo özniteliğinden geçersiz bütünleştirilmiş kod adı '{0}' (bütünleştirilmiş kod dosya adı kullanılamıyor)</target>
        <note />
      </trans-unit>
      <trans-unit id="LoadedSourceNotFoundIgnoring">
        <source>Could not load file '{0}' because it does not exist or is inaccessible</source>
        <target state="translated">'{0}' dosyası olmadığı veya ona erişilemediği için yüklenemedi</target>
        <note />
      </trans-unit>
      <trans-unit id="MSBuildReferenceResolutionError">
        <source>{0} (Code={1})</source>
        <target state="translated">{0} (Kod={1})</target>
        <note />
      </trans-unit>
      <trans-unit id="TargetInvocationExceptionWrapper">
        <source>internal error: {0}</source>
        <target state="translated">iç hata: {0}</target>
        <note />
      </trans-unit>
      <trans-unit id="Parser.TOKEN.LBRACE.BAR">
        <source>symbol '{|'</source>
        <target state="translated">sembol '{|'</target>
        <note />
      </trans-unit>
      <trans-unit id="Parser.TOKEN.BAR.RBRACE">
        <source>symbol '|}'</source>
        <target state="translated">sembol '|}'</target>
        <note />
      </trans-unit>
<<<<<<< HEAD
      <trans-unit id="ConstraintSolverNullnessWarningEquivWithTypes">
        <source>Nullness warning: The types '{0}' and '{1}' do not have equivalent nullability '{2}' and '{3}'.</source>
        <target state="new">Nullness warning: The types '{0}' and '{1}' do not have equivalent nullability '{2}' and '{3}'.</target>
        <note />
      </trans-unit>
      <trans-unit id="ConstraintSolverNullnessWarningWithTypes">
        <source>Nullness warning: The types '{0}' and '{1}' do not have compatible nullability '{2}' and '{3}'.</source>
        <target state="new">Nullness warning: The types '{0}' and '{1}' do not have compatible nullability '{2}' and '{3}'.</target>
        <note />
      </trans-unit>
      <trans-unit id="ConstraintSolverNullnessWarningWithType">
        <source>Nullness warning: The type '{0}' does not support nullness.</source>
        <target state="new">Nullness warning: The type '{0}' does not support nullness.</target>
        <note />
      </trans-unit>
      <trans-unit id="ConstraintSolverNonNullnessWarningWithType">
        <source>Nullness warning: The type '{0}' supports a null value but a constraint requires the type to be non-null.</source>
        <target state="new">Nullness warning: The type '{0}' supports a null value but a constraint requires the type to be non-null.</target>
=======
      <trans-unit id="Parser.TOKEN.AND.BANG">
        <source>keyword 'and!'</source>
        <target state="new">keyword 'and!'</target>
>>>>>>> 98341d43
        <note />
      </trans-unit>
    </body>
  </file>
</xliff><|MERGE_RESOLUTION|>--- conflicted
+++ resolved
@@ -1627,7 +1627,6 @@
         <target state="translated">sembol '|}'</target>
         <note />
       </trans-unit>
-<<<<<<< HEAD
       <trans-unit id="ConstraintSolverNullnessWarningEquivWithTypes">
         <source>Nullness warning: The types '{0}' and '{1}' do not have equivalent nullability '{2}' and '{3}'.</source>
         <target state="new">Nullness warning: The types '{0}' and '{1}' do not have equivalent nullability '{2}' and '{3}'.</target>
@@ -1646,11 +1645,11 @@
       <trans-unit id="ConstraintSolverNonNullnessWarningWithType">
         <source>Nullness warning: The type '{0}' supports a null value but a constraint requires the type to be non-null.</source>
         <target state="new">Nullness warning: The type '{0}' supports a null value but a constraint requires the type to be non-null.</target>
-=======
+        <note />
+      </trans-unit>
       <trans-unit id="Parser.TOKEN.AND.BANG">
         <source>keyword 'and!'</source>
         <target state="new">keyword 'and!'</target>
->>>>>>> 98341d43
         <note />
       </trans-unit>
     </body>
