﻿<?xml version="1.0" encoding="utf-8"?>
<xliff xmlns="urn:oasis:names:tc:xliff:document:1.2" xmlns:xsi="http://www.w3.org/2001/XMLSchema-instance" version="1.2" xsi:schemaLocation="urn:oasis:names:tc:xliff:document:1.2 xliff-core-1.2-transitional.xsd">
  <file datatype="xml" source-language="en" target-language="zh-Hans" original="../FSComp.resx">
    <body>
      <trans-unit id="chkFeatureNotLanguageSupported">
        <source>Feature '{0}' is not available in F# {1}. Please use language version {2} or greater.</source>
        <target state="translated">功能“{0}”在 F# {1} 中不可用。请使用 {2} 或更高的语言版本。</target>
        <note />
      </trans-unit>
      <trans-unit id="chkFeatureNotRuntimeSupported">
        <source>Feature '{0}' is not supported by target runtime.</source>
        <target state="translated">目标运行时不支持功能“{0}”。</target>
        <note />
      </trans-unit>
      <trans-unit id="chkFeatureNotSupportedInLibrary">
        <source>Feature '{0}' requires the F# library for language version {1} or greater.</source>
        <target state="translated">功能“{0}”需要 {1} 或更高语言版本的 F# 库。</target>
        <note />
      </trans-unit>
      <trans-unit id="containerDeprecated">
        <source>The 'AssemblyKeyNameAttribute' has been deprecated. Use 'AssemblyKeyFileAttribute' instead.</source>
        <target state="translated">"AssemblyKeyNameAttribute" 已被弃用。请改为使用 "AssemblyKeyFileAttribute"。</target>
        <note />
      </trans-unit>
      <trans-unit id="containerSigningUnsupportedOnThisPlatform">
        <source>Key container signing is not supported on this platform.</source>
        <target state="translated">此平台上不支持密钥容器签名。</target>
        <note />
      </trans-unit>
      <trans-unit id="csAvailableOverloads">
        <source>Available overloads:\n{0}</source>
        <target state="translated">可用重载:\n{0}</target>
        <note />
      </trans-unit>
      <trans-unit id="csGenericConstructRequiresStructOrReferenceConstraint">
        <source>A generic construct requires that a generic type parameter be known as a struct or reference type. Consider adding a type annotation.</source>
        <target state="translated">泛型构造要求泛型类型参数被视为结构或引用类型。请考虑添加类型注释。</target>
        <note />
      </trans-unit>
      <trans-unit id="csNoOverloadsFoundArgumentsPrefixPlural">
        <source>Known types of arguments: {0}</source>
        <target state="translated">已知参数类型: {0}</target>
        <note />
      </trans-unit>
      <trans-unit id="csNoOverloadsFoundArgumentsPrefixSingular">
        <source>Known type of argument: {0}</source>
        <target state="translated">已知参数类型: {0}</target>
        <note />
      </trans-unit>
      <trans-unit id="csNoOverloadsFoundReturnType">
        <source>Known return type: {0}</source>
        <target state="translated">已知返回类型: {0}</target>
        <note />
      </trans-unit>
      <trans-unit id="csNoOverloadsFoundTypeParametersPrefixPlural">
        <source>Known type parameters: {0}</source>
        <target state="translated">已知类型参数: {0}</target>
        <note />
      </trans-unit>
      <trans-unit id="csNoOverloadsFoundTypeParametersPrefixSingular">
        <source>Known type parameter: {0}</source>
        <target state="translated">已知类型参数: {0}</target>
        <note />
      </trans-unit>
      <trans-unit id="csOverloadCandidateIndexedArgumentTypeMismatch">
        <source>Argument at index {0} doesn't match</source>
        <target state="translated">索引 {0} 处的参数不匹配</target>
        <note />
      </trans-unit>
      <trans-unit id="csOverloadCandidateNamedArgumentTypeMismatch">
        <source>Argument '{0}' doesn't match</source>
        <target state="translated">参数 "{0}" 不匹配</target>
        <note />
      </trans-unit>
      <trans-unit id="etProviderHasDesignerAssemblyDependency">
        <source>The type provider designer assembly '{0}' could not be loaded from folder '{1}' because a dependency was missing or could not loaded. All dependencies of the type provider designer assembly must be located in the same folder as that assembly. The exception reported was: {2} - {3}</source>
        <target state="translated">无法从文件夹“{1}”加载类型提供程序设计器程序集“{0}”，因为依赖项缺失或无法加载。类型提供程序设计器程序集的所有依赖项必须与该程序集位于同一文件夹中。报告的异常是: {2} - {3}</target>
        <note />
      </trans-unit>
      <trans-unit id="etProviderHasDesignerAssemblyException">
        <source>The type provider designer assembly '{0}' could not be loaded from folder '{1}'. The exception reported was: {2} - {3}</source>
        <target state="translated">未能从文件夹“{1}”加载类型提供程序设计器程序集“{0}”。报告的异常是: {2} - {3}</target>
        <note />
      </trans-unit>
      <trans-unit id="etProviderHasWrongDesignerAssemblyNoPath">
        <source>Assembly attribute '{0}' refers to a designer assembly '{1}' which cannot be loaded or doesn't exist. The exception reported was: {2} - {3}</source>
        <target state="translated">程序集属性“{0}”引用了无法加载或不存在的设计器程序集“{1}”。报告的异常是: {2} - {3}</target>
        <note />
      </trans-unit>
      <trans-unit id="featureAdditionalImplicitConversions">
        <source>implicit upcasts and other conversions for function returns, bindings and other expressions</source>
        <target state="new">implicit upcasts and other conversions for function returns, bindings and other expressions</target>
        <note />
      </trans-unit>
      <trans-unit id="featureAndBang">
        <source>applicative computation expressions</source>
        <target state="translated">适用的计算表达式</target>
        <note />
      </trans-unit>
      <trans-unit id="featureAttributesToRightOfModuleKeyword">
        <source>attributes to the right of the 'module' keyword</source>
        <target state="translated">"module" 关键字右侧的属性</target>
        <note />
      </trans-unit>
      <trans-unit id="featureDefaultInterfaceMemberConsumption">
        <source>default interface member consumption</source>
        <target state="translated">默认接口成员消耗</target>
        <note />
      </trans-unit>
      <trans-unit id="featureDiscardUseValue">
        <source>discard pattern in use binding</source>
        <target state="translated">放弃使用绑定模式</target>
        <note />
      </trans-unit>
      <trans-unit id="featureDotlessFloat32Literal">
        <source>dotless float32 literal</source>
        <target state="translated">无点 float32 文本</target>
        <note />
      </trans-unit>
      <trans-unit id="featureExpandedMeasurables">
        <source>more types support units of measure</source>
        <target state="translated">更多类型支持度量单位</target>
        <note />
      </trans-unit>
      <trans-unit id="featureFixedIndexSlice3d4d">
        <source>fixed-index slice 3d/4d</source>
        <target state="translated">固定索引切片 3d/4d</target>
        <note />
      </trans-unit>
      <trans-unit id="featureFromEndSlicing">
        <source>from-end slicing</source>
        <target state="translated">从端切片</target>
        <note />
      </trans-unit>
      <trans-unit id="featureImplicitYield">
        <source>implicit yield</source>
        <target state="translated">隐式 yield</target>
        <note />
      </trans-unit>
      <trans-unit id="featureInterfacesWithMultipleGenericInstantiation">
        <source>interfaces with multiple generic instantiation</source>
        <target state="translated">具有多个泛型实例化的接口</target>
        <note />
      </trans-unit>
      <trans-unit id="featureNameOf">
        <source>nameof</source>
        <target state="translated">nameof</target>
        <note />
      </trans-unit>
      <trans-unit id="featureNonVariablePatternsToRightOfAsPatterns">
        <source>non-variable patterns to the right of 'as' patterns</source>
        <target state="translated">"as" 模式右侧的非变量模式</target>
        <note />
      </trans-unit>
      <trans-unit id="featureNullableOptionalInterop">
        <source>nullable optional interop</source>
        <target state="translated">可以为 null 的可选互操作</target>
        <note />
      </trans-unit>
      <trans-unit id="featureOpenTypeDeclaration">
        <source>open type declaration</source>
        <target state="translated">开放类型声明</target>
        <note />
      </trans-unit>
      <trans-unit id="featureOverloadsForCustomOperations">
        <source>overloads for custom operations</source>
        <target state="translated">自定义操作的重载</target>
        <note />
      </trans-unit>
      <trans-unit id="featurePackageManagement">
        <source>package management</source>
        <target state="translated">包管理</target>
        <note />
      </trans-unit>
      <trans-unit id="featurePrintfBinaryFormat">
        <source>binary formatting for integers</source>
        <target state="translated">整数的二进制格式设置</target>
        <note />
      </trans-unit>
      <trans-unit id="featureRelaxWhitespace">
        <source>whitespace relexation</source>
        <target state="translated">空格松弛法</target>
        <note />
      </trans-unit>
      <trans-unit id="featureResumableStateMachines">
        <source>resumable state machines</source>
        <target state="translated">可恢复状态机</target>
        <note />
      </trans-unit>
      <trans-unit id="featureSingleUnderscorePattern">
        <source>single underscore pattern</source>
        <target state="translated">单下划线模式</target>
        <note />
      </trans-unit>
      <trans-unit id="featureStringInterpolation">
        <source>string interpolation</source>
        <target state="translated">字符串内插</target>
        <note />
      </trans-unit>
      <trans-unit id="featureStructActivePattern">
        <source>struct representation for active patterns</source>
        <target state="translated">活动模式的结构表示形式</target>
        <note />
      </trans-unit>
      <trans-unit id="featureWildCardInForLoop">
        <source>wild card in for loop</source>
        <target state="translated">for 循环中的通配符</target>
        <note />
      </trans-unit>
      <trans-unit id="featureWitnessPassing">
        <source>witness passing for trait constraints in F# quotations</source>
        <target state="translated">F# 引号中特征约束的见证传递</target>
        <note />
      </trans-unit>
      <trans-unit id="forFormatInvalidForInterpolated">
        <source>Interpolated strings may not use '%' format specifiers unless each is given an expression, e.g. '%d{{1+1}}'.</source>
        <target state="translated">内插字符串不会使用 "%" 格式说明符，除非为每个字符串提供诸如 "%d{{1+1}}" 之类的表达式。</target>
        <note />
      </trans-unit>
      <trans-unit id="forFormatInvalidForInterpolated2">
        <source>.NET-style format specifiers such as '{{x,3}}' or '{{x:N5}}' may not be mixed with '%' format specifiers.</source>
        <target state="translated">.NET 样式的格式说明符(如 "{{x,3}}" 或 "{{x:N5}}")不能与 "%" 格式说明符混合使用。</target>
        <note />
      </trans-unit>
      <trans-unit id="forFormatInvalidForInterpolated3">
        <source>The '%P' specifier may not be used explicitly.</source>
        <target state="translated">不能显式使用 "%P" 说明符。</target>
        <note />
      </trans-unit>
      <trans-unit id="forFormatInvalidForInterpolated4">
        <source>Interpolated strings used as type IFormattable or type FormattableString may not use '%' specifiers, only .NET-style interpolands such as '{{expr}}', '{{expr,3}}' or '{{expr:N5}}' may be used.</source>
        <target state="translated">作为类型 IFormattable 或类型 FormattableString 使用的内插字符串不能使用 "%" 说明符，只能使用 .NET 样式的插植，如 "{{expr}}"、"{{expr,3}}" 或 "{{expr:N5}}"。</target>
        <note />
      </trans-unit>
      <trans-unit id="formatDashItem">
        <source> - {0}</source>
        <target state="translated"> - {0}</target>
        <note />
      </trans-unit>
      <trans-unit id="fromEndSlicingRequiresVFive">
        <source>From the end slicing with requires language version 5.0, use /langversion:preview.</source>
        <target state="translated">需要语言版本 5.0 才能从末尾切片，请使用 /langversion:preview。</target>
        <note />
      </trans-unit>
      <trans-unit id="fsiInvalidDirective">
        <source>Invalid directive '#{0} {1}'</source>
        <target state="translated">无效的指令“#{0} {1}”</target>
        <note />
      </trans-unit>
      <trans-unit id="ilxgenInvalidConstructInStateMachineDuringCodegen">
        <source>The resumable code construct '{0}' may only be used in inlined code protected by 'if __useResumableCode then ...' and the overall composition must form valid resumable code.</source>
        <target state="translated">可恢复的代码构造 "{0}" 只能用于受 "if __useResumableCode then..." 保护的内联代码，且整体组合必须构成有效的可恢复代码。</target>
        <note />
      </trans-unit>
      <trans-unit id="implMissingInlineIfLambda">
        <source>The 'InlineIfLambda' attribute is present in the signature but not the implementation.</source>
        <target state="translated">"InlineIfLambda" 属性存在于签名中，但实现中不存在。</target>
        <note />
      </trans-unit>
      <trans-unit id="keywordDescriptionConst">
        <source>Keyword to specify a constant literal as a type parameter argument in Type Providers.</source>
        <target state="translated">用于将常量文本指定为类型提供程序中的类型形参实参的关键字。</target>
        <note />
      </trans-unit>
      <trans-unit id="lexByteStringMayNotBeInterpolated">
        <source>a byte string may not be interpolated</source>
        <target state="translated">不能内插字节字符串</target>
        <note />
      </trans-unit>
      <trans-unit id="lexRBraceInInterpolatedString">
        <source>A '}}' character must be escaped (by doubling) in an interpolated string.</source>
        <target state="translated">在内插字符串中，必需对 "}}" 字符进行转义(通过加倍)。</target>
        <note />
      </trans-unit>
      <trans-unit id="lexSingleQuoteInSingleQuote">
        <source>Invalid interpolated string. Single quote or verbatim string literals may not be used in interpolated expressions in single quote or verbatim strings. Consider using an explicit 'let' binding for the interpolation expression or use a triple quote string as the outer string literal.</source>
        <target state="translated">内插字符串无效。在单引号字符串或逐字字符串的内插表达式中不能使用单引号或逐字字符串文本。请考虑对内插表达式使用显式 "let" 绑定，或使用三重引号字符串作为外部字符串文本。</target>
        <note />
      </trans-unit>
      <trans-unit id="lexTripleQuoteInTripleQuote">
        <source>Invalid interpolated string. Triple quote string literals may not be used in interpolated expressions. Consider using an explicit 'let' binding for the interpolation expression.</source>
        <target state="translated">内插字符串无效。在内插表达式中不能使用三重引号字符串文字。请考虑对内插表达式使用显式的 "let" 绑定。</target>
        <note />
      </trans-unit>
      <trans-unit id="nativeResourceFormatError">
        <source>Stream does not begin with a null resource and is not in '.RES' format.</source>
        <target state="translated">流应以空资源开头并且应采用 .RES 格式。</target>
        <note />
      </trans-unit>
      <trans-unit id="nativeResourceHeaderMalformed">
        <source>Resource header beginning at offset {0} is malformed.</source>
        <target state="translated">以偏移量 {0} 开始的资源标头格式不正确。</target>
        <note />
      </trans-unit>
      <trans-unit id="optFailedToInlineSuggestedValue">
        <source>The value '{0}' was marked 'InlineIfLambda' but was not determined to have a lambda value. This warning is for informational purposes only.</source>
        <target state="translated">值 "{0}" 标记为 "InlineIfLambda"，但未确定其具有 lambda 值。此警告仅供参考。</target>
        <note />
      </trans-unit>
      <trans-unit id="optsAllSigs">
        <source>Print the inferred interfaces of all compilation files to associated signature files</source>
        <target state="translated">将所有编译文件的推断接口打印到关联的签名文件</target>
        <note />
      </trans-unit>
      <trans-unit id="optsLangVersion">
        <source>Display the allowed values for language version, specify language version such as 'latest' or 'preview'</source>
        <target state="translated">显示语言版本的允许值，指定语言版本，如“最新”或“预览”</target>
        <note />
      </trans-unit>
      <trans-unit id="optsSupportedLangVersions">
        <source>Supported language versions:</source>
        <target state="translated">支持的语言版本:</target>
        <note />
      </trans-unit>
      <trans-unit id="optsUnrecognizedLanguageVersion">
        <source>Unrecognized value '{0}' for --langversion use --langversion:? for complete list</source>
        <target state="translated">--langversion 的值“{0}”无法识别，使用 --langversion:? 获取完整列表。</target>
        <note />
      </trans-unit>
      <trans-unit id="optsVersion">
        <source>Display compiler version banner and exit</source>
        <target state="translated">显示编译器版本横幅并退出</target>
        <note />
      </trans-unit>
      <trans-unit id="optsWin32icon">
        <source>Specify a Win32 icon file (.ico)</source>
        <target state="translated">指定 Win32 图标文件(.ico)</target>
        <note />
      </trans-unit>
      <trans-unit id="packageManagementRequiresVFive">
        <source>The package management feature requires language version 5.0 use /langversion:preview</source>
        <target state="translated">包管理功能需要语言版本 5.0，请使用 /langversion:preview</target>
        <note />
      </trans-unit>
      <trans-unit id="parsEmptyFillInInterpolatedString">
        <source>Invalid interpolated string. This interpolated string expression fill is empty, an expression was expected.</source>
        <target state="translated">内插字符串无效。此内插字符串表达式填充为空，应为表达式。</target>
        <note />
      </trans-unit>
      <trans-unit id="parsEofInInterpolatedString">
        <source>Incomplete interpolated string begun at or before here</source>
        <target state="translated">在此处或之前开始的内插字符串不完整</target>
        <note />
      </trans-unit>
      <trans-unit id="parsEofInInterpolatedStringFill">
        <source>Incomplete interpolated string expression fill begun at or before here</source>
        <target state="translated">在此处或之前开始的内插字符串表达式不完整</target>
        <note />
      </trans-unit>
      <trans-unit id="parsEofInInterpolatedTripleQuoteString">
        <source>Incomplete interpolated triple-quote string begun at or before here</source>
        <target state="translated">在此处或之前开始的内插三重引号字符串不完整</target>
        <note />
      </trans-unit>
      <trans-unit id="parsEofInInterpolatedVerbatimString">
        <source>Incomplete interpolated verbatim string begun at or before here</source>
        <target state="translated">在此处或之前开始的内插逐字字符串不完整</target>
        <note />
      </trans-unit>
      <trans-unit id="parsEqualsMissingInTypeDefinition">
        <source>Unexpected token in type definition. Expected '=' after the type '{0}'.</source>
        <target state="translated">类型定义中出现意外标记。类型“{0}”后应为 "="。</target>
        <note />
      </trans-unit>
      <trans-unit id="parsUnexpectedSymbolDot">
        <source>Unexpected symbol '.' in member definition. Expected 'with', '=' or other token.</source>
        <target state="translated">成员定义中有意外的符号 "."。预期 "with"、"+" 或其他标记。</target>
        <note />
      </trans-unit>
      <trans-unit id="optsChecksumAlgorithm">
        <source>Specify algorithm for calculating source file checksum stored in PDB. Supported values are: SHA1 or SHA256 (default)</source>
        <target state="translated">指定用于计算存储在 PDB 中的源文件校验的算法。支持的值是:SHA1 或 SHA256(默认)</target>
        <note />
      </trans-unit>
      <trans-unit id="optsUnknownChecksumAlgorithm">
        <source>Algorithm '{0}' is not supported</source>
        <target state="translated">不支持算法“{0}”</target>
        <note />
      </trans-unit>
      <trans-unit id="reprResumableCodeContainsDynamicResumeAtInBody">
        <source>A target label for __resumeAt was not statically determined. A __resumeAt with a non-static target label may only appear at the start of a resumable code method</source>
        <target state="translated">未静态确定 __resumeAt 的目标标签。具有非静态目标标签的 __resumeAt 只能出现在可恢复代码方法的开头</target>
        <note />
      </trans-unit>
      <trans-unit id="reprResumableCodeContainsFastIntegerForLoop">
        <source>A fast integer for loop may not contain resumption points</source>
        <target state="translated">循环的快速整数不能包含恢复点</target>
        <note />
      </trans-unit>
      <trans-unit id="reprResumableCodeContainsLetRec">
        <source>A 'let rec' occured in the resumable code specification</source>
        <target state="translated">可恢复代码规范中出现 "let rec"</target>
        <note />
      </trans-unit>
      <trans-unit id="reprResumableCodeContainsResumptionInHandlerOrFilter">
        <source>The 'with' block of a try/with may not contain resumption points</source>
        <target state="translated">try/with 的 "with" 块可能不包含恢复点</target>
        <note />
      </trans-unit>
      <trans-unit id="reprResumableCodeContainsResumptionInTryFinally">
        <source>A try/finally may not contain resumption points</source>
        <target state="translated">try/finally 不能包含恢复点</target>
        <note />
      </trans-unit>
      <trans-unit id="reprResumableCodeDefinitionWasGeneric">
        <source>A delegate or function producing resumable code in a state machine has type parameters</source>
        <target state="translated">在状态机中生成可恢复代码的委托或函数具有类型参数</target>
        <note />
      </trans-unit>
      <trans-unit id="reprResumableCodeInvokeNotReduced">
        <source>A resumable code invocation at '{0}' could not be reduced</source>
        <target state="translated">无法减少位于 "{0}" 的可恢复代码调用</target>
        <note />
      </trans-unit>
      <trans-unit id="reprResumableCodeValueHasNoDefinition">
        <source>The resumable code value(s) '{0}' does not have a definition</source>
        <target state="translated">可恢复的代码值 "{0}" 没有定义</target>
        <note />
      </trans-unit>
      <trans-unit id="poundiNotSupportedByRegisteredDependencyManagers">
        <source>#i is not supported by the registered PackageManagers</source>
        <target state="translated">注册的 PackageManager 不支持 #i</target>
        <note />
      </trans-unit>
      <trans-unit id="reprStateMachineInvalidForm">
        <source>The state machine has an unexpected form</source>
        <target state="translated">状态机具有意外的窗体</target>
        <note />
      </trans-unit>
      <trans-unit id="reprStateMachineNotCompilable">
        <source>This state machine is not statically compilable. {0}. An alternative dynamic implementation will be used, which may be slower. Consider adjusting your code to ensure this state machine is statically compilable, or else suppress this warning.</source>
        <target state="translated">此状态机不可静态编译。{0}。将使用另一种动态实现，可能速度较慢。请考虑调整代码以确保此状态机是可静态编译的，或者禁止显示此警告。</target>
        <note />
      </trans-unit>
      <trans-unit id="reprStateMachineNotCompilableNoAlternative">
        <source>This state machine is not statically compilable and no alternative is available. {0}. Use an 'if __useResumableCode then &lt;state-machine&gt; else &lt;alternative&gt;' to give an alternative.</source>
        <target state="translated">此状态机不可静态编译，并且没有可用的替代方法。{0}。 请使用 "if __useResumableCode 然后 &lt;state-machine&gt; else &lt;alternative&gt;' 以提供替代方法。</target>
        <note />
      </trans-unit>
      <trans-unit id="scriptSdkNotDetermined">
        <source>The .NET SDK for this script could not be determined. If the script is in a directory using a 'global.json' then ensure the relevant .NET SDK is installed. The output from '{0} --version' in the directory '{1}' was: '{2}' and the exit code was '{3}'.</source>
        <target state="translated">无法确定此脚本的 .NET SDK。如果脚本在使用 "global.json" 的目录中，请确保已安装相关的 .NET SDK。目录“{1}”中 "{0} --version" 的输出为“{2}”，退出代码为“{3}”。</target>
        <note />
      </trans-unit>
      <trans-unit id="tcAmbiguousImplicitConversion">
        <source>This expression has type '{0}' and is only made compatible with type '{1}' through an ambiguous implicit conversion. Consider using an explicit call to 'op_Implicit'. The applicable implicit conversions are:{2}</source>
        <target state="new">This expression has type '{0}' and is only made compatible with type '{1}' through an ambiguous implicit conversion. Consider using an explicit call to 'op_Implicit'. The applicable implicit conversions are:{2}</target>
        <note />
      </trans-unit>
      <trans-unit id="scriptSdkNotDeterminedNoHost">
        <source>The .NET SDK for this script could not be determined. dotnet.exe could not be found ensure a .NET SDK is installed.</source>
        <target state="translated">无法确定此脚本的 .NET SDK。找不到 dotnet.exe，请确保安装了 .NET SDK。</target>
        <note />
      </trans-unit>
      <trans-unit id="scriptSdkNotDeterminedUnexpected">
        <source>The .NET SDK for this script could not be determined. If the script is in a directory using a 'global.json' then ensure the relevant .NET SDK is installed. Unexpected error '{0}'.</source>
        <target state="translated">无法确定此脚本的 .NET SDK。如果脚本在使用 "global.json" 的目录中，请确保已安装相关的 .NET SDK。出现意外错误“{0}”。</target>
        <note />
      </trans-unit>
      <trans-unit id="tcAndBangNotSupported">
        <source>This feature is not supported in this version of F#. You may need to add /langversion:preview to use this feature.</source>
        <target state="translated">此版本的 F# 不支持此功能。你可能需要添加 /langversion:preview 才可使用此功能。</target>
        <note />
      </trans-unit>
      <trans-unit id="tcAnonRecdFieldNameDifferent">
        <source>This is the wrong anonymous record. It should have the fields {0}.</source>
        <target state="translated">此匿名记录不正确。它应具有字段 {0}。</target>
        <note />
      </trans-unit>
      <trans-unit id="tcAnonRecdFieldNameSubset">
        <source>This anonymous record does not have enough fields. Add the missing fields {0}.</source>
        <target state="translated">此匿名记录没有足够的字段。请添加缺少的字段 {0}。</target>
        <note />
      </trans-unit>
      <trans-unit id="tcAnonRecdFieldNameSuperset">
        <source>This anonymous record has too many fields. Remove the extra fields {0}.</source>
        <target state="translated">此匿名记录的字段太多。请删除额外的字段 {0}。</target>
        <note />
      </trans-unit>
      <trans-unit id="tcAnonRecdInvalid">
        <source>Invalid Anonymous Record type declaration.</source>
        <target state="translated">匿名记录类型声明无效。</target>
        <note />
      </trans-unit>
      <trans-unit id="tcAugmentationsCannotHaveAttributes">
        <source>Attributes cannot be applied to type extensions.</source>
        <target state="translated">属性不可应用于类型扩展。</target>
        <note />
      </trans-unit>
      <trans-unit id="tcIllegalByrefsInOpenTypeDeclaration">
        <source>Byref types are not allowed in an open type declaration.</source>
        <target state="translated">在开放类型声明中不允许使用 Byref 类型。</target>
        <note />
      </trans-unit>
<<<<<<< HEAD
      <trans-unit id="tcImplicitConversionUsed">
        <source>This expression uses an implicit conversion to convert type '{0}' to type '{1}'. Warnings are enabled for implicit conversions. Consider using an explicit conversion or disabling this warning.</source>
        <target state="new">This expression uses an implicit conversion to convert type '{0}' to type '{1}'. Warnings are enabled for implicit conversions. Consider using an explicit conversion or disabling this warning.</target>
        <note />
      </trans-unit>
      <trans-unit id="tcImplicitConversionUsed2">
        <source>This expression uses the implicit conversion '{0}' to convert type '{1}' to type '{2}'. Warnings are enabled for implicit conversions. Consider using an explicit conversion or disabling this warning.</source>
        <target state="new">This expression uses the implicit conversion '{0}' to convert type '{1}' to type '{2}'. Warnings are enabled for implicit conversions. Consider using an explicit conversion or disabling this warning.</target>
=======
      <trans-unit id="tcInlineIfLambdaUsedOnNonInlineFunctionOrMethod">
        <source>The 'InlineIfLambda' attribute may only be used on parameters of inlined functions of methods whose type is a function or F# delegate type.</source>
        <target state="translated">"InlineIfLambda" 特性只能用于类型为函数或 F# 委托类型的方法的内联函数的参数。</target>
>>>>>>> 11d81eaf
        <note />
      </trans-unit>
      <trans-unit id="tcInterpolationMixedWithPercent">
        <source>Mismatch in interpolated string. Interpolated strings may not use '%' format specifiers unless each is given an expression, e.g. '%d{{1+1}}'</source>
        <target state="translated">在内插字符串中不匹配。内插字符串不会使用 "%" 格式说明符，除非为每个字符串提供像 "'%d{{1+1}}" 这样的表达式</target>
        <note />
      </trans-unit>
      <trans-unit id="tcInvalidAlignmentInInterpolatedString">
        <source>Invalid alignment in interpolated string</source>
        <target state="translated">内插字符串中的对齐无效</target>
        <note />
      </trans-unit>
      <trans-unit id="tcInvalidResumableConstruct">
        <source>The construct '{0}' may only be used in valid resumable code.</source>
        <target state="translated">构造 "{0}" 只能在有效的可恢复代码中使用。</target>
        <note />
      </trans-unit>
      <trans-unit id="tcInvalidStructReturn">
        <source>The use of '[&lt;Struct&gt;]' on values, functions and methods is only allowed on partial active pattern definitions</source>
        <target state="translated">只允许在部分活动模式定义中对值、函数和方法使用 "[&lt;Struct&gt;]"</target>
        <note />
      </trans-unit>
      <trans-unit id="tcInvalidUseBangBindingNoAndBangs">
        <source>use! may not be combined with and!</source>
        <target state="translated">use! 不得与 and! 结合使用</target>
        <note />
      </trans-unit>
      <trans-unit id="tcLiteralAttributeCannotUseActivePattern">
        <source>A [&lt;Literal&gt;] declaration cannot use an active pattern for its identifier</source>
        <target state="translated">[&lt;Literal&gt;] 声明不能对其标识符使用活动模式</target>
        <note />
      </trans-unit>
      <trans-unit id="tcLiteralFieldAssignmentNoArg">
        <source>Cannot assign a value to another value marked literal</source>
        <target state="translated">无法将值分配给标记为文本的其他值</target>
        <note />
      </trans-unit>
      <trans-unit id="tcLiteralFieldAssignmentWithArg">
        <source>Cannot assign '{0}' to a value marked literal</source>
        <target state="translated">无法将“{0}”分配给标记为文本的值</target>
        <note />
      </trans-unit>
      <trans-unit id="tcRequireMergeSourcesOrBindN">
        <source>The 'let! ... and! ...' construct may only be used if the computation expression builder defines either a '{0}' method or appropriate 'MergeSource' and 'Bind' methods</source>
        <target state="translated">仅当计算表达式生成器定义了 "{0}" 方法或适当的 "MergeSource" 和 "Bind" 方法时，才可以使用 "let! ... and! ..." 构造</target>
        <note />
      </trans-unit>
      <trans-unit id="tcResumableCodeArgMustHaveRightKind">
        <source>Invalid resumable code. A resumable code parameter must be of delegate or function type</source>
        <target state="translated">可恢复代码无效。可恢复的代码参数必须为委托或函数类型</target>
        <note />
      </trans-unit>
      <trans-unit id="tcResumableCodeArgMustHaveRightName">
        <source>Invalid resumable code. Resumable code parameter must have name beginning with '__expand'</source>
        <target state="translated">可恢复代码无效。可恢复代码参数的名称必须以 "__expand" 开头</target>
        <note />
      </trans-unit>
      <trans-unit id="tcResumableCodeContainsLetRec">
        <source>Invalid resumable code. A 'let rec' occured in the resumable code specification</source>
        <target state="translated">可恢复代码无效。可恢复代码规范中出现 "let rec"</target>
        <note />
      </trans-unit>
      <trans-unit id="tcResumableCodeFunctionMustBeInline">
        <source>Invalid resumable code. Any method of function accepting or returning resumable code must be marked 'inline'</source>
        <target state="translated">可恢复代码无效。接受或返回可恢复代码的任何函数方法都必须标记为 "inline"</target>
        <note />
      </trans-unit>
      <trans-unit id="tcResumableCodeInvocation">
        <source>Resumable code invocation. Suppress this warning if you are defining new low-level resumable code in terms of existing resumable code.</source>
        <target state="translated">可恢复的代码调用。如果要根据现有可恢复代码定义新的低级别可恢复代码，请取消显示此警告。</target>
        <note />
      </trans-unit>
      <trans-unit id="tcResumableCodeNotSupported">
        <source>Using resumable code or resumable state machines requires /langversion:preview</source>
        <target state="translated">使用可恢复代码或可恢复状态机需要 /langversion:preview</target>
        <note />
      </trans-unit>
      <trans-unit id="tcUnableToParseInterpolatedString">
        <source>Invalid interpolated string. {0}</source>
        <target state="translated">内插字符串无效。{0}</target>
        <note />
      </trans-unit>
      <trans-unit id="typrelInterfaceMemberNoMostSpecificImplementation">
        <source>Interface member '{0}' does not have a most specific implementation.</source>
        <target state="translated">接口成员“{0}”没有最具体的实现。</target>
        <note />
      </trans-unit>
      <trans-unit id="typrelInterfaceWithConcreteAndVariable">
        <source>'{0}' cannot implement the interface '{1}' with the two instantiations '{2}' and '{3}' because they may unify.</source>
        <target state="translated">“{0}”无法实现具有两个实例化“{2}”和“{3}”的接口“{1}”，因为它们可能会统一。</target>
        <note />
      </trans-unit>
      <trans-unit id="typrelInterfaceWithConcreteAndVariableObjectExpression">
        <source>You cannot implement the interface '{0}' with the two instantiations '{1}' and '{2}' because they may unify.</source>
        <target state="translated">你无法实现具有两个实例化“{1}”和“{2}”的接口“{0}”，因为它们可能会统一。</target>
        <note />
      </trans-unit>
      <trans-unit id="undefinedNameFieldConstructorOrMemberWhenTypeIsKnown">
        <source>The type '{0}' does not define the field, constructor or member '{1}'.</source>
        <target state="translated">类型“{0}”未定义字段、构造函数或成员“{1}”。</target>
        <note />
      </trans-unit>
      <trans-unit id="undefinedNameNamespace">
        <source>The namespace '{0}' is not defined.</source>
        <target state="translated">未定义命名空间“{0}”。</target>
        <note />
      </trans-unit>
      <trans-unit id="undefinedNameNamespaceOrModule">
        <source>The namespace or module '{0}' is not defined.</source>
        <target state="translated">未定义命名空间或模块“{0}”。</target>
        <note />
      </trans-unit>
      <trans-unit id="undefinedNameFieldConstructorOrMember">
        <source>The field, constructor or member '{0}' is not defined.</source>
        <target state="translated">未定义字段、构造函数或成员“{0}”。</target>
        <note />
      </trans-unit>
      <trans-unit id="undefinedNameValueConstructorNamespaceOrType">
        <source>The value, constructor, namespace or type '{0}' is not defined.</source>
        <target state="translated">未定义值、构造函数、命名空间或类型“{0}”。</target>
        <note />
      </trans-unit>
      <trans-unit id="undefinedNameValueOfConstructor">
        <source>The value or constructor '{0}' is not defined.</source>
        <target state="translated">未定义值或构造函数“{0}”。</target>
        <note />
      </trans-unit>
      <trans-unit id="undefinedNameValueNamespaceTypeOrModule">
        <source>The value, namespace, type or module '{0}' is not defined.</source>
        <target state="translated">未定义值、命名空间、类型或模块“{0}”。</target>
        <note />
      </trans-unit>
      <trans-unit id="undefinedNameConstructorModuleOrNamespace">
        <source>The constructor, module or namespace '{0}' is not defined.</source>
        <target state="translated">未定义构造函数、模块或命名空间“{0}”。</target>
        <note />
      </trans-unit>
      <trans-unit id="undefinedNameType">
        <source>The type '{0}' is not defined.</source>
        <target state="translated">未定义类型“{0}”。</target>
        <note />
      </trans-unit>
      <trans-unit id="undefinedNameTypeIn">
        <source>The type '{0}' is not defined in '{1}'.</source>
        <target state="translated">类型“{0}”未在“{1}”中定义。</target>
        <note />
      </trans-unit>
      <trans-unit id="undefinedNameRecordLabelOrNamespace">
        <source>The record label or namespace '{0}' is not defined.</source>
        <target state="translated">未定义记录标签或命名空间“{0}”。</target>
        <note />
      </trans-unit>
      <trans-unit id="undefinedNameRecordLabel">
        <source>The record label '{0}' is not defined.</source>
        <target state="translated">记录标签“{0}”未定义。</target>
        <note />
      </trans-unit>
      <trans-unit id="undefinedNameSuggestionsIntro">
        <source>Maybe you want one of the following:</source>
        <target state="translated">你可能需要以下之一:</target>
        <note />
      </trans-unit>
      <trans-unit id="undefinedNameTypeParameter">
        <source>The type parameter {0} is not defined.</source>
        <target state="translated">未定义类型参数 {0}。</target>
        <note />
      </trans-unit>
      <trans-unit id="undefinedNamePatternDiscriminator">
        <source>The pattern discriminator '{0}' is not defined.</source>
        <target state="translated">未定义模式鉴别器“{0}”。</target>
        <note />
      </trans-unit>
      <trans-unit id="replaceWithSuggestion">
        <source>Replace with '{0}'</source>
        <target state="translated">替换为“{0}”</target>
        <note />
      </trans-unit>
      <trans-unit id="addIndexerDot">
        <source>Add . for indexer access.</source>
        <target state="translated">添加 . 进行索引器访问。</target>
        <note />
      </trans-unit>
      <trans-unit id="listElementHasWrongType">
        <source>All elements of a list must be implicitly convertible to the type of the first element, which here is '{0}'. This element has type '{1}'.</source>
        <target state="translated">列表构造函数表达式的所有元素必须具有同一类型。此表达式的类型应为“{0}”，但此处类型为“{1}”。</target>
        <note />
      </trans-unit>
      <trans-unit id="arrayElementHasWrongType">
        <source>All elements of an array must be implicitly convertible to the type of the first element, which here is '{0}'. This element has type '{1}'.</source>
        <target state="translated">数组构造函数表达式的所有元素必须具有同一类型。此表达式的类型应为“{0}”，但此处类型为“{1}”。</target>
        <note />
      </trans-unit>
      <trans-unit id="missingElseBranch">
        <source>This 'if' expression is missing an 'else' branch. Because 'if' is an expression, and not a statement, add an 'else' branch which also returns a value of type '{0}'.</source>
        <target state="translated">if 表达式缺少 "else" branch。"then" branch 的类型为“{0}”。因为 "if" 是一个表达式，而非语句，请添加将返回同一类型值的 "else" branch。</target>
        <note />
      </trans-unit>
      <trans-unit id="ifExpression">
        <source>The 'if' expression needs to have type '{0}' to satisfy context type requirements. It currently has type '{1}'.</source>
        <target state="translated">if 表达式需要具有类型“{0}”才能满足上下文类型要求。当前的类型为“{1}”。</target>
        <note />
      </trans-unit>
      <trans-unit id="elseBranchHasWrongType">
        <source>All branches of an 'if' expression must return values implicitly convertible to the type of the first branch, which here is '{0}'. This branch returns a value of type '{1}'.</source>
        <target state="translated">if 表达式的所有分支必须具有同一类型。此表达式的类型应为“{0}”，但此处类型为“{1}”。</target>
        <note />
      </trans-unit>
      <trans-unit id="followingPatternMatchClauseHasWrongType">
        <source>All branches of a pattern match expression must return values implicitly convertible to the type of the first branch, which here is '{0}'. This branch returns a value of type '{1}'.</source>
        <target state="translated">模式匹配表达式的所有分支必须返回相同类型的值。第一个分支返回“{0}”类型的值，但此分支返回“{1}”类型的值。</target>
        <note />
      </trans-unit>
      <trans-unit id="patternMatchGuardIsNotBool">
        <source>A pattern match guard must be of type 'bool', but this 'when' expression is of type '{0}'.</source>
        <target state="translated">模式匹配临界必须是 "bool" 类型，但此 "when" 表达式的类型为“{0}”。</target>
        <note />
      </trans-unit>
      <trans-unit id="commaInsteadOfSemicolonInRecord">
        <source>A ';' is used to separate field values in records. Consider replacing ',' with ';'.</source>
        <target state="translated">使用 ";" 来分隔记录中的字段值。考虑使用 ";" 替换 ","。</target>
        <note />
      </trans-unit>
      <trans-unit id="derefInsteadOfNot">
        <source>The '!' operator is used to dereference a ref cell. Consider using 'not expr' here.</source>
        <target state="translated">! 运算符用于取消引用引用的单元格。请考虑在此处使用 "not expr"。</target>
        <note />
      </trans-unit>
      <trans-unit id="buildUnexpectedTypeArgs">
        <source>The non-generic type '{0}' does not expect any type arguments, but here is given {1} type argument(s)</source>
        <target state="translated">非泛型类型“{0}”不需要任何类型参数，但此处给定了 {1} 个类型参数</target>
        <note />
      </trans-unit>
      <trans-unit id="returnUsedInsteadOfReturnBang">
        <source>Consider using 'return!' instead of 'return'.</source>
        <target state="translated">考虑使用 "return!"，而非 "return"。</target>
        <note />
      </trans-unit>
      <trans-unit id="unsupportedAttribute">
        <source>This attribute is currently unsupported by the F# compiler. Applying it will not achieve its intended effect.</source>
        <target state="translated">F# 编译器当前不支持此属性。应用它不会达到预期效果。</target>
        <note />
      </trans-unit>
      <trans-unit id="useSdkRefs">
        <source>Use reference assemblies for .NET framework references when available (Enabled by default).</source>
        <target state="translated">如果可用，请对 .NET Framework 引用使用引用程序集(默认启用)。</target>
        <note />
      </trans-unit>
      <trans-unit id="xmlDocBadlyFormed">
        <source>This XML comment is invalid: '{0}'</source>
        <target state="translated">此 XML 注释无效:“{0}”</target>
        <note />
      </trans-unit>
      <trans-unit id="xmlDocDuplicateParameter">
        <source>This XML comment is invalid: multiple documentation entries for parameter '{0}'</source>
        <target state="translated">此 XML 注释无效: 参数“{0}”有多个文档条目</target>
        <note />
      </trans-unit>
      <trans-unit id="xmlDocInvalidParameterName">
        <source>This XML comment is invalid: unknown parameter '{0}'</source>
        <target state="translated">此 XML 注释无效: 未知参数“{0}”</target>
        <note />
      </trans-unit>
      <trans-unit id="xmlDocMissingCrossReference">
        <source>This XML comment is invalid: missing 'cref' attribute for cross-reference</source>
        <target state="translated">此 XML 注释无效: 交叉引用缺少 "cref" 属性</target>
        <note />
      </trans-unit>
      <trans-unit id="xmlDocMissingParameter">
        <source>This XML comment is incomplete: no documentation for parameter '{0}'</source>
        <target state="translated">此 XML 注释不完整: 参数“{0}”没有文档</target>
        <note />
      </trans-unit>
      <trans-unit id="xmlDocMissingParameterName">
        <source>This XML comment is invalid: missing 'name' attribute for parameter or parameter reference</source>
        <target state="translated">此 XML 注释无效: 参数或参数引用缺少 "name" 属性</target>
        <note />
      </trans-unit>
      <trans-unit id="xmlDocUnresolvedCrossReference">
        <source>This XML comment is invalid: unresolved cross-reference '{0}'</source>
        <target state="translated">此 XML 注释无效: 交叉引用“{0}”无法解析</target>
        <note />
      </trans-unit>
      <trans-unit id="yieldUsedInsteadOfYieldBang">
        <source>Consider using 'yield!' instead of 'yield'.</source>
        <target state="translated">考虑使用 "yield!"，而非 "yield"。</target>
        <note />
      </trans-unit>
      <trans-unit id="tupleRequiredInAbstractMethod">
        <source>\nA tuple type is required for one or more arguments. Consider wrapping the given arguments in additional parentheses or review the definition of the interface.</source>
        <target state="translated">\n一个或多个参数需要元组类型。请考虑在额外的括号中换行给定的参数或评审接口的定义。</target>
        <note />
      </trans-unit>
      <trans-unit id="buildInvalidWarningNumber">
        <source>Invalid warning number '{0}'</source>
        <target state="translated">警告编号“{0}”无效</target>
        <note />
      </trans-unit>
      <trans-unit id="buildInvalidVersionString">
        <source>Invalid version string '{0}'</source>
        <target state="translated">版本字符串“{0}”无效</target>
        <note />
      </trans-unit>
      <trans-unit id="buildInvalidVersionFile">
        <source>Invalid version file '{0}'</source>
        <target state="translated">版本文件“{0}”无效</target>
        <note />
      </trans-unit>
      <trans-unit id="buildProblemWithFilename">
        <source>Problem with filename '{0}': {1}</source>
        <target state="translated">文件名“{0}”存在问题: {1}</target>
        <note />
      </trans-unit>
      <trans-unit id="buildNoInputsSpecified">
        <source>No inputs specified</source>
        <target state="translated">未指定输入</target>
        <note />
      </trans-unit>
      <trans-unit id="buildPdbRequiresDebug">
        <source>The '--pdb' option requires the '--debug' option to be used</source>
        <target state="translated">“--pdb”选项要求使用“--debug”选项</target>
        <note />
      </trans-unit>
      <trans-unit id="buildInvalidSearchDirectory">
        <source>The search directory '{0}' is invalid</source>
        <target state="translated">搜索目录“{0}”无效</target>
        <note />
      </trans-unit>
      <trans-unit id="buildSearchDirectoryNotFound">
        <source>The search directory '{0}' could not be found</source>
        <target state="translated">未能找到搜索目录“{0}”</target>
        <note />
      </trans-unit>
      <trans-unit id="buildInvalidFilename">
        <source>'{0}' is not a valid filename</source>
        <target state="translated">“{0}”不是有效的文件名</target>
        <note />
      </trans-unit>
      <trans-unit id="buildInvalidAssemblyName">
        <source>'{0}' is not a valid assembly name</source>
        <target state="translated">“{0}”不是有效的程序集名称</target>
        <note />
      </trans-unit>
      <trans-unit id="buildInvalidPrivacy">
        <source>Unrecognized privacy setting '{0}' for managed resource, valid options are 'public' and 'private'</source>
        <target state="translated">无法识别的受管理资源隐私设置“{0}”，有效的选项为 "public" 和 "private"</target>
        <note />
      </trans-unit>
      <trans-unit id="buildCannotReadAssembly">
        <source>Unable to read assembly '{0}'</source>
        <target state="translated">无法读取程序集“{0}”</target>
        <note />
      </trans-unit>
      <trans-unit id="buildAssemblyResolutionFailed">
        <source>Assembly resolution failure at or near this location</source>
        <target state="translated">程序集解析在此位置或此位置附近失败</target>
        <note />
      </trans-unit>
      <trans-unit id="buildImplicitModuleIsNotLegalIdentifier">
        <source>The declarations in this file will be placed in an implicit module '{0}' based on the file name '{1}'. However this is not a valid F# identifier, so the contents will not be accessible from other files. Consider renaming the file or adding a 'module' or 'namespace' declaration at the top of the file.</source>
        <target state="translated">此文件中的声明将置于基于文件名“{1}”的隐式模块“{0}”中。但由于这不是一个有效的 F# 标识符，因此将无法从其他文件访问该内容。请考虑重命名此文件或在文件的顶部添加 "module" 或 "namespace" 声明。</target>
        <note />
      </trans-unit>
      <trans-unit id="buildMultiFileRequiresNamespaceOrModule">
        <source>Files in libraries or multiple-file applications must begin with a namespace or module declaration, e.g. 'namespace SomeNamespace.SubNamespace' or 'module SomeNamespace.SomeModule'. Only the last source file of an application may omit such a declaration.</source>
        <target state="translated">库或多文件应用程序中的文件必须以命名空间或模块声明开头，例如 "namespace SomeNamespace.SubNamespace" 或 "module SomeNamespace.SomeModule"。仅应用程序的最后一个源文件可以忽略此类声明。</target>
        <note />
      </trans-unit>
      <trans-unit id="noEqualSignAfterModule">
        <source>Files in libraries or multiple-file applications must begin with a namespace or module declaration. When using a module declaration at the start of a file the '=' sign is not allowed. If this is a top-level module, consider removing the = to resolve this error.</source>
        <target state="translated">库或多文件应用程序中的文件必须以命名空间或模块声明开头。当在文件开头使用模块声明时，"=" 号不被允许。如果这是顶级模块，请考虑删除 = 来解决此错误。</target>
        <note />
      </trans-unit>
      <trans-unit id="buildMultipleToplevelModules">
        <source>This file contains multiple declarations of the form 'module SomeNamespace.SomeModule'. Only one declaration of this form is permitted in a file. Change your file to use an initial namespace declaration and/or use 'module ModuleName = ...' to define your modules.</source>
        <target state="translated">此文件包含形式为 "module SomeNamespace.SomeModule" 的多个声明。一个文件中只能有一个此形式的声明。将您的文件更改为使用初始命名空间声明并且/或者使用 "module ModuleName = ..." 定义模块。</target>
        <note />
      </trans-unit>
      <trans-unit id="buildOptionRequiresParameter">
        <source>Option requires parameter: {0}</source>
        <target state="translated">选项需要参数: {0}</target>
        <note />
      </trans-unit>
      <trans-unit id="buildCouldNotFindSourceFile">
        <source>Source file '{0}' could not be found</source>
        <target state="translated">未能找到源文件“{0}”</target>
        <note />
      </trans-unit>
      <trans-unit id="buildInvalidSourceFileExtension">
        <source>The file extension of '{0}' is not recognized. Source files must have extension .fs, .fsi, .fsx, .fsscript, .ml or .mli.</source>
        <target state="translated">无法识别“{0}”的文件扩展名。源文件的扩展名必须为 .fs、.fsi、.fsx、.fsscript、.ml 或 .mli。</target>
        <note />
      </trans-unit>
      <trans-unit id="buildCouldNotResolveAssembly">
        <source>Could not resolve assembly '{0}'</source>
        <target state="translated">无法解析程序集“{0}”</target>
        <note />
      </trans-unit>
      <trans-unit id="buildCouldNotResolveAssemblyRequiredByFile">
        <source>Could not resolve assembly '{0}' required by '{1}'</source>
        <target state="translated">无法解析“{1}”所需的程序集“{0}”</target>
        <note />
      </trans-unit>
      <trans-unit id="buildErrorOpeningBinaryFile">
        <source>Error opening binary file '{0}': {1}</source>
        <target state="translated">打开二进制文件“{0}”时出错: {1}</target>
        <note />
      </trans-unit>
      <trans-unit id="buildDifferentVersionMustRecompile">
        <source>The F#-compiled DLL '{0}' needs to be recompiled to be used with this version of F#</source>
        <target state="translated">必须对 F# 编译的 DLL“{0}”进行重新编译，才能将其用于此版本的 F#</target>
        <note />
      </trans-unit>
      <trans-unit id="buildInvalidHashIDirective">
        <source>Invalid directive. Expected '#I \"&lt;path&gt;\"'.</source>
        <target state="translated">指令无效。应为 #I \"&lt;path&gt;\"。</target>
        <note />
      </trans-unit>
      <trans-unit id="buildInvalidHashrDirective">
        <source>Invalid directive. Expected '#r \"&lt;file-or-assembly&gt;\"'.</source>
        <target state="translated">指令无效。应为 #r \"&lt;file-or-assembly&gt;\"。</target>
        <note />
      </trans-unit>
      <trans-unit id="buildInvalidHashloadDirective">
        <source>Invalid directive. Expected '#load \"&lt;file&gt;\" ... \"&lt;file&gt;\"'.</source>
        <target state="translated">指令无效。应为 #load \"&lt;file&gt;\" ... \"&lt;file&gt;\"。</target>
        <note />
      </trans-unit>
      <trans-unit id="buildInvalidHashtimeDirective">
        <source>Invalid directive. Expected '#time', '#time \"on\"' or '#time \"off\"'.</source>
        <target state="translated">指令无效。应为 '#time'、'#time \"on\"' 或 '#time \"off\"'。</target>
        <note />
      </trans-unit>
      <trans-unit id="buildDirectivesInModulesAreIgnored">
        <source>Directives inside modules are ignored</source>
        <target state="translated">模块中的指令被忽略</target>
        <note />
      </trans-unit>
      <trans-unit id="buildSignatureAlreadySpecified">
        <source>A signature for the file or module '{0}' has already been specified</source>
        <target state="translated">已指定文件或模块“{0}”的签名</target>
        <note />
      </trans-unit>
      <trans-unit id="buildImplementationAlreadyGivenDetail">
        <source>An implementation of file or module '{0}' has already been given. Compilation order is significant in F# because of type inference. You may need to adjust the order of your files to place the signature file before the implementation. In Visual Studio files are type-checked in the order they appear in the project file, which can be edited manually or adjusted using the solution explorer.</source>
        <target state="translated">已提供文件或模块“{0}”的实现。由于需要进行类型推理，因此编译顺序在 F# 中很重要。您可能需要调整文件的顺序，将签名文件放在实现之前。在 Visual Studio 中，将按照文件在项目文件中的显示顺序对这些文件执行类型检查，可以使用解决方案资源管理器手动编辑或调整此显示顺序。</target>
        <note />
      </trans-unit>
      <trans-unit id="buildImplementationAlreadyGiven">
        <source>An implementation of the file or module '{0}' has already been given</source>
        <target state="translated">已提供文件或模块“{0}”的实现</target>
        <note />
      </trans-unit>
      <trans-unit id="buildSignatureWithoutImplementation">
        <source>The signature file '{0}' does not have a corresponding implementation file. If an implementation file exists then check the 'module' and 'namespace' declarations in the signature and implementation files match.</source>
        <target state="translated">签名文件“{0}”没有相应的实现文件。如果存在实现文件，则检查签名文件和实现文件中的 "module" 和 "namespace" 声明是否匹配。</target>
        <note />
      </trans-unit>
      <trans-unit id="buildArgInvalidInt">
        <source>'{0}' is not a valid integer argument</source>
        <target state="translated">“{0}”不是有效的整数参数</target>
        <note />
      </trans-unit>
      <trans-unit id="buildArgInvalidFloat">
        <source>'{0}' is not a valid floating point argument</source>
        <target state="translated">“{0}”不是有效的浮点型参数</target>
        <note />
      </trans-unit>
      <trans-unit id="buildUnrecognizedOption">
        <source>Unrecognized option: '{0}'</source>
        <target state="translated">无法识别的选项:“{0}”</target>
        <note />
      </trans-unit>
      <trans-unit id="buildInvalidModuleOrNamespaceName">
        <source>Invalid module or namespace name</source>
        <target state="translated">模块或命名空间名称无效</target>
        <note />
      </trans-unit>
      <trans-unit id="pickleErrorReadingWritingMetadata">
        <source>Error reading/writing metadata for the F# compiled DLL '{0}'. Was the DLL compiled with an earlier version of the F# compiler? (error: '{1}').</source>
        <target state="translated">读取/写入 F# 编译的 DLL“{0}”的元数据时出错。是否使用了早期版本的 F# 编译器编译 DLL? (错误: “{1}”)。</target>
        <note />
      </trans-unit>
      <trans-unit id="tastTypeOrModuleNotConcrete">
        <source>The type/module '{0}' is not a concrete module or type</source>
        <target state="translated">类型/模块“{0}”不是具体的模块或类型</target>
        <note />
      </trans-unit>
      <trans-unit id="tastTypeHasAssemblyCodeRepresentation">
        <source>The type '{0}' has an inline assembly code representation</source>
        <target state="translated">类型“{0}”具有内联程序集代码表示形式</target>
        <note />
      </trans-unit>
      <trans-unit id="tastNamespaceAndModuleWithSameNameInAssembly">
        <source>A namespace and a module named '{0}' both occur in two parts of this assembly</source>
        <target state="translated">名称均为“{0}”的一个命名空间和一个模块同时出现在此程序集的两个部分中</target>
        <note />
      </trans-unit>
      <trans-unit id="tastTwoModulesWithSameNameInAssembly">
        <source>Two modules named '{0}' occur in two parts of this assembly</source>
        <target state="translated">名为“{0}”的两个模块同时出现在此程序集的两个部分中</target>
        <note />
      </trans-unit>
      <trans-unit id="tastDuplicateTypeDefinitionInAssembly">
        <source>Two type definitions named '{0}' occur in namespace '{1}' in two parts of this assembly</source>
        <target state="translated">两个名为“{0}”的类型定义出现在命名空间“{1}”的此程序集的两个部分中</target>
        <note />
      </trans-unit>
      <trans-unit id="tastConflictingModuleAndTypeDefinitionInAssembly">
        <source>A module and a type definition named '{0}' occur in namespace '{1}' in two parts of this assembly</source>
        <target state="translated">名称均为“{0}”的一个模块和一个类型定义出现在命名空间“{1}”的此程序集的两个部分中</target>
        <note />
      </trans-unit>
      <trans-unit id="tastInvalidMemberSignature">
        <source>Invalid member signature encountered because of an earlier error</source>
        <target state="translated">遇到无效的成员签名，因为前面出现了错误</target>
        <note />
      </trans-unit>
      <trans-unit id="tastValueDoesNotHaveSetterType">
        <source>This value does not have a valid property setter type</source>
        <target state="translated">此值不具有有效的属性 setter 类型</target>
        <note />
      </trans-unit>
      <trans-unit id="tastInvalidFormForPropertyGetter">
        <source>Invalid form for a property getter. At least one '()' argument is required when using the explicit syntax.</source>
        <target state="translated">属性 Getter 的格式无效。在使用显式语法时，至少需要一个 "()" 参数。</target>
        <note />
      </trans-unit>
      <trans-unit id="tastInvalidFormForPropertySetter">
        <source>Invalid form for a property setter. At least one argument is required.</source>
        <target state="translated">属性 setter 的格式无效。至少需要一个参数。</target>
        <note />
      </trans-unit>
      <trans-unit id="tastUnexpectedByRef">
        <source>Unexpected use of a byref-typed variable</source>
        <target state="translated">对 byref 类型化变量的意外使用</target>
        <note />
      </trans-unit>
      <trans-unit id="tastInvalidMutationOfConstant">
        <source>Invalid mutation of a constant expression. Consider copying the expression to a mutable local, e.g. 'let mutable x = ...'.</source>
        <target state="translated">常数表达式的变化无效。请考虑将该表达式复制一个可变的本地变量，例如 "let mutable x = ..."。</target>
        <note />
      </trans-unit>
      <trans-unit id="tastValueHasBeenCopied">
        <source>The value has been copied to ensure the original is not mutated by this operation or because the copy is implicit when returning a struct from a member and another member is then accessed</source>
        <target state="translated">已复制该值以确保此操作不会更改原始值，或由于该副本在从成员返回结构时为隐式，而随后访问了另一成员</target>
        <note />
      </trans-unit>
      <trans-unit id="tastRecursiveValuesMayNotBeInConstructionOfTuple">
        <source>Recursively defined values cannot appear directly as part of the construction of a tuple value within a recursive binding</source>
        <target state="translated">以递归方式定义的值在递归绑定内不能直接显示为元组值的构造的一部分</target>
        <note />
      </trans-unit>
      <trans-unit id="tastRecursiveValuesMayNotAppearInConstructionOfType">
        <source>Recursive values cannot appear directly as a construction of the type '{0}' within a recursive binding. This feature has been removed from the F# language. Consider using a record instead.</source>
        <target state="translated">递归值在递归绑定内不能直接显示为类型“{0}”的构造。在 F# 语言中，此功能已删除。请考虑改用记录。</target>
        <note />
      </trans-unit>
      <trans-unit id="tastRecursiveValuesMayNotBeAssignedToNonMutableField">
        <source>Recursive values cannot be directly assigned to the non-mutable field '{0}' of the type '{1}' within a recursive binding. Consider using a mutable field instead.</source>
        <target state="translated">递归值不能直接赋给递归绑定内的类型“{1}”的不可变字段“{0}”。请考虑改用可变字段。</target>
        <note />
      </trans-unit>
      <trans-unit id="tastUnexpectedDecodeOfAutoOpenAttribute">
        <source>Unexpected decode of AutoOpenAttribute</source>
        <target state="translated">对 AutoOpenAttribute 的意外解码</target>
        <note />
      </trans-unit>
      <trans-unit id="tastUnexpectedDecodeOfInternalsVisibleToAttribute">
        <source>Unexpected decode of InternalsVisibleToAttribute</source>
        <target state="translated">对 InternalsVisibleToAttribute 的意外解码</target>
        <note />
      </trans-unit>
      <trans-unit id="tastUnexpectedDecodeOfInterfaceDataVersionAttribute">
        <source>Unexpected decode of InterfaceDataVersionAttribute</source>
        <target state="translated">对 InterfaceDataVersionAttribute 的意外解码</target>
        <note />
      </trans-unit>
      <trans-unit id="tastActivePatternsLimitedToSeven">
        <source>Active patterns cannot return more than 7 possibilities</source>
        <target state="translated">活动模式不能返回 7 个以上的可能结果</target>
        <note />
      </trans-unit>
      <trans-unit id="tastNotAConstantExpression">
        <source>This is not a valid constant expression or custom attribute value</source>
        <target state="translated">这不是有效的常数表达式或自定义特性值</target>
        <note />
      </trans-unit>
      <trans-unit id="ValueNotContainedMutabilityAttributesDiffer">
        <source>Module '{0}' contains\n    {1}    \nbut its signature specifies\n    {2}    \nThe mutability attributes differ</source>
        <target state="translated">模块“{0}”包含\n    {1}    \n而其签名指定\n    {2}    \n可变性特性不同</target>
        <note />
      </trans-unit>
      <trans-unit id="ValueNotContainedMutabilityNamesDiffer">
        <source>Module '{0}' contains\n    {1}    \nbut its signature specifies\n    {2}    \nThe names differ</source>
        <target state="translated">模块“{0}”包含\n    {1}    \n而其签名指定\n    {2}    \n名称不同</target>
        <note />
      </trans-unit>
      <trans-unit id="ValueNotContainedMutabilityCompiledNamesDiffer">
        <source>Module '{0}' contains\n    {1}    \nbut its signature specifies\n    {2}    \nThe compiled names differ</source>
        <target state="translated">模块“{0}”包含\n    {1}    \n而其签名指定\n    {2}    \n编译的名称不同</target>
        <note />
      </trans-unit>
      <trans-unit id="ValueNotContainedMutabilityDisplayNamesDiffer">
        <source>Module '{0}' contains\n    {1}    \nbut its signature specifies\n    {2}    \nThe display names differ</source>
        <target state="translated">模块“{0}”包含\n    {1}    \n而其签名指定\n    {2}    \n显示名称不同</target>
        <note />
      </trans-unit>
      <trans-unit id="ValueNotContainedMutabilityAccessibilityMore">
        <source>Module '{0}' contains\n    {1}    \nbut its signature specifies\n    {2}    \nThe accessibility specified in the signature is more than that specified in the implementation</source>
        <target state="translated">模块“{0}”包含\n    {1}    \n而其签名指定\n    {2}    \n签名中指定的可访问性高于实现中指定的可访问性</target>
        <note />
      </trans-unit>
      <trans-unit id="ValueNotContainedMutabilityInlineFlagsDiffer">
        <source>Module '{0}' contains\n    {1}    \nbut its signature specifies\n    {2}    \nThe inline flags differ</source>
        <target state="translated">模块“{0}”包含\n    {1}    \n而其签名指定\n    {2}    \n内联标志不同</target>
        <note />
      </trans-unit>
      <trans-unit id="ValueNotContainedMutabilityLiteralConstantValuesDiffer">
        <source>Module '{0}' contains\n    {1}    \nbut its signature specifies\n    {2}    \nThe literal constant values and/or attributes differ</source>
        <target state="translated">模块“{0}”包含\n    {1}    \n而其签名指定\n    {2}    \n文本常数值和/或特性不同</target>
        <note />
      </trans-unit>
      <trans-unit id="ValueNotContainedMutabilityOneIsTypeFunction">
        <source>Module '{0}' contains\n    {1}    \nbut its signature specifies\n    {2}    \nOne is a type function and the other is not. The signature requires explicit type parameters if they are present in the implementation.</source>
        <target state="translated">模块“{0}”包含\n    {1}    \n而其签名指定\n    {2}    \n一个是类型函数，另一个不是类型函数。如果实现中存在显式类型参数，则签名需要这些显式类型参数。</target>
        <note />
      </trans-unit>
      <trans-unit id="ValueNotContainedMutabilityParameterCountsDiffer">
        <source>Module '{0}' contains\n    {1}    \nbut its signature specifies\n    {2}    \nThe respective type parameter counts differ</source>
        <target state="translated">模块“{0}”包含\n    {1}    \n而其签名指定\n    {2}    \n各自的类型参数计数不同</target>
        <note />
      </trans-unit>
      <trans-unit id="ValueNotContainedMutabilityTypesDiffer">
        <source>Module '{0}' contains\n    {1}    \nbut its signature specifies\n    {2}    \nThe types differ</source>
        <target state="translated">模块“{0}”包含\n    {1}    \n而其签名指定\n    {2}    \n类型不同</target>
        <note />
      </trans-unit>
      <trans-unit id="ValueNotContainedMutabilityExtensionsDiffer">
        <source>Module '{0}' contains\n    {1}    \nbut its signature specifies\n    {2}    \nOne is an extension member and the other is not</source>
        <target state="translated">模块“{0}”包含\n    {1}    \n而其签名指定\n    {2}    \n一个是扩展成员，另一个不是扩展成员</target>
        <note />
      </trans-unit>
      <trans-unit id="ValueNotContainedMutabilityArityNotInferred">
        <source>Module '{0}' contains\n    {1}    \nbut its signature specifies\n    {2}    \nAn arity was not inferred for this value</source>
        <target state="translated">模块“{0}”包含\n    {1}    \n而其签名指定\n    {2}    \n未为此值推理 arity</target>
        <note />
      </trans-unit>
      <trans-unit id="ValueNotContainedMutabilityGenericParametersDiffer">
        <source>Module '{0}' contains\n    {1}    \nbut its signature specifies\n    {2}    \nThe number of generic parameters in the signature and implementation differ (the signature declares {3} but the implementation declares {4}</source>
        <target state="translated">模块“{0}”包含\n    {1}    \n而其签名指定\n    {2}    \n签名和实现中的泛型参数数目不同(签名声明 {3} 个泛型参数，而实现声明 {4} 个泛型参数</target>
        <note />
      </trans-unit>
      <trans-unit id="ValueNotContainedMutabilityGenericParametersAreDifferentKinds">
        <source>Module '{0}' contains\n    {1}    \nbut its signature specifies\n    {2}    \nThe generic parameters in the signature and implementation have different kinds. Perhaps there is a missing [&lt;Measure&gt;] attribute.</source>
        <target state="translated">模块“{0}”包含\n    {1}    \n而其签名指定了\n    {2}    \n签名和实现中的泛型参数具有不同的类型。可能是缺少 [&lt;Measure&gt;] 属性。</target>
        <note />
      </trans-unit>
      <trans-unit id="ValueNotContainedMutabilityAritiesDiffer">
        <source>Module '{0}' contains\n    {1}    \nbut its signature specifies\n    {2}    \nThe arities in the signature and implementation differ. The signature specifies that '{3}' is function definition or lambda expression accepting at least {4} argument(s), but the implementation is a computed function value. To declare that a computed function value is a permitted implementation simply parenthesize its type in the signature, e.g.\n\tval {5}: int -&gt; (int -&gt; int)\ninstead of\n\tval {6}: int -&gt; int -&gt; int.</source>
        <target state="translated">模块“{0}”包含\n    {1}    \n而其签名指定\n    {2}    \n签名和实现中的 arity 不同。签名指定“{3}”为函数定义或为接受至少个 {4} 参数的 lambda 表达式，而实现是计算出的函数值。若要声明计算出的函数值为允许的实现，只需在签名中用括号将其类型括起来，例如\n\tval {5}: int -&gt; (int -&gt; int)\n而非\n\tval {6}: int -&gt; int -&gt; int。</target>
        <note />
      </trans-unit>
      <trans-unit id="ValueNotContainedMutabilityDotNetNamesDiffer">
        <source>Module '{0}' contains\n    {1}    \nbut its signature specifies\n    {2}    \nThe CLI member names differ</source>
        <target state="translated">模块“{0}”包含\n    {1}    \n而其签名指定\n    {2}    \nCLI 成员名称不同</target>
        <note />
      </trans-unit>
      <trans-unit id="ValueNotContainedMutabilityStaticsDiffer">
        <source>Module '{0}' contains\n    {1}    \nbut its signature specifies\n    {2}    \nOne is static and the other isn't</source>
        <target state="translated">模块“{0}”包含\n    {1}    \n而其签名指定\n    {2}    \n一个是静态的，另一个不是静态的</target>
        <note />
      </trans-unit>
      <trans-unit id="ValueNotContainedMutabilityVirtualsDiffer">
        <source>Module '{0}' contains\n    {1}    \nbut its signature specifies\n    {2}    \nOne is virtual and the other isn't</source>
        <target state="translated">模块“{0}”包含\n    {1}    \n而其签名指定\n    {2}    \n一个是虚拟的，另一个不是虚拟的</target>
        <note />
      </trans-unit>
      <trans-unit id="ValueNotContainedMutabilityAbstractsDiffer">
        <source>Module '{0}' contains\n    {1}    \nbut its signature specifies\n    {2}    \nOne is abstract and the other isn't</source>
        <target state="translated">模块“{0}”包含\n    {1}    \n而其签名指定\n    {2}    \n一个是抽象的，另一个不是抽象的</target>
        <note />
      </trans-unit>
      <trans-unit id="ValueNotContainedMutabilityFinalsDiffer">
        <source>Module '{0}' contains\n    {1}    \nbut its signature specifies\n    {2}    \nOne is final and the other isn't</source>
        <target state="translated">模块“{0}”包含\n    {1}    \n而其签名指定\n    {2}    \n一个是最终的，另一个不是最终的</target>
        <note />
      </trans-unit>
      <trans-unit id="ValueNotContainedMutabilityOverridesDiffer">
        <source>Module '{0}' contains\n    {1}    \nbut its signature specifies\n    {2}    \nOne is marked as an override and the other isn't</source>
        <target state="translated">模块“{0}”包含\n    {1}    \n而其签名指定\n    {2}    \n一个标记为重写，另一个未标记为重写</target>
        <note />
      </trans-unit>
      <trans-unit id="ValueNotContainedMutabilityOneIsConstructor">
        <source>Module '{0}' contains\n    {1}    \nbut its signature specifies\n    {2}    \nOne is a constructor/property and the other is not</source>
        <target state="translated">模块“{0}”包含\n    {1}    \n而其签名指定\n    {2}    \n一个是构造函数/属性，另一个不是构造函数/属性</target>
        <note />
      </trans-unit>
      <trans-unit id="ValueNotContainedMutabilityStaticButInstance">
        <source>Module '{0}' contains\n    {1}    \nbut its signature specifies\n    {2}    \nThe compiled representation of this method is as a static member but the signature indicates its compiled representation is as an instance member</source>
        <target state="translated">模块“{0}”包含\n    {1}    \n而其签名指定\n    {2}    \n此方法的已编译表示形式作为一个静态成员，而签名指示其已编译表示形式作为一个实例成员</target>
        <note />
      </trans-unit>
      <trans-unit id="ValueNotContainedMutabilityInstanceButStatic">
        <source>Module '{0}' contains\n    {1}    \nbut its signature specifies\n    {2}    \nThe compiled representation of this method is as an instance member, but the signature indicates its compiled representation is as a static member</source>
        <target state="translated">模块“{0}”包含\n    {1}    \n而其签名指定\n    {2}    \n此方法的已编译表示形式作为一个实例成员，而签名指示其已编译表示形式作为一个静态成员</target>
        <note />
      </trans-unit>
      <trans-unit id="DefinitionsInSigAndImplNotCompatibleNamesDiffer">
        <source>The {0} definitions in the signature and implementation are not compatible because the names differ. The type is called '{1}' in the signature file but '{2}' in implementation.</source>
        <target state="translated">签名和实现中的 {0} 定义不兼容，因为名称不同。该类型在签名文件中称为“{1}”，但在实现中称为“{2}”。</target>
        <note />
      </trans-unit>
      <trans-unit id="DefinitionsInSigAndImplNotCompatibleParameterCountsDiffer">
        <source>The {0} definitions for type '{1}' in the signature and implementation are not compatible because the respective type parameter counts differ</source>
        <target state="translated">签名和实现中类型“{1}”的 {0} 定义不兼容，因为各自的类型参数计数不同</target>
        <note />
      </trans-unit>
      <trans-unit id="DefinitionsInSigAndImplNotCompatibleAccessibilityDiffer">
        <source>The {0} definitions for type '{1}' in the signature and implementation are not compatible because the accessibility specified in the signature is more than that specified in the implementation</source>
        <target state="translated">签名和实现中类型“{1}”的 {0} 定义不兼容，因为签名中指定的辅助功能比实现中指定的辅助功能多</target>
        <note />
      </trans-unit>
      <trans-unit id="DefinitionsInSigAndImplNotCompatibleMissingInterface">
        <source>The {0} definitions for type '{1}' in the signature and implementation are not compatible because the signature requires that the type supports the interface {2} but the interface has not been implemented</source>
        <target state="translated">签名和实现中类型“{1}”的 {0} 定义不兼容，因为签名要求此类型支持接口 {2}，而该接口尚未实现</target>
        <note />
      </trans-unit>
      <trans-unit id="DefinitionsInSigAndImplNotCompatibleImplementationSaysNull">
        <source>The {0} definitions for type '{1}' in the signature and implementation are not compatible because the implementation says this type may use nulls as a representation but the signature does not</source>
        <target state="translated">签名和实现中类型“{1}”的 {0} 定义不兼容，因为实现指明此类型可以使用 null 作为表示形式，而签名未指明这一点</target>
        <note />
      </trans-unit>
      <trans-unit id="DefinitionsInSigAndImplNotCompatibleImplementationSaysNull2">
        <source>The {0} definitions for type '{1}' in the signature and implementation are not compatible because the implementation says this type may use nulls as an extra value but the signature does not</source>
        <target state="translated">签名和实现中类型“{1}”的 {0} 定义不兼容，因为实现指明此类型可以使用 null 作为额外值，而签名未指明这一点</target>
        <note />
      </trans-unit>
      <trans-unit id="DefinitionsInSigAndImplNotCompatibleSignatureSaysNull">
        <source>The {0} definitions for type '{1}' in the signature and implementation are not compatible because the signature says this type may use nulls as a representation but the implementation does not</source>
        <target state="translated">签名和实现中类型“{1}”的 {0} 定义不兼容，因为签名指明此类型可以使用 null 作为表示形式，而实现未指明这一点</target>
        <note />
      </trans-unit>
      <trans-unit id="DefinitionsInSigAndImplNotCompatibleSignatureSaysNull2">
        <source>The {0} definitions for type '{1}' in the signature and implementation are not compatible because the signature says this type may use nulls as an extra value but the implementation does not</source>
        <target state="translated">签名和实现中类型“{1}”的 {0} 定义不兼容，因为签名指明此类型可以使用 null 作为额外值，而实现未指明这一点</target>
        <note />
      </trans-unit>
      <trans-unit id="DefinitionsInSigAndImplNotCompatibleImplementationSealed">
        <source>The {0} definitions for type '{1}' in the signature and implementation are not compatible because the implementation type is sealed but the signature implies it is not. Consider adding the [&lt;Sealed&gt;] attribute to the signature.</source>
        <target state="translated">签名和实现中类型为“{1}”的 {0} 定义不兼容，因为实现类型已密封，但签名暗示其未密封。请考虑向签名添加 [&lt;Sealed&gt;] 属性。</target>
        <note />
      </trans-unit>
      <trans-unit id="DefinitionsInSigAndImplNotCompatibleImplementationIsNotSealed">
        <source>The {0} definitions for type '{1}' in the signature and implementation are not compatible because the implementation type is not sealed but signature implies it is. Consider adding the [&lt;Sealed&gt;] attribute to the implementation.</source>
        <target state="translated">签名和实现中类型为“{1}”的 {0} 定义不兼容，因为实现类型并未密封，但签名暗示其已密封。请考虑向实现添加 [&lt;Sealed&gt;] 属性。</target>
        <note />
      </trans-unit>
      <trans-unit id="DefinitionsInSigAndImplNotCompatibleImplementationIsAbstract">
        <source>The {0} definitions for type '{1}' in the signature and implementation are not compatible because the implementation is an abstract class but the signature is not. Consider adding the [&lt;AbstractClass&gt;] attribute to the signature.</source>
        <target state="translated">签名和实现中类型为“{1}”的 {0} 定义不兼容，因为实现是一个抽象类，但签名不是。请考虑向签名添加 [&lt;AbstractClass&gt;] 属性。</target>
        <note />
      </trans-unit>
      <trans-unit id="DefinitionsInSigAndImplNotCompatibleSignatureIsAbstract">
        <source>The {0} definitions for type '{1}' in the signature and implementation are not compatible because the signature is an abstract class but the implementation is not. Consider adding the [&lt;AbstractClass&gt;] attribute to the implementation.</source>
        <target state="translated">签名和实现中类型为“{1}”的 {0} 定义不兼容，因为签名是一个抽象类，但实现不是。请考虑向实现添加 [&lt;AbstractClass&gt;] 属性。</target>
        <note />
      </trans-unit>
      <trans-unit id="DefinitionsInSigAndImplNotCompatibleTypesHaveDifferentBaseTypes">
        <source>The {0} definitions for type '{1}' in the signature and implementation are not compatible because the types have different base types</source>
        <target state="translated">签名和实现中类型“{1}”的 {0} 定义不兼容，因为类型具有不同的基类型</target>
        <note />
      </trans-unit>
      <trans-unit id="DefinitionsInSigAndImplNotCompatibleNumbersDiffer">
        <source>The {0} definitions for type '{1}' in the signature and implementation are not compatible because the number of {2}s differ</source>
        <target state="translated">签名和实现中类型“{1}”的 {0} 定义不兼容，因为 {2} 的数量不同</target>
        <note />
      </trans-unit>
      <trans-unit id="DefinitionsInSigAndImplNotCompatibleSignatureDefinesButImplDoesNot">
        <source>The {0} definitions for type '{1}' in the signature and implementation are not compatible because the signature defines the {2} '{3}' but the implementation does not (or does, but not in the same order)</source>
        <target state="translated">签名和实现中类型“{1}”的 {0} 定义不兼容，因为签名定义了 {2}“{3}”，而实现没有定义(或者按不同的顺序进行了定义)</target>
        <note />
      </trans-unit>
      <trans-unit id="DefinitionsInSigAndImplNotCompatibleImplDefinesButSignatureDoesNot">
        <source>The {0} definitions for type '{1}' in the signature and implementation are not compatible because the implementation defines the {2} '{3}' but the signature does not (or does, but not in the same order)</source>
        <target state="translated">签名和实现中类型“{1}”的 {0} 定义不兼容，因为实现定义了 {2}“{3}”，而签名没有定义(或者按不同的顺序进行了定义)</target>
        <note />
      </trans-unit>
      <trans-unit id="DefinitionsInSigAndImplNotCompatibleImplDefinesStruct">
        <source>The {0} definitions for type '{1}' in the signature and implementation are not compatible because the implementation defines a struct but the signature defines a type with a hidden representation</source>
        <target state="translated">签名和实现中类型“{1}”的 {0} 定义不兼容，因为实现定义了一个结构，而签名采用隐藏的表示形式定义了一个类型</target>
        <note />
      </trans-unit>
      <trans-unit id="DefinitionsInSigAndImplNotCompatibleDotNetTypeRepresentationIsHidden">
        <source>The {0} definitions for type '{1}' in the signature and implementation are not compatible because a CLI type representation is being hidden by a signature</source>
        <target state="translated">签名和实现中类型“{1}”的 {0} 定义不兼容，因为签名将隐藏 CLI 类型表示形式</target>
        <note />
      </trans-unit>
      <trans-unit id="DefinitionsInSigAndImplNotCompatibleTypeIsHidden">
        <source>The {0} definitions for type '{1}' in the signature and implementation are not compatible because a type representation is being hidden by a signature</source>
        <target state="translated">签名和实现中类型“{1}”的 {0} 定义不兼容，因为签名将隐藏类型表示形式</target>
        <note />
      </trans-unit>
      <trans-unit id="DefinitionsInSigAndImplNotCompatibleTypeIsDifferentKind">
        <source>The {0} definitions for type '{1}' in the signature and implementation are not compatible because the types are of different kinds</source>
        <target state="translated">签名和实现中类型“{1}”的 {0} 定义不兼容，因为类型的种类不相同</target>
        <note />
      </trans-unit>
      <trans-unit id="DefinitionsInSigAndImplNotCompatibleILDiffer">
        <source>The {0} definitions for type '{1}' in the signature and implementation are not compatible because the IL representations differ</source>
        <target state="translated">签名和实现中类型“{1}”的 {0} 定义不兼容，因为 IL 表示形式不同</target>
        <note />
      </trans-unit>
      <trans-unit id="DefinitionsInSigAndImplNotCompatibleRepresentationsDiffer">
        <source>The {0} definitions for type '{1}' in the signature and implementation are not compatible because the representations differ</source>
        <target state="translated">签名和实现中类型“{1}”的 {0} 定义不兼容，因为表示形式不同</target>
        <note />
      </trans-unit>
      <trans-unit id="DefinitionsInSigAndImplNotCompatibleFieldWasPresent">
        <source>The {0} definitions for type '{1}' in the signature and implementation are not compatible because the field {2} was present in the implementation but not in the signature</source>
        <target state="translated">签名和实现中类型“{1}”的 {0} 定义不兼容，因为实现中具有字段“{2}”，而签名中没有该字段</target>
        <note />
      </trans-unit>
      <trans-unit id="DefinitionsInSigAndImplNotCompatibleFieldOrderDiffer">
        <source>The {0} definitions for type '{1}' in the signature and implementation are not compatible because the order of the fields is different in the signature and implementation</source>
        <target state="translated">签名和实现中类型“{1}”的 {0} 定义不兼容，因为签名和实现中的字段顺序不同</target>
        <note />
      </trans-unit>
      <trans-unit id="DefinitionsInSigAndImplNotCompatibleFieldRequiredButNotSpecified">
        <source>The {0} definitions for type '{1}' in the signature and implementation are not compatible because the field {2} was required by the signature but was not specified by the implementation</source>
        <target state="translated">签名和实现中类型“{1}”的 {0} 定义不兼容，因为签名需要字段“{2}”，而实现未指定该字段</target>
        <note />
      </trans-unit>
      <trans-unit id="DefinitionsInSigAndImplNotCompatibleFieldIsInImplButNotSig">
        <source>The {0} definitions for type '{1}' in the signature and implementation are not compatible because the field '{2}' was present in the implementation but not in the signature. Struct types must now reveal their fields in the signature for the type, though the fields may still be labelled 'private' or 'internal'.</source>
        <target state="translated">签名和实现中类型“{1}”的 {0} 定义不兼容，因为实现中具有字段“{2}”，而签名中没有该字段。虽然这些字段可能仍标记为“私有”或“内部”，但是结构类型此时必须在该类型的签名中显示其字段。</target>
        <note />
      </trans-unit>
      <trans-unit id="DefinitionsInSigAndImplNotCompatibleAbstractMemberMissingInImpl">
        <source>The {0} definitions for type '{1}' in the signature and implementation are not compatible because the abstract member '{2}' was required by the signature but was not specified by the implementation</source>
        <target state="translated">签名和实现中类型“{1}”的 {0} 定义不兼容，因为签名需要抽象成员“{2}”，而实现未指定该成员</target>
        <note />
      </trans-unit>
      <trans-unit id="DefinitionsInSigAndImplNotCompatibleAbstractMemberMissingInSig">
        <source>The {0} definitions for type '{1}' in the signature and implementation are not compatible because the abstract member '{2}' was present in the implementation but not in the signature</source>
        <target state="translated">签名和实现中类型“{1}”的 {0} 定义不兼容，因为实现中具有抽象成员“{2}”，而签名中没有该成员</target>
        <note />
      </trans-unit>
      <trans-unit id="DefinitionsInSigAndImplNotCompatibleSignatureDeclaresDiffer">
        <source>The {0} definitions for type '{1}' in the signature and implementation are not compatible because the signature declares a {2} while the implementation declares a {3}</source>
        <target state="translated">签名和实现中类型“{1}”的 {0} 定义不兼容，因为签名声明的是 {2}，而实现声明的是 {3}</target>
        <note />
      </trans-unit>
      <trans-unit id="DefinitionsInSigAndImplNotCompatibleAbbreviationsDiffer">
        <source>The {0} definitions for type '{1}' in the signature and implementation are not compatible because the abbreviations differ: {2} versus {3}</source>
        <target state="translated">签名和实现中类型“{1}”的 {0} 定义不兼容，因为缩写不同: {2} 与 {3}</target>
        <note />
      </trans-unit>
      <trans-unit id="DefinitionsInSigAndImplNotCompatibleAbbreviationHiddenBySig">
        <source>The {0} definitions for type '{1}' in the signature and implementation are not compatible because an abbreviation is being hidden by a signature. The abbreviation must be visible to other CLI languages. Consider making the abbreviation visible in the signature.</source>
        <target state="translated">签名和实现中类型“{1}”的 {0} 定义不兼容，因为签名将隐藏缩写。缩写必须对其他 CLI 语言可见。请考虑使缩写在签名中可见。</target>
        <note />
      </trans-unit>
      <trans-unit id="DefinitionsInSigAndImplNotCompatibleSigHasAbbreviation">
        <source>The {0} definitions for type '{1}' in the signature and implementation are not compatible because the signature has an abbreviation while the implementation does not</source>
        <target state="translated">签名和实现中类型“{1}”的 {0} 定义不兼容，因为签名具有缩写，而实现没有缩写</target>
        <note />
      </trans-unit>
      <trans-unit id="ModuleContainsConstructorButNamesDiffer">
        <source>The module contains the constructor\n    {0}    \nbut its signature specifies\n    {1}    \nThe names differ</source>
        <target state="translated">该模块包含构造函数\n    {0}    \n而其签名指定\n    {1}    \n名称不同</target>
        <note />
      </trans-unit>
      <trans-unit id="ModuleContainsConstructorButDataFieldsDiffer">
        <source>The module contains the constructor\n    {0}    \nbut its signature specifies\n    {1}    \nThe respective number of data fields differ</source>
        <target state="translated">该模块包含构造函数\n    {0}    \n而其签名指定\n    {1}    \n各自的数据字段数不同</target>
        <note />
      </trans-unit>
      <trans-unit id="ModuleContainsConstructorButTypesOfFieldsDiffer">
        <source>The module contains the constructor\n    {0}    \nbut its signature specifies\n    {1}    \nThe types of the fields differ</source>
        <target state="translated">该模块包含构造函数\n    {0}    \n而其签名指定\n    {1}    \n字段的类型不同</target>
        <note />
      </trans-unit>
      <trans-unit id="ModuleContainsConstructorButAccessibilityDiffers">
        <source>The module contains the constructor\n    {0}    \nbut its signature specifies\n    {1}    \nthe accessibility specified in the signature is more than that specified in the implementation</source>
        <target state="translated">该模块包含构造函数\n    {0}    \n而其签名指定\n    {1}    \n签名中指定的可访问性高于实现中指定的可访问性</target>
        <note />
      </trans-unit>
      <trans-unit id="FieldNotContainedNamesDiffer">
        <source>The module contains the field\n    {0}    \nbut its signature specifies\n    {1}    \nThe names differ</source>
        <target state="translated">该模块包含字段\n    {0}    \n而其签名指定\n    {1}    \n名称不同</target>
        <note />
      </trans-unit>
      <trans-unit id="FieldNotContainedAccessibilitiesDiffer">
        <source>The module contains the field\n    {0}    \nbut its signature specifies\n    {1}    \nthe accessibility specified in the signature is more than that specified in the implementation</source>
        <target state="translated">该模块包含字段\n    {0}    \n而其签名指定\n    {1}    \n签名中指定的可访问性高于实现中指定的可访问性</target>
        <note />
      </trans-unit>
      <trans-unit id="FieldNotContainedStaticsDiffer">
        <source>The module contains the field\n    {0}    \nbut its signature specifies\n    {1}    \nThe 'static' modifiers differ</source>
        <target state="translated">该模块包含字段\n    {0}    \n而其签名指定\n    {1}    \n"static" 修饰符不同</target>
        <note />
      </trans-unit>
      <trans-unit id="FieldNotContainedMutablesDiffer">
        <source>The module contains the field\n    {0}    \nbut its signature specifies\n    {1}    \nThe 'mutable' modifiers differ</source>
        <target state="translated">该模块包含字段\n    {0}    \n而其签名指定\n    {1}    \n"mutable" 修饰符不同</target>
        <note />
      </trans-unit>
      <trans-unit id="FieldNotContainedLiteralsDiffer">
        <source>The module contains the field\n    {0}    \nbut its signature specifies\n    {1}    \nThe 'literal' modifiers differ</source>
        <target state="translated">该模块包含字段\n    {0}    \n而其签名指定\n    {1}    \n"literal" 修饰符不同</target>
        <note />
      </trans-unit>
      <trans-unit id="FieldNotContainedTypesDiffer">
        <source>The module contains the field\n    {0}    \nbut its signature specifies\n    {1}    \nThe types differ</source>
        <target state="translated">该模块包含字段\n    {0}    \n而其签名指定\n    {1}    \n类型不同</target>
        <note />
      </trans-unit>
      <trans-unit id="typrelCannotResolveImplicitGenericInstantiation">
        <source>The implicit instantiation of a generic construct at or near this point could not be resolved because it could resolve to multiple unrelated types, e.g. '{0}' and '{1}'. Consider using type annotations to resolve the ambiguity</source>
        <target state="translated">未能解析在此点或其附近进行的泛型构造的隐式实例化，因为它可以解析为多个不相关的类型，例如“{0}”和“{1}”。请考虑使用类型批注来解析此多义性</target>
        <note />
      </trans-unit>
      <trans-unit id="typrelCannotResolveAmbiguityInPrintf">
        <source>Could not resolve the ambiguity inherent in the use of a 'printf'-style format string</source>
        <target state="translated">未能解析使用 "printf" 样式的格式字符串所产生的固有多义性</target>
        <note />
      </trans-unit>
      <trans-unit id="typrelCannotResolveAmbiguityInEnum">
        <source>Could not resolve the ambiguity in the use of a generic construct with an 'enum' constraint at or near this position</source>
        <target state="translated">未能解析在此位置或其附近使用带 "enum" 约束的泛型构造所产生的多义性</target>
        <note />
      </trans-unit>
      <trans-unit id="typrelCannotResolveAmbiguityInDelegate">
        <source>Could not resolve the ambiguity in the use of a generic construct with a 'delegate' constraint at or near this position</source>
        <target state="translated">未能解析在此位置或其附近使用带 "delegate" 约束的泛型构造所产生的多义性</target>
        <note />
      </trans-unit>
      <trans-unit id="typrelInvalidValue">
        <source>Invalid value</source>
        <target state="translated">无效值</target>
        <note />
      </trans-unit>
      <trans-unit id="typrelSigImplNotCompatibleParamCountsDiffer">
        <source>The signature and implementation are not compatible because the respective type parameter counts differ</source>
        <target state="translated">签名和实现不兼容，因为各自的类型参数数目不同</target>
        <note />
      </trans-unit>
      <trans-unit id="typrelSigImplNotCompatibleCompileTimeRequirementsDiffer">
        <source>The signature and implementation are not compatible because the type parameter in the class/signature has a different compile-time requirement to the one in the member/implementation</source>
        <target state="translated">签名和实现不兼容，因为类/签名中的类型参数与成员/实现中的类型参数具有的编译时要求不同</target>
        <note />
      </trans-unit>
      <trans-unit id="typrelSigImplNotCompatibleConstraintsDiffer">
        <source>The signature and implementation are not compatible because the declaration of the type parameter '{0}' requires a constraint of the form {1}</source>
        <target state="translated">签名和实现不兼容，因为类型参数“{0}”的声明需要 {1} 格式的约束</target>
        <note />
      </trans-unit>
      <trans-unit id="typrelSigImplNotCompatibleConstraintsDifferRemove">
        <source>The signature and implementation are not compatible because the type parameter '{0}' has a constraint of the form {1} but the implementation does not. Either remove this constraint from the signature or add it to the implementation.</source>
        <target state="translated">签名和实现不兼容，因为类型参数“{0}”具有 {1} 格式的约束，而实现没有此约束。从签名中删除此约束，或将此约束添加到实现。</target>
        <note />
      </trans-unit>
      <trans-unit id="typrelTypeImplementsIComparableShouldOverrideObjectEquals">
        <source>The type '{0}' implements 'System.IComparable'. Consider also adding an explicit override for 'Object.Equals'</source>
        <target state="translated">类型“{0}”实现 "System.IComparable"。请考虑同时添加 "Object.Equals" 的显式重写</target>
        <note />
      </trans-unit>
      <trans-unit id="typrelTypeImplementsIComparableDefaultObjectEqualsProvided">
        <source>The type '{0}' implements 'System.IComparable' explicitly but provides no corresponding override for 'Object.Equals'. An implementation of 'Object.Equals' has been automatically provided, implemented via 'System.IComparable'. Consider implementing the override 'Object.Equals' explicitly</source>
        <target state="translated">类型“{0}”显式实现 "System.IComparable"，但未提供相对应的 "Object.Equals" 的重写。已自动提供 "Object.Equals " 的实现(通过 "System.IComparable" 实现)。请考虑显式实现重写 "Object.Equals"</target>
        <note />
      </trans-unit>
      <trans-unit id="typrelExplicitImplementationOfGetHashCodeOrEquals">
        <source>The struct, record or union type '{0}' has an explicit implementation of 'Object.GetHashCode' or 'Object.Equals'. You must apply the 'CustomEquality' attribute to the type</source>
        <target state="translated">结构、记录或联合类型“{0}”具有 "Object.GetHashCode" 或 "Object.Equals" 的显式实现。您必须将 "CustomEquality" 特性应用于该类型</target>
        <note />
      </trans-unit>
      <trans-unit id="typrelExplicitImplementationOfGetHashCode">
        <source>The struct, record or union type '{0}' has an explicit implementation of 'Object.GetHashCode'. Consider implementing a matching override for 'Object.Equals(obj)'</source>
        <target state="translated">结构、记录或联合类型“{0}”具有 "Object.GetHashCode" 的显式实现。请考虑为 "Object.Equals(obj)" 实现匹配的重写</target>
        <note />
      </trans-unit>
      <trans-unit id="typrelExplicitImplementationOfEquals">
        <source>The struct, record or union type '{0}' has an explicit implementation of 'Object.Equals'. Consider implementing a matching override for 'Object.GetHashCode()'</source>
        <target state="translated">结构、记录或联合类型“{0}”具有 "Object.Equals" 的显式实现。请考虑为 "Object.GetHashCode()" 实现匹配的重写</target>
        <note />
      </trans-unit>
      <trans-unit id="ExceptionDefsNotCompatibleHiddenBySignature">
        <source>The exception definitions are not compatible because a CLI exception mapping is being hidden by a signature. The exception mapping must be visible to other modules. The module contains the exception definition\n    {0}    \nbut its signature specifies\n\t{1}</source>
        <target state="translated">异常定义不兼容，因为签名将隐藏 CLI 异常映射。此异常映射必须对其他模块可见。该模块包含异常定义\n    {0}    \n而其签名指定\n\t{1}</target>
        <note />
      </trans-unit>
      <trans-unit id="ExceptionDefsNotCompatibleDotNetRepresentationsDiffer">
        <source>The exception definitions are not compatible because the CLI representations differ. The module contains the exception definition\n    {0}    \nbut its signature specifies\n\t{1}</source>
        <target state="translated">异常定义不兼容，因为 CLI 表示形式不同。该模块包含异常定义\n    {0}    \n而其签名指定\n\t{1}</target>
        <note />
      </trans-unit>
      <trans-unit id="ExceptionDefsNotCompatibleAbbreviationHiddenBySignature">
        <source>The exception definitions are not compatible because the exception abbreviation is being hidden by the signature. The abbreviation must be visible to other CLI languages. Consider making the abbreviation visible in the signature. The module contains the exception definition\n    {0}    \nbut its signature specifies\n\t{1}.</source>
        <target state="translated">异常定义不兼容，因为签名将隐藏异常缩写词。缩写词必须对其他 CLI 语言可见。请考虑使缩写词在签名中可见。该模块包含异常定义\n    {0}    \n而其签名指定\n\t{1}。</target>
        <note />
      </trans-unit>
      <trans-unit id="ExceptionDefsNotCompatibleSignaturesDiffer">
        <source>The exception definitions are not compatible because the exception abbreviations in the signature and implementation differ. The module contains the exception definition\n    {0}    \nbut its signature specifies\n\t{1}.</source>
        <target state="translated">异常定义不兼容，因为签名和实现中的异常缩写词不同。该模块包含异常定义\n    {0}    \n而其签名指定\n\t{1}。</target>
        <note />
      </trans-unit>
      <trans-unit id="ExceptionDefsNotCompatibleExceptionDeclarationsDiffer">
        <source>The exception definitions are not compatible because the exception declarations differ. The module contains the exception definition\n    {0}    \nbut its signature specifies\n\t{1}.</source>
        <target state="translated">异常定义不兼容，因为异常声明不同。该模块包含异常定义\n    {0}    \n而其签名指定\n\t{1}。</target>
        <note />
      </trans-unit>
      <trans-unit id="ExceptionDefsNotCompatibleFieldInSigButNotImpl">
        <source>The exception definitions are not compatible because the field '{0}' was required by the signature but was not specified by the implementation. The module contains the exception definition\n    {1}    \nbut its signature specifies\n\t{2}.</source>
        <target state="translated">异常定义不兼容，因为签名需要字段“{0}”，而实现未指定该字段。该模块包含异常定义\n    {1}    \n而其签名指定\n\t{2}。</target>
        <note />
      </trans-unit>
      <trans-unit id="ExceptionDefsNotCompatibleFieldInImplButNotSig">
        <source>The exception definitions are not compatible because the field '{0}' was present in the implementation but not in the signature. The module contains the exception definition\n    {1}    \nbut its signature specifies\n\t{2}.</source>
        <target state="translated">异常定义不兼容，因为实现中具有字段“{0}”，而签名中没有该字段。该模块包含异常定义\n    {1}    \n而其签名指定\n\t{2}。</target>
        <note />
      </trans-unit>
      <trans-unit id="ExceptionDefsNotCompatibleFieldOrderDiffers">
        <source>The exception definitions are not compatible because the order of the fields is different in the signature and implementation. The module contains the exception definition\n    {0}    \nbut its signature specifies\n\t{1}.</source>
        <target state="translated">异常定义不兼容，因为签名和实现中的字段顺序不同。该模块包含异常定义\n    {0}    \n而其签名指定\n\t{1}。</target>
        <note />
      </trans-unit>
      <trans-unit id="typrelModuleNamespaceAttributesDifferInSigAndImpl">
        <source>The namespace or module attributes differ between signature and implementation</source>
        <target state="translated">签名和实现中的命名空间或模块特性不同</target>
        <note />
      </trans-unit>
      <trans-unit id="typrelMethodIsOverconstrained">
        <source>This method is over-constrained in its type parameters</source>
        <target state="translated">此方法在其类型参数中过度约束</target>
        <note />
      </trans-unit>
      <trans-unit id="typrelOverloadNotFound">
        <source>No implementations of '{0}' had the correct number of arguments and type parameters. The required signature is '{1}'.</source>
        <target state="translated">“{0}”的任何实现都不具有正确数目的参数和类型参数。所需签名为“{1}”。</target>
        <note />
      </trans-unit>
      <trans-unit id="typrelOverrideWasAmbiguous">
        <source>The override for '{0}' was ambiguous</source>
        <target state="translated">“{0}”的重写具有多义性</target>
        <note />
      </trans-unit>
      <trans-unit id="typrelMoreThenOneOverride">
        <source>More than one override implements '{0}'</source>
        <target state="translated">多个重写实现“{0}”</target>
        <note />
      </trans-unit>
      <trans-unit id="typrelMethodIsSealed">
        <source>The method '{0}' is sealed and cannot be overridden</source>
        <target state="translated">方法“{0}”是密封的，不能重写</target>
        <note />
      </trans-unit>
      <trans-unit id="typrelOverrideImplementsMoreThenOneSlot">
        <source>The override '{0}' implements more than one abstract slot, e.g. '{1}' and '{2}'</source>
        <target state="translated">重写“{0}”实现多个抽象槽，例如“{1}”和“{2}”</target>
        <note />
      </trans-unit>
      <trans-unit id="typrelDuplicateInterface">
        <source>Duplicate or redundant interface</source>
        <target state="translated">重复或冗余的接口</target>
        <note />
      </trans-unit>
      <trans-unit id="typrelNeedExplicitImplementation">
        <source>The interface '{0}' is included in multiple explicitly implemented interface types. Add an explicit implementation of this interface.</source>
        <target state="translated">接口“{0}”包含在多个显式实现的接口类型中。添加此接口的显式实现。</target>
        <note />
      </trans-unit>
      <trans-unit id="typrelNamedArgumentHasBeenAssignedMoreThenOnce">
        <source>The named argument '{0}' has been assigned more than one value</source>
        <target state="translated">已向命名参数“{0}”分配多个值</target>
        <note />
      </trans-unit>
      <trans-unit id="typrelNoImplementationGiven">
        <source>No implementation was given for '{0}'</source>
        <target state="translated">未为“{0}”给定任何实现</target>
        <note />
      </trans-unit>
      <trans-unit id="typrelNoImplementationGivenWithSuggestion">
        <source>No implementation was given for '{0}'. Note that all interface members must be implemented and listed under an appropriate 'interface' declaration, e.g. 'interface ... with member ...'.</source>
        <target state="translated">未为“{0}”给定任何实现。请注意，必须在适当的 "interface" 声明下实现并列出所有接口成员，例如 "interface ... with member ..."。</target>
        <note />
      </trans-unit>
      <trans-unit id="typrelMemberDoesNotHaveCorrectNumberOfArguments">
        <source>The member '{0}' does not have the correct number of arguments. The required signature is '{1}'.</source>
        <target state="translated">成员“{0}”不具有正确数目的参数。所需签名为“{1}”。</target>
        <note />
      </trans-unit>
      <trans-unit id="typrelMemberDoesNotHaveCorrectNumberOfTypeParameters">
        <source>The member '{0}' does not have the correct number of method type parameters. The required signature is '{1}'.</source>
        <target state="translated">成员“{0}”不具有正确数目的方法类型参数。所需签名为“{1}”。</target>
        <note />
      </trans-unit>
      <trans-unit id="typrelMemberDoesNotHaveCorrectKindsOfGenericParameters">
        <source>The member '{0}' does not have the correct kinds of generic parameters. The required signature is '{1}'.</source>
        <target state="translated">成员“{0}”不具有正确种类的泛型参数。所需签名为“{1}”。</target>
        <note />
      </trans-unit>
      <trans-unit id="typrelMemberCannotImplement">
        <source>The member '{0}' cannot be used to implement '{1}'. The required signature is '{2}'.</source>
        <target state="translated">成员“{0}”不能用于实现“{1}”。所需签名为“{2}”。</target>
        <note />
      </trans-unit>
      <trans-unit id="astParseEmbeddedILError">
        <source>Error while parsing embedded IL</source>
        <target state="translated">分析嵌入的 IL 时出错</target>
        <note />
      </trans-unit>
      <trans-unit id="astParseEmbeddedILTypeError">
        <source>Error while parsing embedded IL type</source>
        <target state="translated">分析嵌入的 IL 类型时出错</target>
        <note />
      </trans-unit>
      <trans-unit id="astDeprecatedIndexerNotation">
        <source>This indexer notation has been removed from the F# language</source>
        <target state="translated">在 F# 语言中，此索引器表示法已删除</target>
        <note />
      </trans-unit>
      <trans-unit id="astInvalidExprLeftHandOfAssignment">
        <source>Invalid expression on left of assignment</source>
        <target state="translated">赋值运算左侧的表达式无效</target>
        <note />
      </trans-unit>
      <trans-unit id="augNoRefEqualsOnStruct">
        <source>The 'ReferenceEquality' attribute cannot be used on structs. Consider using the 'StructuralEquality' attribute instead, or implement an override for 'System.Object.Equals(obj)'.</source>
        <target state="translated">不能对结构使用 "ReferenceEquality" 特性。请考虑改用 "StructuralEquality" 特性，或实现对 "System.Object.Equals(obj)" 的重写。</target>
        <note />
      </trans-unit>
      <trans-unit id="augInvalidAttrs">
        <source>This type uses an invalid mix of the attributes 'NoEquality', 'ReferenceEquality', 'StructuralEquality', 'NoComparison' and 'StructuralComparison'</source>
        <target state="translated">此类型使用的 "NoEquality"、"ReferenceEquality"、"StructuralEquality"、"NoComparison" 和 "StructuralComparison" 特性组合无效</target>
        <note />
      </trans-unit>
      <trans-unit id="augNoEqualityNeedsNoComparison">
        <source>The 'NoEquality' attribute must be used in conjunction with the 'NoComparison' attribute</source>
        <target state="translated">"NoEquality" 特性必须与 "NoComparison" 特性结合使用</target>
        <note />
      </trans-unit>
      <trans-unit id="augStructCompNeedsStructEquality">
        <source>The 'StructuralComparison' attribute must be used in conjunction with the 'StructuralEquality' attribute</source>
        <target state="translated">"StructuralComparison" 特性必须与 "StructuralEquality" 特性结合使用</target>
        <note />
      </trans-unit>
      <trans-unit id="augStructEqNeedsNoCompOrStructComp">
        <source>The 'StructuralEquality' attribute must be used in conjunction with the 'NoComparison' or 'StructuralComparison' attributes</source>
        <target state="translated">"StructuralEquality" 特性必须与 "NoComparison" 或 "StructuralComparison" 特性结合使用</target>
        <note />
      </trans-unit>
      <trans-unit id="augTypeCantHaveRefEqAndStructAttrs">
        <source>A type cannot have both the 'ReferenceEquality' and 'StructuralEquality' or 'StructuralComparison' attributes</source>
        <target state="translated">一个类型不能同时具有 "ReferenceEquality" 特性和 "StructuralEquality" 或 "StructuralComparison" 特性</target>
        <note />
      </trans-unit>
      <trans-unit id="augOnlyCertainTypesCanHaveAttrs">
        <source>Only record, union, exception and struct types may be augmented with the 'ReferenceEquality', 'StructuralEquality' and 'StructuralComparison' attributes</source>
        <target state="translated">只可以利用 "ReferenceEquality"、"StructuralEquality" 和 "StructuralComparison" 特性来扩大记录、联合、异常和结构类型</target>
        <note />
      </trans-unit>
      <trans-unit id="augRefEqCantHaveObjEquals">
        <source>A type with attribute 'ReferenceEquality' cannot have an explicit implementation of 'Object.Equals(obj)', 'System.IEquatable&lt;_&gt;' or 'System.Collections.IStructuralEquatable'</source>
        <target state="translated">具有 "ReferenceEquality" 属性的类型不能具有 "Object.Equals(obj)"、"System.IEquatable&lt;_&gt;" 或 "System.Collections.IStructuralEquatable" 的显式实现</target>
        <note />
      </trans-unit>
      <trans-unit id="augCustomEqNeedsObjEquals">
        <source>A type with attribute 'CustomEquality' must have an explicit implementation of at least one of 'Object.Equals(obj)', 'System.IEquatable&lt;_&gt;' or 'System.Collections.IStructuralEquatable'</source>
        <target state="translated">带有 "CustomEquality" 属性必须至少具有 "Object.Equals(obj)"、"System.IEquatable&lt;_&gt;" 或 "System.Collections.IStructuralEquatable" 三者之一的显式实现</target>
        <note />
      </trans-unit>
      <trans-unit id="augCustomCompareNeedsIComp">
        <source>A type with attribute 'CustomComparison' must have an explicit implementation of at least one of 'System.IComparable' or 'System.Collections.IStructuralComparable'</source>
        <target state="translated">具有特性 "CustomComparison" 的类型必须至少显式实现 "System.IComparable" 或 "System.Collections.IStructuralComparable" 中的一个</target>
        <note />
      </trans-unit>
      <trans-unit id="augNoEqNeedsNoObjEquals">
        <source>A type with attribute 'NoEquality' should not usually have an explicit implementation of 'Object.Equals(obj)'. Disable this warning if this is intentional for interoperability purposes</source>
        <target state="translated">具有特性 "NoEquality" 通常不应显式实现 "Object.Equals(obj)"。如果这是为了实现互操作性而特意这样做的，请禁用此警告</target>
        <note />
      </trans-unit>
      <trans-unit id="augNoCompCantImpIComp">
        <source>A type with attribute 'NoComparison' should not usually have an explicit implementation of 'System.IComparable', 'System.IComparable&lt;_&gt;' or 'System.Collections.IStructuralComparable'. Disable this warning if this is intentional for interoperability purposes</source>
        <target state="translated">具有 "NoComparison" 属性的类型通常不应具有 "System.IComparable"、"System.IComparable&lt;_&gt;" 或 "System.Collections.IStructuralComparable" 的显式实现。如果专用于互操作性用途，请禁用此警告</target>
        <note />
      </trans-unit>
      <trans-unit id="augCustomEqNeedsNoCompOrCustomComp">
        <source>The 'CustomEquality' attribute must be used in conjunction with the 'NoComparison' or 'CustomComparison' attributes</source>
        <target state="translated">"CustomEquality" 特性必须与 "NoComparison" 或 "CustomComparison" 特性结合使用</target>
        <note />
      </trans-unit>
      <trans-unit id="forPositionalSpecifiersNotPermitted">
        <source>Positional specifiers are not permitted in format strings</source>
        <target state="translated">格式字符串中不得有位置说明符</target>
        <note />
      </trans-unit>
      <trans-unit id="forMissingFormatSpecifier">
        <source>Missing format specifier</source>
        <target state="translated">缺少格式说明符</target>
        <note />
      </trans-unit>
      <trans-unit id="forFlagSetTwice">
        <source>'{0}' flag set twice</source>
        <target state="translated">“{0}”标志设置了两次</target>
        <note />
      </trans-unit>
      <trans-unit id="forPrefixFlagSpacePlusSetTwice">
        <source>Prefix flag (' ' or '+') set twice</source>
        <target state="translated">前缀标志(" " 或 "+")设置了两次</target>
        <note />
      </trans-unit>
      <trans-unit id="forHashSpecifierIsInvalid">
        <source>The # formatting modifier is invalid in F#</source>
        <target state="translated"># 格式修饰符在 F# 中无效</target>
        <note />
      </trans-unit>
      <trans-unit id="forBadPrecision">
        <source>Bad precision in format specifier</source>
        <target state="translated">格式说明符中的精度错误</target>
        <note />
      </trans-unit>
      <trans-unit id="forBadWidth">
        <source>Bad width in format specifier</source>
        <target state="translated">格式说明符中的宽度错误</target>
        <note />
      </trans-unit>
      <trans-unit id="forDoesNotSupportZeroFlag">
        <source>'{0}' format does not support '0' flag</source>
        <target state="translated">“{0}”格式不支持“0”标志</target>
        <note />
      </trans-unit>
      <trans-unit id="forPrecisionMissingAfterDot">
        <source>Precision missing after the '.'</source>
        <target state="translated">"." 后缺少精度</target>
        <note />
      </trans-unit>
      <trans-unit id="forFormatDoesntSupportPrecision">
        <source>'{0}' format does not support precision</source>
        <target state="translated">“{0}”格式不支持精度</target>
        <note />
      </trans-unit>
      <trans-unit id="forBadFormatSpecifier">
        <source>Bad format specifier (after l or L): Expected ld,li,lo,lu,lx or lX. In F# code you can use %d, %x, %o or %u instead, which are overloaded to work with all basic integer types.</source>
        <target state="translated">错误的格式说明符(位于 l 或 L 之后): 应为 ld、li、lo、lu、lx 或 lX。在 F# 代码中，可以改用 %d、%x、%o 或 %u，这些项将被重载以用于所有基本整数类型。</target>
        <note />
      </trans-unit>
      <trans-unit id="forLIsUnnecessary">
        <source>The 'l' or 'L' in this format specifier is unnecessary. In F# code you can use %d, %x, %o or %u instead, which are overloaded to work with all basic integer types.</source>
        <target state="translated">此格式说明符中不需要 "l" 或 "L"。在 F# 代码中，可以改用 %d、%x、%o 或 %u，这些项将被重载以用于所有基本整数类型。</target>
        <note />
      </trans-unit>
      <trans-unit id="forHIsUnnecessary">
        <source>The 'h' or 'H' in this format specifier is unnecessary. You can use %d, %x, %o or %u instead, which are overloaded to work with all basic integer types.</source>
        <target state="translated">此格式说明符中不需要 "h" 或 "H"。可以改用 %d、%x、%o 或 %u，这些项将被重载以用于所有基本整数类型。</target>
        <note />
      </trans-unit>
      <trans-unit id="forDoesNotSupportPrefixFlag">
        <source>'{0}' does not support prefix '{1}' flag</source>
        <target state="translated">“{0}”不支持前缀“{1}”标志</target>
        <note />
      </trans-unit>
      <trans-unit id="forBadFormatSpecifierGeneral">
        <source>Bad format specifier: '{0}'</source>
        <target state="translated">错误的格式说明符: '{0}'</target>
        <note />
      </trans-unit>
      <trans-unit id="elSysEnvExitDidntExit">
        <source>System.Environment.Exit did not exit</source>
        <target state="translated">System.Environment.Exit 未退出</target>
        <note />
      </trans-unit>
      <trans-unit id="elDeprecatedOperator">
        <source>The treatment of this operator is now handled directly by the F# compiler and its meaning cannot be redefined</source>
        <target state="translated">此时将通过 F# 编译器直接操作对此运算符的处理，并且不能重新定义其含义</target>
        <note />
      </trans-unit>
      <trans-unit id="chkProtectedOrBaseCalled">
        <source>A protected member is called or 'base' is being used. This is only allowed in the direct implementation of members since they could escape their object scope.</source>
        <target state="translated">调用了受保护的成员或正在使用 "base"。只能在对成员的直接实现中这样做，因为它们可能会超出其对象范围。</target>
        <note />
      </trans-unit>
      <trans-unit id="chkByrefUsedInInvalidWay">
        <source>The byref-typed variable '{0}' is used in an invalid way. Byrefs cannot be captured by closures or passed to inner functions.</source>
        <target state="translated">byref 类型化变量“{0}”的使用方式无效。不能由闭包来捕获 Byref，也不能将其传递给内部函数。</target>
        <note />
      </trans-unit>
      <trans-unit id="chkBaseUsedInInvalidWay">
        <source>The 'base' keyword is used in an invalid way. Base calls cannot be used in closures. Consider using a private member to make base calls.</source>
        <target state="translated">"base" 关键字的使用方式无效。在闭包中不能使用 base 调用。请考虑使用私有成员进行 base 调用。</target>
        <note />
      </trans-unit>
      <trans-unit id="chkVariableUsedInInvalidWay">
        <source>The variable '{0}' is used in an invalid way</source>
        <target state="translated">变量“{0}”的使用方式无效</target>
        <note />
      </trans-unit>
      <trans-unit id="chkTypeLessAccessibleThanType">
        <source>The type '{0}' is less accessible than the value, member or type '{1}' it is used in.</source>
        <target state="translated">类型“{0}”的可访问性低于其所用于的值、成员或类型“{1}”。</target>
        <note />
      </trans-unit>
      <trans-unit id="chkSystemVoidOnlyInTypeof">
        <source>'System.Void' can only be used as 'typeof&lt;System.Void&gt;' in F#</source>
        <target state="translated">"System.Void" 只能在 F# 中用作 "typeof&lt;System.Void&gt;"</target>
        <note />
      </trans-unit>
      <trans-unit id="chkErrorUseOfByref">
        <source>A type instantiation involves a byref type. This is not permitted by the rules of Common IL.</source>
        <target state="translated">某个类型实例化涉及 byref 类型。通用 IL 的规则不允许这样做。</target>
        <note />
      </trans-unit>
      <trans-unit id="chkErrorContainsCallToRethrow">
        <source>Calls to 'reraise' may only occur directly in a handler of a try-with</source>
        <target state="translated">只可以在 try-with 的处理程序中直接调用 "reraise"</target>
        <note />
      </trans-unit>
      <trans-unit id="chkSplicingOnlyInQuotations">
        <source>Expression-splicing operators may only be used within quotations</source>
        <target state="translated">表达式拼接运算符只能在引号内使用</target>
        <note />
      </trans-unit>
      <trans-unit id="chkNoFirstClassSplicing">
        <source>First-class uses of the expression-splicing operator are not permitted</source>
        <target state="translated">不允许优先使用表达式拼接运算符</target>
        <note />
      </trans-unit>
      <trans-unit id="chkNoFirstClassAddressOf">
        <source>First-class uses of the address-of operators are not permitted</source>
        <target state="translated">不允许优先使用 address-of 运算符</target>
        <note />
      </trans-unit>
      <trans-unit id="chkNoFirstClassRethrow">
        <source>First-class uses of the 'reraise' function is not permitted</source>
        <target state="translated">不允许优先使用 "reraise" 函数</target>
        <note />
      </trans-unit>
      <trans-unit id="chkNoByrefAtThisPoint">
        <source>The byref typed value '{0}' cannot be used at this point</source>
        <target state="translated">此时无法使用 byref 类型化值“{0}”</target>
        <note />
      </trans-unit>
      <trans-unit id="chkLimitationsOfBaseKeyword">
        <source>'base' values may only be used to make direct calls to the base implementations of overridden members</source>
        <target state="translated">"base" 值只能用于直接调用重写成员的基实现</target>
        <note />
      </trans-unit>
      <trans-unit id="chkObjCtorsCantUseExceptionHandling">
        <source>Object constructors cannot directly use try/with and try/finally prior to the initialization of the object. This includes constructs such as 'for x in ...' that may elaborate to uses of these constructs. This is a limitation imposed by Common IL.</source>
        <target state="translated">在初始化对象之前，对象构造函数不能直接使用 try/with 和 try/finally。这包括像 "for x in ..." 这样详细说明其构造使用方式的构造。这是由通用 IL 设定的限制。</target>
        <note />
      </trans-unit>
      <trans-unit id="chkNoAddressOfAtThisPoint">
        <source>The address of the variable '{0}' cannot be used at this point</source>
        <target state="translated">此时无法使用变量“{0}”的地址</target>
        <note />
      </trans-unit>
      <trans-unit id="chkNoAddressStaticFieldAtThisPoint">
        <source>The address of the static field '{0}' cannot be used at this point</source>
        <target state="translated">此时无法使用静态字段“{0}”的地址</target>
        <note />
      </trans-unit>
      <trans-unit id="chkNoAddressFieldAtThisPoint">
        <source>The address of the field '{0}' cannot be used at this point</source>
        <target state="translated">此时无法使用字段“{0}”的地址</target>
        <note />
      </trans-unit>
      <trans-unit id="chkNoAddressOfArrayElementAtThisPoint">
        <source>The address of an array element cannot be used at this point</source>
        <target state="translated">此时无法使用某个数组元素的地址</target>
        <note />
      </trans-unit>
      <trans-unit id="chkFirstClassFuncNoByref">
        <source>The type of a first-class function cannot contain byrefs</source>
        <target state="translated">第一类函数的类型不能包含 byref</target>
        <note />
      </trans-unit>
      <trans-unit id="chkReturnTypeNoByref">
        <source>A method return type would contain byrefs which is not permitted</source>
        <target state="translated">方法返回类型将包含不允许使用的 byref</target>
        <note />
      </trans-unit>
      <trans-unit id="chkInvalidCustAttrVal">
        <source>Invalid custom attribute value (not a constant or literal)</source>
        <target state="translated">自定义特性值无效(不是常数或文本)</target>
        <note />
      </trans-unit>
      <trans-unit id="chkAttrHasAllowMultiFalse">
        <source>The attribute type '{0}' has 'AllowMultiple=false'. Multiple instances of this attribute cannot be attached to a single language element.</source>
        <target state="translated">特性类型“{0}”具有“AllowMultiple=false”。不能向单个语言元素附加此特性的多个实例。</target>
        <note />
      </trans-unit>
      <trans-unit id="chkMemberUsedInInvalidWay">
        <source>The member '{0}' is used in an invalid way. A use of '{1}' has been inferred prior to its definition at or near '{2}'. This is an invalid forward reference.</source>
        <target state="translated">成员“{0}”的使用方式无效。在“{2}”处或其附近给出定义之前，已推理使用了“{1}”。这是无效的前向引用。</target>
        <note />
      </trans-unit>
      <trans-unit id="chkNoByrefAsTopValue">
        <source>A byref typed value would be stored here. Top-level let-bound byref values are not permitted.</source>
        <target state="translated">将在此处存储 byref 类型化值。不允许使用顶级的 let 绑定的 byref 值。</target>
        <note />
      </trans-unit>
      <trans-unit id="chkReflectedDefCantSplice">
        <source>[&lt;ReflectedDefinition&gt;] terms cannot contain uses of the prefix splice operator '%'</source>
        <target state="translated">[&lt;ReflectedDefinition&gt;] 条件中不能使用前缀拼接运算符 "%"</target>
        <note />
      </trans-unit>
      <trans-unit id="chkEntryPointUsage">
        <source>A function labeled with the 'EntryPointAttribute' attribute must be the last declaration in the last file in the compilation sequence.</source>
        <target state="translated">用 "EntryPointAttribute" 特性标记的函数必须是编译序列中最后一个文件中的最后一个声明。</target>
        <note />
      </trans-unit>
      <trans-unit id="chkUnionCaseCompiledForm">
        <source>compiled form of the union case</source>
        <target state="translated">联合用例的已编译形式</target>
        <note />
      </trans-unit>
      <trans-unit id="chkUnionCaseDefaultAugmentation">
        <source>default augmentation of the union case</source>
        <target state="translated">联合用例的默认扩大</target>
        <note />
      </trans-unit>
      <trans-unit id="chkPropertySameNameMethod">
        <source>The property '{0}' has the same name as a method in type '{1}'.</source>
        <target state="translated">属性“{0}”与类型“{1}”中的某个方法具有相同的名称。</target>
        <note />
      </trans-unit>
      <trans-unit id="chkGetterSetterDoNotMatchAbstract">
        <source>The property '{0}' of type '{1}' has a getter and a setter that do not match. If one is abstract then the other must be as well.</source>
        <target state="translated">类型为“{1}”的属性“{0}”存在不匹配的 Getter 和 Setter。如果其中一个是抽象的，则另一个也必须是抽象的。</target>
        <note />
      </trans-unit>
      <trans-unit id="chkPropertySameNameIndexer">
        <source>The property '{0}' has the same name as another property in type '{1}', but one takes indexer arguments and the other does not. You may be missing an indexer argument to one of your properties.</source>
        <target state="translated">属性“{0}”与类型“{1}”中的另一个属性具有相同的名称，但是其中一个属性采用了索引器参数，而另一个属性未采用。可能缺少其中一个属性的索引器参数。</target>
        <note />
      </trans-unit>
      <trans-unit id="chkCantStoreByrefValue">
        <source>A type would store a byref typed value. This is not permitted by Common IL.</source>
        <target state="translated">某个类型将存储 byref 类型化值。通用 IL 不允许这样做。</target>
        <note />
      </trans-unit>
      <trans-unit id="chkDuplicateMethod">
        <source>Duplicate method. The method '{0}' has the same name and signature as another method in type '{1}'.</source>
        <target state="translated">重复方法。方法“{0}”与类型“{1}”中的另一个方法具有相同的名称和签名。</target>
        <note />
      </trans-unit>
      <trans-unit id="chkDuplicateMethodWithSuffix">
        <source>Duplicate method. The method '{0}' has the same name and signature as another method in type '{1}' once tuples, functions, units of measure and/or provided types are erased.</source>
        <target state="translated">重复方法。清除元组、函数、度量单位和/或提供的类型后，方法“{0}”与类型“{1}”中的另一个方法具有相同的名称和签名。</target>
        <note />
      </trans-unit>
      <trans-unit id="chkDuplicateMethodCurried">
        <source>The method '{0}' has curried arguments but has the same name as another method in type '{1}'. Methods with curried arguments cannot be overloaded. Consider using a method taking tupled arguments.</source>
        <target state="translated">方法“{0}”具有扩充参数，并且与类型“{1}”中的另一个方法具有相同的名称。无法重载具有扩充参数的方法。请考虑使用采用元组化参数的方法。</target>
        <note />
      </trans-unit>
      <trans-unit id="chkCurriedMethodsCantHaveOutParams">
        <source>Methods with curried arguments cannot declare 'out', 'ParamArray', 'optional', 'ReflectedDefinition', 'byref', 'CallerLineNumber', 'CallerMemberName', or 'CallerFilePath' arguments</source>
        <target state="translated">具有扩充参数的方法不能声明 "out"、"ParamArray"、"optional"、"ReflectedDefinition"、"byref"、"CallerLineNumber"、"CallerMemberName" 或 "CallerFilePath" 参数</target>
        <note />
      </trans-unit>
      <trans-unit id="chkDuplicateProperty">
        <source>Duplicate property. The property '{0}' has the same name and signature as another property in type '{1}'.</source>
        <target state="translated">重复属性。属性“{0}”与类型“{1}”中的另一个属性具有相同的名称和签名。</target>
        <note />
      </trans-unit>
      <trans-unit id="chkDuplicatePropertyWithSuffix">
        <source>Duplicate property. The property '{0}' has the same name and signature as another property in type '{1}' once tuples, functions, units of measure and/or provided types are erased.</source>
        <target state="translated">重复属性。清除元组、函数、度量单位和/或提供的类型后，属性“{0}”与类型“{1}”中的另一个属性具有相同的名称和签名。</target>
        <note />
      </trans-unit>
      <trans-unit id="chkDuplicateMethodInheritedType">
        <source>Duplicate method. The abstract method '{0}' has the same name and signature as an abstract method in an inherited type.</source>
        <target state="translated">重复方法。抽象方法“{0}”与继承类型中的某个抽象方法具有相同的名称和签名。</target>
        <note />
      </trans-unit>
      <trans-unit id="chkDuplicateMethodInheritedTypeWithSuffix">
        <source>Duplicate method. The abstract method '{0}' has the same name and signature as an abstract method in an inherited type once tuples, functions, units of measure and/or provided types are erased.</source>
        <target state="translated">重复方法。在清除元组、函数、度量单位和/或所提供类型后，抽象方法“{0}”与继承类型中的某个抽象方法具有相同的名称和签名。</target>
        <note />
      </trans-unit>
      <trans-unit id="chkMultipleGenericInterfaceInstantiations">
        <source>This type implements the same interface at different generic instantiations '{0}' and '{1}'. This is not permitted in this version of F#.</source>
        <target state="translated">此类型在不同的泛型实例化“{0}”和“{1}”实现了同样的接口。这在该版本 F# 中是不允许的。</target>
        <note />
      </trans-unit>
      <trans-unit id="chkValueWithDefaultValueMustHaveDefaultValue">
        <source>The type of a field using the 'DefaultValue' attribute must admit default initialization, i.e. have 'null' as a proper value or be a struct type whose fields all admit default initialization. You can use 'DefaultValue(false)' to disable this check</source>
        <target state="translated">使用 "DefaultValue" 特性的字段的类型必须承认默认初始化，也就是说，此类型将 "null" 用作适当的值，或者此类型是一个结构类型，其中的所有字段均承认默认初始化。可以使用 "DefaultValue(false)" 禁用此检查</target>
        <note />
      </trans-unit>
      <trans-unit id="chkNoByrefInTypeAbbrev">
        <source>The type abbreviation contains byrefs. This is not permitted by F#.</source>
        <target state="translated">类型缩写词包含 byref。F# 不允许这样做。</target>
        <note />
      </trans-unit>
      <trans-unit id="crefBoundVarUsedInSplice">
        <source>The variable '{0}' is bound in a quotation but is used as part of a spliced expression. This is not permitted since it may escape its scope.</source>
        <target state="translated">虽然变量“{0}”在某个引用内容中进行了绑定，但它用作拼接表达式的一部分。不允许这样做，因为该变量可能会超出其范围。</target>
        <note />
      </trans-unit>
      <trans-unit id="crefQuotationsCantContainGenericExprs">
        <source>Quotations cannot contain uses of generic expressions</source>
        <target state="translated">引用内容中不能使用泛型表达式</target>
        <note />
      </trans-unit>
      <trans-unit id="crefQuotationsCantContainGenericFunctions">
        <source>Quotations cannot contain function definitions that are inferred or declared to be generic. Consider adding some type constraints to make this a valid quoted expression.</source>
        <target state="translated">引用内容不能包含推理为或声明为泛型的函数声明。请考虑添加一些类型约束，以使此引用内容成为带引号的有效表达式。</target>
        <note />
      </trans-unit>
      <trans-unit id="crefQuotationsCantContainObjExprs">
        <source>Quotations cannot contain object expressions</source>
        <target state="translated">引用内容不能包含对象表达式</target>
        <note />
      </trans-unit>
      <trans-unit id="crefQuotationsCantContainAddressOf">
        <source>Quotations cannot contain expressions that take the address of a field</source>
        <target state="translated">引用内容不能包含采用字段地址的表达式</target>
        <note />
      </trans-unit>
      <trans-unit id="crefQuotationsCantContainStaticFieldRef">
        <source>Quotations cannot contain expressions that fetch static fields</source>
        <target state="translated">引用内容不能包含获取静态字段的表达式</target>
        <note />
      </trans-unit>
      <trans-unit id="crefQuotationsCantContainInlineIL">
        <source>Quotations cannot contain inline assembly code or pattern matching on arrays</source>
        <target state="translated">引用内容不能包含内联程序集代码或数组模式匹配</target>
        <note />
      </trans-unit>
      <trans-unit id="crefQuotationsCantContainDescendingForLoops">
        <source>Quotations cannot contain descending for loops</source>
        <target state="translated">引用内容不能包含循环的递减</target>
        <note />
      </trans-unit>
      <trans-unit id="crefQuotationsCantFetchUnionIndexes">
        <source>Quotations cannot contain expressions that fetch union case indexes</source>
        <target state="translated">引用内容不能包含获取联合用例索引的表达式</target>
        <note />
      </trans-unit>
      <trans-unit id="crefQuotationsCantSetUnionFields">
        <source>Quotations cannot contain expressions that set union case fields</source>
        <target state="translated">引用内容不能包含设置联合用例字段的表达式</target>
        <note />
      </trans-unit>
      <trans-unit id="crefQuotationsCantSetExceptionFields">
        <source>Quotations cannot contain expressions that set fields in exception values</source>
        <target state="translated">引用内容不能包含设置异常值中的字段的表达式</target>
        <note />
      </trans-unit>
      <trans-unit id="crefQuotationsCantRequireByref">
        <source>Quotations cannot contain expressions that require byref pointers</source>
        <target state="translated">引用内容不能包含需要 byref 指针的表达式</target>
        <note />
      </trans-unit>
      <trans-unit id="crefQuotationsCantCallTraitMembers">
        <source>Quotations cannot contain expressions that make member constraint calls, or uses of operators that implicitly resolve to a member constraint call</source>
        <target state="translated">引用内容不能包含进行成员约束调用或使用隐式解析为成员约束调用的运算符的表达式</target>
        <note />
      </trans-unit>
      <trans-unit id="crefQuotationsCantContainThisConstant">
        <source>Quotations cannot contain this kind of constant</source>
        <target state="translated">引用内容不能包含这种常数</target>
        <note />
      </trans-unit>
      <trans-unit id="crefQuotationsCantContainThisPatternMatch">
        <source>Quotations cannot contain this kind of pattern match</source>
        <target state="translated">引用内容不能包含这种模式匹配</target>
        <note />
      </trans-unit>
      <trans-unit id="crefQuotationsCantContainArrayPatternMatching">
        <source>Quotations cannot contain array pattern matching</source>
        <target state="translated">引用内容不能包含数组模式匹配</target>
        <note />
      </trans-unit>
      <trans-unit id="crefQuotationsCantContainThisType">
        <source>Quotations cannot contain this kind of type</source>
        <target state="translated">引用内容不能包含这种类型</target>
        <note />
      </trans-unit>
      <trans-unit id="csTypeCannotBeResolvedAtCompileTime">
        <source>The declared type parameter '{0}' cannot be used here since the type parameter cannot be resolved at compile time</source>
        <target state="translated">此处不能使用声明的类型参数“{0}”，因为编译时无法解析该类型参数</target>
        <note />
      </trans-unit>
      <trans-unit id="csCodeLessGeneric">
        <source>This code is less generic than indicated by its annotations. A unit-of-measure specified using '_' has been determined to be '1', i.e. dimensionless. Consider making the code generic, or removing the use of '_'.</source>
        <target state="translated">此代码并不像其批注所述的那样通用。使用“_”指定的度量单位已确定为“1”，即无度量。请考虑使此代码成为泛型代码，或删除对“_”的使用。</target>
        <note />
      </trans-unit>
      <trans-unit id="csTypeInferenceMaxDepth">
        <source>Type inference problem too complicated (maximum iteration depth reached). Consider adding further type annotations.</source>
        <target state="translated">类型推理问题太复杂(已达到最大迭代深度)。请考虑添加更多类型批注。</target>
        <note />
      </trans-unit>
      <trans-unit id="csExpectedArguments">
        <source>Expected arguments to an instance member</source>
        <target state="translated">应为实例成员的参数</target>
        <note />
      </trans-unit>
      <trans-unit id="csIndexArgumentMismatch">
        <source>This indexer expects {0} arguments but is here given {1}</source>
        <target state="translated">此索引器需要 {0} 个参数，而此处给定了 {1} 个参数</target>
        <note />
      </trans-unit>
      <trans-unit id="csExpectTypeWithOperatorButGivenFunction">
        <source>Expecting a type supporting the operator '{0}' but given a function type. You may be missing an argument to a function.</source>
        <target state="translated">应为支持运算符“{0}”的类型，但给定的是函数类型。可能缺少函数的参数。</target>
        <note />
      </trans-unit>
      <trans-unit id="csExpectTypeWithOperatorButGivenTuple">
        <source>Expecting a type supporting the operator '{0}' but given a tuple type</source>
        <target state="translated">需要一个支持运算符“{0}”的类型，但提供的是元组类型</target>
        <note />
      </trans-unit>
      <trans-unit id="csTypesDoNotSupportOperator">
        <source>None of the types '{0}' support the operator '{1}'</source>
        <target state="translated">任何类型“{0}”都不支持运算符“{1}”</target>
        <note />
      </trans-unit>
      <trans-unit id="csTypeDoesNotSupportOperator">
        <source>The type '{0}' does not support the operator '{1}'</source>
        <target state="translated">类型“{0}”不支持运算符“{1}”</target>
        <note />
      </trans-unit>
      <trans-unit id="csTypesDoNotSupportOperatorNullable">
        <source>None of the types '{0}' support the operator '{1}'. Consider opening the module 'Microsoft.FSharp.Linq.NullableOperators'.</source>
        <target state="translated">任何类型“{0}”都不支持运算符“{1}”。请考虑打开模块“Microsoft.FSharp.Linq.NullableOperators”。</target>
        <note />
      </trans-unit>
      <trans-unit id="csTypeDoesNotSupportOperatorNullable">
        <source>The type '{0}' does not support the operator '{1}'. Consider opening the module 'Microsoft.FSharp.Linq.NullableOperators'.</source>
        <target state="translated">类型“{0}”不支持运算符“{1}”。请考虑打开模块“Microsoft.FSharp.Linq.NullableOperators”。</target>
        <note />
      </trans-unit>
      <trans-unit id="csTypeDoesNotSupportConversion">
        <source>The type '{0}' does not support a conversion to the type '{1}'</source>
        <target state="translated">类型“{0}”不支持转换为类型“{1}”</target>
        <note />
      </trans-unit>
      <trans-unit id="csMethodFoundButIsStatic">
        <source>The type '{0}' has a method '{1}' (full name '{2}'), but the method is static</source>
        <target state="translated">类型“{0}”具有方法“{1}”(全名为“{2}”)，但此方法是静态的</target>
        <note />
      </trans-unit>
      <trans-unit id="csMethodFoundButIsNotStatic">
        <source>The type '{0}' has a method '{1}' (full name '{2}'), but the method is not static</source>
        <target state="translated">类型“{0}”具有方法“{1}”(全名为“{2}”)，但此方法不是静态的</target>
        <note />
      </trans-unit>
      <trans-unit id="csStructConstraintInconsistent">
        <source>The constraints 'struct' and 'not struct' are inconsistent</source>
        <target state="translated">约束“struct”和“not struct”不一致</target>
        <note />
      </trans-unit>
      <trans-unit id="csTypeDoesNotHaveNull">
        <source>The type '{0}' does not have 'null' as a proper value</source>
        <target state="translated">类型“{0}”未将“null”用作适当的值</target>
        <note />
      </trans-unit>
      <trans-unit id="csNullableTypeDoesNotHaveNull">
        <source>The type '{0}' does not have 'null' as a proper value. To create a null value for a Nullable type use 'System.Nullable()'.</source>
        <target state="translated">类型“{0}”未将“null”用作适当的值。若要为可以为 null 的类型创建 null 值，请使用“System.Nullable()”。</target>
        <note />
      </trans-unit>
      <trans-unit id="csTypeDoesNotSupportComparison1">
        <source>The type '{0}' does not support the 'comparison' constraint because it has the 'NoComparison' attribute</source>
        <target state="translated">类型“{0}”不支持“comparison”约束，因为它具有“NoComparison”特性</target>
        <note />
      </trans-unit>
      <trans-unit id="csTypeDoesNotSupportComparison2">
        <source>The type '{0}' does not support the 'comparison' constraint. For example, it does not support the 'System.IComparable' interface</source>
        <target state="translated">类型“{0}”不支持“comparison”约束。例如，它不支持“System.IComparable”接口</target>
        <note />
      </trans-unit>
      <trans-unit id="csTypeDoesNotSupportComparison3">
        <source>The type '{0}' does not support the 'comparison' constraint because it is a record, union or struct with one or more structural element types which do not support the 'comparison' constraint. Either avoid the use of comparison with this type, or add the 'StructuralComparison' attribute to the type to determine which field type does not support comparison</source>
        <target state="translated">类型“{0}”不支持“comparison”约束，因为它是一个记录、联合或结构，其中的一个或多个结构化元素类型不支持“comparison”约束。请避免对此类型使用比较，或将“StructuralComparison”特性添加到此类型以确定哪些字段类型不支持比较</target>
        <note />
      </trans-unit>
      <trans-unit id="csTypeDoesNotSupportEquality1">
        <source>The type '{0}' does not support the 'equality' constraint because it has the 'NoEquality' attribute</source>
        <target state="translated">类型“{0}”不支持“equality”约束，因为它具有“NoEquality”特性</target>
        <note />
      </trans-unit>
      <trans-unit id="csTypeDoesNotSupportEquality2">
        <source>The type '{0}' does not support the 'equality' constraint because it is a function type</source>
        <target state="translated">类型“{0}”不支持“equality”约束，因为它是函数类型</target>
        <note />
      </trans-unit>
      <trans-unit id="csTypeDoesNotSupportEquality3">
        <source>The type '{0}' does not support the 'equality' constraint because it is a record, union or struct with one or more structural element types which do not support the 'equality' constraint. Either avoid the use of equality with this type, or add the 'StructuralEquality' attribute to the type to determine which field type does not support equality</source>
        <target state="translated">类型“{0}”不支持“equality”约束，因为它是一个记录、联合或结构，其中的一个或多个结构化元素类型不支持“equality”约束。请避免对此类型使用相等运算，或将“StructuralEquality”特性添加到此类型以确定哪些字段类型不支持相等运算</target>
        <note />
      </trans-unit>
      <trans-unit id="csTypeIsNotEnumType">
        <source>The type '{0}' is not a CLI enum type</source>
        <target state="translated">类型“{0}”不是 CLI 枚举类型</target>
        <note />
      </trans-unit>
      <trans-unit id="csTypeHasNonStandardDelegateType">
        <source>The type '{0}' has a non-standard delegate type</source>
        <target state="translated">类型“{0}”具有非标准委托类型</target>
        <note />
      </trans-unit>
      <trans-unit id="csTypeIsNotDelegateType">
        <source>The type '{0}' is not a CLI delegate type</source>
        <target state="translated">类型“{0}”不是 CLI 委托类型</target>
        <note />
      </trans-unit>
      <trans-unit id="csTypeParameterCannotBeNullable">
        <source>This type parameter cannot be instantiated to 'Nullable'. This is a restriction imposed in order to ensure the meaning of 'null' in some CLI languages is not confusing when used in conjunction with 'Nullable' values.</source>
        <target state="translated">无法将此类型参数实例化为“Nullable”。此限制是强制实施的，旨在确保在某些 CLI 语言中将“null”与“Nullable”值一起使用时，不会混淆二者的含义。</target>
        <note />
      </trans-unit>
      <trans-unit id="csGenericConstructRequiresStructType">
        <source>A generic construct requires that the type '{0}' is a CLI or F# struct type</source>
        <target state="translated">泛型构造要求类型“{0}”是 CLI 或 F# 结构类型</target>
        <note />
      </trans-unit>
      <trans-unit id="csGenericConstructRequiresUnmanagedType">
        <source>A generic construct requires that the type '{0}' is an unmanaged type</source>
        <target state="translated">泛型构造要求类型“{0}”是非托管类型</target>
        <note />
      </trans-unit>
      <trans-unit id="csTypeNotCompatibleBecauseOfPrintf">
        <source>The type '{0}' is not compatible with any of the types {1}, arising from the use of a printf-style format string</source>
        <target state="translated">类型“{0}”与类型 {1} 中的任何类型都不兼容，因为使用了 printf 样式的格式字符串</target>
        <note />
      </trans-unit>
      <trans-unit id="csGenericConstructRequiresReferenceSemantics">
        <source>A generic construct requires that the type '{0}' have reference semantics, but it does not, i.e. it is a struct</source>
        <target state="translated">泛型构造要求类型“{0}”具有引用语义，而该类型没有引用语义，也就是说，该类型是一个结构</target>
        <note />
      </trans-unit>
      <trans-unit id="csGenericConstructRequiresNonAbstract">
        <source>A generic construct requires that the type '{0}' be non-abstract</source>
        <target state="translated">泛型构造要求类型“{0}”是非抽象的</target>
        <note />
      </trans-unit>
      <trans-unit id="csGenericConstructRequiresPublicDefaultConstructor">
        <source>A generic construct requires that the type '{0}' have a public default constructor</source>
        <target state="translated">泛型构造要求类型“{0}”具有公共的默认构造函数</target>
        <note />
      </trans-unit>
      <trans-unit id="csTypeInstantiationLengthMismatch">
        <source>Type instantiation length mismatch</source>
        <target state="translated">类型实例化长度不匹配</target>
        <note />
      </trans-unit>
      <trans-unit id="csOptionalArgumentNotPermittedHere">
        <source>Optional arguments not permitted here</source>
        <target state="translated">此处不允许可选参数</target>
        <note />
      </trans-unit>
      <trans-unit id="csMemberIsNotStatic">
        <source>{0} is not a static member</source>
        <target state="translated">{0} 不是静态成员</target>
        <note />
      </trans-unit>
      <trans-unit id="csMemberIsNotInstance">
        <source>{0} is not an instance member</source>
        <target state="translated">{0} 不是实例成员</target>
        <note />
      </trans-unit>
      <trans-unit id="csArgumentLengthMismatch">
        <source>Argument length mismatch</source>
        <target state="translated">参数长度不匹配</target>
        <note />
      </trans-unit>
      <trans-unit id="csArgumentTypesDoNotMatch">
        <source>The argument types don't match</source>
        <target state="translated">参数类型不匹配</target>
        <note />
      </trans-unit>
      <trans-unit id="csMethodExpectsParams">
        <source>This method expects a CLI 'params' parameter in this position. 'params' is a way of passing a variable number of arguments to a method in languages such as C#. Consider passing an array for this argument</source>
        <target state="translated">此方法需要在此位置提供有 CLI“params”参数。“params”是一种用于在 C# 等语言中向某个方法传递数量可变的参数的方式。请考虑为此参数传递一个数组</target>
        <note />
      </trans-unit>
      <trans-unit id="csMemberIsNotAccessible">
        <source>The member or object constructor '{0}' is not {1}</source>
        <target state="translated">成员或对象构造函数“{0}”不是 {1}</target>
        <note />
      </trans-unit>
      <trans-unit id="csMemberIsNotAccessible2">
        <source>The member or object constructor '{0}' is not {1}. Private members may only be accessed from within the declaring type. Protected members may only be accessed from an extending type and cannot be accessed from inner lambda expressions.</source>
        <target state="translated">成员或对象构造函数“{0}”不是 {1}。只可以从声明类型中访问私有成员。只可以从扩展类型访问受保护的成员，而不能从内部 lambda 表达式访问这些成员。</target>
        <note />
      </trans-unit>
      <trans-unit id="csMethodIsNotAStaticMethod">
        <source>{0} is not a static method</source>
        <target state="translated">{0} 不是静态方法</target>
        <note />
      </trans-unit>
      <trans-unit id="csMethodIsNotAnInstanceMethod">
        <source>{0} is not an instance method</source>
        <target state="translated">{0} 不是实例方法</target>
        <note />
      </trans-unit>
      <trans-unit id="csMemberHasNoArgumentOrReturnProperty">
        <source>The member or object constructor '{0}' has no argument or settable return property '{1}'. {2}.</source>
        <target state="translated">成员或对象构造函数“{0}”没有参数或可设置的返回属性“{1}”。{2}。</target>
        <note />
      </trans-unit>
      <trans-unit id="csCtorHasNoArgumentOrReturnProperty">
        <source>The object constructor '{0}' has no argument or settable return property '{1}'. {2}.</source>
        <target state="translated">对象构造函数“{0}”无参数或无可设置的返回属性“{1}”。{2}。</target>
        <note />
      </trans-unit>
      <trans-unit id="csRequiredSignatureIs">
        <source>The required signature is {0}</source>
        <target state="translated">所需签名为 {0}</target>
        <note />
      </trans-unit>
      <trans-unit id="csMemberSignatureMismatch">
        <source>The member or object constructor '{0}' requires {1} argument(s). The required signature is '{2}'.</source>
        <target state="translated">成员或对象构造函数“{0}”需要 {1} 个参数。所需签名为“{2}”。</target>
        <note />
      </trans-unit>
      <trans-unit id="csMemberSignatureMismatch2">
        <source>The member or object constructor '{0}' requires {1} additional argument(s). The required signature is '{2}'.</source>
        <target state="translated">成员或对象构造函数“{0}”需要 {1} 个附加参数。所需签名为“{2}”。</target>
        <note />
      </trans-unit>
      <trans-unit id="csMemberSignatureMismatch3">
        <source>The member or object constructor '{0}' requires {1} argument(s). The required signature is '{2}'. Some names for missing arguments are {3}.</source>
        <target state="translated">成员或对象构造函数“{0}”需要 {1} 个参数。所需签名为“{2}”。一些缺少的参数的名称为 {3}。</target>
        <note />
      </trans-unit>
      <trans-unit id="csMemberSignatureMismatch4">
        <source>The member or object constructor '{0}' requires {1} additional argument(s). The required signature is '{2}'. Some names for missing arguments are {3}.</source>
        <target state="translated">成员或对象构造函数“{0}”需要 {1} 个附加参数。所需签名为“{2}”。一些缺少的参数的名称为 {3}。</target>
        <note />
      </trans-unit>
      <trans-unit id="csMemberSignatureMismatchArityNamed">
        <source>The member or object constructor '{0}' requires {1} argument(s) but is here given {2} unnamed and {3} named argument(s). The required signature is '{4}'.</source>
        <target state="translated">成员或对象构造函数“{0}”需要 {1} 个参数，而此处给定了 {2} 个未命名参数和 {3} 个已命名参数。所需签名为“{4}”。</target>
        <note />
      </trans-unit>
      <trans-unit id="csMemberSignatureMismatchArity">
        <source>The member or object constructor '{0}' takes {1} argument(s) but is here given {2}. The required signature is '{3}'.</source>
        <target state="translated">成员或对象构造函数“{0}”需要 {1} 个参数，而此处给定了 {2} 个参数。所需签名为“{3}”。</target>
        <note />
      </trans-unit>
      <trans-unit id="csCtorSignatureMismatchArity">
        <source>The object constructor '{0}' takes {1} argument(s) but is here given {2}. The required signature is '{3}'.</source>
        <target state="translated">对象构造函数“{0}”有 {1} 个参数，但此处只提供 {2} 个。所需的签名为“{3}”。</target>
        <note />
      </trans-unit>
      <trans-unit id="csCtorSignatureMismatchArityProp">
        <source>The object constructor '{0}' takes {1} argument(s) but is here given {2}. The required signature is '{3}'. If some of the arguments are meant to assign values to properties, consider separating those arguments with a comma (',').</source>
        <target state="translated">对象构造函数“{0}”有 {1} 个参数，但此处只提供 {2} 个。所需的签名为“{3}”。如果某些参数用于向属性分配值，请考虑使用逗号(",")分隔这些参数。</target>
        <note />
      </trans-unit>
      <trans-unit id="csMemberSignatureMismatchArityType">
        <source>The member or object constructor '{0}' takes {1} type argument(s) but is here given {2}. The required signature is '{3}'.</source>
        <target state="translated">成员或对象构造函数“{0}”需要 {1} 个类型参数，而此处给定了 {2} 个类型参数。所需签名为“{3}”。</target>
        <note />
      </trans-unit>
      <trans-unit id="csMemberNotAccessible">
        <source>A member or object constructor '{0}' taking {1} arguments is not accessible from this code location. All accessible versions of method '{2}' take {3} arguments.</source>
        <target state="translated">无法从此代码位置访问采用 {1} 个参数的成员或对象构造函数“{0}”。方法“{2}”的所有可访问版本都采用了 {3} 个参数。</target>
        <note />
      </trans-unit>
      <trans-unit id="csIncorrectGenericInstantiation">
        <source>Incorrect generic instantiation. No {0} member named '{1}' takes {2} generic arguments.</source>
        <target state="translated">泛型实例化不正确。没有名为“{1}”的 {0} 成员采用 {2} 个泛型参数。</target>
        <note />
      </trans-unit>
      <trans-unit id="csMemberOverloadArityMismatch">
        <source>The member or object constructor '{0}' does not take {1} argument(s). An overload was found taking {2} arguments.</source>
        <target state="translated">成员或对象构造函数“{0}”不采用 {1} 个参数。发现某个重载采用 {2} 个参数。</target>
        <note />
      </trans-unit>
      <trans-unit id="csNoMemberTakesTheseArguments">
        <source>No {0} member or object constructor named '{1}' takes {2} arguments</source>
        <target state="translated">没有名为“{1}”的 {0} 成员或对象构造函数采用 {2} 个参数</target>
        <note />
      </trans-unit>
      <trans-unit id="csNoMemberTakesTheseArguments2">
        <source>No {0} member or object constructor named '{1}' takes {2} arguments. Note the call to this member also provides {3} named arguments.</source>
        <target state="translated">没有名为“{1}”的 {0} 成员或对象构造函数采用 {2} 个参数。注意，调用此成员也会提供 {3} 个已命名参数。</target>
        <note />
      </trans-unit>
      <trans-unit id="csNoMemberTakesTheseArguments3">
        <source>No {0} member or object constructor named '{1}' takes {2} arguments. The named argument '{3}' doesn't correspond to any argument or settable return property for any overload.</source>
        <target state="translated">没有名为“{1}”的 {0} 成员或对象构造函数采用 {2} 个参数。已命名参数“{3}”与针对任何重载的任何参数或可设置的返回属性均不对应。</target>
        <note />
      </trans-unit>
      <trans-unit id="csMethodNotFound">
        <source>Method or object constructor '{0}' not found</source>
        <target state="translated">未找到方法或对象构造函数“{0}”</target>
        <note />
      </trans-unit>
      <trans-unit id="csNoOverloadsFound">
        <source>No overloads match for method '{0}'.</source>
        <target state="translated">没有与方法“{0}”匹配的重载。</target>
        <note />
      </trans-unit>
      <trans-unit id="csMethodIsOverloaded">
        <source>A unique overload for method '{0}' could not be determined based on type information prior to this program point. A type annotation may be needed.</source>
        <target state="translated">未能根据此程序点之前的类型信息确定方法“{0}”的唯一重载。可能需要类型批注。</target>
        <note />
      </trans-unit>
      <trans-unit id="csCandidates">
        <source>Candidates:\n{0}</source>
        <target state="translated">候选项:\n{0}</target>
        <note />
      </trans-unit>
      <trans-unit id="parsDoCannotHaveVisibilityDeclarations">
        <source>Accessibility modifiers are not permitted on 'do' bindings, but '{0}' was given.</source>
        <target state="translated">不允许对 "do" 绑定使用可访问性修饰符，但却给出了“{0}”。</target>
        <note />
      </trans-unit>
      <trans-unit id="parsEofInHashIf">
        <source>End of file in #if section begun at or after here</source>
        <target state="translated">文件尾在此处或之后开始的 #if 节中</target>
        <note />
      </trans-unit>
      <trans-unit id="parsEofInString">
        <source>End of file in string begun at or before here</source>
        <target state="translated">文件尾在此处或之前开始的字符串中</target>
        <note />
      </trans-unit>
      <trans-unit id="parsEofInVerbatimString">
        <source>End of file in verbatim string begun at or before here</source>
        <target state="translated">文件尾在此外或之前开始的原义字符串中</target>
        <note />
      </trans-unit>
      <trans-unit id="parsEofInComment">
        <source>End of file in comment begun at or before here</source>
        <target state="translated">文件尾在此处或之前开始的注释中</target>
        <note />
      </trans-unit>
      <trans-unit id="parsEofInStringInComment">
        <source>End of file in string embedded in comment begun at or before here</source>
        <target state="translated">文件尾在此外或之前开始的注释中嵌入的字符串中</target>
        <note />
      </trans-unit>
      <trans-unit id="parsEofInVerbatimStringInComment">
        <source>End of file in verbatim string embedded in comment begun at or before here</source>
        <target state="translated">文件尾在此处或之前开始的注释中嵌入的原义字符串中</target>
        <note />
      </trans-unit>
      <trans-unit id="parsEofInIfOcaml">
        <source>End of file in IF-OCAML section begun at or before here</source>
        <target state="translated">文件尾在此处或之前开始的 IF-OCAML 节中</target>
        <note />
      </trans-unit>
      <trans-unit id="parsEofInDirective">
        <source>End of file in directive begun at or before here</source>
        <target state="translated">文件尾在此处或之前开始的指令中</target>
        <note />
      </trans-unit>
      <trans-unit id="parsNoHashEndIfFound">
        <source>No #endif found for #if or #else</source>
        <target state="translated">未找到与 #if 或 #else 对应的 #endif</target>
        <note />
      </trans-unit>
      <trans-unit id="parsAttributesIgnored">
        <source>Attributes have been ignored in this construct</source>
        <target state="translated">此构造中已忽略特性</target>
        <note />
      </trans-unit>
      <trans-unit id="parsUseBindingsIllegalInImplicitClassConstructors">
        <source>'use' bindings are not permitted in primary constructors</source>
        <target state="translated">主构造函数中不允许使用“use”绑定</target>
        <note />
      </trans-unit>
      <trans-unit id="parsUseBindingsIllegalInModules">
        <source>'use' bindings are not permitted in modules and are treated as 'let' bindings</source>
        <target state="translated">“use”绑定不允许在模块中使用并且将被视为“let”绑定</target>
        <note />
      </trans-unit>
      <trans-unit id="parsIntegerForLoopRequiresSimpleIdentifier">
        <source>An integer for loop must use a simple identifier</source>
        <target state="translated">用于循环的整数必须使用简单的标识符</target>
        <note />
      </trans-unit>
      <trans-unit id="parsOnlyOneWithAugmentationAllowed">
        <source>At most one 'with' augmentation is permitted</source>
        <target state="translated">最多允许一个“with”扩大</target>
        <note />
      </trans-unit>
      <trans-unit id="parsUnexpectedSemicolon">
        <source>A semicolon is not expected at this point</source>
        <target state="translated">此时不应有分号</target>
        <note />
      </trans-unit>
      <trans-unit id="parsUnexpectedEndOfFile">
        <source>Unexpected end of input</source>
        <target state="translated">意外的输入结束</target>
        <note />
      </trans-unit>
      <trans-unit id="parsUnexpectedVisibilityDeclaration">
        <source>Accessibility modifiers are not permitted here, but '{0}' was given.</source>
        <target state="translated">此处不允许使用可访问性修饰符，但却给出了“{0}”。</target>
        <note />
      </trans-unit>
      <trans-unit id="parsOnlyHashDirectivesAllowed">
        <source>Only '#' compiler directives may occur prior to the first 'namespace' declaration</source>
        <target state="translated">只有“#”编译器指令可以在第一个“namespace”声明之前出现</target>
        <note />
      </trans-unit>
      <trans-unit id="parsVisibilityDeclarationsShouldComePriorToIdentifier">
        <source>Accessibility modifiers should come immediately prior to the identifier naming a construct</source>
        <target state="translated">可访问性修饰符应紧接在用于命名构造函数的标识符的前面</target>
        <note />
      </trans-unit>
      <trans-unit id="parsNamespaceOrModuleNotBoth">
        <source>Files should begin with either a namespace or module declaration, e.g. 'namespace SomeNamespace.SubNamespace' or 'module SomeNamespace.SomeModule', but not both. To define a module within a namespace use 'module SomeModule = ...'</source>
        <target state="translated">文件应以命名空间或模块声明(例如“namespace SomeNamespace.SubNamespace”或“module SomeNamespace.SomeModule”)开头，而不是同时以二者开头。若要定义命名空间中的模块，请使用“module SomeModule = ...”</target>
        <note />
      </trans-unit>
      <trans-unit id="parsModuleAbbreviationMustBeSimpleName">
        <source>A module abbreviation must be a simple name, not a path</source>
        <target state="translated">模块缩写词必须是简单名称，而非路径</target>
        <note />
      </trans-unit>
      <trans-unit id="parsIgnoreAttributesOnModuleAbbreviation">
        <source>Ignoring attributes on module abbreviation</source>
        <target state="translated">在模块缩写词中忽略特性</target>
        <note />
      </trans-unit>
      <trans-unit id="parsIgnoreAttributesOnModuleAbbreviationAlwaysPrivate">
        <source>The '{0}' accessibility attribute is not allowed on module abbreviation. Module abbreviations are always private.</source>
        <target state="translated">模块缩写词中不允许“{0}”可访问性特性。模块缩写词总是私有的。</target>
        <note />
      </trans-unit>
      <trans-unit id="parsIgnoreVisibilityOnModuleAbbreviationAlwaysPrivate">
        <source>The '{0}' visibility attribute is not allowed on module abbreviation. Module abbreviations are always private.</source>
        <target state="translated">模块缩写词中不允许“{0}”可见性特性。模块缩写词总是私有的。</target>
        <note />
      </trans-unit>
      <trans-unit id="parsUnClosedBlockInHashLight">
        <source>Unclosed block</source>
        <target state="translated">未封闭的块</target>
        <note />
      </trans-unit>
      <trans-unit id="parsUnmatchedBeginOrStruct">
        <source>Unmatched 'begin' or 'struct'</source>
        <target state="translated">不匹配的“begin”或“struct”</target>
        <note />
      </trans-unit>
      <trans-unit id="parsModuleDefnMustBeSimpleName">
        <source>A module name must be a simple name, not a path</source>
        <target state="translated">模块名称必须是简单名称，而非路径</target>
        <note />
      </trans-unit>
      <trans-unit id="parsUnexpectedEmptyModuleDefn">
        <source>Unexpected empty type moduleDefn list</source>
        <target state="translated">意外的空类型 moduleDefn 列表</target>
        <note />
      </trans-unit>
      <trans-unit id="parsAttributesMustComeBeforeVal">
        <source>Attributes should be placed before 'val'</source>
        <target state="translated">特性应置于“val”之前</target>
        <note />
      </trans-unit>
      <trans-unit id="parsAttributesAreNotPermittedOnInterfaceImplementations">
        <source>Attributes are not permitted on interface implementations</source>
        <target state="translated">不允许对接口实现使用特性</target>
        <note />
      </trans-unit>
      <trans-unit id="parsSyntaxError">
        <source>Syntax error</source>
        <target state="translated">语法错误</target>
        <note />
      </trans-unit>
      <trans-unit id="parsAugmentationsIllegalOnDelegateType">
        <source>Augmentations are not permitted on delegate type moduleDefns</source>
        <target state="translated">不允许对委托类型 moduleDefns 使用扩大</target>
        <note />
      </trans-unit>
      <trans-unit id="parsUnmatchedClassInterfaceOrStruct">
        <source>Unmatched 'class', 'interface' or 'struct'</source>
        <target state="translated">不匹配的“class”、“interface”或“struct”</target>
        <note />
      </trans-unit>
      <trans-unit id="parsEmptyTypeDefinition">
        <source>A type definition requires one or more members or other declarations. If you intend to define an empty class, struct or interface, then use 'type ... = class end', 'interface end' or 'struct end'.</source>
        <target state="translated">类型定义需要一个或多个成员或者其他声明。如果您打算定义一个空的类、结构或接口，请使用“type ... = class end”、“interface end”或“struct end”。</target>
        <note />
      </trans-unit>
      <trans-unit id="parsUnmatchedWith">
        <source>Unmatched 'with' or badly formatted 'with' block</source>
        <target state="translated">不匹配的“with”或“with”块的格式不正确</target>
        <note />
      </trans-unit>
      <trans-unit id="parsGetOrSetRequired">
        <source>'get', 'set' or 'get,set' required</source>
        <target state="translated">需要“get”、“set”或“get,set”</target>
        <note />
      </trans-unit>
      <trans-unit id="parsOnlyClassCanTakeValueArguments">
        <source>Only class types may take value arguments</source>
        <target state="translated">只有类类型可以采用值参数</target>
        <note />
      </trans-unit>
      <trans-unit id="parsUnmatchedBegin">
        <source>Unmatched 'begin'</source>
        <target state="translated">不匹配的“begin”</target>
        <note />
      </trans-unit>
      <trans-unit id="parsInvalidDeclarationSyntax">
        <source>Invalid declaration syntax</source>
        <target state="translated">声明语法无效</target>
        <note />
      </trans-unit>
      <trans-unit id="parsGetAndOrSetRequired">
        <source>'get' and/or 'set' required</source>
        <target state="translated">需要“get”和/或“set”</target>
        <note />
      </trans-unit>
      <trans-unit id="parsTypeAnnotationsOnGetSet">
        <source>Type annotations on property getters and setters must be given after the 'get()' or 'set(v)', e.g. 'with get() : string = ...'</source>
        <target state="translated">必须在 "get()" 或 "set(v)" 后面提供属性 Getter 和 Setter 的类型批注，例如 "with get() : string = ..."</target>
        <note />
      </trans-unit>
      <trans-unit id="parsGetterMustHaveAtLeastOneArgument">
        <source>A getter property is expected to be a function, e.g. 'get() = ...' or 'get(index) = ...'</source>
        <target state="translated">Getter 属性应为一个函数，例如 "get() = ..." 或 "get(index) = ..."</target>
        <note />
      </trans-unit>
      <trans-unit id="parsMultipleAccessibilitiesForGetSet">
        <source>Multiple accessibilities given for property getter or setter</source>
        <target state="translated">为属性 Getter 或 Setter 给定了多个可访问性</target>
        <note />
      </trans-unit>
      <trans-unit id="parsSetSyntax">
        <source>Property setters must be defined using 'set value = ', 'set idx value = ' or 'set (idx1,...,idxN) value = ... '</source>
        <target state="translated">必须使用“set value =”、“set idx value =”或“set (idx1,...,idxN) value = ...”定义属性 setter'</target>
        <note />
      </trans-unit>
      <trans-unit id="parsInterfacesHaveSameVisibilityAsEnclosingType">
        <source>Interfaces always have the same visibility as the enclosing type</source>
        <target state="translated">接口始终具有与封闭类型相同的可见性</target>
        <note />
      </trans-unit>
      <trans-unit id="parsAccessibilityModsIllegalForAbstract">
        <source>Accessibility modifiers are not allowed on this member. Abstract slots always have the same visibility as the enclosing type.</source>
        <target state="translated">不允许对此成员使用可访问性修饰符。抽象槽总是具有与封闭类型相同的可见性。</target>
        <note />
      </trans-unit>
      <trans-unit id="parsAttributesIllegalOnInherit">
        <source>Attributes are not permitted on 'inherit' declarations</source>
        <target state="translated">不允许对“inherit”声明使用特性</target>
        <note />
      </trans-unit>
      <trans-unit id="parsVisibilityIllegalOnInherit">
        <source>Accessibility modifiers are not permitted on an 'inherits' declaration</source>
        <target state="translated">不允许对“inherits”声明使用可访问性修饰符</target>
        <note />
      </trans-unit>
      <trans-unit id="parsInheritDeclarationsCannotHaveAsBindings">
        <source>'inherit' declarations cannot have 'as' bindings. To access members of the base class when overriding a method, the syntax 'base.SomeMember' may be used; 'base' is a keyword. Remove this 'as' binding.</source>
        <target state="translated">“inherit”声明不能具有“as”绑定。若要在重写某个方法时访问基类的成员，可以使用语法“base.SomeMember”；“base”为关键字。删除此“as”绑定。</target>
        <note />
      </trans-unit>
      <trans-unit id="parsAttributesIllegalHere">
        <source>Attributes are not allowed here</source>
        <target state="translated">此处不允许使用特性</target>
        <note />
      </trans-unit>
      <trans-unit id="parsTypeAbbreviationsCannotHaveVisibilityDeclarations">
        <source>Accessibility modifiers are not permitted in this position for type abbreviations</source>
        <target state="translated">对于类型缩写词，此位置不允许使用可访问性修饰符</target>
        <note />
      </trans-unit>
      <trans-unit id="parsEnumTypesCannotHaveVisibilityDeclarations">
        <source>Accessibility modifiers are not permitted in this position for enum types</source>
        <target state="translated">对于枚举类型，此位置不允许使用可访问性修饰符</target>
        <note />
      </trans-unit>
      <trans-unit id="parsAllEnumFieldsRequireValues">
        <source>All enum fields must be given values</source>
        <target state="translated">所有枚举字段都必须为给定值</target>
        <note />
      </trans-unit>
      <trans-unit id="parsInlineAssemblyCannotHaveVisibilityDeclarations">
        <source>Accessibility modifiers are not permitted on inline assembly code types</source>
        <target state="translated">不允许对内联程序集代码类型使用可访问性修饰符</target>
        <note />
      </trans-unit>
      <trans-unit id="parsUnexpectedIdentifier">
        <source>Unexpected identifier: '{0}'</source>
        <target state="translated">意外的标识符: '{0}'</target>
        <note />
      </trans-unit>
      <trans-unit id="parsUnionCasesCannotHaveVisibilityDeclarations">
        <source>Accessibility modifiers are not permitted on union cases. Use 'type U = internal ...' or 'type U = private ...' to give an accessibility to the whole representation.</source>
        <target state="translated">不允许对联合用例使用可访问性修饰符。请使用“type U = internal ...”或“type U = private ...”为整个表示形式给定可访问性。</target>
        <note />
      </trans-unit>
      <trans-unit id="parsEnumFieldsCannotHaveVisibilityDeclarations">
        <source>Accessibility modifiers are not permitted on enumeration fields</source>
        <target state="translated">不允许对枚举字段使用可访问性修饰符</target>
        <note />
      </trans-unit>
      <trans-unit id="parsConsiderUsingSeparateRecordType">
        <source>Consider using a separate record type instead</source>
        <target state="translated">请考虑改用单独的记录类型</target>
        <note />
      </trans-unit>
      <trans-unit id="parsRecordFieldsCannotHaveVisibilityDeclarations">
        <source>Accessibility modifiers are not permitted on record fields. Use 'type R = internal ...' or 'type R = private ...' to give an accessibility to the whole representation.</source>
        <target state="translated">不允许对记录字段使用可访问性修饰符。请使用“type R = internal ...”或“type R = private ...”为整个表示形式给定可访问性。</target>
        <note />
      </trans-unit>
      <trans-unit id="parsLetAndForNonRecBindings">
        <source>The declaration form 'let ... and ...' for non-recursive bindings is not used in F# code. Consider using a sequence of 'let' bindings</source>
        <target state="translated">非递归绑定的声明格式“let ... and ...”不可用于 F# 代码。请考虑使用“let”绑定序列</target>
        <note />
      </trans-unit>
      <trans-unit id="parsUnmatchedParen">
        <source>Unmatched '('</source>
        <target state="translated">不匹配的“(”</target>
        <note />
      </trans-unit>
      <trans-unit id="parsSuccessivePatternsShouldBeSpacedOrTupled">
        <source>Successive patterns should be separated by spaces or tupled</source>
        <target state="translated">应使用空格来分隔连续模式或将这些连续模式组成元组</target>
        <note />
      </trans-unit>
      <trans-unit id="parsNoMatchingInForLet">
        <source>No matching 'in' found for this 'let'</source>
        <target state="translated">未找到与此“let”匹配的“in”</target>
        <note />
      </trans-unit>
      <trans-unit id="parsErrorInReturnForLetIncorrectIndentation">
        <source>Error in the return expression for this 'let'. Possible incorrect indentation.</source>
        <target state="translated">此“let”的返回表达式出错。缩进可能不正确。</target>
        <note />
      </trans-unit>
      <trans-unit id="parsExpectedExpressionAfterLet">
        <source>The block following this '{0}' is unfinished. Every code block is an expression and must have a result. '{1}' cannot be the final code element in a block. Consider giving this block an explicit result.</source>
        <target state="translated">此“{0}”后的程序块未完成。每个代码块均为表达式，且必须具有结果。“{1}”不能为程序块中最后的代码元素。考虑为此程序块提供显式结果。</target>
        <note />
      </trans-unit>
      <trans-unit id="parsIncompleteIf">
        <source>Incomplete conditional. Expected 'if &lt;expr&gt; then &lt;expr&gt;' or 'if &lt;expr&gt; then &lt;expr&gt; else &lt;expr&gt;'.</source>
        <target state="translated">条件不完整。应为 "if &lt;expr&gt; then &lt;expr&gt;" 或 "if &lt;expr&gt; then &lt;expr&gt; else &lt;expr&gt;"。</target>
        <note />
      </trans-unit>
      <trans-unit id="parsAssertIsNotFirstClassValue">
        <source>'assert' may not be used as a first class value. Use 'assert &lt;expr&gt;' instead.</source>
        <target state="translated">"assert" 不能用作第一类值。请改用 "assert &lt;expr&gt;"。</target>
        <note />
      </trans-unit>
      <trans-unit id="parsIdentifierExpected">
        <source>Identifier expected</source>
        <target state="translated">应输入标识符</target>
        <note />
      </trans-unit>
      <trans-unit id="parsInOrEqualExpected">
        <source>'in' or '=' expected</source>
        <target state="translated">应为“in”或“=”</target>
        <note />
      </trans-unit>
      <trans-unit id="parsArrowUseIsLimited">
        <source>The use of '-&gt;' in sequence and computation expressions is limited to the form 'for pat in expr -&gt; expr'. Use the syntax 'for ... in ... do ... yield...' to generate elements in more complex sequence expressions.</source>
        <target state="translated">只能在序列和计算表达式中按 "for pat in expr -&gt; expr" 格式使用 "-&gt;"。要在多个复杂的序列表达式中生成元素，请使用语法 "for ... in ... do ... yield..."。</target>
        <note />
      </trans-unit>
      <trans-unit id="parsSuccessiveArgsShouldBeSpacedOrTupled">
        <source>Successive arguments should be separated by spaces or tupled, and arguments involving function or method applications should be parenthesized</source>
        <target state="translated">应使用空格来分隔连续参数或将这些连续参数组成元组，并且应使用括号将涉及函数或方法应用的参数括起来</target>
        <note />
      </trans-unit>
      <trans-unit id="parsUnmatchedBracket">
        <source>Unmatched '['</source>
        <target state="translated">不匹配的“[”</target>
        <note />
      </trans-unit>
      <trans-unit id="parsMissingQualificationAfterDot">
        <source>Missing qualification after '.'</source>
        <target state="translated">“.”后缺少限定</target>
        <note />
      </trans-unit>
      <trans-unit id="parsParenFormIsForML">
        <source>In F# code you may use 'expr.[expr]'. A type annotation may be required to indicate the first expression is an array</source>
        <target state="translated">可在 F# 代码中使用“expr.[expr]”。可能需要进行类型批注以指明第一个表达式是一个数组</target>
        <note />
      </trans-unit>
      <trans-unit id="parsMismatchedQuote">
        <source>Mismatched quotation, beginning with '{0}'</source>
        <target state="translated">不匹配的引用(以“{0}”开头)</target>
        <note />
      </trans-unit>
      <trans-unit id="parsUnmatched">
        <source>Unmatched '{0}'</source>
        <target state="translated">不匹配的“{0}”</target>
        <note />
      </trans-unit>
      <trans-unit id="parsUnmatchedBracketBar">
        <source>Unmatched '[|'</source>
        <target state="translated">不匹配的“[|”</target>
        <note />
      </trans-unit>
      <trans-unit id="parsUnmatchedBrace">
        <source>Unmatched '{{'</source>
        <target state="translated">不匹配的“{{”</target>
        <note />
      </trans-unit>
      <trans-unit id="parsFieldBinding">
        <source>Field bindings must have the form 'id = expr;'</source>
        <target state="translated">字段绑定的格式必须为“id = expr;”</target>
        <note />
      </trans-unit>
      <trans-unit id="parsMemberIllegalInObjectImplementation">
        <source>This member is not permitted in an object implementation</source>
        <target state="translated">对象实现中不允许使用此成员</target>
        <note />
      </trans-unit>
      <trans-unit id="parsMissingFunctionBody">
        <source>Missing function body</source>
        <target state="translated">缺少函数体</target>
        <note />
      </trans-unit>
      <trans-unit id="parsSyntaxErrorInLabeledType">
        <source>Syntax error in labelled type argument</source>
        <target state="translated">带有标签的类型参数中的语法错误</target>
        <note />
      </trans-unit>
      <trans-unit id="parsUnexpectedInfixOperator">
        <source>Unexpected infix operator in type expression</source>
        <target state="translated">类型表达式中意外的中缀运算符</target>
        <note />
      </trans-unit>
      <trans-unit id="parsMultiArgumentGenericTypeFormDeprecated">
        <source>The syntax '(typ,...,typ) ident' is not used in F# code. Consider using 'ident&lt;typ,...,typ&gt;' instead</source>
        <target state="translated">F# 代码中不使用 "(typ,...,typ) ident" 语法。请考虑改用 "ident&lt;typ,...,typ&gt;"</target>
        <note />
      </trans-unit>
      <trans-unit id="parsInvalidLiteralInType">
        <source>Invalid literal in type</source>
        <target state="translated">类型中的文本无效</target>
        <note />
      </trans-unit>
      <trans-unit id="parsUnexpectedOperatorForUnitOfMeasure">
        <source>Unexpected infix operator in unit-of-measure expression. Legal operators are '*', '/' and '^'.</source>
        <target state="translated">度量单位表达式中意外的中缀运算符。合法的运算符为“*”、“/”和“^”。</target>
        <note />
      </trans-unit>
      <trans-unit id="parsUnexpectedIntegerLiteralForUnitOfMeasure">
        <source>Unexpected integer literal in unit-of-measure expression</source>
        <target state="translated">度量单位表达式中意外的整数文本</target>
        <note />
      </trans-unit>
      <trans-unit id="parsUnexpectedTypeParameter">
        <source>Syntax error: unexpected type parameter specification</source>
        <target state="translated">语法错误: 意外的类型参数规范</target>
        <note />
      </trans-unit>
      <trans-unit id="parsMismatchedQuotationName">
        <source>Mismatched quotation operator name, beginning with '{0}'</source>
        <target state="translated">不匹配的引用运算符名称(以“{0}”开头)</target>
        <note />
      </trans-unit>
      <trans-unit id="parsActivePatternCaseMustBeginWithUpperCase">
        <source>Active pattern case identifiers must begin with an uppercase letter</source>
        <target state="translated">活动模式用例标识符必须以大写字母开头</target>
        <note />
      </trans-unit>
      <trans-unit id="parsActivePatternCaseContainsPipe">
        <source>The '|' character is not permitted in active pattern case identifiers</source>
        <target state="translated">不允许在活动模式用例标识符中使用“|”字符</target>
        <note />
      </trans-unit>
      <trans-unit id="parsIllegalDenominatorForMeasureExponent">
        <source>Denominator must not be 0 in unit-of-measure exponent</source>
        <target state="translated">度量单位指数中的分母不得为 0</target>
        <note />
      </trans-unit>
      <trans-unit id="parsNoEqualShouldFollowNamespace">
        <source>No '=' symbol should follow a 'namespace' declaration</source>
        <target state="translated">“namespace”声明后面不应有“=”符号</target>
        <note />
      </trans-unit>
      <trans-unit id="parsSyntaxModuleStructEndDeprecated">
        <source>The syntax 'module ... = struct .. end' is not used in F# code. Consider using 'module ... = begin .. end'</source>
        <target state="translated">语法“module ... = struct .. end”不可用于 F# 代码。请考虑使用“module ... = begin .. end”</target>
        <note />
      </trans-unit>
      <trans-unit id="parsSyntaxModuleSigEndDeprecated">
        <source>The syntax 'module ... : sig .. end' is not used in F# code. Consider using 'module ... = begin .. end'</source>
        <target state="translated">语法“module ... : sig .. end”不可用于 F# 代码。请考虑使用“module ... = begin .. end”</target>
        <note />
      </trans-unit>
      <trans-unit id="tcStaticFieldUsedWhenInstanceFieldExpected">
        <source>A static field was used where an instance field is expected</source>
        <target state="translated">在需要实例字段的位置使用了静态字段</target>
        <note />
      </trans-unit>
      <trans-unit id="tcMethodNotAccessible">
        <source>Method '{0}' is not accessible from this code location</source>
        <target state="translated">无法从此代码位置访问方法“{0}”</target>
        <note />
      </trans-unit>
      <trans-unit id="tcImplicitMeasureFollowingSlash">
        <source>Implicit product of measures following /</source>
        <target state="translated">/ 后的度量值的隐式乘积</target>
        <note />
      </trans-unit>
      <trans-unit id="tcUnexpectedMeasureAnon">
        <source>Unexpected SynMeasure.Anon</source>
        <target state="translated">意外的 SynMeasure.Anon</target>
        <note />
      </trans-unit>
      <trans-unit id="tcNonZeroConstantCannotHaveGenericUnit">
        <source>Non-zero constants cannot have generic units. For generic zero, write 0.0&lt;_&gt;.</source>
        <target state="translated">非零常量不能具有泛型单位。对于泛型零，请编写 0.0&lt;_&gt;。</target>
        <note />
      </trans-unit>
      <trans-unit id="tcSeqResultsUseYield">
        <source>In sequence expressions, results are generated using 'yield'</source>
        <target state="translated">在序列表达式中，使用“yield”生成结果</target>
        <note />
      </trans-unit>
      <trans-unit id="tcUnexpectedBigRationalConstant">
        <source>Unexpected big rational constant</source>
        <target state="translated">意外的大有理常数</target>
        <note />
      </trans-unit>
      <trans-unit id="tcInvalidTypeForUnitsOfMeasure">
        <source>Units-of-measure are only supported on float, float32, decimal, and integer types.</source>
        <target state="translated">仅 float、float32、decimal 和整数类型支持度量单位。</target>
        <note />
      </trans-unit>
      <trans-unit id="tcUnexpectedConstUint16Array">
        <source>Unexpected Const_uint16array</source>
        <target state="translated">意外的 Const_uint16array</target>
        <note />
      </trans-unit>
      <trans-unit id="tcUnexpectedConstByteArray">
        <source>Unexpected Const_bytearray</source>
        <target state="translated">意外的 Const_bytearray</target>
        <note />
      </trans-unit>
      <trans-unit id="tcParameterRequiresName">
        <source>A parameter with attributes must also be given a name, e.g. '[&lt;Attribute&gt;] Name : Type'</source>
        <target state="translated">带属性的参数还必须具有名称，例如 "[&lt;Attribute&gt;] Name : Type"</target>
        <note />
      </trans-unit>
      <trans-unit id="tcReturnValuesCannotHaveNames">
        <source>Return values cannot have names</source>
        <target state="translated">返回值不能具有名称</target>
        <note />
      </trans-unit>
      <trans-unit id="tcMemberKindPropertyGetSetNotExpected">
        <source>SynMemberKind.PropertyGetSet only expected in parse trees</source>
        <target state="translated">分析树中只应有 SynMemberKind.PropertyGetSet</target>
        <note />
      </trans-unit>
      <trans-unit id="tcNamespaceCannotContainValues">
        <source>Namespaces cannot contain values. Consider using a module to hold your value declarations.</source>
        <target state="translated">命名空间不能包含值。请考虑使用模块来包含值声明。</target>
        <note />
      </trans-unit>
      <trans-unit id="tcNamespaceCannotContainExtensionMembers">
        <source>Namespaces cannot contain extension members except in the same file and namespace declaration group where the type is defined. Consider using a module to hold declarations of extension members.</source>
        <target state="translated">命名空间不能包含扩展成员(在定义类型的同一文件和命名空间声明组中除外)。请考虑使用模块来包含扩展成员的声明。</target>
        <note />
      </trans-unit>
      <trans-unit id="tcMultipleVisibilityAttributes">
        <source>Multiple visibility attributes have been specified for this identifier</source>
        <target state="translated">已为此标识符指定多个可见性特性</target>
        <note />
      </trans-unit>
      <trans-unit id="tcMultipleVisibilityAttributesWithLet">
        <source>Multiple visibility attributes have been specified for this identifier. 'let' bindings in classes are always private, as are any 'let' bindings inside expressions.</source>
        <target state="translated">已为此标识符指定多个可见性特性。与表达式中的任何“let”绑定一样，类中的“let”绑定总是私有的。</target>
        <note />
      </trans-unit>
      <trans-unit id="tcInvalidMethodNameForRelationalOperator">
        <source>The name '({0})' should not be used as a member name. To define comparison semantics for a type, implement the 'System.IComparable' interface. If defining a static member for use from other CLI languages then use the name '{1}' instead.</source>
        <target state="translated">名称“({0})”不应用作成员名称。若要为类型定义比较语义，请实现“System.IComparable”接口。如果从其他 CLI 语言中定义了要使用的静态成员，请改用名称“{1}”。</target>
        <note />
      </trans-unit>
      <trans-unit id="tcInvalidMethodNameForEquality">
        <source>The name '({0})' should not be used as a member name. To define equality semantics for a type, override the 'Object.Equals' member. If defining a static member for use from other CLI languages then use the name '{1}' instead.</source>
        <target state="translated">名称“({0})”不应用作成员名称。若要为类型定义相等语义，请重写“Object.Equals”成员。如果从其他 CLI 语言中定义了要使用的静态成员，请改用名称“{1}”。</target>
        <note />
      </trans-unit>
      <trans-unit id="tcInvalidMemberName">
        <source>The name '({0})' should not be used as a member name. If defining a static member for use from other CLI languages then use the name '{1}' instead.</source>
        <target state="translated">名称“({0})”不应用作成员名称。如果从其他 CLI 语言中定义了要使用的静态成员，请改用名称“{1}”。</target>
        <note />
      </trans-unit>
      <trans-unit id="tcInvalidMemberNameFixedTypes">
        <source>The name '({0})' should not be used as a member name because it is given a standard definition in the F# library over fixed types</source>
        <target state="translated">名称“({0})”不应用作成员名称，因为在 F# 库中为此名称给定了针对固定类型的标准定义</target>
        <note />
      </trans-unit>
      <trans-unit id="tcInvalidOperatorDefinitionRelational">
        <source>The '{0}' operator should not normally be redefined. To define overloaded comparison semantics for a particular type, implement the 'System.IComparable' interface in the definition of that type.</source>
        <target state="translated">通常不应重新定义“{0}”运算符。若要为类型定义重载的比较语义，请在该类型的定义中实现“System.IComparable”接口。</target>
        <note />
      </trans-unit>
      <trans-unit id="tcInvalidOperatorDefinitionEquality">
        <source>The '{0}' operator should not normally be redefined. To define equality semantics for a type, override the 'Object.Equals' member in the definition of that type.</source>
        <target state="translated">通常不应重新定义“{0}”运算符。若要为类型定义相等语义，请在该类型的定义中重写“Object.Equals”成员。</target>
        <note />
      </trans-unit>
      <trans-unit id="tcInvalidOperatorDefinition">
        <source>The '{0}' operator should not normally be redefined. Consider using a different operator name</source>
        <target state="translated">通常不应重新定义“{0}”运算符。请考虑使用其他运算符名称</target>
        <note />
      </trans-unit>
      <trans-unit id="tcInvalidIndexOperatorDefinition">
        <source>The '{0}' operator cannot be redefined. Consider using a different operator name</source>
        <target state="translated">无法重定义“{0}”运算符。请考虑使用其他运算符名称</target>
        <note />
      </trans-unit>
      <trans-unit id="tcExpectModuleOrNamespaceParent">
        <source>Expected module or namespace parent {0}</source>
        <target state="translated">应为模块或命名空间父级 {0}</target>
        <note />
      </trans-unit>
      <trans-unit id="tcImplementsIComparableExplicitly">
        <source>The struct, record or union type '{0}' implements the interface 'System.IComparable' explicitly. You must apply the 'CustomComparison' attribute to the type.</source>
        <target state="translated">结构、记录或联合类型“{0}”显式实现接口“System.IComparable”。您必须将“CustomComparison”特性应用于相应的类型。</target>
        <note />
      </trans-unit>
      <trans-unit id="tcImplementsGenericIComparableExplicitly">
        <source>The struct, record or union type '{0}' implements the interface 'System.IComparable&lt;_&gt;' explicitly. You must apply the 'CustomComparison' attribute to the type, and should also provide a consistent implementation of the non-generic interface System.IComparable.</source>
        <target state="translated">结构、记录或联合类型“{0}”显式实现接口 "System.IComparable&lt;_&gt;"。必须将 "CustomComparison" 属性应用于该类型，还应提供非泛型接口 System.IComparable 的一致实现。</target>
        <note />
      </trans-unit>
      <trans-unit id="tcImplementsIStructuralComparableExplicitly">
        <source>The struct, record or union type '{0}' implements the interface 'System.IStructuralComparable' explicitly. Apply the 'CustomComparison' attribute to the type.</source>
        <target state="translated">结构、记录或联合类型“{0}”显式实现接口“System.IStructuralComparable”。将“CustomComparison”特性应用于相应的类型。</target>
        <note />
      </trans-unit>
      <trans-unit id="tcRecordFieldInconsistentTypes">
        <source>This record contains fields from inconsistent types</source>
        <target state="translated">此记录包含来自不一致的类型的字段</target>
        <note />
      </trans-unit>
      <trans-unit id="tcDllImportStubsCannotBeInlined">
        <source>DLLImport stubs cannot be inlined</source>
        <target state="translated">无法内联 DLLImport 存根</target>
        <note />
      </trans-unit>
      <trans-unit id="tcStructsCanOnlyBindThisAtMemberDeclaration">
        <source>Structs may only bind a 'this' parameter at member declarations</source>
        <target state="translated">结构只能在成员声明中绑定“this”参数</target>
        <note />
      </trans-unit>
      <trans-unit id="tcUnexpectedExprAtRecInfPoint">
        <source>Unexpected expression at recursive inference point</source>
        <target state="translated">递归推理点中的意外的表达式</target>
        <note />
      </trans-unit>
      <trans-unit id="tcLessGenericBecauseOfAnnotation">
        <source>This code is less generic than required by its annotations because the explicit type variable '{0}' could not be generalized. It was constrained to be '{1}'.</source>
        <target state="translated">此代码并不像其批注要求的那样通用，因为未能对显式类型变量“{0}”进行一般化。它已被约束为“{1}”。</target>
        <note />
      </trans-unit>
      <trans-unit id="tcConstrainedTypeVariableCannotBeGeneralized">
        <source>One or more of the explicit class or function type variables for this binding could not be generalized, because they were constrained to other types</source>
        <target state="translated">未能对此绑定的一个或多个显式类或函数类型变量进行一般化，因为它们已被约束为其他类型</target>
        <note />
      </trans-unit>
      <trans-unit id="tcGenericParameterHasBeenConstrained">
        <source>A generic type parameter has been used in a way that constrains it to always be '{0}'</source>
        <target state="translated">使用泛型类型参数的方式已将其限定为始终为“{0}”</target>
        <note />
      </trans-unit>
      <trans-unit id="tcTypeParameterHasBeenConstrained">
        <source>This type parameter has been used in a way that constrains it to always be '{0}'</source>
        <target state="translated">使用此类型参数的方式已将其限定为始终为“{0}”</target>
        <note />
      </trans-unit>
      <trans-unit id="tcTypeParametersInferredAreNotStable">
        <source>The type parameters inferred for this value are not stable under the erasure of type abbreviations. This is due to the use of type abbreviations which drop or reorder type parameters, e.g. \n\ttype taggedInt&lt;'a&gt; = int or\n\ttype swap&lt;'a,'b&gt; = 'b * 'a.\nConsider declaring the type parameters for this value explicitly, e.g.\n\tlet f&lt;'a,'b&gt; ((x,y) : swap&lt;'b,'a&gt;) : swap&lt;'a,'b&gt; = (y,x).</source>
        <target state="translated">在清除类型缩写词的情况下，为此值推理出的类型参数不稳定。这是因为使用了将删除或记录类型参数的类型缩写词，例如\n\ttype taggedInt&lt;'a&gt; = int 或\n\ttype swap&lt;'a,'b&gt; = 'b * 'a.\n请考虑显式声明此值的类型参数，例如\n\tlet f&lt;'a,'b&gt; ((x,y) : swap&lt;'b,'a&gt;) : swap&lt;'a,'b&gt; = (y,x)。</target>
        <note />
      </trans-unit>
      <trans-unit id="tcExplicitTypeParameterInvalid">
        <source>Explicit type parameters may only be used on module or member bindings</source>
        <target state="translated">显式类型参数只能用于模块或成员绑定</target>
        <note />
      </trans-unit>
      <trans-unit id="tcOverridingMethodRequiresAllOrNoTypeParameters">
        <source>You must explicitly declare either all or no type parameters when overriding a generic abstract method</source>
        <target state="translated">在重写泛型抽象方法时，必须显式声明所有类型参数或不声明任何类型参数</target>
        <note />
      </trans-unit>
      <trans-unit id="tcFieldsDoNotDetermineUniqueRecordType">
        <source>The field labels and expected type of this record expression or pattern do not uniquely determine a corresponding record type</source>
        <target state="translated">此记录表达式或模式的字段标签和预期类型没有唯一确定相应的记录类型</target>
        <note />
      </trans-unit>
      <trans-unit id="tcFieldAppearsTwiceInRecord">
        <source>The field '{0}' appears twice in this record expression or pattern</source>
        <target state="translated">字段“{0}”在此记录表达式或模式中出现了两次</target>
        <note />
      </trans-unit>
      <trans-unit id="tcUnknownUnion">
        <source>Unknown union case</source>
        <target state="translated">未知的联合用例</target>
        <note />
      </trans-unit>
      <trans-unit id="tcNotSufficientlyGenericBecauseOfScope">
        <source>This code is not sufficiently generic. The type variable {0} could not be generalized because it would escape its scope.</source>
        <target state="translated">此代码的通用程度不够。未能对类型变量 {0} 进行一般化，因为它会超出其范围。</target>
        <note />
      </trans-unit>
      <trans-unit id="tcPropertyRequiresExplicitTypeParameters">
        <source>A property cannot have explicit type parameters. Consider using a method instead.</source>
        <target state="translated">属性不能具有显式类型参数。请考虑改用方法。</target>
        <note />
      </trans-unit>
      <trans-unit id="tcConstructorCannotHaveTypeParameters">
        <source>A constructor cannot have explicit type parameters. Consider using a static construction method instead.</source>
        <target state="translated">构造函数不能具有显式类型参数。请考虑改用静态构造方法。</target>
        <note />
      </trans-unit>
      <trans-unit id="tcInstanceMemberRequiresTarget">
        <source>This instance member needs a parameter to represent the object being invoked. Make the member static or use the notation 'member x.Member(args) = ...'.</source>
        <target state="translated">此实例成员需要一个用于表示被调用的对象的参数。使此成员成为静态成员，或使用表示法“member x.Member(args) = ...”。</target>
        <note />
      </trans-unit>
      <trans-unit id="tcUnexpectedPropertyInSyntaxTree">
        <source>Unexpected source-level property specification in syntax tree</source>
        <target state="translated">语法树中意外的源级别属性规范</target>
        <note />
      </trans-unit>
      <trans-unit id="tcStaticInitializerRequiresArgument">
        <source>A static initializer requires an argument</source>
        <target state="translated">静态初始化表达式需要参数</target>
        <note />
      </trans-unit>
      <trans-unit id="tcObjectConstructorRequiresArgument">
        <source>An object constructor requires an argument</source>
        <target state="translated">对象构造函数需要参数</target>
        <note />
      </trans-unit>
      <trans-unit id="tcStaticMemberShouldNotHaveThis">
        <source>This static member should not have a 'this' parameter. Consider using the notation 'member Member(args) = ...'.</source>
        <target state="translated">此静态成员不应具有“this”参数。请考虑使用表示法“member Member(args) = ...”。</target>
        <note />
      </trans-unit>
      <trans-unit id="tcExplicitStaticInitializerSyntax">
        <source>An explicit static initializer should use the syntax 'static new(args) = expr'</source>
        <target state="translated">显式静态初始化表达式应使用语法“static new(args) = expr”</target>
        <note />
      </trans-unit>
      <trans-unit id="tcExplicitObjectConstructorSyntax">
        <source>An explicit object constructor should use the syntax 'new(args) = expr'</source>
        <target state="translated">显式对象构造函数应使用语法“new(args) = expr”</target>
        <note />
      </trans-unit>
      <trans-unit id="tcUnexpectedPropertySpec">
        <source>Unexpected source-level property specification</source>
        <target state="translated">意外的源级别属性规范</target>
        <note />
      </trans-unit>
      <trans-unit id="tcObjectExpressionFormDeprecated">
        <source>This form of object expression is not used in F#. Use 'member this.MemberName ... = ...' to define member implementations in object expressions.</source>
        <target state="translated">此对象表达式格式不可用于 F#。请使用“member this.MemberName ... = ...”来定义对象表达式中的成员实现。</target>
        <note />
      </trans-unit>
      <trans-unit id="tcInvalidDeclaration">
        <source>Invalid declaration</source>
        <target state="translated">声明无效</target>
        <note />
      </trans-unit>
      <trans-unit id="tcAttributesInvalidInPatterns">
        <source>Attributes are not allowed within patterns</source>
        <target state="translated">模式中不允许使用特性</target>
        <note />
      </trans-unit>
      <trans-unit id="tcFunctionRequiresExplicitTypeArguments">
        <source>The generic function '{0}' must be given explicit type argument(s)</source>
        <target state="translated">必须为泛型函数“{0}”给定显式类型参数</target>
        <note />
      </trans-unit>
      <trans-unit id="tcDoesNotAllowExplicitTypeArguments">
        <source>The method or function '{0}' should not be given explicit type argument(s) because it does not declare its type parameters explicitly</source>
        <target state="translated">不应为方法或函数“{0}”给定显式类型参数，因为它不显式声明其类型参数</target>
        <note />
      </trans-unit>
      <trans-unit id="tcTypeParameterArityMismatch">
        <source>This value, type or method expects {0} type parameter(s) but was given {1}</source>
        <target state="translated">此值、类型或方法需要 {0} 个类型参数，而给定了 {1} 个类型参数</target>
        <note />
      </trans-unit>
      <trans-unit id="tcDefaultStructConstructorCall">
        <source>The default, zero-initializing constructor of a struct type may only be used if all the fields of the struct type admit default initialization</source>
        <target state="translated">结构类型的默认零初始化构造函数只能在结构类型的所有字段都承认默认初始化时使用</target>
        <note />
      </trans-unit>
      <trans-unit id="tcCouldNotFindIDisposable">
        <source>Couldn't find Dispose on IDisposable, or it was overloaded</source>
        <target state="translated">未能找到 IDisposable 的 Dispose，或者它已被重载</target>
        <note />
      </trans-unit>
      <trans-unit id="tcNonLiteralCannotBeUsedInPattern">
        <source>This value is not a literal and cannot be used in a pattern</source>
        <target state="translated">此值不是文本，不能在模式中使用</target>
        <note />
      </trans-unit>
      <trans-unit id="tcFieldIsReadonly">
        <source>This field is readonly</source>
        <target state="translated">此字段是只读的</target>
        <note />
      </trans-unit>
      <trans-unit id="tcNameArgumentsMustAppearLast">
        <source>Named arguments must appear after all other arguments</source>
        <target state="translated">命名参数必须出现在所有其他参数的后面</target>
        <note />
      </trans-unit>
      <trans-unit id="tcFunctionRequiresExplicitLambda">
        <source>This function value is being used to construct a delegate type whose signature includes a byref argument. You must use an explicit lambda expression taking {0} arguments.</source>
        <target state="translated">此函数值将用于构造其签名包含 byref 参数的委托类型。您必须使用一个采用 {0} 个参数的显式 lambda 表达式。</target>
        <note />
      </trans-unit>
      <trans-unit id="tcTypeCannotBeEnumerated">
        <source>The type '{0}' is not a type whose values can be enumerated with this syntax, i.e. is not compatible with either seq&lt;_&gt;, IEnumerable&lt;_&gt; or IEnumerable and does not have a GetEnumerator method</source>
        <target state="translated">类型“{0}”的值不能通过此语法进行枚举，即该类型不与 seq&lt;_&gt;, IEnumerable&lt;_&gt; 和 IEnumerable 兼容且不具备 GetEnumerator 方法</target>
        <note />
      </trans-unit>
      <trans-unit id="tcInvalidMixtureOfRecursiveForms">
        <source>This recursive binding uses an invalid mixture of recursive forms</source>
        <target state="translated">此递归绑定使用的递归格式组合无效</target>
        <note />
      </trans-unit>
      <trans-unit id="tcInvalidObjectConstructionExpression">
        <source>This is not a valid object construction expression. Explicit object constructors must either call an alternate constructor or initialize all fields of the object and specify a call to a super class constructor.</source>
        <target state="translated">这不是有效的对象构造表达式。显式对象构造函数必须调用一个替换构造函数，或者初始化对象的所有字段并指定一个对超类构造函数的调用。</target>
        <note />
      </trans-unit>
      <trans-unit id="tcInvalidConstraint">
        <source>Invalid constraint</source>
        <target state="translated">约束无效</target>
        <note />
      </trans-unit>
      <trans-unit id="tcInvalidConstraintTypeSealed">
        <source>Invalid constraint: the type used for the constraint is sealed, which means the constraint could only be satisfied by at most one solution</source>
        <target state="translated">约束无效: 用于约束的类型为 “sealed”，这表示最多只能有一个解决方案满足约束的条件</target>
        <note />
      </trans-unit>
      <trans-unit id="tcInvalidEnumConstraint">
        <source>An 'enum' constraint must be of the form 'enum&lt;type&gt;'</source>
        <target state="translated">"enum" 约束必须采用 "enum&lt;type&gt;" 形式</target>
        <note />
      </trans-unit>
      <trans-unit id="tcInvalidNewConstraint">
        <source>'new' constraints must take one argument of type 'unit' and return the constructed type</source>
        <target state="translated">“new”约束必须采用一个类型为“unit”的参数并返回构造化类型</target>
        <note />
      </trans-unit>
      <trans-unit id="tcInvalidPropertyType">
        <source>This property has an invalid type. Properties taking multiple indexer arguments should have types of the form 'ty1 * ty2 -&gt; ty3'. Properties returning functions should have types of the form '(ty1 -&gt; ty2)'.</source>
        <target state="translated">此属性的类型无效。采用多个索引器参数的属性应具有 "ty1 * ty2 -&gt; ty3" 形式的类型。返回函数的属性应具有 "(ty1 -&gt; ty2)" 形式的类型。</target>
        <note />
      </trans-unit>
      <trans-unit id="tcExpectedUnitOfMeasureMarkWithAttribute">
        <source>Expected unit-of-measure parameter, not type parameter. Explicit unit-of-measure parameters must be marked with the [&lt;Measure&gt;] attribute.</source>
        <target state="translated">应为度量单位参数，而不是类型参数。显式度量单位参数必须用 [&lt;Measure&gt;] 属性进行标记。</target>
        <note />
      </trans-unit>
      <trans-unit id="tcExpectedTypeParameter">
        <source>Expected type parameter, not unit-of-measure parameter</source>
        <target state="translated">应为类型参数，而非度量单位参数</target>
        <note />
      </trans-unit>
      <trans-unit id="tcExpectedTypeNotUnitOfMeasure">
        <source>Expected type, not unit-of-measure</source>
        <target state="translated">应为类型，而非度量单位</target>
        <note />
      </trans-unit>
      <trans-unit id="tcExpectedUnitOfMeasureNotType">
        <source>Expected unit-of-measure, not type</source>
        <target state="translated">应为度量单位，而非类型</target>
        <note />
      </trans-unit>
      <trans-unit id="tcInvalidUnitsOfMeasurePrefix">
        <source>Units-of-measure cannot be used as prefix arguments to a type. Rewrite as postfix arguments in angle brackets.</source>
        <target state="translated">度量单位不能用作类型的前缀参数。请重新编写为用尖括号括起的后缀参数。</target>
        <note />
      </trans-unit>
      <trans-unit id="tcUnitsOfMeasureInvalidInTypeConstructor">
        <source>Unit-of-measure cannot be used in type constructor application</source>
        <target state="translated">不能在类型构造函数应用程序中使用度量单位</target>
        <note />
      </trans-unit>
      <trans-unit id="tcRequireBuilderMethod">
        <source>This control construct may only be used if the computation expression builder defines a '{0}' method</source>
        <target state="translated">只有在计算表达式生成器定义“{0}”方法时才能使用此控制构造</target>
        <note />
      </trans-unit>
      <trans-unit id="tcTypeHasNoNestedTypes">
        <source>This type has no nested types</source>
        <target state="translated">此类型不具有嵌套类型</target>
        <note />
      </trans-unit>
      <trans-unit id="tcUnexpectedSymbolInTypeExpression">
        <source>Unexpected {0} in type expression</source>
        <target state="translated">类型表达式中的意外的 {0}</target>
        <note />
      </trans-unit>
      <trans-unit id="tcTypeParameterInvalidAsTypeConstructor">
        <source>Type parameter cannot be used as type constructor</source>
        <target state="translated">类型参数不能用作类型构造函数</target>
        <note />
      </trans-unit>
      <trans-unit id="tcIllegalSyntaxInTypeExpression">
        <source>Illegal syntax in type expression</source>
        <target state="translated">类型表达式中的非法语法</target>
        <note />
      </trans-unit>
      <trans-unit id="tcAnonymousUnitsOfMeasureCannotBeNested">
        <source>Anonymous unit-of-measure cannot be nested inside another unit-of-measure expression</source>
        <target state="translated">不能将匿名度量单位嵌入另一个度量单位表达式中</target>
        <note />
      </trans-unit>
      <trans-unit id="tcAnonymousTypeInvalidInDeclaration">
        <source>Anonymous type variables are not permitted in this declaration</source>
        <target state="translated">此声明中不允许有匿名类型变量</target>
        <note />
      </trans-unit>
      <trans-unit id="tcUnexpectedSlashInType">
        <source>Unexpected / in type</source>
        <target state="translated">类型中的意外的 /</target>
        <note />
      </trans-unit>
      <trans-unit id="tcUnexpectedTypeArguments">
        <source>Unexpected type arguments</source>
        <target state="translated">意外的类型参数</target>
        <note />
      </trans-unit>
      <trans-unit id="tcOptionalArgsOnlyOnMembers">
        <source>Optional arguments are only permitted on type members</source>
        <target state="translated">仅允许对类型成员使用可选参数</target>
        <note />
      </trans-unit>
      <trans-unit id="tcNameNotBoundInPattern">
        <source>Name '{0}' not bound in pattern context</source>
        <target state="translated">模式上下文中未绑定名称“{0}”</target>
        <note />
      </trans-unit>
      <trans-unit id="tcInvalidNonPrimitiveLiteralInPatternMatch">
        <source>Non-primitive numeric literal constants cannot be used in pattern matches because they can be mapped to multiple different types through the use of a NumericLiteral module. Consider using replacing with a variable, and use 'when &lt;variable&gt; = &lt;constant&gt;' at the end of the match clause.</source>
        <target state="translated">非基元数值文本常量不能用于模式匹配，因为可以通过使用 NumericLiteral 模块将这些常量映射到多个不同类型。请考虑将其替换为一个变量，并在 match 子句的结尾使用 "when &lt;variable&gt; = &lt;constant&gt;"。</target>
        <note />
      </trans-unit>
      <trans-unit id="tcInvalidTypeArgumentUsage">
        <source>Type arguments cannot be specified here</source>
        <target state="translated">无法在此处指定类型参数</target>
        <note />
      </trans-unit>
      <trans-unit id="tcRequireActivePatternWithOneResult">
        <source>Only active patterns returning exactly one result may accept arguments</source>
        <target state="translated">仅有正好返回一个结果的活动模式才可以接受参数</target>
        <note />
      </trans-unit>
      <trans-unit id="tcInvalidArgForParameterizedPattern">
        <source>Invalid argument to parameterized pattern label</source>
        <target state="translated">参数化模式标签的参数无效</target>
        <note />
      </trans-unit>
      <trans-unit id="tcInvalidIndexIntoActivePatternArray">
        <source>Internal error. Invalid index into active pattern array</source>
        <target state="translated">内部错误。活动模式数组中的索引无效</target>
        <note />
      </trans-unit>
      <trans-unit id="tcUnionCaseDoesNotTakeArguments">
        <source>This union case does not take arguments</source>
        <target state="translated">此联合用例不采用参数</target>
        <note />
      </trans-unit>
      <trans-unit id="tcUnionCaseRequiresOneArgument">
        <source>This union case takes one argument</source>
        <target state="translated">此联合用例采用一个参数</target>
        <note />
      </trans-unit>
      <trans-unit id="tcUnionCaseExpectsTupledArguments">
        <source>This union case expects {0} arguments in tupled form</source>
        <target state="translated">此联合用例需要 {0} 个元组格式的参数</target>
        <note />
      </trans-unit>
      <trans-unit id="tcFieldIsNotStatic">
        <source>Field '{0}' is not static</source>
        <target state="translated">字段“{0}”不是静态的</target>
        <note />
      </trans-unit>
      <trans-unit id="tcFieldNotLiteralCannotBeUsedInPattern">
        <source>This field is not a literal and cannot be used in a pattern</source>
        <target state="translated">此字段不是文本，不能在模式中使用</target>
        <note />
      </trans-unit>
      <trans-unit id="tcRequireVarConstRecogOrLiteral">
        <source>This is not a variable, constant, active recognizer or literal</source>
        <target state="translated">这不是变量、常数、活动识别器或文本</target>
        <note />
      </trans-unit>
      <trans-unit id="tcInvalidPattern">
        <source>This is not a valid pattern</source>
        <target state="translated">这不是有效的模式</target>
        <note />
      </trans-unit>
      <trans-unit id="tcUseWhenPatternGuard">
        <source>Character range matches have been removed in F#. Consider using a 'when' pattern guard instead.</source>
        <target state="translated">在 F# 中，已删除字符范围匹配。请考虑改用“when”模式保护。</target>
        <note />
      </trans-unit>
      <trans-unit id="tcIllegalPattern">
        <source>Illegal pattern</source>
        <target state="translated">非法模式</target>
        <note />
      </trans-unit>
      <trans-unit id="tcSyntaxErrorUnexpectedQMark">
        <source>Syntax error - unexpected '?' symbol</source>
        <target state="translated">语法错误 - 意外的“?”符号</target>
        <note />
      </trans-unit>
      <trans-unit id="tcExpressionCountMisMatch">
        <source>Expected {0} expressions, got {1}</source>
        <target state="translated">需要 {0} 个表达式，已获取 {1} 个</target>
        <note />
      </trans-unit>
      <trans-unit id="tcExprUndelayed">
        <source>TcExprUndelayed: delayed</source>
        <target state="translated">TcExprUndelayed: 已延迟</target>
        <note />
      </trans-unit>
      <trans-unit id="tcExpressionRequiresSequence">
        <source>This expression form may only be used in sequence and computation expressions</source>
        <target state="translated">此表达式格式只能用于序列和计算表达式</target>
        <note />
      </trans-unit>
      <trans-unit id="tcInvalidObjectExpressionSyntaxForm">
        <source>Invalid object expression. Objects without overrides or interfaces should use the expression form 'new Type(args)' without braces.</source>
        <target state="translated">对象表达式无效。没有重写或接口的对象应使用不带括号的表达式格式“new Type(args)”。</target>
        <note />
      </trans-unit>
      <trans-unit id="tcInvalidObjectSequenceOrRecordExpression">
        <source>Invalid object, sequence or record expression</source>
        <target state="translated">对象、序列或记录表达式无效</target>
        <note />
      </trans-unit>
      <trans-unit id="tcInvalidSequenceExpressionSyntaxForm">
        <source>Invalid record, sequence or computation expression. Sequence expressions should be of the form 'seq {{ ... }}'</source>
        <target state="translated">记录、序列或计算表达式无效。序列表达式的格式应为“seq {{ ... }}”</target>
        <note />
      </trans-unit>
      <trans-unit id="tcExpressionWithIfRequiresParenthesis">
        <source>This list or array expression includes an element of the form 'if ... then ... else'. Parenthesize this expression to indicate it is an individual element of the list or array, to disambiguate this from a list generated using a sequence expression</source>
        <target state="translated">此列表或数组表达式包括采用“if ... then ... else”格式的元素。请使用括号将此表达式括起来以指示它是列表或数组中的单个元素，从而将此表达式与使用序列表达式生成的列表进行区分</target>
        <note />
      </trans-unit>
      <trans-unit id="tcUnableToParseFormatString">
        <source>Unable to parse format string '{0}'</source>
        <target state="translated">无法分析格式字符串“{0}”</target>
        <note />
      </trans-unit>
      <trans-unit id="tcListLiteralMaxSize">
        <source>This list expression exceeds the maximum size for list literals. Use an array for larger literals and call Array.ToList.</source>
        <target state="translated">此列表表达式超出列表文本的最大大小。请对大型的文本使用数组并调用 Array.ToList。</target>
        <note />
      </trans-unit>
      <trans-unit id="tcExpressionFormRequiresObjectConstructor">
        <source>The expression form 'expr then expr' may only be used as part of an explicit object constructor</source>
        <target state="translated">表达式格式“expr then expr”只能用作显式对象构造函数的一部分</target>
        <note />
      </trans-unit>
      <trans-unit id="tcNamedArgumentsCannotBeUsedInMemberTraits">
        <source>Named arguments cannot be given to member trait calls</source>
        <target state="translated">不能将命名参数提供给成员特征调用</target>
        <note />
      </trans-unit>
      <trans-unit id="tcNotValidEnumCaseName">
        <source>This is not a valid name for an enumeration case</source>
        <target state="translated">对于枚举用例来说，这不是有效的名称</target>
        <note />
      </trans-unit>
      <trans-unit id="tcFieldIsNotMutable">
        <source>This field is not mutable</source>
        <target state="translated">此字段是不可变的</target>
        <note />
      </trans-unit>
      <trans-unit id="tcConstructRequiresListArrayOrSequence">
        <source>This construct may only be used within list, array and sequence expressions, e.g. expressions of the form 'seq {{ ... }}', '[ ... ]' or '[| ... |]'. These use the syntax 'for ... in ... do ... yield...' to generate elements</source>
        <target state="translated">只能在列表、数组和序列表达式中使用此构造函数，例如格式为“seq {{ ... }}”、“[ ... ]”或“[| ... |]”的表达式。它们将使用语法“for ... in ... do ... yield...”来生成元素</target>
        <note />
      </trans-unit>
      <trans-unit id="tcConstructRequiresComputationExpressions">
        <source>This construct may only be used within computation expressions. To return a value from an ordinary function simply write the expression without 'return'.</source>
        <target state="translated">只能在计算表达式中使用此构造。若要从普通函数返回值，只需编写不带“return”的表达式。</target>
        <note />
      </trans-unit>
      <trans-unit id="tcConstructRequiresSequenceOrComputations">
        <source>This construct may only be used within sequence or computation expressions</source>
        <target state="translated">只能在序列或计算表达式中使用此构造</target>
        <note />
      </trans-unit>
      <trans-unit id="tcConstructRequiresComputationExpression">
        <source>This construct may only be used within computation expressions</source>
        <target state="translated">只能在计算表达式中使用此构造</target>
        <note />
      </trans-unit>
      <trans-unit id="tcInvalidIndexerExpression">
        <source>Invalid indexer expression</source>
        <target state="translated">索引器表达式无效</target>
        <note />
      </trans-unit>
      <trans-unit id="tcObjectOfIndeterminateTypeUsedRequireTypeConstraint">
        <source>The operator 'expr.[idx]' has been used on an object of indeterminate type based on information prior to this program point. Consider adding further type constraints</source>
        <target state="translated">已基于此程序点之前的信息对不确定类型的对象使用运算符“expr.[idx]”。请考虑添加更多类型约束</target>
        <note />
      </trans-unit>
      <trans-unit id="tcCannotInheritFromVariableType">
        <source>Cannot inherit from a variable type</source>
        <target state="translated">无法从变量类型继承</target>
        <note />
      </trans-unit>
      <trans-unit id="tcObjectConstructorsOnTypeParametersCannotTakeArguments">
        <source>Calls to object constructors on type parameters cannot be given arguments</source>
        <target state="translated">不能为针对类型参数的对象构造函数调用提供参数</target>
        <note />
      </trans-unit>
      <trans-unit id="tcCompiledNameAttributeMisused">
        <source>The 'CompiledName' attribute cannot be used with this language element</source>
        <target state="translated">“CompiledName”特性不能用于此语言元素</target>
        <note />
      </trans-unit>
      <trans-unit id="tcNamedTypeRequired">
        <source>'{0}' may only be used with named types</source>
        <target state="translated">“{0}”只能用于命名类型</target>
        <note />
      </trans-unit>
      <trans-unit id="tcInheritCannotBeUsedOnInterfaceType">
        <source>'inherit' cannot be used on interface types. Consider implementing the interface by using 'interface ... with ... end' instead.</source>
        <target state="translated">“inherit”不能用于接口类型。请考虑改用“interface ... with ... end”实现接口。</target>
        <note />
      </trans-unit>
      <trans-unit id="tcNewCannotBeUsedOnInterfaceType">
        <source>'new' cannot be used on interface types. Consider using an object expression '{{ new ... with ... }}' instead.</source>
        <target state="translated">“new”不能用于接口类型。请考虑改用对象表达式“{{ new ... with ... }}”。</target>
        <note />
      </trans-unit>
      <trans-unit id="tcAbstractTypeCannotBeInstantiated">
        <source>Instances of this type cannot be created since it has been marked abstract or not all methods have been given implementations. Consider using an object expression '{{ new ... with ... }}' instead.</source>
        <target state="translated">无法创建此类型的实例，因为已将此类型标记为抽象的或者没有为所有方法给定实现。请考虑改用对象表达式“{{ new ... with ... }}”。</target>
        <note />
      </trans-unit>
      <trans-unit id="tcIDisposableTypeShouldUseNew">
        <source>It is recommended that objects supporting the IDisposable interface are created using the syntax 'new Type(args)', rather than 'Type(args)' or 'Type' as a function value representing the constructor, to indicate that resources may be owned by the generated value</source>
        <target state="translated">建议通过将语法 "new Type(args)"(而非 "Type(args)" 或 "Type")用作表示构造函数的函数值来创建支持 IDisposable 接口的对象，以指示生成的值可拥有该资源</target>
        <note />
      </trans-unit>
      <trans-unit id="tcSyntaxCanOnlyBeUsedToCreateObjectTypes">
        <source>'{0}' may only be used to construct object types</source>
        <target state="translated">“{0}”只能用于构造对象类型</target>
        <note />
      </trans-unit>
      <trans-unit id="tcConstructorRequiresCall">
        <source>Constructors for the type '{0}' must directly or indirectly call its implicit object constructor. Use a call to the implicit object constructor instead of a record expression.</source>
        <target state="translated">类型“{0}”的构造函数必须直接或间接调用其隐式对象构造函数。请使用对隐式对象构造函数的调用，而不是记录表达式。</target>
        <note />
      </trans-unit>
      <trans-unit id="tcUndefinedField">
        <source>The field '{0}' has been given a value, but is not present in the type '{1}'</source>
        <target state="translated">已为字段“{0}”给定值，但该字段未包含在类型“{1}”中</target>
        <note />
      </trans-unit>
      <trans-unit id="tcFieldRequiresAssignment">
        <source>No assignment given for field '{0}' of type '{1}'</source>
        <target state="translated">未为类型“{1}”的字段“{0}”赋值</target>
        <note />
      </trans-unit>
      <trans-unit id="tcExtraneousFieldsGivenValues">
        <source>Extraneous fields have been given values</source>
        <target state="translated">已为外来字段给定值</target>
        <note />
      </trans-unit>
      <trans-unit id="tcObjectExpressionsCanOnlyOverrideAbstractOrVirtual">
        <source>Only overrides of abstract and virtual members may be specified in object expressions</source>
        <target state="translated">只能在对象表达式中指定抽象和虚拟成员的重写</target>
        <note />
      </trans-unit>
      <trans-unit id="tcNoAbstractOrVirtualMemberFound">
        <source>The member '{0}' does not correspond to any abstract or virtual method available to override or implement.</source>
        <target state="translated">成员“{0}”与可用于替代或实现的任何抽象或虚拟方法均不对应。</target>
        <note />
      </trans-unit>
      <trans-unit id="tcMemberFoundIsNotAbstractOrVirtual">
        <source>The type {0} contains the member '{1}' but it is not a virtual or abstract method that is available to override or implement.</source>
        <target state="translated">类型 {0} 包含成员“{1}”，但其不是可用于替代或实现的虚拟或抽象方法。</target>
        <note />
      </trans-unit>
      <trans-unit id="tcArgumentArityMismatch">
        <source>The member '{0}' does not accept the correct number of arguments. {1} argument(s) are expected, but {2} were given. The required signature is '{3}'.{4}</source>
        <target state="translated">成员“{0}”未接受正确的参数数目。应为 {1} 个参数，但给出了 {2} 个参数。必需的签名为“{3}”。{4}</target>
        <note />
      </trans-unit>
      <trans-unit id="tcArgumentArityMismatchOneOverload">
        <source>The member '{0}' does not accept the correct number of arguments. One overload accepts {1} arguments, but {2} were given. The required signature is '{3}'.{4}</source>
        <target state="translated">成员“{0}”不支持正确的参数数目。一个重载只支持 {1} 个参数，但给出了 {2} 个参数。必需的签名为“{3}”。{4}</target>
        <note />
      </trans-unit>
      <trans-unit id="tcSimpleMethodNameRequired">
        <source>A simple method name is required here</source>
        <target state="translated">此处需要简单的方法名称</target>
        <note />
      </trans-unit>
      <trans-unit id="tcPredefinedTypeCannotBeUsedAsSuperType">
        <source>The types System.ValueType, System.Enum, System.Delegate, System.MulticastDelegate and System.Array cannot be used as super types in an object expression or class</source>
        <target state="translated">类型 System.ValueType、System.Enum、System.Delegate、System.MulticastDelegate 和 System.Array 不能用作对象表达式或类中的超类型</target>
        <note />
      </trans-unit>
      <trans-unit id="tcNewMustBeUsedWithNamedType">
        <source>'new' must be used with a named type</source>
        <target state="translated">“new”必须用于命名类型</target>
        <note />
      </trans-unit>
      <trans-unit id="tcCannotCreateExtensionOfSealedType">
        <source>Cannot create an extension of a sealed type</source>
        <target state="translated">无法创建密封类型的扩展</target>
        <note />
      </trans-unit>
      <trans-unit id="tcNoArgumentsForRecordValue">
        <source>No arguments may be given when constructing a record value</source>
        <target state="translated">在构造记录值时，可能未给定任何参数</target>
        <note />
      </trans-unit>
      <trans-unit id="tcNoInterfaceImplementationForConstructionExpression">
        <source>Interface implementations cannot be given on construction expressions</source>
        <target state="translated">不能在构造表达式中提供接口实现</target>
        <note />
      </trans-unit>
      <trans-unit id="tcObjectConstructionCanOnlyBeUsedInClassTypes">
        <source>Object construction expressions may only be used to implement constructors in class types</source>
        <target state="translated">对象构造表达式只能用于实现类类型中的构造函数</target>
        <note />
      </trans-unit>
      <trans-unit id="tcOnlySimpleBindingsCanBeUsedInConstructionExpressions">
        <source>Only simple bindings of the form 'id = expr' can be used in construction expressions</source>
        <target state="translated">只能在构造表达式中使用“id = expr”格式的简单绑定</target>
        <note />
      </trans-unit>
      <trans-unit id="tcObjectsMustBeInitializedWithObjectExpression">
        <source>Objects must be initialized by an object construction expression that calls an inherited object constructor and assigns a value to each field</source>
        <target state="translated">对象必须由一个对象构造表达式进行初始化，该表达式将调用继承的对象构造函数并为每个字段赋值</target>
        <note />
      </trans-unit>
      <trans-unit id="tcExpectedInterfaceType">
        <source>Expected an interface type</source>
        <target state="translated">应为接口类型</target>
        <note />
      </trans-unit>
      <trans-unit id="tcConstructorForInterfacesDoNotTakeArguments">
        <source>Constructor expressions for interfaces do not take arguments</source>
        <target state="translated">接口的构造函数表达式不采用参数</target>
        <note />
      </trans-unit>
      <trans-unit id="tcConstructorRequiresArguments">
        <source>This object constructor requires arguments</source>
        <target state="translated">此对象构造函数需要参数</target>
        <note />
      </trans-unit>
      <trans-unit id="tcNewRequiresObjectConstructor">
        <source>'new' may only be used with object constructors</source>
        <target state="translated">“new”只能用于对象构造函数</target>
        <note />
      </trans-unit>
      <trans-unit id="tcAtLeastOneOverrideIsInvalid">
        <source>At least one override did not correctly implement its corresponding abstract member</source>
        <target state="translated">至少有一个重写未正确实现其相应的抽象成员</target>
        <note />
      </trans-unit>
      <trans-unit id="tcNumericLiteralRequiresModule">
        <source>This numeric literal requires that a module '{0}' defining functions FromZero, FromOne, FromInt32, FromInt64 and FromString be in scope</source>
        <target state="translated">此数值文本要求定义函数 FromZero、FromOne、FromInt32、FromInt64 和 FromString 的模块“{0}”位于范围内</target>
        <note />
      </trans-unit>
      <trans-unit id="tcInvalidRecordConstruction">
        <source>Invalid record construction</source>
        <target state="translated">记录构造无效</target>
        <note />
      </trans-unit>
      <trans-unit id="tcExpressionFormRequiresRecordTypes">
        <source>The expression form {{ expr with ... }} may only be used with record types. To build object types use {{ new Type(...) with ... }}</source>
        <target state="translated">表达式格式 {{ expr with ... }} 只能用于记录类型。若要生成对象类型，请使用 {{ new Type(...) with ... }}</target>
        <note />
      </trans-unit>
      <trans-unit id="tcInheritedTypeIsNotObjectModelType">
        <source>The inherited type is not an object model type</source>
        <target state="translated">继承的类型不是对象模型类型</target>
        <note />
      </trans-unit>
      <trans-unit id="tcObjectConstructionExpressionCanOnlyImplementConstructorsInObjectModelTypes">
        <source>Object construction expressions (i.e. record expressions with inheritance specifications) may only be used to implement constructors in object model types. Use 'new ObjectType(args)' to construct instances of object model types outside of constructors</source>
        <target state="translated">对象构造函数表达式(即，具有继承规范的记录表达式)只能用于实现对象模型类型中的构造函数。请使用“new ObjectType(args)”在构造函数的外部构造对象模型类型的实例</target>
        <note />
      </trans-unit>
      <trans-unit id="tcEmptyRecordInvalid">
        <source>'{{ }}' is not a valid expression. Records must include at least one field. Empty sequences are specified by using Seq.empty or an empty list '[]'.</source>
        <target state="translated">“{{ }}”不是有效的表达式。记录必须至少包含一个字段。使用 Seq.empty 或空列表“[]”指定空序列。</target>
        <note />
      </trans-unit>
      <trans-unit id="tcTypeIsNotARecordTypeNeedConstructor">
        <source>This type is not a record type. Values of class and struct types must be created using calls to object constructors.</source>
        <target state="translated">此类型不是记录类型。必须使用对对象构造函数的调用来创建类和结构类型的值。</target>
        <note />
      </trans-unit>
      <trans-unit id="tcTypeIsNotARecordType">
        <source>This type is not a record type</source>
        <target state="translated">此类型不是记录类型</target>
        <note />
      </trans-unit>
      <trans-unit id="tcConstructIsAmbiguousInComputationExpression">
        <source>This construct is ambiguous as part of a computation expression. Nested expressions may be written using 'let _ = (...)' and nested computations using 'let! res = builder {{ ... }}'.</source>
        <target state="translated">此构造作为计算表达式的一部分具有多义性。可以使用“let _ = (...)”来编写嵌套的表达式，并可以使用“let! res = builder {{ ... }}”来编写嵌套的计算。</target>
        <note />
      </trans-unit>
      <trans-unit id="tcConstructIsAmbiguousInSequenceExpression">
        <source>This construct is ambiguous as part of a sequence expression. Nested expressions may be written using 'let _ = (...)' and nested sequences using 'yield! seq {{... }}'.</source>
        <target state="translated">此构造作为序列表达式的一部分具有多义性。可以使用“let _ = (...)”来编写嵌套的表达式，并可以使用“yield! seq {{... }}”来编写嵌套的序列。</target>
        <note />
      </trans-unit>
      <trans-unit id="tcDoBangIllegalInSequenceExpression">
        <source>'do!' cannot be used within sequence expressions</source>
        <target state="translated">不能在序列表达式中使用“do!</target>
        <note />
      </trans-unit>
      <trans-unit id="tcUseForInSequenceExpression">
        <source>The use of 'let! x = coll' in sequence expressions is not permitted. Use 'for x in coll' instead.</source>
        <target state="translated">不允许在序列表达式中使用“let! x = coll”。请改用“for x in coll”。</target>
        <note />
      </trans-unit>
      <trans-unit id="tcTryIllegalInSequenceExpression">
        <source>'try'/'with' cannot be used within sequence expressions</source>
        <target state="translated">不能在序列表达式中使用“try”/“with”</target>
        <note />
      </trans-unit>
      <trans-unit id="tcUseYieldBangForMultipleResults">
        <source>In sequence expressions, multiple results are generated using 'yield!'</source>
        <target state="translated">在序列表达式中，使用“yield!”生成多个结果</target>
        <note />
      </trans-unit>
      <trans-unit id="tcInvalidAssignment">
        <source>Invalid assignment</source>
        <target state="translated">赋值无效</target>
        <note />
      </trans-unit>
      <trans-unit id="tcInvalidUseOfTypeName">
        <source>Invalid use of a type name</source>
        <target state="translated">类型名称的使用无效</target>
        <note />
      </trans-unit>
      <trans-unit id="tcTypeHasNoAccessibleConstructor">
        <source>This type has no accessible object constructors</source>
        <target state="translated">此类型不具有可访问的对象构造函数</target>
        <note />
      </trans-unit>
      <trans-unit id="tcInvalidUseOfInterfaceType">
        <source>Invalid use of an interface type</source>
        <target state="translated">接口类型的使用无效</target>
        <note />
      </trans-unit>
      <trans-unit id="tcInvalidUseOfDelegate">
        <source>Invalid use of a delegate constructor. Use the syntax 'new Type(args)' or just 'Type(args)'.</source>
        <target state="translated">委托构造函数的使用无效。请使用语法“new Type(args)”或直接使用“Type(args)”。</target>
        <note />
      </trans-unit>
      <trans-unit id="tcPropertyIsNotStatic">
        <source>Property '{0}' is not static</source>
        <target state="translated">属性“{0}”不是静态的</target>
        <note />
      </trans-unit>
      <trans-unit id="tcPropertyIsNotReadable">
        <source>Property '{0}' is not readable</source>
        <target state="translated">属性“{0}”不可读</target>
        <note />
      </trans-unit>
      <trans-unit id="tcLookupMayNotBeUsedHere">
        <source>This lookup cannot be used here</source>
        <target state="translated">不能在此处使用此查找</target>
        <note />
      </trans-unit>
      <trans-unit id="tcPropertyIsStatic">
        <source>Property '{0}' is static</source>
        <target state="translated">属性“{0}”是静态的</target>
        <note />
      </trans-unit>
      <trans-unit id="tcPropertyCannotBeSet1">
        <source>Property '{0}' cannot be set</source>
        <target state="translated">无法设置属性“{0}”</target>
        <note />
      </trans-unit>
      <trans-unit id="tcConstructorsCannotBeFirstClassValues">
        <source>Constructors must be applied to arguments and cannot be used as first-class values. If necessary use an anonymous function '(fun arg1 ... argN -&gt; new Type(arg1,...,argN))'.</source>
        <target state="translated">构造函数必须应用于参数，且不能用作第一类值。如有必要，请使用匿名函数 "(fun arg1 ... argN -&gt; new Type(arg1,...,argN))"。</target>
        <note />
      </trans-unit>
      <trans-unit id="tcSyntaxFormUsedOnlyWithRecordLabelsPropertiesAndFields">
        <source>The syntax 'expr.id' may only be used with record labels, properties and fields</source>
        <target state="translated">语法“expr.id”只能用于记录标签、属性和字段</target>
        <note />
      </trans-unit>
      <trans-unit id="tcEventIsStatic">
        <source>Event '{0}' is static</source>
        <target state="translated">事件“{0}”是静态的</target>
        <note />
      </trans-unit>
      <trans-unit id="tcEventIsNotStatic">
        <source>Event '{0}' is not static</source>
        <target state="translated">事件“{0}”不是静态的</target>
        <note />
      </trans-unit>
      <trans-unit id="tcNamedArgumentDidNotMatch">
        <source>The named argument '{0}' did not match any argument or mutable property</source>
        <target state="translated">命名参数“{0}”与任何参数或可变属性均不匹配</target>
        <note />
      </trans-unit>
      <trans-unit id="tcOverloadsCannotHaveCurriedArguments">
        <source>One or more of the overloads of this method has curried arguments. Consider redesigning these members to take arguments in tupled form.</source>
        <target state="translated">此方法的一个或多个重载具有扩充参数。请考虑将这些成员重新设计为采用元组格式的参数。</target>
        <note />
      </trans-unit>
      <trans-unit id="tcUnnamedArgumentsDoNotFormPrefix">
        <source>The unnamed arguments do not form a prefix of the arguments of the method called</source>
        <target state="translated">未命名的参数未形成已调用方法的参数的前缀</target>
        <note />
      </trans-unit>
      <trans-unit id="tcStaticOptimizationConditionalsOnlyForFSharpLibrary">
        <source>Static optimization conditionals are only for use within the F# library</source>
        <target state="translated">只能在 F# 库中使用静态优化条件</target>
        <note />
      </trans-unit>
      <trans-unit id="tcFormalArgumentIsNotOptional">
        <source>The corresponding formal argument is not optional</source>
        <target state="translated">相应的形参不是可选的</target>
        <note />
      </trans-unit>
      <trans-unit id="tcInvalidOptionalAssignmentToPropertyOrField">
        <source>Invalid optional assignment to a property or field</source>
        <target state="translated">某个属性或字段的可选赋值无效</target>
        <note />
      </trans-unit>
      <trans-unit id="tcDelegateConstructorMustBePassed">
        <source>A delegate constructor must be passed a single function value</source>
        <target state="translated">必须向委托构造函数传递单个函数值</target>
        <note />
      </trans-unit>
      <trans-unit id="tcBindingCannotBeUseAndRec">
        <source>A binding cannot be marked both 'use' and 'rec'</source>
        <target state="translated">不能将一个绑定同时标记为“use”和“rec”</target>
        <note />
      </trans-unit>
      <trans-unit id="tcVolatileOnlyOnClassLetBindings">
        <source>The 'VolatileField' attribute may only be used on 'let' bindings in classes</source>
        <target state="translated">只能在类中的“let”绑定中使用“VolatileField”特性</target>
        <note />
      </trans-unit>
      <trans-unit id="tcAttributesAreNotPermittedOnLetBindings">
        <source>Attributes are not permitted on 'let' bindings in expressions</source>
        <target state="translated">不允许对表达式中的“let”绑定使用特性</target>
        <note />
      </trans-unit>
      <trans-unit id="tcDefaultValueAttributeRequiresVal">
        <source>The 'DefaultValue' attribute may only be used on 'val' declarations</source>
        <target state="translated">“DefaultValue”特性只能用于“val”声明</target>
        <note />
      </trans-unit>
      <trans-unit id="tcConditionalAttributeRequiresMembers">
        <source>The 'ConditionalAttribute' attribute may only be used on members</source>
        <target state="translated">“ConditionalAttribute”特性只能用于成员</target>
        <note />
      </trans-unit>
      <trans-unit id="tcInvalidActivePatternName">
        <source>This is not a valid name for an active pattern</source>
        <target state="translated">对于活动模式来说，这不是有效的名称</target>
        <note />
      </trans-unit>
      <trans-unit id="tcEntryPointAttributeRequiresFunctionInModule">
        <source>The 'EntryPointAttribute' attribute may only be used on function definitions in modules</source>
        <target state="translated">“EntryPointAttribute”特性只能用于模块中的函数定义</target>
        <note />
      </trans-unit>
      <trans-unit id="tcMutableValuesCannotBeInline">
        <source>Mutable values cannot be marked 'inline'</source>
        <target state="translated">不能将可变值标记为“inline”</target>
        <note />
      </trans-unit>
      <trans-unit id="tcMutableValuesMayNotHaveGenericParameters">
        <source>Mutable values cannot have generic parameters</source>
        <target state="translated">可变值不能具有泛型参数</target>
        <note />
      </trans-unit>
      <trans-unit id="tcMutableValuesSyntax">
        <source>Mutable function values should be written 'let mutable f = (fun args -&gt; ...)'</source>
        <target state="translated">应按照 "let mutable f = (fun args -&gt; ...)" 格式编写可变函数值</target>
        <note />
      </trans-unit>
      <trans-unit id="tcOnlyFunctionsCanBeInline">
        <source>Only functions may be marked 'inline'</source>
        <target state="translated">只能将函数标记为“inline”</target>
        <note />
      </trans-unit>
      <trans-unit id="tcIllegalAttributesForLiteral">
        <source>A literal value cannot be given the [&lt;ThreadStatic&gt;] or [&lt;ContextStatic&gt;] attributes</source>
        <target state="translated">无法向文本值赋予 [&lt;ThreadStatic&gt;] 或 [&lt;ContextStatic&gt;] 属性</target>
        <note />
      </trans-unit>
      <trans-unit id="tcLiteralCannotBeMutable">
        <source>A literal value cannot be marked 'mutable'</source>
        <target state="translated">不能将文本值标记为“mutable”</target>
        <note />
      </trans-unit>
      <trans-unit id="tcLiteralCannotBeInline">
        <source>A literal value cannot be marked 'inline'</source>
        <target state="translated">不能将文本值标记为“inline”</target>
        <note />
      </trans-unit>
      <trans-unit id="tcLiteralCannotHaveGenericParameters">
        <source>Literal values cannot have generic parameters</source>
        <target state="translated">文本值不能具有泛型参数</target>
        <note />
      </trans-unit>
      <trans-unit id="tcInvalidConstantExpression">
        <source>This is not a valid constant expression</source>
        <target state="translated">这不是有效的常数表达式</target>
        <note />
      </trans-unit>
      <trans-unit id="tcTypeIsInaccessible">
        <source>This type is not accessible from this code location</source>
        <target state="translated">无法从此代码位置访问此类型</target>
        <note />
      </trans-unit>
      <trans-unit id="tcUnexpectedConditionInImportedAssembly">
        <source>Unexpected condition in imported assembly: failed to decode AttributeUsage attribute</source>
        <target state="translated">导入的程序集中的意外条件: 未能对 AttributeUsage 特性进行解码</target>
        <note />
      </trans-unit>
      <trans-unit id="tcUnrecognizedAttributeTarget">
        <source>Unrecognized attribute target. Valid attribute targets are 'assembly', 'module', 'type', 'method', 'property', 'return', 'param', 'field', 'event', 'constructor'.</source>
        <target state="translated">无法识别的特性目标。有效的特性目标为“assembly”、“module”、“type”、“method”、“property”、“return”、“param”、“field”、“event”、“constructor”。</target>
        <note />
      </trans-unit>
      <trans-unit id="tcAttributeIsNotValidForLanguageElementUseDo">
        <source>This attribute is not valid for use on this language element. Assembly attributes should be attached to a 'do ()' declaration, if necessary within an F# module.</source>
        <target state="translated">对此语言元素使用此特性无效。如有需要，应将程序集特性附加到 F# 模块中的“do ()”声明。</target>
        <note />
      </trans-unit>
      <trans-unit id="tcAttributeIsNotValidForLanguageElement">
        <source>This attribute is not valid for use on this language element</source>
        <target state="translated">对此语言元素使用此特性无效</target>
        <note />
      </trans-unit>
      <trans-unit id="tcOptionalArgumentsCannotBeUsedInCustomAttribute">
        <source>Optional arguments cannot be used in custom attributes</source>
        <target state="translated">自定义特性中不能使用可选参数</target>
        <note />
      </trans-unit>
      <trans-unit id="tcPropertyCannotBeSet0">
        <source>This property cannot be set</source>
        <target state="translated">无法设置此属性</target>
        <note />
      </trans-unit>
      <trans-unit id="tcPropertyOrFieldNotFoundInAttribute">
        <source>This property or field was not found on this custom attribute type</source>
        <target state="translated">未在此自定义特性类型中找到此属性或字段</target>
        <note />
      </trans-unit>
      <trans-unit id="tcCustomAttributeMustBeReferenceType">
        <source>A custom attribute must be a reference type</source>
        <target state="translated">自定义特性必须是引用类型</target>
        <note />
      </trans-unit>
      <trans-unit id="tcCustomAttributeArgumentMismatch">
        <source>The number of args for a custom attribute does not match the expected number of args for the attribute constructor</source>
        <target state="translated">自定义特性的参数数目与特性构造函数所需的参数数目不匹配</target>
        <note />
      </trans-unit>
      <trans-unit id="tcCustomAttributeMustInvokeConstructor">
        <source>A custom attribute must invoke an object constructor</source>
        <target state="translated">自定义特性必须调用对象构造函数</target>
        <note />
      </trans-unit>
      <trans-unit id="tcAttributeExpressionsMustBeConstructorCalls">
        <source>Attribute expressions must be calls to object constructors</source>
        <target state="translated">特性表达式必须是对对象构造函数的调用</target>
        <note />
      </trans-unit>
      <trans-unit id="tcUnsupportedAttribute">
        <source>This attribute cannot be used in this version of F#</source>
        <target state="translated">不能在此版本的 F# 中使用该特性</target>
        <note />
      </trans-unit>
      <trans-unit id="tcInvalidInlineSpecification">
        <source>Invalid inline specification</source>
        <target state="translated">内联规范无效</target>
        <note />
      </trans-unit>
      <trans-unit id="tcInvalidUseBinding">
        <source>'use' bindings must be of the form 'use &lt;var&gt; = &lt;expr&gt;'</source>
        <target state="translated">"use" 绑定必须采用 "use &lt;var&gt; = &lt;expr&gt;" 形式</target>
        <note />
      </trans-unit>
      <trans-unit id="tcAbstractMembersIllegalInAugmentation">
        <source>Abstract members are not permitted in an augmentation - they must be defined as part of the type itself</source>
        <target state="translated">扩大中不允许使用抽象成员 - 必须将它们定义为类型本身的一部分</target>
        <note />
      </trans-unit>
      <trans-unit id="tcMethodOverridesIllegalHere">
        <source>Method overrides and interface implementations are not permitted here</source>
        <target state="translated">此处不允许使用方法重写和接口实现</target>
        <note />
      </trans-unit>
      <trans-unit id="tcNoMemberFoundForOverride">
        <source>No abstract or interface member was found that corresponds to this override</source>
        <target state="translated">未找到与此重写对应的抽象或接口成员</target>
        <note />
      </trans-unit>
      <trans-unit id="tcOverrideArityMismatch">
        <source>This override takes a different number of arguments to the corresponding abstract member. The following abstract members were found:{0}</source>
        <target state="translated">此替代使用的参数数量与对应的抽象成员的数量不同。找到以下抽象成员: {0}</target>
        <note />
      </trans-unit>
      <trans-unit id="tcDefaultImplementationAlreadyExists">
        <source>This method already has a default implementation</source>
        <target state="translated">此方法已具有默认实现</target>
        <note />
      </trans-unit>
      <trans-unit id="tcDefaultAmbiguous">
        <source>The method implemented by this default is ambiguous</source>
        <target state="translated">此默认值实现的方法具有多义性</target>
        <note />
      </trans-unit>
      <trans-unit id="tcNoPropertyFoundForOverride">
        <source>No abstract property was found that corresponds to this override</source>
        <target state="translated">未找到与此重写对应的抽象属性</target>
        <note />
      </trans-unit>
      <trans-unit id="tcAbstractPropertyMissingGetOrSet">
        <source>This property overrides or implements an abstract property but the abstract property doesn't have a corresponding {0}</source>
        <target state="translated">此属性会重写或实现一个抽象属性，但该抽象属性没有相应的 {0}</target>
        <note />
      </trans-unit>
      <trans-unit id="tcInvalidSignatureForSet">
        <source>Invalid signature for set member</source>
        <target state="translated">集成员的签名无效</target>
        <note />
      </trans-unit>
      <trans-unit id="tcNewMemberHidesAbstractMember">
        <source>This new member hides the abstract member '{0}'. Rename the member or use 'override' instead.</source>
        <target state="translated">此新成员隐藏了抽象成员“{0}”。重命名此成员或改用“override”。</target>
        <note />
      </trans-unit>
      <trans-unit id="tcNewMemberHidesAbstractMemberWithSuffix">
        <source>This new member hides the abstract member '{0}' once tuples, functions, units of measure and/or provided types are erased. Rename the member or use 'override' instead.</source>
        <target state="translated">一旦清除元组、函数、度量单位和/或所提供的类型，此新成员就会隐藏抽象成员“{0}”。请重命名此成员或改用“override”。</target>
        <note />
      </trans-unit>
      <trans-unit id="tcStaticInitializersIllegalInInterface">
        <source>Interfaces cannot contain definitions of static initializers</source>
        <target state="translated">接口不能包含静态初始化表达式的定义</target>
        <note />
      </trans-unit>
      <trans-unit id="tcObjectConstructorsIllegalInInterface">
        <source>Interfaces cannot contain definitions of object constructors</source>
        <target state="translated">接口不能包含对象构造函数的定义</target>
        <note />
      </trans-unit>
      <trans-unit id="tcMemberOverridesIllegalInInterface">
        <source>Interfaces cannot contain definitions of member overrides</source>
        <target state="translated">接口不能包含成员重写的定义</target>
        <note />
      </trans-unit>
      <trans-unit id="tcConcreteMembersIllegalInInterface">
        <source>Interfaces cannot contain definitions of concrete members. You may need to define a constructor on your type to indicate that the type is a class.</source>
        <target state="translated">接口不能包含具体成员的定义。您可能需要定义类型的构造函数来指示该类型是类。</target>
        <note />
      </trans-unit>
      <trans-unit id="tcConstructorsDisallowedInExceptionAugmentation">
        <source>Constructors cannot be specified in exception augmentations</source>
        <target state="translated">不能在异常扩大中指定构造函数</target>
        <note />
      </trans-unit>
      <trans-unit id="tcStructsCannotHaveConstructorWithNoArguments">
        <source>Structs cannot have an object constructor with no arguments. This is a restriction imposed on all CLI languages as structs automatically support a default constructor.</source>
        <target state="translated">结构不能具有不带参数的对象构造函数。这是对所有 CLI 语言实施的限制，原因是结构自动支持默认构造函数。</target>
        <note />
      </trans-unit>
      <trans-unit id="tcConstructorsIllegalForThisType">
        <source>Constructors cannot be defined for this type</source>
        <target state="translated">不能为此类型定义构造函数</target>
        <note />
      </trans-unit>
      <trans-unit id="tcRecursiveBindingsWithMembersMustBeDirectAugmentation">
        <source>Recursive bindings that include member specifications can only occur as a direct augmentation of a type</source>
        <target state="translated">包含成员规格的递归绑定只能作为类型的直接扩大出现</target>
        <note />
      </trans-unit>
      <trans-unit id="tcOnlySimplePatternsInLetRec">
        <source>Only simple variable patterns can be bound in 'let rec' constructs</source>
        <target state="translated">只能在“let rec”构造中绑定简单的变量模式</target>
        <note />
      </trans-unit>
      <trans-unit id="tcOnlyRecordFieldsAndSimpleLetCanBeMutable">
        <source>Mutable 'let' bindings can't be recursive or defined in recursive modules or namespaces</source>
        <target state="translated">可变 "let" 绑定不能在递归模块或命名空间中递归或定义</target>
        <note />
      </trans-unit>
      <trans-unit id="tcMemberIsNotSufficientlyGeneric">
        <source>This member is not sufficiently generic</source>
        <target state="translated">此成员的通用性不够</target>
        <note />
      </trans-unit>
      <trans-unit id="tcLiteralAttributeRequiresConstantValue">
        <source>A declaration may only be the [&lt;Literal&gt;] attribute if a constant value is also given, e.g. 'val x : int = 1'</source>
        <target state="translated">如果还给定了常量值，则声明只能是 [&lt;Literal&gt;] 属性，例如 "val x : int = 1"</target>
        <note />
      </trans-unit>
      <trans-unit id="tcValueInSignatureRequiresLiteralAttribute">
        <source>A declaration may only be given a value in a signature if the declaration has the [&lt;Literal&gt;] attribute</source>
        <target state="translated">仅在声明具有 [&lt;Literal&gt;] 属性时, 才可在签名中为声明指定一个值</target>
        <note />
      </trans-unit>
      <trans-unit id="tcThreadStaticAndContextStaticMustBeStatic">
        <source>Thread-static and context-static variables must be static and given the [&lt;DefaultValue&gt;] attribute to indicate that the value is initialized to the default value on each new thread</source>
        <target state="translated">线程静态变量和上下文静态变量必须是静态的，并具有 [&lt;DefaultValue&gt;] 属性以指示该值初始化为每个新线程上的默认值</target>
        <note />
      </trans-unit>
      <trans-unit id="tcVolatileFieldsMustBeMutable">
        <source>Volatile fields must be marked 'mutable' and cannot be thread-static</source>
        <target state="translated">可变字段必须标记为“mutable”且不能是线程静态的</target>
        <note />
      </trans-unit>
      <trans-unit id="tcUninitializedValFieldsMustBeMutable">
        <source>Uninitialized 'val' fields must be mutable and marked with the '[&lt;DefaultValue&gt;]' attribute. Consider using a 'let' binding instead of a 'val' field.</source>
        <target state="translated">未初始化的 "val" 字段必须是可变的且标记有 "[&lt;DefaultValue&gt;]" 属性。请考虑使用 "let" 绑定而不是 "val" 字段。</target>
        <note />
      </trans-unit>
      <trans-unit id="tcStaticValFieldsMustBeMutableAndPrivate">
        <source>Static 'val' fields in types must be mutable, private and marked with the '[&lt;DefaultValue&gt;]' attribute. They are initialized to the 'null' or 'zero' value for their type. Consider also using a 'static let mutable' binding in a class type.</source>
        <target state="translated">类型中的静态 "val" 字段必须是可变的和私有的，并标记了 "[&lt;DefaultValue&gt;]" 属性。这些字段将初始化为各自类型的 "null" 或“零”值。请考虑在类类型中也使用 "static let mutable" 绑定。</target>
        <note />
      </trans-unit>
      <trans-unit id="tcFieldRequiresName">
        <source>This field requires a name</source>
        <target state="translated">此字段需要名称</target>
        <note />
      </trans-unit>
      <trans-unit id="tcInvalidNamespaceModuleTypeUnionName">
        <source>Invalid namespace, module, type or union case name</source>
        <target state="translated">命名空间、模块、类型或联合用例名称无效</target>
        <note />
      </trans-unit>
      <trans-unit id="tcIllegalFormForExplicitTypeDeclaration">
        <source>Explicit type declarations for constructors must be of the form 'ty1 * ... * tyN -&gt; resTy'. Parentheses may be required around 'resTy'</source>
        <target state="translated">构造函数的显式类型声明必须采用 "ty1 * ... * tyN -&gt; resTy" 格式。"resTy" 两侧可能需要加括号</target>
        <note />
      </trans-unit>
      <trans-unit id="tcReturnTypesForUnionMustBeSameAsType">
        <source>Return types of union cases must be identical to the type being defined, up to abbreviations</source>
        <target state="translated">联合用例的返回类型必须与要定义的类型(直至类型的缩写词)相同</target>
        <note />
      </trans-unit>
      <trans-unit id="tcInvalidEnumerationLiteral">
        <source>This is not a valid value for an enumeration literal</source>
        <target state="translated">对于枚举文本来说，这不是有效的值</target>
        <note />
      </trans-unit>
      <trans-unit id="tcTypeIsNotInterfaceType1">
        <source>The type '{0}' is not an interface type</source>
        <target state="translated">类型“{0}”不是接口类型</target>
        <note />
      </trans-unit>
      <trans-unit id="tcDuplicateSpecOfInterface">
        <source>Duplicate specification of an interface</source>
        <target state="translated">重复的接口规范</target>
        <note />
      </trans-unit>
      <trans-unit id="tcFieldValIllegalHere">
        <source>A field/val declaration is not permitted here</source>
        <target state="translated">此处不允许使用字段/值声明</target>
        <note />
      </trans-unit>
      <trans-unit id="tcInheritIllegalHere">
        <source>A inheritance declaration is not permitted here</source>
        <target state="translated">此处不允许使用继承声明</target>
        <note />
      </trans-unit>
      <trans-unit id="tcModuleRequiresQualifiedAccess">
        <source>This declaration opens the module '{0}', which is marked as 'RequireQualifiedAccess'. Adjust your code to use qualified references to the elements of the module instead, e.g. 'List.map' instead of 'map'. This change will ensure that your code is robust as new constructs are added to libraries.</source>
        <target state="translated">此声明将打开标记为“RequireQualifiedAccess”的模块“{0}”。请调整您的代码以改用对模块元素的限定引用，例如“List.map”而非“map”。此更改将确保您的代码在库中不断添加新构造的情况下依然可靠。</target>
        <note />
      </trans-unit>
      <trans-unit id="tcOpenUsedWithPartiallyQualifiedPath">
        <source>This declaration opens the namespace or module '{0}' through a partially qualified path. Adjust this code to use the full path of the namespace. This change will make your code more robust as new constructs are added to the F# and CLI libraries.</source>
        <target state="translated">此声明通过部分限定的路径来打开命名空间或模块“{0}”。请调整此代码以使用命名空间的完整路径。此更改将使您的代码在 F# 和 CLI 库中不断添加新构造的情况下更为可靠。</target>
        <note />
      </trans-unit>
      <trans-unit id="tcLocalClassBindingsCannotBeInline">
        <source>Local class bindings cannot be marked inline. Consider lifting the definition out of the class or else do not mark it as inline.</source>
        <target state="translated">不能将本地类绑定标记为“inline”。请考虑将定义放到类的外部，否则不要将该类标记为“inline”。</target>
        <note />
      </trans-unit>
      <trans-unit id="tcTypeAbbreviationsMayNotHaveMembers">
        <source>Type abbreviations cannot have members</source>
        <target state="translated">类型缩写词不能具有成员</target>
        <note />
      </trans-unit>
      <trans-unit id="tcTypeAbbreviationsCheckedAtCompileTime">
        <source>As of F# 4.1, the accessibility of type abbreviations is checked at compile-time. Consider changing the accessibility of the type abbreviation. Ignoring this warning might lead to runtime errors.</source>
        <target state="translated">从 F# 4.1 起，类型缩写词的辅助功能在编译时进行检查。请考虑更改类型缩写词的辅助功能。忽略此警告可能会导致运行时错误。</target>
        <note />
      </trans-unit>
      <trans-unit id="tcEnumerationsMayNotHaveMembers">
        <source>Enumerations cannot have members</source>
        <target state="translated">枚举不能具有成员</target>
        <note />
      </trans-unit>
      <trans-unit id="tcMeasureDeclarationsRequireStaticMembers">
        <source>Measure declarations may have only static members</source>
        <target state="translated">度量声明只能具有静态成员</target>
        <note />
      </trans-unit>
      <trans-unit id="tcStructsMayNotContainDoBindings">
        <source>Structs cannot contain 'do' bindings because the default constructor for structs would not execute these bindings</source>
        <target state="translated">结构不能包含“do”绑定，因为结构的默认构造函数将不会执行这些绑定</target>
        <note />
      </trans-unit>
      <trans-unit id="tcStructsMayNotContainLetBindings">
        <source>Structs cannot contain value definitions because the default constructor for structs will not execute these bindings. Consider adding additional arguments to the primary constructor for the type.</source>
        <target state="translated">结构不能包含值定义，因为结构的默认构造函数将不会执行这些绑定。请考虑为该类型的主构造函数添加更多参数。</target>
        <note />
      </trans-unit>
      <trans-unit id="tcStaticLetBindingsRequireClassesWithImplicitConstructors">
        <source>Static value definitions may only be used in types with a primary constructor. Consider adding arguments to the type definition, e.g. 'type X(args) = ...'.</source>
        <target state="translated">静态值定义只能在具有主构造函数的类型中使用。请考虑向类型定义添加参数，例如“type X(args) = ...”。</target>
        <note />
      </trans-unit>
      <trans-unit id="tcMeasureDeclarationsRequireStaticMembersNotConstructors">
        <source>Measure declarations may have only static members: constructors are not available</source>
        <target state="translated">度量声明只能具有静态成员: 构造函数不可用</target>
        <note />
      </trans-unit>
      <trans-unit id="tcMemberAndLocalClassBindingHaveSameName">
        <source>A member and a local class binding both have the name '{0}'</source>
        <target state="translated">一个成员和一个本地类绑定的名称都为“{0}”</target>
        <note />
      </trans-unit>
      <trans-unit id="tcTypeAbbreviationsCannotHaveInterfaceDeclaration">
        <source>Type abbreviations cannot have interface declarations</source>
        <target state="translated">类型缩写词不能具有接口声明</target>
        <note />
      </trans-unit>
      <trans-unit id="tcEnumerationsCannotHaveInterfaceDeclaration">
        <source>Enumerations cannot have interface declarations</source>
        <target state="translated">枚举不能具有接口声明</target>
        <note />
      </trans-unit>
      <trans-unit id="tcTypeIsNotInterfaceType0">
        <source>This type is not an interface type</source>
        <target state="translated">此类型不是接口类型</target>
        <note />
      </trans-unit>
      <trans-unit id="tcAllImplementedInterfacesShouldBeDeclared">
        <source>All implemented interfaces should be declared on the initial declaration of the type</source>
        <target state="translated">应在类型的初始声明中声明所有实现的接口</target>
        <note />
      </trans-unit>
      <trans-unit id="tcDefaultImplementationForInterfaceHasAlreadyBeenAdded">
        <source>A default implementation of this interface has already been added because the explicit implementation of the interface was not specified at the definition of the type</source>
        <target state="translated">已添加此接口的默认实现，因为在相应类型的定义中未指定接口的显式实现</target>
        <note />
      </trans-unit>
      <trans-unit id="tcMemberNotPermittedInInterfaceImplementation">
        <source>This member is not permitted in an interface implementation</source>
        <target state="translated">接口实现中不允许使用此成员</target>
        <note />
      </trans-unit>
      <trans-unit id="tcDeclarationElementNotPermittedInAugmentation">
        <source>This declaration element is not permitted in an augmentation</source>
        <target state="translated">扩大中不允许使用此声明元素</target>
        <note />
      </trans-unit>
      <trans-unit id="tcTypesCannotContainNestedTypes">
        <source>Types cannot contain nested type definitions</source>
        <target state="translated">类型不能包含嵌套的类型定义</target>
        <note />
      </trans-unit>
      <trans-unit id="tcTypeExceptionOrModule">
        <source>type, exception or module</source>
        <target state="translated">类型、异常或模块</target>
        <note />
      </trans-unit>
      <trans-unit id="tcTypeOrModule">
        <source>type or module</source>
        <target state="translated">类型或模块</target>
        <note />
      </trans-unit>
      <trans-unit id="tcImplementsIStructuralEquatableExplicitly">
        <source>The struct, record or union type '{0}' implements the interface 'System.IStructuralEquatable' explicitly. Apply the 'CustomEquality' attribute to the type.</source>
        <target state="translated">结构、记录或联合类型“{0}”显式实现接口“System.IStructuralEquatable”。将“CustomEquality”特性应用于相应的类型。</target>
        <note />
      </trans-unit>
      <trans-unit id="tcImplementsIEquatableExplicitly">
        <source>The struct, record or union type '{0}' implements the interface 'System.IEquatable&lt;_&gt;' explicitly. Apply the 'CustomEquality' attribute to the type and provide a consistent implementation of the non-generic override 'System.Object.Equals(obj)'.</source>
        <target state="translated">结构、记录或联合类型“{0}”显式实现接口 "System.IEquatable&lt;_&gt;"。请将 "CustomEquality" 属性应用于该类型，并提供非泛型重写 "System.Object.Equals(obj)" 的一致实现。</target>
        <note />
      </trans-unit>
      <trans-unit id="tcExplicitTypeSpecificationCannotBeUsedForExceptionConstructors">
        <source>Explicit type specifications cannot be used for exception constructors</source>
        <target state="translated">显式类型规范不能用于异常构造函数</target>
        <note />
      </trans-unit>
      <trans-unit id="tcExceptionAbbreviationsShouldNotHaveArgumentList">
        <source>Exception abbreviations should not have argument lists</source>
        <target state="translated">异常缩写词不应具有参数列表</target>
        <note />
      </trans-unit>
      <trans-unit id="tcAbbreviationsFordotNetExceptionsCannotTakeArguments">
        <source>Abbreviations for Common IL exceptions cannot take arguments</source>
        <target state="translated">通用 IL 异常的缩写词不能采用参数</target>
        <note />
      </trans-unit>
      <trans-unit id="tcExceptionAbbreviationsMustReferToValidExceptions">
        <source>Exception abbreviations must refer to existing exceptions or F# types deriving from System.Exception</source>
        <target state="translated">异常缩写词必须引用现有异常或派生自 System.Exception 的 F# 类型</target>
        <note />
      </trans-unit>
      <trans-unit id="tcAbbreviationsFordotNetExceptionsMustHaveMatchingObjectConstructor">
        <source>Abbreviations for Common IL exception types must have a matching object constructor</source>
        <target state="translated">通用 IL 异常类型的缩写词必须具有匹配的对象构造函数</target>
        <note />
      </trans-unit>
      <trans-unit id="tcNotAnException">
        <source>Not an exception</source>
        <target state="translated">不是一个异常</target>
        <note />
      </trans-unit>
      <trans-unit id="tcInvalidModuleName">
        <source>Invalid module name</source>
        <target state="translated">模块名称无效</target>
        <note />
      </trans-unit>
      <trans-unit id="tcInvalidTypeExtension">
        <source>Invalid type extension</source>
        <target state="translated">类型扩展无效</target>
        <note />
      </trans-unit>
      <trans-unit id="tcAttributesOfTypeSpecifyMultipleKindsForType">
        <source>The attributes of this type specify multiple kinds for the type</source>
        <target state="translated">此类型的特性指定此类型的多个种类</target>
        <note />
      </trans-unit>
      <trans-unit id="tcKindOfTypeSpecifiedDoesNotMatchDefinition">
        <source>The kind of the type specified by its attributes does not match the kind implied by its definition</source>
        <target state="translated">类型的特性所指定的类型种类与类型的定义暗示的种类不匹配</target>
        <note />
      </trans-unit>
      <trans-unit id="tcMeasureDefinitionsCannotHaveTypeParameters">
        <source>Measure definitions cannot have type parameters</source>
        <target state="translated">度量定义不能具有类型参数</target>
        <note />
      </trans-unit>
      <trans-unit id="tcTypeRequiresDefinition">
        <source>This type requires a definition</source>
        <target state="translated">此类型需要定义</target>
        <note />
      </trans-unit>
      <trans-unit id="tcTypeAbbreviationHasTypeParametersMissingOnType">
        <source>This type abbreviation has one or more declared type parameters that do not appear in the type being abbreviated. Type abbreviations must use all declared type parameters in the type being abbreviated. Consider removing one or more type parameters, or use a concrete type definition that wraps an underlying type, such as 'type C&lt;'a&gt; = C of ...'.</source>
        <target state="translated">此类型缩写词的一个或多个已声明的类型参数不在要缩写的类型中显示。类型缩写词必须使用要缩写的类型中的所有已声明类型参数。请考虑删除一个或多个类型参数，或使用包装基础类型的具体类型定义，例如 "type C&lt;'a&gt; = C of ..."。</target>
        <note />
      </trans-unit>
      <trans-unit id="tcStructsInterfacesEnumsDelegatesMayNotInheritFromOtherTypes">
        <source>Structs, interfaces, enums and delegates cannot inherit from other types</source>
        <target state="translated">结构、接口、枚举和委托不能从其他类型继承</target>
        <note />
      </trans-unit>
      <trans-unit id="tcTypesCannotInheritFromMultipleConcreteTypes">
        <source>Types cannot inherit from multiple concrete types</source>
        <target state="translated">类型不能从多个具体类型继承</target>
        <note />
      </trans-unit>
      <trans-unit id="tcRecordsUnionsAbbreviationsStructsMayNotHaveAllowNullLiteralAttribute">
        <source>Records, union, abbreviations and struct types cannot have the 'AllowNullLiteral' attribute</source>
        <target state="translated">记录、联合、缩写词和结构类型不能具有“AllowNullLiteral”特性</target>
        <note />
      </trans-unit>
      <trans-unit id="tcAllowNullTypesMayOnlyInheritFromAllowNullTypes">
        <source>Types with the 'AllowNullLiteral' attribute may only inherit from or implement types which also allow the use of the null literal</source>
        <target state="translated">具有“AllowNullLiteral”特性的类型只能继承自或实现也允许使用 null 文本的类型</target>
        <note />
      </trans-unit>
      <trans-unit id="tcGenericTypesCannotHaveStructLayout">
        <source>Generic types cannot be given the 'StructLayout' attribute</source>
        <target state="translated">不能为泛型类型给定“StructLayout”特性</target>
        <note />
      </trans-unit>
      <trans-unit id="tcOnlyStructsCanHaveStructLayout">
        <source>Only structs and classes without primary constructors may be given the 'StructLayout' attribute</source>
        <target state="translated">只能为不带主构造函数的结构和类提供“StructLayout”特性</target>
        <note />
      </trans-unit>
      <trans-unit id="tcRepresentationOfTypeHiddenBySignature">
        <source>The representation of this type is hidden by the signature. It must be given an attribute such as [&lt;Sealed&gt;], [&lt;Class&gt;] or [&lt;Interface&gt;] to indicate the characteristics of the type.</source>
        <target state="translated">签名会隐藏此类型的表示形式。必须为此类型提供一个属性(例如 [&lt;Sealed&gt;]、[&lt;Class&gt;] 或 [&lt;Interface&gt;])以指定其特性。</target>
        <note />
      </trans-unit>
      <trans-unit id="tcOnlyClassesCanHaveAbstract">
        <source>Only classes may be given the 'AbstractClass' attribute</source>
        <target state="translated">只能为类给定“AbstractClass”特性</target>
        <note />
      </trans-unit>
      <trans-unit id="tcOnlyTypesRepresentingUnitsOfMeasureCanHaveMeasure">
        <source>Only types representing units-of-measure may be given the 'Measure' attribute</source>
        <target state="translated">只能为表示度量单位的类型给定“Measure”特性</target>
        <note />
      </trans-unit>
      <trans-unit id="tcOverridesCannotHaveVisibilityDeclarations">
        <source>Accessibility modifiers are not permitted on overrides or interface implementations</source>
        <target state="translated">不允许对重写或接口实现使用可访问性修饰符</target>
        <note />
      </trans-unit>
      <trans-unit id="tcTypesAreAlwaysSealedDU">
        <source>Discriminated union types are always sealed</source>
        <target state="translated">已区分的联合类型始终是密封类型</target>
        <note />
      </trans-unit>
      <trans-unit id="tcTypesAreAlwaysSealedRecord">
        <source>Record types are always sealed</source>
        <target state="translated">记录类型始终是密封类型</target>
        <note />
      </trans-unit>
      <trans-unit id="tcTypesAreAlwaysSealedAssemblyCode">
        <source>Assembly code types are always sealed</source>
        <target state="translated">程序集代码类型始终是密封类型</target>
        <note />
      </trans-unit>
      <trans-unit id="tcTypesAreAlwaysSealedStruct">
        <source>Struct types are always sealed</source>
        <target state="translated">结构类型始终是密封类型</target>
        <note />
      </trans-unit>
      <trans-unit id="tcTypesAreAlwaysSealedDelegate">
        <source>Delegate types are always sealed</source>
        <target state="translated">委托类型始终是密封类型</target>
        <note />
      </trans-unit>
      <trans-unit id="tcTypesAreAlwaysSealedEnum">
        <source>Enum types are always sealed</source>
        <target state="translated">枚举类型始终是密封类型</target>
        <note />
      </trans-unit>
      <trans-unit id="tcInterfaceTypesAndDelegatesCannotContainFields">
        <source>Interface types and delegate types cannot contain fields</source>
        <target state="translated">接口类型和委托类型不能包含字段</target>
        <note />
      </trans-unit>
      <trans-unit id="tcAbbreviatedTypesCannotBeSealed">
        <source>Abbreviated types cannot be given the 'Sealed' attribute</source>
        <target state="translated">不能为缩写的类型给定“Sealed”特性</target>
        <note />
      </trans-unit>
      <trans-unit id="tcCannotInheritFromSealedType">
        <source>Cannot inherit a sealed type</source>
        <target state="translated">无法继承密封类型</target>
        <note />
      </trans-unit>
      <trans-unit id="tcCannotInheritFromInterfaceType">
        <source>Cannot inherit from interface type. Use interface ... with instead.</source>
        <target state="translated">无法从接口类型继承。请改用 interface ... with。</target>
        <note />
      </trans-unit>
      <trans-unit id="tcStructTypesCannotContainAbstractMembers">
        <source>Struct types cannot contain abstract members</source>
        <target state="translated">结构类型不能包含抽象成员</target>
        <note />
      </trans-unit>
      <trans-unit id="tcInterfaceTypesCannotBeSealed">
        <source>Interface types cannot be sealed</source>
        <target state="translated">接口类型不能为密封类型</target>
        <note />
      </trans-unit>
      <trans-unit id="tcInvalidDelegateSpecification">
        <source>Delegate specifications must be of the form 'typ -&gt; typ'</source>
        <target state="translated">委托规范必须采用 "typ -&gt; typ" 形式</target>
        <note />
      </trans-unit>
      <trans-unit id="tcDelegatesCannotBeCurried">
        <source>Delegate specifications must not be curried types. Use 'typ * ... * typ -&gt; typ' for multi-argument delegates, and 'typ -&gt; (typ -&gt; typ)' for delegates returning function values.</source>
        <target state="translated">委托规范不得为扩充类型。请为多参数委托使用 "typ * ... * typ -&gt; typ"，并为返回函数值的委托使用 "typ -&gt; (typ -&gt; typ)"。</target>
        <note />
      </trans-unit>
      <trans-unit id="tcInvalidTypeForLiteralEnumeration">
        <source>Literal enumerations must have type int, uint, int16, uint16, int64, uint64, byte, sbyte or char</source>
        <target state="translated">文本枚举必须具有类型 int、uint、int16、uint16、int64、uint64、byte、sbyte 或 char</target>
        <note />
      </trans-unit>
      <trans-unit id="tcTypeDefinitionIsCyclic">
        <source>This type definition involves an immediate cyclic reference through an abbreviation</source>
        <target state="translated">此类型定义涉及一个经由缩写词的直接循环引用</target>
        <note />
      </trans-unit>
      <trans-unit id="tcTypeDefinitionIsCyclicThroughInheritance">
        <source>This type definition involves an immediate cyclic reference through a struct field or inheritance relation</source>
        <target state="translated">此类型定义涉及一个经由结构字段或继承关系的直接循环引用</target>
        <note />
      </trans-unit>
      <trans-unit id="tcReservedSyntaxForAugmentation">
        <source>The syntax 'type X with ...' is reserved for augmentations. Types whose representations are hidden but which have members are now declared in signatures using 'type X = ...'. You may also need to add the '[&lt;Sealed&gt;] attribute to the type definition in the signature</source>
        <target state="translated">保留语法 "type X with ..." 供扩大使用。对于其表示形式已隐藏但具有成员的类型，现将在签名中使用 "type X = ..." 声明这些类型。你可能还需要向签名中的类型定义添加 [&lt;Sealed&gt;] 属性</target>
        <note />
      </trans-unit>
      <trans-unit id="tcMembersThatExtendInterfaceMustBePlacedInSeparateModule">
        <source>Members that extend interface, delegate or enum types must be placed in a module separate to the definition of the type. This module must either have the AutoOpen attribute or be opened explicitly by client code to bring the extension members into scope.</source>
        <target state="translated">必须将扩展接口、委托或枚举类型的成员放置到与相应的类型定义分离的模块中。此模块必须具有 AutoOpen 特性或由客户端代码显式打开以将扩展成员纳入范围中。</target>
        <note />
      </trans-unit>
      <trans-unit id="tcDeclaredTypeParametersForExtensionDoNotMatchOriginal">
        <source>One or more of the declared type parameters for this type extension have a missing or wrong type constraint not matching the original type constraints on '{0}'</source>
        <target state="translated">此类型扩展的一个或多个已声明类型参数具有缺失或错误的类型约束，与“{0}”上的原始类型约束不匹配</target>
        <note />
      </trans-unit>
      <trans-unit id="tcTypeDefinitionsWithImplicitConstructionMustHaveOneInherit">
        <source>Type definitions may only have one 'inherit' specification and it must be the first declaration</source>
        <target state="translated">类型定义只能指定一个“inherit”，并且它必须是第一个声明</target>
        <note />
      </trans-unit>
      <trans-unit id="tcTypeDefinitionsWithImplicitConstructionMustHaveLocalBindingsBeforeMembers">
        <source>'let' and 'do' bindings must come before member and interface definitions in type definitions</source>
        <target state="translated">“let”和“do”绑定在类型定义中必须处于成员和接口定义之前</target>
        <note />
      </trans-unit>
      <trans-unit id="tcInheritDeclarationMissingArguments">
        <source>This 'inherit' declaration specifies the inherited type but no arguments. Consider supplying arguments, e.g. 'inherit BaseType(args)'.</source>
        <target state="translated">此“inherit”声明指定继承的类型，但没有参数。请考虑提供参数，例如“inherit BaseType(args)”。</target>
        <note />
      </trans-unit>
      <trans-unit id="tcInheritConstructionCallNotPartOfImplicitSequence">
        <source>This 'inherit' declaration has arguments, but is not in a type with a primary constructor. Consider adding arguments to your type definition, e.g. 'type X(args) = ...'.</source>
        <target state="translated">此“inherit”声明具有参数，但是不在具有主构造函数的类型中。请考虑向您的类型定义添加参数，例如“type X(args) = ...”。</target>
        <note />
      </trans-unit>
      <trans-unit id="tcLetAndDoRequiresImplicitConstructionSequence">
        <source>This definition may only be used in a type with a primary constructor. Consider adding arguments to your type definition, e.g. 'type X(args) = ...'.</source>
        <target state="translated">此定义只能在具有主构造函数的类型中使用。请考虑向您的类型定义添加参数，例如“type X(args) = ...”。</target>
        <note />
      </trans-unit>
      <trans-unit id="tcTypeAbbreviationsCannotHaveAugmentations">
        <source>Type abbreviations cannot have augmentations</source>
        <target state="translated">类型缩写词不能具有扩大</target>
        <note />
      </trans-unit>
      <trans-unit id="tcModuleAbbreviationForNamespace">
        <source>The path '{0}' is a namespace. A module abbreviation may not abbreviate a namespace.</source>
        <target state="translated">路径“{0}”是一个命名空间。模块缩写词可能不会缩写命名空间。</target>
        <note />
      </trans-unit>
      <trans-unit id="tcTypeUsedInInvalidWay">
        <source>The type '{0}' is used in an invalid way. A value prior to '{1}' has an inferred type involving '{2}', which is an invalid forward reference.</source>
        <target state="translated">类型“{0}”的使用方式无效。“{1}”之前的值具有一个与“{2}”相关的推理类型，这是无效的前向引用。</target>
        <note />
      </trans-unit>
      <trans-unit id="tcMemberUsedInInvalidWay">
        <source>The member '{0}' is used in an invalid way. A use of '{1}' has been inferred prior to the definition of '{2}', which is an invalid forward reference.</source>
        <target state="translated">成员“{0}”的使用方式无效。在给出“{2}”的定义之前，已推理出“{1}”的用法，这是无效的前向引用。</target>
        <note />
      </trans-unit>
      <trans-unit id="tcAttributeAutoOpenWasIgnored">
        <source>The attribute 'AutoOpen(\"{0}\")' in the assembly '{1}' did not refer to a valid module or namespace in that assembly and has been ignored</source>
        <target state="translated">程序集“{1}”中的特性“AutoOpen(\"{0}\")”未引用该程序集中的有效模块或命名空间，已忽略此特性</target>
        <note />
      </trans-unit>
      <trans-unit id="ilUndefinedValue">
        <source>Undefined value '{0}'</source>
        <target state="translated">未定义的值“{0}”</target>
        <note />
      </trans-unit>
      <trans-unit id="ilLabelNotFound">
        <source>Label {0} not found</source>
        <target state="translated">未找到标签 {0}</target>
        <note />
      </trans-unit>
      <trans-unit id="ilIncorrectNumberOfTypeArguments">
        <source>Incorrect number of type arguments to local call</source>
        <target state="translated">本地调用的类型参数的数目不正确</target>
        <note />
      </trans-unit>
      <trans-unit id="ilDynamicInvocationNotSupported">
        <source>Dynamic invocation of {0} is not supported</source>
        <target state="translated">不支持动态调用 {0}</target>
        <note />
      </trans-unit>
      <trans-unit id="ilAddressOfLiteralFieldIsInvalid">
        <source>Taking the address of a literal field is invalid</source>
        <target state="translated">采用文本字段的地址无效</target>
        <note />
      </trans-unit>
      <trans-unit id="ilAddressOfValueHereIsInvalid">
        <source>This operation involves taking the address of a value '{0}' represented using a local variable or other special representation. This is invalid.</source>
        <target state="translated">此操作涉及到采用通过本地变量或其他特殊表示形式表示的值“{0}”的地址。这是无效的。</target>
        <note />
      </trans-unit>
      <trans-unit id="ilCustomMarshallersCannotBeUsedInFSharp">
        <source>Custom marshallers cannot be specified in F# code. Consider using a C# helper function.</source>
        <target state="translated">无法使用 F# 代码指定自定义封送处理程序。请考虑使用 C# Helper 函数。</target>
        <note />
      </trans-unit>
      <trans-unit id="ilMarshalAsAttributeCannotBeDecoded">
        <source>The MarshalAs attribute could not be decoded</source>
        <target state="translated">未能对 MarshalAs 特性进行解码</target>
        <note />
      </trans-unit>
      <trans-unit id="ilSignatureForExternalFunctionContainsTypeParameters">
        <source>The signature for this external function contains type parameters. Constrain the argument and return types to indicate the types of the corresponding C function.</source>
        <target state="translated">此外部函数的签名包含类型参数。请约束此参数和返回类型以指示相应的 C 函数的类型。</target>
        <note />
      </trans-unit>
      <trans-unit id="ilDllImportAttributeCouldNotBeDecoded">
        <source>The DllImport attribute could not be decoded</source>
        <target state="translated">未能对 DllImport 特性进行解码</target>
        <note />
      </trans-unit>
      <trans-unit id="ilLiteralFieldsCannotBeSet">
        <source>Literal fields cannot be set</source>
        <target state="translated">无法设置文本字段</target>
        <note />
      </trans-unit>
      <trans-unit id="ilStaticMethodIsNotLambda">
        <source>GenSetStorage: {0} was represented as a static method but was not an appropriate lambda expression</source>
        <target state="translated">GenSetStorage: {0} 已表示为一个静态方法，而不是适当的 lambda 表达式</target>
        <note />
      </trans-unit>
      <trans-unit id="ilMutableVariablesCannotEscapeMethod">
        <source>Mutable variables cannot escape their method</source>
        <target state="translated">可变变量不能脱离其方法</target>
        <note />
      </trans-unit>
      <trans-unit id="ilUnexpectedUnrealizedValue">
        <source>Compiler error: unexpected unrealized value</source>
        <target state="translated">编译器错误: 意外的未识别值</target>
        <note />
      </trans-unit>
      <trans-unit id="ilMainModuleEmpty">
        <source>Main module of program is empty: nothing will happen when it is run</source>
        <target state="translated">程序的主模块为空: 运行此程序时将不会有任何反应</target>
        <note />
      </trans-unit>
      <trans-unit id="ilTypeCannotBeUsedForLiteralField">
        <source>This type cannot be used for a literal field</source>
        <target state="translated">此类型不能用于文本字段</target>
        <note />
      </trans-unit>
      <trans-unit id="ilUnexpectedGetSetAnnotation">
        <source>Unexpected GetSet annotation on a property</source>
        <target state="translated">某个属性的意外的 GetSet 批注</target>
        <note />
      </trans-unit>
      <trans-unit id="ilFieldOffsetAttributeCouldNotBeDecoded">
        <source>The FieldOffset attribute could not be decoded</source>
        <target state="translated">未能对 FieldOffset 特性进行解码</target>
        <note />
      </trans-unit>
      <trans-unit id="ilStructLayoutAttributeCouldNotBeDecoded">
        <source>The StructLayout attribute could not be decoded</source>
        <target state="translated">未能对 StructLayout 特性进行解码</target>
        <note />
      </trans-unit>
      <trans-unit id="ilDefaultAugmentationAttributeCouldNotBeDecoded">
        <source>The DefaultAugmentation attribute could not be decoded</source>
        <target state="translated">未能对 DefaultAugmentation 特性进行解码</target>
        <note />
      </trans-unit>
      <trans-unit id="ilReflectedDefinitionsCannotUseSliceOperator">
        <source>Reflected definitions cannot contain uses of the prefix splice operator '%'</source>
        <target state="translated">反射的定义中不能使用前缀拼接运算符“%”</target>
        <note />
      </trans-unit>
      <trans-unit id="optsProblemWithCodepage">
        <source>Problem with codepage '{0}': {1}</source>
        <target state="translated">代码页“{0}”存在问题: {1}</target>
        <note />
      </trans-unit>
      <trans-unit id="optsCopyright">
        <source>Copyright (c) Microsoft Corporation. All Rights Reserved.</source>
        <target state="translated">版权所有(C) Microsoft Corporation。保留所有权利。</target>
        <note />
      </trans-unit>
      <trans-unit id="optsCopyrightCommunity">
        <source>Freely distributed under the MIT Open Source License.  https://github.com/Microsoft/visualfsharp/blob/master/License.txt</source>
        <target state="translated">免费分发在 MIT 开源许可证下。https://github.com/Microsoft/visualfsharp/blob/master/License.txt</target>
        <note />
      </trans-unit>
      <trans-unit id="optsNameOfOutputFile">
        <source>Name of the output file (Short form: -o)</source>
        <target state="translated">输出文件的名称(缩写: -o)</target>
        <note />
      </trans-unit>
      <trans-unit id="optsBuildConsole">
        <source>Build a console executable</source>
        <target state="translated">生成控制台可执行文件</target>
        <note />
      </trans-unit>
      <trans-unit id="optsBuildWindows">
        <source>Build a Windows executable</source>
        <target state="translated">生成 Windows 可执行文件</target>
        <note />
      </trans-unit>
      <trans-unit id="optsBuildLibrary">
        <source>Build a library (Short form: -a)</source>
        <target state="translated">生成库(缩写: -a)</target>
        <note />
      </trans-unit>
      <trans-unit id="optsBuildModule">
        <source>Build a module that can be added to another assembly</source>
        <target state="translated">生成可添加到其他程序集的模块</target>
        <note />
      </trans-unit>
      <trans-unit id="optsDelaySign">
        <source>Delay-sign the assembly using only the public portion of the strong name key</source>
        <target state="translated">仅使用强名称密钥的公共部分对程序集进行延迟签名</target>
        <note />
      </trans-unit>
      <trans-unit id="optsPublicSign">
        <source>Public-sign the assembly using only the public portion of the strong name key, and mark the assembly as signed</source>
        <target state="translated">仅使用强名称密钥的公用部分对该程序集进行公开签名, 并将该程序集标记为已签名</target>
        <note />
      </trans-unit>
      <trans-unit id="optsWriteXml">
        <source>Write the xmldoc of the assembly to the given file</source>
        <target state="translated">将程序集的 xmldoc 写入到给定文件</target>
        <note />
      </trans-unit>
      <trans-unit id="optsStrongKeyFile">
        <source>Specify a strong name key file</source>
        <target state="translated">指定强名称密钥文件</target>
        <note />
      </trans-unit>
      <trans-unit id="optsStrongKeyContainer">
        <source>Specify a strong name key container</source>
        <target state="translated">指定强名称密钥容器</target>
        <note />
      </trans-unit>
      <trans-unit id="optsPlatform">
        <source>Limit which platforms this code can run on: x86, Itanium, x64, anycpu32bitpreferred, or anycpu. The default is anycpu.</source>
        <target state="translated">限制可以运行此代码的平台: x86、Itanium、x64、anycpu32bitpreferred 或 anycpu。默认值为 anycpu。</target>
        <note />
      </trans-unit>
      <trans-unit id="optsNoOpt">
        <source>Only include optimization information essential for implementing inlined constructs. Inhibits cross-module inlining but improves binary compatibility.</source>
        <target state="translated">仅包含实现内联构造所必需的优化信息。禁止跨模块内联，但会提高二进制兼容性。</target>
        <note />
      </trans-unit>
      <trans-unit id="optsNoInterface">
        <source>Don't add a resource to the generated assembly containing F#-specific metadata</source>
        <target state="translated">不向包含 F# 特定元数据的生成程序集中添加资源</target>
        <note />
      </trans-unit>
      <trans-unit id="optsSig">
        <source>Print the inferred interface of the assembly to a file</source>
        <target state="translated">将推理出的程序集接口输出到文件</target>
        <note />
      </trans-unit>
      <trans-unit id="optsReference">
        <source>Reference an assembly (Short form: -r)</source>
        <target state="translated">引用一个程序集(缩写: -r)</target>
        <note />
      </trans-unit>
      <trans-unit id="optsWin32res">
        <source>Specify a Win32 resource file (.res)</source>
        <target state="translated">指定 Win32 资源文件(.res)</target>
        <note />
      </trans-unit>
      <trans-unit id="optsWin32manifest">
        <source>Specify a Win32 manifest file</source>
        <target state="translated">指定 Win32 清单文件</target>
        <note />
      </trans-unit>
      <trans-unit id="optsNowin32manifest">
        <source>Do not include the default Win32 manifest</source>
        <target state="translated">不包括默认的 Win32 清单</target>
        <note />
      </trans-unit>
      <trans-unit id="optsEmbedAllSource">
        <source>Embed all source files in the portable PDB file</source>
        <target state="translated">将所有源文件嵌入可移植 PDB 文件</target>
        <note />
      </trans-unit>
      <trans-unit id="optsEmbedSource">
        <source>Embed specific source files in the portable PDB file</source>
        <target state="translated">将特定源文件嵌入可移植 PDB 文件</target>
        <note />
      </trans-unit>
      <trans-unit id="optsSourceLink">
        <source>Source link information file to embed in the portable PDB file</source>
        <target state="translated">要嵌入可移植 PDB 文件中的源链接信息文件</target>
        <note />
      </trans-unit>
      <trans-unit id="optsEmbeddedSourceRequirePortablePDBs">
        <source>--embed switch only supported when emitting a Portable PDB (--debug:portable or --debug:embedded)</source>
        <target state="translated">--仅在发出可移植 PDB 时才支持嵌入开关(--debug:portable or --debug:embedded)</target>
        <note />
      </trans-unit>
      <trans-unit id="optsSourceLinkRequirePortablePDBs">
        <source>--sourcelink switch only supported when emitting a Portable PDB (--debug:portable or --debug:embedded)</source>
        <target state="translated">--仅在发出可移植 PDB 时才支持源链接开关(--debug:portable or --debug:embedded)</target>
        <note />
      </trans-unit>
      <trans-unit id="srcFileTooLarge">
        <source>Source file is too large to embed in a portable PDB</source>
        <target state="translated">源文件太大，无法嵌入可移植 PDB</target>
        <note />
      </trans-unit>
      <trans-unit id="optsResource">
        <source>Embed the specified managed resource</source>
        <target state="translated">嵌入指定的受管理资源</target>
        <note />
      </trans-unit>
      <trans-unit id="optsLinkresource">
        <source>Link the specified resource to this assembly where the resinfo format is &lt;file&gt;[,&lt;string name&gt;[,public|private]]</source>
        <target state="translated">将指定的资源链接到此程序集，其中 resinfo 格式为 &lt;file&gt;[,&lt;string name&gt;[,public|private]]</target>
        <note />
      </trans-unit>
      <trans-unit id="optsDebugPM">
        <source>Emit debug information (Short form: -g)</source>
        <target state="translated">发出调试信息(缩写: -g)</target>
        <note />
      </trans-unit>
      <trans-unit id="optsDebug">
        <source>Specify debugging type: full, portable, embedded, pdbonly. ('{0}' is the default if no debuggging type specified and enables attaching a debugger to a running program, 'portable' is a cross-platform format, 'embedded' is a cross-platform format embedded into the output file).</source>
        <target state="translated">指定调试类型: full、portable、embedded、pdbonly。(若未指定调试类型，则默认为“{0}”，它允许将调试程序附加到正在运行的程序。"portable" 是跨平台格式，"embedded" 是嵌入到输出文件中的跨平台格式)。</target>
        <note />
      </trans-unit>
      <trans-unit id="optsOptimize">
        <source>Enable optimizations (Short form: -O)</source>
        <target state="translated">启用优化(缩写: -O)</target>
        <note />
      </trans-unit>
      <trans-unit id="optsTailcalls">
        <source>Enable or disable tailcalls</source>
        <target state="translated">启用或禁用尾调用</target>
        <note />
      </trans-unit>
      <trans-unit id="optsDeterministic">
        <source>Produce a deterministic assembly (including module version GUID and timestamp)</source>
        <target state="translated">产生确定性的程序集(包括模块版本 GUID 和时间戳)</target>
        <note />
      </trans-unit>
      <trans-unit id="optsCrossoptimize">
        <source>Enable or disable cross-module optimizations</source>
        <target state="translated">启用或禁用跨模块优化</target>
        <note />
      </trans-unit>
      <trans-unit id="optsWarnaserrorPM">
        <source>Report all warnings as errors</source>
        <target state="translated">将所有警告报告为错误</target>
        <note />
      </trans-unit>
      <trans-unit id="optsWarnaserror">
        <source>Report specific warnings as errors</source>
        <target state="translated">将特定警告报告为错误</target>
        <note />
      </trans-unit>
      <trans-unit id="optsWarn">
        <source>Set a warning level (0-5)</source>
        <target state="translated">设置警告等级(0-5)</target>
        <note />
      </trans-unit>
      <trans-unit id="optsNowarn">
        <source>Disable specific warning messages</source>
        <target state="translated">禁用特定的警告消息</target>
        <note />
      </trans-unit>
      <trans-unit id="optsWarnOn">
        <source>Enable specific warnings that may be off by default</source>
        <target state="translated">启用默认情况下可能关闭的特定警告</target>
        <note />
      </trans-unit>
      <trans-unit id="optsChecked">
        <source>Generate overflow checks</source>
        <target state="translated">生成溢出检查</target>
        <note />
      </trans-unit>
      <trans-unit id="optsDefine">
        <source>Define conditional compilation symbols (Short form: -d)</source>
        <target state="translated">定义条件编译符号(缩写: -d)</target>
        <note />
      </trans-unit>
      <trans-unit id="optsMlcompatibility">
        <source>Ignore ML compatibility warnings</source>
        <target state="translated">忽略 ML 兼容性警告</target>
        <note />
      </trans-unit>
      <trans-unit id="optsNologo">
        <source>Suppress compiler copyright message</source>
        <target state="translated">取消显示编译器版权消息</target>
        <note />
      </trans-unit>
      <trans-unit id="optsHelp">
        <source>Display this usage message (Short form: -?)</source>
        <target state="translated">显示此用法消息(缩写为: -?)</target>
        <note />
      </trans-unit>
      <trans-unit id="optsResponseFile">
        <source>Read response file for more options</source>
        <target state="translated">读取响应文件以获取更多选项</target>
        <note />
      </trans-unit>
      <trans-unit id="optsCodepage">
        <source>Specify the codepage used to read source files</source>
        <target state="translated">指定用于读取源文件的代码页</target>
        <note />
      </trans-unit>
      <trans-unit id="optsUtf8output">
        <source>Output messages in UTF-8 encoding</source>
        <target state="translated">以 UTF-8 编码格式输出消息</target>
        <note />
      </trans-unit>
      <trans-unit id="optsFullpaths">
        <source>Output messages with fully qualified paths</source>
        <target state="translated">使用完全限定路径输出消息</target>
        <note />
      </trans-unit>
      <trans-unit id="optsLib">
        <source>Specify a directory for the include path which is used to resolve source files and assemblies (Short form: -I)</source>
        <target state="translated">指定用于解析源文件和程序集的包含路径的目录(缩写: -I)</target>
        <note />
      </trans-unit>
      <trans-unit id="optsBaseaddress">
        <source>Base address for the library to be built</source>
        <target state="translated">要生成的库的基址</target>
        <note />
      </trans-unit>
      <trans-unit id="optsNoframework">
        <source>Do not reference the default CLI assemblies by default</source>
        <target state="translated">默认情况下不引用默认 CLI 程序集</target>
        <note />
      </trans-unit>
      <trans-unit id="optsStandalone">
        <source>Statically link the F# library and all referenced DLLs that depend on it into the assembly being generated</source>
        <target state="translated">以静态方式将 F# 库与依赖于此库的所有引用的 DLL 链接到所生成的程序集中</target>
        <note />
      </trans-unit>
      <trans-unit id="optsStaticlink">
        <source>Statically link the given assembly and all referenced DLLs that depend on this assembly. Use an assembly name e.g. mylib, not a DLL name.</source>
        <target state="translated">以静态方式链接给定程序集与依赖于此程序集的所有引用的 DLL。使用程序集名称(例如 mylib)而非 DLL 名称。</target>
        <note />
      </trans-unit>
      <trans-unit id="optsResident">
        <source>Use a resident background compilation service to improve compiler startup times.</source>
        <target state="translated">使用驻留后台编译服务缩短编译器启动时间。</target>
        <note />
      </trans-unit>
      <trans-unit id="optsPdb">
        <source>Name the output debug file</source>
        <target state="translated">对输出调试文件进行命名</target>
        <note />
      </trans-unit>
      <trans-unit id="optsSimpleresolution">
        <source>Resolve assembly references using directory-based rules rather than MSBuild resolution</source>
        <target state="translated">使用基于目录的规则而非 MSBuild 解析来解析程序集引用</target>
        <note />
      </trans-unit>
      <trans-unit id="optsUnrecognizedTarget">
        <source>Unrecognized target '{0}', expected 'exe', 'winexe', 'library' or 'module'</source>
        <target state="translated">无法识别的目标“{0}”，应为“exe”、“winexe”、“library”或“module”</target>
        <note />
      </trans-unit>
      <trans-unit id="optsUnrecognizedDebugType">
        <source>Unrecognized debug type '{0}', expected 'pdbonly' or 'full'</source>
        <target state="translated">无法识别的调试类型“{0}”，应为“pdbonly”或“full”</target>
        <note />
      </trans-unit>
      <trans-unit id="optsInvalidWarningLevel">
        <source>Invalid warning level '{0}'</source>
        <target state="translated">警告等级“{0}”无效</target>
        <note />
      </trans-unit>
      <trans-unit id="optsShortFormOf">
        <source>Short form of '{0}'</source>
        <target state="translated">“{0}”的缩写</target>
        <note />
      </trans-unit>
      <trans-unit id="optsClirootDeprecatedMsg">
        <source>The command-line option '--cliroot' has been deprecated. Use an explicit reference to a specific copy of mscorlib.dll instead.</source>
        <target state="translated">命令行选项“--cliroot”已弃用。请改用对 mscorlib.dll 的特定副本的显式引用。</target>
        <note />
      </trans-unit>
      <trans-unit id="optsClirootDescription">
        <source>Use to override where the compiler looks for mscorlib.dll and framework components</source>
        <target state="translated">用于重写编译器查找 mscorlib.dll 和 Framework 组件的位置</target>
        <note />
      </trans-unit>
      <trans-unit id="optsHelpBannerOutputFiles">
        <source>- OUTPUT FILES -</source>
        <target state="translated">- 输出文件 -</target>
        <note />
      </trans-unit>
      <trans-unit id="optsHelpBannerInputFiles">
        <source>- INPUT FILES -</source>
        <target state="translated">- 输入文件 -</target>
        <note />
      </trans-unit>
      <trans-unit id="optsHelpBannerResources">
        <source>- RESOURCES -</source>
        <target state="translated">- 资源 -</target>
        <note />
      </trans-unit>
      <trans-unit id="optsHelpBannerCodeGen">
        <source>- CODE GENERATION -</source>
        <target state="translated">- 代码生成 -</target>
        <note />
      </trans-unit>
      <trans-unit id="optsHelpBannerAdvanced">
        <source>- ADVANCED -</source>
        <target state="translated">- 高级 -</target>
        <note />
      </trans-unit>
      <trans-unit id="optsHelpBannerMisc">
        <source>- MISCELLANEOUS -</source>
        <target state="translated">- 杂项 -</target>
        <note />
      </trans-unit>
      <trans-unit id="optsHelpBannerLanguage">
        <source>- LANGUAGE -</source>
        <target state="translated">- 语言 -</target>
        <note />
      </trans-unit>
      <trans-unit id="optsHelpBannerErrsAndWarns">
        <source>- ERRORS AND WARNINGS -</source>
        <target state="translated">- 错误和警告 -</target>
        <note />
      </trans-unit>
      <trans-unit id="optsUnknownArgumentToTheTestSwitch">
        <source>Unknown --test argument: '{0}'</source>
        <target state="translated">未知的测试参数: '{0}'</target>
        <note />
      </trans-unit>
      <trans-unit id="optsUnknownPlatform">
        <source>Unrecognized platform '{0}', valid values are 'x86', 'x64', 'Itanium', 'anycpu32bitpreferred', and 'anycpu'</source>
        <target state="translated">无法识别的平台“{0}”，有效值为“x86”、“x64”、“Itanium”、“anycpu32bitpreferred”和“anycpu”</target>
        <note />
      </trans-unit>
      <trans-unit id="optsInternalNoDescription">
        <source>The command-line option '{0}' is for test purposes only</source>
        <target state="translated">命令行选项“{0}”仅用于测试目的</target>
        <note />
      </trans-unit>
      <trans-unit id="optsDCLONoDescription">
        <source>The command-line option '{0}' has been deprecated</source>
        <target state="translated">命令行选项“{0}”已弃用</target>
        <note />
      </trans-unit>
      <trans-unit id="optsDCLODeprecatedSuggestAlternative">
        <source>The command-line option '{0}' has been deprecated. Use '{1}' instead.</source>
        <target state="translated">命令行选项“{0}”已弃用。请改用“{1}”。</target>
        <note />
      </trans-unit>
      <trans-unit id="optsDCLOHtmlDoc">
        <source>The command-line option '{0}' has been deprecated. HTML document generation is now part of the F# Power Pack, via the tool FsHtmlDoc.exe.</source>
        <target state="translated">命令行选项“{0}”已弃用。HTML 文档生成现在是 F# Power Pack 的一部分(借助 FsHtmlDoc.exe 工具)。</target>
        <note />
      </trans-unit>
      <trans-unit id="optsConsoleColors">
        <source>Output warning and error messages in color</source>
        <target state="translated">以彩色输出警告和错误消息</target>
        <note />
      </trans-unit>
      <trans-unit id="optsUseHighEntropyVA">
        <source>Enable high-entropy ASLR</source>
        <target state="translated">启用高熵 ASLR</target>
        <note />
      </trans-unit>
      <trans-unit id="optsSubSystemVersion">
        <source>Specify subsystem version of this assembly</source>
        <target state="translated">指定此程序集的子系统版本</target>
        <note />
      </trans-unit>
      <trans-unit id="optsTargetProfile">
        <source>Specify target framework profile of this assembly. Valid values are mscorlib, netcore or netstandard. Default - mscorlib</source>
        <target state="translated">指定此程序集的目标框架配置文件。有效值为 mscorlib、netcore 或 netstandard。默认值为 - mscorlib</target>
        <note />
      </trans-unit>
      <trans-unit id="optsEmitDebugInfoInQuotations">
        <source>Emit debug information in quotations</source>
        <target state="translated">发出用引号引起来的调试信息</target>
        <note />
      </trans-unit>
      <trans-unit id="optsPreferredUiLang">
        <source>Specify the preferred output language culture name (e.g. es-ES, ja-JP)</source>
        <target state="translated">指定首选输出语言区域性名称(例如 es-ES、ja-JP)</target>
        <note />
      </trans-unit>
      <trans-unit id="optsNoCopyFsharpCore">
        <source>Don't copy FSharp.Core.dll along the produced binaries</source>
        <target state="translated">请勿从已生成的二进制文件中复制 FSharp.Core.dll</target>
        <note />
      </trans-unit>
      <trans-unit id="optsInvalidSubSystemVersion">
        <source>Invalid version '{0}' for '--subsystemversion'. The version must be 4.00 or greater.</source>
        <target state="translated">“--subsystemversion”的版本“{0}”无效。版本必须为 4.00 或更高版本。</target>
        <note />
      </trans-unit>
      <trans-unit id="optsInvalidTargetProfile">
        <source>Invalid value '{0}' for '--targetprofile', valid values are 'mscorlib', 'netcore' or 'netstandard'.</source>
        <target state="translated">--targetprofile 的值“{0}”无效，有效值为 "mscorlib"、"netcore" 或 "netstandard"。</target>
        <note />
      </trans-unit>
      <trans-unit id="typeInfoFullName">
        <source>Full name</source>
        <target state="translated">全名</target>
        <note />
      </trans-unit>
      <trans-unit id="typeInfoOtherOverloads">
        <source>and {0} other overloads</source>
        <target state="translated">和 {0} 个其他重载</target>
        <note />
      </trans-unit>
      <trans-unit id="typeInfoUnionCase">
        <source>union case</source>
        <target state="translated">联合用例</target>
        <note />
      </trans-unit>
      <trans-unit id="typeInfoActivePatternResult">
        <source>active pattern result</source>
        <target state="translated">活动模式结果</target>
        <note />
      </trans-unit>
      <trans-unit id="typeInfoActiveRecognizer">
        <source>active recognizer</source>
        <target state="translated">活动识别器</target>
        <note />
      </trans-unit>
      <trans-unit id="typeInfoField">
        <source>field</source>
        <target state="translated">字段</target>
        <note />
      </trans-unit>
      <trans-unit id="typeInfoEvent">
        <source>event</source>
        <target state="translated">事件</target>
        <note />
      </trans-unit>
      <trans-unit id="typeInfoProperty">
        <source>property</source>
        <target state="translated">属性</target>
        <note />
      </trans-unit>
      <trans-unit id="typeInfoExtension">
        <source>extension</source>
        <target state="translated">扩展</target>
        <note />
      </trans-unit>
      <trans-unit id="typeInfoCustomOperation">
        <source>custom operation</source>
        <target state="translated">自定义运算</target>
        <note />
      </trans-unit>
      <trans-unit id="typeInfoArgument">
        <source>argument</source>
        <target state="translated">参数</target>
        <note />
      </trans-unit>
      <trans-unit id="typeInfoPatternVariable">
        <source>patvar</source>
        <target state="translated">patvar</target>
        <note />
      </trans-unit>
      <trans-unit id="typeInfoNamespace">
        <source>namespace</source>
        <target state="translated">命名空间</target>
        <note />
      </trans-unit>
      <trans-unit id="typeInfoModule">
        <source>module</source>
        <target state="translated">模块</target>
        <note />
      </trans-unit>
      <trans-unit id="typeInfoNamespaceOrModule">
        <source>namespace/module</source>
        <target state="translated">命名空间/模块</target>
        <note />
      </trans-unit>
      <trans-unit id="typeInfoFromFirst">
        <source>from {0}</source>
        <target state="translated">自 {0}</target>
        <note />
      </trans-unit>
      <trans-unit id="typeInfoFromNext">
        <source>also from {0}</source>
        <target state="translated">也自 {0}</target>
        <note />
      </trans-unit>
      <trans-unit id="typeInfoGeneratedProperty">
        <source>generated property</source>
        <target state="translated">生成的属性</target>
        <note />
      </trans-unit>
      <trans-unit id="typeInfoGeneratedType">
        <source>generated type</source>
        <target state="translated">生成的类型</target>
        <note />
      </trans-unit>
      <trans-unit id="assemblyResolutionFoundByAssemblyFoldersKey">
        <source>Found by AssemblyFolders registry key</source>
        <target state="translated">已由 AssemblyFolders 注册表项找到</target>
        <note />
      </trans-unit>
      <trans-unit id="assemblyResolutionFoundByAssemblyFoldersExKey">
        <source>Found by AssemblyFoldersEx registry key</source>
        <target state="translated">已由 AssemblyFoldersEx 注册表项找到</target>
        <note />
      </trans-unit>
      <trans-unit id="assemblyResolutionNetFramework">
        <source>.NET Framework</source>
        <target state="translated">.NET Framework</target>
        <note />
      </trans-unit>
      <trans-unit id="assemblyResolutionGAC">
        <source>Global Assembly Cache</source>
        <target state="translated">全局程序集缓存</target>
        <note />
      </trans-unit>
      <trans-unit id="recursiveClassHierarchy">
        <source>Recursive class hierarchy in type '{0}'</source>
        <target state="translated">类型“{0}”中的递归类层次结构</target>
        <note />
      </trans-unit>
      <trans-unit id="InvalidRecursiveReferenceToAbstractSlot">
        <source>Invalid recursive reference to an abstract slot</source>
        <target state="translated">对抽象槽的递归引用无效</target>
        <note />
      </trans-unit>
      <trans-unit id="eventHasNonStandardType">
        <source>The event '{0}' has a non-standard type. If this event is declared in another CLI language, you may need to access this event using the explicit {1} and {2} methods for the event. If this event is declared in F#, make the type of the event an instantiation of either 'IDelegateEvent&lt;_&gt;' or 'IEvent&lt;_,_&gt;'.</source>
        <target state="translated">事件“{0}”具有非标准类型。如果此事件是在另一种 CLI 语言中声明的，则你可能需要使用此事件的显式 {1} 和 {2} 方法来访问此事件。如果此事件是在 F# 中声明的，则使此事件的类型成为 "IDelegateEvent&lt;_&gt;" 或 "IEvent&lt;_,_&gt;" 的实例化。</target>
        <note />
      </trans-unit>
      <trans-unit id="typeIsNotAccessible">
        <source>The type '{0}' is not accessible from this code location</source>
        <target state="translated">无法从此代码位置访问类型“{0}”</target>
        <note />
      </trans-unit>
      <trans-unit id="unionCasesAreNotAccessible">
        <source>The union cases or fields of the type '{0}' are not accessible from this code location</source>
        <target state="translated">无法从此代码位置访问类型“{0}”的联合用例或字段</target>
        <note />
      </trans-unit>
      <trans-unit id="valueIsNotAccessible">
        <source>The value '{0}' is not accessible from this code location</source>
        <target state="translated">无法从此代码位置访问值“{0}”</target>
        <note />
      </trans-unit>
      <trans-unit id="unionCaseIsNotAccessible">
        <source>The union case '{0}' is not accessible from this code location</source>
        <target state="translated">无法从此代码位置访问联合用例“{0}”</target>
        <note />
      </trans-unit>
      <trans-unit id="fieldIsNotAccessible">
        <source>The record, struct or class field '{0}' is not accessible from this code location</source>
        <target state="translated">无法从此代码位置访问记录、结构或类字段“{0}”</target>
        <note />
      </trans-unit>
      <trans-unit id="structOrClassFieldIsNotAccessible">
        <source>The struct or class field '{0}' is not accessible from this code location</source>
        <target state="translated">无法从此代码位置访问结构或类字段“{0}”</target>
        <note />
      </trans-unit>
      <trans-unit id="experimentalConstruct">
        <source>This construct is experimental</source>
        <target state="translated">此构造是试验性构造</target>
        <note />
      </trans-unit>
      <trans-unit id="noInvokeMethodsFound">
        <source>No Invoke methods found for delegate type</source>
        <target state="translated">未找到委托类型的 Invoke 方法</target>
        <note />
      </trans-unit>
      <trans-unit id="moreThanOneInvokeMethodFound">
        <source>More than one Invoke method found for delegate type</source>
        <target state="translated">已找到委托类型的多个 Invoke 方法</target>
        <note />
      </trans-unit>
      <trans-unit id="delegatesNotAllowedToHaveCurriedSignatures">
        <source>Delegates are not allowed to have curried signatures</source>
        <target state="translated">委托不得有扩充签名</target>
        <note />
      </trans-unit>
      <trans-unit id="tlrUnexpectedTExpr">
        <source>Unexpected Expr.TyChoose</source>
        <target state="translated">意外的 Expr.TyChoose</target>
        <note />
      </trans-unit>
      <trans-unit id="tlrLambdaLiftingOptimizationsNotApplied">
        <source>Note: Lambda-lifting optimizations have not been applied because of the use of this local constrained generic function as a first class value. Adding type constraints may resolve this condition.</source>
        <target state="translated">注意: 尚未应用 Lambda 提升优化，因为使用了此本地约束的泛型函数作为一类值。添加类型约束可以解析此条件。</target>
        <note />
      </trans-unit>
      <trans-unit id="lexhlpIdentifiersContainingAtSymbolReserved">
        <source>Identifiers containing '@' are reserved for use in F# code generation</source>
        <target state="translated">已保留包含“@”的标识符以用于 F# 代码生成</target>
        <note />
      </trans-unit>
      <trans-unit id="lexhlpIdentifierReserved">
        <source>The identifier '{0}' is reserved for future use by F#</source>
        <target state="translated">已保留标识符“{0}”以供 F# 将来使用</target>
        <note />
      </trans-unit>
      <trans-unit id="patcMissingVariable">
        <source>Missing variable '{0}'</source>
        <target state="translated">缺少变量“{0}”</target>
        <note />
      </trans-unit>
      <trans-unit id="patcPartialActivePatternsGenerateOneResult">
        <source>Partial active patterns may only generate one result</source>
        <target state="translated">部分激活的模式只能生成一个结果</target>
        <note />
      </trans-unit>
      <trans-unit id="impTypeRequiredUnavailable">
        <source>The type '{0}' is required here and is unavailable. You must add a reference to assembly '{1}'.</source>
        <target state="translated">此处需要类型“{0}”，但此类型不可用。必须添加对程序集“{1}”的引用。</target>
        <note />
      </trans-unit>
      <trans-unit id="impReferencedTypeCouldNotBeFoundInAssembly">
        <source>A reference to the type '{0}' in assembly '{1}' was found, but the type could not be found in that assembly</source>
        <target state="translated">在程序集“{1}”中找到了对类型“{0}”的引用，但在该程序集中未能找到此类型</target>
        <note />
      </trans-unit>
      <trans-unit id="impNotEnoughTypeParamsInScopeWhileImporting">
        <source>Internal error or badly formed metadata: not enough type parameters were in scope while importing</source>
        <target state="translated">内部错误或元数据格式不正确: 导入时范围内没有足够多的类型参数</target>
        <note />
      </trans-unit>
      <trans-unit id="impReferenceToDllRequiredByAssembly">
        <source>A reference to the DLL {0} is required by assembly {1}. The imported type {2} is located in the first assembly and could not be resolved.</source>
        <target state="translated">程序集 {1} 需要对 DLL {0} 的引用。导入的类型 {2} 位于第一个程序集中，未能解析此类型。</target>
        <note />
      </trans-unit>
      <trans-unit id="impImportedAssemblyUsesNotPublicType">
        <source>An imported assembly uses the type '{0}' but that type is not public</source>
        <target state="translated">导入的程序集使用类型“{0}”，但该类型不是公共类型</target>
        <note />
      </trans-unit>
      <trans-unit id="optValueMarkedInlineButIncomplete">
        <source>The value '{0}' was marked inline but its implementation makes use of an internal or private function which is not sufficiently accessible</source>
        <target state="translated">值“{0}”已标记为“inline”，而该值的实现使用了一个无法充分访问的内部或私有函数</target>
        <note />
      </trans-unit>
      <trans-unit id="optValueMarkedInlineButWasNotBoundInTheOptEnv">
        <source>The value '{0}' was marked inline but was not bound in the optimization environment</source>
        <target state="translated">值“{0}”已标记为“inline”，但其未在优化环境中绑定</target>
        <note />
      </trans-unit>
      <trans-unit id="optLocalValueNotFoundDuringOptimization">
        <source>Local value {0} not found during optimization</source>
        <target state="translated">优化过程中未找到本地值 {0}</target>
        <note />
      </trans-unit>
      <trans-unit id="optValueMarkedInlineHasUnexpectedValue">
        <source>A value marked as 'inline' has an unexpected value</source>
        <target state="translated">标记为“inline”的值具有意外的值</target>
        <note />
      </trans-unit>
      <trans-unit id="optValueMarkedInlineCouldNotBeInlined">
        <source>A value marked as 'inline' could not be inlined</source>
        <target state="translated">未能内联标记为“inline”的值</target>
        <note />
      </trans-unit>
      <trans-unit id="optFailedToInlineValue">
        <source>Failed to inline the value '{0}' marked 'inline', perhaps because a recursive value was marked 'inline'</source>
        <target state="translated">未能内联标记为“inline”的值“{0}”，可能是因为已将某个递归值标记为“inline”</target>
        <note />
      </trans-unit>
      <trans-unit id="optRecursiveValValue">
        <source>Recursive ValValue {0}</source>
        <target state="translated">递归的 ValValue {0}</target>
        <note />
      </trans-unit>
      <trans-unit id="lexfltIncorrentIndentationOfIn">
        <source>The indentation of this 'in' token is incorrect with respect to the corresponding 'let'</source>
        <target state="translated">相对于相应的“let”，此“in”标记的缩进不正确</target>
        <note />
      </trans-unit>
      <trans-unit id="lexfltTokenIsOffsideOfContextStartedEarlier">
        <source>Possible incorrect indentation: this token is offside of context started at position {0}. Try indenting this token further or using standard formatting conventions.</source>
        <target state="translated">缩进可能不正确: 此标记位于从位置 {0} 开始的上下文的右侧。请尝试进一步缩进此标记，或使用标准格式设置约定。</target>
        <note />
      </trans-unit>
      <trans-unit id="lexfltSeparatorTokensOfPatternMatchMisaligned">
        <source>The '|' tokens separating rules of this pattern match are misaligned by one column. Consider realigning your code or using further indentation.</source>
        <target state="translated">用于分离此模式匹配规则的“|”标记错开了一列。请考虑重新对齐代码或使用进一步的缩进。</target>
        <note />
      </trans-unit>
      <trans-unit id="nrInvalidModuleExprType">
        <source>Invalid module/expression/type</source>
        <target state="translated">模块/表达式/类型无效</target>
        <note />
      </trans-unit>
      <trans-unit id="nrTypeInstantiationNeededToDisambiguateTypesWithSameName">
        <source>Multiple types exist called '{0}', taking different numbers of generic parameters. Provide a type instantiation to disambiguate the type resolution, e.g. '{1}'.</source>
        <target state="translated">存在多个名为“{0}”的类型，这些类型采用的泛型参数的数目各不相同。请提供一个类型实例化以区分类型解析，例如“{1}”。</target>
        <note />
      </trans-unit>
      <trans-unit id="nrTypeInstantiationIsMissingAndCouldNotBeInferred">
        <source>The instantiation of the generic type '{0}' is missing and can't be inferred from the arguments or return type of this member. Consider providing a type instantiation when accessing this type, e.g. '{1}'.</source>
        <target state="translated">缺少泛型类型“{0}”的实例化，并且不能从该成员的参数或返回类型推理此实例化。请考虑在访问此类型时提供一个类型实例化，例如“{1}”。</target>
        <note />
      </trans-unit>
      <trans-unit id="nrGlobalUsedOnlyAsFirstName">
        <source>'global' may only be used as the first name in a qualified path</source>
        <target state="translated">“global”只能用作限定路径中的第一个名称</target>
        <note />
      </trans-unit>
      <trans-unit id="nrIsNotConstructorOrLiteral">
        <source>This is not a constructor or literal, or a constructor is being used incorrectly</source>
        <target state="translated">这不是一个构造函数或文本，或未正确使用某个构造函数</target>
        <note />
      </trans-unit>
      <trans-unit id="nrUnexpectedEmptyLongId">
        <source>Unexpected empty long identifier</source>
        <target state="translated">意外的空白长标识符</target>
        <note />
      </trans-unit>
      <trans-unit id="nrRecordDoesNotContainSuchLabel">
        <source>The record type '{0}' does not contain a label '{1}'.</source>
        <target state="translated">记录类型“{0}”不包含标签“{1}”。</target>
        <note />
      </trans-unit>
      <trans-unit id="nrInvalidFieldLabel">
        <source>Invalid field label</source>
        <target state="translated">字段标签无效</target>
        <note />
      </trans-unit>
      <trans-unit id="nrInvalidExpression">
        <source>Invalid expression '{0}'</source>
        <target state="translated">表达式“{0}”无效</target>
        <note />
      </trans-unit>
      <trans-unit id="nrNoConstructorsAvailableForType">
        <source>No constructors are available for the type '{0}'</source>
        <target state="translated">没有对类型“{0}”可用的构造函数</target>
        <note />
      </trans-unit>
      <trans-unit id="nrUnionTypeNeedsQualifiedAccess">
        <source>The union type for union case '{0}' was defined with the RequireQualifiedAccessAttribute. Include the name of the union type ('{1}') in the name you are using.</source>
        <target state="translated">使用 RequireQualifiedAccessAttribute 定义联合用例“{0}”的联合类型。包括所使用的名称中联合类型 ('{1}') 的名称。</target>
        <note />
      </trans-unit>
      <trans-unit id="nrRecordTypeNeedsQualifiedAccess">
        <source>The record type for the record field '{0}' was defined with the RequireQualifiedAccessAttribute. Include the name of the record type ('{1}') in the name you are using.</source>
        <target state="translated">使用 RequireQualifiedAccessAttribute 定义记录字段“{0}”的记录类型。包括所使用的名称中记录类型 ('{1}') 的名称。</target>
        <note />
      </trans-unit>
      <trans-unit id="ilwriteErrorCreatingPdb">
        <source>Unexpected error creating debug information file '{0}'</source>
        <target state="translated">创建调试信息文件“{0}”时出错</target>
        <note />
      </trans-unit>
      <trans-unit id="lexOutsideIntegerRange">
        <source>This number is outside the allowable range for this integer type</source>
        <target state="translated">此数字在允许的此整数类型范围之外</target>
        <note />
      </trans-unit>
      <trans-unit id="lexCharNotAllowedInOperatorNames">
        <source>'{0}' is not permitted as a character in operator names and is reserved for future use</source>
        <target state="translated">不允许将“{0}”作为运算符名称中的字符，已将其保留以供将来使用</target>
        <note />
      </trans-unit>
      <trans-unit id="lexUnexpectedChar">
        <source>Unexpected character '{0}'</source>
        <target state="translated">意外的字符“{0}”</target>
        <note />
      </trans-unit>
      <trans-unit id="lexByteArrayCannotEncode">
        <source>This byte array literal contains characters that do not encode as a single byte</source>
        <target state="translated">此字节数组文本包含不会以单字节形式进行编码的字符</target>
        <note />
      </trans-unit>
      <trans-unit id="lexIdentEndInMarkReserved">
        <source>Identifiers followed by '{0}' are reserved for future use</source>
        <target state="translated">已保留后跟“{0}”的标识符以供将来使用</target>
        <note />
      </trans-unit>
      <trans-unit id="lexOutsideEightBitSigned">
        <source>This number is outside the allowable range for 8-bit signed integers</source>
        <target state="translated">此数字在允许的 8 位带符号整数范围之外</target>
        <note />
      </trans-unit>
      <trans-unit id="lexOutsideEightBitSignedHex">
        <source>This number is outside the allowable range for hexadecimal 8-bit signed integers</source>
        <target state="translated">此数字在允许的十六进制 8 位带符号整数范围之外</target>
        <note />
      </trans-unit>
      <trans-unit id="lexOutsideEightBitUnsigned">
        <source>This number is outside the allowable range for 8-bit unsigned integers</source>
        <target state="translated">此数字在允许的 8 位无符号整数范围之外</target>
        <note />
      </trans-unit>
      <trans-unit id="lexOutsideSixteenBitSigned">
        <source>This number is outside the allowable range for 16-bit signed integers</source>
        <target state="translated">此数字在允许的 16 位带符号整数范围之外</target>
        <note />
      </trans-unit>
      <trans-unit id="lexOutsideSixteenBitUnsigned">
        <source>This number is outside the allowable range for 16-bit unsigned integers</source>
        <target state="translated">此数字在允许的 16 位无符号整数范围之外</target>
        <note />
      </trans-unit>
      <trans-unit id="lexOutsideThirtyTwoBitSigned">
        <source>This number is outside the allowable range for 32-bit signed integers</source>
        <target state="translated">此数字在允许的 32 位带符号整数范围之外</target>
        <note />
      </trans-unit>
      <trans-unit id="lexOutsideThirtyTwoBitUnsigned">
        <source>This number is outside the allowable range for 32-bit unsigned integers</source>
        <target state="translated">此数字在允许的 32 位无符号整数范围之外</target>
        <note />
      </trans-unit>
      <trans-unit id="lexOutsideSixtyFourBitSigned">
        <source>This number is outside the allowable range for 64-bit signed integers</source>
        <target state="translated">此数字在允许的 64 位带符号整数范围之外</target>
        <note />
      </trans-unit>
      <trans-unit id="lexOutsideSixtyFourBitUnsigned">
        <source>This number is outside the allowable range for 64-bit unsigned integers</source>
        <target state="translated">此数字在允许的 64 位无符号整数范围之外</target>
        <note />
      </trans-unit>
      <trans-unit id="lexOutsideNativeSigned">
        <source>This number is outside the allowable range for signed native integers</source>
        <target state="translated">此数字在允许的带符号本机整数范围之外</target>
        <note />
      </trans-unit>
      <trans-unit id="lexOutsideNativeUnsigned">
        <source>This number is outside the allowable range for unsigned native integers</source>
        <target state="translated">此数字在允许的无符号本机整数范围之外</target>
        <note />
      </trans-unit>
      <trans-unit id="lexInvalidFloat">
        <source>Invalid floating point number</source>
        <target state="translated">浮点数无效</target>
        <note />
      </trans-unit>
      <trans-unit id="lexOusideDecimal">
        <source>This number is outside the allowable range for decimal literals</source>
        <target state="translated">此数字在允许的十进制文本范围之外</target>
        <note />
      </trans-unit>
      <trans-unit id="lexOusideThirtyTwoBitFloat">
        <source>This number is outside the allowable range for 32-bit floats</source>
        <target state="translated">此数字在允许的 32 位浮点数范围之外</target>
        <note />
      </trans-unit>
      <trans-unit id="lexInvalidNumericLiteral">
        <source>This is not a valid numeric literal. Valid numeric literals include 1, 0x1, 0o1, 0b1, 1l (int), 1u (uint32), 1L (int64), 1UL (uint64), 1s (int16), 1y (sbyte), 1uy (byte), 1.0 (float), 1.0f (float32), 1.0m (decimal), 1I (BigInteger).</source>
        <target state="translated">这不是有效的数字文本。有效的数字文本包括 1、0x1、0o1、0b1、1l (int)、1u (uint32)、1L (int64)、1UL (uint64)、1s (int16)、1y (sbyte)、1uy (byte)、1.0 (float)、1.0f (float32)、1.0m (decimal)、1I (BigInteger)。</target>
        <note />
      </trans-unit>
      <trans-unit id="lexInvalidByteLiteral">
        <source>This is not a valid byte literal</source>
        <target state="translated">这不是有效的字节文本</target>
        <note />
      </trans-unit>
      <trans-unit id="lexInvalidCharLiteral">
        <source>This is not a valid character literal</source>
        <target state="translated">这不是有效的字符文本</target>
        <note />
      </trans-unit>
      <trans-unit id="lexThisUnicodeOnlyInStringLiterals">
        <source>This Unicode encoding is only valid in string literals</source>
        <target state="translated">此 Unicode 编码仅在字符串中有效</target>
        <note />
      </trans-unit>
      <trans-unit id="lexTokenReserved">
        <source>This token is reserved for future use</source>
        <target state="translated">已保留此标记供将来使用</target>
        <note />
      </trans-unit>
      <trans-unit id="lexTabsNotAllowed">
        <source>TABs are not allowed in F# code unless the #indent \"off\" option is used</source>
        <target state="translated">F# 代码中不允许使用制表符，除非使用了 #indent \"off\" 选项</target>
        <note />
      </trans-unit>
      <trans-unit id="lexInvalidLineNumber">
        <source>Invalid line number: '{0}'</source>
        <target state="translated">行号“{0}”无效</target>
        <note />
      </trans-unit>
      <trans-unit id="lexHashIfMustBeFirst">
        <source>#if directive must appear as the first non-whitespace character on a line</source>
        <target state="translated">#if 指令必须作为一行的第一个非空白字符出现</target>
        <note />
      </trans-unit>
      <trans-unit id="lexHashElseNoMatchingIf">
        <source>#else has no matching #if</source>
        <target state="translated">#else 没有匹配的 #if</target>
        <note />
      </trans-unit>
      <trans-unit id="lexHashEndifRequiredForElse">
        <source>#endif required for #else</source>
        <target state="translated">#else 需要 #endif</target>
        <note />
      </trans-unit>
      <trans-unit id="lexHashElseMustBeFirst">
        <source>#else directive must appear as the first non-whitespace character on a line</source>
        <target state="translated">#else 指令必须作为一行的第一个非空白字符出现</target>
        <note />
      </trans-unit>
      <trans-unit id="lexHashEndingNoMatchingIf">
        <source>#endif has no matching #if</source>
        <target state="translated">#endif 没有匹配的 #if</target>
        <note />
      </trans-unit>
      <trans-unit id="lexHashEndifMustBeFirst">
        <source>#endif directive must appear as the first non-whitespace character on a line</source>
        <target state="translated">#endif 指令必须作为一行的第一个非空白字符出现</target>
        <note />
      </trans-unit>
      <trans-unit id="lexHashIfMustHaveIdent">
        <source>#if directive should be immediately followed by an identifier</source>
        <target state="translated">#if 指令后应紧跟标识符</target>
        <note />
      </trans-unit>
      <trans-unit id="lexWrongNestedHashEndif">
        <source>Syntax error. Wrong nested #endif, unexpected tokens before it.</source>
        <target state="translated">语法错误。嵌套的 #endif 出错，其前面存在意外的标记。</target>
        <note />
      </trans-unit>
      <trans-unit id="lexHashBangMustBeFirstInFile">
        <source>#! may only appear as the first line at the start of a file.</source>
        <target state="translated">#!可能只在文件开头显示为第一行。</target>
        <note />
      </trans-unit>
      <trans-unit id="pplexExpectedSingleLineComment">
        <source>Expected single line comment or end of line</source>
        <target state="translated">应输入单行注释或行尾</target>
        <note />
      </trans-unit>
      <trans-unit id="memberOperatorDefinitionWithNoArguments">
        <source>Infix operator member '{0}' has no arguments. Expected a tuple of 2 arguments, e.g. static member (+) (x,y) = ...</source>
        <target state="translated">中缀运算符成员“{0}”没有参数。需要一个由 2 个参数构成的元组，例如静态成员 (+) (x,y) = ...</target>
        <note />
      </trans-unit>
      <trans-unit id="memberOperatorDefinitionWithNonPairArgument">
        <source>Infix operator member '{0}' has {1} initial argument(s). Expected a tuple of 2 arguments, e.g. static member (+) (x,y) = ...</source>
        <target state="translated">中缀运算符成员“{0}”具有 {1} 个初始参数。需要一个由 2 个参数构成的元组，例如静态成员 (+) (x,y) = ...</target>
        <note />
      </trans-unit>
      <trans-unit id="memberOperatorDefinitionWithCurriedArguments">
        <source>Infix operator member '{0}' has extra curried arguments. Expected a tuple of 2 arguments, e.g. static member (+) (x,y) = ...</source>
        <target state="translated">中缀运算符成员“{0}”具有额外的扩充参数。需要一个由 2 个参数构成的元组，例如静态成员 (+) (x,y) = ...</target>
        <note />
      </trans-unit>
      <trans-unit id="tcFSharpCoreRequiresExplicit">
        <source>All record, union and struct types in FSharp.Core.dll must be explicitly labelled with 'StructuralComparison' or 'NoComparison'</source>
        <target state="translated">必须使用“StructuralComparison”或“NoComparison”显式标记 FSharp.Core.dll 中的所有字段、联合和结构类型</target>
        <note />
      </trans-unit>
      <trans-unit id="tcStructuralComparisonNotSatisfied1">
        <source>The struct, record or union type '{0}' has the 'StructuralComparison' attribute but the type parameter '{1}' does not satisfy the 'comparison' constraint. Consider adding the 'comparison' constraint to the type parameter</source>
        <target state="translated">结构、记录或联合类型“{0}”具有“StructuralComparison”特性，但类型参数“{1}”不符合“comparison”约束的要求。请考虑将“comparison”约束添加到该类型参数</target>
        <note />
      </trans-unit>
      <trans-unit id="tcStructuralComparisonNotSatisfied2">
        <source>The struct, record or union type '{0}' has the 'StructuralComparison' attribute but the component type '{1}' does not satisfy the 'comparison' constraint</source>
        <target state="translated">结构、记录或联合类型“{0}”具有“StructuralComparison”特性，但组件类型“{1}”不符合“comparison”约束的要求</target>
        <note />
      </trans-unit>
      <trans-unit id="tcNoComparisonNeeded1">
        <source>The struct, record or union type '{0}' is not structurally comparable because the type parameter {1} does not satisfy the 'comparison' constraint. Consider adding the 'NoComparison' attribute to the type '{2}' to clarify that the type is not comparable</source>
        <target state="translated">结构、记录或联合类型“{0}”在结构上是不可比较的，因为类型参数 {1} 不符合“comparison”约束的要求。请考虑将“NoComparison”特性添加到类型“{2}”以阐明此类型是不可比较的</target>
        <note />
      </trans-unit>
      <trans-unit id="tcNoComparisonNeeded2">
        <source>The struct, record or union type '{0}' is not structurally comparable because the type '{1}' does not satisfy the 'comparison' constraint. Consider adding the 'NoComparison' attribute to the type '{2}' to clarify that the type is not comparable</source>
        <target state="translated">结构、记录或联合类型“{0}”在结构上是不可比较的，因为类型“{1}”不符合“comparison”约束的要求。请考虑将“NoComparison”特性添加到类型“{2}”以阐明此类型是不可比较的</target>
        <note />
      </trans-unit>
      <trans-unit id="tcNoEqualityNeeded1">
        <source>The struct, record or union type '{0}' does not support structural equality because the type parameter {1} does not satisfy the 'equality' constraint. Consider adding the 'NoEquality' attribute to the type '{2}' to clarify that the type does not support structural equality</source>
        <target state="translated">结构、记录或联合类型“{0}”不支持结构相等比较，因为类型参数 {1} 不符合“equality”约束的要求。请考虑将“NoEquality”特性添加到类型“{2}”以阐明此类型不支持结构相等比较</target>
        <note />
      </trans-unit>
      <trans-unit id="tcNoEqualityNeeded2">
        <source>The struct, record or union type '{0}' does not support structural equality because the type '{1}' does not satisfy the 'equality' constraint. Consider adding the 'NoEquality' attribute to the type '{2}' to clarify that the type does not support structural equality</source>
        <target state="translated">结构、记录或联合类型“{0}”不支持结构相等比较，因为类型“{1}”不符合“equality”约束的要求。请考虑将“NoEquality”特性添加到类型“{2}”以阐明此类型不支持结构相等比较</target>
        <note />
      </trans-unit>
      <trans-unit id="tcStructuralEqualityNotSatisfied1">
        <source>The struct, record or union type '{0}' has the 'StructuralEquality' attribute but the type parameter '{1}' does not satisfy the 'equality' constraint. Consider adding the 'equality' constraint to the type parameter</source>
        <target state="translated">结构、记录或联合类型“{0}”具有“StructuralEquality”特性，但类型参数“{1}”不符合“equality”约束的要求。请考虑将“equality”约束添加到该类型参数</target>
        <note />
      </trans-unit>
      <trans-unit id="tcStructuralEqualityNotSatisfied2">
        <source>The struct, record or union type '{0}' has the 'StructuralEquality' attribute but the component type '{1}' does not satisfy the 'equality' constraint</source>
        <target state="translated">结构、记录或联合类型“{0}”具有“StructuralEquality”特性，但组件类型“{1}”不符合“equality”约束的要求</target>
        <note />
      </trans-unit>
      <trans-unit id="tcStructsMustDeclareTypesOfImplicitCtorArgsExplicitly">
        <source>Each argument of the primary constructor for a struct must be given a type, for example 'type S(x1:int, x2: int) = ...'. These arguments determine the fields of the struct.</source>
        <target state="translated">必须为结构的主构造函数的每个参数给定一个类型，例如“type S(x1:int, x2: int) = ...”。这些参数确定该结构的各个字段。</target>
        <note />
      </trans-unit>
      <trans-unit id="chkUnusedValue">
        <source>The value '{0}' is unused</source>
        <target state="translated">未使用值“{0}”</target>
        <note />
      </trans-unit>
      <trans-unit id="chkUnusedThisVariable">
        <source>The recursive object reference '{0}' is unused. The presence of a recursive object reference adds runtime initialization checks to members in this and derived types. Consider removing this recursive object reference.</source>
        <target state="translated">未使用递归对象引用“{0}”。如果存在递归对象引用，则会增加针对此类型和派生类型中的成员的运行时初始化检查。请考虑删除此递归对象引用。</target>
        <note />
      </trans-unit>
      <trans-unit id="parsGetterAtMostOneArgument">
        <source>A getter property may have at most one argument group</source>
        <target state="translated">Getter 属性最多可以有一个参数组</target>
        <note />
      </trans-unit>
      <trans-unit id="parsSetterAtMostTwoArguments">
        <source>A setter property may have at most two argument groups</source>
        <target state="translated">setter 属性最多可以有两个参数组</target>
        <note />
      </trans-unit>
      <trans-unit id="parsInvalidProperty">
        <source>Invalid property getter or setter</source>
        <target state="translated">属性 Getter 或 Setter 无效</target>
        <note />
      </trans-unit>
      <trans-unit id="parsIndexerPropertyRequiresAtLeastOneArgument">
        <source>An indexer property must be given at least one argument</source>
        <target state="translated">必须为索引器属性给定至少一个参数</target>
        <note />
      </trans-unit>
      <trans-unit id="tastInvalidAddressOfMutableAcrossAssemblyBoundary">
        <source>This operation accesses a mutable top-level value defined in another assembly in an unsupported way. The value cannot be accessed through its address. Consider copying the expression to a mutable local, e.g. 'let mutable x = ...', and if necessary assigning the value back after the completion of the operation</source>
        <target state="translated">此操作用于访问在另一个程序集中定义的可变顶级值的方式不受支持。无法通过该值的地址来访问该值。请考虑将该表达式复制到一个可变本地变量，例如“let mutable x = ...”，另外如果需要，可在完成此操作后赋回该值</target>
        <note />
      </trans-unit>
      <trans-unit id="parsNonAdjacentTypars">
        <source>Remove spaces between the type name and type parameter, e.g. \"type C&lt;'T&gt;\", not type \"C   &lt;'T&gt;\". Type parameters must be placed directly adjacent to the type name.</source>
        <target state="translated">删除类型名称和类型参数之间的空格，例如使用 \"type C&lt;'T&gt;\" 而不是 type \"C   &lt;'T&gt;\"。类型参数必须直接放在类型名称的旁边。</target>
        <note />
      </trans-unit>
      <trans-unit id="parsNonAdjacentTyargs">
        <source>Remove spaces between the type name and type parameter, e.g. \"C&lt;'T&gt;\", not \"C &lt;'T&gt;\". Type parameters must be placed directly adjacent to the type name.</source>
        <target state="translated">删除类型名称和类型参数之间的空格，例如要使用 \"C&lt;'T&gt;\" 而不是 \"C &lt;'T&gt;\"。类型参数必须直接放置在类型名称旁边。</target>
        <note />
      </trans-unit>
      <trans-unit id="parsNonAtomicType">
        <source>The use of the type syntax 'int C' and 'C  &lt;int&gt;' is not permitted here. Consider adjusting this type to be written in the form 'C&lt;int&gt;'</source>
        <target state="translated">此处不允许使用类型语法 "int C" 和 "C  &lt;int&gt;"。请考虑调整此类型，使其按 "C&lt;int&gt;" 形式进行编写</target>
        <note />
      </trans-unit>
      <trans-unit id="tastUndefinedItemRefModuleNamespace">
        <source>The module/namespace '{0}' from compilation unit '{1}' did not contain the module/namespace '{2}'</source>
        <target state="translated">编译单元“{1}”中的模块/命名空间“{0}”未包含模块/命名空间“{2}”</target>
        <note />
      </trans-unit>
      <trans-unit id="tastUndefinedItemRefVal">
        <source>The module/namespace '{0}' from compilation unit '{1}' did not contain the val '{2}'</source>
        <target state="translated">编译单元“{1}”中的模块/命名空间“{0}”未包含值“{2}”</target>
        <note />
      </trans-unit>
      <trans-unit id="tastUndefinedItemRefModuleNamespaceType">
        <source>The module/namespace '{0}' from compilation unit '{1}' did not contain the namespace, module or type '{2}'</source>
        <target state="translated">编译单元“{1}”中的模块/命名空间“{0}”未包含命名空间、模块或类型“{2}”</target>
        <note />
      </trans-unit>
      <trans-unit id="tcInvalidUseNullAsTrueValue">
        <source>The 'UseNullAsTrueValue' attribute flag may only be used with union types that have one nullary case and at least one non-nullary case</source>
        <target state="translated">“UseNullAsTrueValue”特性标志只能用于具有一个空用例和至少一个非空用例的联合类型</target>
        <note />
      </trans-unit>
      <trans-unit id="tcParameterInferredByref">
        <source>The parameter '{0}' was inferred to have byref type. Parameters of byref type must be given an explicit type annotation, e.g. 'x1: byref&lt;int&gt;'. When used, a byref parameter is implicitly dereferenced.</source>
        <target state="translated">据推断，参数“{0}”具有 byref 类型。必须向 byref 类型的参数提供一个显式类型注释，例如 "x1: byref&lt;int&gt;"。使用时，隐式取消对 byref 类型的引用。</target>
        <note />
      </trans-unit>
      <trans-unit id="tcNonUniformMemberUse">
        <source>The generic member '{0}' has been used at a non-uniform instantiation prior to this program point. Consider reordering the members so this member occurs first. Alternatively, specify the full type of the member explicitly, including argument types, return type and any additional generic parameters and constraints.</source>
        <target state="translated">在此程序点之前，已在非统一实例化中使用了泛型成员“{0}”。请考虑重新排列成员顺序，以使此成员先出现。或者，也可以显式指定该成员的完整类型，包括实参类型、返回类型以及其他任何泛型形参和约束。</target>
        <note />
      </trans-unit>
      <trans-unit id="tcAttribArgsDiffer">
        <source>The attribute '{0}' appears in both the implementation and the signature, but the attribute arguments differ. Only the attribute from the signature will be included in the compiled code.</source>
        <target state="translated">特性“{0}”同时出现在实现和签名中，但它们的参数有所不同。只有签名中的该特性才会包括在已编译代码中。</target>
        <note />
      </trans-unit>
      <trans-unit id="tcCannotCallAbstractBaseMember">
        <source>Cannot call an abstract base member: '{0}'</source>
        <target state="translated">无法调用抽象基成员:“{0}”</target>
        <note />
      </trans-unit>
      <trans-unit id="typrelCannotResolveAmbiguityInUnmanaged">
        <source>Could not resolve the ambiguity in the use of a generic construct with an 'unmanaged' constraint at or near this position</source>
        <target state="translated">对于在此位置或附近使用“unmanaged”约束的泛型构造的用法，无法解析其多义性</target>
        <note />
      </trans-unit>
      <trans-unit id="mlCompatMessage">
        <source>This construct is for ML compatibility. {0}. You can disable this warning by using '--mlcompatibility' or '--nowarn:62'.</source>
        <target state="translated">此构造适用于 ML 兼容性。{0}。可以通过使用“--mlcompatibility”或“--nowarn:62”来禁用此警告。</target>
        <note />
      </trans-unit>
      <trans-unit id="ilFieldDoesNotHaveValidOffsetForStructureLayout">
        <source>The type '{0}' has been marked as having an Explicit layout, but the field '{1}' has not been marked with the 'FieldOffset' attribute</source>
        <target state="translated">类型“{0}”已标记为具有显式布局，但字段“{1}”尚未用“FieldOffset”特性进行标记</target>
        <note />
      </trans-unit>
      <trans-unit id="tcInterfacesShouldUseInheritNotInterface">
        <source>Interfaces inherited by other interfaces should be declared using 'inherit ...' instead of 'interface ...'</source>
        <target state="translated">由其他接口继承的接口应使用“inherit ...”而非“interface ...”进行声明</target>
        <note />
      </trans-unit>
      <trans-unit id="parsInvalidPrefixOperator">
        <source>Invalid prefix operator</source>
        <target state="translated">无效的前缀运算符</target>
        <note />
      </trans-unit>
      <trans-unit id="parsInvalidPrefixOperatorDefinition">
        <source>Invalid operator definition. Prefix operator definitions must use a valid prefix operator name.</source>
        <target state="translated">运算符定义无效。前缀运算符定义必须使用有效的前缀运算符名称。</target>
        <note />
      </trans-unit>
      <trans-unit id="buildCompilingExtensionIsForML">
        <source>The file extensions '.ml' and '.mli' are for ML compatibility</source>
        <target state="translated">文件扩展名“.ml”和“.mli”适用于 ML 兼容性</target>
        <note />
      </trans-unit>
      <trans-unit id="lexIndentOffForML">
        <source>Consider using a file with extension '.ml' or '.mli' instead</source>
        <target state="translated">请考虑改用扩展名为“.ml”或“.mli”的文件</target>
        <note />
      </trans-unit>
      <trans-unit id="activePatternIdentIsNotFunctionTyped">
        <source>Active pattern '{0}' is not a function</source>
        <target state="translated">活动模式“{0}”不是一个函数</target>
        <note />
      </trans-unit>
      <trans-unit id="activePatternChoiceHasFreeTypars">
        <source>Active pattern '{0}' has a result type containing type variables that are not determined by the input. The common cause is a when a result case is not mentioned, e.g. 'let (|A|B|) (x:int) = A x'. This can be fixed with a type constraint, e.g. 'let (|A|B|) (x:int) : Choice&lt;int,unit&gt; = A x'</source>
        <target state="translated">活动模式“{0}”的结果类型包含未由输入确定的类型变量。常见的原因是未提及结果用例，例如 "let (|A|B|) (x:int) = A x"。可采用类型约束来解决此问题，例如 "let (|A|B|) (x:int) : Choice&lt;int,unit&gt; = A x"</target>
        <note />
      </trans-unit>
      <trans-unit id="ilFieldHasOffsetForSequentialLayout">
        <source>The FieldOffset attribute can only be placed on members of types marked with the StructLayout(LayoutKind.Explicit)</source>
        <target state="translated">FieldOffset 特性只能放置在标记为 StructLayout(LayoutKind.Explicit) 的类型的成员上</target>
        <note />
      </trans-unit>
      <trans-unit id="tcOptionalArgsMustComeAfterNonOptionalArgs">
        <source>Optional arguments must come at the end of the argument list, after any non-optional arguments</source>
        <target state="translated">可选参数必须位于参数列表结尾的任何非可选参数的后面</target>
        <note />
      </trans-unit>
      <trans-unit id="tcConditionalAttributeUsage">
        <source>Attribute 'System.Diagnostics.ConditionalAttribute' is only valid on methods or attribute classes</source>
        <target state="translated">特性“System.Diagnostics.ConditionalAttribute”仅对方法或特性类有效</target>
        <note />
      </trans-unit>
      <trans-unit id="tcMemberOperatorDefinitionInExtrinsic">
        <source>Extension members cannot provide operator overloads.  Consider defining the operator as part of the type definition instead.</source>
        <target state="translated">扩展成员无法提供运算符重载。    请考虑改为将运算符定义为类型定义的一部分。</target>
        <note />
      </trans-unit>
      <trans-unit id="ilwriteMDBFileNameCannotBeChangedWarning">
        <source>The name of the MDB file must be &lt;assembly-file-name&gt;.mdb. The --pdb option will be ignored.</source>
        <target state="translated">MDB 文件的名称必须是 &lt;程序集文件名称&gt;.mdb。将忽略 --pdb 选项。</target>
        <note />
      </trans-unit>
      <trans-unit id="ilwriteMDBMemberMissing">
        <source>MDB generation failed. Could not find compatible member {0}</source>
        <target state="translated">MDB 生成失败。找不到兼容成员 {0}</target>
        <note />
      </trans-unit>
      <trans-unit id="ilwriteErrorCreatingMdb">
        <source>Cannot generate MDB debug information. Failed to load the 'MonoSymbolWriter' type from the 'Mono.CompilerServices.SymbolWriter.dll' assembly.</source>
        <target state="translated">无法生成 MDB 调试信息。未能从“Mono.CompilerServices.SymbolWriter.dll”程序集加载“MonoSymbolWriter”类型。</target>
        <note />
      </trans-unit>
      <trans-unit id="tcUnionCaseNameConflictsWithGeneratedType">
        <source>The union case named '{0}' conflicts with the generated type '{1}'</source>
        <target state="translated">名为“{0}”的联合用例与生成的类型“{1}”冲突</target>
        <note />
      </trans-unit>
      <trans-unit id="chkNoReflectedDefinitionOnStructMember">
        <source>ReflectedDefinitionAttribute may not be applied to an instance member on a struct type, because the instance member takes an implicit 'this' byref parameter</source>
        <target state="translated">ReflectedDefinitionAttribute 不能应用于结构类型的实例成员，因为该实例成员采用隐式“this”byref 参数</target>
        <note />
      </trans-unit>
      <trans-unit id="tcDllImportNotAllowed">
        <source>DLLImport bindings must be static members in a class or function definitions in a module</source>
        <target state="translated">DLLImport 绑定必须是类中的静态成员或模块中的函数定义</target>
        <note />
      </trans-unit>
      <trans-unit id="buildExpectedSigdataFile">
        <source>FSharp.Core.sigdata not found alongside FSharp.Core. File expected in {0}. Consider upgrading to a more recent version of FSharp.Core, where this file is no longer be required.</source>
        <target state="translated">未能在 FSharp.Core 旁找到 FSharp.Core.sigdata。文件应在 {0} 中。请考虑升级到更新版本的 FSharp.Core，该版本不再需要此文件。</target>
        <note />
      </trans-unit>
      <trans-unit id="buildExpectedFileAlongSideFSharpCore">
        <source>File '{0}' not found alongside FSharp.Core. File expected in {1}. Consider upgrading to a more recent version of FSharp.Core, where this file is no longer be required.</source>
        <target state="translated">未能在 FSharp.Core 旁找到文件“{0}”。文件应在 {1} 中。请考虑升级到更新版本的 FSharp.Core，该版本不再需要此文件。</target>
        <note />
      </trans-unit>
      <trans-unit id="buildUnexpectedFileNameCharacter">
        <source>Filename '{0}' contains invalid character '{1}'</source>
        <target state="translated">文件名“{0}”包含无效字符“{1}”</target>
        <note />
      </trans-unit>
      <trans-unit id="tcInvalidUseBangBinding">
        <source>'use!' bindings must be of the form 'use! &lt;var&gt; = &lt;expr&gt;'</source>
        <target state="translated">"use!" 绑定必须采用 "use! &lt;var&gt; = &lt;expr&gt;" 形式</target>
        <note />
      </trans-unit>
      <trans-unit id="crefNoInnerGenericsInQuotations">
        <source>Inner generic functions are not permitted in quoted expressions. Consider adding some type constraints until this function is no longer generic.</source>
        <target state="translated">带引号的表达式中不允许有内部泛型函数。请考虑添加一些类型约束，直至此函数不再是泛型函数。</target>
        <note />
      </trans-unit>
      <trans-unit id="tcEnumTypeCannotBeEnumerated">
        <source>The type '{0}' is not a valid enumerator type , i.e. does not have a 'MoveNext()' method returning a bool, and a 'Current' property</source>
        <target state="translated">类型“{0}”不是有效枚举器类型，即，没有返回布尔值的“MoveNext()”方法和“Current”属性</target>
        <note />
      </trans-unit>
      <trans-unit id="parsEofInTripleQuoteString">
        <source>End of file in triple-quote string begun at or before here</source>
        <target state="translated">文件尾在此处或之前开始的三重引号字符串中</target>
        <note />
      </trans-unit>
      <trans-unit id="parsEofInTripleQuoteStringInComment">
        <source>End of file in triple-quote string embedded in comment begun at or before here</source>
        <target state="translated">文件尾在此处或之前开始的注释中嵌入的三重引号字符串中</target>
        <note />
      </trans-unit>
      <trans-unit id="tcTypeTestLosesMeasures">
        <source>This type test or downcast will ignore the unit-of-measure '{0}'</source>
        <target state="translated">此类型测试或向下转换将忽略度量单位“{0}”</target>
        <note />
      </trans-unit>
      <trans-unit id="parsMissingTypeArgs">
        <source>Expected type argument or static argument</source>
        <target state="translated">应为类型参数或静态参数</target>
        <note />
      </trans-unit>
      <trans-unit id="parsMissingGreaterThan">
        <source>Unmatched '&lt;'. Expected closing '&gt;'</source>
        <target state="translated">"&lt;" 不匹配。应为 "&gt;" 结尾</target>
        <note />
      </trans-unit>
      <trans-unit id="parsUnexpectedQuotationOperatorInTypeAliasDidYouMeanVerbatimString">
        <source>Unexpected quotation operator '&lt;@' in type definition. If you intend to pass a verbatim string as a static argument to a type provider, put a space between the '&lt;' and '@' characters.</source>
        <target state="translated">类型定义中出现意外的引用运算符 "&lt;@"。如果旨在将原义字符串作为静态参数传递到类型提供程序，请在 "&lt;" 和 "@" 字符之间加一个空格。</target>
        <note />
      </trans-unit>
      <trans-unit id="parsErrorParsingAsOperatorName">
        <source>Attempted to parse this as an operator name, but failed</source>
        <target state="translated">尝试将此分析为运算符名称，但未成功</target>
        <note />
      </trans-unit>
      <trans-unit id="lexInvalidUnicodeLiteral">
        <source>\U{0} is not a valid Unicode character escape sequence</source>
        <target state="translated">\U{0} 不是有效的 Unicode 字符转义序列</target>
        <note />
      </trans-unit>
      <trans-unit id="tcCallerInfoWrongType">
        <source>'{0}' must be applied to an argument of type '{1}', but has been applied to an argument of type '{2}'</source>
        <target state="translated">“{0}”必须应用于类型“{1}”的参数，但却被应用于类型“{2}”的参数</target>
        <note />
      </trans-unit>
      <trans-unit id="tcCallerInfoNotOptional">
        <source>'{0}' can only be applied to optional arguments</source>
        <target state="translated">“{0}”只能应用于可选参数</target>
        <note />
      </trans-unit>
      <trans-unit id="toolLocationHelperUnsupportedFrameworkVersion">
        <source>The specified .NET Framework version '{0}' is not supported. Please specify a value from the enumeration Microsoft.Build.Utilities.TargetDotNetFrameworkVersion.</source>
        <target state="translated">不支持指定的 .NET Framework 版本“{0}”。请指定来自枚举 Microsoft.Build.Utilities.TargetDotNetFrameworkVersion 的值。</target>
        <note />
      </trans-unit>
      <trans-unit id="ilSignInvalidMagicValue">
        <source>Invalid Magic value in CLR Header</source>
        <target state="translated">CLR 标头中存在无效的 Magic 值</target>
        <note />
      </trans-unit>
      <trans-unit id="ilSignBadImageFormat">
        <source>Bad image format</source>
        <target state="translated">错误的图像格式</target>
        <note />
      </trans-unit>
      <trans-unit id="ilSignPrivateKeyExpected">
        <source>Private key expected</source>
        <target state="translated">应使用私钥</target>
        <note />
      </trans-unit>
      <trans-unit id="ilSignRsaKeyExpected">
        <source>RSA key expected</source>
        <target state="translated">应使用 RSA 密钥</target>
        <note />
      </trans-unit>
      <trans-unit id="ilSignInvalidBitLen">
        <source>Invalid bit Length</source>
        <target state="translated">位长度无效</target>
        <note />
      </trans-unit>
      <trans-unit id="ilSignInvalidRSAParams">
        <source>Invalid RSAParameters structure - '{{0}}' expected</source>
        <target state="translated">RSAParameters 结构无效 - 应为“{{0}}”</target>
        <note />
      </trans-unit>
      <trans-unit id="ilSignInvalidAlgId">
        <source>Invalid algId - 'Exponent' expected</source>
        <target state="translated">algId 无效 - 应为 "Exponent"</target>
        <note />
      </trans-unit>
      <trans-unit id="ilSignInvalidSignatureSize">
        <source>Invalid signature size</source>
        <target state="translated">签名大小无效</target>
        <note />
      </trans-unit>
      <trans-unit id="ilSignNoSignatureDirectory">
        <source>No signature directory</source>
        <target state="translated">无签名目录</target>
        <note />
      </trans-unit>
      <trans-unit id="ilSignInvalidPKBlob">
        <source>Invalid Public Key blob</source>
        <target state="translated">公钥 Blob 无效</target>
        <note />
      </trans-unit>
      <trans-unit id="fscTooManyErrors">
        <source>Exiting - too many errors</source>
        <target state="translated">正在退出 - 错误太多</target>
        <note />
      </trans-unit>
      <trans-unit id="docfileNoXmlSuffix">
        <source>The documentation file has no .xml suffix</source>
        <target state="translated">该文档文件不带 .xml 后缀</target>
        <note />
      </trans-unit>
      <trans-unit id="fscNoImplementationFiles">
        <source>No implementation files specified</source>
        <target state="translated">未指定任何实现文件</target>
        <note />
      </trans-unit>
      <trans-unit id="fscBadAssemblyVersion">
        <source>The attribute {0} specified version '{1}', but this value is invalid and has been ignored</source>
        <target state="translated">属性 {0} 指定版本“{1}”，但此值无效，已被忽略</target>
        <note />
      </trans-unit>
      <trans-unit id="fscTwoResourceManifests">
        <source>Conflicting options specified: 'win32manifest' and 'win32res'. Only one of these can be used.</source>
        <target state="translated">以下指定选项发生冲突: “win32manifest”和“win32res”。只能使用其中的一个选项。</target>
        <note />
      </trans-unit>
      <trans-unit id="fscQuotationLiteralsStaticLinking">
        <source>The code in assembly '{0}' makes uses of quotation literals. Static linking may not include components that make use of quotation literals unless all assemblies are compiled with at least F# 4.0.</source>
        <target state="translated">程序集“{0}”中的代码使用了引用文本。静态链接可能不包含使用引用文本的组件，除非所有程序集都使用至少 F# 4.0 进行编译。</target>
        <note />
      </trans-unit>
      <trans-unit id="fscQuotationLiteralsStaticLinking0">
        <source>Code in this assembly makes uses of quotation literals. Static linking may not include components that make use of quotation literals unless all assemblies are compiled with at least F# 4.0.</source>
        <target state="translated">此程序集中的代码使用了引用文本。静态链接可能不包含使用引用文本的组件，除非所有程序集都使用至少 F# 4.0 进行编译。</target>
        <note />
      </trans-unit>
      <trans-unit id="fscStaticLinkingNoEXE">
        <source>Static linking may not include a .EXE</source>
        <target state="translated">静态链接不能包含 .EXE</target>
        <note />
      </trans-unit>
      <trans-unit id="fscStaticLinkingNoMixedDLL">
        <source>Static linking may not include a mixed managed/unmanaged DLL</source>
        <target state="translated">静态链接不能包含混合的托管/非托管 DLL</target>
        <note />
      </trans-unit>
      <trans-unit id="fscIgnoringMixedWhenLinking">
        <source>Ignoring mixed managed/unmanaged assembly '{0}' during static linking</source>
        <target state="translated">在静态链接期间忽略混合托管/非托管程序集“{0}”</target>
        <note />
      </trans-unit>
      <trans-unit id="fscAssumeStaticLinkContainsNoDependencies">
        <source>Assembly '{0}' was referenced transitively and the assembly could not be resolved automatically. Static linking will assume this DLL has no dependencies on the F# library or other statically linked DLLs. Consider adding an explicit reference to this DLL.</source>
        <target state="translated">已通过可传递的方式引用程序集“{0}”，但未能自动解析此程序集。静态链接将假定此 DLL 不依赖于 F# 库或其他静态链接的 DLL。请考虑添加对此 DLL 的显式引用。</target>
        <note />
      </trans-unit>
      <trans-unit id="fscAssemblyNotFoundInDependencySet">
        <source>Assembly '{0}' not found in dependency set of target binary. Statically linked roots should be specified using an assembly name, without a DLL or EXE extension. If this assembly was referenced explicitly then it is possible the assembly was not actually required by the generated binary, in which case it should not be statically linked.</source>
        <target state="translated">在目标二进制文件的依赖项集中未找到程序集“{0}”。应使用不带扩展名 DLL 或 EXE 的程序集名称指定静态链接的根目录。如果已显式引用此程序集，则生成的二进制文件实际上可能不需要此程序集，在此情况下，不应静态链接此程序集。</target>
        <note />
      </trans-unit>
      <trans-unit id="fscKeyFileCouldNotBeOpened">
        <source>The key file '{0}' could not be opened</source>
        <target state="translated">未能打开密钥文件“{0}”</target>
        <note />
      </trans-unit>
      <trans-unit id="fscProblemWritingBinary">
        <source>A problem occurred writing the binary '{0}': {1}</source>
        <target state="translated">写入二进制文件“{0}”时出现问题: {1}</target>
        <note />
      </trans-unit>
      <trans-unit id="fscAssemblyVersionAttributeIgnored">
        <source>The 'AssemblyVersionAttribute' has been ignored because a version was given using a command line option</source>
        <target state="translated">已忽略“AssemblyVersionAttribute”，因为已使用命令行选项给定一个版本</target>
        <note />
      </trans-unit>
      <trans-unit id="fscAssemblyCultureAttributeError">
        <source>Error emitting 'System.Reflection.AssemblyCultureAttribute' attribute -- 'Executables cannot be satellite assemblies, Culture should always be empty'</source>
        <target state="translated">发出“System.Reflection.AssemblyCultureAttribute”特性时出错:“可执行文件不能是附属程序集，区域应始终为空”</target>
        <note />
      </trans-unit>
      <trans-unit id="fscDelaySignWarning">
        <source>Option '--delaysign' overrides attribute 'System.Reflection.AssemblyDelaySignAttribute' given in a source file or added module</source>
        <target state="translated">选项“--delaysign”将重写源文件或添加的模块中给定的“System.Reflection.AssemblyDelaySignAttribute”特性</target>
        <note />
      </trans-unit>
      <trans-unit id="fscKeyFileWarning">
        <source>Option '--keyfile' overrides attribute 'System.Reflection.AssemblyKeyFileAttribute' given in a source file or added module</source>
        <target state="translated">选项“--keyfile”将重写源文件或添加的模块中给定的“System.Reflection.AssemblyKeyFileAttribute”特性</target>
        <note />
      </trans-unit>
      <trans-unit id="fscKeyNameWarning">
        <source>Option '--keycontainer' overrides attribute 'System.Reflection.AssemblyNameAttribute' given in a source file or added module</source>
        <target state="translated">选项“--keycontainer”将重写源文件或添加的模块中给定的“System.Reflection.AssemblyNameAttribute”特性</target>
        <note />
      </trans-unit>
      <trans-unit id="fscReferenceOnCommandLine">
        <source>The assembly '{0}' is listed on the command line. Assemblies should be referenced using a command line flag such as '-r'.</source>
        <target state="translated">程序集“{0}”已在命令行中列出。应使用命令行标志(如“-r”)引用程序集。</target>
        <note />
      </trans-unit>
      <trans-unit id="fscRemotingError">
        <source>The resident compilation service was not used because a problem occured in communicating with the server.</source>
        <target state="translated">未使用驻留编译服务，因为与服务器通信时发生问题。</target>
        <note />
      </trans-unit>
      <trans-unit id="pathIsInvalid">
        <source>Problem with filename '{0}': Illegal characters in path.</source>
        <target state="translated">文件名“{0}”出现问题: 路径中存在非法字符。</target>
        <note />
      </trans-unit>
      <trans-unit id="fscResxSourceFileDeprecated">
        <source>Passing a .resx file ({0}) as a source file to the compiler is deprecated. Use resgen.exe to transform the .resx file into a .resources file to pass as a --resource option. If you are using MSBuild, this can be done via an &lt;EmbeddedResource&gt; item in the .fsproj project file.</source>
        <target state="translated">不推荐将 .resx 文件({0})作为源文件传递给编译器。请使用 resgen.exe 将 .resx 文件转换为 .resources 文件以作为 --resource 选项进行传递。如果使用的是 MSBuild，则可通过 .fsproj 项目文件中的 &lt;EmbeddedResource&gt; 项完成此操作。</target>
        <note />
      </trans-unit>
      <trans-unit id="fscStaticLinkingNoProfileMismatches">
        <source>Static linking may not be used on an assembly referencing mscorlib (e.g. a .NET Framework assembly) when generating an assembly that references System.Runtime (e.g. a .NET Core or Portable assembly).</source>
        <target state="translated">当生成引用 System.Runtime 的程序集(如 .NET Core 或 Portable 程序集)时，静态链接不能用在引用 mscorlib 的程序集(如 .NET Framework 程序集)上。</target>
        <note />
      </trans-unit>
      <trans-unit id="fscAssemblyWildcardAndDeterminism">
        <source>An {0} specified version '{1}', but this value is a wildcard, and you have requested a deterministic build, these are in conflict.</source>
        <target state="translated">{0} 指定了版本“{1}”，但该值为通配符，并且你已请求确定的版本，因此存在冲突。</target>
        <note />
      </trans-unit>
      <trans-unit id="fscDeterministicDebugRequiresPortablePdb">
        <source>Deterministic builds only support portable PDBs (--debug:portable or --debug:embedded)</source>
        <target state="translated">决定性生成仅支持可移植的 PDB (--debug:portable 或 --debug:embedded)</target>
        <note />
      </trans-unit>
      <trans-unit id="etIllegalCharactersInNamespaceName">
        <source>Character '{0}' is not allowed in provided namespace name '{1}'</source>
        <target state="translated">所提供的命名空间名称“{1}”中不允许出现字符“{0}”</target>
        <note />
      </trans-unit>
      <trans-unit id="etNullOrEmptyMemberName">
        <source>The provided type '{0}' returned a member with a null or empty member name</source>
        <target state="translated">所提供的类型“{0}”返回了具有 null 或空成员名称的成员</target>
        <note />
      </trans-unit>
      <trans-unit id="etNullMember">
        <source>The provided type '{0}' returned a null member</source>
        <target state="translated">所提供的类型“{0}”返回了 null 成员</target>
        <note />
      </trans-unit>
      <trans-unit id="etNullMemberDeclaringType">
        <source>The provided type '{0}' member info '{1}' has null declaring type</source>
        <target state="translated">所提供的类型“{0}”成员信息“{1}”具有 null 声明类型</target>
        <note />
      </trans-unit>
      <trans-unit id="etNullMemberDeclaringTypeDifferentFromProvidedType">
        <source>The provided type '{0}' has member '{1}' which has declaring type '{2}'. Expected declaring type to be the same as provided type.</source>
        <target state="translated">所提供的类型“{0}”的成员“{1}”具有声明类型“{2}”。声明类型应与所提供的类型相同。</target>
        <note />
      </trans-unit>
      <trans-unit id="etHostingAssemblyFoundWithoutHosts">
        <source>Referenced assembly '{0}' has assembly level attribute '{1}' but no public type provider classes were found</source>
        <target state="translated">引用的程序集“{0}”具有程序集级别特性“{1}”，但是找不到任何公共类型提供程序类</target>
        <note />
      </trans-unit>
      <trans-unit id="etEmptyNamespaceOfTypeNotAllowed">
        <source>Type '{0}' from type provider '{1}' has an empty namespace. Use 'null' for the global namespace.</source>
        <target state="translated">来自类型提供程序“{1}”的类型“{0}”具有空命名空间。请将“null”用于全局命名空间。</target>
        <note />
      </trans-unit>
      <trans-unit id="etEmptyNamespaceNotAllowed">
        <source>Empty namespace found from the type provider '{0}'. Use 'null' for the global namespace.</source>
        <target state="translated">在类型提供程序“{0}”中发现空命名空间。请将“null”用于全局命名空间。</target>
        <note />
      </trans-unit>
      <trans-unit id="etMustNotBeGeneric">
        <source>Provided type '{0}' has 'IsGenericType' as true, but generic types are not supported.</source>
        <target state="translated">所提供的类型“{0}”的“IsGenericType”为 true，但是不支持泛型类型。</target>
        <note />
      </trans-unit>
      <trans-unit id="etMustNotBeAnArray">
        <source>Provided type '{0}' has 'IsArray' as true, but array types are not supported.</source>
        <target state="translated">所提供的类型“{0}”的“IsArray”为 true，但是不支持数组类型。</target>
        <note />
      </trans-unit>
      <trans-unit id="etMethodHasRequirements">
        <source>Invalid member '{0}' on provided type '{1}'. Provided type members must be public, and not be generic, virtual, or abstract.</source>
        <target state="translated">所提供的类型“{1}”的成员“{0}”无效。所提供类型的成员必须是公共成员，而不是泛型、虚拟或抽象成员。</target>
        <note />
      </trans-unit>
      <trans-unit id="etUnsupportedMemberKind">
        <source>Invalid member '{0}' on provided type '{1}'. Only properties, methods and constructors are allowed</source>
        <target state="translated">所提供类型“{1}”的成员“{0}”无效。仅允许使用属性、方法和构造函数</target>
        <note />
      </trans-unit>
      <trans-unit id="etPropertyCanReadButHasNoGetter">
        <source>Property '{0}' on provided type '{1}' has CanRead=true but there was no value from GetGetMethod()</source>
        <target state="translated">所提供的类型“{1}”的属性“{0}”的 CanRead 为 true，但是没有来自 GetGetMethod() 的值</target>
        <note />
      </trans-unit>
      <trans-unit id="etPropertyHasGetterButNoCanRead">
        <source>Property '{0}' on provided type '{1}' has CanRead=false but GetGetMethod() returned a method</source>
        <target state="translated">所提供的类型“{1}”的属性“{0}”的 CanRead 为 false，但是 GetGetMethod() 返回了方法</target>
        <note />
      </trans-unit>
      <trans-unit id="etPropertyCanWriteButHasNoSetter">
        <source>Property '{0}' on provided type '{1}' has CanWrite=true but there was no value from GetSetMethod()</source>
        <target state="translated">所提供的类型“{1}”的属性“{0}”的 CanWrite 为 true，但是没有来自 GetSetMethod() 的值</target>
        <note />
      </trans-unit>
      <trans-unit id="etPropertyHasSetterButNoCanWrite">
        <source>Property '{0}' on provided type '{1}' has CanWrite=false but GetSetMethod() returned a method</source>
        <target state="translated">所提供的类型“{1}”的属性“{0}”的 CanWrite 为 false，但是 GetSetMethod() 返回了方法</target>
        <note />
      </trans-unit>
      <trans-unit id="etOneOrMoreErrorsSeenDuringExtensionTypeSetting">
        <source>One or more errors seen during provided type setup</source>
        <target state="translated">在所提供的类型的设置过程中出现了一个或多个错误</target>
        <note />
      </trans-unit>
      <trans-unit id="etUnexpectedExceptionFromProvidedTypeMember">
        <source>Unexpected exception from provided type '{0}' member '{1}': {2}</source>
        <target state="translated">在所提供类型“{0}”成员“{1}”中发生意外异常: {2}</target>
        <note />
      </trans-unit>
      <trans-unit id="etUnsupportedConstantType">
        <source>Unsupported constant type '{0}'. Quotations provided by type providers can only contain simple constants. The implementation of the type provider may need to be adjusted by moving a value declared outside a provided quotation literal to be a 'let' binding inside the quotation literal.</source>
        <target state="translated">不支持的常数类型“{0}”。类型提供程序提供的引文只能包含简单常量。将提供的引文文本外声明的值移动为引文文本内的 "let" 绑定，可对类型提供程序的实现进行调整。</target>
        <note />
      </trans-unit>
      <trans-unit id="etUnsupportedProvidedExpression">
        <source>Unsupported expression '{0}' from type provider. If you are the author of this type provider, consider adjusting it to provide a different provided expression.</source>
        <target state="translated">类型提供程序提供的表达式“{0}”不受支持。如果您是此类型提供程序的作者，请考虑将它调整为提供不同的提供表达式。</target>
        <note />
      </trans-unit>
      <trans-unit id="etProvidedTypeHasUnexpectedName">
        <source>Expected provided type named '{0}' but provided type has 'Name' with value '{1}'</source>
        <target state="translated">需要名为“{0}”的提供的类型，但所提供类型的“Name”值为“{1}”</target>
        <note />
      </trans-unit>
      <trans-unit id="etEventNoAdd">
        <source>Event '{0}' on provided type '{1}' has no value from GetAddMethod()</source>
        <target state="translated">所提供类型“{1}”上的事件“{0}”没有来自 GetAddMethod() 的值</target>
        <note />
      </trans-unit>
      <trans-unit id="etEventNoRemove">
        <source>Event '{0}' on provided type '{1}' has no value from GetRemoveMethod()</source>
        <target state="translated">所提供类型“{1}”上的事件“{0}”没有来自 GetRemoveMethod() 的值</target>
        <note />
      </trans-unit>
      <trans-unit id="etProviderHasWrongDesignerAssembly">
        <source>Assembly attribute '{0}' refers to a designer assembly '{1}' which cannot be loaded from path '{2}'. The exception reported was: {3} - {4}</source>
        <target state="translated">程序集属性“{0}”引用了无法从路径“{2}”加载的设计器程序集“{1}”。报告的异常是: {3} - {4}</target>
        <note />
      </trans-unit>
      <trans-unit id="etProviderDoesNotHaveValidConstructor">
        <source>The type provider does not have a valid constructor. A constructor taking either no arguments or one argument of type 'TypeProviderConfig' was expected.</source>
        <target state="translated">类型提供程序没有有效的构造函数。构造函数应不采用参数或仅采用一个“TypeProviderConfig”类型的参数。</target>
        <note />
      </trans-unit>
      <trans-unit id="etProviderError">
        <source>The type provider '{0}' reported an error: {1}</source>
        <target state="translated">类型提供程序“{0}”报告了错误: {1}</target>
        <note />
      </trans-unit>
      <trans-unit id="etIncorrectParameterExpression">
        <source>The type provider '{0}' used an invalid parameter in the ParameterExpression: {1}</source>
        <target state="translated">类型提供程序“{0}”在 ParameterExpression 中使用了无效参数: {1}</target>
        <note />
      </trans-unit>
      <trans-unit id="etIncorrectProvidedMethod">
        <source>The type provider '{0}' provided a method with a name '{1}' and metadata token '{2}', which is not reported among its methods of its declaring type '{3}'</source>
        <target state="translated">类型提供程序“{0}”提供了具有名称“{1}”和元数据标记“{2}”的方法，该方法不会在声明类型“{3}”的方法中进行报告</target>
        <note />
      </trans-unit>
      <trans-unit id="etIncorrectProvidedConstructor">
        <source>The type provider '{0}' provided a constructor which is not reported among the constructors of its declaring type '{1}'</source>
        <target state="translated">类型提供程序“{0}”提供的构造函数未在声明类型为“{1}”的构造函数中进行报告</target>
        <note />
      </trans-unit>
      <trans-unit id="etDirectReferenceToGeneratedTypeNotAllowed">
        <source>A direct reference to the generated type '{0}' is not permitted. Instead, use a type definition, e.g. 'type TypeAlias = &lt;path&gt;'. This indicates that a type provider adds generated types to your assembly.</source>
        <target state="translated">不允许直接引用所生成的类型“{0}”。请改用类型定义，例如 "type TypeAlias = &lt;path&gt;"。这表示类型提供程序会将生成的类型添加到程序集。</target>
        <note />
      </trans-unit>
      <trans-unit id="etProvidedTypeHasUnexpectedPath">
        <source>Expected provided type with path '{0}' but provided type has path '{1}'</source>
        <target state="translated">需要路径为“{0}”的提供的类型，但所提供类型的路径为“{1}”</target>
        <note />
      </trans-unit>
      <trans-unit id="etUnexpectedNullFromProvidedTypeMember">
        <source>Unexpected 'null' return value from provided type '{0}' member '{1}'</source>
        <target state="translated">来自所提供类型“{0}”成员“{1}”的意外“null”返回值</target>
        <note />
      </trans-unit>
      <trans-unit id="etUnexpectedExceptionFromProvidedMemberMember">
        <source>Unexpected exception from member '{0}' of provided type '{1}' member '{2}': {3}</source>
        <target state="translated">在所提供类型“{1}”成员“{2}”的成员“{0}”中发生意外异常: {3}</target>
        <note />
      </trans-unit>
      <trans-unit id="etNestedProvidedTypesDoNotTakeStaticArgumentsOrGenericParameters">
        <source>Nested provided types do not take static arguments or generic parameters</source>
        <target state="translated">所提供的嵌套类型未采用静态实参或泛型形参</target>
        <note />
      </trans-unit>
      <trans-unit id="etInvalidStaticArgument">
        <source>Invalid static argument to provided type. Expected an argument of kind '{0}'.</source>
        <target state="translated">所提供类型的静态参数无效。应是类型为“{0}”的参数。</target>
        <note />
      </trans-unit>
      <trans-unit id="etErrorApplyingStaticArgumentsToType">
        <source>An error occured applying the static arguments to a provided type</source>
        <target state="translated">将静态参数应用于所提供类型时发生错误</target>
        <note />
      </trans-unit>
      <trans-unit id="etUnknownStaticArgumentKind">
        <source>Unknown static argument kind '{0}' when resolving a reference to a provided type or method '{1}'</source>
        <target state="translated">解析对所提供类型或方法“{1}”的引用时出现未知静态参数类型“{0}”</target>
        <note />
      </trans-unit>
      <trans-unit id="invalidNamespaceForProvidedType">
        <source>invalid namespace for provided type</source>
        <target state="translated">所提供类型的命名空间无效</target>
        <note />
      </trans-unit>
      <trans-unit id="invalidFullNameForProvidedType">
        <source>invalid full name for provided type</source>
        <target state="translated">所提供类型的全名无效</target>
        <note />
      </trans-unit>
      <trans-unit id="etProviderReturnedNull">
        <source>The type provider returned 'null', which is not a valid return value from '{0}'</source>
        <target state="translated">类型提供程序返回了“null”，这不是来自“{0}”的有效返回值</target>
        <note />
      </trans-unit>
      <trans-unit id="etTypeProviderConstructorException">
        <source>The type provider constructor has thrown an exception: {0}</source>
        <target state="translated">类型提供程序构造函数引发异常: {0}</target>
        <note />
      </trans-unit>
      <trans-unit id="etNullProvidedExpression">
        <source>Type provider '{0}' returned null from GetInvokerExpression.</source>
        <target state="translated">类型提供程序“{0}”从 GetInvokerExpression 返回了 null。</target>
        <note />
      </trans-unit>
      <trans-unit id="etProvidedAppliedTypeHadWrongName">
        <source>The type provider '{0}' returned an invalid type from 'ApplyStaticArguments'. A type with name '{1}' was expected, but a type with name '{2}' was returned.</source>
        <target state="translated">类型提供程序“{0}”从“ApplyStaticArguments”返回了无效类型。需要名称为“{1}”的类型，但返回了名称为“{2}”的类型。</target>
        <note />
      </trans-unit>
      <trans-unit id="etProvidedAppliedMethodHadWrongName">
        <source>The type provider '{0}' returned an invalid method from 'ApplyStaticArgumentsForMethod'. A method with name '{1}' was expected, but a method with name '{2}' was returned.</source>
        <target state="translated">类型提供程序“{0}”从 "ApplyStaticArgumentsForMethod" 返回了无效方法。需要名称为“{1}”的方法，但返回了名称为“{2}”的方法。</target>
        <note />
      </trans-unit>
      <trans-unit id="tcTypeTestLossy">
        <source>This type test or downcast will erase the provided type '{0}' to the type '{1}'</source>
        <target state="translated">此类型测试或向下转换会将提供的类型“{0}”清除为类型“{1}”</target>
        <note />
      </trans-unit>
      <trans-unit id="tcTypeCastErased">
        <source>This downcast will erase the provided type '{0}' to the type '{1}'.</source>
        <target state="translated">此向下转换会将所提供类型“{0}”清除到类型“{1}”。</target>
        <note />
      </trans-unit>
      <trans-unit id="tcTypeTestErased">
        <source>This type test with a provided type '{0}' is not allowed because this provided type will be erased to '{1}' at runtime.</source>
        <target state="translated">不允许对提供的类型“{0}”执行此类型测试，因为该提供的类型在运行时将清除为“{1}”。</target>
        <note />
      </trans-unit>
      <trans-unit id="tcCannotInheritFromErasedType">
        <source>Cannot inherit from erased provided type</source>
        <target state="translated">无法从已清除的提供的类型中继承</target>
        <note />
      </trans-unit>
      <trans-unit id="etInvalidTypeProviderAssemblyName">
        <source>Assembly '{0}' hase TypeProviderAssembly attribute with invalid value '{1}'. The value should be a valid assembly name</source>
        <target state="translated">程序集“{0}”的 TypeProviderAssembly 特性具有无效值“{1}”。该值应为有效的程序集名称</target>
        <note />
      </trans-unit>
      <trans-unit id="tcInvalidMemberNameCtor">
        <source>Invalid member name. Members may not have name '.ctor' or '.cctor'</source>
        <target state="translated">成员名称无效。成员名称不能为“.ctor”或“.cctor”</target>
        <note />
      </trans-unit>
      <trans-unit id="tcInferredGenericTypeGivesRiseToInconsistency">
        <source>The function or member '{0}' is used in a way that requires further type annotations at its definition to ensure consistency of inferred types. The inferred signature is '{1}'.</source>
        <target state="translated">函数或成员“{0}”的使用方式要求其在定义中提供进一步的类型批注，以确保推理类型的一致性。推理签名为“{1}”。</target>
        <note />
      </trans-unit>
      <trans-unit id="tcInvalidTypeArgumentCount">
        <source>The number of type arguments did not match: '{0}' given, '{1}' expected. This may be related to a previously reported error.</source>
        <target state="translated">类型参数的数量不匹配: 提供了“{0}”个，应是“{1}”个。这可能与以前报告的错误有关。</target>
        <note />
      </trans-unit>
      <trans-unit id="tcCannotOverrideSealedMethod">
        <source>Cannot override inherited member '{0}' because it is sealed</source>
        <target state="translated">无法重写继承的成员“{0}”，因为该成员是密封的</target>
        <note />
      </trans-unit>
      <trans-unit id="etProviderErrorWithContext">
        <source>The type provider '{0}' reported an error in the context of provided type '{1}', member '{2}'. The error: {3}</source>
        <target state="translated">类型提供程序“{0}”在所提供类型“{1}”、成员“{2}”的上下文中报告了错误。错误: {3}</target>
        <note />
      </trans-unit>
      <trans-unit id="etProvidedTypeWithNameException">
        <source>An exception occurred when accessing the '{0}' of a provided type: {1}</source>
        <target state="translated">访问所提供类型的“{0}”时发生异常: {1}</target>
        <note />
      </trans-unit>
      <trans-unit id="etProvidedTypeWithNullOrEmptyName">
        <source>The '{0}' of a provided type was null or empty.</source>
        <target state="translated">所提供类型的“{0}”为 null 或为空。</target>
        <note />
      </trans-unit>
      <trans-unit id="etIllegalCharactersInTypeName">
        <source>Character '{0}' is not allowed in provided type name '{1}'</source>
        <target state="translated">所提供的类型名称“{1}”中不允许出现字符“{0}”</target>
        <note />
      </trans-unit>
      <trans-unit id="tcJoinMustUseSimplePattern">
        <source>In queries, '{0}' must use a simple pattern</source>
        <target state="translated">在查询中，“{0}”必须使用简单模式</target>
        <note />
      </trans-unit>
      <trans-unit id="tcMissingCustomOperation">
        <source>A custom query operation for '{0}' is required but not specified</source>
        <target state="translated">需要“{0}”的自定义查询运算，但未指定该运算</target>
        <note />
      </trans-unit>
      <trans-unit id="etBadUnnamedStaticArgs">
        <source>Named static arguments must come after all unnamed static arguments</source>
        <target state="translated">命名静态参数必须位于所有未命名静态参数之后</target>
        <note />
      </trans-unit>
      <trans-unit id="etStaticParameterRequiresAValue">
        <source>The static parameter '{0}' of the provided type or method '{1}' requires a value. Static parameters to type providers may be optionally specified using named arguments, e.g. '{2}&lt;{3}=...&gt;'.</source>
        <target state="translated">提供的类型或方法“{1}”的静态参数“{0}”需要一个值。可以选择使用命名参数(例如 "{2}&lt;{3}=...&gt;")指定类型提供程序的静态参数。</target>
        <note />
      </trans-unit>
      <trans-unit id="etNoStaticParameterWithName">
        <source>No static parameter exists with name '{0}'</source>
        <target state="translated">不存在名称为“{0}”的静态参数</target>
        <note />
      </trans-unit>
      <trans-unit id="etStaticParameterAlreadyHasValue">
        <source>The static parameter '{0}' has already been given a value</source>
        <target state="translated">已向静态参数“{0}”提供了值</target>
        <note />
      </trans-unit>
      <trans-unit id="etMultipleStaticParameterWithName">
        <source>Multiple static parameters exist with name '{0}'</source>
        <target state="translated">存在多个名称为“{0}”的静态参数</target>
        <note />
      </trans-unit>
      <trans-unit id="tcCustomOperationMayNotBeUsedInConjunctionWithNonSimpleLetBindings">
        <source>A custom operation may not be used in conjunction with a non-value or recursive 'let' binding in another part of this computation expression</source>
        <target state="translated">在此计算表达式的其他部分，不能与非值或递归“let”绑定一起使用自定义运算符</target>
        <note />
      </trans-unit>
      <trans-unit id="tcCustomOperationMayNotBeUsedHere">
        <source>A custom operation may not be used in conjunction with 'use', 'try/with', 'try/finally', 'if/then/else' or 'match' operators within this computation expression</source>
        <target state="translated">在此计算表达式中，不能与“use”、“try/with”、“try/finally”、“if/then/else”或“match”运算符一起使用自定义运算</target>
        <note />
      </trans-unit>
      <trans-unit id="tcCustomOperationMayNotBeOverloaded">
        <source>The custom operation '{0}' refers to a method which is overloaded. The implementations of custom operations may not be overloaded.</source>
        <target state="translated">自定义运算“{0}”引用了重载的方法。自定义运算的实现不能进行重载。</target>
        <note />
      </trans-unit>
      <trans-unit id="tcIfThenElseMayNotBeUsedWithinQueries">
        <source>An if/then/else expression may not be used within queries. Consider using either an if/then expression, or use a sequence expression instead.</source>
        <target state="translated">if/then/else 表达式不能在查询中使用。请考虑使用 if/then 表达式，或改用序列表达式。</target>
        <note />
      </trans-unit>
      <trans-unit id="ilxgenUnexpectedArgumentToMethodHandleOfDuringCodegen">
        <source>Invalid argument to 'methodhandleof' during codegen</source>
        <target state="translated">codegen 过程中出现无效“methodhandleof”参数</target>
        <note />
      </trans-unit>
      <trans-unit id="etProvidedTypeReferenceMissingArgument">
        <source>A reference to a provided type was missing a value for the static parameter '{0}'. You may need to recompile one or more referenced assemblies.</source>
        <target state="translated">对所提供类型的引用缺少静态参数“{0}”的值。可能需要重新编译一个或多个引用的程序集。</target>
        <note />
      </trans-unit>
      <trans-unit id="etProvidedTypeReferenceInvalidText">
        <source>A reference to a provided type had an invalid value '{0}' for a static parameter. You may need to recompile one or more referenced assemblies.</source>
        <target state="translated">对所提供类型的引用具有无效的静态参数值“{0}”。可能需要重新编译一个或多个引用的程序集。</target>
        <note />
      </trans-unit>
      <trans-unit id="tcCustomOperationNotUsedCorrectly">
        <source>'{0}' is not used correctly. This is a custom operation in this query or computation expression.</source>
        <target state="translated">“{0}”使用有误。这是此查询或计算表达式中的自定义运算。</target>
        <note />
      </trans-unit>
      <trans-unit id="tcCustomOperationNotUsedCorrectly2">
        <source>'{0}' is not used correctly. Usage: {1}. This is a custom operation in this query or computation expression.</source>
        <target state="translated">“{0}”使用有误。用法: {1}。这是此查询或计算表达式中的自定义运算。</target>
        <note />
      </trans-unit>
      <trans-unit id="customOperationTextLikeJoin">
        <source>{0} var in collection {1} (outerKey = innerKey). Note that parentheses are required after '{2}'</source>
        <target state="translated">集合 {1} (outerKey = innerKey)中的 {0} var。请注意，“{2}”后面要使用圆括号</target>
        <note />
      </trans-unit>
      <trans-unit id="customOperationTextLikeGroupJoin">
        <source>{0} var in collection {1} (outerKey = innerKey) into group. Note that parentheses are required after '{2}'</source>
        <target state="translated">{0} var in collection {1} (outerKey = innerKey) into group。请注意，“{2}”后需使用括号</target>
        <note />
      </trans-unit>
      <trans-unit id="customOperationTextLikeZip">
        <source>{0} var in collection</source>
        <target state="translated">{0} var in collection</target>
        <note />
      </trans-unit>
      <trans-unit id="tcBinaryOperatorRequiresVariable">
        <source>'{0}' must be followed by a variable name. Usage: {1}.</source>
        <target state="translated">“{0}”后面必须跟变量名。用法: {1}。</target>
        <note />
      </trans-unit>
      <trans-unit id="tcOperatorIncorrectSyntax">
        <source>Incorrect syntax for '{0}'. Usage: {1}.</source>
        <target state="translated">“{0}”的语法不正确。用法: {1}。</target>
        <note />
      </trans-unit>
      <trans-unit id="tcBinaryOperatorRequiresBody">
        <source>'{0}' must come after a 'for' selection clause and be followed by the rest of the query. Syntax: ... {1} ...</source>
        <target state="translated">“{0}”的前面必须是“for”选择子句，后面必须是查询的剩余部分。语法: ... {1} ...</target>
        <note />
      </trans-unit>
      <trans-unit id="tcCustomOperationHasIncorrectArgCount">
        <source>'{0}' is used with an incorrect number of arguments. This is a custom operation in this query or computation expression. Expected {1} argument(s), but given {2}.</source>
        <target state="translated">“{0}”使用的参数数量有误。这是此查询或计算表达式中的自定义运算。应为 {1} 个参数，但提供了 {2} 个。</target>
        <note />
      </trans-unit>
      <trans-unit id="parsExpectedExpressionAfterToken">
        <source>Expected an expression after this point</source>
        <target state="translated">此点之后应是表达式</target>
        <note />
      </trans-unit>
      <trans-unit id="parsExpectedTypeAfterToken">
        <source>Expected a type after this point</source>
        <target state="translated">此点之后应是类型</target>
        <note />
      </trans-unit>
      <trans-unit id="parsUnmatchedLBrackLess">
        <source>Unmatched '[&lt;'. Expected closing '&gt;]'</source>
        <target state="translated">"[&lt;" 不匹配。应为 "&gt;]" 结尾</target>
        <note />
      </trans-unit>
      <trans-unit id="parsUnexpectedEndOfFileMatch">
        <source>Unexpected end of input in 'match' expression. Expected 'match &lt;expr&gt; with | &lt;pat&gt; -&gt; &lt;expr&gt; | &lt;pat&gt; -&gt; &lt;expr&gt; ...'.</source>
        <target state="translated">"match" 表达式中的输入意外结束。应为 "match &lt;expr&gt; with | &lt;pat&gt; -&gt; &lt;expr&gt; | &lt;pat&gt; -&gt; &lt;expr&gt; ..."。</target>
        <note />
      </trans-unit>
      <trans-unit id="parsUnexpectedEndOfFileTry">
        <source>Unexpected end of input in 'try' expression. Expected 'try &lt;expr&gt; with &lt;rules&gt;' or 'try &lt;expr&gt; finally &lt;expr&gt;'.</source>
        <target state="translated">"try" 表达式中的输入意外结束。应为 "try &lt;expr&gt; with &lt;rules&gt;" 或 "try &lt;expr&gt; finally &lt;expr&gt;"。</target>
        <note />
      </trans-unit>
      <trans-unit id="parsUnexpectedEndOfFileWhile">
        <source>Unexpected end of input in 'while' expression. Expected 'while &lt;expr&gt; do &lt;expr&gt;'.</source>
        <target state="translated">"while" 表达式中的输入意外结束。应为 "while &lt;expr&gt; do &lt;expr&gt;"。</target>
        <note />
      </trans-unit>
      <trans-unit id="parsUnexpectedEndOfFileFor">
        <source>Unexpected end of input in 'for' expression. Expected 'for &lt;pat&gt; in &lt;expr&gt; do &lt;expr&gt;'.</source>
        <target state="translated">"for'" 表达式中的输入意外结束。应为 "for &lt;pat&gt; in &lt;expr&gt; do &lt;expr&gt;"。</target>
        <note />
      </trans-unit>
      <trans-unit id="parsUnexpectedEndOfFileWith">
        <source>Unexpected end of input in 'match' or 'try' expression</source>
        <target state="translated">“match”或“try”表达式中出现意外的输入结尾</target>
        <note />
      </trans-unit>
      <trans-unit id="parsUnexpectedEndOfFileThen">
        <source>Unexpected end of input in 'then' branch of conditional expression. Expected 'if &lt;expr&gt; then &lt;expr&gt;' or 'if &lt;expr&gt; then &lt;expr&gt; else &lt;expr&gt;'.</source>
        <target state="translated">条件表达式的 "then" 分支中的输入意外结束。应为 "if &lt;expr&gt; then &lt;expr&gt;" 或 "if &lt;expr&gt; then &lt;expr&gt; else &lt;expr&gt;"。</target>
        <note />
      </trans-unit>
      <trans-unit id="parsUnexpectedEndOfFileElse">
        <source>Unexpected end of input in 'else' branch of conditional expression. Expected 'if &lt;expr&gt; then &lt;expr&gt;' or 'if &lt;expr&gt; then &lt;expr&gt; else &lt;expr&gt;'.</source>
        <target state="translated">条件表达式的 "else" 分支中的输入意外结束。应为 ''if &lt;expr&gt; then &lt;expr&gt;" 或 "if &lt;expr&gt; then &lt;expr&gt; else &lt;expr&gt;"。</target>
        <note />
      </trans-unit>
      <trans-unit id="parsUnexpectedEndOfFileFunBody">
        <source>Unexpected end of input in body of lambda expression. Expected 'fun &lt;pat&gt; ... &lt;pat&gt; -&gt; &lt;expr&gt;'.</source>
        <target state="translated">lambda 表达式正文中的输入意外结束。应为 "fun &lt;pat&gt; ... &lt;pat&gt; -&gt; &lt;expr&gt;"。</target>
        <note />
      </trans-unit>
      <trans-unit id="parsUnexpectedEndOfFileTypeArgs">
        <source>Unexpected end of input in type arguments</source>
        <target state="translated">类型参数中出现意外的输入结尾</target>
        <note />
      </trans-unit>
      <trans-unit id="parsUnexpectedEndOfFileTypeSignature">
        <source>Unexpected end of input in type signature</source>
        <target state="translated">类型签名中出现意外的输入结尾</target>
        <note />
      </trans-unit>
      <trans-unit id="parsUnexpectedEndOfFileTypeDefinition">
        <source>Unexpected end of input in type definition</source>
        <target state="translated">类型定义中出现意外的输入结尾</target>
        <note />
      </trans-unit>
      <trans-unit id="parsUnexpectedEndOfFileObjectMembers">
        <source>Unexpected end of input in object members</source>
        <target state="translated">对象成员中出现意外的输入结尾</target>
        <note />
      </trans-unit>
      <trans-unit id="parsUnexpectedEndOfFileDefinition">
        <source>Unexpected end of input in value, function or member definition</source>
        <target state="translated">值、函数或成员定义中出现意外的输入结尾</target>
        <note />
      </trans-unit>
      <trans-unit id="parsUnexpectedEndOfFileExpression">
        <source>Unexpected end of input in expression</source>
        <target state="translated">表达式中出现意外的输入结尾</target>
        <note />
      </trans-unit>
      <trans-unit id="parsExpectedNameAfterToken">
        <source>Unexpected end of type. Expected a name after this point.</source>
        <target state="translated">意外的类型结尾。此点之后应是名称。</target>
        <note />
      </trans-unit>
      <trans-unit id="parsUnmatchedLet">
        <source>Incomplete value or function definition. If this is in an expression, the body of the expression must be indented to the same column as the 'let' keyword.</source>
        <target state="translated">值或函数定义不完整。如果该定义处于表达式中，则表达式体必须与“let”关键字缩进到相同的列。</target>
        <note />
      </trans-unit>
      <trans-unit id="parsUnmatchedLetBang">
        <source>Incomplete value definition. If this is in an expression, the body of the expression must be indented to the same column as the 'let!' keyword.</source>
        <target state="translated">值定义不完整。如果该定义处于表达式中，则表达式体必须与“let!”关键字缩进到相同的列。</target>
        <note />
      </trans-unit>
      <trans-unit id="parsUnmatchedUseBang">
        <source>Incomplete value definition. If this is in an expression, the body of the expression must be indented to the same column as the 'use!' keyword.</source>
        <target state="translated">值定义不完整。如果该定义处于表达式中，则表达式体必须与“use!”关键字缩进到相同的列。</target>
        <note />
      </trans-unit>
      <trans-unit id="parsUnmatchedUse">
        <source>Incomplete value definition. If this is in an expression, the body of the expression must be indented to the same column as the 'use' keyword.</source>
        <target state="translated">值定义不完整。如果该定义处于表达式中，则表达式体必须与“use”关键字缩进到相同的列。</target>
        <note />
      </trans-unit>
      <trans-unit id="parsWhileDoExpected">
        <source>Missing 'do' in 'while' expression. Expected 'while &lt;expr&gt; do &lt;expr&gt;'.</source>
        <target state="translated">"while" 表达式中缺少 "do"。应为 "while &lt;expr&gt; do &lt;expr&gt;"。</target>
        <note />
      </trans-unit>
      <trans-unit id="parsForDoExpected">
        <source>Missing 'do' in 'for' expression. Expected 'for &lt;pat&gt; in &lt;expr&gt; do &lt;expr&gt;'.</source>
        <target state="translated">"for" 表达式中缺少 "do"。应为 "for &lt;pat&gt; in &lt;expr&gt; do &lt;expr&gt;"。</target>
        <note />
      </trans-unit>
      <trans-unit id="tcInvalidRelationInJoin">
        <source>Invalid join relation in '{0}'. Expected 'expr &lt;op&gt; expr', where &lt;op&gt; is =, =?, ?= or ?=?.</source>
        <target state="translated">“{0}”中的联接关系无效。应为 "expr &lt;op&gt; expr"，其中 &lt;op&gt; 为 =、=?、?= 或 ?=?。</target>
        <note />
      </trans-unit>
      <trans-unit id="typeInfoCallsWord">
        <source>Calls</source>
        <target state="translated">调用</target>
        <note />
      </trans-unit>
      <trans-unit id="impInvalidNumberOfGenericArguments">
        <source>Invalid number of generic arguments to type '{0}' in provided type. Expected '{1}' arguments, given '{2}'.</source>
        <target state="translated">所提供类型中的类型“{0}”的泛型参数数量无效。应是“{1}”个参数，提供了“{2}”个。</target>
        <note />
      </trans-unit>
      <trans-unit id="impInvalidMeasureArgument1">
        <source>Invalid value '{0}' for unit-of-measure parameter '{1}'</source>
        <target state="translated">度量单位参数“{1}”的值“{0}”无效</target>
        <note />
      </trans-unit>
      <trans-unit id="impInvalidMeasureArgument2">
        <source>Invalid value unit-of-measure parameter '{0}'</source>
        <target state="translated">值度量单位参数“{0}”无效</target>
        <note />
      </trans-unit>
      <trans-unit id="etPropertyNeedsCanWriteOrCanRead">
        <source>Property '{0}' on provided type '{1}' is neither readable nor writable as it has CanRead=false and CanWrite=false</source>
        <target state="translated">所提供的类型“{1}”的属性“{0}”即不可读也不可写，因为该属性的 CanRead 为 false，且 CanWrite 也为 false</target>
        <note />
      </trans-unit>
      <trans-unit id="tcIntoNeedsRestOfQuery">
        <source>A use of 'into' must be followed by the remainder of the computation</source>
        <target state="translated">“into”的使用必须后跟计算的剩余部分</target>
        <note />
      </trans-unit>
      <trans-unit id="tcOperatorDoesntAcceptInto">
        <source>The operator '{0}' does not accept the use of 'into'</source>
        <target state="translated">运算符“{0}”不接受“into”的用法</target>
        <note />
      </trans-unit>
      <trans-unit id="tcCustomOperationInvalid">
        <source>The definition of the custom operator '{0}' does not use a valid combination of attribute flags</source>
        <target state="translated">自定义运算符“{0}”的定义未使用有效的特性标志组合</target>
        <note />
      </trans-unit>
      <trans-unit id="tcThisTypeMayNotHaveACLIMutableAttribute">
        <source>This type definition may not have the 'CLIMutable' attribute. Only record types may have this attribute.</source>
        <target state="translated">此类型定义不能具有“CLIMutable”特性。只有记录类型可以有此特性。</target>
        <note />
      </trans-unit>
      <trans-unit id="tcAutoPropertyRequiresImplicitConstructionSequence">
        <source>'member val' definitions are only permitted in types with a primary constructor. Consider adding arguments to your type definition, e.g. 'type X(args) = ...'.</source>
        <target state="translated">“member val”定义仅允许用于具有主构造函数的类型中。请考虑向您的类型定义添加参数，例如“type X(args) = ...”。</target>
        <note />
      </trans-unit>
      <trans-unit id="parsMutableOnAutoPropertyShouldBeGetSet">
        <source>Property definitions may not be declared mutable. To indicate that this property can be set, use 'member val PropertyName = expr with get,set'.</source>
        <target state="translated">属性定义不能声明为可变。若要指示此属性可以进行设置，请使用“member val PropertyName = expr with get,set”。</target>
        <note />
      </trans-unit>
      <trans-unit id="parsMutableOnAutoPropertyShouldBeGetSetNotJustSet">
        <source>To indicate that this property can be set, use 'member val PropertyName = expr with get,set'.</source>
        <target state="translated">若要指示此属性可以进行设置，请使用“member val PropertyName = expr with get,set”。</target>
        <note />
      </trans-unit>
      <trans-unit id="chkNoByrefsOfByrefs">
        <source>Type '{0}' is illegal because in byref&lt;T&gt;, T cannot contain byref types.</source>
        <target state="translated">类型“{0}”是非法的，应为在 byref&lt;T&gt; 中，T 不能包含 byref 类型。</target>
        <note />
      </trans-unit>
      <trans-unit id="tastopsMaxArrayThirtyTwo">
        <source>F# supports array ranks between 1 and 32. The value {0} is not allowed.</source>
        <target state="translated">F# 支持 1 到 32 之间的数组秩。不允许使用值 {0}。</target>
        <note />
      </trans-unit>
      <trans-unit id="tcNoIntegerForLoopInQuery">
        <source>In queries, use the form 'for x in n .. m do ...' for ranging over integers</source>
        <target state="translated">在查询中，应使用“for x in n .. m do ...”的形式处理整数范围</target>
        <note />
      </trans-unit>
      <trans-unit id="tcNoWhileInQuery">
        <source>'while' expressions may not be used in queries</source>
        <target state="translated">“while”表达式不能在查询中使用</target>
        <note />
      </trans-unit>
      <trans-unit id="tcNoTryFinallyInQuery">
        <source>'try/finally' expressions may not be used in queries</source>
        <target state="translated">“try/finally”表达式不能在查询中使用</target>
        <note />
      </trans-unit>
      <trans-unit id="tcUseMayNotBeUsedInQueries">
        <source>'use' expressions may not be used in queries</source>
        <target state="translated">“use”表达式不能在查询中使用</target>
        <note />
      </trans-unit>
      <trans-unit id="tcBindMayNotBeUsedInQueries">
        <source>'let!', 'use!' and 'do!' expressions may not be used in queries</source>
        <target state="translated">“let!”、“use!”和“do!”表达式不能用于查询中</target>
        <note />
      </trans-unit>
      <trans-unit id="tcReturnMayNotBeUsedInQueries">
        <source>'return' and 'return!' may not be used in queries</source>
        <target state="translated">“return”和“return!”不能在查询中使用</target>
        <note />
      </trans-unit>
      <trans-unit id="tcUnrecognizedQueryOperator">
        <source>This is not a known query operator. Query operators are identifiers such as 'select', 'where', 'sortBy', 'thenBy', 'groupBy', 'groupValBy', 'join', 'groupJoin', 'sumBy' and 'averageBy', defined using corresponding methods on the 'QueryBuilder' type.</source>
        <target state="translated">这不是已知的查询运算符。查询运算符是使用“QueryBuilder”类型的对应方法定义的标识符，如“select”、“where”、“sortBy”、“thenBy”、“groupBy”、“groupValBy”、“join”、“groupJoin”、“sumBy”和“averageBy”。</target>
        <note />
      </trans-unit>
      <trans-unit id="tcTryWithMayNotBeUsedInQueries">
        <source>'try/with' expressions may not be used in queries</source>
        <target state="translated">“try/with”表达式不能在查询中使用</target>
        <note />
      </trans-unit>
      <trans-unit id="tcNonSimpleLetBindingInQuery">
        <source>This 'let' definition may not be used in a query. Only simple value definitions may be used in queries.</source>
        <target state="translated">此“let”定义不能在查询中使用。查询中只能使用简单值定义。</target>
        <note />
      </trans-unit>
      <trans-unit id="etTooManyStaticParameters">
        <source>Too many static parameters. Expected at most {0} parameters, but got {1} unnamed and {2} named parameters.</source>
        <target state="translated">静态参数太多。最多应为 {0} 个参数，但是获得了 {1} 个未命名参数和 {2} 个命名参数。</target>
        <note />
      </trans-unit>
      <trans-unit id="infosInvalidProvidedLiteralValue">
        <source>Invalid provided literal value '{0}'</source>
        <target state="translated">所提供文本值“{0}”无效</target>
        <note />
      </trans-unit>
      <trans-unit id="invalidPlatformTarget">
        <source>The 'anycpu32bitpreferred' platform can only be used with EXE targets. You must use 'anycpu' instead.</source>
        <target state="translated">“anycpu32bitpreferred”平台只能用于 EXE 目标。必须改用“anycpu”。</target>
        <note />
      </trans-unit>
      <trans-unit id="tcThisValueMayNotBeInlined">
        <source>This member, function or value declaration may not be declared 'inline'</source>
        <target state="translated">此成员、函数或值声明不能声明为“inline”</target>
        <note />
      </trans-unit>
      <trans-unit id="etErasedTypeUsedInGeneration">
        <source>The provider '{0}' returned a non-generated type '{1}' in the context of a set of generated types. Consider adjusting the type provider to only return generated types.</source>
        <target state="translated">提供程序“{0}”在一组生成类型的上下文中返回了非生成类型“{1}”。请考虑调整类型提供程序以仅返回生成类型。</target>
        <note />
      </trans-unit>
      <trans-unit id="tcUnrecognizedQueryBinaryOperator">
        <source>Arguments to query operators may require parentheses, e.g. 'where (x &gt; y)' or 'groupBy (x.Length / 10)'</source>
        <target state="translated">查询运算符的参数可能需要括号，例如 "where (x &gt; y)" 或 "groupBy (x.Length / 10)"</target>
        <note />
      </trans-unit>
      <trans-unit id="crefNoSetOfHole">
        <source>A quotation may not involve an assignment to or taking the address of a captured local variable</source>
        <target state="translated">引号可能不涉及对捕获的本地变量赋值或获取其地址</target>
        <note />
      </trans-unit>
      <trans-unit id="nicePrintOtherOverloads1">
        <source>+ 1 overload</source>
        <target state="translated">+ 1 重载</target>
        <note />
      </trans-unit>
      <trans-unit id="nicePrintOtherOverloadsN">
        <source>+ {0} overloads</source>
        <target state="translated">+ {0} 重载</target>
        <note />
      </trans-unit>
      <trans-unit id="erasedTo">
        <source>Erased to</source>
        <target state="translated">已清除到的位置</target>
        <note />
      </trans-unit>
      <trans-unit id="parsUnfinishedExpression">
        <source>Unexpected token '{0}' or incomplete expression</source>
        <target state="translated">意外的标记“{0}”或不完整的表达式</target>
        <note />
      </trans-unit>
      <trans-unit id="parsAttributeOnIncompleteCode">
        <source>Cannot find code target for this attribute, possibly because the code after the attribute is incomplete.</source>
        <target state="translated">无法找到此特性的代码目标，可能是因为此特性后面的代码不完整。</target>
        <note />
      </trans-unit>
      <trans-unit id="parsTypeNameCannotBeEmpty">
        <source>Type name cannot be empty.</source>
        <target state="translated">类型名不能是空的。</target>
        <note />
      </trans-unit>
      <trans-unit id="buildProblemReadingAssembly">
        <source>Problem reading assembly '{0}': {1}</source>
        <target state="translated">读取程序集“{0}”时出现问题: {1}</target>
        <note />
      </trans-unit>
      <trans-unit id="tcTPFieldMustBeLiteral">
        <source>Invalid provided field. Provided fields of erased provided types must be literals.</source>
        <target state="translated">提供的字段无效。属于已清除的提供类型的提供字段必须为文本。</target>
        <note />
      </trans-unit>
      <trans-unit id="loadingDescription">
        <source>(loading description...)</source>
        <target state="translated">(正在加载说明...)</target>
        <note />
      </trans-unit>
      <trans-unit id="descriptionUnavailable">
        <source>(description unavailable...)</source>
        <target state="translated">(说明不可用...)</target>
        <note />
      </trans-unit>
      <trans-unit id="chkTyparMultipleClassConstraints">
        <source>A type variable has been constrained by multiple different class types. A type variable may only have one class constraint.</source>
        <target state="translated">一个类型变量已由多个不同的类类型进行约束。一个类型变量只能有一个类约束。</target>
        <note />
      </trans-unit>
      <trans-unit id="tcMatchMayNotBeUsedWithQuery">
        <source>'match' expressions may not be used in queries</source>
        <target state="translated">“match”表达式不能在查询中使用</target>
        <note />
      </trans-unit>
      <trans-unit id="memberOperatorDefinitionWithNonTripleArgument">
        <source>Infix operator member '{0}' has {1} initial argument(s). Expected a tuple of 3 arguments</source>
        <target state="translated">中缀运算符成员“{0}”具有 {1} 个初始参数。需要一个由 3 个参数构成的元组</target>
        <note />
      </trans-unit>
      <trans-unit id="cannotResolveNullableOperators">
        <source>The operator '{0}' cannot be resolved. Consider opening the module 'Microsoft.FSharp.Linq.NullableOperators'.</source>
        <target state="translated">无法解析运算符“{0}”。请考虑打开模块“Microsoft.FSharp.Linq.NullableOperators”。</target>
        <note />
      </trans-unit>
      <trans-unit id="tcOperatorRequiresIn">
        <source>'{0}' must be followed by 'in'. Usage: {1}.</source>
        <target state="translated">“{0}”后面必须跟“in”。用法: {1}。</target>
        <note />
      </trans-unit>
      <trans-unit id="parsIllegalMemberVarInObjectImplementation">
        <source>Neither 'member val' nor 'override val' definitions are permitted in object expressions.</source>
        <target state="translated">对象表达式中既不允许使用“member val”定义也不允许使用“override val”定义。</target>
        <note />
      </trans-unit>
      <trans-unit id="tcEmptyCopyAndUpdateRecordInvalid">
        <source>Copy-and-update record expressions must include at least one field.</source>
        <target state="translated">复制和更新记录表达式必须包含至少一个字段。</target>
        <note />
      </trans-unit>
      <trans-unit id="parsUnderscoreInvalidFieldName">
        <source>'_' cannot be used as field name</source>
        <target state="translated">“_”不能用作字段名称</target>
        <note />
      </trans-unit>
      <trans-unit id="tcGeneratedTypesShouldBeInternalOrPrivate">
        <source>The provided types generated by this use of a type provider may not be used from other F# assemblies and should be marked internal or private. Consider using 'type internal TypeName = ...' or 'type private TypeName = ...'.</source>
        <target state="translated">通过这种类型提供程序使用方式生成的提供的类型不能从其他 F# 程序集使用，应标记为内部或私有的。请考虑使用“type internal TypeName = ...”或“type private TypeName = ...”。</target>
        <note />
      </trans-unit>
      <trans-unit id="chkGetterAndSetterHaveSamePropertyType">
        <source>A property's getter and setter must have the same type. Property '{0}' has getter of type '{1}' but setter of type '{2}'.</source>
        <target state="translated">属性的 Getter 和 Setter 的类型必须相同。属性“{0}”的 Getter 的类型为“{1}”，而 Setter 的类型为“{2}”。</target>
        <note />
      </trans-unit>
      <trans-unit id="tcRuntimeSuppliedMethodCannotBeUsedInUserCode">
        <source>Array method '{0}' is supplied by the runtime and cannot be directly used in code. For operations with array elements consider using family of GetArray/SetArray functions from LanguagePrimitives.IntrinsicFunctions module.</source>
        <target state="translated">数组方法“{0}”由运行时提供且不能直接在代码中使用。对于带数组元素的操作，请考虑使用 LanguagePrimitives.IntrinsicFunctions 模块中的 GetArray/SetArray 函数系列。</target>
        <note />
      </trans-unit>
      <trans-unit id="tcUnionCaseConstructorDoesNotHaveFieldWithGivenName">
        <source>The union case '{0}' does not have a field named '{1}'.</source>
        <target state="translated">联合用例“{0}”没有名为“{1}”的字段。</target>
        <note />
      </trans-unit>
      <trans-unit id="tcUnionCaseFieldCannotBeUsedMoreThanOnce">
        <source>Union case/exception field '{0}' cannot be used more than once.</source>
        <target state="translated">无法多次使用联合用例/异常字段“{0}”。</target>
        <note />
      </trans-unit>
      <trans-unit id="tcFieldNameIsUsedModeThanOnce">
        <source>Named field '{0}' is used more than once.</source>
        <target state="translated">命名字段“{0}”多次被使用。</target>
        <note />
      </trans-unit>
      <trans-unit id="tcFieldNameConflictsWithGeneratedNameForAnonymousField">
        <source>Named field '{0}' conflicts with autogenerated name for anonymous field.</source>
        <target state="translated">命名字段“{0}”与匿名字段的自动生成名称发生冲突。</target>
        <note />
      </trans-unit>
      <trans-unit id="tastConstantExpressionOverflow">
        <source>This literal expression or attribute argument results in an arithmetic overflow.</source>
        <target state="translated">此文本表达式或特性参数会导致算术溢出。</target>
        <note />
      </trans-unit>
      <trans-unit id="tcIllegalStructTypeForConstantExpression">
        <source>This is not valid literal expression. The [&lt;Literal&gt;] attribute will be ignored.</source>
        <target state="translated">这不是有效的文本表达式。将忽略 [&lt;Literal&gt;] 属性。</target>
        <note />
      </trans-unit>
      <trans-unit id="fscSystemRuntimeInteropServicesIsRequired">
        <source>System.Runtime.InteropServices assembly is required to use UnknownWrapper\DispatchWrapper classes.</source>
        <target state="translated">要使用 UnknownWrapper\DispatchWrapper 类，System.Runtime.InteropServices 程序集是必须的。</target>
        <note />
      </trans-unit>
      <trans-unit id="abImplicitHeapAllocation">
        <source>The mutable local '{0}' is implicitly allocated as a reference cell because it has been captured by a closure. This warning is for informational purposes only to indicate where implicit allocations are performed.</source>
        <target state="translated">可变本地变量“{0}”隐式分配为引用单元格，因为它已由关闭事件捕获。此警告只是为了提供信息，用于指示执行了隐式分配的情况。</target>
        <note />
      </trans-unit>
      <trans-unit id="estApplyStaticArgumentsForMethodNotImplemented">
        <source>A type provider implemented GetStaticParametersForMethod, but ApplyStaticArgumentsForMethod was not implemented or invalid</source>
        <target state="translated">一个类型提供程序实现了 GetStaticParametersForMethod，但是 ApplyStaticArgumentsForMethod 未实现或无效</target>
        <note />
      </trans-unit>
      <trans-unit id="etErrorApplyingStaticArgumentsToMethod">
        <source>An error occured applying the static arguments to a provided method</source>
        <target state="translated">将静态参数应用于提供的方法时发生错误</target>
        <note />
      </trans-unit>
      <trans-unit id="pplexUnexpectedChar">
        <source>Unexpected character '{0}' in preprocessor expression</source>
        <target state="translated">预处理器表达式中意外的字符“{0}”</target>
        <note />
      </trans-unit>
      <trans-unit id="ppparsUnexpectedToken">
        <source>Unexpected token '{0}' in preprocessor expression</source>
        <target state="translated">预处理器表达式中意外的标记“{0}”</target>
        <note />
      </trans-unit>
      <trans-unit id="ppparsIncompleteExpression">
        <source>Incomplete preprocessor expression</source>
        <target state="translated">不完整的预处理器表达式</target>
        <note />
      </trans-unit>
      <trans-unit id="ppparsMissingToken">
        <source>Missing token '{0}' in preprocessor expression</source>
        <target state="translated">预处理器表达式中缺少的标记“{0}”</target>
        <note />
      </trans-unit>
      <trans-unit id="pickleMissingDefinition">
        <source>An error occurred while reading the F# metadata node at position {0} in table '{1}' of assembly '{2}'. The node had no matching declaration. Please report this warning. You may need to recompile the F# assembly you are using.</source>
        <target state="translated">于程序集“{2}”的表“{1}”中的位置 {0} 处读取 F# 元数据节点时出错。该节点没有匹配的声明。请报告此警告。你可能需要重新编译正在使用的 F# 程序集。</target>
        <note />
      </trans-unit>
      <trans-unit id="checkNotSufficientlyGenericBecauseOfScope">
        <source>Type inference caused the type variable {0} to escape its scope. Consider adding an explicit type parameter declaration or adjusting your code to be less generic.</source>
        <target state="translated">类型推理使类型变量 {0} 逸出其范围。请考虑添加显示类型参数声明或调整代码使其通用性降低。</target>
        <note />
      </trans-unit>
      <trans-unit id="checkNotSufficientlyGenericBecauseOfScopeAnon">
        <source>Type inference caused an inference type variable to escape its scope. Consider adding type annotations to make your code less generic.</source>
        <target state="translated">类型推理使推理类型变量逸出其范围。请考虑添加类型批注，使代码通用性降低。</target>
        <note />
      </trans-unit>
      <trans-unit id="checkRaiseFamilyFunctionArgumentCount">
        <source>Redundant arguments are being ignored in function '{0}'. Expected {1} but got {2} arguments.</source>
        <target state="translated">冗余参数在函数“{0}”中被忽略。期望 {1} 但获得 {2} 参数。</target>
        <note />
      </trans-unit>
      <trans-unit id="checkLowercaseLiteralBindingInPattern">
        <source>Lowercase literal '{0}' is being shadowed by a new pattern with the same name. Only uppercase and module-prefixed literals can be used as named patterns.</source>
        <target state="translated">小写文字“{0}”被具有相同名称的新模式隐藏。只有大写文字和模块作为前缀的文字可以用作命名模式。</target>
        <note />
      </trans-unit>
      <trans-unit id="tcLiteralDoesNotTakeArguments">
        <source>This literal pattern does not take arguments</source>
        <target state="translated">此文本模式不带有参数</target>
        <note />
      </trans-unit>
      <trans-unit id="tcConstructorsIllegalInAugmentation">
        <source>Constructors are not permitted as extension members - they must be defined as part of the original definition of the type</source>
        <target state="translated">不允许将构造函数作为扩展成员 - 必须将它们定义为类型原始定义的一部分</target>
        <note />
      </trans-unit>
      <trans-unit id="optsInvalidResponseFile">
        <source>Invalid response file '{0}' ( '{1}' )</source>
        <target state="translated">无效的响应文件“{0}”(“{1}”)</target>
        <note />
      </trans-unit>
      <trans-unit id="optsResponseFileNotFound">
        <source>Response file '{0}' not found in '{1}'</source>
        <target state="translated">在“{1}”中找不到响应文件“{0}”</target>
        <note />
      </trans-unit>
      <trans-unit id="optsResponseFileNameInvalid">
        <source>Response file name '{0}' is empty, contains invalid characters, has a drive specification without an absolute path, or is too long</source>
        <target state="translated">响应文件名“{0}”为空，包含无效字符，具有没有绝对路径的驱动器规格，或过长</target>
        <note />
      </trans-unit>
      <trans-unit id="fsharpCoreNotFoundToBeCopied">
        <source>Cannot find FSharp.Core.dll in compiler's directory</source>
        <target state="translated">在编译器目录中找不到 FSharp.Core.dll</target>
        <note />
      </trans-unit>
      <trans-unit id="tcTupleStructMismatch">
        <source>One tuple type is a struct tuple, the other is a reference tuple</source>
        <target state="translated">有一个元组类型是结构元组，而另一个则是引用元组</target>
        <note />
      </trans-unit>
      <trans-unit id="etMissingStaticArgumentsToMethod">
        <source>This provided method requires static parameters</source>
        <target state="translated">所提供方法需要静态参数</target>
        <note />
      </trans-unit>
      <trans-unit id="considerUpcast">
        <source>The conversion from {0} to {1} is a compile-time safe upcast, not a downcast. Consider using 'upcast' instead of 'downcast'.</source>
        <target state="translated">从 {0} 到 {1} 的转换是编译时安全的向上转换，而非向下转换。考虑使用 "upcast"，而非 "downcast"。</target>
        <note />
      </trans-unit>
      <trans-unit id="considerUpcastOperator">
        <source>The conversion from {0} to {1} is a compile-time safe upcast, not a downcast. Consider using the :&gt; (upcast) operator instead of the :?&gt; (downcast) operator.</source>
        <target state="translated">从 {0} 到 {1} 的转换是编译时安全的向上转换，而非向下转换。请考虑使用 :&gt; (upcast) 运算符而非 :?&gt; (downcast) 运算符。</target>
        <note />
      </trans-unit>
      <trans-unit id="tcRecImplied">
        <source>The 'rec' on this module is implied by an outer 'rec' declaration and is being ignored</source>
        <target state="translated">此模块上的 "rec" 由外部 "rec" 声明暗示，正被忽略</target>
        <note />
      </trans-unit>
      <trans-unit id="tcOpenFirstInMutRec">
        <source>In a recursive declaration group, 'open' declarations must come first in each module</source>
        <target state="translated">在递归声明组中，"open" 声明必须位于每个模块的首位</target>
        <note />
      </trans-unit>
      <trans-unit id="tcModuleAbbrevFirstInMutRec">
        <source>In a recursive declaration group, module abbreviations must come after all 'open' declarations and before other declarations</source>
        <target state="translated">在递归声明组中，模块缩写必须处于所有 "open" 声明之后，并且在其他声明之前</target>
        <note />
      </trans-unit>
      <trans-unit id="tcUnsupportedMutRecDecl">
        <source>This declaration is not supported in recursive declaration groups</source>
        <target state="translated">递归声明组中不支持此声明</target>
        <note />
      </trans-unit>
      <trans-unit id="parsInvalidUseOfRec">
        <source>Invalid use of 'rec' keyword</source>
        <target state="translated">无效的 "rec" 关键字使用</target>
        <note />
      </trans-unit>
      <trans-unit id="tcStructUnionMultiCaseDistinctFields">
        <source>If a union type has more than one case and is a struct, then all fields within the union type must be given unique names.</source>
        <target state="translated">如果联合类型有多个用例且为结构，则必须赋予此联合类型中的所有字段唯一的名称。</target>
        <note />
      </trans-unit>
      <trans-unit id="CallerMemberNameIsOverriden">
        <source>The CallerMemberNameAttribute applied to parameter '{0}' will have no effect. It is overridden by the CallerFilePathAttribute.</source>
        <target state="translated">应用于参数“{0}”的 CallerMemberNameAttribute 不会起作用。它已由 CallerFilePathAttribute 替代。</target>
        <note />
      </trans-unit>
      <trans-unit id="tcFixedNotAllowed">
        <source>Invalid use of 'fixed'. 'fixed' may only be used in a declaration of the form 'use x = fixed expr' where the expression is an array, the address of a field, the address of an array element or a string'</source>
        <target state="translated">无效的 "fixed" 使用。"fixed" 只能用在 "use x = fixed expr" 形式的声明中，其中表达式为数组、字段的地址、数组元素或字符串的地址</target>
        <note />
      </trans-unit>
      <trans-unit id="tcCouldNotFindOffsetToStringData">
        <source>Could not find method System.Runtime.CompilerServices.OffsetToStringData in references when building 'fixed' expression.</source>
        <target state="translated">生成 "fixed" 表达式时，在引用中找不到方法 System.Runtime.CompilerServices.OffsetToStringData。</target>
        <note />
      </trans-unit>
      <trans-unit id="tcNamedActivePattern">
        <source>{0} is an active pattern and cannot be treated as a discriminated union case with named fields.</source>
        <target state="translated">{0} 为活动模式，不能将其作为带命名字段的可区分联合用例。</target>
        <note />
      </trans-unit>
      <trans-unit id="DefaultParameterValueNotAppropriateForArgument">
        <source>The default value does not have the same type as the argument. The DefaultParameterValue attribute and any Optional attribute will be ignored. Note: 'null' needs to be annotated with the correct type, e.g. 'DefaultParameterValue(null:obj)'.</source>
        <target state="translated">默认值与参数的类型不同。将忽略 DefaultParameterValue 属性以及任何可选属性。注意: "null" 需要用正确的类型进行批注，例如 "DefaultParameterValue(null:obj)"。</target>
        <note />
      </trans-unit>
      <trans-unit id="tcGlobalsSystemTypeNotFound">
        <source>The system type '{0}' was required but no referenced system DLL contained this type</source>
        <target state="translated">需要系统类型“{0}”，但没有引用系统 DLL 包含此类型</target>
        <note />
      </trans-unit>
      <trans-unit id="typrelMemberHasMultiplePossibleDispatchSlots">
        <source>The member '{0}' matches multiple overloads of the same method.\nPlease restrict it to one of the following:{1}.</source>
        <target state="translated">成员“{0}”与同一方法的多个重载匹配。\n请将其限制为下面其中一项: {1}。</target>
        <note />
      </trans-unit>
      <trans-unit id="methodIsNotStatic">
        <source>Method or object constructor '{0}' is not static</source>
        <target state="translated">方法或对象构造函数“{0}”不是静态的</target>
        <note />
      </trans-unit>
      <trans-unit id="parsUnexpectedSymbolEqualsInsteadOfIn">
        <source>Unexpected symbol '=' in expression. Did you intend to use 'for x in y .. z do' instead?</source>
        <target state="translated">表达式中出现意外符号 "="。是否想要改用 "for x in y .. z do"?</target>
        <note />
      </trans-unit>
      <trans-unit id="keywordDescriptionAbstract">
        <source>Indicates a method that either has no implementation in the type in which it is declared or that is virtual and has a default implementation.</source>
        <target state="translated">表示一种方法，该方法在进行声明的类型中没有任何实现，或该方法为虚拟方法且包含默认实现。</target>
        <note />
      </trans-unit>
      <trans-unit id="keyworkDescriptionAnd">
        <source>Used in mutually recursive bindings, in property declarations, and with multiple constraints on generic parameters.</source>
        <target state="translated">用于互相递归绑定、属性声明，并用于对泛型参数的多个约束。</target>
        <note />
      </trans-unit>
      <trans-unit id="keywordDescriptionAs">
        <source>Used to give the current class object an object name. Also used to give a name to a whole pattern within a pattern match.</source>
        <target state="translated">用于向当前类对象提供对象名称。另外，也用于向模式匹配中的整个模式提供名称。</target>
        <note />
      </trans-unit>
      <trans-unit id="keywordDescriptionAssert">
        <source>Used to verify code during debugging.</source>
        <target state="translated">用于在调试期间验证代码。</target>
        <note />
      </trans-unit>
      <trans-unit id="keywordDescriptionBase">
        <source>Used as the name of the base class object.</source>
        <target state="translated">用作基类对象的名称。</target>
        <note />
      </trans-unit>
      <trans-unit id="keywordDescriptionBegin">
        <source>In verbose syntax, indicates the start of a code block.</source>
        <target state="translated">在详细语法中，指示程序块的开头。</target>
        <note />
      </trans-unit>
      <trans-unit id="keywordDescriptionClass">
        <source>In verbose syntax, indicates the start of a class definition.</source>
        <target state="translated">在详细语法中，表示类定义的开头。</target>
        <note />
      </trans-unit>
      <trans-unit id="keywordDescriptionDefault">
        <source>Indicates an implementation of an abstract method; used together with an abstract method declaration to create a virtual method.</source>
        <target state="translated">表示抽象方法的实现；与抽象方法声明配合使用可创建虚拟方法。</target>
        <note />
      </trans-unit>
      <trans-unit id="keywordDescriptionDelegate">
        <source>Used to declare a delegate.</source>
        <target state="translated">用于声明委托。</target>
        <note />
      </trans-unit>
      <trans-unit id="keywordDescriptionDo">
        <source>Used in looping constructs or to execute imperative code.</source>
        <target state="translated">用于循环构造或执行强制性代码。</target>
        <note />
      </trans-unit>
      <trans-unit id="keywordDescriptionDone">
        <source>In verbose syntax, indicates the end of a block of code in a looping expression.</source>
        <target state="translated">在详细语法中，表示循环表达式中程序块的结尾。</target>
        <note />
      </trans-unit>
      <trans-unit id="keywordDescriptionDowncast">
        <source>Used to convert to a type that is lower in the inheritance chain.</source>
        <target state="translated">用于转换为较低继承链中的类型。</target>
        <note />
      </trans-unit>
      <trans-unit id="keywordDescriptionDownto">
        <source>In a for expression, used when counting in reverse.</source>
        <target state="translated">在 for 表达式中，在反向计数时使用。</target>
        <note />
      </trans-unit>
      <trans-unit id="keywordDescriptionElif">
        <source>Used in conditional branching. A short form of else if.</source>
        <target state="translated">用于条件性分支。Else if 的缩写形式。</target>
        <note />
      </trans-unit>
      <trans-unit id="keywordDescriptionElse">
        <source>Used in conditional branching.</source>
        <target state="translated">用于条件性分支。</target>
        <note />
      </trans-unit>
      <trans-unit id="keywordDescriptionEnd">
        <source>In type definitions and type extensions, indicates the end of a section of member definitions. In verbose syntax, used to specify the end of a code block that starts with the begin keyword.</source>
        <target state="translated">在类型定义和类型扩展中，表示成员定义的某部分的结尾。在详细语法中，用于指定以 begin 关键字开头的程序块的结尾。</target>
        <note />
      </trans-unit>
      <trans-unit id="keywordDescriptionException">
        <source>Used to declare an exception type.</source>
        <target state="translated">用于声明异常类型。</target>
        <note />
      </trans-unit>
      <trans-unit id="keywordDescriptionExtern">
        <source>Indicates that a declared program element is defined in another binary or assembly.</source>
        <target state="translated">表示声明的计划元素在其他二进制文件或程序集中定义。</target>
        <note />
      </trans-unit>
      <trans-unit id="keywordDescriptionTrueFalse">
        <source>Used as a Boolean literal.</source>
        <target state="translated">用作布尔文本</target>
        <note />
      </trans-unit>
      <trans-unit id="keywordDescriptionFinally">
        <source>Used together with try to introduce a block of code that executes regardless of whether an exception occurs.</source>
        <target state="translated">与 try 配合使用，以引入无论是否发生异常都将执行的代码块。</target>
        <note />
      </trans-unit>
      <trans-unit id="keywordDescriptionFor">
        <source>Used in looping constructs.</source>
        <target state="translated">用于循环构造。</target>
        <note />
      </trans-unit>
      <trans-unit id="keywordDescriptionFun">
        <source>Used in lambda expressions, also known as anonymous functions.</source>
        <target state="translated">用于 lambda 表达式，也称为异步函数。</target>
        <note />
      </trans-unit>
      <trans-unit id="keywordDescriptionFunction">
        <source>Used as a shorter alternative to the fun keyword and a match expression in a lambda expression that has pattern matching on a single argument.</source>
        <target state="translated">用作 fun 关键字的更短替代项以及 lambda 表达式中具有单个参数模式匹配的匹配表达式。</target>
        <note />
      </trans-unit>
      <trans-unit id="keywordDescriptionGlobal">
        <source>Used to reference the top-level .NET namespace.</source>
        <target state="translated">用于引用顶级 .NET 命名空间。</target>
        <note />
      </trans-unit>
      <trans-unit id="keywordDescriptionIf">
        <source>Used in conditional branching constructs.</source>
        <target state="translated">用于条件性分支构造。</target>
        <note />
      </trans-unit>
      <trans-unit id="keywordDescriptionIn">
        <source>Used for sequence expressions and, in verbose syntax, to separate expressions from bindings.</source>
        <target state="translated">用于序列表达式，并且在详细语法中，用于分隔绑定中的表达式。</target>
        <note />
      </trans-unit>
      <trans-unit id="keywordDescriptionInherit">
        <source>Used to specify a base class or base interface.</source>
        <target state="translated">用于指定基类或基接口。</target>
        <note />
      </trans-unit>
      <trans-unit id="keywordDescriptionInline">
        <source>Used to indicate a function that should be integrated directly into the caller's code.</source>
        <target state="translated">用于表示应直接集成到调用方代码中的函数。</target>
        <note />
      </trans-unit>
      <trans-unit id="keywordDescriptionInterface">
        <source>Used to declare and implement interfaces.</source>
        <target state="translated">用于声明和实现接口。</target>
        <note />
      </trans-unit>
      <trans-unit id="keywordDescriptionInternal">
        <source>Used to specify that a member is visible inside an assembly but not outside it.</source>
        <target state="translated">用于指定某成员在程序集内可见，但在程序集外不可见。</target>
        <note />
      </trans-unit>
      <trans-unit id="keywordDescriptionLazy">
        <source>Used to specify a computation that is to be performed only when a result is needed.</source>
        <target state="translated">用于指定仅当需要结果时要执行的计算。</target>
        <note />
      </trans-unit>
      <trans-unit id="keywordDescriptionLet">
        <source>Used to associate, or bind, a name to a value or function.</source>
        <target state="translated">用于将名称关联或绑定到值或函数。</target>
        <note />
      </trans-unit>
      <trans-unit id="keywordDescriptionLetBang">
        <source>Used in computation expressions to bind a name to the result of another computation expression.</source>
        <target state="translated">用于在计算表达式中将名称绑定到另一计算表达式的结果。</target>
        <note />
      </trans-unit>
      <trans-unit id="keywordDescriptionMatch">
        <source>Used to branch by comparing a value to a pattern.</source>
        <target state="translated">用于通过比较值与模式来进行分支。</target>
        <note />
      </trans-unit>
      <trans-unit id="keywordDescriptionMember">
        <source>Used to declare a property or method in an object type.</source>
        <target state="translated">用于声明对象类型中的属性或方法。</target>
        <note />
      </trans-unit>
      <trans-unit id="keywordDescriptionModule">
        <source>Used to associate a name with a group of related types, values, and functions, to logically separate it from other code.</source>
        <target state="translated">用于将名称与一组相关类型、值和函数关联，从逻辑上将其与其他代码分开。</target>
        <note />
      </trans-unit>
      <trans-unit id="keywordDescriptionMutable">
        <source>Used to declare a variable, that is, a value that can be changed.</source>
        <target state="translated">用于声明变量，即可更改的值。</target>
        <note />
      </trans-unit>
      <trans-unit id="keywordDescriptionNamespace">
        <source>Used to associate a name with a group of related types and modules, to logically separate it from other code.</source>
        <target state="translated">用于将名称与一组相关类型和模块关联，从逻辑上将其与其他代码分开。</target>
        <note />
      </trans-unit>
      <trans-unit id="keywordDescriptionNew">
        <source>Used to declare, define, or invoke a constructor that creates or that can create an object. Also used in generic parameter constraints to indicate that a type must have a certain constructor.</source>
        <target state="translated">用于声明、定义或调用创建或可创建对象的构造函数。另外，也用于泛型参数约束，以表示类型必需包含某构造函数。</target>
        <note />
      </trans-unit>
      <trans-unit id="keywordDescriptionNot">
        <source>Not actually a keyword. However, not struct in combination is used as a generic parameter constraint.</source>
        <target state="translated">实际上不是关键字。但是，组合中的结构不会用作泛型参数约束。</target>
        <note />
      </trans-unit>
      <trans-unit id="keywordDescriptionNull">
        <source>Indicates the absence of an object. Also used in generic parameter constraints.</source>
        <target state="translated">表示缺少对象。另外，还用于泛型参数约束。</target>
        <note />
      </trans-unit>
      <trans-unit id="keywordDescriptionOf">
        <source>Used in discriminated unions to indicate the type of categories of values, and in delegate and exception declarations.</source>
        <target state="translated">在可区分的联合中用于表示值类别的类型，并用于委托和异常声明。</target>
        <note />
      </trans-unit>
      <trans-unit id="keywordDescriptionOpen">
        <source>Used to make the contents of a namespace or module available without qualification.</source>
        <target state="translated">用于使命名空间或模块的内容无需限定即可使用。</target>
        <note />
      </trans-unit>
      <trans-unit id="keywordDescriptionOr">
        <source>Used with Boolean conditions as a Boolean or operator. Equivalent to ||. Also used in member constraints.</source>
        <target state="translated">与布尔条件配合使用，作为布尔值或运算符。相当于 ||。另外，也用于成员约束。</target>
        <note />
      </trans-unit>
      <trans-unit id="keywordDescriptionOverride">
        <source>Used to implement a version of an abstract or virtual method that differs from the base version.</source>
        <target state="translated">用于实现与基础版本不同的抽象或虚拟方法的版本。</target>
        <note />
      </trans-unit>
      <trans-unit id="keywordDescriptionPrivate">
        <source>Restricts access to a member to code in the same type or module.</source>
        <target state="translated">限制成员使用相同类型或模块编码的权限。</target>
        <note />
      </trans-unit>
      <trans-unit id="keywordDescriptionPublic">
        <source>Allows access to a member from outside the type.</source>
        <target state="translated">允许访问类型外的成员。</target>
        <note />
      </trans-unit>
      <trans-unit id="keywordDescriptionRec">
        <source>Used to indicate that a function is recursive.</source>
        <target state="translated">用于表示某函数为递归函数。</target>
        <note />
      </trans-unit>
      <trans-unit id="keywordDescriptionReturn">
        <source>Used to provide a value for the result of the containing computation expression.</source>
        <target state="translated">用于为包含计算表达式的结果提供一个值。</target>
        <note />
      </trans-unit>
      <trans-unit id="keywordDescriptionReturnBang">
        <source>Used to provide a value for the result of the containing computation expression, where that value itself comes from the result another computation expression.</source>
        <target state="translated">用于为包含计算表达式的结果提供一个值，其中该值本身来自另一计算表达式的结果。</target>
        <note />
      </trans-unit>
      <trans-unit id="keywordDescriptionSelect">
        <source>Used in query expressions to specify what fields or columns to extract. Note that this is a contextual keyword, which means that it is not actually a reserved word and it only acts like a keyword in appropriate context.</source>
        <target state="translated">在查询表达式中用于指定要提取的字段或列。注意，这是上下文关键字，意味着它实际上并不是保留字，而只会充当相应上下文中的关键字。</target>
        <note />
      </trans-unit>
      <trans-unit id="keywordDescriptionStatic">
        <source>Used to indicate a method or property that can be called without an instance of a type, or a value member that is shared among all instances of a type.</source>
        <target state="translated">用于表示可在没有类型实例的情况下调用的方法或属性，或者在某类型的所有实例中共享的值成员。</target>
        <note />
      </trans-unit>
      <trans-unit id="keywordDescriptionStruct">
        <source>Used to declare a structure type. Also used in generic parameter constraints. Used for OCaml compatibility in module definitions.</source>
        <target state="translated">用于声明结构类型。另外，也用于泛型参数约束。用于模块定义中的 OCaml 兼容性。</target>
        <note />
      </trans-unit>
      <trans-unit id="keywordDescriptionThen">
        <source>Used in conditional expressions. Also used to perform side effects after object construction.</source>
        <target state="translated">用于条件表达式。另外，也用于处理构造对象后的意外结果。</target>
        <note />
      </trans-unit>
      <trans-unit id="keywordDescriptionTo">
        <source>Used in for loops to indicate a range.</source>
        <target state="translated">在 for 循环中用于表示范围。</target>
        <note />
      </trans-unit>
      <trans-unit id="keywordDescriptionTry">
        <source>Used to introduce a block of code that might generate an exception. Used together with with or finally.</source>
        <target state="translated">用于引入可能产生异常的代码块。与 with 或 finally 配合使用。</target>
        <note />
      </trans-unit>
      <trans-unit id="keywordDescriptionType">
        <source>Used to declare a class, record, structure, discriminated union, enumeration type, unit of measure, or type abbreviation.</source>
        <target state="translated">用于声明类、记录、结构、可区分的联合、枚举类型、度量单位或类型缩写。</target>
        <note />
      </trans-unit>
      <trans-unit id="keywordDescriptionUpcast">
        <source>Used to convert to a type that is higher in the inheritance chain.</source>
        <target state="translated">用于转换为较高继承链中的类型。</target>
        <note />
      </trans-unit>
      <trans-unit id="keywordDescriptionUse">
        <source>Used instead of let for values that implement IDisposable</source>
        <target state="translated">代替 let 用于实现 IDisposable 的值</target>
        <note />
      </trans-unit>
      <trans-unit id="keywordDescriptionUseBang">
        <source>Used instead of let! in computation expressions for computation expression results that implement IDisposable.</source>
        <target state="translated">用于替代计算表达式中的 let! 来处理实现 IDisposable 的计算表达式结果。</target>
        <note />
      </trans-unit>
      <trans-unit id="keywordDescriptionVal">
        <source>Used in a signature to indicate a value, or in a type to declare a member, in limited situations.</source>
        <target state="translated">在签名中用于表示值，或在类型中用于声明成员，但情况有限。</target>
        <note />
      </trans-unit>
      <trans-unit id="keywordDescriptionVoid">
        <source>Indicates the .NET void type. Used when interoperating with other .NET languages.</source>
        <target state="translated">表示 .NET void 类型。在与其他 .NET 语言交互操作时使用。</target>
        <note />
      </trans-unit>
      <trans-unit id="keywordDescriptionWhen">
        <source>Used for Boolean conditions (when guards) on pattern matches and to introduce a constraint clause for a generic type parameter.</source>
        <target state="translated">用于模式匹配的布尔条件(临界时)以及用于引入泛型类型参数的约束子句。</target>
        <note />
      </trans-unit>
      <trans-unit id="keywordDescriptionWhile">
        <source>Introduces a looping construct.</source>
        <target state="translated">引入循环构造。</target>
        <note />
      </trans-unit>
      <trans-unit id="keywordDescriptionWith">
        <source>Used together with the match keyword in pattern matching expressions. Also used in object expressions, record copying expressions, and type extensions to introduce member definitions, and to introduce exception handlers.</source>
        <target state="translated">在模式匹配表达式中与 match 关键字配合使用。此外，也用于在对象表达式、记录复制表达式和类型扩展，以引入成员定义和异常处理程序。</target>
        <note />
      </trans-unit>
      <trans-unit id="keywordDescriptionYield">
        <source>Used in a sequence expression to produce a value for a sequence.</source>
        <target state="translated">在序列表达式中用于产生序列的值。</target>
        <note />
      </trans-unit>
      <trans-unit id="keywordDescriptionYieldBang">
        <source>Used in a computation expression to append the result of a given computation expression to a collection of results for the containing computation expression.</source>
        <target state="translated">在计算表达式中用于将给定计算表达式的结果追加到包含计算表达式的结果集合。</target>
        <note />
      </trans-unit>
      <trans-unit id="keywordDescriptionRightArrow">
        <source>In function types, delimits arguments and return values. Yields an expression (in sequence expressions); equivalent to the yield keyword. Used in match expressions</source>
        <target state="translated">在函数类型中，分隔参数并返回值。生成表达式(在序列表达式中)；相当于 yield 关键字。用于匹配表达式中。</target>
        <note />
      </trans-unit>
      <trans-unit id="keywordDescriptionLeftArrow">
        <source>Assigns a value to a variable.</source>
        <target state="translated">将一个值赋予变量。</target>
        <note />
      </trans-unit>
      <trans-unit id="keywordDescriptionCast">
        <source>Converts a type to type that is higher in the hierarchy.</source>
        <target state="translated">将某类型转换为较高层次结构中的类型。</target>
        <note />
      </trans-unit>
      <trans-unit id="keywordDescriptionDynamicCast">
        <source>Converts a type to a type that is lower in the hierarchy.</source>
        <target state="translated">将某类型转换为较低层次结构中的类型。</target>
        <note />
      </trans-unit>
      <trans-unit id="keywordDescriptionTypedQuotation">
        <source>Delimits a typed code quotation.</source>
        <target state="translated">分隔类型化代码引用。</target>
        <note />
      </trans-unit>
      <trans-unit id="keywordDescriptionUntypedQuotation">
        <source>Delimits a untyped code quotation.</source>
        <target state="translated">分隔非类型化代码引用。</target>
        <note />
      </trans-unit>
      <trans-unit id="itemNotFoundDuringDynamicCodeGen">
        <source>{0} '{1}' not found in assembly '{2}'. A possible cause may be a version incompatibility. You may need to explicitly reference the correct version of this assembly to allow all referenced components to use the correct version.</source>
        <target state="translated">{0} 程序集“{2}”中找不到“{1}”。可能的原因或许是版本不兼容。可能需要显式引用此程序集的正确版本，以便所有引用的组件都能使用正确的版本。</target>
        <note />
      </trans-unit>
      <trans-unit id="itemNotFoundInTypeDuringDynamicCodeGen">
        <source>{0} '{1}' not found in type '{2}' from assembly '{3}'. A possible cause may be a version incompatibility. You may need to explicitly reference the correct version of this assembly to allow all referenced components to use the correct version.</source>
        <target state="translated">{0} 从程序集“{3}”的类型“{2}”中找不到“{1}”。可能的原因或许是版本不兼容。可能需要显式引用此程序集的正确版本，以便所有引用的组件都能使用正确的版本。</target>
        <note />
      </trans-unit>
      <trans-unit id="descriptionWordIs">
        <source>is</source>
        <target state="translated">是</target>
        <note />
      </trans-unit>
      <trans-unit id="notAFunction">
        <source>This value is not a function and cannot be applied.</source>
        <target state="translated">此值不是一个函数，无法应用。</target>
        <note />
      </trans-unit>
      <trans-unit id="notAFunctionButMaybeIndexerWithName">
        <source>This value is not a function and cannot be applied. Did you intend to access the indexer via {0}.[index] instead?</source>
        <target state="translated">此值不是一个函数，无法应用。是否曾打算改为通过 {0}.[index] 访问索引器?</target>
        <note />
      </trans-unit>
      <trans-unit id="notAFunctionButMaybeIndexer">
        <source>This expression is not a function and cannot be applied. Did you intend to access the indexer via expr.[index] instead?</source>
        <target state="translated">此值不是一个函数，无法应用。是否曾打算改为通过 expr.[index] 访问索引器?</target>
        <note />
      </trans-unit>
      <trans-unit id="notAFunctionButMaybeDeclaration">
        <source>This value is not a function and cannot be applied. Did you forget to terminate a declaration?</source>
        <target state="translated">此值不是一个函数，无法应用。您是否忘记结束某个声明?</target>
        <note />
      </trans-unit>
      <trans-unit id="ArgumentsInSigAndImplMismatch">
        <source>The argument names in the signature '{0}' and implementation '{1}' do not match. The argument name from the signature file will be used. This may cause problems when debugging or profiling.</source>
        <target state="translated">签名“{0}”和实现“{1}”中的参数名称不匹配。将使用签名文件中的参数名称。在进行调试或分析时这可能会导致问题。</target>
        <note />
      </trans-unit>
      <trans-unit id="pickleUnexpectedNonZero">
        <source>An error occurred while reading the F# metadata of assembly '{0}'. A reserved construct was utilized. You may need to upgrade your F# compiler or use an earlier version of the assembly that doesn't make use of a specific construct.</source>
        <target state="translated">读取程序集“{0}”的 F# 元数据时出错。使用了保留的构造。可能需要升级 F# 编译器或使用不用特定构造的较早版本的程序集。</target>
        <note />
      </trans-unit>
      <trans-unit id="tcTupleMemberNotNormallyUsed">
        <source>This method or property is not normally used from F# code, use an explicit tuple pattern for deconstruction instead.</source>
        <target state="translated">通常不通过 F# 代码使用此方法或属性，而是改用显式元组模式进行析构。</target>
        <note />
      </trans-unit>
      <trans-unit id="implicitlyDiscardedInSequenceExpression">
        <source>This expression returns a value of type '{0}' but is implicitly discarded. Consider using 'let' to bind the result to a name, e.g. 'let result = expression'. If you intended to use the expression as a value in the sequence then use an explicit 'yield'.</source>
        <target state="translated">此表达式返回类型为“{0}”的值，但被隐式放弃。请考虑使用 "let" 将结果绑定到名称，例如 "let result = expression"。如果要使用该表达式作为序列中的值，则使用显式 "yield"。</target>
        <note />
      </trans-unit>
      <trans-unit id="implicitlyDiscardedSequenceInSequenceExpression">
        <source>This expression returns a value of type '{0}' but is implicitly discarded. Consider using 'let' to bind the result to a name, e.g. 'let result = expression'. If you intended to use the expression as a value in the sequence then use an explicit 'yield!'.</source>
        <target state="translated">此表达式返回类型为“{0}”的值，但被隐式放弃。请考虑使用 "let" 将结果绑定到名称，例如 "let result = expression"。如果要使用该表达式作为序列中的值，则使用显式 "yield!"。</target>
        <note />
      </trans-unit>
      <trans-unit id="keywordDescriptionMatchBang">
        <source>Used in computation expressions to pattern match directly over the result of another computation expression.</source>
        <target state="translated">在计算表达式中用于直接对另一个计算表达式的结果进行模式匹配。</target>
        <note />
      </trans-unit>
      <trans-unit id="ilreadFileChanged">
        <source>The file '{0}' changed on disk unexpectedly, please reload.</source>
        <target state="translated">文件“{0}”在磁盘上意外更改，请重新加载。</target>
        <note />
      </trans-unit>
      <trans-unit id="writeToReadOnlyByref">
        <source>The byref pointer is readonly, so this write is not permitted.</source>
        <target state="translated">此 byref 指针为只读，因此，不允许此写入。</target>
        <note />
      </trans-unit>
      <trans-unit id="tastValueMustBeMutable">
        <source>A value must be mutable in order to mutate the contents or take the address of a value type, e.g. 'let mutable x = ...'</source>
        <target state="translated">值必须是可变的，以便更改内容或采用值类型的地址，例如“let mutable x = ...”</target>
        <note />
      </trans-unit>
      <trans-unit id="readOnlyAttributeOnStructWithMutableField">
        <source>A ReadOnly attribute has been applied to a struct type with a mutable field.</source>
        <target state="translated">已对包含可变字段的结构类型应用只读属性。</target>
        <note />
      </trans-unit>
      <trans-unit id="tcByrefReturnImplicitlyDereferenced">
        <source>A byref pointer returned by a function or method is implicitly dereferenced as of F# 4.5. To acquire the return value as a pointer, use the address-of operator, e.g. '&amp;f(x)' or '&amp;obj.Method(arg1, arg2)'.</source>
        <target state="translated">自 F# 4.5 起，隐式取消引用由函数或方法返回的 byref 指针。要获取返回值作为指针，请使用 address-of 运算符，例如 "&amp;f(x)" 或 "&amp;obj.Method(arg1, arg2)"。</target>
        <note />
      </trans-unit>
      <trans-unit id="tcByRefLikeNotStruct">
        <source>A type annotated with IsByRefLike must also be a struct. Consider adding the [&lt;Struct&gt;] attribute to the type.</source>
        <target state="translated">使用 IsByRefLike 注释的类型还必须是一个结构。请考虑向该类型添加 [&lt;Struct&gt;] 属性。</target>
        <note />
      </trans-unit>
      <trans-unit id="chkNoByrefAddressOfLocal">
        <source>The address of the variable '{0}' or a related expression cannot be used at this point. This is to ensure the address of the local value does not escape its scope.</source>
        <target state="translated">此时无法使用变量“{0}”或相关表达式的地址。这是为了确保本地值的地址不超出其范围。</target>
        <note />
      </trans-unit>
      <trans-unit id="chkNoWriteToLimitedSpan">
        <source>This value can't be assigned because the target '{0}' may refer to non-stack-local memory, while the expression being assigned is assessed to potentially refer to stack-local memory. This is to help prevent pointers to stack-bound memory escaping their scope.</source>
        <target state="translated">无法分配此值，因为目标“{0}”可能涉及非堆栈本地内存，而分配的表达式经评估可能涉及堆栈本地内存。这有助于防止指向堆栈绑定内存的指针超出其范围。</target>
        <note />
      </trans-unit>
      <trans-unit id="tastValueMustBeLocal">
        <source>A value defined in a module must be mutable in order to take its address, e.g. 'let mutable x = ...'</source>
        <target state="translated">在模块中定义的值必须是可变的，以便获取其地址，例如 “let mutable x = ...”</target>
        <note />
      </trans-unit>
      <trans-unit id="tcIsReadOnlyNotStruct">
        <source>A type annotated with IsReadOnly must also be a struct. Consider adding the [&lt;Struct&gt;] attribute to the type.</source>
        <target state="translated">使用 IsReadOnly 注释的类型还必须是一个结构。请考虑向该类型添加 [&lt;Struct&gt;] 属性。</target>
        <note />
      </trans-unit>
      <trans-unit id="chkStructsMayNotReturnAddressesOfContents">
        <source>Struct members cannot return the address of fields of the struct by reference</source>
        <target state="translated">结构成员无法通过引用返回此结构的字段地址</target>
        <note />
      </trans-unit>
      <trans-unit id="chkNoByrefLikeFunctionCall">
        <source>The function or method call cannot be used at this point, because one argument that is a byref of a non-stack-local Span or IsByRefLike type is used with another argument that is a stack-local Span or IsByRefLike type. This is to ensure the address of the local value does not escape its scope.</source>
        <target state="translated">此时无法使用函数或方法调用，因为结合使用了一个非堆栈本地 Span 或 IsByRefLike 类型的 byref 参数和另一堆栈本地 Span 或 IsByRefLike 类型的参数。这是为了确保本地值的地址不超出其范围。</target>
        <note />
      </trans-unit>
      <trans-unit id="chkNoByrefAddressOfValueFromExpression">
        <source>The address of a value returned from the expression cannot be used at this point. This is to ensure the address of the local value does not escape its scope.</source>
        <target state="translated">此时无法使用从表达式返回的值的地址。这是为了确保本地值的地址不超出其范围。</target>
        <note />
      </trans-unit>
      <trans-unit id="chkNoSpanLikeVariable">
        <source>The Span or IsByRefLike variable '{0}' cannot be used at this point. This is to ensure the address of the local value does not escape its scope.</source>
        <target state="translated">此时无法使用 Span 或 IsByRefLike 变量“{0}”。这是为了确保本地值的地址不超出其范围。</target>
        <note />
      </trans-unit>
      <trans-unit id="chkNoSpanLikeValueFromExpression">
        <source>A Span or IsByRefLike value returned from the expression cannot be used at ths point. This is to ensure the address of the local value does not escape its scope.</source>
        <target state="translated">此时无法使用从表达式返回的 Span 或 IsByRefLike 值。这是为了确保本地值的地址不超出其范围。</target>
        <note />
      </trans-unit>
      <trans-unit id="tastCantTakeAddressOfExpression">
        <source>Cannot take the address of the value returned from the expression. Assign the returned value to a let-bound value before taking the address.</source>
        <target state="translated">无法采用从表达式返回的地址值。在采用地址前将返回值分配给 let 绑定值。</target>
        <note />
      </trans-unit>
      <trans-unit id="parsUnmatchedBraceBar">
        <source>Unmatched '{{|'</source>
        <target state="translated">未匹配的 "{{|"</target>
        <note />
      </trans-unit>
      <trans-unit id="typeInfoAnonRecdField">
        <source>anonymous record field</source>
        <target state="translated">匿名记录字段</target>
        <note />
      </trans-unit>
      <trans-unit id="tcExceptionConstructorDoesNotHaveFieldWithGivenName">
        <source>The exception '{0}' does not have a field named '{1}'.</source>
        <target state="translated">异常“{0}”没有名为“{1}”的字段。</target>
        <note />
      </trans-unit>
      <trans-unit id="tcActivePatternsDoNotHaveFields">
        <source>Active patterns do not have fields. This syntax is invalid.</source>
        <target state="translated">活动模式没有字段。此语法无效。</target>
        <note />
      </trans-unit>
      <trans-unit id="tcConstructorDoesNotHaveFieldWithGivenName">
        <source>The constructor does not have a field named '{0}'.</source>
        <target state="translated">构造函数没有名为“{0}”的字段。</target>
        <note />
      </trans-unit>
      <trans-unit id="tcAnonRecdCcuMismatch">
        <source>Two anonymous record types are from different assemblies '{0}' and '{1}'</source>
        <target state="translated">两个匿名记录类型来自不同的程序集“{0}”和“{1}”</target>
        <note />
      </trans-unit>
      <trans-unit id="tcAnonRecdFieldNameMismatch">
        <source>This anonymous record does not exactly match the expected shape. Add the missing fields {0} and remove the extra fields {1}.</source>
        <target state="translated">此匿名记录与预期的形状不完全匹配。请添加缺少的字段 {0} 并删除额外的字段 {1}。</target>
        <note />
      </trans-unit>
      <trans-unit id="tcCannotCallExtensionMethodInrefToByref">
        <source>Cannot call the byref extension method '{0}. The first parameter requires the value to be mutable or a non-readonly byref type.</source>
        <target state="translated">无法调用 byref 扩展方法 "{0}"。第一个参数要求该值是可变的或非只读的 byref 类型。</target>
        <note />
      </trans-unit>
      <trans-unit id="tcByrefsMayNotHaveTypeExtensions">
        <source>Byref types are not allowed to have optional type extensions.</source>
        <target state="translated">不允许 byref 类型具有可选类型扩展名。</target>
        <note />
      </trans-unit>
      <trans-unit id="tcCannotPartiallyApplyExtensionMethodForByref">
        <source>Cannot partially apply the extension method '{0}' because the first parameter is a byref type.</source>
        <target state="translated">无法部分应用扩展方法 "{0}", 因为第一个参数是 byref 类型。</target>
        <note />
      </trans-unit>
      <trans-unit id="tcTypeDoesNotInheritAttribute">
        <source>This type does not inherit Attribute, it will not work correctly with other .NET languages.</source>
        <target state="translated">此类型不会继承 Attribute，它在使用其他 .NET 语言时无法正常运行。</target>
        <note />
      </trans-unit>
      <trans-unit id="parsInvalidAnonRecdExpr">
        <source>Invalid anonymous record expression</source>
        <target state="translated">匿名记录表达式无效</target>
        <note />
      </trans-unit>
      <trans-unit id="parsInvalidAnonRecdType">
        <source>Invalid anonymous record type</source>
        <target state="translated">匿名记录类型无效</target>
        <note />
      </trans-unit>
      <trans-unit id="tcCopyAndUpdateNeedsRecordType">
        <source>The input to a copy-and-update expression that creates an anonymous record must be either an anonymous record or a record</source>
        <target state="translated">创建匿名记录的“复制和更新”表达式的输入必须是匿名记录或记录</target>
        <note />
      </trans-unit>
      <trans-unit id="chkInvalidFunctionParameterType">
        <source>The parameter '{0}' has an invalid type '{1}'. This is not permitted by the rules of Common IL.</source>
        <target state="translated">参数 "{0}" 的类型 "{1}" 无效。通用 IL 的规则不允许使用此类型。</target>
        <note />
      </trans-unit>
      <trans-unit id="chkInvalidFunctionReturnType">
        <source>The function or method has an invalid return type '{0}'. This is not permitted by the rules of Common IL.</source>
        <target state="translated">函数或方法的返回类型 "{0}" 无效。通用 IL 的规则不允许使用此类型。</target>
        <note />
      </trans-unit>
      <trans-unit id="typrelNoImplementationGivenSeveral">
        <source>No implementation was given for those members: {0}</source>
        <target state="translated">没有为这些成员提供实现: {0}</target>
        <note />
      </trans-unit>
      <trans-unit id="typrelNoImplementationGivenSeveralWithSuggestion">
        <source>No implementation was given for those members: {0}Note that all interface members must be implemented and listed under an appropriate 'interface' declaration, e.g. 'interface ... with member ...'.</source>
        <target state="translated">没有为这些成员提供实现: {0}请注意，必须实现所有接口成员，并在适当的 "interface" 声明下将其列出，例如 "interface ... with member ..."。</target>
        <note />
      </trans-unit>
      <trans-unit id="typrelNoImplementationGivenSeveralTruncated">
        <source>No implementation was given for those members (some results omitted): {0}</source>
        <target state="translated">没有为这些成员提供实现 (省略了一些结果): {0}</target>
        <note />
      </trans-unit>
      <trans-unit id="typrelNoImplementationGivenSeveralTruncatedWithSuggestion">
        <source>No implementation was given for those members (some results omitted): {0}Note that all interface members must be implemented and listed under an appropriate 'interface' declaration, e.g. 'interface ... with member ...'.</source>
        <target state="translated">没有为这些成员提供实现 (省略了一些结果): {0}请注意，必须实现所有接口成员，并在适当的 "interface" 声明下列出，例如 "interface ... with member ..."。</target>
        <note />
      </trans-unit>
      <trans-unit id="expressionHasNoName">
        <source>Expression does not have a name.</source>
        <target state="translated">表达式不具有名称。</target>
        <note />
      </trans-unit>
      <trans-unit id="chkNoFirstClassNameOf">
        <source>Using the 'nameof' operator as a first-class function value is not permitted.</source>
        <target state="translated">不允许使用 "nameof" 运算符作为第一类函数的值。</target>
        <note />
      </trans-unit>
      <trans-unit id="optsPathMap">
        <source>Maps physical paths to source path names output by the compiler</source>
        <target state="translated">将物理路径映射到编译器输出的源路径名</target>
        <note />
      </trans-unit>
      <trans-unit id="fscPathMapDebugRequiresPortablePdb">
        <source>--pathmap can only be used with portable PDBs (--debug:portable or --debug:embedded)</source>
        <target state="translated">--pathmap 只能与可移植的 PDB 一起使用(--debug:portable 或 --debug:embedded)</target>
        <note />
      </trans-unit>
      <trans-unit id="optsInvalidPathMapFormat">
        <source>Invalid path map. Mappings must be comma separated and of the format 'path=sourcePath'</source>
        <target state="translated">路径映射无效。映射必须以逗号分隔，且采用 "path=sourcePath" 格式</target>
        <note />
      </trans-unit>
      <trans-unit id="optsCompilerTool">
        <source>Reference an assembly or directory containing a design time tool (Short form: -t)</source>
        <target state="translated">引用包含设计时工具的程序集或目录(短格式: -t)</target>
        <note />
      </trans-unit>
      <trans-unit id="packageManagerUnknown">
        <source>Package manager key '{0}' was not registered in {1}. Currently registered: {2}</source>
        <target state="translated">未在 {1} 中注册包管理器密钥“{0}”。当前注册: {2}</target>
        <note />
      </trans-unit>
      <trans-unit id="packageManagerError">
        <source>{0}</source>
        <target state="translated">{0}</target>
        <note />
      </trans-unit>
      <trans-unit id="couldNotLoadDependencyManagerExtension">
        <source>The dependency manager extension {0} could not be loaded. Message: {1}</source>
        <target state="translated">无法加载依赖项管理器扩展 {0}。消息: {1}</target>
        <note />
      </trans-unit>
    </body>
  </file>
</xliff><|MERGE_RESOLUTION|>--- conflicted
+++ resolved
@@ -492,7 +492,6 @@
         <target state="translated">在开放类型声明中不允许使用 Byref 类型。</target>
         <note />
       </trans-unit>
-<<<<<<< HEAD
       <trans-unit id="tcImplicitConversionUsed">
         <source>This expression uses an implicit conversion to convert type '{0}' to type '{1}'. Warnings are enabled for implicit conversions. Consider using an explicit conversion or disabling this warning.</source>
         <target state="new">This expression uses an implicit conversion to convert type '{0}' to type '{1}'. Warnings are enabled for implicit conversions. Consider using an explicit conversion or disabling this warning.</target>
@@ -501,11 +500,11 @@
       <trans-unit id="tcImplicitConversionUsed2">
         <source>This expression uses the implicit conversion '{0}' to convert type '{1}' to type '{2}'. Warnings are enabled for implicit conversions. Consider using an explicit conversion or disabling this warning.</source>
         <target state="new">This expression uses the implicit conversion '{0}' to convert type '{1}' to type '{2}'. Warnings are enabled for implicit conversions. Consider using an explicit conversion or disabling this warning.</target>
-=======
+        <note />
+      </trans-unit>
       <trans-unit id="tcInlineIfLambdaUsedOnNonInlineFunctionOrMethod">
         <source>The 'InlineIfLambda' attribute may only be used on parameters of inlined functions of methods whose type is a function or F# delegate type.</source>
         <target state="translated">"InlineIfLambda" 特性只能用于类型为函数或 F# 委托类型的方法的内联函数的参数。</target>
->>>>>>> 11d81eaf
         <note />
       </trans-unit>
       <trans-unit id="tcInterpolationMixedWithPercent">
